--- conflicted
+++ resolved
@@ -2,10 +2,7 @@
 
 ## Current Master
 
-<<<<<<< HEAD
-=======
-
->>>>>>> 6fb33853
+
 - Add two most recently used custom RPCs to network dropdown menu.
 - Add personal_sign method support.
 - Add ability to customize gas and gasPrice on the transaction approval screen.
