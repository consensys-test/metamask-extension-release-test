--- conflicted
+++ resolved
@@ -2,11 +2,8 @@
 
 ## Current Master
 
-<<<<<<< HEAD
 - Remove BlacklistController from disk state
-=======
 - Add a "reset account" feature to Settings
->>>>>>> f1653561
 - Add warning for importing some kinds of files.
 
 ## 3.13.8 2018-1-29
