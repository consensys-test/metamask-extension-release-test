// In order for variables to be considered on the global scope they must be
// declared using var and not const or let, which is why this rule is disabled
/* eslint-disable no-var */
import * as Sentry from '@sentry/browser';
import {
  Success,
  Unsuccessful,
  PROTO,
  EthereumSignedTx,
  Params,
  EthereumSignTransaction,
  EthereumSignTypedHash,
  EthereumSignMessage,
  EthereumSignTypedDataTypes,
} from '@trezor/connect-web';
import {
  OffscreenCommunicationTarget,
  TrezorAction,
} from 'shared/constants/offscreen-communication';

declare class Platform {
  openTab: (opts: { url: string }) => void;

  closeCurrentWindow: () => void;

<<<<<<< HEAD
  openExtensionInBrowser?: (_1, _1, condition: boolean) => void;
=======
  openExtensionInBrowser?: (_1, _1?, condition?: boolean) => void;
>>>>>>> ee3841d8
}

declare class MessageSender {
  documentId?: string;

  documentLivecycle?: string;

  frameId?: number;

  id?: string;

  origin?: string;

  url?: string;
}

export type LedgerIframeMissingResponse = {
  success: false;
  payload: {
    error: Error;
  };
};

type ResponseType =
  | Unsuccessful
  | Success<{ publicKey: string; chainCode: string }>
  | Success<EthereumSignedTx>
  | Success<PROTO.MessageSignature>
  | Success<PROTO.EthereumTypedDataSignature>
  | Record<string, unknown>
  | LedgerIframeMissingResponse;

/**
 * Defines an overloaded set of function call signatures for the chrome
 * runtime sendMessage function. Each of these are overloaded by specific
 * input values so that the correct type can be inferred in the callback
 * method
 */
type sendMessage = {
  (
    extensionId: string,
    message: Record<string, unknown>,
    options?: Record<string, unknown>,
    callback?: (response: Record<string, unknown>) => void,
  ): void;
  (
    // TODO: Replace `any` with type
    // eslint-disable-next-line @typescript-eslint/no-explicit-any
    message: any,
    options?: Record<string, unknown>,
    callback?: (response: Record<string, unknown>) => void,
  ): void;
  <T extends EthereumSignTypedDataTypes>(
    message: {
      target: OffscreenCommunicationTarget.trezorOffscreen;
      action: TrezorAction.signTypedData;
      params: Params<EthereumSignTypedHash<T>>;
    },
    callback: (
      response: Unsuccessful | Success<PROTO.EthereumTypedDataSignature>,
    ) => void,
  ): Promise<Unsuccessful | Success<PROTO.EthereumTypedDataSignature>>;
  (
    message: {
      target: OffscreenCommunicationTarget.trezorOffscreen;
      action: TrezorAction.signTransaction;
      params: Params<EthereumSignTransaction>;
    },
    callback: (response: Unsuccessful | Success<EthereumSignedTx>) => void,
  ): Promise<Unsuccessful | Success<EthereumSignedTx>>;
  (
    message: {
      target: OffscreenCommunicationTarget.trezorOffscreen;
      action: TrezorAction.signMessage;
      params: Params<EthereumSignMessage>;
    },
    callback: (
      response: Unsuccessful | Success<PROTO.MessageSignature>,
    ) => void,
  ): Promise<Unsuccessful | Success<PROTO.MessageSignature>>;
  (
    message: {
      target: OffscreenCommunicationTarget.trezorOffscreen;
      action: TrezorAction.getPublicKey;
      params: { path: string; coin: string };
    },
    callback: (
      response:
        | Unsuccessful
        | Success<{ publicKey: string; chainCode: string }>,
    ) => void,
  ): Promise<Unsuccessful | Success<{ publicKey: string; chainCode: string }>>;
  (
    message: {
      target: OffscreenCommunicationTarget.ledgerOffscreen;
      action: LedgerAction.signTransaction;
      params: { hdPath: string; tx: string };
    },
    callback: (response: {
      success: boolean;
      payload: { v: string; s: string; r: string; error?: Error };
    }) => void,
  ): Promise<{
    success: boolean;
    payload?: { v: string; s: string; r: string };
  }>;
  (
    message:
      | {
          target: OffscreenCommunicationTarget.ledgerOffscreen;
          action: LedgerAction.signMessage;
          params: { hdPath: string; message: string };
        }
      | {
          target: OffscreenCommunicationTarget.ledgerOffscreen;
          action: LedgerAction.signTypedData;
          params: {
            hdPath: string;
            domainSeparatorHex: string;
            hashStructMessageHex: string;
          };
        },
    callback: (response: {
      success: boolean;
      payload: {
        v: number;
        s: string;
        r: string;
        error?: Error;
      };
    }) => void,
  ): Promise<{ v: number; s: string; r: string }>;
  (
    message: {
      target: OffscreenCommunicationTarget.ledgerOffscreen;
      action: LedgerAction.getPublicKey;
      params: { hdPath: string };
    },
    callback: (response: {
      success: boolean;
      payload: {
        publicKey: string;
        address: string;
        chainCode?: string;
        error?: Error;
      };
    }) => void,
  ): Promise<{ publicKey: string; address: string; chainCode?: string }>;
  (
    message: {
      target: OffscreenCommunicationTarget.ledgerOffscreen;
      action: LedgerAction.updateTransport;
      params: { transportType: string };
    },
    callback: (response: { success: boolean }) => void,
  ): Promise<boolean>;
  (
    message: {
      target: OffscreenCommunicationTarget.ledgerOffscreen;
      action: LedgerAction.makeApp;
    },
    callback: (response: { success: boolean; error?: Error }) => void,
  ): Promise<boolean>;
  (
    message: {
      target: OffscreenCommunicationTarget.latticeOffscreen;
      params: {
        url: string;
      };
    },
    // TODO: Replace `any` with type
    // eslint-disable-next-line @typescript-eslint/no-explicit-any
    callback: (response: { result: any; error?: Error }) => void,
  );
  (
    message: Record<string, unknown>,
    callback?: (response: ResponseType) => void,
  ): void;
};

declare class Runtime {
  onMessage: {
    addListener: (
      callback: (
        // TODO: Replace `any` with type
        // eslint-disable-next-line @typescript-eslint/no-explicit-any
        message: any,
        sender: MessageSender,
        sendResponse: (response?: ResponseType) => void,
      ) => void,
    ) => void;
  };

  sendMessage: sendMessage;
}

declare class Chrome {
  runtime: Runtime;
}

type SentryObject = Sentry & {
  // Verifies that the user has opted into metrics and then updates the sentry
  // instance to track sessions and begins the session.
  startSession: () => void;

  // Verifies that the user has opted out of metrics and then updates the
  // sentry instance to NOT track sessions and ends the current session.
  endSession: () => void;

  // Calls either startSession or endSession based on optin status
  toggleSession: () => void;
};

export declare global {
  var platform: Platform;
  // Sentry is undefined in dev, so use optional chaining
  var sentry: SentryObject | undefined;

  var chrome: Chrome;

  namespace jest {
    // The interface is being used for declaration merging, which is an acceptable exception to this rule.
    // eslint-disable-next-line @typescript-eslint/consistent-type-definitions
    interface Matchers<R> {
      toBeFulfilled(): Promise<R>;
      toNeverResolve(): Promise<R>;
    }
  }

  /**
   * Unions T with U; U's properties will override T's properties
   */
  type OverridingUnion<T, U> = Omit<T, keyof U> & U;
}<|MERGE_RESOLUTION|>--- conflicted
+++ resolved
@@ -23,11 +23,7 @@
 
   closeCurrentWindow: () => void;
 
-<<<<<<< HEAD
-  openExtensionInBrowser?: (_1, _1, condition: boolean) => void;
-=======
   openExtensionInBrowser?: (_1, _1?, condition?: boolean) => void;
->>>>>>> ee3841d8
 }
 
 declare class MessageSender {
