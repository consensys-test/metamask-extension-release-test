--- conflicted
+++ resolved
@@ -22,18 +22,7 @@
   TrezorAction,
 } from '../shared/constants/offscreen-communication';
 import type { Preferences } from '../app/scripts/controllers/preferences-controller';
-<<<<<<< HEAD
-
-declare class Platform {
-  openTab: (opts: { url: string }) => void;
-
-  closeCurrentWindow: () => void;
-
-  openExtensionInBrowser?: (_1?, _1?, condition?: boolean) => void;
-}
-=======
 import type ExtensionPlatform from '../app/scripts/platforms/extension';
->>>>>>> 82db9a9c
 
 declare class MessageSender {
   documentId?: string;
