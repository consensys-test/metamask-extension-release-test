{
  "resources": {
    "3box>ipfs>superstruct>clone-deep>shallow-clone>mixin-object": {
      "packages": {
        "3box>ipfs>superstruct>clone-deep>shallow-clone>mixin-object>for-in": true,
        "webpack>micromatch>extglob>extend-shallow>is-extendable": true
      }
    },
    "@babel/code-frame": {
      "globals": {
        "console.warn": true,
        "process.emitWarning": true
      },
      "packages": {
        "lavamoat>@babel/highlight": true
      }
    },
    "@babel/core": {
      "builtin": {
        "fs": true,
        "module": true,
        "path": true,
        "url": true,
        "v8": true
      },
      "globals": {
        "console.log": true,
        "process.cwd": true,
        "process.env.BABEL_ENV": true,
        "process.env.BABEL_SHOW_CONFIG_FOR": true,
        "process.env.NODE_ENV": true,
        "process.versions.node": true
      },
      "packages": {
        "$root$": true,
        "@babel/code-frame": true,
        "@babel/core>@babel/generator": true,
        "@babel/core>@babel/helper-compilation-targets": true,
        "@babel/core>@babel/helper-module-transforms": true,
        "@babel/core>@babel/helpers": true,
        "@babel/core>@babel/template": true,
        "@babel/core>@babel/types": true,
        "@babel/core>gensync": true,
        "@babel/core>semver": true,
        "@babel/core>source-map": true,
        "@babel/plugin-proposal-class-properties": true,
        "@babel/plugin-proposal-nullish-coalescing-operator": true,
        "@babel/plugin-proposal-object-rest-spread": true,
        "@babel/plugin-proposal-optional-chaining": true,
        "@babel/plugin-transform-runtime": true,
        "@babel/preset-env": true,
        "@babel/preset-react": true,
        "@babel/preset-typescript": true,
        "depcheck>@babel/parser": true,
        "depcheck>@babel/traverse": true,
        "depcheck>json5": true,
        "eslint>debug": true,
        "nyc>convert-source-map": true
      }
    },
    "@babel/core>@babel/generator": {
      "globals": {
        "console.error": true
      },
      "packages": {
        "@babel/core>@babel/generator>jsesc": true,
        "@babel/core>@babel/generator>source-map": true,
        "@babel/core>@babel/types": true
      }
    },
    "@babel/core>@babel/generator>jsesc": {
      "globals": {
        "Buffer.isBuffer": true
      }
    },
    "@babel/core>@babel/helper-compilation-targets": {
      "globals": {
        "console.warn": true,
        "process.versions.node": true
      },
      "packages": {
        "@babel/core>@babel/helper-compilation-targets>semver": true,
        "@babel/preset-env>@babel/compat-data": true,
        "@babel/preset-env>@babel/helper-validator-option": true,
        "stylelint>autoprefixer>browserslist": true
      }
    },
    "@babel/core>@babel/helper-compilation-targets>semver": {
      "globals": {
        "console": true,
        "process": true
      }
    },
    "@babel/core>@babel/helper-module-transforms": {
      "builtin": {
        "assert": true,
        "path.basename": true,
        "path.extname": true
      },
      "packages": {
        "@babel/core>@babel/helper-module-transforms>@babel/helper-replace-supers": true,
        "@babel/core>@babel/helper-module-transforms>@babel/helper-simple-access": true,
        "@babel/core>@babel/template": true,
        "@babel/core>@babel/types": true,
        "@babel/plugin-transform-runtime>@babel/helper-module-imports": true,
        "depcheck>@babel/traverse": true,
        "depcheck>@babel/traverse>@babel/helper-split-export-declaration": true,
        "lavamoat>@babel/highlight>@babel/helper-validator-identifier": true
      }
    },
    "@babel/core>@babel/helper-module-transforms>@babel/helper-replace-supers": {
      "packages": {
        "@babel/core>@babel/types": true,
        "@babel/plugin-proposal-class-properties>@babel/helper-create-class-features-plugin>@babel/helper-member-expression-to-functions": true,
        "@babel/preset-env>@babel/plugin-transform-classes>@babel/helper-optimise-call-expression": true,
        "depcheck>@babel/traverse": true,
        "depcheck>@babel/traverse>@babel/helper-environment-visitor": true
      }
    },
    "@babel/core>@babel/helper-module-transforms>@babel/helper-simple-access": {
      "packages": {
        "@babel/core>@babel/types": true
      }
    },
    "@babel/core>@babel/helpers": {
      "packages": {
        "@babel/core>@babel/template": true,
        "@babel/core>@babel/types": true,
        "depcheck>@babel/traverse": true
      }
    },
    "@babel/core>@babel/template": {
      "packages": {
        "@babel/code-frame": true,
        "@babel/core>@babel/types": true,
        "depcheck>@babel/parser": true
      }
    },
    "@babel/core>@babel/types": {
      "globals": {
        "console.trace": true,
        "process.env.BABEL_TYPES_8_BREAKING": true
      },
      "packages": {
        "@babel/core>@babel/types>to-fast-properties": true,
        "lavamoat>@babel/highlight>@babel/helper-validator-identifier": true
      }
    },
    "@babel/core>semver": {
      "globals": {
        "console": true,
        "process": true
      }
    },
    "@babel/eslint-parser": {
      "packages": {
        "@babel/core": true,
        "@babel/eslint-parser>eslint-visitor-keys": true,
        "@babel/eslint-parser>semver": true,
        "eslint>eslint-scope": true
      }
    },
    "@babel/eslint-parser>semver": {
      "globals": {
        "console": true,
        "process": true
      }
    },
    "@babel/eslint-plugin": {
      "packages": {
        "@babel/eslint-plugin>eslint-rule-composer": true,
        "eslint": true
      }
    },
    "@babel/plugin-proposal-class-properties": {
      "packages": {
        "@babel/plugin-proposal-class-properties>@babel/helper-create-class-features-plugin": true,
        "@babel/preset-env>@babel/helper-plugin-utils": true
      }
    },
    "@babel/plugin-proposal-class-properties>@babel/helper-create-class-features-plugin": {
      "globals": {
        "console.warn": true
      },
      "packages": {
        "@babel/core": true,
        "@babel/core>@babel/helper-module-transforms>@babel/helper-replace-supers": true,
        "@babel/plugin-proposal-class-properties>@babel/helper-create-class-features-plugin>@babel/helper-member-expression-to-functions": true,
        "@babel/preset-env>@babel/plugin-transform-classes>@babel/helper-annotate-as-pure": true,
        "@babel/preset-env>@babel/plugin-transform-classes>@babel/helper-optimise-call-expression": true,
        "depcheck>@babel/traverse>@babel/helper-environment-visitor": true,
        "depcheck>@babel/traverse>@babel/helper-function-name": true,
        "depcheck>@babel/traverse>@babel/helper-split-export-declaration": true
      }
    },
    "@babel/plugin-proposal-class-properties>@babel/helper-create-class-features-plugin>@babel/helper-member-expression-to-functions": {
      "packages": {
        "@babel/core>@babel/types": true
      }
    },
    "@babel/plugin-proposal-nullish-coalescing-operator": {
      "packages": {
        "@babel/core": true,
        "@babel/preset-env>@babel/helper-plugin-utils": true,
        "@babel/preset-env>@babel/plugin-syntax-nullish-coalescing-operator": true
      }
    },
    "@babel/plugin-proposal-object-rest-spread": {
      "packages": {
        "@babel/core": true,
        "@babel/core>@babel/helper-compilation-targets": true,
        "@babel/preset-env>@babel/compat-data": true,
        "@babel/preset-env>@babel/helper-plugin-utils": true,
        "@babel/preset-env>@babel/plugin-syntax-object-rest-spread": true,
        "@babel/preset-env>@babel/plugin-transform-parameters": true
      }
    },
    "@babel/plugin-proposal-optional-chaining": {
      "packages": {
        "@babel/core": true,
        "@babel/plugin-proposal-optional-chaining>@babel/helper-skip-transparent-expression-wrappers": true,
        "@babel/preset-env>@babel/helper-plugin-utils": true,
        "@babel/preset-env>@babel/plugin-syntax-optional-chaining": true
      }
    },
    "@babel/plugin-proposal-optional-chaining>@babel/helper-skip-transparent-expression-wrappers": {
      "packages": {
        "@babel/core>@babel/types": true
      }
    },
    "@babel/plugin-transform-runtime": {
      "builtin": {
        "path": true
      },
      "packages": {
        "@babel/core": true,
        "@babel/plugin-transform-runtime>@babel/helper-module-imports": true,
        "@babel/plugin-transform-runtime>semver": true,
        "@babel/preset-env>@babel/helper-plugin-utils": true,
        "brfs>resolve": true
      }
    },
    "@babel/plugin-transform-runtime>@babel/helper-module-imports": {
      "builtin": {
        "assert": true
      },
      "packages": {
        "@babel/core>@babel/types": true
      }
    },
    "@babel/plugin-transform-runtime>semver": {
      "globals": {
        "console": true,
        "process": true
      }
    },
    "@babel/preset-env": {
      "globals": {
        "console.log": true,
        "console.warn": true,
        "process.cwd": true,
        "process.env.BABEL_ENV": true
      },
      "packages": {
        "@babel/core>@babel/helper-compilation-targets": true,
        "@babel/core>@babel/types": true,
        "@babel/plugin-proposal-class-properties": true,
        "@babel/plugin-proposal-nullish-coalescing-operator": true,
        "@babel/plugin-proposal-object-rest-spread": true,
        "@babel/plugin-proposal-optional-chaining": true,
        "@babel/preset-env>@babel/compat-data": true,
        "@babel/preset-env>@babel/helper-plugin-utils": true,
        "@babel/preset-env>@babel/helper-validator-option": true,
        "@babel/preset-env>@babel/plugin-bugfix-v8-spread-parameters-in-optional-chaining": true,
        "@babel/preset-env>@babel/plugin-proposal-async-generator-functions": true,
        "@babel/preset-env>@babel/plugin-proposal-class-static-block": true,
        "@babel/preset-env>@babel/plugin-proposal-dynamic-import": true,
        "@babel/preset-env>@babel/plugin-proposal-export-namespace-from": true,
        "@babel/preset-env>@babel/plugin-proposal-json-strings": true,
        "@babel/preset-env>@babel/plugin-proposal-logical-assignment-operators": true,
        "@babel/preset-env>@babel/plugin-proposal-numeric-separator": true,
        "@babel/preset-env>@babel/plugin-proposal-optional-catch-binding": true,
        "@babel/preset-env>@babel/plugin-proposal-private-methods": true,
        "@babel/preset-env>@babel/plugin-proposal-private-property-in-object": true,
        "@babel/preset-env>@babel/plugin-proposal-unicode-property-regex": true,
        "@babel/preset-env>@babel/plugin-syntax-async-generators": true,
        "@babel/preset-env>@babel/plugin-syntax-class-properties": true,
        "@babel/preset-env>@babel/plugin-syntax-class-static-block": true,
        "@babel/preset-env>@babel/plugin-syntax-dynamic-import": true,
        "@babel/preset-env>@babel/plugin-syntax-export-namespace-from": true,
        "@babel/preset-env>@babel/plugin-syntax-json-strings": true,
        "@babel/preset-env>@babel/plugin-syntax-logical-assignment-operators": true,
        "@babel/preset-env>@babel/plugin-syntax-nullish-coalescing-operator": true,
        "@babel/preset-env>@babel/plugin-syntax-numeric-separator": true,
        "@babel/preset-env>@babel/plugin-syntax-object-rest-spread": true,
        "@babel/preset-env>@babel/plugin-syntax-optional-catch-binding": true,
        "@babel/preset-env>@babel/plugin-syntax-optional-chaining": true,
        "@babel/preset-env>@babel/plugin-syntax-private-property-in-object": true,
        "@babel/preset-env>@babel/plugin-syntax-top-level-await": true,
        "@babel/preset-env>@babel/plugin-transform-arrow-functions": true,
        "@babel/preset-env>@babel/plugin-transform-async-to-generator": true,
        "@babel/preset-env>@babel/plugin-transform-block-scoped-functions": true,
        "@babel/preset-env>@babel/plugin-transform-block-scoping": true,
        "@babel/preset-env>@babel/plugin-transform-classes": true,
        "@babel/preset-env>@babel/plugin-transform-computed-properties": true,
        "@babel/preset-env>@babel/plugin-transform-destructuring": true,
        "@babel/preset-env>@babel/plugin-transform-dotall-regex": true,
        "@babel/preset-env>@babel/plugin-transform-duplicate-keys": true,
        "@babel/preset-env>@babel/plugin-transform-exponentiation-operator": true,
        "@babel/preset-env>@babel/plugin-transform-for-of": true,
        "@babel/preset-env>@babel/plugin-transform-function-name": true,
        "@babel/preset-env>@babel/plugin-transform-literals": true,
        "@babel/preset-env>@babel/plugin-transform-member-expression-literals": true,
        "@babel/preset-env>@babel/plugin-transform-modules-amd": true,
        "@babel/preset-env>@babel/plugin-transform-modules-commonjs": true,
        "@babel/preset-env>@babel/plugin-transform-modules-systemjs": true,
        "@babel/preset-env>@babel/plugin-transform-modules-umd": true,
        "@babel/preset-env>@babel/plugin-transform-named-capturing-groups-regex": true,
        "@babel/preset-env>@babel/plugin-transform-new-target": true,
        "@babel/preset-env>@babel/plugin-transform-object-super": true,
        "@babel/preset-env>@babel/plugin-transform-parameters": true,
        "@babel/preset-env>@babel/plugin-transform-property-literals": true,
        "@babel/preset-env>@babel/plugin-transform-regenerator": true,
        "@babel/preset-env>@babel/plugin-transform-reserved-words": true,
        "@babel/preset-env>@babel/plugin-transform-shorthand-properties": true,
        "@babel/preset-env>@babel/plugin-transform-spread": true,
        "@babel/preset-env>@babel/plugin-transform-sticky-regex": true,
        "@babel/preset-env>@babel/plugin-transform-template-literals": true,
        "@babel/preset-env>@babel/plugin-transform-typeof-symbol": true,
        "@babel/preset-env>@babel/plugin-transform-unicode-escapes": true,
        "@babel/preset-env>@babel/plugin-transform-unicode-regex": true,
        "@babel/preset-env>@babel/preset-modules": true,
        "@babel/preset-env>babel-plugin-polyfill-corejs2": true,
        "@babel/preset-env>babel-plugin-polyfill-corejs3": true,
        "@babel/preset-env>babel-plugin-polyfill-regenerator": true,
        "@babel/preset-env>core-js-compat": true,
        "@babel/preset-env>semver": true
      }
    },
    "@babel/preset-env>@babel/plugin-bugfix-v8-spread-parameters-in-optional-chaining": {
      "packages": {
        "@babel/core": true,
        "@babel/plugin-proposal-optional-chaining": true,
        "@babel/plugin-proposal-optional-chaining>@babel/helper-skip-transparent-expression-wrappers": true,
        "@babel/preset-env>@babel/helper-plugin-utils": true
      }
    },
    "@babel/preset-env>@babel/plugin-proposal-async-generator-functions": {
      "packages": {
        "@babel/core": true,
        "@babel/preset-env>@babel/helper-plugin-utils": true,
        "@babel/preset-env>@babel/plugin-syntax-async-generators": true,
        "@babel/preset-env>@babel/plugin-transform-async-to-generator>@babel/helper-remap-async-to-generator": true
      }
    },
    "@babel/preset-env>@babel/plugin-proposal-class-static-block": {
      "packages": {
        "@babel/plugin-proposal-class-properties>@babel/helper-create-class-features-plugin": true,
        "@babel/preset-env>@babel/helper-plugin-utils": true,
        "@babel/preset-env>@babel/plugin-syntax-class-static-block": true
      }
    },
    "@babel/preset-env>@babel/plugin-proposal-dynamic-import": {
      "packages": {
        "@babel/preset-env>@babel/helper-plugin-utils": true,
        "@babel/preset-env>@babel/plugin-syntax-dynamic-import": true
      }
    },
    "@babel/preset-env>@babel/plugin-proposal-export-namespace-from": {
      "packages": {
        "@babel/core": true,
        "@babel/preset-env>@babel/helper-plugin-utils": true,
        "@babel/preset-env>@babel/plugin-syntax-export-namespace-from": true
      }
    },
    "@babel/preset-env>@babel/plugin-proposal-json-strings": {
      "packages": {
        "@babel/preset-env>@babel/helper-plugin-utils": true,
        "@babel/preset-env>@babel/plugin-syntax-json-strings": true
      }
    },
    "@babel/preset-env>@babel/plugin-proposal-logical-assignment-operators": {
      "packages": {
        "@babel/core": true,
        "@babel/preset-env>@babel/helper-plugin-utils": true,
        "@babel/preset-env>@babel/plugin-syntax-logical-assignment-operators": true
      }
    },
    "@babel/preset-env>@babel/plugin-proposal-numeric-separator": {
      "packages": {
        "@babel/preset-env>@babel/helper-plugin-utils": true,
        "@babel/preset-env>@babel/plugin-syntax-numeric-separator": true
      }
    },
    "@babel/preset-env>@babel/plugin-proposal-optional-catch-binding": {
      "packages": {
        "@babel/preset-env>@babel/helper-plugin-utils": true,
        "@babel/preset-env>@babel/plugin-syntax-optional-catch-binding": true
      }
    },
    "@babel/preset-env>@babel/plugin-proposal-private-methods": {
      "packages": {
        "@babel/plugin-proposal-class-properties>@babel/helper-create-class-features-plugin": true,
        "@babel/preset-env>@babel/helper-plugin-utils": true
      }
    },
    "@babel/preset-env>@babel/plugin-proposal-private-property-in-object": {
      "packages": {
        "@babel/plugin-proposal-class-properties>@babel/helper-create-class-features-plugin": true,
        "@babel/preset-env>@babel/helper-plugin-utils": true,
        "@babel/preset-env>@babel/plugin-syntax-private-property-in-object": true,
        "@babel/preset-env>@babel/plugin-transform-classes>@babel/helper-annotate-as-pure": true
      }
    },
    "@babel/preset-env>@babel/plugin-proposal-unicode-property-regex": {
      "packages": {
        "@babel/preset-env>@babel/helper-plugin-utils": true,
        "@babel/preset-env>@babel/plugin-transform-dotall-regex>@babel/helper-create-regexp-features-plugin": true
      }
    },
    "@babel/preset-env>@babel/plugin-syntax-async-generators": {
      "packages": {
        "@babel/preset-env>@babel/helper-plugin-utils": true
      }
    },
    "@babel/preset-env>@babel/plugin-syntax-class-properties": {
      "packages": {
        "@babel/preset-env>@babel/helper-plugin-utils": true
      }
    },
    "@babel/preset-env>@babel/plugin-syntax-class-static-block": {
      "packages": {
        "@babel/preset-env>@babel/helper-plugin-utils": true
      }
    },
    "@babel/preset-env>@babel/plugin-syntax-dynamic-import": {
      "packages": {
        "@babel/preset-env>@babel/helper-plugin-utils": true
      }
    },
    "@babel/preset-env>@babel/plugin-syntax-export-namespace-from": {
      "packages": {
        "@babel/preset-env>@babel/helper-plugin-utils": true
      }
    },
    "@babel/preset-env>@babel/plugin-syntax-json-strings": {
      "packages": {
        "@babel/preset-env>@babel/helper-plugin-utils": true
      }
    },
    "@babel/preset-env>@babel/plugin-syntax-logical-assignment-operators": {
      "packages": {
        "@babel/preset-env>@babel/helper-plugin-utils": true
      }
    },
    "@babel/preset-env>@babel/plugin-syntax-nullish-coalescing-operator": {
      "packages": {
        "@babel/preset-env>@babel/helper-plugin-utils": true
      }
    },
    "@babel/preset-env>@babel/plugin-syntax-numeric-separator": {
      "packages": {
        "@babel/preset-env>@babel/helper-plugin-utils": true
      }
    },
    "@babel/preset-env>@babel/plugin-syntax-object-rest-spread": {
      "packages": {
        "@babel/preset-env>@babel/helper-plugin-utils": true
      }
    },
    "@babel/preset-env>@babel/plugin-syntax-optional-catch-binding": {
      "packages": {
        "@babel/preset-env>@babel/helper-plugin-utils": true
      }
    },
    "@babel/preset-env>@babel/plugin-syntax-optional-chaining": {
      "packages": {
        "@babel/preset-env>@babel/helper-plugin-utils": true
      }
    },
    "@babel/preset-env>@babel/plugin-syntax-private-property-in-object": {
      "packages": {
        "@babel/preset-env>@babel/helper-plugin-utils": true
      }
    },
    "@babel/preset-env>@babel/plugin-syntax-top-level-await": {
      "packages": {
        "@babel/preset-env>@babel/helper-plugin-utils": true
      }
    },
    "@babel/preset-env>@babel/plugin-transform-arrow-functions": {
      "packages": {
        "@babel/preset-env>@babel/helper-plugin-utils": true
      }
    },
    "@babel/preset-env>@babel/plugin-transform-async-to-generator": {
      "packages": {
        "@babel/core": true,
        "@babel/plugin-transform-runtime>@babel/helper-module-imports": true,
        "@babel/preset-env>@babel/helper-plugin-utils": true,
        "@babel/preset-env>@babel/plugin-transform-async-to-generator>@babel/helper-remap-async-to-generator": true
      }
    },
    "@babel/preset-env>@babel/plugin-transform-async-to-generator>@babel/helper-remap-async-to-generator": {
      "packages": {
        "@babel/core>@babel/types": true,
        "@babel/preset-env>@babel/plugin-transform-async-to-generator>@babel/helper-remap-async-to-generator>@babel/helper-wrap-function": true,
        "@babel/preset-env>@babel/plugin-transform-classes>@babel/helper-annotate-as-pure": true
      }
    },
    "@babel/preset-env>@babel/plugin-transform-async-to-generator>@babel/helper-remap-async-to-generator>@babel/helper-wrap-function": {
      "packages": {
        "@babel/core>@babel/template": true,
        "@babel/core>@babel/types": true,
        "depcheck>@babel/traverse>@babel/helper-function-name": true
      }
    },
    "@babel/preset-env>@babel/plugin-transform-block-scoped-functions": {
      "packages": {
        "@babel/core": true,
        "@babel/preset-env>@babel/helper-plugin-utils": true
      }
    },
    "@babel/preset-env>@babel/plugin-transform-block-scoping": {
      "packages": {
        "@babel/core": true,
        "@babel/preset-env>@babel/helper-plugin-utils": true
      }
    },
    "@babel/preset-env>@babel/plugin-transform-classes": {
      "packages": {
        "@babel/core": true,
        "@babel/core>@babel/helper-module-transforms>@babel/helper-replace-supers": true,
        "@babel/preset-env>@babel/helper-plugin-utils": true,
        "@babel/preset-env>@babel/plugin-transform-classes>@babel/helper-annotate-as-pure": true,
        "@babel/preset-env>@babel/plugin-transform-classes>@babel/helper-optimise-call-expression": true,
        "@babel/preset-env>@babel/plugin-transform-classes>globals": true,
        "depcheck>@babel/traverse>@babel/helper-function-name": true,
        "depcheck>@babel/traverse>@babel/helper-split-export-declaration": true
      }
    },
    "@babel/preset-env>@babel/plugin-transform-classes>@babel/helper-annotate-as-pure": {
      "packages": {
        "@babel/core>@babel/types": true
      }
    },
    "@babel/preset-env>@babel/plugin-transform-classes>@babel/helper-optimise-call-expression": {
      "packages": {
        "@babel/core>@babel/types": true
      }
    },
    "@babel/preset-env>@babel/plugin-transform-computed-properties": {
      "packages": {
        "@babel/core": true,
        "@babel/preset-env>@babel/helper-plugin-utils": true
      }
    },
    "@babel/preset-env>@babel/plugin-transform-destructuring": {
      "packages": {
        "@babel/core": true,
        "@babel/preset-env>@babel/helper-plugin-utils": true
      }
    },
    "@babel/preset-env>@babel/plugin-transform-dotall-regex": {
      "packages": {
        "@babel/preset-env>@babel/helper-plugin-utils": true,
        "@babel/preset-env>@babel/plugin-transform-dotall-regex>@babel/helper-create-regexp-features-plugin": true
      }
    },
    "@babel/preset-env>@babel/plugin-transform-dotall-regex>@babel/helper-create-regexp-features-plugin": {
      "packages": {
        "@babel/core": true,
        "@babel/preset-env>@babel/plugin-transform-classes>@babel/helper-annotate-as-pure": true,
        "@babel/preset-env>@babel/plugin-transform-dotall-regex>@babel/helper-create-regexp-features-plugin>regexpu-core": true
      }
    },
    "@babel/preset-env>@babel/plugin-transform-dotall-regex>@babel/helper-create-regexp-features-plugin>regexpu-core": {
      "packages": {
        "@babel/preset-env>@babel/plugin-transform-dotall-regex>@babel/helper-create-regexp-features-plugin>regexpu-core>regenerate": true,
        "@babel/preset-env>@babel/plugin-transform-dotall-regex>@babel/helper-create-regexp-features-plugin>regexpu-core>regjsgen": true,
        "@babel/preset-env>@babel/plugin-transform-dotall-regex>@babel/helper-create-regexp-features-plugin>regexpu-core>regjsparser": true,
        "@babel/preset-env>@babel/plugin-transform-dotall-regex>@babel/helper-create-regexp-features-plugin>regexpu-core>unicode-match-property-ecmascript": true,
        "@babel/preset-env>@babel/plugin-transform-dotall-regex>@babel/helper-create-regexp-features-plugin>regexpu-core>unicode-match-property-value-ecmascript": true
      }
    },
    "@babel/preset-env>@babel/plugin-transform-dotall-regex>@babel/helper-create-regexp-features-plugin>regexpu-core>regenerate": {
      "globals": {
        "define": true
      }
    },
    "@babel/preset-env>@babel/plugin-transform-dotall-regex>@babel/helper-create-regexp-features-plugin>regexpu-core>regjsgen": {
      "globals": {
        "define": true
      }
    },
    "@babel/preset-env>@babel/plugin-transform-dotall-regex>@babel/helper-create-regexp-features-plugin>regexpu-core>regjsparser": {
      "globals": {
        "regjsparser": "write"
      }
    },
    "@babel/preset-env>@babel/plugin-transform-dotall-regex>@babel/helper-create-regexp-features-plugin>regexpu-core>unicode-match-property-ecmascript": {
      "packages": {
        "@babel/preset-env>@babel/plugin-transform-dotall-regex>@babel/helper-create-regexp-features-plugin>regexpu-core>unicode-match-property-ecmascript>unicode-canonical-property-names-ecmascript": true,
        "@babel/preset-env>@babel/plugin-transform-dotall-regex>@babel/helper-create-regexp-features-plugin>regexpu-core>unicode-match-property-ecmascript>unicode-property-aliases-ecmascript": true
      }
    },
    "@babel/preset-env>@babel/plugin-transform-duplicate-keys": {
      "packages": {
        "@babel/core": true,
        "@babel/preset-env>@babel/helper-plugin-utils": true
      }
    },
    "@babel/preset-env>@babel/plugin-transform-exponentiation-operator": {
      "packages": {
        "@babel/core": true,
        "@babel/preset-env>@babel/helper-plugin-utils": true,
        "@babel/preset-env>@babel/plugin-transform-exponentiation-operator>@babel/helper-builder-binary-assignment-operator-visitor": true
      }
    },
    "@babel/preset-env>@babel/plugin-transform-exponentiation-operator>@babel/helper-builder-binary-assignment-operator-visitor": {
      "packages": {
        "@babel/core>@babel/types": true,
        "@babel/preset-env>@babel/plugin-transform-exponentiation-operator>@babel/helper-builder-binary-assignment-operator-visitor>@babel/helper-explode-assignable-expression": true
      }
    },
    "@babel/preset-env>@babel/plugin-transform-exponentiation-operator>@babel/helper-builder-binary-assignment-operator-visitor>@babel/helper-explode-assignable-expression": {
      "packages": {
        "@babel/core>@babel/types": true
      }
    },
    "@babel/preset-env>@babel/plugin-transform-for-of": {
      "packages": {
        "@babel/core": true,
        "@babel/preset-env>@babel/helper-plugin-utils": true
      }
    },
    "@babel/preset-env>@babel/plugin-transform-function-name": {
      "packages": {
        "@babel/preset-env>@babel/helper-plugin-utils": true,
        "depcheck>@babel/traverse>@babel/helper-function-name": true
      }
    },
    "@babel/preset-env>@babel/plugin-transform-literals": {
      "packages": {
        "@babel/preset-env>@babel/helper-plugin-utils": true
      }
    },
    "@babel/preset-env>@babel/plugin-transform-member-expression-literals": {
      "packages": {
        "@babel/core": true,
        "@babel/preset-env>@babel/helper-plugin-utils": true
      }
    },
    "@babel/preset-env>@babel/plugin-transform-modules-amd": {
      "packages": {
        "@babel/core": true,
        "@babel/core>@babel/helper-module-transforms": true,
        "@babel/preset-env>@babel/helper-plugin-utils": true,
        "@babel/preset-env>@babel/plugin-transform-modules-amd>babel-plugin-dynamic-import-node": true
      }
    },
    "@babel/preset-env>@babel/plugin-transform-modules-commonjs": {
      "packages": {
        "@babel/core": true,
        "@babel/core>@babel/helper-module-transforms": true,
        "@babel/core>@babel/helper-module-transforms>@babel/helper-simple-access": true,
        "@babel/preset-env>@babel/helper-plugin-utils": true,
        "@babel/preset-env>@babel/plugin-transform-modules-amd>babel-plugin-dynamic-import-node": true
      }
    },
    "@babel/preset-env>@babel/plugin-transform-modules-systemjs": {
      "globals": {
        "console.warn": true
      },
      "packages": {
        "@babel/core": true,
        "@babel/core>@babel/helper-module-transforms": true,
        "@babel/preset-env>@babel/helper-plugin-utils": true,
        "@babel/preset-env>@babel/plugin-transform-modules-amd>babel-plugin-dynamic-import-node": true,
        "depcheck>@babel/traverse>@babel/helper-hoist-variables": true,
        "lavamoat>@babel/highlight>@babel/helper-validator-identifier": true
      }
    },
    "@babel/preset-env>@babel/plugin-transform-modules-umd": {
      "builtin": {
        "path.basename": true,
        "path.extname": true
      },
      "packages": {
        "@babel/core": true,
        "@babel/core>@babel/helper-module-transforms": true,
        "@babel/preset-env>@babel/helper-plugin-utils": true
      }
    },
    "@babel/preset-env>@babel/plugin-transform-named-capturing-groups-regex": {
      "packages": {
        "@babel/preset-env>@babel/plugin-transform-dotall-regex>@babel/helper-create-regexp-features-plugin": true
      }
    },
    "@babel/preset-env>@babel/plugin-transform-new-target": {
      "packages": {
        "@babel/core": true,
        "@babel/preset-env>@babel/helper-plugin-utils": true
      }
    },
    "@babel/preset-env>@babel/plugin-transform-object-super": {
      "packages": {
        "@babel/core": true,
        "@babel/core>@babel/helper-module-transforms>@babel/helper-replace-supers": true,
        "@babel/preset-env>@babel/helper-plugin-utils": true
      }
    },
    "@babel/preset-env>@babel/plugin-transform-parameters": {
      "packages": {
        "@babel/core": true,
        "@babel/preset-env>@babel/helper-plugin-utils": true
      }
    },
    "@babel/preset-env>@babel/plugin-transform-property-literals": {
      "packages": {
        "@babel/core": true,
        "@babel/preset-env>@babel/helper-plugin-utils": true
      }
    },
    "@babel/preset-env>@babel/plugin-transform-regenerator": {
      "packages": {
        "@babel/preset-env>@babel/plugin-transform-regenerator>regenerator-transform": true
      }
    },
    "@babel/preset-env>@babel/plugin-transform-regenerator>regenerator-transform": {
      "builtin": {
        "assert": true,
        "util.inherits": true
      },
      "packages": {
        "@babel/runtime": true
      }
    },
    "@babel/preset-env>@babel/plugin-transform-reserved-words": {
      "packages": {
        "@babel/core": true,
        "@babel/preset-env>@babel/helper-plugin-utils": true
      }
    },
    "@babel/preset-env>@babel/plugin-transform-shorthand-properties": {
      "packages": {
        "@babel/core": true,
        "@babel/preset-env>@babel/helper-plugin-utils": true
      }
    },
    "@babel/preset-env>@babel/plugin-transform-spread": {
      "packages": {
        "@babel/core": true,
        "@babel/plugin-proposal-optional-chaining>@babel/helper-skip-transparent-expression-wrappers": true,
        "@babel/preset-env>@babel/helper-plugin-utils": true
      }
    },
    "@babel/preset-env>@babel/plugin-transform-sticky-regex": {
      "packages": {
        "@babel/core": true,
        "@babel/preset-env>@babel/helper-plugin-utils": true
      }
    },
    "@babel/preset-env>@babel/plugin-transform-template-literals": {
      "packages": {
        "@babel/core": true,
        "@babel/preset-env>@babel/helper-plugin-utils": true
      }
    },
    "@babel/preset-env>@babel/plugin-transform-typeof-symbol": {
      "packages": {
        "@babel/core": true,
        "@babel/preset-env>@babel/helper-plugin-utils": true
      }
    },
    "@babel/preset-env>@babel/plugin-transform-unicode-escapes": {
      "packages": {
        "@babel/core": true,
        "@babel/preset-env>@babel/helper-plugin-utils": true
      }
    },
    "@babel/preset-env>@babel/plugin-transform-unicode-regex": {
      "packages": {
        "@babel/preset-env>@babel/helper-plugin-utils": true,
        "@babel/preset-env>@babel/plugin-transform-dotall-regex>@babel/helper-create-regexp-features-plugin": true
      }
    },
    "@babel/preset-env>babel-plugin-polyfill-corejs2": {
      "packages": {
        "@babel/core": true,
        "@babel/preset-env>@babel/compat-data": true,
        "@babel/preset-env>babel-plugin-polyfill-corejs2>semver": true,
        "@babel/preset-env>babel-plugin-polyfill-corejs3>@babel/helper-define-polyfill-provider": true
      }
    },
    "@babel/preset-env>babel-plugin-polyfill-corejs2>semver": {
      "globals": {
        "console": true,
        "process": true
      }
    },
    "@babel/preset-env>babel-plugin-polyfill-corejs3": {
      "packages": {
        "@babel/core": true,
        "@babel/preset-env>babel-plugin-polyfill-corejs3>@babel/helper-define-polyfill-provider": true,
        "@babel/preset-env>core-js-compat": true
      }
    },
    "@babel/preset-env>babel-plugin-polyfill-corejs3>@babel/helper-define-polyfill-provider": {
      "builtin": {
        "path": true
      },
      "globals": {
        "console.log": true,
        "console.warn": true,
        "process.exitCode": "write",
        "process.versions.node": true
      },
      "packages": {
        "@babel/core": true,
        "@babel/core>@babel/helper-compilation-targets": true,
        "@babel/preset-env>@babel/helper-plugin-utils": true,
        "@babel/preset-env>babel-plugin-polyfill-corejs3>@babel/helper-define-polyfill-provider>lodash.debounce": true,
        "brfs>resolve": true
      }
    },
    "@babel/preset-env>babel-plugin-polyfill-corejs3>@babel/helper-define-polyfill-provider>lodash.debounce": {
      "globals": {
        "clearTimeout": true,
        "setTimeout": true
      }
    },
    "@babel/preset-env>babel-plugin-polyfill-regenerator": {
      "packages": {
        "@babel/preset-env>babel-plugin-polyfill-corejs3>@babel/helper-define-polyfill-provider": true
      }
    },
    "@babel/preset-env>core-js-compat": {
      "packages": {
        "@babel/preset-env>core-js-compat>semver": true
      }
    },
    "@babel/preset-env>core-js-compat>semver": {
      "globals": {
        "console.error": true,
        "process": true
      }
    },
    "@babel/preset-env>semver": {
      "globals": {
        "console": true,
        "process": true
      }
    },
    "@babel/preset-react": {
      "packages": {
        "@babel/preset-env>@babel/helper-plugin-utils": true,
        "@babel/preset-env>@babel/helper-validator-option": true,
        "@babel/preset-react>@babel/plugin-transform-react-display-name": true,
        "@babel/preset-react>@babel/plugin-transform-react-jsx": true,
        "@babel/preset-react>@babel/plugin-transform-react-jsx-development": true,
        "@babel/preset-react>@babel/plugin-transform-react-pure-annotations": true
      }
    },
    "@babel/preset-react>@babel/plugin-transform-react-display-name": {
      "builtin": {
        "path.basename": true,
        "path.dirname": true,
        "path.extname": true
      },
      "packages": {
        "@babel/core": true,
        "@babel/preset-env>@babel/helper-plugin-utils": true
      }
    },
    "@babel/preset-react>@babel/plugin-transform-react-jsx": {
      "packages": {
        "@babel/core": true,
        "@babel/plugin-transform-runtime>@babel/helper-module-imports": true,
        "@babel/preset-env>@babel/helper-plugin-utils": true,
        "@babel/preset-env>@babel/plugin-transform-classes>@babel/helper-annotate-as-pure": true,
        "@babel/preset-react>@babel/plugin-transform-react-jsx>@babel/plugin-syntax-jsx": true
      }
    },
    "@babel/preset-react>@babel/plugin-transform-react-jsx-development": {
      "packages": {
        "@babel/preset-react>@babel/plugin-transform-react-jsx": true
      }
    },
    "@babel/preset-react>@babel/plugin-transform-react-jsx>@babel/plugin-syntax-jsx": {
      "packages": {
        "@babel/preset-env>@babel/helper-plugin-utils": true
      }
    },
    "@babel/preset-react>@babel/plugin-transform-react-pure-annotations": {
      "packages": {
        "@babel/core": true,
        "@babel/preset-env>@babel/helper-plugin-utils": true,
        "@babel/preset-env>@babel/plugin-transform-classes>@babel/helper-annotate-as-pure": true
      }
    },
    "@babel/preset-typescript": {
      "packages": {
        "@babel/preset-env>@babel/helper-plugin-utils": true,
        "@babel/preset-env>@babel/helper-validator-option": true,
        "@babel/preset-typescript>@babel/plugin-transform-typescript": true
      }
    },
    "@babel/preset-typescript>@babel/plugin-transform-typescript": {
      "builtin": {
        "assert": true
      },
      "globals": {
        "console.warn": true
      },
      "packages": {
        "@babel/core": true,
        "@babel/plugin-proposal-class-properties>@babel/helper-create-class-features-plugin": true,
        "@babel/preset-env>@babel/helper-plugin-utils": true,
        "@babel/preset-typescript>@babel/plugin-transform-typescript>@babel/plugin-syntax-typescript": true
      }
    },
    "@babel/preset-typescript>@babel/plugin-transform-typescript>@babel/plugin-syntax-typescript": {
      "packages": {
        "@babel/preset-env>@babel/helper-plugin-utils": true
      }
    },
    "@lavamoat/lavapack": {
      "builtin": {
        "assert": true,
        "buffer.Buffer.from": true,
        "fs.readFileSync": true,
        "path.join": true,
        "path.relative": true
      },
      "globals": {
        "__dirname": true,
        "process.cwd": true,
        "setTimeout": true
      },
      "packages": {
        "@lavamoat/lavapack>combine-source-map": true,
        "@lavamoat/lavapack>readable-stream": true,
        "@lavamoat/lavapack>umd": true,
        "browserify>JSONStream": true,
        "lavamoat>json-stable-stringify": true,
        "lavamoat>lavamoat-core": true,
        "nyc>convert-source-map": true,
        "through2": true
      }
    },
    "@lavamoat/lavapack>combine-source-map": {
      "builtin": {
        "path.dirname": true,
        "path.join": true
      },
      "globals": {
        "process.platform": true
      },
      "packages": {
        "@lavamoat/lavapack>combine-source-map>convert-source-map": true,
        "@lavamoat/lavapack>combine-source-map>inline-source-map": true,
        "@lavamoat/lavapack>combine-source-map>lodash.memoize": true,
        "@lavamoat/lavapack>combine-source-map>source-map": true
      }
    },
    "@lavamoat/lavapack>combine-source-map>convert-source-map": {
      "builtin": {
        "fs.readFileSync": true,
        "path.join": true
      },
      "globals": {
        "Buffer.from": true
      }
    },
    "@lavamoat/lavapack>combine-source-map>inline-source-map": {
      "globals": {
        "Buffer.from": true
      },
      "packages": {
        "@lavamoat/lavapack>combine-source-map>inline-source-map>source-map": true
      }
    },
    "@lavamoat/lavapack>readable-stream": {
      "builtin": {
        "buffer.Buffer": true,
        "events.EventEmitter": true,
        "stream": true,
        "util": true
      },
      "globals": {
        "process.env.READABLE_STREAM": true,
        "process.nextTick": true,
        "process.stderr": true,
        "process.stdout": true
      },
      "packages": {
        "@storybook/api>util-deprecate": true,
        "browserify>string_decoder": true,
        "pumpify>inherits": true
      }
    },
    "@metamask/jazzicon>color>color-convert": {
      "packages": {
        "@metamask/jazzicon>color>color-convert>color-name": true
      }
    },
    "@sentry/browser>tslib": {
      "globals": {
        "define": true
      }
    },
    "@storybook/addon-essentials>@storybook/addon-docs>acorn-walk": {
      "globals": {
        "define": true
      }
    },
    "@storybook/addon-essentials>@storybook/addon-docs>remark-slug>unist-util-visit": {
      "packages": {
        "@storybook/addon-essentials>@storybook/addon-docs>remark-slug>unist-util-visit>unist-util-visit-parents": true
      }
    },
    "@storybook/addon-essentials>@storybook/addon-docs>remark-slug>unist-util-visit>unist-util-visit-parents": {
      "packages": {
        "stylelint>@stylelint/postcss-markdown>unist-util-find-all-after>unist-util-is": true
      }
    },
    "@storybook/api>telejson>is-symbol": {
      "packages": {
        "string.prototype.matchall>has-symbols": true
      }
    },
    "@storybook/api>util-deprecate": {
      "builtin": {
        "util.deprecate": true
      }
    },
    "@storybook/components>react-syntax-highlighter>refractor>parse-entities": {
      "packages": {
        "@storybook/components>react-syntax-highlighter>refractor>parse-entities>character-entities": true,
        "@storybook/components>react-syntax-highlighter>refractor>parse-entities>character-entities-legacy": true,
        "@storybook/components>react-syntax-highlighter>refractor>parse-entities>character-reference-invalid": true,
        "@storybook/components>react-syntax-highlighter>refractor>parse-entities>is-alphanumerical": true,
        "@storybook/components>react-syntax-highlighter>refractor>parse-entities>is-hexadecimal": true,
        "stylelint>@stylelint/postcss-markdown>remark>remark-parse>is-decimal": true
      }
    },
    "@storybook/components>react-syntax-highlighter>refractor>parse-entities>is-alphanumerical": {
      "packages": {
        "stylelint>@stylelint/postcss-markdown>remark>remark-parse>is-alphabetical": true,
        "stylelint>@stylelint/postcss-markdown>remark>remark-parse>is-decimal": true
      }
    },
    "@storybook/react>@storybook/core-common>glob-base": {
      "builtin": {
        "path.dirname": true
      },
      "packages": {
        "@storybook/react>@storybook/core-common>glob-base>glob-parent": true,
        "@storybook/react>@storybook/core-common>glob-base>is-glob": true
      }
    },
    "@storybook/react>@storybook/core-common>glob-base>glob-parent": {
      "builtin": {
        "path.dirname": true
      },
      "packages": {
        "@storybook/react>@storybook/core-common>glob-base>is-glob": true
      }
    },
    "@storybook/react>@storybook/core-common>glob-base>is-glob": {
      "packages": {
        "gulp-watch>anymatch>micromatch>is-extglob": true
      }
    },
    "@typescript-eslint/eslint-plugin": {
      "packages": {
        "@typescript-eslint/eslint-plugin>tsutils": true,
        "@typescript-eslint/parser>@typescript-eslint/scope-manager": true,
        "eslint": true,
        "eslint-plugin-jest>@typescript-eslint/experimental-utils": true,
        "eslint>debug": true,
        "eslint>regexpp": true,
        "globby>ignore": true,
        "semver": true,
        "typescript": true
      }
    },
    "@typescript-eslint/eslint-plugin>tsutils": {
      "packages": {
        "@sentry/browser>tslib": true,
        "typescript": true
      }
    },
    "@typescript-eslint/parser": {
      "packages": {
        "@typescript-eslint/parser>@typescript-eslint/scope-manager": true,
        "@typescript-eslint/parser>@typescript-eslint/typescript-estree": true,
        "eslint>debug": true,
        "typescript": true
      }
    },
    "@typescript-eslint/parser>@typescript-eslint/scope-manager": {
      "packages": {
        "@typescript-eslint/parser>@typescript-eslint/scope-manager>@typescript-eslint/visitor-keys": true,
        "@typescript-eslint/parser>@typescript-eslint/types": true
      }
    },
    "@typescript-eslint/parser>@typescript-eslint/scope-manager>@typescript-eslint/visitor-keys": {
      "packages": {
        "@typescript-eslint/parser>@typescript-eslint/scope-manager>@typescript-eslint/visitor-keys>eslint-visitor-keys": true
      }
    },
    "@typescript-eslint/parser>@typescript-eslint/typescript-estree": {
      "builtin": {
        "fs": true,
        "path": true
      },
      "globals": {
        "console.log": true,
        "console.warn": true,
        "new": true,
        "process": true,
        "target": true
      },
      "packages": {
        "@typescript-eslint/eslint-plugin>tsutils": true,
        "@typescript-eslint/parser>@typescript-eslint/scope-manager>@typescript-eslint/visitor-keys": true,
        "@typescript-eslint/parser>@typescript-eslint/types": true,
        "eslint>debug": true,
        "eslint>is-glob": true,
        "globby": true,
        "semver": true,
        "typescript": true
      }
    },
    "babelify": {
      "builtin": {
        "path.extname": true,
        "path.resolve": true,
        "stream.PassThrough": true,
        "stream.Transform": true,
        "util": true
      },
      "globals": {
        "Buffer.concat": true
      },
      "packages": {
        "@babel/core": true
      }
    },
    "bify-module-groups": {
      "packages": {
        "bify-module-groups>through2": true,
        "pify": true,
        "pump": true
      }
    },
    "bify-module-groups>through2": {
      "builtin": {
        "util.inherits": true
      },
      "globals": {
        "process.nextTick": true
      },
      "packages": {
        "bify-module-groups>through2>readable-stream": true
      }
    },
    "bify-module-groups>through2>readable-stream": {
      "builtin": {
        "buffer.Buffer": true,
        "events.EventEmitter": true,
        "stream": true,
        "util": true
      },
      "globals": {
        "process.env.READABLE_STREAM": true,
        "process.nextTick": true,
        "process.stderr": true,
        "process.stdout": true
      },
      "packages": {
        "@storybook/api>util-deprecate": true,
        "browserify>string_decoder": true,
        "pumpify>inherits": true
      }
    },
    "brfs": {
      "builtin": {
        "fs.createReadStream": true,
        "fs.readdir": true,
        "path": true
      },
      "packages": {
        "brfs>quote-stream": true,
        "brfs>resolve": true,
        "brfs>static-module": true,
        "brfs>through2": true
      }
    },
    "brfs>quote-stream": {
      "globals": {
        "Buffer": true
      },
      "packages": {
        "brfs>quote-stream>buffer-equal": true,
        "brfs>quote-stream>through2": true
      }
    },
    "brfs>quote-stream>buffer-equal": {
      "builtin": {
        "buffer.Buffer.isBuffer": true
      }
    },
    "brfs>quote-stream>through2": {
      "builtin": {
        "util.inherits": true
      },
      "globals": {
        "process.nextTick": true
      },
      "packages": {
        "readable-stream": true,
        "watchify>xtend": true
      }
    },
    "brfs>resolve": {
      "builtin": {
        "fs.readFile": true,
        "fs.readFileSync": true,
        "fs.realpath": true,
        "fs.realpathSync": true,
        "fs.stat": true,
        "fs.statSync": true,
        "path.dirname": true,
        "path.join": true,
        "path.parse": true,
        "path.relative": true,
        "path.resolve": true
      },
      "globals": {
        "process.nextTick": true,
        "process.platform": true,
        "process.versions": true
      },
      "packages": {
        "brfs>resolve>path-parse": true,
        "depcheck>is-core-module": true
      }
    },
    "brfs>resolve>path-parse": {
      "globals": {
        "process.platform": true
      }
    },
    "brfs>static-module": {
      "packages": {
        "brfs>static-module>acorn-node": true,
        "brfs>static-module>magic-string": true,
        "brfs>static-module>merge-source-map": true,
        "brfs>static-module>scope-analyzer": true,
        "brfs>static-module>shallow-copy": true,
        "brfs>static-module>static-eval": true,
        "brfs>static-module>through2": true,
        "browserify>concat-stream": true,
        "browserify>duplexer2": true,
        "enzyme>has": true,
        "enzyme>object-inspect": true,
        "jsdom>escodegen": true,
        "nyc>convert-source-map": true,
        "readable-stream": true
      }
    },
    "brfs>static-module>acorn-node": {
      "packages": {
        "@storybook/addon-essentials>@storybook/addon-docs>acorn-walk": true,
        "eslint>espree>acorn": true,
        "watchify>xtend": true
      }
    },
    "brfs>static-module>magic-string": {
      "globals": {
        "Buffer": true,
        "btoa": true,
        "console.warn": true
      },
      "packages": {
        "brfs>static-module>magic-string>sourcemap-codec": true
      }
    },
    "brfs>static-module>magic-string>sourcemap-codec": {
      "globals": {
        "define": true
      }
    },
    "brfs>static-module>merge-source-map": {
      "packages": {
        "brfs>static-module>merge-source-map>source-map": true
      }
    },
    "brfs>static-module>scope-analyzer": {
      "builtin": {
        "assert.ok": true,
        "assert.strictEqual": true
      },
      "packages": {
        "brfs>static-module>scope-analyzer>array-from": true,
        "brfs>static-module>scope-analyzer>dash-ast": true,
        "brfs>static-module>scope-analyzer>es6-map": true,
        "brfs>static-module>scope-analyzer>es6-set": true,
        "brfs>static-module>scope-analyzer>estree-is-function": true,
        "brfs>static-module>scope-analyzer>get-assigned-identifiers": true,
        "resolve-url-loader>es6-iterator>es6-symbol": true
      }
    },
    "brfs>static-module>scope-analyzer>dash-ast": {
      "builtin": {
        "assert": true
      }
    },
    "brfs>static-module>scope-analyzer>es6-map": {
      "packages": {
        "gulp-sourcemaps>debug-fabulous>memoizee>event-emitter": true,
        "resolve-url-loader>es6-iterator": true,
        "resolve-url-loader>es6-iterator>d": true,
        "resolve-url-loader>es6-iterator>es5-ext": true,
        "resolve-url-loader>es6-iterator>es6-symbol": true
      }
    },
    "brfs>static-module>scope-analyzer>es6-set": {
      "packages": {
        "gulp-sourcemaps>debug-fabulous>memoizee>event-emitter": true,
        "resolve-url-loader>es6-iterator": true,
        "resolve-url-loader>es6-iterator>d": true,
        "resolve-url-loader>es6-iterator>es5-ext": true,
        "resolve-url-loader>es6-iterator>es6-symbol": true
      }
    },
    "brfs>static-module>scope-analyzer>get-assigned-identifiers": {
      "builtin": {
        "assert.equal": true
      }
    },
    "brfs>static-module>static-eval": {
      "packages": {
        "jsdom>escodegen": true
      }
    },
    "brfs>static-module>through2": {
      "builtin": {
        "util.inherits": true
      },
      "globals": {
        "process.nextTick": true
      },
      "packages": {
        "readable-stream": true,
        "watchify>xtend": true
      }
    },
    "brfs>through2": {
      "builtin": {
        "util.inherits": true
      },
      "globals": {
        "process.nextTick": true
      },
      "packages": {
        "readable-stream": true,
        "watchify>xtend": true
      }
    },
    "browserify": {
      "builtin": {
        "events.EventEmitter": true,
        "fs.realpath": true,
        "path.dirname": true,
        "path.join": true,
        "path.relative": true,
        "path.resolve": true,
        "path.sep": true
      },
      "globals": {
        "__dirname": true,
        "process.cwd": true,
        "process.nextTick": true,
        "process.platform": true
      },
      "packages": {
        "brfs>resolve": true,
        "browserify>browser-pack": true,
        "browserify>browser-resolve": true,
        "browserify>cached-path-relative": true,
        "browserify>concat-stream": true,
        "browserify>deps-sort": true,
        "browserify>insert-module-globals": true,
        "browserify>module-deps": true,
        "browserify>read-only-stream": true,
        "browserify>shasum": true,
        "browserify>syntax-error": true,
        "browserify>through2": true,
        "enzyme>has": true,
        "labeled-stream-splicer": true,
        "lavamoat>htmlescape": true,
        "pumpify>inherits": true,
        "watchify>defined": true,
        "watchify>xtend": true
      }
    },
    "browserify>JSONStream": {
      "globals": {
        "Buffer": true
      },
      "packages": {
        "browserify>JSONStream>jsonparse": true,
        "debounce-stream>through": true
      }
    },
    "browserify>JSONStream>jsonparse": {
      "globals": {
        "Buffer": true
      }
    },
    "browserify>browser-pack": {
      "builtin": {
        "fs.readFileSync": true,
        "path.join": true,
        "path.relative": true
      },
      "globals": {
        "__dirname": true,
        "process.cwd": true
      },
      "packages": {
        "@lavamoat/lavapack>combine-source-map": true,
        "@lavamoat/lavapack>umd": true,
        "browserify>JSONStream": true,
        "browserify>browser-pack>through2": true,
        "ethereumjs-wallet>safe-buffer": true,
        "watchify>defined": true
      }
    },
    "browserify>browser-pack>through2": {
      "builtin": {
        "util.inherits": true
      },
      "globals": {
        "process.nextTick": true
      },
      "packages": {
        "readable-stream": true,
        "watchify>xtend": true
      }
    },
    "browserify>browser-resolve": {
      "builtin": {
        "fs.readFile": true,
        "fs.readFileSync": true,
        "path": true
      },
      "globals": {
        "__dirname": true,
        "process.platform": true
      },
      "packages": {
        "browserify>browser-resolve>resolve": true
      }
    },
    "browserify>browser-resolve>resolve": {
      "builtin": {
        "fs.readFile": true,
        "fs.readFileSync": true,
        "fs.stat": true,
        "fs.statSync": true,
        "path": true
      },
      "globals": {
        "process.nextTick": true,
        "process.platform": true
      }
    },
    "browserify>cached-path-relative": {
      "builtin": {
        "path": true
      },
      "globals": {
        "process.cwd": true
      }
    },
    "browserify>concat-stream": {
      "globals": {
        "Buffer.concat": true,
        "Buffer.isBuffer": true
      },
      "packages": {
        "browserify>concat-stream>typedarray": true,
        "pumpify>inherits": true,
        "readable-stream": true,
        "terser>source-map-support>buffer-from": true
      }
    },
    "browserify>deps-sort": {
      "packages": {
        "browserify>deps-sort>through2": true,
        "watchify>browserify>shasum-object": true
      }
    },
    "browserify>deps-sort>through2": {
      "builtin": {
        "util.inherits": true
      },
      "globals": {
        "process.nextTick": true
      },
      "packages": {
        "readable-stream": true,
        "watchify>xtend": true
      }
    },
    "browserify>duplexer2": {
      "packages": {
        "readable-stream": true
      }
    },
    "browserify>insert-module-globals": {
      "builtin": {
        "path.dirname": true,
        "path.isAbsolute": true,
        "path.relative": true,
        "path.sep": true
      },
      "globals": {
        "Buffer.concat": true,
        "Buffer.isBuffer": true
      },
      "packages": {
        "@lavamoat/lavapack>combine-source-map": true,
        "brfs>static-module>acorn-node": true,
        "browserify>insert-module-globals>through2": true,
        "browserify>insert-module-globals>undeclared-identifiers": true,
        "gulp-watch>path-is-absolute": true,
        "watchify>xtend": true
      }
    },
    "browserify>insert-module-globals>through2": {
      "builtin": {
        "util.inherits": true
      },
      "globals": {
        "process.nextTick": true
      },
      "packages": {
        "readable-stream": true,
        "watchify>xtend": true
      }
    },
    "browserify>insert-module-globals>undeclared-identifiers": {
      "packages": {
        "brfs>static-module>acorn-node": true,
        "brfs>static-module>scope-analyzer>get-assigned-identifiers": true,
        "watchify>xtend": true
      }
    },
    "browserify>module-deps": {
      "builtin": {
        "fs.createReadStream": true,
        "fs.readFile": true,
        "path.delimiter": true,
        "path.dirname": true,
        "path.join": true,
        "path.resolve": true
      },
      "globals": {
        "process.cwd": true,
        "process.env.NODE_PATH": true,
        "process.nextTick": true,
        "process.platform": true,
        "setTimeout": true,
        "tr": true
      },
      "packages": {
        "brfs>resolve": true,
        "browserify>cached-path-relative": true,
        "browserify>concat-stream": true,
        "browserify>duplexer2": true,
        "browserify>module-deps>detective": true,
        "browserify>module-deps>stream-combiner2": true,
        "browserify>module-deps>through2": true,
        "browserify>parents": true,
        "lavamoat-browserify>browser-resolve": true,
        "loose-envify": true,
        "pumpify>inherits": true,
        "readable-stream": true,
        "watchify>defined": true,
        "watchify>xtend": true
      }
    },
    "browserify>module-deps>detective": {
      "packages": {
        "brfs>static-module>acorn-node": true,
        "watchify>defined": true
      }
    },
    "browserify>module-deps>stream-combiner2": {
      "packages": {
        "browserify>duplexer2": true,
        "readable-stream": true
      }
    },
    "browserify>module-deps>through2": {
      "builtin": {
        "util.inherits": true
      },
      "globals": {
        "process.nextTick": true
      },
      "packages": {
        "readable-stream": true,
        "watchify>xtend": true
      }
    },
    "browserify>parents": {
      "globals": {
        "process.cwd": true,
        "process.platform": true
      },
      "packages": {
        "browserify>parents>path-platform": true
      }
    },
    "browserify>parents>path-platform": {
      "builtin": {
        "path": true,
        "util.isObject": true,
        "util.isString": true
      },
      "globals": {
        "process.cwd": true,
        "process.env": true,
        "process.platform": true
      }
    },
    "browserify>read-only-stream": {
      "packages": {
        "readable-stream": true
      }
    },
    "browserify>shasum": {
      "builtin": {
        "buffer.Buffer.isBuffer": true,
        "crypto.createHash": true
      },
      "packages": {
        "browserify>shasum>json-stable-stringify": true
      }
    },
    "browserify>shasum>json-stable-stringify": {
      "packages": {
        "lavamoat>json-stable-stringify>jsonify": true
      }
    },
    "browserify>string_decoder": {
      "packages": {
        "ethereumjs-wallet>safe-buffer": true
      }
    },
    "browserify>syntax-error": {
      "packages": {
        "brfs>static-module>acorn-node": true
      }
    },
    "browserify>through2": {
      "builtin": {
        "util.inherits": true
      },
      "globals": {
        "process.nextTick": true
      },
      "packages": {
        "readable-stream": true,
        "watchify>xtend": true
      }
    },
    "chalk": {
      "packages": {
        "chalk>ansi-styles": true,
        "sinon>supports-color": true
      }
    },
    "chalk>ansi-styles": {
      "packages": {
        "chalk>ansi-styles>color-convert": true
      }
    },
    "chalk>ansi-styles>color-convert": {
      "packages": {
        "jest-canvas-mock>moo-color>color-name": true
      }
    },
    "cross-spawn": {
      "builtin": {
        "child_process.spawn": true,
        "child_process.spawnSync": true,
        "fs.closeSync": true,
        "fs.openSync": true,
        "fs.readSync": true,
        "path.delimiter": true,
        "path.normalize": true,
        "path.resolve": true
      },
      "globals": {
        "Buffer.alloc": true,
        "process.chdir": true,
        "process.cwd": true,
        "process.env": true,
        "process.platform": true
      },
      "packages": {
        "cross-spawn>path-key": true,
        "cross-spawn>shebang-command": true,
        "cross-spawn>which": true
      }
    },
    "cross-spawn>path-key": {
      "globals": {
        "process.env": true,
        "process.platform": true
      }
    },
    "cross-spawn>shebang-command": {
      "packages": {
        "cross-spawn>shebang-command>shebang-regex": true
      }
    },
    "cross-spawn>which": {
      "builtin": {
        "path.join": true
      },
      "globals": {
        "process.cwd": true,
        "process.env.OSTYPE": true,
        "process.env.PATH": true,
        "process.env.PATHEXT": true,
        "process.platform": true
      },
      "packages": {
        "mocha>which>isexe": true
      }
    },
    "debounce-stream>duplexer": {
      "builtin": {
        "stream": true
      }
    },
    "debounce-stream>through": {
      "builtin": {
        "stream": true
      },
      "globals": {
        "process.nextTick": true
      }
    },
    "del": {
      "builtin": {
        "path.resolve": true
      },
      "packages": {
        "del>globby": true,
        "del>is-path-cwd": true,
        "del>is-path-in-cwd": true,
        "del>p-map": true,
        "del>pify": true,
        "del>rimraf": true
      }
    },
    "del>globby": {
      "packages": {
        "del>globby>array-union": true,
        "del>globby>pify": true,
        "del>globby>pinkie-promise": true,
        "nyc>glob": true,
        "react>object-assign": true
      }
    },
    "del>globby>array-union": {
      "packages": {
        "del>globby>array-union>array-uniq": true
      }
    },
    "del>globby>pinkie-promise": {
      "packages": {
        "del>globby>pinkie-promise>pinkie": true
      }
    },
    "del>globby>pinkie-promise>pinkie": {
      "globals": {
        "process": true,
        "setImmediate": true,
        "setTimeout": true
      }
    },
    "del>is-path-cwd": {
      "builtin": {
        "path.resolve": true
      },
      "globals": {
        "process.cwd": true
      }
    },
    "del>is-path-in-cwd": {
      "globals": {
        "process.cwd": true
      },
      "packages": {
        "del>is-path-in-cwd>is-path-inside": true
      }
    },
    "del>is-path-in-cwd>is-path-inside": {
      "builtin": {
        "path.resolve": true
      },
      "packages": {
        "serve-handler>path-is-inside": true
      }
    },
    "del>rimraf": {
      "builtin": {
        "assert": true,
        "fs": true,
        "path.join": true
      },
      "globals": {
        "process.platform": true,
        "setTimeout": true
      },
      "packages": {
        "nyc>glob": true
      }
    },
    "depcheck>@babel/traverse": {
      "globals": {
        "console.log": true,
        "console.trace": true
      },
      "packages": {
        "@babel/code-frame": true,
        "@babel/core>@babel/generator": true,
        "@babel/core>@babel/types": true,
        "depcheck>@babel/parser": true,
        "depcheck>@babel/traverse>@babel/helper-environment-visitor": true,
        "depcheck>@babel/traverse>@babel/helper-function-name": true,
        "depcheck>@babel/traverse>@babel/helper-hoist-variables": true,
        "depcheck>@babel/traverse>@babel/helper-split-export-declaration": true,
        "depcheck>@babel/traverse>globals": true,
        "eslint>debug": true
      }
    },
    "depcheck>@babel/traverse>@babel/helper-environment-visitor": {
      "packages": {
        "@babel/core>@babel/types": true
      }
    },
    "depcheck>@babel/traverse>@babel/helper-function-name": {
      "packages": {
        "@babel/core>@babel/template": true,
        "@babel/core>@babel/types": true,
        "depcheck>@babel/traverse>@babel/helper-function-name>@babel/helper-get-function-arity": true
      }
    },
    "depcheck>@babel/traverse>@babel/helper-function-name>@babel/helper-get-function-arity": {
      "packages": {
        "@babel/core>@babel/types": true
      }
    },
    "depcheck>@babel/traverse>@babel/helper-hoist-variables": {
      "packages": {
        "@babel/core>@babel/types": true
      }
    },
    "depcheck>@babel/traverse>@babel/helper-split-export-declaration": {
      "packages": {
        "@babel/core>@babel/types": true
      }
    },
    "depcheck>cosmiconfig>parse-json>error-ex": {
      "builtin": {
        "util.inherits": true
      },
      "packages": {
        "depcheck>cosmiconfig>parse-json>error-ex>is-arrayish": true
      }
    },
    "depcheck>cosmiconfig>yaml": {
      "globals": {
        "Buffer": true,
        "YAML_SILENCE_DEPRECATION_WARNINGS": true,
        "YAML_SILENCE_WARNINGS": true,
        "atob": true,
        "btoa": true,
        "console.warn": true,
        "process": true
      }
    },
    "depcheck>is-core-module": {
      "globals": {
        "process.versions": true
      },
      "packages": {
        "enzyme>has": true
      }
    },
    "depcheck>json5": {
      "globals": {
        "console.warn": true
      }
    },
    "depcheck>readdirp": {
      "builtin": {
        "fs": true,
        "path.join": true,
        "path.relative": true,
        "path.resolve": true,
        "path.sep": true,
        "stream.Readable": true,
        "util.promisify": true
      },
      "globals": {
        "process.platform": true,
        "process.versions.node.split": true
      },
      "packages": {
        "fast-glob>picomatch": true
      }
    },
    "duplexify": {
      "globals": {
        "Buffer": true,
        "process.nextTick": true
      },
      "packages": {
        "duplexify>readable-stream": true,
        "duplexify>stream-shift": true,
        "end-of-stream": true,
        "pumpify>inherits": true
      }
    },
    "duplexify>readable-stream": {
      "builtin": {
        "buffer.Buffer": true,
        "events.EventEmitter": true,
        "stream": true,
        "util": true
      },
      "globals": {
        "process.env.READABLE_STREAM": true,
        "process.nextTick": true,
        "process.stderr": true,
        "process.stdout": true
      },
      "packages": {
        "@storybook/api>util-deprecate": true,
        "browserify>string_decoder": true,
        "pumpify>inherits": true
      }
    },
    "end-of-stream": {
      "globals": {
        "process.nextTick": true
      },
      "packages": {
        "pump>once": true
      }
    },
    "enzyme>array.prototype.flat": {
      "packages": {
        "globalthis>define-properties": true,
        "string.prototype.matchall>es-abstract": true
      }
    },
    "enzyme>has": {
      "packages": {
        "mocha>object.assign>function-bind": true
      }
    },
    "enzyme>is-callable": {
      "globals": {
        "document": true
      }
    },
    "enzyme>is-regex": {
      "packages": {
        "string.prototype.matchall>call-bind": true,
        "string.prototype.matchall>has-symbols": true
      }
    },
    "enzyme>object-inspect": {
      "builtin": {
        "util.inspect": true
      },
      "globals": {
        "HTMLElement": true
      }
    },
    "enzyme>object.assign": {
      "packages": {
        "globalthis>define-properties": true,
        "nock>deep-equal>object-keys": true,
        "string.prototype.matchall>call-bind": true,
        "string.prototype.matchall>has-symbols": true
      }
    },
    "enzyme>object.entries": {
      "packages": {
        "enzyme>has": true,
        "globalthis>define-properties": true,
        "string.prototype.matchall>call-bind": true,
        "string.prototype.matchall>es-abstract": true
      }
    },
    "eslint": {
      "builtin": {
        "assert": true,
        "fs.existsSync": true,
        "fs.lstatSync": true,
        "fs.readFileSync": true,
        "fs.readdirSync": true,
        "fs.statSync": true,
        "fs.unlinkSync": true,
        "fs.writeFile": true,
        "fs.writeFileSync": true,
        "path.extname": true,
        "path.isAbsolute": true,
        "path.join": true,
        "path.normalize": true,
        "path.relative": true,
        "path.resolve": true,
        "path.sep": true,
        "util.format": true,
        "util.inspect": true,
        "util.promisify": true
      },
      "globals": {
        "__dirname": true,
        "console.log": true,
        "describe": true,
        "it": true,
        "process": true
      },
      "packages": {
        "eslint>@eslint/eslintrc": true,
        "eslint>ajv": true,
        "eslint>debug": true,
        "eslint>doctrine": true,
        "eslint>eslint-scope": true,
        "eslint>eslint-utils": true,
        "eslint>eslint-visitor-keys": true,
        "eslint>espree": true,
        "eslint>esquery": true,
        "eslint>esutils": true,
        "eslint>file-entry-cache": true,
        "eslint>functional-red-black-tree": true,
        "eslint>glob-parent": true,
        "eslint>globals": true,
        "eslint>ignore": true,
        "eslint>imurmurhash": true,
        "eslint>is-glob": true,
        "eslint>json-stable-stringify-without-jsonify": true,
        "eslint>levn": true,
        "eslint>minimatch": true,
        "eslint>natural-compare": true,
        "eslint>regexpp": true,
        "lodash": true
      }
    },
    "eslint-config-prettier": {
      "globals": {
        "process.env.ESLINT_CONFIG_PRETTIER_NO_DEPRECATED": true
      }
    },
    "eslint-import-resolver-node": {
      "builtin": {
        "path.dirname": true,
        "path.resolve": true
      },
      "packages": {
        "brfs>resolve": true,
        "eslint-import-resolver-node>debug": true
      }
    },
    "eslint-import-resolver-node>debug": {
      "builtin": {
        "fs.SyncWriteStream": true,
        "net.Socket": true,
        "tty.WriteStream": true,
        "tty.isatty": true,
        "util": true
      },
      "globals": {
        "chrome": true,
        "console": true,
        "document": true,
        "localStorage": true,
        "navigator": true,
        "process": true
      },
      "packages": {
        "eslint-import-resolver-node>debug>ms": true
      }
    },
    "eslint-import-resolver-typescript": {
      "builtin": {
        "path": true
      },
      "globals": {
        "console.warn": true,
        "process.cwd": true
      },
      "packages": {
        "brfs>resolve": true,
        "eslint-plugin-import>tsconfig-paths": true,
        "eslint>debug": true,
        "eslint>is-glob": true,
        "nyc>glob": true
      }
    },
    "eslint-plugin-import": {
      "builtin": {
        "fs": true,
        "path": true,
        "vm": true
      },
      "globals": {
        "process.cwd": true,
        "process.env": true
      },
      "packages": {
        "brfs>resolve": true,
        "enzyme>array.prototype.flat": true,
        "enzyme>has": true,
        "enzyme>object.values": true,
        "eslint": true,
        "eslint-plugin-import>contains-path": true,
        "eslint-plugin-import>debug": true,
        "eslint-plugin-import>doctrine": true,
        "eslint-plugin-import>eslint-module-utils": true,
        "eslint-plugin-import>read-pkg-up": true,
        "eslint-plugin-import>tsconfig-paths": true,
        "eslint-plugin-react>array-includes": true,
        "eslint>minimatch": true,
        "typescript": true
      }
    },
    "eslint-plugin-import>contains-path": {
      "builtin": {
        "path.normalize": true
      }
    },
    "eslint-plugin-import>debug": {
      "builtin": {
        "fs.SyncWriteStream": true,
        "net.Socket": true,
        "tty.WriteStream": true,
        "tty.isatty": true,
        "util": true
      },
      "globals": {
        "chrome": true,
        "console": true,
        "document": true,
        "localStorage": true,
        "navigator": true,
        "process": true
      },
      "packages": {
        "eslint-plugin-import>debug>ms": true
      }
    },
    "eslint-plugin-import>doctrine": {
      "builtin": {
        "assert": true
      },
      "packages": {
        "eslint>esutils": true,
        "readable-stream>isarray": true
      }
    },
    "eslint-plugin-import>eslint-module-utils": {
      "builtin": {
        "crypto.createHash": true,
        "fs.existsSync": true,
        "fs.readdirSync": true,
        "module": true,
        "path.dirname": true,
        "path.extname": true,
        "path.join": true,
        "path.parse": true,
        "path.resolve": true
      },
      "globals": {
        "__dirname": true,
        "console.warn": true,
        "process.cwd": true,
        "process.hrtime": true
      },
      "packages": {
        "@babel/eslint-parser": true,
        "eslint-import-resolver-node": true,
        "eslint-plugin-import>eslint-module-utils>debug": true,
        "eslint-plugin-import>eslint-module-utils>pkg-dir": true
      }
    },
    "eslint-plugin-import>eslint-module-utils>debug": {
      "builtin": {
        "fs.SyncWriteStream": true,
        "net.Socket": true,
        "tty.WriteStream": true,
        "tty.isatty": true,
        "util": true
      },
      "globals": {
        "chrome": true,
        "console": true,
        "document": true,
        "localStorage": true,
        "navigator": true,
        "process": true
      },
      "packages": {
        "eslint-plugin-import>eslint-module-utils>debug>ms": true
      }
    },
    "eslint-plugin-import>eslint-module-utils>pkg-dir": {
      "builtin": {
        "path.dirname": true
      },
      "packages": {
        "eslint-plugin-import>eslint-module-utils>pkg-dir>find-up": true
      }
    },
    "eslint-plugin-import>eslint-module-utils>pkg-dir>find-up": {
      "builtin": {
        "path.dirname": true,
        "path.join": true,
        "path.parse": true,
        "path.resolve": true
      },
      "packages": {
        "eslint-plugin-import>eslint-module-utils>pkg-dir>find-up>locate-path": true
      }
    },
    "eslint-plugin-import>eslint-module-utils>pkg-dir>find-up>locate-path": {
      "builtin": {
        "path.resolve": true
      },
      "globals": {
        "process.cwd": true
      },
      "packages": {
        "eslint-plugin-import>eslint-module-utils>pkg-dir>find-up>locate-path>p-locate": true,
        "mocha>find-up>locate-path>path-exists": true
      }
    },
    "eslint-plugin-import>eslint-module-utils>pkg-dir>find-up>locate-path>p-locate": {
      "packages": {
        "eslint-plugin-import>eslint-module-utils>pkg-dir>find-up>locate-path>p-locate>p-limit": true
      }
    },
    "eslint-plugin-import>eslint-module-utils>pkg-dir>find-up>locate-path>p-locate>p-limit": {
      "packages": {
        "eslint-plugin-import>eslint-module-utils>pkg-dir>find-up>locate-path>p-locate>p-limit>p-try": true
      }
    },
    "eslint-plugin-import>read-pkg-up": {
      "packages": {
        "eslint-plugin-import>read-pkg-up>find-up": true,
        "eslint-plugin-import>read-pkg-up>read-pkg": true
      }
    },
    "eslint-plugin-import>read-pkg-up>find-up": {
      "builtin": {
        "path.dirname": true,
        "path.join": true,
        "path.parse": true,
        "path.resolve": true
      },
      "packages": {
        "eslint-plugin-import>read-pkg-up>find-up>locate-path": true
      }
    },
    "eslint-plugin-import>read-pkg-up>find-up>locate-path": {
      "builtin": {
        "path.resolve": true
      },
      "globals": {
        "process.cwd": true
      },
      "packages": {
        "eslint-plugin-import>read-pkg-up>find-up>locate-path>p-locate": true,
        "mocha>find-up>locate-path>path-exists": true
      }
    },
    "eslint-plugin-import>read-pkg-up>find-up>locate-path>p-locate": {
      "packages": {
        "eslint-plugin-import>read-pkg-up>find-up>locate-path>p-locate>p-limit": true
      }
    },
    "eslint-plugin-import>read-pkg-up>find-up>locate-path>p-locate>p-limit": {
      "packages": {
        "eslint-plugin-import>read-pkg-up>find-up>locate-path>p-locate>p-limit>p-try": true
      }
    },
    "eslint-plugin-import>read-pkg-up>read-pkg": {
      "builtin": {
        "path.join": true
      },
      "packages": {
        "eslint-plugin-import>read-pkg-up>read-pkg>load-json-file": true,
        "eslint-plugin-import>read-pkg-up>read-pkg>path-type": true,
        "stylelint>meow>normalize-package-data": true
      }
    },
    "eslint-plugin-import>read-pkg-up>read-pkg>load-json-file": {
      "builtin": {
        "path.relative": true
      },
      "packages": {
        "eslint-plugin-import>read-pkg-up>read-pkg>load-json-file>pify": true,
        "eslint-plugin-import>read-pkg-up>read-pkg>load-json-file>strip-bom": true,
        "fs-extra>graceful-fs": true,
        "geckodriver>got>parse-json": true
      }
    },
    "eslint-plugin-import>read-pkg-up>read-pkg>path-type": {
      "builtin": {
        "fs": true
      },
      "packages": {
        "eslint-plugin-import>read-pkg-up>read-pkg>path-type>pify": true
      }
    },
    "eslint-plugin-import>tsconfig-paths": {
      "builtin": {
        "fs.existsSync": true,
        "fs.lstatSync": true,
        "fs.readFile": true,
        "fs.readFileSync": true,
        "fs.stat": true,
        "fs.statSync": true,
        "module._resolveFilename": true,
        "module.builtinModules": true,
        "path.dirname": true,
        "path.isAbsolute": true,
        "path.join": true,
        "path.resolve": true,
        "path.sep": true
      },
      "globals": {
        "console.warn": true,
        "process.argv.slice": true,
        "process.cwd": true,
        "process.env": true
      },
      "packages": {
        "eslint-plugin-import>tsconfig-paths>json5": true,
        "eslint-plugin-import>tsconfig-paths>strip-bom": true,
        "rc>minimist": true
      }
    },
    "eslint-plugin-import>tsconfig-paths>json5": {
      "globals": {
        "console.warn": true
      }
    },
    "eslint-plugin-jest": {
      "builtin": {
        "fs.readdirSync": true,
        "path.join": true,
        "path.parse": true
      },
      "globals": {
        "__dirname": true
      },
      "packages": {
        "@typescript-eslint/eslint-plugin": true,
        "eslint-plugin-jest>@typescript-eslint/experimental-utils": true
      }
    },
    "eslint-plugin-jest>@typescript-eslint/experimental-utils": {
      "builtin": {
        "path": true
      },
      "packages": {
        "@typescript-eslint/parser>@typescript-eslint/scope-manager": true,
        "@typescript-eslint/parser>@typescript-eslint/types": true,
        "eslint": true,
        "eslint-plugin-jest>@typescript-eslint/experimental-utils>eslint-utils": true,
        "eslint>eslint-scope": true
      }
    },
    "eslint-plugin-jest>@typescript-eslint/experimental-utils>eslint-utils": {
      "packages": {
        "eslint-plugin-jest>@typescript-eslint/experimental-utils>eslint-utils>eslint-visitor-keys": true
      }
    },
    "eslint-plugin-jsdoc": {
      "packages": {
        "eslint": true,
        "eslint-plugin-jsdoc>@es-joy/jsdoccomment": true,
        "eslint-plugin-jsdoc>comment-parser": true,
        "eslint-plugin-jsdoc>jsdoc-type-pratt-parser": true,
        "eslint-plugin-jsdoc>regextras": true,
        "eslint-plugin-jsdoc>spdx-expression-parse": true,
        "eslint>debug": true,
        "lodash": true,
        "semver": true
      }
    },
    "eslint-plugin-jsdoc>@es-joy/jsdoccomment": {
      "packages": {
        "eslint-plugin-jsdoc>comment-parser": true,
        "eslint-plugin-jsdoc>jsdoc-type-pratt-parser": true,
        "eslint>esquery": true
      }
    },
    "eslint-plugin-jsdoc>jsdoc-type-pratt-parser": {
      "globals": {
        "define": true
      }
    },
    "eslint-plugin-jsdoc>regextras": {
      "globals": {
        "define": true
      }
    },
    "eslint-plugin-jsdoc>spdx-expression-parse": {
      "packages": {
        "eslint-plugin-jsdoc>spdx-expression-parse>spdx-exceptions": true,
        "eslint-plugin-jsdoc>spdx-expression-parse>spdx-license-ids": true
      }
    },
    "eslint-plugin-node": {
      "builtin": {
        "fs.readFileSync": true,
        "fs.readdirSync": true,
        "fs.statSync": true,
        "path.basename": true,
        "path.dirname": true,
        "path.extname": true,
        "path.isAbsolute": true,
        "path.join": true,
        "path.relative": true,
        "path.resolve": true,
        "path.sep": true
      },
      "globals": {
        "process.cwd": true
      },
      "packages": {
        "brfs>resolve": true,
        "eslint-plugin-node>eslint-plugin-es": true,
        "eslint-plugin-node>semver": true,
        "eslint>eslint-utils": true,
        "eslint>minimatch": true,
        "globby>ignore": true
      }
    },
    "eslint-plugin-node>eslint-plugin-es": {
      "packages": {
        "eslint>eslint-utils": true,
        "eslint>regexpp": true
      }
    },
    "eslint-plugin-node>semver": {
      "globals": {
        "console": true,
        "process": true
      }
    },
    "eslint-plugin-prettier": {
      "packages": {
        "eslint-plugin-prettier>prettier-linter-helpers": true,
        "prettier": true
      }
    },
    "eslint-plugin-prettier>prettier-linter-helpers": {
      "packages": {
        "eslint-plugin-prettier>prettier-linter-helpers>fast-diff": true
      }
    },
    "eslint-plugin-react": {
      "builtin": {
        "fs.statSync": true,
        "path.dirname": true,
        "path.extname": true
      },
      "globals": {
        "console.error": true,
        "console.log": true,
        "process.argv.join": true,
        "process.cwd": true
      },
      "packages": {
        "enzyme>has": true,
        "enzyme>object.entries": true,
        "enzyme>object.values": true,
        "eslint-plugin-react>array-includes": true,
        "eslint-plugin-react>array.prototype.flatmap": true,
        "eslint-plugin-react>doctrine": true,
        "eslint-plugin-react>jsx-ast-utils": true,
        "eslint-plugin-react>resolve": true,
        "eslint>minimatch": true,
        "lavamoat>object.fromentries": true,
        "prop-types": true,
        "string.prototype.matchall": true
      }
    },
    "eslint-plugin-react-hooks": {
      "globals": {
        "process.env.NODE_ENV": true
      }
    },
    "eslint-plugin-react>array-includes": {
      "packages": {
        "enzyme>is-string": true,
        "eslint-plugin-react>array-includes>get-intrinsic": true,
        "globalthis>define-properties": true,
        "string.prototype.matchall>call-bind": true,
        "string.prototype.matchall>es-abstract": true
      }
    },
    "eslint-plugin-react>array-includes>get-intrinsic": {
      "globals": {
        "AggregateError": true,
        "FinalizationRegistry": true,
        "WeakRef": true
      },
      "packages": {
        "enzyme>has": true,
        "mocha>object.assign>function-bind": true,
        "string.prototype.matchall>has-symbols": true
      }
    },
    "eslint-plugin-react>array.prototype.flatmap": {
      "packages": {
        "globalthis>define-properties": true,
        "string.prototype.matchall>call-bind": true,
        "string.prototype.matchall>es-abstract": true
      }
    },
    "eslint-plugin-react>doctrine": {
      "builtin": {
        "assert": true
      },
      "packages": {
        "eslint>esutils": true
      }
    },
    "eslint-plugin-react>jsx-ast-utils": {
      "globals": {
        "console.error": true
      },
      "packages": {
        "enzyme>object.assign": true
      }
    },
    "eslint-plugin-react>resolve": {
      "builtin": {
        "fs.readFile": true,
        "fs.readFileSync": true,
        "fs.realpath": true,
        "fs.realpathSync": true,
        "fs.stat": true,
        "fs.statSync": true,
        "path.dirname": true,
        "path.join": true,
        "path.parse": true,
        "path.relative": true,
        "path.resolve": true
      },
      "globals": {
        "process.nextTick": true,
        "process.platform": true
      },
      "packages": {
        "brfs>resolve>path-parse": true,
        "depcheck>is-core-module": true
      }
    },
    "eslint>@eslint/eslintrc": {
      "builtin": {
        "assert": true,
        "fs.existsSync": true,
        "fs.readFileSync": true,
        "module.createRequire": true,
        "module.createRequireFromPath": true,
        "os.homedir": true,
        "path.basename": true,
        "path.dirname": true,
        "path.extname": true,
        "path.isAbsolute": true,
        "path.join": true,
        "path.relative": true,
        "path.resolve": true,
        "path.sep": true,
        "util.inspect": true
      },
      "globals": {
        "__dirname": true,
        "process.cwd": true,
        "process.emitWarning": true,
        "process.platform": true
      },
      "packages": {
        "$root$": true,
        "@babel/eslint-parser": true,
        "@babel/eslint-plugin": true,
        "@metamask/eslint-config": true,
        "@metamask/eslint-config-nodejs": true,
        "@metamask/eslint-config-typescript": true,
        "@typescript-eslint/eslint-plugin": true,
        "eslint": true,
        "eslint-config-prettier": true,
        "eslint-plugin-import": true,
        "eslint-plugin-jsdoc": true,
        "eslint-plugin-node": true,
        "eslint-plugin-prettier": true,
        "eslint-plugin-react": true,
        "eslint-plugin-react-hooks": true,
        "eslint>@eslint/eslintrc>globals": true,
        "eslint>@eslint/eslintrc>ignore": true,
        "eslint>ajv": true,
        "eslint>debug": true,
        "eslint>espree": true,
        "eslint>minimatch": true,
        "eslint>strip-json-comments": true,
        "nyc>js-yaml": true
      }
    },
    "eslint>@eslint/eslintrc>ignore": {
      "globals": {
        "process": true
      }
    },
    "eslint>ajv": {
      "globals": {
        "console": true
      },
      "packages": {
        "@storybook/api>fast-deep-equal": true,
        "eslint>ajv>fast-json-stable-stringify": true,
        "eslint>ajv>json-schema-traverse": true,
        "eslint>ajv>uri-js": true
      }
    },
    "eslint>ajv>uri-js": {
      "globals": {
        "define": true
      }
    },
    "eslint>debug": {
      "builtin": {
        "tty.isatty": true,
        "util.deprecate": true,
        "util.format": true,
        "util.inspect": true
      },
      "globals": {
        "console": true,
        "document": true,
        "localStorage": true,
        "navigator": true,
        "process": true
      },
      "packages": {
        "eslint>debug>ms": true,
        "sinon>supports-color": true
      }
    },
    "eslint>doctrine": {
      "builtin": {
        "assert": true
      },
      "packages": {
        "eslint>esutils": true
      }
    },
    "eslint>eslint-scope": {
      "builtin": {
        "assert": true
      },
      "packages": {
        "eslint>eslint-scope>esrecurse": true,
        "eslint>eslint-scope>estraverse": true
      }
    },
    "eslint>eslint-scope>esrecurse": {
      "packages": {
        "eslint>esquery>estraverse": true
      }
    },
    "eslint>eslint-utils": {
      "packages": {
        "eslint>eslint-utils>eslint-visitor-keys": true
      }
    },
    "eslint>espree": {
      "packages": {
        "eslint>espree>acorn": true,
        "eslint>espree>acorn-jsx": true,
        "eslint>espree>eslint-visitor-keys": true
      }
    },
    "eslint>espree>acorn": {
      "globals": {
        "define": true
      }
    },
    "eslint>espree>acorn-jsx": {
      "packages": {
        "eslint>espree>acorn": true
      }
    },
    "eslint>esquery": {
      "globals": {
        "define": true
      }
    },
    "eslint>file-entry-cache": {
      "builtin": {
        "crypto.createHash": true,
        "fs.readFileSync": true,
        "fs.statSync": true,
        "path.basename": true,
        "path.dirname": true
      },
      "packages": {
        "eslint>file-entry-cache>flat-cache": true
      }
    },
    "eslint>file-entry-cache>flat-cache": {
      "builtin": {
        "fs.existsSync": true,
        "fs.mkdirSync": true,
        "fs.readFileSync": true,
        "fs.writeFileSync": true,
        "path.basename": true,
        "path.dirname": true,
        "path.resolve": true
      },
      "globals": {
        "__dirname": true
      },
      "packages": {
        "eslint>file-entry-cache>flat-cache>flatted": true,
        "nyc>rimraf": true
      }
    },
    "eslint>glob-parent": {
      "builtin": {
        "os.platform": true,
        "path.posix.dirname": true
      },
      "packages": {
        "eslint>is-glob": true
      }
    },
    "eslint>ignore": {
      "globals": {
        "process": true
      }
    },
    "eslint>import-fresh": {
      "builtin": {
        "path.dirname": true
      },
      "globals": {
        "__filename": true
      },
      "packages": {
        "eslint>import-fresh>parent-module": true,
        "eslint>import-fresh>resolve-from": true
      }
    },
    "eslint>import-fresh>parent-module": {
      "packages": {
        "eslint>import-fresh>parent-module>callsites": true
      }
    },
    "eslint>import-fresh>resolve-from": {
      "builtin": {
        "fs.realpathSync": true,
        "module._nodeModulePaths": true,
        "module._resolveFilename": true,
        "path.join": true,
        "path.resolve": true
      }
    },
    "eslint>is-glob": {
      "packages": {
        "eslint>is-glob>is-extglob": true
      }
    },
    "eslint>levn": {
      "packages": {
        "eslint>levn>prelude-ls": true,
        "eslint>levn>type-check": true
      }
    },
    "eslint>levn>type-check": {
      "packages": {
        "eslint>levn>prelude-ls": true
      }
    },
    "eslint>minimatch": {
      "builtin": {
        "path": true
      },
      "globals": {
        "console": true
      },
      "packages": {
        "mocha>minimatch>brace-expansion": true
      }
    },
    "eslint>strip-ansi": {
      "packages": {
        "eslint>strip-ansi>ansi-regex": true
      }
    },
    "ethereumjs-wallet>safe-buffer": {
      "builtin": {
        "buffer": true
      }
    },
    "fancy-log": {
      "builtin": {
        "console.Console": true
      },
      "globals": {
        "process.argv.indexOf": true,
        "process.platform": true,
        "process.stderr": true,
        "process.stdout": true,
        "process.version": true
      },
      "packages": {
        "fancy-log>ansi-gray": true,
        "fancy-log>color-support": true,
        "fancy-log>parse-node-version": true,
        "fancy-log>time-stamp": true
      }
    },
    "fancy-log>ansi-gray": {
      "packages": {
        "fancy-log>ansi-gray>ansi-wrap": true
      }
    },
    "fancy-log>color-support": {
      "globals": {
        "process": true
      }
    },
    "fast-glob": {
      "builtin": {
        "fs.lstat": true,
        "fs.lstatSync": true,
        "fs.readdir": true,
        "fs.readdirSync": true,
        "fs.stat": true,
        "fs.statSync": true,
        "os.cpus": true,
        "path.basename": true,
        "path.resolve": true,
        "stream.PassThrough": true,
        "stream.Readable": true
      },
      "globals": {
        "process.cwd": true
      },
      "packages": {
        "eslint>glob-parent": true,
        "fast-glob>@nodelib/fs.stat": true,
        "fast-glob>@nodelib/fs.walk": true,
        "fast-glob>picomatch": true,
        "globby>merge2": true,
        "stylelint>micromatch": true
      }
    },
    "fast-glob>@nodelib/fs.stat": {
      "builtin": {
        "fs.lstat": true,
        "fs.lstatSync": true,
        "fs.stat": true,
        "fs.statSync": true
      }
    },
    "fast-glob>@nodelib/fs.walk": {
      "builtin": {
        "events.EventEmitter": true,
        "path.sep": true,
        "stream.Readable": true
      },
      "globals": {
        "setImmediate": true
      },
      "packages": {
        "fast-glob>@nodelib/fs.walk>@nodelib/fs.scandir": true,
        "fast-glob>@nodelib/fs.walk>fastq": true
      }
    },
    "fast-glob>@nodelib/fs.walk>@nodelib/fs.scandir": {
      "builtin": {
        "fs.lstat": true,
        "fs.lstatSync": true,
        "fs.readdir": true,
        "fs.readdirSync": true,
        "fs.stat": true,
        "fs.statSync": true,
        "path.sep": true
      },
      "globals": {
        "process.versions.node.split": true
      },
      "packages": {
        "fast-glob>@nodelib/fs.stat": true,
        "fast-glob>@nodelib/fs.walk>@nodelib/fs.scandir>run-parallel": true
      }
    },
    "fast-glob>@nodelib/fs.walk>@nodelib/fs.scandir>run-parallel": {
      "globals": {
        "process.nextTick": true
      }
    },
    "fast-glob>@nodelib/fs.walk>fastq": {
      "packages": {
        "fast-glob>@nodelib/fs.walk>fastq>reusify": true
      }
    },
    "fast-glob>picomatch": {
      "builtin": {
        "path.basename": true,
        "path.sep": true
      },
      "globals": {
        "process.platform": true,
        "process.version.slice": true
      }
    },
    "fs-extra": {
      "builtin": {
        "assert": true,
        "fs": true,
        "os.tmpdir": true,
        "path.dirname": true,
        "path.isAbsolute": true,
        "path.join": true,
        "path.normalize": true,
        "path.parse": true,
        "path.relative": true,
        "path.resolve": true,
        "path.sep": true
      },
      "globals": {
        "Buffer": true,
        "console.warn": true,
        "process.arch": true,
        "process.cwd": true,
        "process.platform": true,
        "process.umask": true,
        "process.versions.node.split": true,
        "setTimeout": true
      },
      "packages": {
        "fs-extra>graceful-fs": true,
        "fs-extra>jsonfile": true,
        "fs-extra>universalify": true
      }
    },
    "fs-extra>graceful-fs": {
      "builtin": {
        "assert.equal": true,
        "constants.O_SYMLINK": true,
        "constants.O_WRONLY": true,
        "constants.hasOwnProperty": true,
        "fs": true,
        "stream.Stream.call": true,
        "util": true
      },
      "globals": {
        "console.error": true,
        "process": true,
        "setTimeout": true
      }
    },
    "fs-extra>jsonfile": {
      "builtin": {
        "fs": true
      },
      "globals": {
        "Buffer.isBuffer": true
      },
      "packages": {
        "fs-extra>graceful-fs": true
      }
    },
    "geckodriver>got>parse-json": {
      "packages": {
        "depcheck>cosmiconfig>parse-json>error-ex": true
      }
    },
    "globalthis": {
      "packages": {
        "globalthis>define-properties": true
      }
    },
    "globalthis>define-properties": {
      "packages": {
        "nock>deep-equal>object-keys": true
      }
    },
    "globby": {
      "builtin": {
        "fs.Stats": true,
        "fs.readFile": true,
        "fs.readFileSync": true,
        "fs.statSync": true,
        "path.dirname": true,
        "path.isAbsolute": true,
        "path.join": true,
        "path.posix.join": true,
        "path.relative": true,
        "stream.Transform": true,
        "util.promisify": true
      },
      "globals": {
        "process.cwd": true
      },
      "packages": {
        "fast-glob": true,
        "globby>array-union": true,
        "globby>dir-glob": true,
        "globby>ignore": true,
        "globby>merge2": true,
        "globby>slash": true
      }
    },
    "globby>dir-glob": {
      "builtin": {
        "path.extname": true,
        "path.isAbsolute": true,
        "path.join": true,
        "path.posix.join": true
      },
      "globals": {
        "process.cwd": true
      },
      "packages": {
        "globby>dir-glob>path-type": true
      }
    },
    "globby>dir-glob>path-type": {
      "builtin": {
        "fs": true,
        "util.promisify": true
      }
    },
    "globby>ignore": {
      "globals": {
        "process": true
      }
    },
    "globby>merge2": {
      "builtin": {
        "stream.PassThrough": true
      },
      "globals": {
        "process.nextTick": true
      }
    },
    "gulp": {
      "builtin": {
        "util.inherits": true
      },
      "packages": {
        "gulp>glob-watcher": true,
        "gulp>undertaker": true,
        "gulp>vinyl-fs": true
      }
    },
    "gulp-autoprefixer": {
      "globals": {
        "Buffer.from": true,
        "setImmediate": true
      },
      "packages": {
        "fancy-log": true,
        "gulp-autoprefixer>autoprefixer": true,
        "gulp-autoprefixer>postcss": true,
        "gulp-autoprefixer>through2": true,
        "gulp-zip>plugin-error": true,
        "vinyl-sourcemaps-apply": true
      }
    },
    "gulp-autoprefixer>autoprefixer": {
      "globals": {
        "process.cwd": true
      },
      "packages": {
        "gulp-autoprefixer>autoprefixer>browserslist": true,
        "gulp-autoprefixer>autoprefixer>postcss-value-parser": true,
        "gulp-autoprefixer>postcss": true,
        "stylelint>autoprefixer>caniuse-lite": true,
        "stylelint>autoprefixer>normalize-range": true,
        "stylelint>autoprefixer>num2fraction": true
      }
    },
    "gulp-autoprefixer>autoprefixer>browserslist": {
      "builtin": {
        "fs.existsSync": true,
        "fs.readFileSync": true,
        "fs.statSync": true,
        "path.basename": true,
        "path.dirname": true,
        "path.join": true,
        "path.resolve": true
      },
      "globals": {
        "console.warn": true,
        "process.env.BROWSERSLIST": true,
        "process.env.BROWSERSLIST_CONFIG": true,
        "process.env.BROWSERSLIST_DISABLE_CACHE": true,
        "process.env.BROWSERSLIST_ENV": true,
        "process.env.BROWSERSLIST_STATS": true,
        "process.env.NODE_ENV": true
      },
      "packages": {
        "stylelint>autoprefixer>browserslist>electron-to-chromium": true,
        "stylelint>autoprefixer>caniuse-lite": true
      }
    },
    "gulp-autoprefixer>postcss": {
      "builtin": {
        "fs": true,
        "path": true
      },
      "globals": {
        "Buffer": true,
        "atob": true,
        "btoa": true,
        "console": true
      },
      "packages": {
        "gulp-autoprefixer>postcss>chalk": true,
        "gulp-autoprefixer>postcss>source-map": true,
        "gulp-autoprefixer>postcss>supports-color": true
      }
    },
    "gulp-autoprefixer>postcss>chalk": {
      "globals": {
        "process.env.TERM": true,
        "process.platform": true
      },
      "packages": {
        "gulp-autoprefixer>postcss>chalk>ansi-styles": true,
        "gulp-autoprefixer>postcss>supports-color": true,
        "mocha>escape-string-regexp": true
      }
    },
    "gulp-autoprefixer>postcss>chalk>ansi-styles": {
      "packages": {
        "@metamask/jazzicon>color>color-convert": true
      }
    },
    "gulp-autoprefixer>postcss>supports-color": {
      "builtin": {
        "os.release": true
      },
      "globals": {
        "process.env": true,
        "process.platform": true,
        "process.stderr": true,
        "process.stdout": true,
        "process.versions.node.split": true
      },
      "packages": {
        "mocha>supports-color>has-flag": true
      }
    },
    "gulp-autoprefixer>through2": {
      "builtin": {
        "util.inherits": true
      },
      "globals": {
        "process.nextTick": true
      },
      "packages": {
        "readable-stream": true,
        "watchify>xtend": true
      }
    },
    "gulp-dart-sass": {
      "builtin": {
        "path.basename": true,
        "path.dirname": true,
        "path.extname": true,
        "path.join": true,
        "path.relative": true
      },
      "globals": {
        "process.cwd": true,
        "process.stderr.write": true
      },
      "packages": {
        "gulp-dart-sass>chalk": true,
        "gulp-dart-sass>lodash.clonedeep": true,
        "gulp-dart-sass>strip-ansi": true,
        "gulp-dart-sass>through2": true,
        "gulp-zip>plugin-error": true,
        "sass": true,
        "vinyl-sourcemaps-apply": true,
        "vinyl>replace-ext": true
      }
    },
    "gulp-dart-sass>chalk": {
      "globals": {
        "process.env.TERM": true,
        "process.platform": true
      },
      "packages": {
        "gulp-dart-sass>chalk>ansi-styles": true,
        "gulp-dart-sass>chalk>supports-color": true,
        "mocha>escape-string-regexp": true
      }
    },
    "gulp-dart-sass>chalk>ansi-styles": {
      "packages": {
        "@metamask/jazzicon>color>color-convert": true
      }
    },
    "gulp-dart-sass>chalk>supports-color": {
      "builtin": {
        "os.release": true
      },
      "globals": {
        "process.env": true,
        "process.platform": true,
        "process.stderr": true,
        "process.stdout": true,
        "process.versions.node.split": true
      },
      "packages": {
        "mocha>supports-color>has-flag": true
      }
    },
    "gulp-dart-sass>strip-ansi": {
      "packages": {
        "gulp-dart-sass>strip-ansi>ansi-regex": true
      }
    },
    "gulp-dart-sass>through2": {
      "builtin": {
        "util.inherits": true
      },
      "globals": {
        "process.nextTick": true
      },
      "packages": {
        "readable-stream": true,
        "watchify>xtend": true
      }
    },
    "gulp-livereload": {
      "builtin": {
        "path.relative": true
      },
      "packages": {
        "fancy-log": true,
        "gulp-livereload>chalk": true,
        "gulp-livereload>debug": true,
        "gulp-livereload>event-stream": true,
        "gulp-livereload>lodash.assign": true,
        "gulp-livereload>tiny-lr": true
      }
    },
    "gulp-livereload>chalk": {
      "globals": {
        "process.env.TERM": true,
        "process.platform": true
      },
      "packages": {
        "gulp-livereload>chalk>ansi-styles": true,
        "gulp-livereload>chalk>supports-color": true,
        "mocha>escape-string-regexp": true
      }
    },
    "gulp-livereload>chalk>ansi-styles": {
      "packages": {
        "@metamask/jazzicon>color>color-convert": true
      }
    },
    "gulp-livereload>chalk>supports-color": {
      "builtin": {
        "os.release": true
      },
      "globals": {
        "process.env": true,
        "process.platform": true,
        "process.stderr": true,
        "process.stdout": true,
        "process.versions.node.split": true
      },
      "packages": {
        "mocha>supports-color>has-flag": true
      }
    },
    "gulp-livereload>debug": {
      "builtin": {
        "tty.isatty": true,
        "util": true
      },
      "globals": {
        "console": true,
        "document": true,
        "localStorage": true,
        "navigator": true,
        "process": true
      },
      "packages": {
        "analytics-node>ms": true,
        "gulp-livereload>chalk>supports-color": true
      }
    },
    "gulp-livereload>event-stream": {
      "builtin": {
        "buffer.Buffer.isBuffer": true,
        "stream.Stream": true
      },
      "globals": {
        "Buffer.concat": true,
        "Buffer.isBuffer": true,
        "console.error": true,
        "process.nextTick": true,
        "setImmediate": true
      },
      "packages": {
        "debounce-stream>duplexer": true,
        "debounce-stream>through": true,
        "gulp-livereload>event-stream>from": true,
        "gulp-livereload>event-stream>map-stream": true,
        "gulp-livereload>event-stream>pause-stream": true,
        "gulp-livereload>event-stream>split": true,
        "gulp-livereload>event-stream>stream-combiner": true
      }
    },
    "gulp-livereload>event-stream>from": {
      "builtin": {
        "stream": true
      },
      "globals": {
        "process.nextTick": true
      }
    },
    "gulp-livereload>event-stream>map-stream": {
      "builtin": {
        "stream.Stream": true
      },
      "globals": {
        "process.nextTick": true
      }
    },
    "gulp-livereload>event-stream>pause-stream": {
      "packages": {
        "debounce-stream>through": true
      }
    },
    "gulp-livereload>event-stream>split": {
      "builtin": {
        "string_decoder.StringDecoder": true
      },
      "packages": {
        "debounce-stream>through": true
      }
    },
    "gulp-livereload>event-stream>stream-combiner": {
      "packages": {
        "debounce-stream>duplexer": true
      }
    },
    "gulp-livereload>tiny-lr": {
      "builtin": {
        "events": true,
        "fs": true,
        "http": true,
        "https": true,
        "url.parse": true
      },
      "globals": {
        "console.error": true
      },
      "packages": {
        "gulp-livereload>tiny-lr>body": true,
        "gulp-livereload>tiny-lr>debug": true,
        "gulp-livereload>tiny-lr>faye-websocket": true,
        "nock>qs": true,
        "react>object-assign": true
      }
    },
    "gulp-livereload>tiny-lr>body": {
      "builtin": {
        "querystring.parse": true
      },
      "packages": {
        "gulp-livereload>tiny-lr>body>continuable-cache": true,
        "gulp-livereload>tiny-lr>body>error": true,
        "gulp-livereload>tiny-lr>body>raw-body": true,
        "gulp-livereload>tiny-lr>body>safe-json-parse": true
      }
    },
    "gulp-livereload>tiny-lr>body>error": {
      "builtin": {
        "assert": true
      },
      "packages": {
        "gulp-livereload>tiny-lr>body>error>string-template": true,
        "watchify>xtend": true
      }
    },
    "gulp-livereload>tiny-lr>body>raw-body": {
      "globals": {
        "Buffer.concat": true,
        "process.nextTick": true
      },
      "packages": {
        "gulp-livereload>tiny-lr>body>raw-body>bytes": true,
        "gulp-livereload>tiny-lr>body>raw-body>string_decoder": true
      }
    },
    "gulp-livereload>tiny-lr>body>raw-body>string_decoder": {
      "builtin": {
        "buffer.Buffer": true
      }
    },
    "gulp-livereload>tiny-lr>debug": {
      "builtin": {
        "tty.isatty": true,
        "util": true
      },
      "globals": {
        "console": true,
        "document": true,
        "localStorage": true,
        "navigator": true,
        "process": true
      },
      "packages": {
        "analytics-node>ms": true,
        "sinon>supports-color": true
      }
    },
    "gulp-livereload>tiny-lr>faye-websocket": {
      "builtin": {
        "net.connect": true,
        "stream.Stream": true,
        "tls.connect": true,
        "url.parse": true,
        "util.inherits": true
      },
      "globals": {
        "Buffer": true,
        "clearInterval": true,
        "process.nextTick": true,
        "setInterval": true
      },
      "packages": {
        "gulp-livereload>tiny-lr>faye-websocket>websocket-driver": true
      }
    },
    "gulp-livereload>tiny-lr>faye-websocket>websocket-driver": {
      "builtin": {
        "crypto.createHash": true,
        "crypto.randomBytes": true,
        "events.EventEmitter": true,
        "stream.Stream": true,
        "url.parse": true,
        "util.inherits": true
      },
      "globals": {
        "Buffer": true,
        "process.version.match": true
      },
      "packages": {
        "gulp-livereload>tiny-lr>faye-websocket>websocket-driver>http-parser-js": true,
        "gulp-livereload>tiny-lr>faye-websocket>websocket-driver>websocket-extensions": true
      }
    },
    "gulp-livereload>tiny-lr>faye-websocket>websocket-driver>http-parser-js": {
      "builtin": {
        "assert.equal": true,
        "assert.ok": true
      }
    },
    "gulp-rename": {
      "builtin": {
        "path.basename": true,
        "path.dirname": true,
        "path.extname": true,
        "path.join": true,
        "stream.Transform": true
      }
    },
    "gulp-rtlcss": {
      "globals": {
        "Buffer.from": true
      },
      "packages": {
        "gulp-rtlcss>rtlcss": true,
        "gulp-rtlcss>through2": true,
        "gulp-zip>plugin-error": true,
        "vinyl-sourcemaps-apply": true
      }
    },
    "gulp-rtlcss>rtlcss": {
      "builtin": {
        "fs.readFileSync": true,
        "path.join": true,
        "path.normalize": true
      },
      "globals": {
        "process.cwd": true,
        "process.env.HOME": true,
        "process.env.HOMEPATH": true,
        "process.env.USERPROFILE": true
      },
      "packages": {
        "gulp-rtlcss>rtlcss>@choojs/findup": true,
        "gulp-rtlcss>rtlcss>postcss": true,
        "gulp-rtlcss>rtlcss>strip-json-comments": true
      }
    },
    "gulp-rtlcss>rtlcss>@choojs/findup": {
      "builtin": {
        "events.EventEmitter": true,
        "fs.access": true,
        "fs.accessSync": true,
        "fs.exists": true,
        "fs.existsSync": true,
        "path.join": true,
        "util.inherits": true
      },
      "globals": {
        "console.log": true
      }
    },
    "gulp-rtlcss>rtlcss>chalk": {
      "globals": {
        "process.env.TERM": true,
        "process.platform": true
      },
      "packages": {
        "gulp-rtlcss>rtlcss>chalk>ansi-styles": true,
        "gulp-rtlcss>rtlcss>chalk>supports-color": true,
        "mocha>escape-string-regexp": true
      }
    },
    "gulp-rtlcss>rtlcss>chalk>ansi-styles": {
      "packages": {
        "@metamask/jazzicon>color>color-convert": true
      }
    },
    "gulp-rtlcss>rtlcss>chalk>supports-color": {
      "builtin": {
        "os.release": true
      },
      "globals": {
        "process.env": true,
        "process.platform": true,
        "process.stderr": true,
        "process.stdout": true,
        "process.versions.node.split": true
      },
      "packages": {
        "mocha>supports-color>has-flag": true
      }
    },
    "gulp-rtlcss>rtlcss>postcss": {
      "builtin": {
        "fs": true,
        "path": true
      },
      "globals": {
        "Buffer": true,
        "atob": true,
        "btoa": true,
        "console": true
      },
      "packages": {
        "gulp-rtlcss>rtlcss>chalk": true,
        "gulp-rtlcss>rtlcss>chalk>supports-color": true,
        "gulp-rtlcss>rtlcss>postcss>source-map": true
      }
    },
    "gulp-rtlcss>through2": {
      "builtin": {
        "util.inherits": true
      },
      "globals": {
        "process.nextTick": true
      },
      "packages": {
        "readable-stream": true,
        "watchify>xtend": true
      }
    },
    "gulp-sort": {
      "packages": {
        "gulp-sort>through2": true
      }
    },
    "gulp-sort>through2": {
      "builtin": {
        "util.inherits": true
      },
      "globals": {
        "process.nextTick": true
      },
      "packages": {
        "readable-stream": true,
        "watchify>xtend": true
      }
    },
    "gulp-sourcemaps": {
      "builtin": {
        "path.dirname": true,
        "path.extname": true,
        "path.join": true,
        "path.relative": true,
        "path.resolve": true,
        "path.sep": true
      },
      "globals": {
        "Buffer.concat": true,
        "Buffer.from": true
      },
      "packages": {
        "fs-extra>graceful-fs": true,
        "gulp-sourcemaps>@gulp-sourcemaps/identity-map": true,
        "gulp-sourcemaps>@gulp-sourcemaps/map-sources": true,
        "gulp-sourcemaps>acorn": true,
        "gulp-sourcemaps>css": true,
        "gulp-sourcemaps>debug-fabulous": true,
        "gulp-sourcemaps>detect-newline": true,
        "gulp-sourcemaps>source-map": true,
        "gulp-sourcemaps>strip-bom-string": true,
        "gulp-sourcemaps>through2": true,
        "nyc>convert-source-map": true
      }
    },
    "gulp-sourcemaps>@gulp-sourcemaps/identity-map": {
      "packages": {
        "css-loader>normalize-path": true,
        "gulp-sourcemaps>@gulp-sourcemaps/identity-map>acorn": true,
        "gulp-sourcemaps>@gulp-sourcemaps/identity-map>source-map": true,
        "gulp-sourcemaps>@gulp-sourcemaps/identity-map>through2": true,
        "stylelint>postcss": true
      }
    },
    "gulp-sourcemaps>@gulp-sourcemaps/identity-map>acorn": {
      "globals": {
        "define": true
      }
    },
    "gulp-sourcemaps>@gulp-sourcemaps/identity-map>through2": {
      "builtin": {
        "util.inherits": true
      },
      "globals": {
        "process.nextTick": true
      },
      "packages": {
        "gulp-sourcemaps>@gulp-sourcemaps/identity-map>through2>readable-stream": true
      }
    },
    "gulp-sourcemaps>@gulp-sourcemaps/identity-map>through2>readable-stream": {
      "builtin": {
        "buffer.Buffer": true,
        "events.EventEmitter": true,
        "stream": true,
        "util": true
      },
      "globals": {
        "process.env.READABLE_STREAM": true,
        "process.nextTick": true,
        "process.stderr": true,
        "process.stdout": true
      },
      "packages": {
        "@storybook/api>util-deprecate": true,
        "browserify>string_decoder": true,
        "pumpify>inherits": true
      }
    },
    "gulp-sourcemaps>@gulp-sourcemaps/map-sources": {
      "packages": {
        "gulp-sourcemaps>@gulp-sourcemaps/map-sources>normalize-path": true,
        "gulp-sourcemaps>@gulp-sourcemaps/map-sources>through2": true
      }
    },
    "gulp-sourcemaps>@gulp-sourcemaps/map-sources>normalize-path": {
      "packages": {
        "vinyl>remove-trailing-separator": true
      }
    },
    "gulp-sourcemaps>@gulp-sourcemaps/map-sources>through2": {
      "builtin": {
        "util.inherits": true
      },
      "globals": {
        "process.nextTick": true
      },
      "packages": {
        "readable-stream": true,
        "watchify>xtend": true
      }
    },
    "gulp-sourcemaps>acorn": {
      "globals": {
        "define": true
      }
    },
    "gulp-sourcemaps>css": {
      "builtin": {
        "fs.readFileSync": true,
        "path.dirname": true,
        "path.sep": true
      },
      "packages": {
        "gulp-sourcemaps>css>source-map": true,
        "gulp-sourcemaps>css>source-map-resolve": true,
        "pumpify>inherits": true
      }
    },
    "gulp-sourcemaps>css>source-map-resolve": {
      "builtin": {
        "path.sep": true,
        "url.resolve": true
      },
      "globals": {
        "TextDecoder": true,
        "setImmediate": true
      },
      "packages": {
        "gulp-sourcemaps>css>source-map-resolve>atob": true,
        "gulp-sourcemaps>css>source-map-resolve>decode-uri-component": true
      }
    },
    "gulp-sourcemaps>css>source-map-resolve>atob": {
      "globals": {
        "Buffer.from": true
      }
    },
    "gulp-sourcemaps>debug-fabulous": {
      "packages": {
        "gulp-sourcemaps>debug-fabulous>debug": true,
        "gulp-sourcemaps>debug-fabulous>memoizee": true,
        "react>object-assign": true
      }
    },
    "gulp-sourcemaps>debug-fabulous>debug": {
      "builtin": {
        "tty.isatty": true,
        "util": true
      },
      "globals": {
        "console": true,
        "document": true,
        "localStorage": true,
        "navigator": true,
        "process": true
      },
      "packages": {
        "analytics-node>ms": true,
        "sinon>supports-color": true
      }
    },
    "gulp-sourcemaps>debug-fabulous>memoizee": {
      "globals": {
        "clearTimeout": true,
        "setTimeout": true
      },
      "packages": {
        "gulp-sourcemaps>debug-fabulous>memoizee>event-emitter": true,
        "gulp-sourcemaps>debug-fabulous>memoizee>is-promise": true,
        "gulp-sourcemaps>debug-fabulous>memoizee>lru-queue": true,
        "gulp-sourcemaps>debug-fabulous>memoizee>next-tick": true,
        "gulp-sourcemaps>debug-fabulous>memoizee>timers-ext": true,
        "resolve-url-loader>es6-iterator>d": true,
        "resolve-url-loader>es6-iterator>es5-ext": true
      }
    },
    "gulp-sourcemaps>debug-fabulous>memoizee>event-emitter": {
      "packages": {
        "resolve-url-loader>es6-iterator>d": true,
        "resolve-url-loader>es6-iterator>es5-ext": true
      }
    },
    "gulp-sourcemaps>debug-fabulous>memoizee>lru-queue": {
      "packages": {
        "resolve-url-loader>es6-iterator>es5-ext": true
      }
    },
    "gulp-sourcemaps>debug-fabulous>memoizee>next-tick": {
      "globals": {
        "MutationObserver": true,
        "WebKitMutationObserver": true,
        "document": true,
        "process": true,
        "setImmediate": true,
        "setTimeout": true
      }
    },
    "gulp-sourcemaps>debug-fabulous>memoizee>timers-ext": {
      "packages": {
        "resolve-url-loader>es6-iterator>es5-ext": true
      }
    },
    "gulp-sourcemaps>through2": {
      "builtin": {
        "util.inherits": true
      },
      "globals": {
        "process.nextTick": true
      },
      "packages": {
        "readable-stream": true,
        "watchify>xtend": true
      }
    },
    "gulp-stylelint": {
      "builtin": {
        "fs.mkdir": true,
        "fs.writeFile": true,
        "path.dirname": true,
        "path.resolve": true
      },
      "globals": {
        "Buffer.from": true,
        "process.cwd": true,
        "process.nextTick": true
      },
      "packages": {
        "eslint>strip-ansi": true,
        "fancy-log": true,
        "gulp-stylelint>through2": true,
        "gulp-zip>plugin-error": true,
        "source-map": true,
        "stylelint": true
      }
    },
    "gulp-stylelint>through2": {
      "builtin": {
        "util.inherits": true
      },
      "globals": {
        "process.nextTick": true
      },
      "packages": {
        "gulp-stylelint>through2>readable-stream": true
      }
    },
    "gulp-stylelint>through2>readable-stream": {
      "builtin": {
        "buffer.Buffer": true,
        "events.EventEmitter": true,
        "stream": true,
        "util": true
      },
      "globals": {
        "process.env.READABLE_STREAM": true,
        "process.nextTick": true,
        "process.stderr": true,
        "process.stdout": true
      },
      "packages": {
        "@storybook/api>util-deprecate": true,
        "browserify>string_decoder": true,
        "pumpify>inherits": true
      }
    },
    "gulp-watch": {
      "builtin": {
        "path.dirname": true,
        "path.normalize": true,
        "path.resolve": true
      },
      "globals": {
        "process.arch": true,
        "process.cwd": true,
        "process.platform": true,
        "process.version": true,
        "setTimeout": true
      },
      "packages": {
        "gulp-watch>ansi-colors": true,
        "gulp-watch>anymatch": true,
        "gulp-watch>chokidar": true,
        "gulp-watch>fancy-log": true,
        "gulp-watch>glob-parent": true,
        "gulp-watch>path-is-absolute": true,
        "gulp-watch>slash": true,
        "gulp-watch>vinyl-file": true,
        "gulp-zip>plugin-error": true,
        "react>object-assign": true,
        "readable-stream": true,
        "vinyl": true
      }
    },
    "gulp-watch>ansi-colors": {
      "packages": {
        "fancy-log>ansi-gray>ansi-wrap": true
      }
    },
    "gulp-watch>anymatch": {
      "builtin": {
        "path.sep": true
      },
      "packages": {
        "gulp-watch>anymatch>micromatch": true,
        "gulp-watch>anymatch>normalize-path": true
      }
    },
    "gulp-watch>anymatch>micromatch": {
      "builtin": {
        "path.sep": true
      },
      "globals": {
        "process": true
      },
      "packages": {
        "gulp-watch>anymatch>micromatch>arr-diff": true,
        "gulp-watch>anymatch>micromatch>array-unique": true,
        "gulp-watch>anymatch>micromatch>braces": true,
        "gulp-watch>anymatch>micromatch>expand-brackets": true,
        "gulp-watch>anymatch>micromatch>extglob": true,
        "gulp-watch>anymatch>micromatch>filename-regex": true,
        "gulp-watch>anymatch>micromatch>is-extglob": true,
        "gulp-watch>anymatch>micromatch>is-glob": true,
        "gulp-watch>anymatch>micromatch>kind-of": true,
        "gulp-watch>anymatch>micromatch>object.omit": true,
        "gulp-watch>anymatch>micromatch>parse-glob": true,
        "gulp-watch>anymatch>micromatch>regex-cache": true,
        "gulp-watch>anymatch>normalize-path": true
      }
    },
    "gulp-watch>anymatch>micromatch>arr-diff": {
      "packages": {
        "gulp>undertaker>arr-flatten": true
      }
    },
    "gulp-watch>anymatch>micromatch>braces": {
      "packages": {
        "gulp-watch>anymatch>micromatch>braces>expand-range": true,
        "gulp-watch>anymatch>micromatch>braces>preserve": true,
        "webpack>micromatch>braces>repeat-element": true
      }
    },
    "gulp-watch>anymatch>micromatch>braces>expand-range": {
      "packages": {
        "gulp-watch>anymatch>micromatch>braces>expand-range>fill-range": true
      }
    },
    "gulp-watch>anymatch>micromatch>braces>expand-range>fill-range": {
      "packages": {
        "gulp-watch>anymatch>micromatch>braces>expand-range>fill-range>is-number": true,
        "gulp-watch>anymatch>micromatch>braces>expand-range>fill-range>isobject": true,
        "gulp-watch>anymatch>micromatch>braces>expand-range>fill-range>randomatic": true,
        "webpack>micromatch>braces>fill-range>repeat-string": true,
        "webpack>micromatch>braces>repeat-element": true
      }
    },
    "gulp-watch>anymatch>micromatch>braces>expand-range>fill-range>is-number": {
      "packages": {
        "gulp-watch>anymatch>micromatch>braces>expand-range>fill-range>is-number>kind-of": true
      }
    },
    "gulp-watch>anymatch>micromatch>braces>expand-range>fill-range>is-number>kind-of": {
      "packages": {
        "browserify>insert-module-globals>is-buffer": true
      }
    },
    "gulp-watch>anymatch>micromatch>braces>expand-range>fill-range>isobject": {
      "packages": {
        "readable-stream>isarray": true
      }
    },
    "gulp-watch>anymatch>micromatch>braces>expand-range>fill-range>randomatic": {
      "packages": {
        "3box>ipfs>kind-of": true,
        "gulp-watch>anymatch>micromatch>braces>expand-range>fill-range>randomatic>math-random": true,
        "gulp>undertaker>bach>array-last>is-number": true
      }
    },
    "gulp-watch>anymatch>micromatch>braces>expand-range>fill-range>randomatic>math-random": {
      "builtin": {
        "crypto.randomBytes": true
      }
    },
    "gulp-watch>anymatch>micromatch>expand-brackets": {
      "packages": {
        "gulp-watch>anymatch>micromatch>expand-brackets>is-posix-bracket": true
      }
    },
    "gulp-watch>anymatch>micromatch>extglob": {
      "packages": {
        "gulp-watch>anymatch>micromatch>is-extglob": true
      }
    },
    "gulp-watch>anymatch>micromatch>is-glob": {
      "packages": {
        "gulp-watch>anymatch>micromatch>is-extglob": true
      }
    },
    "gulp-watch>anymatch>micromatch>kind-of": {
      "packages": {
        "browserify>insert-module-globals>is-buffer": true
      }
    },
    "gulp-watch>anymatch>micromatch>object.omit": {
      "packages": {
        "gulp-watch>anymatch>micromatch>object.omit>for-own": true,
        "webpack>micromatch>extglob>extend-shallow>is-extendable": true
      }
    },
    "gulp-watch>anymatch>micromatch>object.omit>for-own": {
      "packages": {
        "gulp>undertaker>object.reduce>for-own>for-in": true
      }
    },
    "gulp-watch>anymatch>micromatch>parse-glob": {
      "packages": {
        "@storybook/react>@storybook/core-common>glob-base": true,
        "gulp-watch>anymatch>micromatch>is-extglob": true,
        "gulp-watch>anymatch>micromatch>parse-glob>is-dotfile": true,
        "gulp-watch>anymatch>micromatch>parse-glob>is-glob": true
      }
    },
    "gulp-watch>anymatch>micromatch>parse-glob>is-glob": {
      "packages": {
        "gulp-watch>anymatch>micromatch>is-extglob": true
      }
    },
    "gulp-watch>anymatch>micromatch>regex-cache": {
      "packages": {
        "gulp-watch>anymatch>micromatch>regex-cache>is-equal-shallow": true
      }
    },
    "gulp-watch>anymatch>micromatch>regex-cache>is-equal-shallow": {
      "packages": {
        "gulp-watch>anymatch>micromatch>regex-cache>is-equal-shallow>is-primitive": true
      }
    },
    "gulp-watch>anymatch>normalize-path": {
      "packages": {
        "vinyl>remove-trailing-separator": true
      }
    },
    "gulp-watch>chokidar": {
      "builtin": {
        "events.EventEmitter": true,
        "fs": true,
        "path.basename": true,
        "path.dirname": true,
        "path.extname": true,
        "path.join": true,
        "path.relative": true,
        "path.resolve": true,
        "path.sep": true
      },
      "globals": {
        "clearTimeout": true,
        "console.error": true,
        "process.env.CHOKIDAR_INTERVAL": true,
        "process.env.CHOKIDAR_PRINT_FSEVENTS_REQUIRE_ERROR": true,
        "process.env.CHOKIDAR_USEPOLLING": true,
        "process.nextTick": true,
        "process.platform": true,
        "setTimeout": true
      },
      "packages": {
        "gulp-watch>chokidar>anymatch": true,
        "gulp-watch>chokidar>async-each": true,
        "gulp-watch>chokidar>braces": true,
        "gulp-watch>chokidar>fsevents": true,
        "gulp-watch>chokidar>is-binary-path": true,
        "gulp-watch>chokidar>is-glob": true,
        "gulp-watch>chokidar>normalize-path": true,
        "gulp-watch>chokidar>readdirp": true,
        "gulp-watch>chokidar>upath": true,
        "gulp-watch>glob-parent": true,
        "gulp-watch>path-is-absolute": true,
        "pumpify>inherits": true
      }
    },
    "gulp-watch>chokidar>anymatch": {
      "builtin": {
        "path.sep": true
      },
      "packages": {
        "gulp-watch>chokidar>anymatch>micromatch": true,
        "gulp-watch>chokidar>anymatch>normalize-path": true
      }
    },
    "gulp-watch>chokidar>anymatch>micromatch": {
      "builtin": {
        "path.basename": true,
        "path.sep": true,
        "util.inspect": true
      },
      "globals": {
        "process.platform": true
      },
      "packages": {
        "gulp-watch>chokidar>anymatch>micromatch>arr-diff": true,
        "gulp-watch>chokidar>anymatch>micromatch>array-unique": true,
        "gulp-watch>chokidar>anymatch>micromatch>extend-shallow": true,
        "gulp-watch>chokidar>anymatch>micromatch>extglob": true,
        "gulp-watch>chokidar>anymatch>micromatch>kind-of": true,
        "gulp-watch>chokidar>braces": true,
        "gulp-watch>chokidar>readdirp>micromatch>define-property": true,
        "webpack>micromatch>fragment-cache": true,
        "webpack>micromatch>nanomatch": true,
        "webpack>micromatch>object.pick": true,
        "webpack>micromatch>regex-not": true,
        "webpack>micromatch>snapdragon": true,
        "webpack>micromatch>to-regex": true
      }
    },
    "gulp-watch>chokidar>anymatch>micromatch>extend-shallow": {
      "packages": {
        "gulp-watch>chokidar>readdirp>micromatch>extend-shallow>is-extendable": true,
        "webpack>micromatch>extend-shallow>assign-symbols": true
      }
    },
    "gulp-watch>chokidar>anymatch>micromatch>extglob": {
      "packages": {
        "gulp-watch>chokidar>anymatch>micromatch>array-unique": true,
        "gulp-watch>chokidar>anymatch>micromatch>extglob>define-property": true,
        "gulp-watch>chokidar>anymatch>micromatch>extglob>expand-brackets": true,
        "gulp-watch>chokidar>anymatch>micromatch>extglob>extend-shallow": true,
        "webpack>micromatch>fragment-cache": true,
        "webpack>micromatch>regex-not": true,
        "webpack>micromatch>snapdragon": true,
        "webpack>micromatch>to-regex": true
      }
    },
    "gulp-watch>chokidar>anymatch>micromatch>extglob>define-property": {
      "packages": {
        "webpack>micromatch>define-property>is-descriptor": true
      }
    },
    "gulp-watch>chokidar>anymatch>micromatch>extglob>expand-brackets": {
      "globals": {
        "__filename": true
      },
      "packages": {
        "gulp-watch>chokidar>anymatch>micromatch>extglob>expand-brackets>define-property": true,
        "gulp-watch>chokidar>anymatch>micromatch>extglob>expand-brackets>extend-shallow": true,
        "gulp-watch>chokidar>readdirp>micromatch>extglob>expand-brackets>debug": true,
        "webpack>micromatch>extglob>expand-brackets>posix-character-classes": true,
        "webpack>micromatch>regex-not": true,
        "webpack>micromatch>snapdragon": true,
        "webpack>micromatch>to-regex": true
      }
    },
    "gulp-watch>chokidar>anymatch>micromatch>extglob>expand-brackets>define-property": {
      "packages": {
        "gulp-watch>chokidar>anymatch>micromatch>extglob>expand-brackets>define-property>is-descriptor": true
      }
    },
    "gulp-watch>chokidar>anymatch>micromatch>extglob>expand-brackets>define-property>is-descriptor": {
      "packages": {
        "gulp-watch>chokidar>anymatch>micromatch>extglob>expand-brackets>define-property>is-descriptor>kind-of": true,
        "gulp-watch>chokidar>readdirp>micromatch>extglob>expand-brackets>define-property>is-descriptor>is-accessor-descriptor": true,
        "gulp-watch>chokidar>readdirp>micromatch>extglob>expand-brackets>define-property>is-descriptor>is-data-descriptor": true
      }
    },
    "gulp-watch>chokidar>anymatch>micromatch>extglob>expand-brackets>extend-shallow": {
      "packages": {
        "gulp-watch>chokidar>anymatch>micromatch>extglob>expand-brackets>extend-shallow>is-extendable": true
      }
    },
    "gulp-watch>chokidar>anymatch>micromatch>extglob>extend-shallow": {
      "packages": {
        "gulp-watch>chokidar>anymatch>micromatch>extglob>extend-shallow>is-extendable": true
      }
    },
    "gulp-watch>chokidar>anymatch>normalize-path": {
      "packages": {
        "vinyl>remove-trailing-separator": true
      }
    },
    "gulp-watch>chokidar>async-each": {
      "globals": {
        "define": true
      }
    },
    "gulp-watch>chokidar>braces": {
      "packages": {
        "gulp-watch>chokidar>braces>array-unique": true,
        "gulp-watch>chokidar>braces>fill-range": true,
        "gulp>gulp-cli>isobject": true,
        "gulp>undertaker>arr-flatten": true,
        "webpack>micromatch>braces>repeat-element": true,
        "webpack>micromatch>braces>snapdragon-node": true,
        "webpack>micromatch>braces>split-string": true,
        "webpack>micromatch>extglob>extend-shallow": true,
        "webpack>micromatch>snapdragon": true,
        "webpack>micromatch>to-regex": true
      }
    },
    "gulp-watch>chokidar>braces>fill-range": {
      "builtin": {
        "util.inspect": true
      },
      "packages": {
        "gulp-watch>chokidar>braces>fill-range>is-number": true,
        "gulp-watch>chokidar>braces>fill-range>to-regex-range": true,
        "webpack>micromatch>braces>fill-range>repeat-string": true,
        "webpack>micromatch>extglob>extend-shallow": true
      }
    },
    "gulp-watch>chokidar>braces>fill-range>is-number": {
      "packages": {
        "gulp-watch>anymatch>micromatch>kind-of": true
      }
    },
    "gulp-watch>chokidar>braces>fill-range>to-regex-range": {
      "packages": {
        "gulp-watch>chokidar>braces>fill-range>is-number": true,
        "webpack>micromatch>braces>fill-range>repeat-string": true
      }
    },
    "gulp-watch>chokidar>fsevents": {
      "builtin": {
        "events.EventEmitter": true,
        "fs.stat": true,
        "path.join": true,
        "util.inherits": true
      },
      "globals": {
        "__dirname": true,
        "process.nextTick": true,
        "process.platform": true,
        "setImmediate": true
      },
      "packages": {
        "gulp-watch>chokidar>fsevents>node-pre-gyp": true
      }
    },
    "gulp-watch>chokidar>fsevents>node-pre-gyp": {
      "builtin": {
        "events.EventEmitter": true,
        "fs.existsSync": true,
        "fs.readFileSync": true,
        "fs.renameSync": true,
        "path.dirname": true,
        "path.existsSync": true,
        "path.join": true,
        "path.resolve": true,
        "url.parse": true,
        "url.resolve": true,
        "util.inherits": true
      },
      "globals": {
        "__dirname": true,
        "console.log": true,
        "process.arch": true,
        "process.cwd": true,
        "process.env": true,
        "process.platform": true,
        "process.version.substr": true,
        "process.versions": true
      },
      "packages": {
        "gulp-watch>chokidar>fsevents>node-pre-gyp>detect-libc": true,
        "gulp-watch>chokidar>fsevents>node-pre-gyp>nopt": true,
        "gulp-watch>chokidar>fsevents>node-pre-gyp>npmlog": true,
        "gulp-watch>chokidar>fsevents>node-pre-gyp>rimraf": true,
        "gulp-watch>chokidar>fsevents>node-pre-gyp>semver": true
      }
    },
    "gulp-watch>chokidar>fsevents>node-pre-gyp>detect-libc": {
      "builtin": {
        "child_process.spawnSync": true,
        "fs.readdirSync": true,
        "os.platform": true
      },
      "globals": {
        "process.env": true
      }
    },
    "gulp-watch>chokidar>fsevents>node-pre-gyp>nopt": {
      "builtin": {
        "path": true,
        "stream.Stream": true,
        "url": true
      },
      "globals": {
        "console": true,
        "process.argv": true,
        "process.env.DEBUG_NOPT": true,
        "process.env.NOPT_DEBUG": true,
        "process.platform": true
      },
      "packages": {
        "gulp-watch>chokidar>fsevents>node-pre-gyp>nopt>abbrev": true,
        "gulp-watch>chokidar>fsevents>node-pre-gyp>nopt>osenv": true
      }
    },
    "gulp-watch>chokidar>fsevents>node-pre-gyp>nopt>osenv": {
      "builtin": {
        "child_process.exec": true,
        "path": true
      },
      "globals": {
        "process.env.COMPUTERNAME": true,
        "process.env.ComSpec": true,
        "process.env.EDITOR": true,
        "process.env.HOSTNAME": true,
        "process.env.PATH": true,
        "process.env.PROMPT": true,
        "process.env.PS1": true,
        "process.env.Path": true,
        "process.env.SHELL": true,
        "process.env.USER": true,
        "process.env.USERDOMAIN": true,
        "process.env.USERNAME": true,
        "process.env.VISUAL": true,
        "process.env.path": true,
        "process.nextTick": true,
        "process.platform": true
      },
      "packages": {
        "gulp-watch>chokidar>fsevents>node-pre-gyp>nopt>osenv>os-homedir": true,
        "gulp-watch>chokidar>fsevents>node-pre-gyp>nopt>osenv>os-tmpdir": true
      }
    },
    "gulp-watch>chokidar>fsevents>node-pre-gyp>nopt>osenv>os-homedir": {
      "builtin": {
        "os.homedir": true
      },
      "globals": {
        "process.env": true,
        "process.getuid": true,
        "process.platform": true
      }
    },
    "gulp-watch>chokidar>fsevents>node-pre-gyp>nopt>osenv>os-tmpdir": {
      "globals": {
        "process.env.SystemRoot": true,
        "process.env.TEMP": true,
        "process.env.TMP": true,
        "process.env.TMPDIR": true,
        "process.env.windir": true,
        "process.platform": true
      }
    },
    "gulp-watch>chokidar>fsevents>node-pre-gyp>npmlog": {
      "builtin": {
        "events.EventEmitter": true,
        "util": true
      },
      "globals": {
        "process.nextTick": true,
        "process.stderr": true
      },
      "packages": {
        "gulp-watch>chokidar>fsevents>node-pre-gyp>npmlog>are-we-there-yet": true,
        "gulp-watch>chokidar>fsevents>node-pre-gyp>npmlog>console-control-strings": true,
        "gulp-watch>chokidar>fsevents>node-pre-gyp>npmlog>gauge": true,
        "gulp-watch>chokidar>fsevents>node-pre-gyp>npmlog>set-blocking": true
      }
    },
    "gulp-watch>chokidar>fsevents>node-pre-gyp>npmlog>are-we-there-yet": {
      "builtin": {
        "events.EventEmitter": true,
        "util.inherits": true
      },
      "packages": {
        "gulp-watch>chokidar>fsevents>node-pre-gyp>npmlog>are-we-there-yet>delegates": true,
        "gulp-watch>chokidar>fsevents>node-pre-gyp>npmlog>are-we-there-yet>readable-stream": true
      }
    },
    "gulp-watch>chokidar>fsevents>node-pre-gyp>npmlog>are-we-there-yet>readable-stream": {
      "builtin": {
        "events.EventEmitter": true,
        "stream": true,
        "util": true
      },
      "globals": {
        "process.browser": true,
        "process.env.READABLE_STREAM": true,
        "process.stderr": true,
        "process.stdout": true,
        "process.version.slice": true,
        "setImmediate": true
      },
      "packages": {
        "gulp-watch>chokidar>fsevents>node-pre-gyp>npmlog>are-we-there-yet>readable-stream>core-util-is": true,
        "gulp-watch>chokidar>fsevents>node-pre-gyp>npmlog>are-we-there-yet>readable-stream>isarray": true,
        "gulp-watch>chokidar>fsevents>node-pre-gyp>npmlog>are-we-there-yet>readable-stream>process-nextick-args": true,
        "gulp-watch>chokidar>fsevents>node-pre-gyp>npmlog>are-we-there-yet>readable-stream>string_decoder": true,
        "gulp-watch>chokidar>fsevents>node-pre-gyp>npmlog>are-we-there-yet>readable-stream>util-deprecate": true,
        "gulp-watch>chokidar>fsevents>node-pre-gyp>rimraf>glob>inherits": true,
        "gulp-watch>chokidar>fsevents>node-pre-gyp>tar>safe-buffer": true
      }
    },
    "gulp-watch>chokidar>fsevents>node-pre-gyp>npmlog>are-we-there-yet>readable-stream>core-util-is": {
      "globals": {
        "Buffer.isBuffer": true
      }
    },
    "gulp-watch>chokidar>fsevents>node-pre-gyp>npmlog>are-we-there-yet>readable-stream>process-nextick-args": {
      "globals": {
        "process": true
      }
    },
    "gulp-watch>chokidar>fsevents>node-pre-gyp>npmlog>are-we-there-yet>readable-stream>string_decoder": {
      "packages": {
        "gulp-watch>chokidar>fsevents>node-pre-gyp>tar>safe-buffer": true
      }
    },
    "gulp-watch>chokidar>fsevents>node-pre-gyp>npmlog>are-we-there-yet>readable-stream>util-deprecate": {
      "builtin": {
        "util.deprecate": true
      }
    },
    "gulp-watch>chokidar>fsevents>node-pre-gyp>npmlog>gauge": {
      "builtin": {
        "util.format": true
      },
      "globals": {
        "clearInterval": true,
        "process": true,
        "setImmediate": true,
        "setInterval": true
      },
      "packages": {
        "gulp-watch>chokidar>fsevents>node-pre-gyp>npmlog>console-control-strings": true,
        "gulp-watch>chokidar>fsevents>node-pre-gyp>npmlog>gauge>aproba": true,
        "gulp-watch>chokidar>fsevents>node-pre-gyp>npmlog>gauge>has-unicode": true,
        "gulp-watch>chokidar>fsevents>node-pre-gyp>npmlog>gauge>object-assign": true,
        "gulp-watch>chokidar>fsevents>node-pre-gyp>npmlog>gauge>signal-exit": true,
        "gulp-watch>chokidar>fsevents>node-pre-gyp>npmlog>gauge>string-width": true,
        "gulp-watch>chokidar>fsevents>node-pre-gyp>npmlog>gauge>strip-ansi": true,
        "gulp-watch>chokidar>fsevents>node-pre-gyp>npmlog>gauge>wide-align": true
      }
    },
    "gulp-watch>chokidar>fsevents>node-pre-gyp>npmlog>gauge>has-unicode": {
      "builtin": {
        "os.type": true
      },
      "globals": {
        "process.env.LANG": true,
        "process.env.LC_ALL": true,
        "process.env.LC_CTYPE": true
      }
    },
    "gulp-watch>chokidar>fsevents>node-pre-gyp>npmlog>gauge>signal-exit": {
      "builtin": {
        "assert.equal": true,
        "events": true
      },
      "globals": {
        "process": true
      }
    },
    "gulp-watch>chokidar>fsevents>node-pre-gyp>npmlog>gauge>string-width": {
      "packages": {
        "gulp-watch>chokidar>fsevents>node-pre-gyp>npmlog>gauge>string-width>code-point-at": true,
        "gulp-watch>chokidar>fsevents>node-pre-gyp>npmlog>gauge>string-width>is-fullwidth-code-point": true,
        "gulp-watch>chokidar>fsevents>node-pre-gyp>npmlog>gauge>strip-ansi": true
      }
    },
<<<<<<< HEAD
    "gulp-watch>chokidar>upath": {
      "builtin": {
        "path": true
      }
    },
    "gulp-watch>fancy-log": {
=======
    "gulp-watch>chokidar>fsevents>node-pre-gyp>npmlog>gauge>string-width>is-fullwidth-code-point": {
      "packages": {
        "gulp-watch>chokidar>fsevents>node-pre-gyp>npmlog>gauge>string-width>is-fullwidth-code-point>number-is-nan": true
      }
    },
    "gulp-watch>chokidar>fsevents>node-pre-gyp>npmlog>gauge>strip-ansi": {
      "packages": {
        "gulp-watch>chokidar>fsevents>node-pre-gyp>npmlog>gauge>strip-ansi>ansi-regex": true
      }
    },
    "gulp-watch>chokidar>fsevents>node-pre-gyp>npmlog>gauge>wide-align": {
      "packages": {
        "gulp-watch>chokidar>fsevents>node-pre-gyp>npmlog>gauge>string-width": true
      }
    },
    "gulp-watch>chokidar>fsevents>node-pre-gyp>npmlog>set-blocking": {
>>>>>>> afb3475d
      "globals": {
        "process.stderr": true,
        "process.stdout": true
      }
    },
    "gulp-watch>chokidar>fsevents>node-pre-gyp>rimraf": {
      "builtin": {
        "assert": true,
        "fs": true,
        "path.join": true
      },
      "globals": {
        "process.platform": true,
        "setTimeout": true
      },
      "packages": {
        "gulp-watch>chokidar>fsevents>node-pre-gyp>rimraf>glob": true
      }
    },
    "gulp-watch>chokidar>fsevents>node-pre-gyp>rimraf>glob": {
      "builtin": {
        "assert": true,
        "events.EventEmitter": true,
        "fs.lstat": true,
        "fs.lstatSync": true,
        "fs.readdir": true,
        "fs.readdirSync": true,
        "fs.stat": true,
        "fs.statSync": true,
        "path.join": true,
        "path.resolve": true,
        "util": true
      },
      "globals": {
        "console.error": true,
        "process.cwd": true,
        "process.nextTick": true,
        "process.platform": true
      },
      "packages": {
        "gulp-watch>chokidar>fsevents>node-pre-gyp>rimraf>glob>fs.realpath": true,
        "gulp-watch>chokidar>fsevents>node-pre-gyp>rimraf>glob>inflight": true,
        "gulp-watch>chokidar>fsevents>node-pre-gyp>rimraf>glob>inherits": true,
        "gulp-watch>chokidar>fsevents>node-pre-gyp>rimraf>glob>minimatch": true,
        "gulp-watch>chokidar>fsevents>node-pre-gyp>rimraf>glob>once": true,
        "gulp-watch>chokidar>fsevents>node-pre-gyp>rimraf>glob>path-is-absolute": true
      }
    },
    "gulp-watch>chokidar>fsevents>node-pre-gyp>rimraf>glob>fs.realpath": {
      "builtin": {
        "fs.lstat": true,
        "fs.lstatSync": true,
        "fs.readlink": true,
        "fs.readlinkSync": true,
        "fs.realpath": true,
        "fs.realpathSync": true,
        "fs.stat": true,
        "fs.statSync": true,
        "path.normalize": true,
        "path.resolve": true
      },
      "globals": {
        "console.error": true,
        "console.trace": true,
        "process.env.NODE_DEBUG": true,
        "process.nextTick": true,
        "process.noDeprecation": true,
        "process.platform": true,
        "process.throwDeprecation": true,
        "process.traceDeprecation": true,
        "process.version": true
      }
    },
    "gulp-watch>chokidar>fsevents>node-pre-gyp>rimraf>glob>inflight": {
      "globals": {
        "process.nextTick": true
      },
      "packages": {
        "gulp-watch>chokidar>fsevents>node-pre-gyp>rimraf>glob>once": true,
        "gulp-watch>chokidar>fsevents>node-pre-gyp>rimraf>glob>once>wrappy": true
      }
    },
    "gulp-watch>chokidar>fsevents>node-pre-gyp>rimraf>glob>inherits": {
      "builtin": {
        "util.inherits": true
      }
    },
    "gulp-watch>chokidar>fsevents>node-pre-gyp>rimraf>glob>minimatch": {
      "builtin": {
        "path": true
      },
      "globals": {
        "console.error": true
      },
      "packages": {
        "gulp-watch>chokidar>fsevents>node-pre-gyp>rimraf>glob>minimatch>brace-expansion": true
      }
    },
    "gulp-watch>chokidar>fsevents>node-pre-gyp>rimraf>glob>minimatch>brace-expansion": {
      "packages": {
        "gulp-watch>chokidar>fsevents>node-pre-gyp>rimraf>glob>minimatch>brace-expansion>balanced-match": true,
        "gulp-watch>chokidar>fsevents>node-pre-gyp>rimraf>glob>minimatch>brace-expansion>concat-map": true
      }
    },
    "gulp-watch>chokidar>fsevents>node-pre-gyp>rimraf>glob>once": {
      "packages": {
        "gulp-watch>chokidar>fsevents>node-pre-gyp>rimraf>glob>once>wrappy": true
      }
    },
    "gulp-watch>chokidar>fsevents>node-pre-gyp>rimraf>glob>path-is-absolute": {
      "globals": {
        "process.platform": true
      }
    },
    "gulp-watch>chokidar>fsevents>node-pre-gyp>semver": {
      "globals": {
        "console": true,
        "process": true
      }
    },
    "gulp-watch>chokidar>fsevents>node-pre-gyp>tar>safe-buffer": {
      "builtin": {
        "buffer": true
      }
    },
    "gulp-watch>chokidar>is-binary-path": {
      "builtin": {
        "path.extname": true
      },
      "packages": {
        "gulp-watch>chokidar>is-binary-path>binary-extensions": true
      }
    },
    "gulp-watch>chokidar>is-glob": {
      "packages": {
        "gulp-watch>chokidar>is-glob>is-extglob": true
      }
    },
    "gulp-watch>chokidar>readdirp": {
      "builtin": {
        "path.join": true,
        "path.relative": true,
        "util.inherits": true
      },
      "globals": {
        "setImmediate": true
      },
      "packages": {
        "fs-extra>graceful-fs": true,
        "gulp-watch>chokidar>readdirp>micromatch": true,
        "readable-stream": true
      }
    },
    "gulp-watch>chokidar>readdirp>micromatch": {
      "builtin": {
        "path.basename": true,
        "path.sep": true,
        "util.inspect": true
      },
      "globals": {
        "process.platform": true
      },
      "packages": {
        "gulp-watch>chokidar>braces": true,
        "gulp-watch>chokidar>readdirp>micromatch>arr-diff": true,
        "gulp-watch>chokidar>readdirp>micromatch>array-unique": true,
        "gulp-watch>chokidar>readdirp>micromatch>define-property": true,
        "gulp-watch>chokidar>readdirp>micromatch>extend-shallow": true,
        "gulp-watch>chokidar>readdirp>micromatch>extglob": true,
        "gulp-watch>chokidar>readdirp>micromatch>kind-of": true,
        "webpack>micromatch>fragment-cache": true,
        "webpack>micromatch>nanomatch": true,
        "webpack>micromatch>object.pick": true,
        "webpack>micromatch>regex-not": true,
        "webpack>micromatch>snapdragon": true,
        "webpack>micromatch>to-regex": true
      }
    },
    "gulp-watch>chokidar>readdirp>micromatch>define-property": {
      "packages": {
        "gulp>gulp-cli>isobject": true,
        "webpack>micromatch>define-property>is-descriptor": true
      }
    },
    "gulp-watch>chokidar>readdirp>micromatch>extend-shallow": {
      "packages": {
        "gulp-watch>chokidar>readdirp>micromatch>extend-shallow>is-extendable": true,
        "webpack>micromatch>extend-shallow>assign-symbols": true
      }
    },
    "gulp-watch>chokidar>readdirp>micromatch>extend-shallow>is-extendable": {
      "packages": {
        "gulp>gulp-cli>liftoff>is-plain-object": true
      }
    },
    "gulp-watch>chokidar>readdirp>micromatch>extglob": {
      "packages": {
        "gulp-watch>chokidar>readdirp>micromatch>array-unique": true,
        "gulp-watch>chokidar>readdirp>micromatch>extglob>define-property": true,
        "gulp-watch>chokidar>readdirp>micromatch>extglob>expand-brackets": true,
        "gulp-watch>chokidar>readdirp>micromatch>extglob>extend-shallow": true,
        "webpack>micromatch>fragment-cache": true,
        "webpack>micromatch>regex-not": true,
        "webpack>micromatch>snapdragon": true,
        "webpack>micromatch>to-regex": true
      }
    },
    "gulp-watch>chokidar>readdirp>micromatch>extglob>define-property": {
      "packages": {
        "webpack>micromatch>define-property>is-descriptor": true
      }
    },
    "gulp-watch>chokidar>readdirp>micromatch>extglob>expand-brackets": {
      "globals": {
        "__filename": true
      },
      "packages": {
        "gulp-watch>chokidar>readdirp>micromatch>extglob>expand-brackets>debug": true,
        "gulp-watch>chokidar>readdirp>micromatch>extglob>expand-brackets>define-property": true,
        "gulp-watch>chokidar>readdirp>micromatch>extglob>expand-brackets>extend-shallow": true,
        "webpack>micromatch>extglob>expand-brackets>posix-character-classes": true,
        "webpack>micromatch>regex-not": true,
        "webpack>micromatch>snapdragon": true,
        "webpack>micromatch>to-regex": true
      }
    },
    "gulp-watch>chokidar>readdirp>micromatch>extglob>expand-brackets>debug": {
      "builtin": {
        "fs.SyncWriteStream": true,
        "net.Socket": true,
        "tty.WriteStream": true,
        "tty.isatty": true,
        "util": true
      },
      "globals": {
        "chrome": true,
        "console": true,
        "document": true,
        "localStorage": true,
        "navigator": true,
        "process": true
      },
      "packages": {
        "gulp-watch>chokidar>readdirp>micromatch>extglob>expand-brackets>debug>ms": true
      }
    },
    "gulp-watch>chokidar>readdirp>micromatch>extglob>expand-brackets>define-property": {
      "packages": {
        "gulp-watch>chokidar>readdirp>micromatch>extglob>expand-brackets>define-property>is-descriptor": true
      }
    },
    "gulp-watch>chokidar>readdirp>micromatch>extglob>expand-brackets>define-property>is-descriptor": {
      "packages": {
        "gulp-watch>chokidar>readdirp>micromatch>extglob>expand-brackets>define-property>is-descriptor>is-accessor-descriptor": true,
        "gulp-watch>chokidar>readdirp>micromatch>extglob>expand-brackets>define-property>is-descriptor>is-data-descriptor": true,
        "gulp-watch>chokidar>readdirp>micromatch>extglob>expand-brackets>define-property>is-descriptor>kind-of": true
      }
    },
    "gulp-watch>chokidar>readdirp>micromatch>extglob>expand-brackets>define-property>is-descriptor>is-accessor-descriptor": {
      "packages": {
        "gulp-watch>anymatch>micromatch>kind-of": true
      }
    },
    "gulp-watch>chokidar>readdirp>micromatch>extglob>expand-brackets>define-property>is-descriptor>is-data-descriptor": {
      "packages": {
        "gulp-watch>anymatch>micromatch>kind-of": true
      }
    },
    "gulp-watch>chokidar>readdirp>micromatch>extglob>expand-brackets>extend-shallow": {
      "packages": {
        "gulp-watch>chokidar>readdirp>micromatch>extglob>expand-brackets>extend-shallow>is-extendable": true
      }
    },
    "gulp-watch>chokidar>readdirp>micromatch>extglob>extend-shallow": {
      "packages": {
        "gulp-watch>chokidar>readdirp>micromatch>extglob>extend-shallow>is-extendable": true
      }
    },
    "gulp-watch>chokidar>upath": {
      "builtin": {
        "path": true
      }
    },
    "gulp-watch>fancy-log": {
      "globals": {
        "console": true,
        "process.argv.indexOf": true,
        "process.stderr.write": true,
        "process.stdout.write": true
      },
      "packages": {
        "fancy-log>ansi-gray": true,
        "fancy-log>color-support": true,
        "fancy-log>time-stamp": true
      }
    },
    "gulp-watch>glob-parent": {
      "builtin": {
        "os.platform": true,
        "path": true
      },
      "packages": {
        "gulp-watch>glob-parent>is-glob": true,
        "gulp-watch>glob-parent>path-dirname": true
      }
    },
    "gulp-watch>glob-parent>is-glob": {
      "packages": {
        "gulp-watch>glob-parent>is-glob>is-extglob": true
      }
    },
    "gulp-watch>glob-parent>path-dirname": {
      "builtin": {
        "path": true,
        "util.inspect": true
      },
      "globals": {
        "process.platform": true
      }
    },
    "gulp-watch>path-is-absolute": {
      "globals": {
        "process.platform": true
      }
    },
    "gulp-watch>vinyl-file": {
      "builtin": {
        "path.resolve": true
      },
      "globals": {
        "process.cwd": true
      },
      "packages": {
        "del>globby>pinkie-promise": true,
        "fs-extra>graceful-fs": true,
        "gulp-watch>vinyl-file>pify": true,
        "gulp-watch>vinyl-file>strip-bom": true,
        "gulp-watch>vinyl-file>strip-bom-stream": true,
        "gulp-watch>vinyl-file>vinyl": true
      }
    },
    "gulp-watch>vinyl-file>strip-bom": {
      "globals": {
        "Buffer.isBuffer": true
      },
      "packages": {
        "gulp>vinyl-fs>remove-bom-buffer>is-utf8": true
      }
    },
    "gulp-watch>vinyl-file>strip-bom-stream": {
      "packages": {
        "gulp-watch>vinyl-file>strip-bom": true,
        "gulp-watch>vinyl-file>strip-bom-stream>first-chunk-stream": true
      }
    },
    "gulp-watch>vinyl-file>strip-bom-stream>first-chunk-stream": {
      "builtin": {
        "util.inherits": true
      },
      "globals": {
        "Buffer.concat": true,
        "setImmediate": true
      },
      "packages": {
        "readable-stream": true
      }
    },
    "gulp-watch>vinyl-file>vinyl": {
      "builtin": {
        "buffer.Buffer": true,
        "path.basename": true,
        "path.dirname": true,
        "path.extname": true,
        "path.join": true,
        "path.relative": true,
        "stream.PassThrough": true,
        "stream.Stream": true
      },
      "globals": {
        "process.cwd": true
      },
      "packages": {
        "gulp-watch>vinyl-file>vinyl>clone": true,
        "gulp-watch>vinyl-file>vinyl>clone-stats": true,
        "gulp-watch>vinyl-file>vinyl>replace-ext": true
      }
    },
    "gulp-watch>vinyl-file>vinyl>clone": {
      "globals": {
        "Buffer": true
      }
    },
    "gulp-watch>vinyl-file>vinyl>clone-stats": {
      "builtin": {
        "fs.Stats": true
      }
    },
    "gulp-watch>vinyl-file>vinyl>replace-ext": {
      "builtin": {
        "path.basename": true,
        "path.dirname": true,
        "path.extname": true,
        "path.join": true
      }
    },
    "gulp-zip": {
      "builtin": {
        "buffer.constants.MAX_LENGTH": true,
        "path.join": true
      },
      "packages": {
        "gulp-zip>get-stream": true,
        "gulp-zip>plugin-error": true,
        "gulp-zip>through2": true,
        "gulp-zip>yazl": true,
        "vinyl": true
      }
    },
    "gulp-zip>get-stream": {
      "builtin": {
        "buffer.constants.MAX_LENGTH": true,
        "stream.PassThrough": true
      },
      "globals": {
        "Buffer.concat": true
      },
      "packages": {
        "pump": true
      }
    },
    "gulp-zip>plugin-error": {
      "builtin": {
        "util.inherits": true
      },
      "packages": {
        "gulp-watch>ansi-colors": true,
        "gulp-zip>plugin-error>arr-union": true,
        "gulp-zip>plugin-error>extend-shallow": true,
        "webpack>micromatch>arr-diff": true
      }
    },
    "gulp-zip>plugin-error>extend-shallow": {
      "packages": {
        "gulp-zip>plugin-error>extend-shallow>is-extendable": true,
        "webpack>micromatch>extend-shallow>assign-symbols": true
      }
    },
    "gulp-zip>plugin-error>extend-shallow>is-extendable": {
      "packages": {
        "gulp>gulp-cli>liftoff>is-plain-object": true
      }
    },
    "gulp-zip>through2": {
      "builtin": {
        "util.inherits": true
      },
      "globals": {
        "process.nextTick": true
      },
      "packages": {
        "gulp-zip>through2>readable-stream": true
      }
    },
    "gulp-zip>through2>readable-stream": {
      "builtin": {
        "buffer.Buffer": true,
        "events.EventEmitter": true,
        "stream": true,
        "util": true
      },
      "globals": {
        "process.env.READABLE_STREAM": true,
        "process.nextTick": true,
        "process.stderr": true,
        "process.stdout": true
      },
      "packages": {
        "@storybook/api>util-deprecate": true,
        "browserify>string_decoder": true,
        "pumpify>inherits": true
      }
    },
    "gulp-zip>yazl": {
      "builtin": {
        "events.EventEmitter": true,
        "fs.createReadStream": true,
        "fs.stat": true,
        "stream.PassThrough": true,
        "stream.Transform": true,
        "util.inherits": true,
        "zlib.DeflateRaw": true,
        "zlib.deflateRaw": true
      },
      "globals": {
        "Buffer": true,
        "setImmediate": true,
        "utf8FileName.length": true
      },
      "packages": {
        "gulp-zip>yazl>buffer-crc32": true
      }
    },
    "gulp-zip>yazl>buffer-crc32": {
      "builtin": {
        "buffer.Buffer": true
      }
    },
    "gulp>glob-watcher": {
      "packages": {
        "gulp>glob-watcher>anymatch": true,
        "gulp>glob-watcher>async-done": true,
        "gulp>glob-watcher>chokidar": true,
        "gulp>glob-watcher>is-negated-glob": true,
        "gulp>glob-watcher>just-debounce": true,
        "gulp>undertaker>object.defaults": true
      }
    },
    "gulp>glob-watcher>anymatch": {
      "builtin": {
        "path.sep": true
      },
      "packages": {
        "gulp>glob-watcher>anymatch>micromatch": true,
        "gulp>glob-watcher>anymatch>normalize-path": true
      }
    },
    "gulp>glob-watcher>anymatch>micromatch": {
      "builtin": {
        "path.basename": true,
        "path.sep": true,
        "util.inspect": true
      },
      "globals": {
        "process.platform": true
      },
      "packages": {
        "3box>ipfs>kind-of": true,
        "gulp>glob-watcher>anymatch>micromatch>define-property": true,
        "gulp>glob-watcher>anymatch>micromatch>extend-shallow": true,
        "gulp>glob-watcher>chokidar>braces": true,
        "webpack>micromatch>arr-diff": true,
        "webpack>micromatch>array-unique": true,
        "webpack>micromatch>extglob": true,
        "webpack>micromatch>fragment-cache": true,
        "webpack>micromatch>nanomatch": true,
        "webpack>micromatch>object.pick": true,
        "webpack>micromatch>regex-not": true,
        "webpack>micromatch>snapdragon": true,
        "webpack>micromatch>to-regex": true
      }
    },
    "gulp>glob-watcher>anymatch>micromatch>define-property": {
      "packages": {
        "gulp>gulp-cli>isobject": true,
        "webpack>micromatch>define-property>is-descriptor": true
      }
    },
    "gulp>glob-watcher>anymatch>micromatch>extend-shallow": {
      "packages": {
        "gulp>glob-watcher>anymatch>micromatch>extend-shallow>is-extendable": true,
        "webpack>micromatch>extend-shallow>assign-symbols": true
      }
    },
    "gulp>glob-watcher>anymatch>micromatch>extend-shallow>is-extendable": {
      "packages": {
        "gulp>gulp-cli>liftoff>is-plain-object": true
      }
    },
    "gulp>glob-watcher>anymatch>normalize-path": {
      "packages": {
        "vinyl>remove-trailing-separator": true
      }
    },
    "gulp>glob-watcher>async-done": {
      "builtin": {
        "domain.create": true
      },
      "globals": {
        "process.nextTick": true
      },
      "packages": {
        "end-of-stream": true,
        "gulp>glob-watcher>async-done>stream-exhaust": true,
        "pump>once": true,
        "vinyl>cloneable-readable>process-nextick-args": true
      }
    },
    "gulp>glob-watcher>async-done>stream-exhaust": {
      "builtin": {
        "stream.Writable": true,
        "util.inherits": true
      },
      "globals": {
        "setImmediate": true
      }
    },
    "gulp>glob-watcher>chokidar": {
      "builtin": {
        "events.EventEmitter": true,
        "fs": true,
        "path.basename": true,
        "path.dirname": true,
        "path.extname": true,
        "path.join": true,
        "path.relative": true,
        "path.resolve": true,
        "path.sep": true
      },
      "globals": {
        "clearTimeout": true,
        "console.error": true,
        "process.env.CHOKIDAR_INTERVAL": true,
        "process.env.CHOKIDAR_PRINT_FSEVENTS_REQUIRE_ERROR": true,
        "process.env.CHOKIDAR_USEPOLLING": true,
        "process.nextTick": true,
        "process.platform": true,
        "setTimeout": true
      },
      "packages": {
        "eslint>is-glob": true,
        "gulp-watch>chokidar>async-each": true,
        "gulp-watch>path-is-absolute": true,
        "gulp>glob-watcher>anymatch": true,
        "gulp>glob-watcher>chokidar>braces": true,
        "gulp>glob-watcher>chokidar>fsevents": true,
        "gulp>glob-watcher>chokidar>glob-parent": true,
        "gulp>glob-watcher>chokidar>is-binary-path": true,
        "gulp>glob-watcher>chokidar>normalize-path": true,
        "gulp>glob-watcher>chokidar>readdirp": true,
        "gulp>glob-watcher>chokidar>upath": true,
        "pumpify>inherits": true
      }
    },
    "gulp>glob-watcher>chokidar>braces": {
      "packages": {
        "gulp>glob-watcher>chokidar>braces>fill-range": true,
        "gulp>gulp-cli>isobject": true,
        "gulp>undertaker>arr-flatten": true,
        "webpack>micromatch>array-unique": true,
        "webpack>micromatch>braces>repeat-element": true,
        "webpack>micromatch>braces>snapdragon-node": true,
        "webpack>micromatch>braces>split-string": true,
        "webpack>micromatch>extglob>extend-shallow": true,
        "webpack>micromatch>snapdragon": true,
        "webpack>micromatch>to-regex": true
      }
    },
    "gulp>glob-watcher>chokidar>braces>fill-range": {
      "builtin": {
        "util.inspect": true
      },
      "packages": {
        "gulp>glob-watcher>chokidar>braces>fill-range>is-number": true,
        "gulp>glob-watcher>chokidar>braces>fill-range>to-regex-range": true,
        "webpack>micromatch>braces>fill-range>repeat-string": true,
        "webpack>micromatch>extglob>extend-shallow": true
      }
    },
    "gulp>glob-watcher>chokidar>braces>fill-range>is-number": {
      "packages": {
        "gulp>glob-watcher>chokidar>braces>fill-range>is-number>kind-of": true
      }
    },
    "gulp>glob-watcher>chokidar>braces>fill-range>is-number>kind-of": {
      "packages": {
        "browserify>insert-module-globals>is-buffer": true
      }
    },
    "gulp>glob-watcher>chokidar>braces>fill-range>to-regex-range": {
      "packages": {
        "gulp>glob-watcher>chokidar>braces>fill-range>is-number": true,
        "webpack>micromatch>braces>fill-range>repeat-string": true
      }
    },
    "gulp>glob-watcher>chokidar>fsevents": {
      "builtin": {
        "events.EventEmitter": true,
        "fs.stat": true,
        "path.join": true,
        "util.inherits": true
      },
      "globals": {
        "__dirname": true,
        "process.nextTick": true,
        "process.platform": true,
        "setImmediate": true
      },
      "packages": {
        "gulp>glob-watcher>chokidar>fsevents>node-pre-gyp": true
      }
    },
    "gulp>glob-watcher>chokidar>fsevents>node-pre-gyp": {
      "builtin": {
        "events.EventEmitter": true,
        "fs.existsSync": true,
        "fs.readFileSync": true,
        "fs.renameSync": true,
        "path.dirname": true,
        "path.existsSync": true,
        "path.join": true,
        "path.resolve": true,
        "url.parse": true,
        "url.resolve": true,
        "util.inherits": true
      },
      "globals": {
        "__dirname": true,
        "console.log": true,
        "process.arch": true,
        "process.cwd": true,
        "process.env": true,
        "process.platform": true,
        "process.version.substr": true,
        "process.versions": true
      },
      "packages": {
        "gulp>glob-watcher>chokidar>fsevents>node-pre-gyp>detect-libc": true,
        "gulp>glob-watcher>chokidar>fsevents>node-pre-gyp>nopt": true,
        "gulp>glob-watcher>chokidar>fsevents>node-pre-gyp>npmlog": true,
        "gulp>glob-watcher>chokidar>fsevents>node-pre-gyp>rimraf": true,
        "gulp>glob-watcher>chokidar>fsevents>node-pre-gyp>semver": true
      }
    },
    "gulp>glob-watcher>chokidar>fsevents>node-pre-gyp>detect-libc": {
      "builtin": {
        "child_process.spawnSync": true,
        "fs.readdirSync": true,
        "os.platform": true
      },
      "globals": {
        "process.env": true
      }
    },
    "gulp>glob-watcher>chokidar>fsevents>node-pre-gyp>nopt": {
      "builtin": {
        "path": true,
        "stream.Stream": true,
        "url": true
      },
      "globals": {
        "console": true,
        "process.argv": true,
        "process.env.DEBUG_NOPT": true,
        "process.env.NOPT_DEBUG": true,
        "process.platform": true
      },
      "packages": {
        "gulp>glob-watcher>chokidar>fsevents>node-pre-gyp>nopt>abbrev": true,
        "gulp>glob-watcher>chokidar>fsevents>node-pre-gyp>nopt>osenv": true
      }
    },
    "gulp>glob-watcher>chokidar>fsevents>node-pre-gyp>nopt>osenv": {
      "builtin": {
        "child_process.exec": true,
        "path": true
      },
      "globals": {
        "process.env.COMPUTERNAME": true,
        "process.env.ComSpec": true,
        "process.env.EDITOR": true,
        "process.env.HOSTNAME": true,
        "process.env.PATH": true,
        "process.env.PROMPT": true,
        "process.env.PS1": true,
        "process.env.Path": true,
        "process.env.SHELL": true,
        "process.env.USER": true,
        "process.env.USERDOMAIN": true,
        "process.env.USERNAME": true,
        "process.env.VISUAL": true,
        "process.env.path": true,
        "process.nextTick": true,
        "process.platform": true
      },
      "packages": {
        "gulp>glob-watcher>chokidar>fsevents>node-pre-gyp>nopt>osenv>os-homedir": true,
        "gulp>glob-watcher>chokidar>fsevents>node-pre-gyp>nopt>osenv>os-tmpdir": true
      }
    },
    "gulp>glob-watcher>chokidar>fsevents>node-pre-gyp>nopt>osenv>os-homedir": {
      "builtin": {
        "os.homedir": true
      },
      "globals": {
        "process.env": true,
        "process.getuid": true,
        "process.platform": true
      }
    },
    "gulp>glob-watcher>chokidar>fsevents>node-pre-gyp>nopt>osenv>os-tmpdir": {
      "globals": {
        "process.env.SystemRoot": true,
        "process.env.TEMP": true,
        "process.env.TMP": true,
        "process.env.TMPDIR": true,
        "process.env.windir": true,
        "process.platform": true
      }
    },
    "gulp>glob-watcher>chokidar>fsevents>node-pre-gyp>npmlog": {
      "builtin": {
        "events.EventEmitter": true,
        "util": true
      },
      "globals": {
        "process.nextTick": true,
        "process.stderr": true
      },
      "packages": {
        "gulp>glob-watcher>chokidar>fsevents>node-pre-gyp>npmlog>are-we-there-yet": true,
        "gulp>glob-watcher>chokidar>fsevents>node-pre-gyp>npmlog>console-control-strings": true,
        "gulp>glob-watcher>chokidar>fsevents>node-pre-gyp>npmlog>gauge": true,
        "gulp>glob-watcher>chokidar>fsevents>node-pre-gyp>npmlog>set-blocking": true
      }
    },
    "gulp>glob-watcher>chokidar>fsevents>node-pre-gyp>npmlog>are-we-there-yet": {
      "builtin": {
        "events.EventEmitter": true,
        "util.inherits": true
      },
      "packages": {
        "gulp>glob-watcher>chokidar>fsevents>node-pre-gyp>npmlog>are-we-there-yet>delegates": true,
        "gulp>glob-watcher>chokidar>fsevents>node-pre-gyp>npmlog>are-we-there-yet>readable-stream": true
      }
    },
    "gulp>glob-watcher>chokidar>fsevents>node-pre-gyp>npmlog>are-we-there-yet>readable-stream": {
      "builtin": {
        "events.EventEmitter": true,
        "stream": true,
        "util": true
      },
      "globals": {
        "process.browser": true,
        "process.env.READABLE_STREAM": true,
        "process.stderr": true,
        "process.stdout": true,
        "process.version.slice": true,
        "setImmediate": true
      },
      "packages": {
        "gulp>glob-watcher>chokidar>fsevents>node-pre-gyp>npmlog>are-we-there-yet>readable-stream>core-util-is": true,
        "gulp>glob-watcher>chokidar>fsevents>node-pre-gyp>npmlog>are-we-there-yet>readable-stream>isarray": true,
        "gulp>glob-watcher>chokidar>fsevents>node-pre-gyp>npmlog>are-we-there-yet>readable-stream>process-nextick-args": true,
        "gulp>glob-watcher>chokidar>fsevents>node-pre-gyp>npmlog>are-we-there-yet>readable-stream>string_decoder": true,
        "gulp>glob-watcher>chokidar>fsevents>node-pre-gyp>npmlog>are-we-there-yet>readable-stream>util-deprecate": true,
        "gulp>glob-watcher>chokidar>fsevents>node-pre-gyp>rimraf>glob>inherits": true,
        "gulp>glob-watcher>chokidar>fsevents>node-pre-gyp>tar>safe-buffer": true
      }
    },
    "gulp>glob-watcher>chokidar>fsevents>node-pre-gyp>npmlog>are-we-there-yet>readable-stream>core-util-is": {
      "globals": {
        "Buffer.isBuffer": true
      }
    },
    "gulp>glob-watcher>chokidar>fsevents>node-pre-gyp>npmlog>are-we-there-yet>readable-stream>process-nextick-args": {
      "globals": {
        "process": true
      }
    },
    "gulp>glob-watcher>chokidar>fsevents>node-pre-gyp>npmlog>are-we-there-yet>readable-stream>string_decoder": {
      "packages": {
        "gulp>glob-watcher>chokidar>fsevents>node-pre-gyp>tar>safe-buffer": true
      }
    },
    "gulp>glob-watcher>chokidar>fsevents>node-pre-gyp>npmlog>are-we-there-yet>readable-stream>util-deprecate": {
      "builtin": {
        "util.deprecate": true
      }
    },
    "gulp>glob-watcher>chokidar>fsevents>node-pre-gyp>npmlog>gauge": {
      "builtin": {
        "util.format": true
      },
      "globals": {
        "clearInterval": true,
        "process": true,
        "setImmediate": true,
        "setInterval": true
      },
      "packages": {
        "gulp>glob-watcher>chokidar>fsevents>node-pre-gyp>npmlog>console-control-strings": true,
        "gulp>glob-watcher>chokidar>fsevents>node-pre-gyp>npmlog>gauge>aproba": true,
        "gulp>glob-watcher>chokidar>fsevents>node-pre-gyp>npmlog>gauge>has-unicode": true,
        "gulp>glob-watcher>chokidar>fsevents>node-pre-gyp>npmlog>gauge>object-assign": true,
        "gulp>glob-watcher>chokidar>fsevents>node-pre-gyp>npmlog>gauge>signal-exit": true,
        "gulp>glob-watcher>chokidar>fsevents>node-pre-gyp>npmlog>gauge>string-width": true,
        "gulp>glob-watcher>chokidar>fsevents>node-pre-gyp>npmlog>gauge>strip-ansi": true,
        "gulp>glob-watcher>chokidar>fsevents>node-pre-gyp>npmlog>gauge>wide-align": true
      }
    },
    "gulp>glob-watcher>chokidar>fsevents>node-pre-gyp>npmlog>gauge>has-unicode": {
      "builtin": {
        "os.type": true
      },
      "globals": {
        "process.env.LANG": true,
        "process.env.LC_ALL": true,
        "process.env.LC_CTYPE": true
      }
    },
    "gulp>glob-watcher>chokidar>fsevents>node-pre-gyp>npmlog>gauge>signal-exit": {
      "builtin": {
        "assert.equal": true,
        "events": true
      },
      "globals": {
        "process": true
      }
    },
    "gulp>glob-watcher>chokidar>fsevents>node-pre-gyp>npmlog>gauge>string-width": {
      "packages": {
        "gulp>glob-watcher>chokidar>fsevents>node-pre-gyp>npmlog>gauge>string-width>code-point-at": true,
        "gulp>glob-watcher>chokidar>fsevents>node-pre-gyp>npmlog>gauge>string-width>is-fullwidth-code-point": true,
        "gulp>glob-watcher>chokidar>fsevents>node-pre-gyp>npmlog>gauge>strip-ansi": true
      }
    },
    "gulp>glob-watcher>chokidar>fsevents>node-pre-gyp>npmlog>gauge>string-width>is-fullwidth-code-point": {
      "packages": {
        "gulp>glob-watcher>chokidar>fsevents>node-pre-gyp>npmlog>gauge>string-width>is-fullwidth-code-point>number-is-nan": true
      }
    },
    "gulp>glob-watcher>chokidar>fsevents>node-pre-gyp>npmlog>gauge>strip-ansi": {
      "packages": {
        "gulp>glob-watcher>chokidar>fsevents>node-pre-gyp>npmlog>gauge>strip-ansi>ansi-regex": true
      }
    },
    "gulp>glob-watcher>chokidar>fsevents>node-pre-gyp>npmlog>gauge>wide-align": {
      "packages": {
        "gulp>glob-watcher>chokidar>fsevents>node-pre-gyp>npmlog>gauge>string-width": true
      }
    },
    "gulp>glob-watcher>chokidar>fsevents>node-pre-gyp>npmlog>set-blocking": {
      "globals": {
        "process.stderr": true,
        "process.stdout": true
      }
    },
    "gulp>glob-watcher>chokidar>fsevents>node-pre-gyp>rimraf": {
      "builtin": {
        "assert": true,
        "fs": true,
        "path.join": true
      },
      "globals": {
        "process.platform": true,
        "setTimeout": true
      },
      "packages": {
        "gulp>glob-watcher>chokidar>fsevents>node-pre-gyp>rimraf>glob": true
      }
    },
    "gulp>glob-watcher>chokidar>fsevents>node-pre-gyp>rimraf>glob": {
      "builtin": {
        "assert": true,
        "events.EventEmitter": true,
        "fs.lstat": true,
        "fs.lstatSync": true,
        "fs.readdir": true,
        "fs.readdirSync": true,
        "fs.stat": true,
        "fs.statSync": true,
        "path.join": true,
        "path.resolve": true,
        "util": true
      },
      "globals": {
        "console.error": true,
        "process.cwd": true,
        "process.nextTick": true,
        "process.platform": true
      },
      "packages": {
        "gulp>glob-watcher>chokidar>fsevents>node-pre-gyp>rimraf>glob>fs.realpath": true,
        "gulp>glob-watcher>chokidar>fsevents>node-pre-gyp>rimraf>glob>inflight": true,
        "gulp>glob-watcher>chokidar>fsevents>node-pre-gyp>rimraf>glob>inherits": true,
        "gulp>glob-watcher>chokidar>fsevents>node-pre-gyp>rimraf>glob>minimatch": true,
        "gulp>glob-watcher>chokidar>fsevents>node-pre-gyp>rimraf>glob>once": true,
        "gulp>glob-watcher>chokidar>fsevents>node-pre-gyp>rimraf>glob>path-is-absolute": true
      }
    },
    "gulp>glob-watcher>chokidar>fsevents>node-pre-gyp>rimraf>glob>fs.realpath": {
      "builtin": {
        "fs.lstat": true,
        "fs.lstatSync": true,
        "fs.readlink": true,
        "fs.readlinkSync": true,
        "fs.realpath": true,
        "fs.realpathSync": true,
        "fs.stat": true,
        "fs.statSync": true,
        "path.normalize": true,
        "path.resolve": true
      },
      "globals": {
        "console.error": true,
        "console.trace": true,
        "process.env.NODE_DEBUG": true,
        "process.nextTick": true,
        "process.noDeprecation": true,
        "process.platform": true,
        "process.throwDeprecation": true,
        "process.traceDeprecation": true,
        "process.version": true
      }
    },
    "gulp>glob-watcher>chokidar>fsevents>node-pre-gyp>rimraf>glob>inflight": {
      "globals": {
        "process.nextTick": true
      },
      "packages": {
<<<<<<< HEAD
        "eslint>is-glob": true,
        "gulp-watch>chokidar>async-each": true,
        "gulp-watch>path-is-absolute": true,
        "gulp>glob-watcher>anymatch": true,
        "gulp>glob-watcher>chokidar>braces": true,
        "gulp>glob-watcher>chokidar>glob-parent": true,
        "gulp>glob-watcher>chokidar>is-binary-path": true,
        "gulp>glob-watcher>chokidar>normalize-path": true,
        "gulp>glob-watcher>chokidar>readdirp": true,
        "gulp>glob-watcher>chokidar>upath": true,
        "pumpify>inherits": true
=======
        "gulp>glob-watcher>chokidar>fsevents>node-pre-gyp>rimraf>glob>once": true,
        "gulp>glob-watcher>chokidar>fsevents>node-pre-gyp>rimraf>glob>once>wrappy": true
>>>>>>> afb3475d
      }
    },
    "gulp>glob-watcher>chokidar>fsevents>node-pre-gyp>rimraf>glob>inherits": {
      "builtin": {
        "util.inherits": true
      }
    },
    "gulp>glob-watcher>chokidar>fsevents>node-pre-gyp>rimraf>glob>minimatch": {
      "builtin": {
        "path": true
      },
      "globals": {
        "console.error": true
      },
      "packages": {
        "gulp>glob-watcher>chokidar>fsevents>node-pre-gyp>rimraf>glob>minimatch>brace-expansion": true
      }
    },
    "gulp>glob-watcher>chokidar>fsevents>node-pre-gyp>rimraf>glob>minimatch>brace-expansion": {
      "packages": {
        "gulp>glob-watcher>chokidar>fsevents>node-pre-gyp>rimraf>glob>minimatch>brace-expansion>balanced-match": true,
        "gulp>glob-watcher>chokidar>fsevents>node-pre-gyp>rimraf>glob>minimatch>brace-expansion>concat-map": true
      }
    },
    "gulp>glob-watcher>chokidar>fsevents>node-pre-gyp>rimraf>glob>once": {
      "packages": {
        "gulp>glob-watcher>chokidar>fsevents>node-pre-gyp>rimraf>glob>once>wrappy": true
      }
    },
    "gulp>glob-watcher>chokidar>fsevents>node-pre-gyp>rimraf>glob>path-is-absolute": {
      "globals": {
        "process.platform": true
      }
    },
    "gulp>glob-watcher>chokidar>fsevents>node-pre-gyp>semver": {
      "globals": {
        "console": true,
        "process": true
      }
    },
    "gulp>glob-watcher>chokidar>fsevents>node-pre-gyp>tar>safe-buffer": {
      "builtin": {
        "buffer": true
      }
    },
    "gulp>glob-watcher>chokidar>glob-parent": {
      "builtin": {
        "os.platform": true,
        "path": true
      },
      "packages": {
        "gulp-watch>glob-parent>path-dirname": true,
        "gulp>glob-watcher>chokidar>glob-parent>is-glob": true
      }
    },
    "gulp>glob-watcher>chokidar>glob-parent>is-glob": {
      "packages": {
        "gulp>glob-watcher>chokidar>glob-parent>is-glob>is-extglob": true
      }
    },
    "gulp>glob-watcher>chokidar>is-binary-path": {
      "builtin": {
        "path.extname": true
      },
      "packages": {
        "gulp>glob-watcher>chokidar>is-binary-path>binary-extensions": true
      }
    },
    "gulp>glob-watcher>chokidar>readdirp": {
      "builtin": {
        "path.join": true,
        "path.relative": true,
        "util.inherits": true
      },
      "globals": {
        "setImmediate": true
      },
      "packages": {
        "fs-extra>graceful-fs": true,
        "gulp>glob-watcher>anymatch>micromatch": true,
        "readable-stream": true
      }
    },
    "gulp>glob-watcher>chokidar>upath": {
      "builtin": {
        "path": true
      }
    },
    "gulp>glob-watcher>just-debounce": {
      "globals": {
        "clearTimeout": true,
        "setTimeout": true
      }
    },
    "gulp>gulp-cli>liftoff>is-plain-object": {
      "packages": {
        "gulp>gulp-cli>isobject": true
      }
    },
    "gulp>gulp-cli>replace-homedir>is-absolute": {
      "packages": {
        "gulp>gulp-cli>replace-homedir>is-absolute>is-relative": true,
        "nyc>spawn-wrap>is-windows": true
      }
    },
    "gulp>gulp-cli>replace-homedir>is-absolute>is-relative": {
      "packages": {
        "gulp>gulp-cli>replace-homedir>is-absolute>is-relative>is-unc-path": true
      }
    },
    "gulp>gulp-cli>replace-homedir>is-absolute>is-relative>is-unc-path": {
      "packages": {
        "gulp>gulp-cli>replace-homedir>is-absolute>is-relative>is-unc-path>unc-path-regex": true
      }
    },
    "gulp>undertaker": {
      "builtin": {
        "assert": true,
        "events.EventEmitter": true,
        "util.inherits": true
      },
      "globals": {
        "process.env.UNDERTAKER_SETTLE": true,
        "process.env.UNDERTAKER_TIME_RESOLUTION": true,
        "process.hrtime": true
      },
      "packages": {
        "gulp>undertaker>arr-flatten": true,
        "gulp>undertaker>arr-map": true,
        "gulp>undertaker>bach": true,
        "gulp>undertaker>collection-map": true,
        "gulp>undertaker>es6-weak-map": true,
        "gulp>undertaker>last-run": true,
        "gulp>undertaker>object.defaults": true,
        "gulp>undertaker>object.reduce": true,
        "gulp>undertaker>undertaker-registry": true
      }
    },
    "gulp>undertaker>arr-map": {
      "packages": {
        "gulp>undertaker>arr-map>make-iterator": true
      }
    },
    "gulp>undertaker>arr-map>make-iterator": {
      "packages": {
        "3box>ipfs>kind-of": true
      }
    },
    "gulp>undertaker>bach": {
      "builtin": {
        "assert.ok": true
      },
      "packages": {
        "gulp>glob-watcher>async-done": true,
        "gulp>undertaker>arr-flatten": true,
        "gulp>undertaker>arr-map": true,
        "gulp>undertaker>bach>arr-filter": true,
        "gulp>undertaker>bach>array-each": true,
        "gulp>undertaker>bach>array-initial": true,
        "gulp>undertaker>bach>array-last": true,
        "gulp>undertaker>bach>async-settle": true,
        "gulp>vinyl-fs>vinyl-sourcemap>now-and-later": true
      }
    },
    "gulp>undertaker>bach>arr-filter": {
      "packages": {
        "gulp>undertaker>arr-map>make-iterator": true
      }
    },
    "gulp>undertaker>bach>array-initial": {
      "packages": {
        "gulp>undertaker>bach>array-last>is-number": true,
        "gulp>undertaker>object.defaults>array-slice": true
      }
    },
    "gulp>undertaker>bach>array-last": {
      "packages": {
        "gulp>undertaker>bach>array-last>is-number": true
      }
    },
    "gulp>undertaker>bach>async-settle": {
      "packages": {
        "gulp>glob-watcher>async-done": true
      }
    },
    "gulp>undertaker>collection-map": {
      "packages": {
        "gulp>undertaker>arr-map": true,
        "gulp>undertaker>arr-map>make-iterator": true,
        "gulp>undertaker>object.reduce>for-own": true
      }
    },
    "gulp>undertaker>es6-weak-map": {
      "packages": {
        "resolve-url-loader>es6-iterator": true,
        "resolve-url-loader>es6-iterator>d": true,
        "resolve-url-loader>es6-iterator>es5-ext": true,
        "resolve-url-loader>es6-iterator>es6-symbol": true
      }
    },
    "gulp>undertaker>last-run": {
      "builtin": {
        "assert": true
      },
      "packages": {
        "gulp>undertaker>es6-weak-map": true,
        "gulp>undertaker>last-run>default-resolution": true
      }
    },
    "gulp>undertaker>last-run>default-resolution": {
      "globals": {
        "process.version.match": true
      }
    },
    "gulp>undertaker>object.defaults": {
      "packages": {
        "gulp>gulp-cli>isobject": true,
        "gulp>undertaker>bach>array-each": true,
        "gulp>undertaker>object.defaults>array-slice": true,
        "gulp>undertaker>object.reduce>for-own": true
      }
    },
    "gulp>undertaker>object.reduce": {
      "packages": {
        "gulp>undertaker>arr-map>make-iterator": true,
        "gulp>undertaker>object.reduce>for-own": true
      }
    },
    "gulp>undertaker>object.reduce>for-own": {
      "packages": {
        "gulp>undertaker>object.reduce>for-own>for-in": true
      }
    },
    "gulp>vinyl-fs": {
      "builtin": {
        "os.platform": true,
        "path.relative": true,
        "path.resolve": true,
        "util.inherits": true
      },
      "globals": {
        "Buffer.isBuffer": true,
        "process.cwd": true,
        "process.geteuid": true,
        "process.getuid": true,
        "process.nextTick": true
      },
      "packages": {
        "enzyme>object.assign": true,
        "fs-extra>graceful-fs": true,
        "gulp>vinyl-fs>fs-mkdirp-stream": true,
        "gulp>vinyl-fs>glob-stream": true,
        "gulp>vinyl-fs>is-valid-glob": true,
        "gulp>vinyl-fs>lazystream": true,
        "gulp>vinyl-fs>lead": true,
        "gulp>vinyl-fs>pumpify": true,
        "gulp>vinyl-fs>remove-bom-buffer": true,
        "gulp>vinyl-fs>remove-bom-stream": true,
        "gulp>vinyl-fs>resolve-options": true,
        "gulp>vinyl-fs>through2": true,
        "gulp>vinyl-fs>to-through": true,
        "gulp>vinyl-fs>value-or-function": true,
        "gulp>vinyl-fs>vinyl-sourcemap": true,
        "readable-stream": true,
        "vinyl": true
      }
    },
    "gulp>vinyl-fs>fs-mkdirp-stream": {
      "builtin": {
        "path.dirname": true,
        "path.resolve": true
      },
      "globals": {
        "process.umask": true
      },
      "packages": {
        "fs-extra>graceful-fs": true,
        "gulp>vinyl-fs>fs-mkdirp-stream>through2": true
      }
    },
    "gulp>vinyl-fs>fs-mkdirp-stream>through2": {
      "builtin": {
        "util.inherits": true
      },
      "globals": {
        "process.nextTick": true
      },
      "packages": {
        "readable-stream": true,
        "watchify>xtend": true
      }
    },
    "gulp>vinyl-fs>glob-stream": {
      "builtin": {
        "util.inherits": true
      },
      "globals": {
        "process.cwd": true,
        "process.nextTick": true
      },
      "packages": {
        "gulp>glob-watcher>is-negated-glob": true,
        "gulp>vinyl-fs>glob-stream>glob-parent": true,
        "gulp>vinyl-fs>glob-stream>ordered-read-streams": true,
        "gulp>vinyl-fs>glob-stream>pumpify": true,
        "gulp>vinyl-fs>glob-stream>to-absolute-glob": true,
        "gulp>vinyl-fs>glob-stream>unique-stream": true,
        "jsdom>request>extend": true,
        "nyc>glob": true,
        "readable-stream": true,
        "vinyl>remove-trailing-separator": true
      }
    },
    "gulp>vinyl-fs>glob-stream>glob-parent": {
      "builtin": {
        "os.platform": true,
        "path": true
      },
      "packages": {
        "gulp-watch>glob-parent>path-dirname": true,
        "gulp>vinyl-fs>glob-stream>glob-parent>is-glob": true
      }
    },
    "gulp>vinyl-fs>glob-stream>glob-parent>is-glob": {
      "packages": {
        "gulp>vinyl-fs>glob-stream>glob-parent>is-glob>is-extglob": true
      }
    },
    "gulp>vinyl-fs>glob-stream>ordered-read-streams": {
      "builtin": {
        "util.inherits": true
      },
      "packages": {
        "readable-stream": true
      }
    },
    "gulp>vinyl-fs>glob-stream>pumpify": {
      "packages": {
        "gulp>vinyl-fs>glob-stream>pumpify>duplexify": true,
        "gulp>vinyl-fs>glob-stream>pumpify>pump": true,
        "pumpify>inherits": true
      }
    },
    "gulp>vinyl-fs>glob-stream>pumpify>duplexify": {
      "globals": {
        "Buffer": true,
        "process.nextTick": true
      },
      "packages": {
        "duplexify>stream-shift": true,
        "end-of-stream": true,
        "pumpify>inherits": true,
        "readable-stream": true
      }
    },
    "gulp>vinyl-fs>glob-stream>pumpify>pump": {
      "builtin": {
        "fs": true
      },
      "packages": {
        "end-of-stream": true,
        "pump>once": true
      }
    },
    "gulp>vinyl-fs>glob-stream>to-absolute-glob": {
      "builtin": {
        "path.resolve": true
      },
      "globals": {
        "process.cwd": true,
        "process.platform": true
      },
      "packages": {
        "gulp>glob-watcher>is-negated-glob": true,
        "gulp>gulp-cli>replace-homedir>is-absolute": true
      }
    },
    "gulp>vinyl-fs>glob-stream>unique-stream": {
      "packages": {
        "gulp>vinyl-fs>glob-stream>unique-stream>through2-filter": true,
        "lavamoat>json-stable-stringify": true
      }
    },
    "gulp>vinyl-fs>glob-stream>unique-stream>through2-filter": {
      "packages": {
        "gulp>vinyl-fs>glob-stream>unique-stream>through2-filter>through2": true,
        "watchify>xtend": true
      }
    },
    "gulp>vinyl-fs>glob-stream>unique-stream>through2-filter>through2": {
      "builtin": {
        "util.inherits": true
      },
      "globals": {
        "process.nextTick": true
      },
      "packages": {
        "readable-stream": true,
        "watchify>xtend": true
      }
    },
    "gulp>vinyl-fs>lazystream": {
      "builtin": {
        "util.inherits": true
      },
      "packages": {
        "readable-stream": true
      }
    },
    "gulp>vinyl-fs>lead": {
      "globals": {
        "process.nextTick": true
      },
      "packages": {
        "gulp>vinyl-fs>lead>flush-write-stream": true
      }
    },
    "gulp>vinyl-fs>lead>flush-write-stream": {
      "globals": {
        "Buffer": true
      },
      "packages": {
        "pumpify>inherits": true,
        "readable-stream": true
      }
    },
    "gulp>vinyl-fs>pumpify": {
      "packages": {
        "gulp>vinyl-fs>pumpify>duplexify": true,
        "gulp>vinyl-fs>pumpify>pump": true,
        "pumpify>inherits": true
      }
    },
    "gulp>vinyl-fs>pumpify>duplexify": {
      "globals": {
        "Buffer": true,
        "process.nextTick": true
      },
      "packages": {
        "duplexify>stream-shift": true,
        "end-of-stream": true,
        "pumpify>inherits": true,
        "readable-stream": true
      }
    },
    "gulp>vinyl-fs>pumpify>pump": {
      "builtin": {
        "fs": true
      },
      "packages": {
        "end-of-stream": true,
        "pump>once": true
      }
    },
    "gulp>vinyl-fs>remove-bom-buffer": {
      "packages": {
        "browserify>insert-module-globals>is-buffer": true,
        "gulp>vinyl-fs>remove-bom-buffer>is-utf8": true
      }
    },
    "gulp>vinyl-fs>remove-bom-stream": {
      "packages": {
        "ethereumjs-wallet>safe-buffer": true,
        "gulp>vinyl-fs>remove-bom-buffer": true,
        "gulp>vinyl-fs>remove-bom-stream>through2": true
      }
    },
    "gulp>vinyl-fs>remove-bom-stream>through2": {
      "builtin": {
        "util.inherits": true
      },
      "globals": {
        "process.nextTick": true
      },
      "packages": {
        "readable-stream": true,
        "watchify>xtend": true
      }
    },
    "gulp>vinyl-fs>resolve-options": {
      "packages": {
        "gulp>vinyl-fs>value-or-function": true
      }
    },
    "gulp>vinyl-fs>through2": {
      "builtin": {
        "util.inherits": true
      },
      "globals": {
        "process.nextTick": true
      },
      "packages": {
        "readable-stream": true,
        "watchify>xtend": true
      }
    },
    "gulp>vinyl-fs>to-through": {
      "packages": {
        "gulp>vinyl-fs>to-through>through2": true
      }
    },
    "gulp>vinyl-fs>to-through>through2": {
      "builtin": {
        "util.inherits": true
      },
      "globals": {
        "process.nextTick": true
      },
      "packages": {
        "readable-stream": true,
        "watchify>xtend": true
      }
    },
    "gulp>vinyl-fs>vinyl-sourcemap": {
      "builtin": {
        "path.dirname": true,
        "path.join": true,
        "path.relative": true,
        "path.resolve": true
      },
      "globals": {
        "Buffer": true
      },
      "packages": {
        "fs-extra>graceful-fs": true,
        "gulp>vinyl-fs>remove-bom-buffer": true,
        "gulp>vinyl-fs>vinyl-sourcemap>append-buffer": true,
        "gulp>vinyl-fs>vinyl-sourcemap>normalize-path": true,
        "gulp>vinyl-fs>vinyl-sourcemap>now-and-later": true,
        "nyc>convert-source-map": true,
        "vinyl": true
      }
    },
    "gulp>vinyl-fs>vinyl-sourcemap>append-buffer": {
      "builtin": {
        "os.EOL": true
      },
      "globals": {
        "Buffer": true
      },
      "packages": {
        "gulp>vinyl-fs>vinyl-sourcemap>append-buffer>buffer-equal": true
      }
    },
    "gulp>vinyl-fs>vinyl-sourcemap>append-buffer>buffer-equal": {
      "builtin": {
        "buffer.Buffer.isBuffer": true
      }
    },
    "gulp>vinyl-fs>vinyl-sourcemap>normalize-path": {
      "packages": {
        "vinyl>remove-trailing-separator": true
      }
    },
    "gulp>vinyl-fs>vinyl-sourcemap>now-and-later": {
      "packages": {
        "pump>once": true
      }
    },
    "jsdom>escodegen": {
      "globals": {
        "sourceMap.SourceNode": true
      },
      "packages": {
        "eslint>esutils": true,
        "jsdom>escodegen>estraverse": true,
        "jsdom>escodegen>source-map": true
      }
    },
    "labeled-stream-splicer": {
      "packages": {
        "labeled-stream-splicer>stream-splicer": true,
        "pumpify>inherits": true
      }
    },
    "labeled-stream-splicer>stream-splicer": {
      "globals": {
        "process.nextTick": true,
        "setImmediate": true
      },
      "packages": {
        "pumpify>inherits": true,
        "readable-stream": true
      }
    },
    "lavamoat-browserify": {
      "builtin": {
        "fs.existsSync": true,
        "fs.mkdirSync": true,
        "fs.readFileSync": true,
        "fs.writeFileSync": true,
        "path.dirname": true,
        "path.extname": true,
        "path.resolve": true,
        "util.callbackify": true
      },
      "globals": {
        "console.warn": true,
        "process.cwd": true,
        "setTimeout": true
      },
      "packages": {
        "@lavamoat/lavapack": true,
        "duplexify": true,
        "lavamoat-browserify>browser-resolve": true,
        "lavamoat-browserify>concat-stream": true,
        "lavamoat-browserify>readable-stream": true,
        "lavamoat-browserify>through2": true,
        "lavamoat>@lavamoat/aa": true,
        "lavamoat>json-stable-stringify": true,
        "lavamoat>lavamoat-core": true
      }
    },
    "lavamoat-browserify>browser-resolve": {
      "builtin": {
        "fs.readFile": true,
        "fs.readFileSync": true,
        "path": true
      },
      "globals": {
        "__dirname": true,
        "process.platform": true
      },
      "packages": {
        "brfs>resolve": true
      }
    },
    "lavamoat-browserify>concat-stream": {
      "globals": {
        "Buffer.concat": true,
        "Buffer.from": true,
        "Buffer.isBuffer": true
      },
      "packages": {
        "lavamoat-browserify>readable-stream": true,
        "pumpify>inherits": true
      }
    },
    "lavamoat-browserify>readable-stream": {
      "builtin": {
        "buffer.Buffer": true,
        "events.EventEmitter": true,
        "stream": true,
        "util": true
      },
      "globals": {
        "process.env.READABLE_STREAM": true,
        "process.nextTick": true,
        "process.stderr": true,
        "process.stdout": true
      },
      "packages": {
        "@storybook/api>util-deprecate": true,
        "browserify>string_decoder": true,
        "pumpify>inherits": true
      }
    },
    "lavamoat-browserify>through2": {
      "builtin": {
        "util.inherits": true
      },
      "globals": {
        "process.nextTick": true
      },
      "packages": {
        "lavamoat-browserify>readable-stream": true
      }
    },
    "lavamoat>@babel/highlight": {
      "packages": {
        "lavamoat>@babel/highlight>@babel/helper-validator-identifier": true,
        "lavamoat>@babel/highlight>chalk": true,
        "loose-envify>js-tokens": true
      }
    },
    "lavamoat>@babel/highlight>chalk": {
      "globals": {
        "process.env.TERM": true,
        "process.platform": true
      },
      "packages": {
        "lavamoat>@babel/highlight>chalk>ansi-styles": true,
        "lavamoat>@babel/highlight>chalk>supports-color": true,
        "mocha>escape-string-regexp": true
      }
    },
    "lavamoat>@babel/highlight>chalk>ansi-styles": {
      "packages": {
        "@metamask/jazzicon>color>color-convert": true
      }
    },
    "lavamoat>@babel/highlight>chalk>supports-color": {
      "builtin": {
        "os.release": true
      },
      "globals": {
        "process.env": true,
        "process.platform": true,
        "process.stderr": true,
        "process.stdout": true,
        "process.versions.node.split": true
      },
      "packages": {
        "mocha>supports-color>has-flag": true
      }
    },
    "lavamoat>@lavamoat/aa": {
      "builtin": {
        "fs.readFileSync": true,
        "fs.statSync": true,
        "path.dirname": true,
        "path.join": true,
        "path.relative": true
      },
      "globals": {
        "performantResolve": true
      },
      "packages": {
        "brfs>resolve": true
      }
    },
    "lavamoat>json-stable-stringify": {
      "packages": {
        "lavamoat>json-stable-stringify>jsonify": true
      }
    },
    "lavamoat>lavamoat-core": {
      "builtin": {
        "events": true,
        "fs.existsSync": true,
        "fs.readFileSync": true,
        "path.extname": true,
        "path.join": true
      },
      "globals": {
        "__dirname": true,
        "console.error": true,
        "console.warn": true,
        "define": true
      },
      "packages": {
        "lavamoat>json-stable-stringify": true,
        "lavamoat>lavamoat-core>merge-deep": true,
        "lavamoat>lavamoat-tofu": true,
        "nyc>process-on-spawn>fromentries": true
      }
    },
    "lavamoat>lavamoat-core>merge-deep": {
      "packages": {
        "gulp-zip>plugin-error>arr-union": true,
        "lavamoat>lavamoat-core>merge-deep>clone-deep": true,
        "lavamoat>lavamoat-core>merge-deep>kind-of": true
      }
    },
    "lavamoat>lavamoat-core>merge-deep>clone-deep": {
      "packages": {
        "gulp>gulp-cli>liftoff>is-plain-object": true,
        "lavamoat>lavamoat-core>merge-deep>clone-deep>for-own": true,
        "lavamoat>lavamoat-core>merge-deep>clone-deep>kind-of": true,
        "lavamoat>lavamoat-core>merge-deep>clone-deep>lazy-cache": true,
        "lavamoat>lavamoat-core>merge-deep>clone-deep>shallow-clone": true
      }
    },
    "lavamoat>lavamoat-core>merge-deep>clone-deep>for-own": {
      "packages": {
        "gulp>undertaker>object.reduce>for-own>for-in": true
      }
    },
    "lavamoat>lavamoat-core>merge-deep>clone-deep>kind-of": {
      "packages": {
        "browserify>insert-module-globals>is-buffer": true
      }
    },
    "lavamoat>lavamoat-core>merge-deep>clone-deep>lazy-cache": {
      "globals": {
        "process.env.TRAVIS": true,
        "process.env.UNLAZY": true
      }
    },
    "lavamoat>lavamoat-core>merge-deep>clone-deep>shallow-clone": {
      "packages": {
        "3box>ipfs>superstruct>clone-deep>shallow-clone>mixin-object": true,
        "lavamoat>lavamoat-core>merge-deep>clone-deep>shallow-clone>kind-of": true,
        "lavamoat>lavamoat-core>merge-deep>clone-deep>shallow-clone>lazy-cache": true,
        "webpack>micromatch>extglob>extend-shallow>is-extendable": true
      }
    },
    "lavamoat>lavamoat-core>merge-deep>clone-deep>shallow-clone>kind-of": {
      "globals": {
        "Buffer": true
      },
      "packages": {
        "browserify>insert-module-globals>is-buffer": true
      }
    },
    "lavamoat>lavamoat-core>merge-deep>clone-deep>shallow-clone>lazy-cache": {
      "globals": {
        "process.env.UNLAZY": true
      }
    },
    "lavamoat>lavamoat-core>merge-deep>kind-of": {
      "packages": {
        "browserify>insert-module-globals>is-buffer": true
      }
    },
    "lavamoat>lavamoat-tofu": {
      "globals": {
        "console.log": true
      },
      "packages": {
        "depcheck>@babel/parser": true,
        "depcheck>@babel/traverse": true
      }
    },
    "lavamoat>object.fromentries": {
      "packages": {
        "globalthis>define-properties": true,
        "string.prototype.matchall>call-bind": true,
        "string.prototype.matchall>es-abstract": true
      }
    },
    "lodash": {
      "globals": {
        "define": true
      }
    },
    "loose-envify": {
      "builtin": {
        "stream.PassThrough": true,
        "stream.Transform": true,
        "util.inherits": true
      },
      "globals": {
        "process.env": true
      },
      "packages": {
        "loose-envify>js-tokens": true
      }
    },
    "mocha>find-up>locate-path>path-exists": {
      "builtin": {
        "fs.access": true,
        "fs.accessSync": true
      }
    },
    "mocha>minimatch>brace-expansion": {
      "packages": {
        "mocha>minimatch>brace-expansion>concat-map": true,
        "stylelint>balanced-match": true
      }
    },
    "mocha>supports-color>has-flag": {
      "globals": {
        "process.argv": true
      }
    },
    "mocha>which": {
      "builtin": {
        "path.join": true
      },
      "globals": {
        "process.cwd": true,
        "process.env.OSTYPE": true,
        "process.env.PATH": true,
        "process.env.PATHEXT": true,
        "process.platform": true
      },
      "packages": {
        "mocha>which>isexe": true
      }
    },
    "mocha>which>isexe": {
      "builtin": {
        "fs": true
      },
      "globals": {
        "TESTING_WINDOWS": true,
        "process.env.PATHEXT": true,
        "process.getgid": true,
        "process.getuid": true,
        "process.platform": true
      }
    },
    "nock>mkdirp": {
      "builtin": {
        "fs": true,
        "path.dirname": true,
        "path.resolve": true
      }
    },
    "nock>qs": {
      "packages": {
        "string.prototype.matchall>side-channel": true
      }
    },
    "node-sass": {
      "native": true
    },
    "nyc>convert-source-map": {
      "builtin": {
        "fs.readFileSync": true,
        "path.resolve": true
      },
      "packages": {
        "nyc>convert-source-map>safe-buffer": true
      }
    },
    "nyc>convert-source-map>safe-buffer": {
      "builtin": {
        "buffer": true
      }
    },
    "nyc>glob": {
      "builtin": {
        "assert": true,
        "events.EventEmitter": true,
        "fs": true,
        "path.join": true,
        "path.resolve": true,
        "util": true
      },
      "globals": {
        "console.error": true,
        "process.cwd": true,
        "process.nextTick": true,
        "process.platform": true
      },
      "packages": {
        "eslint>minimatch": true,
        "gulp-watch>path-is-absolute": true,
        "nyc>glob>fs.realpath": true,
        "nyc>glob>inflight": true,
        "pump>once": true,
        "pumpify>inherits": true
      }
    },
    "nyc>glob>fs.realpath": {
      "builtin": {
        "fs.lstat": true,
        "fs.lstatSync": true,
        "fs.readlink": true,
        "fs.readlinkSync": true,
        "fs.realpath": true,
        "fs.realpathSync": true,
        "fs.stat": true,
        "fs.statSync": true,
        "path.normalize": true,
        "path.resolve": true
      },
      "globals": {
        "console.error": true,
        "console.trace": true,
        "process.env.NODE_DEBUG": true,
        "process.nextTick": true,
        "process.noDeprecation": true,
        "process.platform": true,
        "process.throwDeprecation": true,
        "process.traceDeprecation": true,
        "process.version": true
      }
    },
    "nyc>glob>inflight": {
      "globals": {
        "process.nextTick": true
      },
      "packages": {
        "pump>once": true,
        "pump>once>wrappy": true
      }
    },
    "nyc>js-yaml": {
      "globals": {
        "esprima": true
      }
    },
    "nyc>resolve-from": {
      "builtin": {
        "fs.realpathSync": true,
        "module._nodeModulePaths": true,
        "module._resolveFilename": true,
        "path.join": true,
        "path.resolve": true
      }
    },
    "nyc>rimraf": {
      "builtin": {
        "assert": true,
        "fs": true,
        "path.join": true
      },
      "globals": {
        "process.platform": true,
        "setTimeout": true
      },
      "packages": {
        "nyc>glob": true
      }
    },
    "nyc>signal-exit": {
      "builtin": {
        "assert.equal": true,
        "events": true
      },
      "globals": {
        "process": true
      }
    },
    "nyc>spawn-wrap>is-windows": {
      "globals": {
        "define": true,
        "isWindows": "write",
        "process": true
      }
    },
    "prettier": {
      "builtin": {
        "assert": true,
        "events": true,
        "fs": true,
        "module": true,
        "os": true,
        "path": true,
        "stream": true,
        "tty": true,
        "util": true
      },
      "globals": {
        "Buffer": true,
        "Intl": true,
        "PerformanceObserver": true,
        "WorkerGlobalScope": true,
        "XMLHttpRequest": true,
        "YAML_SILENCE_DEPRECATION_WARNINGS": true,
        "YAML_SILENCE_WARNINGS": true,
        "__dirname": true,
        "__filename": true,
        "atob": true,
        "btoa": true,
        "clearTimeout": true,
        "console": true,
        "define": true,
        "document": true,
        "localStorage": true,
        "navigator": true,
        "performance": true,
        "process": true,
        "setImmediate": true,
        "setTimeout": true
      }
    },
    "prop-types": {
      "globals": {
        "console": true,
        "process.env.NODE_ENV": true
      },
      "packages": {
        "prop-types>react-is": true,
        "react>object-assign": true
      }
    },
    "prop-types>react-is": {
      "globals": {
        "console": true,
        "process.env.NODE_ENV": true
      }
    },
    "pump": {
      "builtin": {
        "fs": true
      },
      "globals": {
        "process.version": true
      },
      "packages": {
        "end-of-stream": true,
        "pump>once": true
      }
    },
    "pump>once": {
      "packages": {
        "pump>once>wrappy": true
      }
    },
    "pumpify": {
      "packages": {
        "duplexify": true,
        "pump": true,
        "pumpify>inherits": true
      }
    },
    "pumpify>inherits": {
      "builtin": {
        "util.inherits": true
      }
    },
    "randomcolor": {
      "globals": {
        "define": true
      }
    },
    "rc": {
      "builtin": {
        "fs.readFileSync": true,
        "fs.statSync": true,
        "path.dirname": true,
        "path.join": true
      },
      "globals": {
        "process.argv.slice": true,
        "process.cwd": true,
        "process.env": true,
        "process.platform": true
      },
      "packages": {
        "rc>deep-extend": true,
        "rc>ini": true,
        "rc>minimist": true,
        "rc>strip-json-comments": true
      }
    },
    "rc>deep-extend": {
      "globals": {
        "Buffer": true
      }
    },
    "rc>ini": {
      "globals": {
        "process": true
      }
    },
    "readable-stream": {
      "builtin": {
        "events.EventEmitter": true,
        "stream": true,
        "util": true
      },
      "globals": {
        "process.browser": true,
        "process.env.READABLE_STREAM": true,
        "process.stderr": true,
        "process.stdout": true,
        "process.version.slice": true,
        "setImmediate": true
      },
      "packages": {
        "@storybook/api>util-deprecate": true,
        "pumpify>inherits": true,
        "readable-stream>core-util-is": true,
        "readable-stream>isarray": true,
        "readable-stream>process-nextick-args": true,
        "readable-stream>safe-buffer": true,
        "readable-stream>string_decoder": true
      }
    },
    "readable-stream>core-util-is": {
      "globals": {
        "Buffer.isBuffer": true
      }
    },
    "readable-stream>process-nextick-args": {
      "globals": {
        "process": true
      }
    },
    "readable-stream>safe-buffer": {
      "builtin": {
        "buffer": true
      }
    },
    "readable-stream>string_decoder": {
      "packages": {
        "readable-stream>safe-buffer": true
      }
    },
    "resolve-url-loader>es6-iterator": {
      "packages": {
        "resolve-url-loader>es6-iterator>d": true,
        "resolve-url-loader>es6-iterator>es5-ext": true,
        "resolve-url-loader>es6-iterator>es6-symbol": true
      }
    },
    "resolve-url-loader>es6-iterator>d": {
      "packages": {
        "resolve-url-loader>es6-iterator>es5-ext": true
      }
    },
    "resolve-url-loader>es6-iterator>es5-ext": {
      "packages": {
        "resolve-url-loader>es6-iterator>es6-symbol": true
      }
    },
    "resolve-url-loader>es6-iterator>es6-symbol": {
      "packages": {
        "resolve-url-loader>es6-iterator>d": true
      }
    },
    "resolve-url-loader>rework>css>urix": {
      "builtin": {
        "path.sep": true
      }
    },
    "sass": {
      "builtin": {
        "fs": true,
        "readline": true,
        "url": true
      },
      "env": "unfrozen",
      "globals": {
        "Buffer": true,
        "HTMLElement": true,
        "InternalError": true,
        "TextDecoder": true,
        "WorkerGlobalScope": true,
        "__dirname": true,
        "__filename": true,
        "__non_webpack_require__": true,
        "__webpack_require__": true,
        "console": true,
        "dartExperimentalFixupGetTag": true,
        "dartMainRunner": true,
        "dartNativeDispatchHooksTransformer": true,
        "dartPrint": true,
        "document": true,
        "load": true,
        "navigator": true,
        "print": true,
        "process": true,
        "setImmediate": true,
        "setTimeout": true,
        "version": true
      },
      "packages": {
        "sass>chokidar": true
      }
    },
    "sass>chokidar": {
      "builtin": {
        "events.EventEmitter": true,
        "fs.close": true,
        "fs.lstat": true,
        "fs.open": true,
        "fs.readdir": true,
        "fs.realpath": true,
        "fs.stat": true,
        "fs.unwatchFile": true,
        "fs.watch": true,
        "fs.watchFile": true,
        "os.type": true,
        "path.basename": true,
        "path.dirname": true,
        "path.extname": true,
        "path.isAbsolute": true,
        "path.join": true,
        "path.normalize": true,
        "path.relative": true,
        "path.resolve": true,
        "path.sep": true,
        "util.promisify": true
      },
      "globals": {
        "clearTimeout": true,
        "console.error": true,
        "process.env.CHOKIDAR_INTERVAL": true,
        "process.env.CHOKIDAR_PRINT_FSEVENTS_REQUIRE_ERROR": true,
        "process.env.CHOKIDAR_USEPOLLING": true,
        "process.nextTick": true,
        "process.platform": true,
        "process.version.match": true,
        "setTimeout": true
      },
      "packages": {
        "css-loader>normalize-path": true,
        "depcheck>readdirp": true,
        "eslint>glob-parent": true,
        "eslint>is-glob": true,
        "sass>chokidar>braces": true,
        "sass>chokidar>fsevents": true,
        "sass>chokidar>is-binary-path": true,
        "watchify>anymatch": true
      }
    },
    "sass>chokidar>braces": {
      "packages": {
        "sass>chokidar>braces>fill-range": true
      }
    },
    "sass>chokidar>braces>fill-range": {
      "builtin": {
        "util.inspect": true
      },
      "packages": {
        "sass>chokidar>braces>fill-range>to-regex-range": true
      }
    },
    "sass>chokidar>braces>fill-range>to-regex-range": {
      "packages": {
        "sass>chokidar>braces>fill-range>to-regex-range>is-number": true
      }
    },
    "sass>chokidar>fsevents": {
      "globals": {
        "process.platform": true
      },
      "native": true
    },
    "sass>chokidar>is-binary-path": {
      "builtin": {
        "path.extname": true
      },
      "packages": {
        "sass>chokidar>is-binary-path>binary-extensions": true
      }
    },
    "semver": {
      "globals": {
        "console.error": true,
        "process": true
      },
      "packages": {
        "semver>lru-cache": true
      }
    },
    "semver>lru-cache": {
      "packages": {
        "semver>lru-cache>yallist": true
      }
    },
    "serve-handler>path-is-inside": {
      "builtin": {
        "path.sep": true
      },
      "globals": {
        "process.platform": true
      }
    },
    "sinon>supports-color": {
      "builtin": {
        "os.release": true,
        "tty.isatty": true
      },
      "globals": {
        "process.env": true,
        "process.platform": true
      },
      "packages": {
        "sinon>supports-color>has-flag": true
      }
    },
    "sinon>supports-color>has-flag": {
      "globals": {
        "process.argv": true
      }
    },
    "source-map": {
      "builtin": {
        "fs.readFile": true,
        "path.join": true
      },
      "globals": {
        "WebAssembly.instantiate": true,
        "__dirname": true,
        "console.debug": true,
        "console.time": true,
        "console.timeEnd": true,
        "fetch": true
      }
    },
    "squirrelly": {
      "builtin": {
        "fs.existsSync": true,
        "fs.readFileSync": true,
        "path.dirname": true,
        "path.extname": true,
        "path.resolve": true
      }
    },
    "string.prototype.matchall": {
      "packages": {
        "globalthis>define-properties": true,
        "string.prototype.matchall>call-bind": true,
        "string.prototype.matchall>es-abstract": true,
        "string.prototype.matchall>has-symbols": true,
        "string.prototype.matchall>internal-slot": true,
        "string.prototype.matchall>regexp.prototype.flags": true
      }
    },
    "string.prototype.matchall>call-bind": {
      "packages": {
        "eslint-plugin-react>array-includes>get-intrinsic": true,
        "mocha>object.assign>function-bind": true
      }
    },
    "string.prototype.matchall>es-abstract": {
      "packages": {
        "enzyme>has": true,
        "enzyme>is-callable": true,
        "enzyme>is-regex": true,
        "enzyme>object-inspect": true,
        "eslint-plugin-react>array-includes>get-intrinsic": true,
        "string.prototype.matchall>call-bind": true,
        "string.prototype.matchall>es-abstract>es-to-primitive": true,
        "string.prototype.matchall>has-symbols": true
      }
    },
    "string.prototype.matchall>es-abstract>es-to-primitive": {
      "packages": {
        "@storybook/api>telejson>is-symbol": true,
        "enzyme>is-callable": true,
        "nock>deep-equal>is-date-object": true
      }
    },
    "string.prototype.matchall>internal-slot": {
      "packages": {
        "enzyme>has": true,
        "eslint-plugin-react>array-includes>get-intrinsic": true,
        "string.prototype.matchall>side-channel": true
      }
    },
    "string.prototype.matchall>regexp.prototype.flags": {
      "packages": {
        "globalthis>define-properties": true,
        "string.prototype.matchall>call-bind": true
      }
    },
    "string.prototype.matchall>side-channel": {
      "packages": {
        "enzyme>object-inspect": true,
        "eslint-plugin-react>array-includes>get-intrinsic": true,
        "string.prototype.matchall>call-bind": true
      }
    },
    "stylelint": {
      "builtin": {
        "fs.lstatSync": true,
        "fs.readFile": true,
        "fs.readFileSync": true,
        "fs.stat": true,
        "os.EOL": true,
        "path.dirname": true,
        "path.isAbsolute": true,
        "path.join": true,
        "path.normalize": true,
        "path.relative": true,
        "path.resolve": true,
        "path.sep": true,
        "url.URL": true
      },
      "globals": {
        "__dirname": true,
        "assert": true,
        "console.warn": true,
        "process.cwd": true,
        "process.env.NODE_ENV": true,
        "process.stdout.columns": true,
        "process.stdout.isTTY": true
      },
      "packages": {
        "eslint>debug": true,
        "eslint>imurmurhash": true,
        "globby": true,
        "globby>ignore": true,
        "globby>slash": true,
        "lodash": true,
        "nyc>resolve-from": true,
        "stylelint>@stylelint/postcss-css-in-js": true,
        "stylelint>@stylelint/postcss-markdown": true,
        "stylelint>autoprefixer": true,
        "stylelint>balanced-match": true,
        "stylelint>chalk": true,
        "stylelint>cosmiconfig": true,
        "stylelint>execall": true,
        "stylelint>file-entry-cache": true,
        "stylelint>global-modules": true,
        "stylelint>globjoin": true,
        "stylelint>html-tags": true,
        "stylelint>import-lazy": true,
        "stylelint>known-css-properties": true,
        "stylelint>leven": true,
        "stylelint>log-symbols": true,
        "stylelint>mathml-tag-names": true,
        "stylelint>micromatch": true,
        "stylelint>normalize-selector": true,
        "stylelint>postcss": true,
        "stylelint>postcss-html": true,
        "stylelint>postcss-less": true,
        "stylelint>postcss-media-query-parser": true,
        "stylelint>postcss-reporter": true,
        "stylelint>postcss-resolve-nested-selector": true,
        "stylelint>postcss-safe-parser": true,
        "stylelint>postcss-sass": true,
        "stylelint>postcss-scss": true,
        "stylelint>postcss-selector-parser": true,
        "stylelint>postcss-syntax": true,
        "stylelint>postcss-value-parser": true,
        "stylelint>specificity": true,
        "stylelint>style-search": true,
        "stylelint>sugarss": true,
        "stylelint>svg-tags": true,
        "stylelint>table": true,
        "stylelint>write-file-atomic": true,
        "yargs>string-width": true
      }
    },
    "stylelint>@stylelint/postcss-css-in-js": {
      "globals": {
        "__dirname": true
      },
      "packages": {
        "@babel/core": true,
        "stylelint>postcss": true,
        "stylelint>postcss-syntax": true
      }
    },
    "stylelint>@stylelint/postcss-markdown": {
      "packages": {
        "stylelint>@stylelint/postcss-markdown>remark": true,
        "stylelint>@stylelint/postcss-markdown>unist-util-find-all-after": true,
        "stylelint>postcss-html": true,
        "stylelint>postcss-syntax": true
      }
    },
    "stylelint>@stylelint/postcss-markdown>remark": {
      "packages": {
        "stylelint>@stylelint/postcss-markdown>remark>remark-parse": true,
        "stylelint>@stylelint/postcss-markdown>remark>remark-stringify": true,
        "stylelint>@stylelint/postcss-markdown>remark>unified": true
      }
    },
    "stylelint>@stylelint/postcss-markdown>remark>remark-parse": {
      "packages": {
        "@storybook/components>react-syntax-highlighter>refractor>parse-entities": true,
        "stylelint>@stylelint/postcss-markdown>remark>remark-parse>ccount": true,
        "stylelint>@stylelint/postcss-markdown>remark>remark-parse>collapse-white-space": true,
        "stylelint>@stylelint/postcss-markdown>remark>remark-parse>is-alphabetical": true,
        "stylelint>@stylelint/postcss-markdown>remark>remark-parse>is-decimal": true,
        "stylelint>@stylelint/postcss-markdown>remark>remark-parse>is-whitespace-character": true,
        "stylelint>@stylelint/postcss-markdown>remark>remark-parse>is-word-character": true,
        "stylelint>@stylelint/postcss-markdown>remark>remark-parse>markdown-escapes": true,
        "stylelint>@stylelint/postcss-markdown>remark>remark-parse>state-toggle": true,
        "stylelint>@stylelint/postcss-markdown>remark>remark-parse>trim": true,
        "stylelint>@stylelint/postcss-markdown>remark>remark-parse>trim-trailing-lines": true,
        "stylelint>@stylelint/postcss-markdown>remark>remark-parse>unherit": true,
        "stylelint>@stylelint/postcss-markdown>remark>remark-parse>unist-util-remove-position": true,
        "stylelint>@stylelint/postcss-markdown>remark>remark-parse>vfile-location": true,
        "watchify>xtend": true,
        "webpack>micromatch>braces>fill-range>repeat-string": true
      }
    },
    "stylelint>@stylelint/postcss-markdown>remark>remark-parse>unherit": {
      "packages": {
        "pumpify>inherits": true,
        "watchify>xtend": true
      }
    },
    "stylelint>@stylelint/postcss-markdown>remark>remark-parse>unist-util-remove-position": {
      "packages": {
        "@storybook/addon-essentials>@storybook/addon-docs>remark-slug>unist-util-visit": true
      }
    },
    "stylelint>@stylelint/postcss-markdown>remark>remark-stringify": {
      "packages": {
        "@storybook/components>react-syntax-highlighter>refractor>parse-entities": true,
        "stylelint>@stylelint/postcss-markdown>remark>remark-parse>ccount": true,
        "stylelint>@stylelint/postcss-markdown>remark>remark-parse>is-decimal": true,
        "stylelint>@stylelint/postcss-markdown>remark>remark-parse>is-whitespace-character": true,
        "stylelint>@stylelint/postcss-markdown>remark>remark-parse>markdown-escapes": true,
        "stylelint>@stylelint/postcss-markdown>remark>remark-parse>state-toggle": true,
        "stylelint>@stylelint/postcss-markdown>remark>remark-parse>unherit": true,
        "stylelint>@stylelint/postcss-markdown>remark>remark-stringify>is-alphanumeric": true,
        "stylelint>@stylelint/postcss-markdown>remark>remark-stringify>longest-streak": true,
        "stylelint>@stylelint/postcss-markdown>remark>remark-stringify>markdown-table": true,
        "stylelint>@stylelint/postcss-markdown>remark>remark-stringify>mdast-util-compact": true,
        "stylelint>@stylelint/postcss-markdown>remark>remark-stringify>stringify-entities": true,
        "watchify>xtend": true,
        "webpack>micromatch>braces>fill-range>repeat-string": true
      }
    },
    "stylelint>@stylelint/postcss-markdown>remark>remark-stringify>markdown-table": {
      "packages": {
        "webpack>micromatch>braces>fill-range>repeat-string": true
      }
    },
    "stylelint>@stylelint/postcss-markdown>remark>remark-stringify>mdast-util-compact": {
      "packages": {
        "@storybook/addon-essentials>@storybook/addon-docs>remark-slug>unist-util-visit": true
      }
    },
    "stylelint>@stylelint/postcss-markdown>remark>remark-stringify>stringify-entities": {
      "packages": {
        "@storybook/components>react-syntax-highlighter>refractor>parse-entities>character-entities-legacy": true,
        "@storybook/components>react-syntax-highlighter>refractor>parse-entities>is-alphanumerical": true,
        "@storybook/components>react-syntax-highlighter>refractor>parse-entities>is-hexadecimal": true,
        "stylelint>@stylelint/postcss-markdown>remark>remark-parse>is-decimal": true,
        "stylelint>@stylelint/postcss-markdown>remark>remark-stringify>stringify-entities>character-entities-html4": true
      }
    },
    "stylelint>@stylelint/postcss-markdown>remark>unified": {
      "packages": {
        "jsdom>request>extend": true,
        "stylelint>@stylelint/postcss-markdown>remark>unified>bail": true,
        "stylelint>@stylelint/postcss-markdown>remark>unified>is-buffer": true,
        "stylelint>@stylelint/postcss-markdown>remark>unified>is-plain-obj": true,
        "stylelint>@stylelint/postcss-markdown>remark>unified>trough": true,
        "stylelint>@stylelint/postcss-markdown>remark>unified>vfile": true
      }
    },
    "stylelint>@stylelint/postcss-markdown>remark>unified>vfile": {
      "builtin": {
        "path.basename": true,
        "path.dirname": true,
        "path.extname": true,
        "path.join": true,
        "path.sep": true
      },
      "globals": {
        "process.cwd": true
      },
      "packages": {
        "stylelint>@stylelint/postcss-markdown>remark>unified>vfile>is-buffer": true,
        "stylelint>@stylelint/postcss-markdown>remark>unified>vfile>vfile-message": true,
        "vinyl>replace-ext": true
      }
    },
    "stylelint>@stylelint/postcss-markdown>remark>unified>vfile>vfile-message": {
      "packages": {
        "stylelint>@stylelint/postcss-markdown>remark>unified>vfile>unist-util-stringify-position": true
      }
    },
    "stylelint>@stylelint/postcss-markdown>unist-util-find-all-after": {
      "packages": {
        "stylelint>@stylelint/postcss-markdown>unist-util-find-all-after>unist-util-is": true
      }
    },
    "stylelint>autoprefixer": {
      "globals": {
        "console": true,
        "process.cwd": true,
        "process.env.AUTOPREFIXER_GRID": true
      },
      "packages": {
        "stylelint>autoprefixer>browserslist": true,
        "stylelint>autoprefixer>caniuse-lite": true,
        "stylelint>autoprefixer>normalize-range": true,
        "stylelint>autoprefixer>num2fraction": true,
        "stylelint>postcss": true,
        "stylelint>postcss-value-parser": true,
        "stylelint>postcss>picocolors": true
      }
    },
    "stylelint>autoprefixer>browserslist": {
      "builtin": {
        "fs.existsSync": true,
        "fs.readFileSync": true,
        "fs.statSync": true,
        "path.basename": true,
        "path.dirname": true,
        "path.join": true,
        "path.resolve": true
      },
      "globals": {
        "console.warn": true,
        "process.env.BROWSERSLIST": true,
        "process.env.BROWSERSLIST_CONFIG": true,
        "process.env.BROWSERSLIST_DANGEROUS_EXTEND": true,
        "process.env.BROWSERSLIST_DISABLE_CACHE": true,
        "process.env.BROWSERSLIST_ENV": true,
        "process.env.BROWSERSLIST_IGNORE_OLD_DATA": true,
        "process.env.BROWSERSLIST_STATS": true,
        "process.env.NODE_ENV": true,
        "process.versions.node": true
      },
      "packages": {
        "stylelint>autoprefixer>browserslist>electron-to-chromium": true,
        "stylelint>autoprefixer>browserslist>node-releases": true,
        "stylelint>autoprefixer>caniuse-lite": true
      }
    },
    "stylelint>chalk": {
      "packages": {
        "chalk>ansi-styles": true,
        "sinon>supports-color": true
      }
    },
    "stylelint>cosmiconfig": {
      "builtin": {
        "fs": true,
        "os": true,
        "path": true
      },
      "globals": {
        "process.cwd": true
      },
      "packages": {
        "depcheck>cosmiconfig>yaml": true,
        "eslint>import-fresh": true,
        "globby>dir-glob>path-type": true,
        "stylelint>cosmiconfig>parse-json": true
      }
    },
    "stylelint>cosmiconfig>parse-json": {
      "packages": {
        "@babel/code-frame": true,
        "depcheck>cosmiconfig>parse-json>error-ex": true,
        "depcheck>cosmiconfig>parse-json>lines-and-columns": true,
        "webpack>json-parse-better-errors": true
      }
    },
    "stylelint>execall": {
      "packages": {
        "stylelint>execall>clone-regexp": true
      }
    },
    "stylelint>execall>clone-regexp": {
      "packages": {
        "stylelint>execall>clone-regexp>is-regexp": true
      }
    },
    "stylelint>file-entry-cache": {
      "builtin": {
        "crypto.createHash": true,
        "fs.readFileSync": true,
        "fs.statSync": true,
        "path.basename": true,
        "path.dirname": true
      },
      "packages": {
        "stylelint>file-entry-cache>flat-cache": true
      }
    },
    "stylelint>file-entry-cache>flat-cache": {
      "builtin": {
        "fs.existsSync": true,
        "fs.readFileSync": true,
        "path.basename": true,
        "path.dirname": true,
        "path.resolve": true
      },
      "globals": {
        "__dirname": true
      },
      "packages": {
        "stylelint>file-entry-cache>flat-cache>flatted": true,
        "stylelint>file-entry-cache>flat-cache>rimraf": true,
        "stylelint>file-entry-cache>flat-cache>write": true
      }
    },
    "stylelint>file-entry-cache>flat-cache>rimraf": {
      "builtin": {
        "assert": true,
        "fs": true,
        "path.join": true
      },
      "globals": {
        "process.platform": true,
        "setTimeout": true
      },
      "packages": {
        "nyc>glob": true
      }
    },
    "stylelint>file-entry-cache>flat-cache>write": {
      "builtin": {
        "fs.createWriteStream": true,
        "fs.writeFile": true,
        "fs.writeFileSync": true,
        "path.dirname": true
      },
      "packages": {
        "nock>mkdirp": true
      }
    },
    "stylelint>global-modules": {
      "builtin": {
        "path.resolve": true
      },
      "globals": {
        "process.env.OSTYPE": true,
        "process.platform": true
      },
      "packages": {
        "stylelint>global-modules>global-prefix": true
      }
    },
    "stylelint>global-modules>global-prefix": {
      "builtin": {
        "fs.readFileSync": true,
        "fs.realpathSync": true,
        "os.homedir": true,
        "path.dirname": true,
        "path.join": true,
        "path.resolve": true
      },
      "globals": {
        "process.env.APPDATA": true,
        "process.env.DESTDIR": true,
        "process.env.OSTYPE": true,
        "process.env.PREFIX": true,
        "process.execPath": true,
        "process.platform": true
      },
      "packages": {
        "mocha>which": true,
        "rc>ini": true
      }
    },
    "stylelint>globjoin": {
      "builtin": {
        "path.join": true
      }
    },
    "stylelint>log-symbols": {
      "globals": {
        "process.env.CI": true,
        "process.env.TERM": true,
        "process.platform": true
      },
      "packages": {
        "stylelint>chalk": true
      }
    },
    "stylelint>meow>normalize-package-data": {
      "builtin": {
        "url.parse": true,
        "util.format": true
      },
      "packages": {
        "brfs>resolve": true,
        "stylelint>meow>normalize-package-data>hosted-git-info": true,
        "stylelint>meow>normalize-package-data>semver": true,
        "stylelint>meow>normalize-package-data>validate-npm-package-license": true
      }
    },
    "stylelint>meow>normalize-package-data>hosted-git-info": {
      "builtin": {
        "url.URL": true,
        "url.parse": true
      }
    },
    "stylelint>meow>normalize-package-data>semver": {
      "globals": {
        "console": true,
        "process": true
      }
    },
    "stylelint>meow>normalize-package-data>validate-npm-package-license": {
      "packages": {
        "stylelint>meow>normalize-package-data>validate-npm-package-license>spdx-correct": true,
        "stylelint>meow>normalize-package-data>validate-npm-package-license>spdx-expression-parse": true
      }
    },
    "stylelint>meow>normalize-package-data>validate-npm-package-license>spdx-correct": {
      "packages": {
        "stylelint>meow>normalize-package-data>validate-npm-package-license>spdx-correct>spdx-license-ids": true
      }
    },
    "stylelint>meow>normalize-package-data>validate-npm-package-license>spdx-expression-parse": {
      "builtin": {
        "fs.readFileSync": true,
        "path.normalize": true
      },
      "globals": {
        "console.log": true,
        "process.argv.slice": true,
        "process.exit": true
      }
    },
    "stylelint>micromatch": {
      "builtin": {
        "util.inspect": true
      },
      "packages": {
        "fast-glob>picomatch": true,
        "sass>chokidar>braces": true
      }
    },
    "stylelint>normalize-selector": {
      "globals": {
        "define": true
      }
    },
    "stylelint>postcss": {
      "builtin": {
        "fs": true,
        "path": true
      },
      "globals": {
        "Buffer": true,
        "atob": true,
        "btoa": true,
        "console": true,
        "process.env.NODE_ENV": true
      },
      "packages": {
        "stylelint>postcss>picocolors": true,
        "stylelint>postcss>source-map": true
      }
    },
    "stylelint>postcss-html": {
      "globals": {
        "__dirname": true
      },
      "packages": {
        "stylelint>postcss-html>htmlparser2": true,
        "stylelint>postcss-syntax": true
      }
    },
    "stylelint>postcss-html>htmlparser2": {
      "builtin": {
        "buffer.Buffer": true,
        "events.EventEmitter": true,
        "string_decoder.StringDecoder": true
      },
      "packages": {
        "pumpify>inherits": true,
        "stylelint>postcss-html>htmlparser2>domelementtype": true,
        "stylelint>postcss-html>htmlparser2>domhandler": true,
        "stylelint>postcss-html>htmlparser2>domutils": true,
        "stylelint>postcss-html>htmlparser2>entities": true,
        "stylelint>postcss-html>htmlparser2>readable-stream": true
      }
    },
    "stylelint>postcss-html>htmlparser2>domhandler": {
      "packages": {
        "stylelint>postcss-html>htmlparser2>domelementtype": true
      }
    },
    "stylelint>postcss-html>htmlparser2>domutils": {
      "packages": {
        "stylelint>postcss-html>htmlparser2>domelementtype": true,
        "stylelint>postcss-html>htmlparser2>domutils>dom-serializer": true
      }
    },
    "stylelint>postcss-html>htmlparser2>domutils>dom-serializer": {
      "packages": {
        "stylelint>postcss-html>htmlparser2>domelementtype": true,
        "stylelint>postcss-html>htmlparser2>entities": true
      }
    },
    "stylelint>postcss-html>htmlparser2>readable-stream": {
      "builtin": {
        "buffer.Buffer": true,
        "events.EventEmitter": true,
        "stream": true,
        "util": true
      },
      "globals": {
        "process.env.READABLE_STREAM": true,
        "process.nextTick": true,
        "process.stderr": true,
        "process.stdout": true
      },
      "packages": {
        "@storybook/api>util-deprecate": true,
        "browserify>string_decoder": true,
        "pumpify>inherits": true
      }
    },
    "stylelint>postcss-less": {
      "packages": {
        "stylelint>postcss": true
      }
    },
    "stylelint>postcss-reporter": {
      "packages": {
        "lodash": true
      }
    },
    "stylelint>postcss-safe-parser": {
      "packages": {
        "stylelint>postcss": true
      }
    },
    "stylelint>postcss-sass": {
      "packages": {
        "stylelint>postcss": true,
        "stylelint>postcss-sass>gonzales-pe": true
      }
    },
    "stylelint>postcss-sass>gonzales-pe": {
      "globals": {
        "console.error": true,
        "define": true
      }
    },
    "stylelint>postcss-scss": {
      "packages": {
        "stylelint>postcss": true
      }
    },
    "stylelint>postcss-selector-parser": {
      "packages": {
        "@storybook/api>util-deprecate": true,
        "stylelint>postcss-selector-parser>cssesc": true
      }
    },
    "stylelint>postcss-syntax": {
      "builtin": {
        "path.isAbsolute": true,
        "path.resolve": true,
        "path.sep": true
      },
      "packages": {
        "stylelint>postcss": true
      }
    },
    "stylelint>postcss>picocolors": {
      "builtin": {
        "tty.isatty": true
      },
      "globals": {
        "process.argv.includes": true,
        "process.env": true,
        "process.platform": true
      }
    },
    "stylelint>specificity": {
      "globals": {
        "define": true
      }
    },
    "stylelint>sugarss": {
      "packages": {
        "stylelint>postcss": true
      }
    },
    "stylelint>table": {
      "globals": {
        "process.stdout.write": true
      },
      "packages": {
        "eslint>ajv": true,
        "lodash": true,
        "stylelint>table>slice-ansi": true,
        "stylelint>table>string-width": true
      }
    },
    "stylelint>table>slice-ansi": {
      "packages": {
        "mocha>yargs>string-width>is-fullwidth-code-point": true,
        "stylelint>table>slice-ansi>ansi-styles": true,
        "stylelint>table>slice-ansi>astral-regex": true
      }
    },
    "stylelint>table>slice-ansi>ansi-styles": {
      "packages": {
        "@metamask/jazzicon>color>color-convert": true
      }
    },
    "stylelint>table>string-width": {
      "packages": {
        "mocha>yargs>string-width>is-fullwidth-code-point": true,
        "stylelint>table>string-width>emoji-regex": true,
        "stylelint>table>string-width>strip-ansi": true
      }
    },
    "stylelint>table>string-width>strip-ansi": {
      "packages": {
        "stylelint>table>string-width>strip-ansi>ansi-regex": true
      }
    },
    "stylelint>write-file-atomic": {
      "builtin": {
        "fs.chmod": true,
        "fs.chmodSync": true,
        "fs.chown": true,
        "fs.chownSync": true,
        "fs.close": true,
        "fs.closeSync": true,
        "fs.fsync": true,
        "fs.fsyncSync": true,
        "fs.open": true,
        "fs.openSync": true,
        "fs.realpath": true,
        "fs.realpathSync": true,
        "fs.rename": true,
        "fs.renameSync": true,
        "fs.stat": true,
        "fs.statSync": true,
        "fs.unlink": true,
        "fs.unlinkSync": true,
        "fs.write": true,
        "fs.writeSync": true,
        "path.resolve": true,
        "util.promisify": true,
        "worker_threads.threadId": true
      },
      "globals": {
        "Buffer.isBuffer": true,
        "__filename": true,
        "process.getuid": true,
        "process.pid": true
      },
      "packages": {
        "eslint>imurmurhash": true,
        "jsdom>request>is-typedarray": true,
        "nyc>signal-exit": true,
        "stylelint>write-file-atomic>typedarray-to-buffer": true
      }
    },
    "stylelint>write-file-atomic>typedarray-to-buffer": {
      "globals": {
        "Buffer.from": true
      },
      "packages": {
        "jsdom>request>is-typedarray": true
      }
    },
    "terser": {
      "globals": {
        "Buffer.from": true,
        "atob": true,
        "btoa": true,
        "console.log": true,
        "console.warn": true,
        "define": true,
        "process.argv": true,
        "process.exit": true,
        "process.platform": true,
        "process.stderr.write": true,
        "process.stdin.on": true,
        "process.stdin.resume": true,
        "process.stdin.setEncoding": true
      },
      "packages": {
        "eslint>espree>acorn": true,
        "source-map": true
      }
    },
    "terser>source-map-support": {
      "builtin": {
        "fs": true,
        "path.dirname": true,
        "path.resolve": true
      },
      "globals": {
        "XMLHttpRequest": true,
        "console.error": true,
        "process": true
      },
      "packages": {
        "terser>source-map-support>buffer-from": true,
        "terser>source-map-support>source-map": true
      }
    },
    "terser>source-map-support>buffer-from": {
      "globals": {
        "Buffer": true
      }
    },
    "through2": {
      "packages": {
        "through2>readable-stream": true
      }
    },
    "through2>readable-stream": {
      "builtin": {
        "buffer.Buffer": true,
        "events.EventEmitter": true,
        "stream": true,
        "util": true
      },
      "globals": {
        "process.env.READABLE_STREAM": true,
        "process.nextTick": true,
        "process.stderr": true,
        "process.stdout": true
      },
      "packages": {
        "@storybook/api>util-deprecate": true,
        "browserify>string_decoder": true,
        "pumpify>inherits": true
      }
    },
    "tsutils": {
      "packages": {
        "tslib": true,
        "typescript": true
      }
    },
    "typescript": {
      "builtin": {
        "buffer.Buffer": true,
        "crypto": true,
        "fs": true,
        "inspector": true,
        "os.EOL": true,
        "os.platform": true,
        "path.dirname": true,
        "path.join": true,
        "path.resolve": true,
        "perf_hooks.PerformanceObserver": true,
        "perf_hooks.performance": true
      },
      "globals": {
        "Intl": true,
        "PerformanceObserver": true,
        "TypeScript": "write",
        "__dirname": true,
        "__filename": true,
        "__magic__": true,
        "clearTimeout": true,
        "console.log": true,
        "gc": true,
        "globalThis": true,
        "performance": true,
        "process": true,
        "setTimeout": true,
        "toolsVersion": "write"
      },
      "packages": {
        "terser>source-map-support": true
      }
    },
    "vinyl": {
      "builtin": {
        "buffer.Buffer.isBuffer": true,
        "path.basename": true,
        "path.dirname": true,
        "path.extname": true,
        "path.join": true,
        "path.normalize": true,
        "path.relative": true,
        "util.inspect.custom": true
      },
      "globals": {
        "process.cwd": true
      },
      "packages": {
        "vinyl>clone": true,
        "vinyl>clone-buffer": true,
        "vinyl>clone-stats": true,
        "vinyl>cloneable-readable": true,
        "vinyl>remove-trailing-separator": true,
        "vinyl>replace-ext": true
      }
    },
    "vinyl-buffer": {
      "packages": {
        "vinyl-buffer>bl": true,
        "vinyl-buffer>through2": true
      }
    },
    "vinyl-buffer>bl": {
      "builtin": {
        "util.inherits": true
      },
      "packages": {
        "ethereumjs-wallet>safe-buffer": true,
        "readable-stream": true
      }
    },
    "vinyl-buffer>through2": {
      "builtin": {
        "util.inherits": true
      },
      "globals": {
        "process.nextTick": true
      },
      "packages": {
        "readable-stream": true,
        "watchify>xtend": true
      }
    },
    "vinyl-source-stream": {
      "builtin": {
        "path.resolve": true
      },
      "globals": {
        "process.cwd": true
      },
      "packages": {
        "vinyl": true,
        "vinyl-source-stream>through2": true
      }
    },
    "vinyl-source-stream>through2": {
      "builtin": {
        "util.inherits": true
      },
      "globals": {
        "process.nextTick": true
      },
      "packages": {
        "readable-stream": true,
        "watchify>xtend": true
      }
    },
    "vinyl-sourcemaps-apply": {
      "packages": {
        "vinyl-sourcemaps-apply>source-map": true
      }
    },
    "vinyl>clone": {
      "globals": {
        "Buffer": true
      }
    },
    "vinyl>clone-buffer": {
      "builtin": {
        "buffer.Buffer": true
      }
    },
    "vinyl>clone-stats": {
      "builtin": {
        "fs.Stats": true
      }
    },
    "vinyl>cloneable-readable": {
      "packages": {
        "pumpify>inherits": true,
        "vinyl>cloneable-readable>process-nextick-args": true,
        "vinyl>cloneable-readable>through2": true
      }
    },
    "vinyl>cloneable-readable>process-nextick-args": {
      "globals": {
        "process.nextTick": true,
        "process.version": true
      }
    },
    "vinyl>cloneable-readable>through2": {
      "builtin": {
        "util.inherits": true
      },
      "globals": {
        "process.nextTick": true
      },
      "packages": {
        "readable-stream": true,
        "watchify>xtend": true
      }
    },
    "vinyl>remove-trailing-separator": {
      "globals": {
        "process.platform": true
      }
    },
    "vinyl>replace-ext": {
      "builtin": {
        "path.basename": true,
        "path.dirname": true,
        "path.extname": true,
        "path.join": true
      }
    },
    "watchify": {
      "builtin": {
        "path.join": true
      },
      "globals": {
        "clearTimeout": true,
        "setTimeout": true
      },
      "packages": {
        "sass>chokidar": true,
        "through2": true,
        "watchify>anymatch": true,
        "watchify>xtend": true
      }
    },
    "watchify>anymatch": {
      "packages": {
        "css-loader>normalize-path": true,
        "fast-glob>picomatch": true
      }
    },
    "watchify>browserify>shasum-object": {
      "builtin": {
        "crypto.createHash": true
      },
      "globals": {
        "Buffer.isBuffer": true
      },
      "packages": {
        "eth-rpc-errors>fast-safe-stringify": true
      }
    },
    "webpack>micromatch>braces>snapdragon-node": {
      "packages": {
        "gulp>gulp-cli>isobject": true,
        "webpack>micromatch>braces>snapdragon-node>define-property": true,
        "webpack>micromatch>braces>snapdragon-node>snapdragon-util": true
      }
    },
    "webpack>micromatch>braces>snapdragon-node>define-property": {
      "packages": {
        "webpack>micromatch>define-property>is-descriptor": true
      }
    },
    "webpack>micromatch>braces>snapdragon-node>snapdragon-util": {
      "packages": {
        "webpack>micromatch>braces>snapdragon-node>snapdragon-util>kind-of": true
      }
    },
    "webpack>micromatch>braces>snapdragon-node>snapdragon-util>kind-of": {
      "packages": {
        "browserify>insert-module-globals>is-buffer": true
      }
    },
    "webpack>micromatch>braces>split-string": {
      "packages": {
        "webpack>micromatch>braces>split-string>extend-shallow": true
      }
    },
    "webpack>micromatch>braces>split-string>extend-shallow": {
      "packages": {
        "webpack>micromatch>braces>split-string>extend-shallow>is-extendable": true,
        "webpack>micromatch>extend-shallow>assign-symbols": true
      }
    },
    "webpack>micromatch>braces>split-string>extend-shallow>is-extendable": {
      "packages": {
        "gulp>gulp-cli>liftoff>is-plain-object": true
      }
    },
    "webpack>micromatch>define-property>is-descriptor": {
      "packages": {
        "3box>ipfs>kind-of": true,
        "webpack>micromatch>define-property>is-descriptor>is-accessor-descriptor": true,
        "webpack>micromatch>define-property>is-descriptor>is-data-descriptor": true
      }
    },
    "webpack>micromatch>define-property>is-descriptor>is-accessor-descriptor": {
      "packages": {
        "3box>ipfs>kind-of": true
      }
    },
    "webpack>micromatch>define-property>is-descriptor>is-data-descriptor": {
      "packages": {
        "3box>ipfs>kind-of": true
      }
    },
    "webpack>micromatch>extglob": {
      "packages": {
        "webpack>micromatch>array-unique": true,
        "webpack>micromatch>extglob>define-property": true,
        "webpack>micromatch>extglob>expand-brackets": true,
        "webpack>micromatch>extglob>extend-shallow": true,
        "webpack>micromatch>fragment-cache": true,
        "webpack>micromatch>regex-not": true,
        "webpack>micromatch>snapdragon": true,
        "webpack>micromatch>to-regex": true
      }
    },
    "webpack>micromatch>extglob>define-property": {
      "packages": {
        "webpack>micromatch>define-property>is-descriptor": true
      }
    },
    "webpack>micromatch>extglob>expand-brackets": {
      "globals": {
        "__filename": true
      },
      "packages": {
        "webpack>micromatch>extglob>expand-brackets>debug": true,
        "webpack>micromatch>extglob>expand-brackets>define-property": true,
        "webpack>micromatch>extglob>expand-brackets>posix-character-classes": true,
        "webpack>micromatch>extglob>extend-shallow": true,
        "webpack>micromatch>regex-not": true,
        "webpack>micromatch>snapdragon": true,
        "webpack>micromatch>to-regex": true
      }
    },
    "webpack>micromatch>extglob>expand-brackets>debug": {
      "builtin": {
        "fs.SyncWriteStream": true,
        "net.Socket": true,
        "tty.WriteStream": true,
        "tty.isatty": true,
        "util": true
      },
      "globals": {
        "chrome": true,
        "console": true,
        "document": true,
        "localStorage": true,
        "navigator": true,
        "process": true
      },
      "packages": {
        "webpack>micromatch>extglob>expand-brackets>debug>ms": true
      }
    },
    "webpack>micromatch>extglob>expand-brackets>define-property": {
      "packages": {
        "webpack>micromatch>extglob>expand-brackets>define-property>is-descriptor": true
      }
    },
    "webpack>micromatch>extglob>expand-brackets>define-property>is-descriptor": {
      "packages": {
        "webpack>micromatch>extglob>expand-brackets>define-property>is-descriptor>is-accessor-descriptor": true,
        "webpack>micromatch>extglob>expand-brackets>define-property>is-descriptor>is-data-descriptor": true,
        "webpack>micromatch>extglob>expand-brackets>define-property>is-descriptor>kind-of": true
      }
    },
    "webpack>micromatch>extglob>expand-brackets>define-property>is-descriptor>is-accessor-descriptor": {
      "packages": {
        "webpack>micromatch>extglob>expand-brackets>define-property>is-descriptor>is-accessor-descriptor>kind-of": true
      }
    },
    "webpack>micromatch>extglob>expand-brackets>define-property>is-descriptor>is-accessor-descriptor>kind-of": {
      "packages": {
        "browserify>insert-module-globals>is-buffer": true
      }
    },
    "webpack>micromatch>extglob>expand-brackets>define-property>is-descriptor>is-data-descriptor": {
      "packages": {
        "webpack>micromatch>extglob>expand-brackets>define-property>is-descriptor>is-data-descriptor>kind-of": true
      }
    },
    "webpack>micromatch>extglob>expand-brackets>define-property>is-descriptor>is-data-descriptor>kind-of": {
      "packages": {
        "browserify>insert-module-globals>is-buffer": true
      }
    },
    "webpack>micromatch>extglob>extend-shallow": {
      "packages": {
        "webpack>micromatch>extglob>extend-shallow>is-extendable": true
      }
    },
    "webpack>micromatch>fragment-cache": {
      "packages": {
        "webpack>micromatch>snapdragon>map-cache": true
      }
    },
    "webpack>micromatch>nanomatch": {
      "builtin": {
        "path.basename": true,
        "path.sep": true,
        "util.inspect": true
      },
      "packages": {
        "3box>ipfs>kind-of": true,
        "nyc>spawn-wrap>is-windows": true,
        "webpack>micromatch>arr-diff": true,
        "webpack>micromatch>array-unique": true,
        "webpack>micromatch>fragment-cache": true,
        "webpack>micromatch>nanomatch>define-property": true,
        "webpack>micromatch>nanomatch>extend-shallow": true,
        "webpack>micromatch>nanomatch>is-odd": true,
        "webpack>micromatch>object.pick": true,
        "webpack>micromatch>regex-not": true,
        "webpack>micromatch>snapdragon": true,
        "webpack>micromatch>to-regex": true
      }
    },
    "webpack>micromatch>nanomatch>define-property": {
      "packages": {
        "gulp>gulp-cli>isobject": true,
        "webpack>micromatch>define-property>is-descriptor": true
      }
    },
    "webpack>micromatch>nanomatch>extend-shallow": {
      "packages": {
        "webpack>micromatch>extend-shallow>assign-symbols": true,
        "webpack>micromatch>nanomatch>extend-shallow>is-extendable": true
      }
    },
    "webpack>micromatch>nanomatch>extend-shallow>is-extendable": {
      "packages": {
        "gulp>gulp-cli>liftoff>is-plain-object": true
      }
    },
    "webpack>micromatch>nanomatch>is-odd": {
      "packages": {
        "gulp>undertaker>bach>array-last>is-number": true
      }
    },
    "webpack>micromatch>object.pick": {
      "packages": {
        "gulp>gulp-cli>isobject": true
      }
    },
    "webpack>micromatch>regex-not": {
      "packages": {
        "webpack>micromatch>regex-not>extend-shallow": true,
        "webpack>micromatch>to-regex>safe-regex": true
      }
    },
    "webpack>micromatch>regex-not>extend-shallow": {
      "packages": {
        "webpack>micromatch>extend-shallow>assign-symbols": true,
        "webpack>micromatch>regex-not>extend-shallow>is-extendable": true
      }
    },
    "webpack>micromatch>regex-not>extend-shallow>is-extendable": {
      "packages": {
        "gulp>gulp-cli>liftoff>is-plain-object": true
      }
    },
    "webpack>micromatch>snapdragon": {
      "builtin": {
        "fs.readFileSync": true,
        "path.dirname": true,
        "util.inspect": true
      },
      "globals": {
        "__filename": true
      },
      "packages": {
        "webpack>micromatch>extglob>extend-shallow": true,
        "webpack>micromatch>snapdragon>base": true,
        "webpack>micromatch>snapdragon>debug": true,
        "webpack>micromatch>snapdragon>define-property": true,
        "webpack>micromatch>snapdragon>map-cache": true,
        "webpack>micromatch>snapdragon>source-map": true,
        "webpack>micromatch>snapdragon>source-map-resolve": true,
        "webpack>micromatch>snapdragon>use": true
      }
    },
    "webpack>micromatch>snapdragon>base": {
      "builtin": {
        "util.inherits": true
      },
      "packages": {
        "gulp>gulp-cli>isobject": true,
        "pubnub>superagent>component-emitter": true,
        "webpack>micromatch>snapdragon>base>cache-base": true,
        "webpack>micromatch>snapdragon>base>class-utils": true,
        "webpack>micromatch>snapdragon>base>define-property": true,
        "webpack>micromatch>snapdragon>base>mixin-deep": true,
        "webpack>micromatch>snapdragon>base>pascalcase": true
      }
    },
    "webpack>micromatch>snapdragon>base>cache-base": {
      "packages": {
        "gulp>gulp-cli>array-sort>get-value": true,
        "gulp>gulp-cli>isobject": true,
        "pubnub>superagent>component-emitter": true,
        "webpack>micromatch>snapdragon>base>cache-base>collection-visit": true,
        "webpack>micromatch>snapdragon>base>cache-base>has-value": true,
        "webpack>micromatch>snapdragon>base>cache-base>set-value": true,
        "webpack>micromatch>snapdragon>base>cache-base>to-object-path": true,
        "webpack>micromatch>snapdragon>base>cache-base>union-value": true,
        "webpack>micromatch>snapdragon>base>cache-base>unset-value": true
      }
    },
    "webpack>micromatch>snapdragon>base>cache-base>collection-visit": {
      "packages": {
        "webpack>micromatch>snapdragon>base>cache-base>collection-visit>map-visit": true,
        "webpack>micromatch>snapdragon>base>cache-base>collection-visit>object-visit": true
      }
    },
    "webpack>micromatch>snapdragon>base>cache-base>collection-visit>map-visit": {
      "builtin": {
        "util.inspect": true
      },
      "packages": {
        "webpack>micromatch>snapdragon>base>cache-base>collection-visit>object-visit": true
      }
    },
    "webpack>micromatch>snapdragon>base>cache-base>collection-visit>object-visit": {
      "packages": {
        "gulp>gulp-cli>isobject": true
      }
    },
    "webpack>micromatch>snapdragon>base>cache-base>has-value": {
      "packages": {
        "gulp>gulp-cli>array-sort>get-value": true,
        "gulp>gulp-cli>isobject": true,
        "webpack>micromatch>snapdragon>base>cache-base>has-value>has-values": true
      }
    },
    "webpack>micromatch>snapdragon>base>cache-base>has-value>has-values": {
      "packages": {
        "webpack>micromatch>snapdragon>base>cache-base>has-value>has-values>is-number": true,
        "webpack>micromatch>snapdragon>base>cache-base>has-value>has-values>kind-of": true
      }
    },
    "webpack>micromatch>snapdragon>base>cache-base>has-value>has-values>is-number": {
      "packages": {
        "webpack>micromatch>snapdragon>base>cache-base>has-value>has-values>is-number>kind-of": true
      }
    },
    "webpack>micromatch>snapdragon>base>cache-base>has-value>has-values>is-number>kind-of": {
      "packages": {
        "browserify>insert-module-globals>is-buffer": true
      }
    },
    "webpack>micromatch>snapdragon>base>cache-base>has-value>has-values>kind-of": {
      "packages": {
        "browserify>insert-module-globals>is-buffer": true
      }
    },
    "webpack>micromatch>snapdragon>base>cache-base>set-value": {
      "packages": {
        "gulp>gulp-cli>liftoff>is-plain-object": true,
        "webpack>micromatch>braces>split-string": true,
        "webpack>micromatch>extglob>extend-shallow": true,
        "webpack>micromatch>extglob>extend-shallow>is-extendable": true
      }
    },
    "webpack>micromatch>snapdragon>base>cache-base>to-object-path": {
      "packages": {
        "webpack>micromatch>snapdragon>base>cache-base>to-object-path>kind-of": true
      }
    },
    "webpack>micromatch>snapdragon>base>cache-base>to-object-path>kind-of": {
      "packages": {
        "browserify>insert-module-globals>is-buffer": true
      }
    },
    "webpack>micromatch>snapdragon>base>cache-base>union-value": {
      "packages": {
        "gulp-zip>plugin-error>arr-union": true,
        "gulp>gulp-cli>array-sort>get-value": true,
        "webpack>micromatch>extglob>extend-shallow>is-extendable": true,
        "webpack>micromatch>snapdragon>base>cache-base>set-value": true
      }
    },
    "webpack>micromatch>snapdragon>base>cache-base>unset-value": {
      "packages": {
        "gulp>gulp-cli>isobject": true,
        "webpack>micromatch>snapdragon>base>cache-base>unset-value>has-value": true
      }
    },
    "webpack>micromatch>snapdragon>base>cache-base>unset-value>has-value": {
      "packages": {
        "gulp>gulp-cli>array-sort>get-value": true,
        "webpack>micromatch>snapdragon>base>cache-base>unset-value>has-value>has-values": true,
        "webpack>micromatch>snapdragon>base>cache-base>unset-value>has-value>isobject": true
      }
    },
    "webpack>micromatch>snapdragon>base>cache-base>unset-value>has-value>isobject": {
      "packages": {
        "readable-stream>isarray": true
      }
    },
    "webpack>micromatch>snapdragon>base>class-utils": {
      "builtin": {
        "util": true
      },
      "packages": {
        "gulp-zip>plugin-error>arr-union": true,
        "gulp>gulp-cli>isobject": true,
        "webpack>micromatch>snapdragon>base>class-utils>static-extend": true,
        "webpack>micromatch>snapdragon>define-property": true
      }
    },
    "webpack>micromatch>snapdragon>base>class-utils>static-extend": {
      "builtin": {
        "util.inherits": true
      },
      "packages": {
        "webpack>micromatch>snapdragon>base>class-utils>static-extend>object-copy": true,
        "webpack>micromatch>snapdragon>define-property": true
      }
    },
    "webpack>micromatch>snapdragon>base>class-utils>static-extend>object-copy": {
      "packages": {
        "webpack>micromatch>snapdragon>base>class-utils>static-extend>object-copy>copy-descriptor": true,
        "webpack>micromatch>snapdragon>base>class-utils>static-extend>object-copy>kind-of": true,
        "webpack>micromatch>snapdragon>define-property": true
      }
    },
    "webpack>micromatch>snapdragon>base>class-utils>static-extend>object-copy>kind-of": {
      "packages": {
        "browserify>insert-module-globals>is-buffer": true
      }
    },
    "webpack>micromatch>snapdragon>base>define-property": {
      "packages": {
        "webpack>micromatch>define-property>is-descriptor": true
      }
    },
    "webpack>micromatch>snapdragon>base>mixin-deep": {
      "packages": {
        "gulp>undertaker>object.reduce>for-own>for-in": true,
        "webpack>micromatch>snapdragon>base>mixin-deep>is-extendable": true
      }
    },
    "webpack>micromatch>snapdragon>base>mixin-deep>is-extendable": {
      "packages": {
        "gulp>gulp-cli>liftoff>is-plain-object": true
      }
    },
    "webpack>micromatch>snapdragon>debug": {
      "builtin": {
        "fs.SyncWriteStream": true,
        "net.Socket": true,
        "tty.WriteStream": true,
        "tty.isatty": true,
        "util": true
      },
      "globals": {
        "chrome": true,
        "console": true,
        "document": true,
        "localStorage": true,
        "navigator": true,
        "process": true
      },
      "packages": {
        "webpack>micromatch>snapdragon>debug>ms": true
      }
    },
    "webpack>micromatch>snapdragon>define-property": {
      "packages": {
        "webpack>micromatch>snapdragon>define-property>is-descriptor": true
      }
    },
    "webpack>micromatch>snapdragon>define-property>is-descriptor": {
      "packages": {
        "webpack>micromatch>snapdragon>define-property>is-descriptor>is-accessor-descriptor": true,
        "webpack>micromatch>snapdragon>define-property>is-descriptor>is-data-descriptor": true,
        "webpack>micromatch>snapdragon>define-property>is-descriptor>kind-of": true
      }
    },
    "webpack>micromatch>snapdragon>define-property>is-descriptor>is-accessor-descriptor": {
      "packages": {
        "webpack>micromatch>snapdragon>define-property>is-descriptor>is-accessor-descriptor>kind-of": true
      }
    },
    "webpack>micromatch>snapdragon>define-property>is-descriptor>is-accessor-descriptor>kind-of": {
      "packages": {
        "browserify>insert-module-globals>is-buffer": true
      }
    },
    "webpack>micromatch>snapdragon>define-property>is-descriptor>is-data-descriptor": {
      "packages": {
        "webpack>micromatch>snapdragon>define-property>is-descriptor>is-data-descriptor>kind-of": true
      }
    },
    "webpack>micromatch>snapdragon>define-property>is-descriptor>is-data-descriptor>kind-of": {
      "packages": {
        "browserify>insert-module-globals>is-buffer": true
      }
    },
    "webpack>micromatch>snapdragon>source-map-resolve": {
      "builtin": {
        "url.resolve": true
      },
      "globals": {
        "setImmediate": true
      },
      "packages": {
        "gulp-sourcemaps>css>source-map-resolve>atob": true,
        "gulp-sourcemaps>css>source-map-resolve>decode-uri-component": true,
        "resolve-url-loader>rework>css>urix": true,
        "webpack>micromatch>snapdragon>source-map-resolve>source-map-url": true
      }
    },
    "webpack>micromatch>snapdragon>source-map-resolve>source-map-url": {
      "globals": {
        "define": true
      }
    },
    "webpack>micromatch>snapdragon>use": {
      "packages": {
        "3box>ipfs>kind-of": true
      }
    },
    "webpack>micromatch>to-regex": {
      "packages": {
        "webpack>micromatch>regex-not": true,
        "webpack>micromatch>to-regex>define-property": true,
        "webpack>micromatch>to-regex>extend-shallow": true,
        "webpack>micromatch>to-regex>safe-regex": true
      }
    },
    "webpack>micromatch>to-regex>define-property": {
      "packages": {
        "gulp>gulp-cli>isobject": true,
        "webpack>micromatch>define-property>is-descriptor": true
      }
    },
    "webpack>micromatch>to-regex>extend-shallow": {
      "packages": {
        "webpack>micromatch>extend-shallow>assign-symbols": true,
        "webpack>micromatch>to-regex>extend-shallow>is-extendable": true
      }
    },
    "webpack>micromatch>to-regex>extend-shallow>is-extendable": {
      "packages": {
        "gulp>gulp-cli>liftoff>is-plain-object": true
      }
    },
    "webpack>micromatch>to-regex>safe-regex": {
      "packages": {
        "enzyme>rst-selector-parser>nearley>randexp>ret": true
      }
    },
    "yargs": {
      "builtin": {
        "assert": true,
        "fs": true,
        "path": true,
        "util": true
      },
      "globals": {
        "Error": true,
        "console": true,
        "process": true
      },
      "packages": {
        "yargs>cliui": true,
        "yargs>escalade": true,
        "yargs>get-caller-file": true,
        "yargs>require-directory": true,
        "yargs>string-width": true,
        "yargs>y18n": true,
        "yargs>yargs-parser": true
      }
    },
    "yargs>cliui": {
      "packages": {
        "eslint>strip-ansi": true,
        "yargs>cliui>wrap-ansi": true,
        "yargs>string-width": true
      }
    },
    "yargs>cliui>wrap-ansi": {
      "packages": {
        "chalk>ansi-styles": true,
        "eslint>strip-ansi": true,
        "yargs>string-width": true
      }
    },
    "yargs>escalade": {
      "builtin": {
        "fs.readdirSync": true,
        "fs.statSync": true,
        "path.dirname": true,
        "path.resolve": true
      }
    },
    "yargs>require-directory": {
      "builtin": {
        "fs.readdirSync": true,
        "fs.statSync": true,
        "path.dirname": true,
        "path.join": true,
        "path.resolve": true
      }
    },
    "yargs>string-width": {
      "packages": {
        "eslint>strip-ansi": true,
        "yargs>string-width>emoji-regex": true,
        "yargs>string-width>is-fullwidth-code-point": true
      }
    },
    "yargs>y18n": {
      "builtin": {
        "fs": true,
        "path": true,
        "util": true
      }
    },
    "yargs>yargs-parser": {
      "builtin": {
        "fs": true,
        "path": true,
        "util": true
      },
      "globals": {
        "process": true
      }
    }
  }
}<|MERGE_RESOLUTION|>--- conflicted
+++ resolved
@@ -4482,14 +4482,6 @@
         "gulp-watch>chokidar>fsevents>node-pre-gyp>npmlog>gauge>strip-ansi": true
       }
     },
-<<<<<<< HEAD
-    "gulp-watch>chokidar>upath": {
-      "builtin": {
-        "path": true
-      }
-    },
-    "gulp-watch>fancy-log": {
-=======
     "gulp-watch>chokidar>fsevents>node-pre-gyp>npmlog>gauge>string-width>is-fullwidth-code-point": {
       "packages": {
         "gulp-watch>chokidar>fsevents>node-pre-gyp>npmlog>gauge>string-width>is-fullwidth-code-point>number-is-nan": true
@@ -4506,7 +4498,6 @@
       }
     },
     "gulp-watch>chokidar>fsevents>node-pre-gyp>npmlog>set-blocking": {
->>>>>>> afb3475d
       "globals": {
         "process.stderr": true,
         "process.stdout": true
@@ -5517,22 +5508,8 @@
         "process.nextTick": true
       },
       "packages": {
-<<<<<<< HEAD
-        "eslint>is-glob": true,
-        "gulp-watch>chokidar>async-each": true,
-        "gulp-watch>path-is-absolute": true,
-        "gulp>glob-watcher>anymatch": true,
-        "gulp>glob-watcher>chokidar>braces": true,
-        "gulp>glob-watcher>chokidar>glob-parent": true,
-        "gulp>glob-watcher>chokidar>is-binary-path": true,
-        "gulp>glob-watcher>chokidar>normalize-path": true,
-        "gulp>glob-watcher>chokidar>readdirp": true,
-        "gulp>glob-watcher>chokidar>upath": true,
-        "pumpify>inherits": true
-=======
         "gulp>glob-watcher>chokidar>fsevents>node-pre-gyp>rimraf>glob>once": true,
         "gulp>glob-watcher>chokidar>fsevents>node-pre-gyp>rimraf>glob>once>wrappy": true
->>>>>>> afb3475d
       }
     },
     "gulp>glob-watcher>chokidar>fsevents>node-pre-gyp>rimraf>glob>inherits": {
