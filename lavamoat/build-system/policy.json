--- conflicted
+++ resolved
@@ -3265,35 +3265,6 @@
         "process": true
       }
     },
-<<<<<<< HEAD
-    "eslint>import-fresh": {
-      "builtin": {
-        "path.dirname": true
-      },
-      "globals": {
-        "__filename": true
-      },
-      "packages": {
-        "eslint>import-fresh>parent-module": true,
-        "eslint>import-fresh>resolve-from": true
-      }
-    },
-    "eslint>import-fresh>parent-module": {
-      "packages": {
-        "@metamask/test-bundler>ow>callsites": true
-      }
-    },
-    "eslint>import-fresh>resolve-from": {
-      "builtin": {
-        "fs.realpathSync": true,
-        "module._nodeModulePaths": true,
-        "module._resolveFilename": true,
-        "path.join": true,
-        "path.resolve": true
-      }
-    },
-=======
->>>>>>> 5c849941
     "eslint>levn": {
       "packages": {
         "eslint>levn>prelude-ls": true,
