{
  "resources": {
    "@babel/runtime": {
      "globals": {
        "regeneratorRuntime": "write"
      }
    },
    "@ensdomains/content-hash": {
      "globals": {
        "console.warn": true
      },
      "packages": {
        "@ensdomains/content-hash>cids": true,
        "@ensdomains/content-hash>js-base64": true,
        "@ensdomains/content-hash>multicodec": true,
        "@ensdomains/content-hash>multihashes": true,
        "browserify>buffer": true
      }
    },
    "@ensdomains/content-hash>cids": {
      "packages": {
        "@ensdomains/content-hash>cids>multibase": true,
        "@ensdomains/content-hash>cids>multihashes": true,
        "@ensdomains/content-hash>cids>uint8arrays": true,
        "@ensdomains/content-hash>multicodec": true
      }
    },
    "@ensdomains/content-hash>cids>multibase": {
      "globals": {
        "TextDecoder": true,
        "TextEncoder": true
      },
      "packages": {
        "@ensdomains/content-hash>cids>multibase>@multiformats/base-x": true
      }
    },
    "@ensdomains/content-hash>cids>multihashes": {
      "packages": {
        "@ensdomains/content-hash>cids>multibase": true,
        "@ensdomains/content-hash>cids>multihashes>varint": true,
        "@ensdomains/content-hash>cids>uint8arrays": true
      }
    },
    "@ensdomains/content-hash>cids>uint8arrays": {
      "globals": {
        "TextDecoder": true,
        "TextEncoder": true
      },
      "packages": {
        "@ensdomains/content-hash>cids>multibase": true
      }
    },
    "@ensdomains/content-hash>js-base64": {
      "globals": {
        "Base64": "write",
        "TextDecoder": true,
        "TextEncoder": true,
        "atob": true,
        "btoa": true,
        "define": true
      },
      "packages": {
        "browserify>buffer": true
      }
    },
    "@ensdomains/content-hash>multicodec": {
      "packages": {
        "@ensdomains/content-hash>multicodec>uint8arrays": true,
        "sass-embedded>varint": true
      }
    },
    "@ensdomains/content-hash>multicodec>uint8arrays": {
      "globals": {
        "Buffer": true,
        "TextDecoder": true,
        "TextEncoder": true
      },
      "packages": {
        "@metamask/assets-controllers>multiformats": true
      }
    },
    "@ensdomains/content-hash>multihashes": {
      "packages": {
        "@ensdomains/content-hash>multihashes>multibase": true,
        "@ensdomains/content-hash>multihashes>varint": true,
        "@ensdomains/content-hash>multihashes>web-encoding": true,
        "browserify>buffer": true
      }
    },
    "@ensdomains/content-hash>multihashes>multibase": {
      "packages": {
        "@ensdomains/content-hash>multihashes>multibase>base-x": true,
        "@ensdomains/content-hash>multihashes>web-encoding": true,
        "browserify>buffer": true
      }
    },
    "@ensdomains/content-hash>multihashes>multibase>base-x": {
      "packages": {
        "koa>content-disposition>safe-buffer": true
      }
    },
    "@ensdomains/content-hash>multihashes>web-encoding": {
      "globals": {
        "TextDecoder": true,
        "TextEncoder": true
      },
      "packages": {
        "browserify>util": true
      }
    },
    "@ethereumjs/tx": {
      "packages": {
        "@ethereumjs/tx>@ethereumjs/common": true,
        "@ethereumjs/tx>@ethereumjs/rlp": true,
        "@ethereumjs/tx>@ethereumjs/util": true,
        "@ethereumjs/tx>ethereum-cryptography": true,
        "browserify>buffer": true,
        "browserify>insert-module-globals>is-buffer": true
      }
    },
    "@ethereumjs/tx>@ethereumjs/common": {
      "packages": {
        "@ethereumjs/tx>@ethereumjs/common>crc-32": true,
        "@ethereumjs/tx>@ethereumjs/util": true,
        "browserify>buffer": true,
        "webpack>events": true
      }
    },
    "@ethereumjs/tx>@ethereumjs/common>crc-32": {
      "globals": {
        "DO_NOT_EXPORT_CRC": true,
        "define": true
      }
    },
    "@ethereumjs/tx>@ethereumjs/rlp": {
      "globals": {
        "TextEncoder": true
      }
    },
    "@ethereumjs/tx>@ethereumjs/util": {
      "globals": {
        "console.warn": true
      },
      "packages": {
        "@ethereumjs/tx>@ethereumjs/rlp": true,
        "@ethereumjs/tx>@ethereumjs/util>micro-ftch": true,
        "@ethereumjs/tx>ethereum-cryptography": true,
        "browserify>buffer": true,
        "browserify>insert-module-globals>is-buffer": true,
        "webpack>events": true
      }
    },
    "@ethereumjs/tx>@ethereumjs/util>micro-ftch": {
      "globals": {
        "Headers": true,
        "TextDecoder": true,
        "URL": true,
        "btoa": true,
        "fetch": true
      },
      "packages": {
        "browserify>browserify-zlib": true,
        "browserify>buffer": true,
        "browserify>https-browserify": true,
        "browserify>process": true,
        "browserify>stream-http": true,
        "browserify>url": true,
        "browserify>util": true
      }
    },
    "@ethereumjs/tx>ethereum-cryptography": {
      "globals": {
        "TextDecoder": true,
        "crypto": true
      },
      "packages": {
        "@ethereumjs/tx>ethereum-cryptography>@noble/curves": true,
        "@ethereumjs/tx>ethereum-cryptography>@scure/bip32": true,
        "@noble/hashes": true
      }
    },
    "@ethereumjs/tx>ethereum-cryptography>@noble/curves": {
      "globals": {
        "TextEncoder": true
      },
      "packages": {
        "@noble/hashes": true
      }
    },
    "@ethereumjs/tx>ethereum-cryptography>@scure/bip32": {
      "packages": {
        "@ethereumjs/tx>ethereum-cryptography>@noble/curves": true,
        "@metamask/utils>@scure/base": true,
        "@noble/hashes": true
      }
    },
    "@ethersproject/abi": {
      "globals": {
        "console.log": true
      },
      "packages": {
        "@ethersproject/abi>@ethersproject/address": true,
        "@ethersproject/abi>@ethersproject/bytes": true,
        "@ethersproject/abi>@ethersproject/constants": true,
        "@ethersproject/abi>@ethersproject/hash": true,
        "@ethersproject/abi>@ethersproject/keccak256": true,
        "@ethersproject/abi>@ethersproject/logger": true,
        "@ethersproject/abi>@ethersproject/properties": true,
        "@ethersproject/abi>@ethersproject/strings": true,
        "@ethersproject/bignumber": true
      }
    },
    "@ethersproject/abi>@ethersproject/address": {
      "packages": {
        "@ethersproject/abi>@ethersproject/bytes": true,
        "@ethersproject/abi>@ethersproject/keccak256": true,
        "@ethersproject/abi>@ethersproject/logger": true,
        "@ethersproject/bignumber": true,
        "@ethersproject/providers>@ethersproject/rlp": true
      }
    },
    "@ethersproject/abi>@ethersproject/bytes": {
      "packages": {
        "@ethersproject/abi>@ethersproject/logger": true
      }
    },
    "@ethersproject/abi>@ethersproject/constants": {
      "packages": {
        "@ethersproject/bignumber": true
      }
    },
    "@ethersproject/abi>@ethersproject/hash": {
      "packages": {
        "@ethersproject/abi>@ethersproject/address": true,
        "@ethersproject/abi>@ethersproject/bytes": true,
        "@ethersproject/abi>@ethersproject/keccak256": true,
        "@ethersproject/abi>@ethersproject/logger": true,
        "@ethersproject/abi>@ethersproject/properties": true,
        "@ethersproject/abi>@ethersproject/strings": true,
        "@ethersproject/bignumber": true,
        "@ethersproject/providers>@ethersproject/base64": true
      }
    },
    "@ethersproject/abi>@ethersproject/keccak256": {
      "packages": {
        "@ethersproject/abi>@ethersproject/bytes": true,
        "@metamask/ethjs>js-sha3": true
      }
    },
    "@ethersproject/abi>@ethersproject/logger": {
      "globals": {
        "console": true
      }
    },
    "@ethersproject/abi>@ethersproject/properties": {
      "packages": {
        "@ethersproject/abi>@ethersproject/logger": true
      }
    },
    "@ethersproject/abi>@ethersproject/strings": {
      "packages": {
        "@ethersproject/abi>@ethersproject/bytes": true,
        "@ethersproject/abi>@ethersproject/constants": true,
        "@ethersproject/abi>@ethersproject/logger": true
      }
    },
    "@ethersproject/bignumber": {
      "packages": {
        "@ethersproject/abi>@ethersproject/bytes": true,
        "@ethersproject/abi>@ethersproject/logger": true,
        "bn.js": true
      }
    },
    "@ethersproject/contracts": {
      "globals": {
        "setTimeout": true
      },
      "packages": {
        "@ethersproject/abi": true,
        "@ethersproject/abi>@ethersproject/address": true,
        "@ethersproject/abi>@ethersproject/bytes": true,
        "@ethersproject/abi>@ethersproject/logger": true,
        "@ethersproject/abi>@ethersproject/properties": true,
        "@ethersproject/bignumber": true,
        "@ethersproject/hdnode>@ethersproject/abstract-signer": true,
        "@ethersproject/hdnode>@ethersproject/transactions": true,
        "@metamask/test-bundler>@ethersproject/abstract-provider": true
      }
    },
    "@ethersproject/hdnode": {
      "packages": {
        "@ethersproject/abi>@ethersproject/bytes": true,
        "@ethersproject/abi>@ethersproject/logger": true,
        "@ethersproject/abi>@ethersproject/properties": true,
        "@ethersproject/abi>@ethersproject/strings": true,
        "@ethersproject/bignumber": true,
        "@ethersproject/hdnode>@ethersproject/basex": true,
        "@ethersproject/hdnode>@ethersproject/pbkdf2": true,
        "@ethersproject/hdnode>@ethersproject/sha2": true,
        "@ethersproject/hdnode>@ethersproject/signing-key": true,
        "@ethersproject/hdnode>@ethersproject/transactions": true,
        "@ethersproject/hdnode>@ethersproject/wordlists": true
      }
    },
    "@ethersproject/hdnode>@ethersproject/abstract-signer": {
      "packages": {
        "@ethersproject/abi>@ethersproject/logger": true,
        "@ethersproject/abi>@ethersproject/properties": true
      }
    },
    "@ethersproject/hdnode>@ethersproject/basex": {
      "packages": {
        "@ethersproject/abi>@ethersproject/bytes": true,
        "@ethersproject/abi>@ethersproject/properties": true
      }
    },
    "@ethersproject/hdnode>@ethersproject/pbkdf2": {
      "packages": {
        "@ethersproject/abi>@ethersproject/bytes": true,
        "@ethersproject/hdnode>@ethersproject/sha2": true
      }
    },
    "@ethersproject/hdnode>@ethersproject/sha2": {
      "packages": {
        "@ethersproject/abi>@ethersproject/bytes": true,
        "@ethersproject/abi>@ethersproject/logger": true,
        "ethereumjs-util>ethereum-cryptography>hash.js": true
      }
    },
    "@ethersproject/hdnode>@ethersproject/signing-key": {
      "packages": {
        "@ethersproject/abi>@ethersproject/bytes": true,
        "@ethersproject/abi>@ethersproject/logger": true,
        "@ethersproject/abi>@ethersproject/properties": true,
        "@metamask/ppom-validator>elliptic": true
      }
    },
    "@ethersproject/hdnode>@ethersproject/transactions": {
      "packages": {
        "@ethersproject/abi>@ethersproject/address": true,
        "@ethersproject/abi>@ethersproject/bytes": true,
        "@ethersproject/abi>@ethersproject/constants": true,
        "@ethersproject/abi>@ethersproject/keccak256": true,
        "@ethersproject/abi>@ethersproject/logger": true,
        "@ethersproject/abi>@ethersproject/properties": true,
        "@ethersproject/bignumber": true,
        "@ethersproject/hdnode>@ethersproject/signing-key": true,
        "@ethersproject/providers>@ethersproject/rlp": true
      }
    },
    "@ethersproject/hdnode>@ethersproject/wordlists": {
      "packages": {
        "@ethersproject/abi>@ethersproject/bytes": true,
        "@ethersproject/abi>@ethersproject/hash": true,
        "@ethersproject/abi>@ethersproject/logger": true,
        "@ethersproject/abi>@ethersproject/properties": true,
        "@ethersproject/abi>@ethersproject/strings": true
      }
    },
    "@ethersproject/providers": {
      "globals": {
        "WebSocket": true,
        "clearInterval": true,
        "clearTimeout": true,
        "console.log": true,
        "console.warn": true,
        "setInterval": true,
        "setTimeout": true
      },
      "packages": {
        "@ethersproject/abi>@ethersproject/address": true,
        "@ethersproject/abi>@ethersproject/bytes": true,
        "@ethersproject/abi>@ethersproject/constants": true,
        "@ethersproject/abi>@ethersproject/hash": true,
        "@ethersproject/abi>@ethersproject/logger": true,
        "@ethersproject/abi>@ethersproject/properties": true,
        "@ethersproject/abi>@ethersproject/strings": true,
        "@ethersproject/bignumber": true,
        "@ethersproject/hdnode>@ethersproject/abstract-signer": true,
        "@ethersproject/hdnode>@ethersproject/basex": true,
        "@ethersproject/hdnode>@ethersproject/sha2": true,
        "@ethersproject/hdnode>@ethersproject/transactions": true,
        "@ethersproject/providers>@ethersproject/base64": true,
        "@ethersproject/providers>@ethersproject/random": true,
        "@ethersproject/providers>@ethersproject/web": true,
        "@ethersproject/providers>bech32": true,
        "@metamask/test-bundler>@ethersproject/abstract-provider": true,
        "@metamask/test-bundler>@ethersproject/networks": true
      }
    },
    "@ethersproject/providers>@ethersproject/base64": {
      "globals": {
        "atob": true,
        "btoa": true
      },
      "packages": {
        "@ethersproject/abi>@ethersproject/bytes": true
      }
    },
    "@ethersproject/providers>@ethersproject/random": {
      "globals": {
        "crypto.getRandomValues": true
      },
      "packages": {
        "@ethersproject/abi>@ethersproject/bytes": true,
        "@ethersproject/abi>@ethersproject/logger": true
      }
    },
    "@ethersproject/providers>@ethersproject/rlp": {
      "packages": {
        "@ethersproject/abi>@ethersproject/bytes": true,
        "@ethersproject/abi>@ethersproject/logger": true
      }
    },
    "@ethersproject/providers>@ethersproject/web": {
      "globals": {
        "clearTimeout": true,
        "fetch": true,
        "setTimeout": true
      },
      "packages": {
        "@ethersproject/abi>@ethersproject/bytes": true,
        "@ethersproject/abi>@ethersproject/logger": true,
        "@ethersproject/abi>@ethersproject/properties": true,
        "@ethersproject/abi>@ethersproject/strings": true,
        "@ethersproject/providers>@ethersproject/base64": true
      }
    },
    "@keystonehq/bc-ur-registry-eth": {
      "packages": {
        "@ethereumjs/tx>@ethereumjs/util": true,
        "@keystonehq/bc-ur-registry-eth>@keystonehq/bc-ur-registry": true,
        "@metamask/eth-trezor-keyring>hdkey": true,
        "browserify>buffer": true,
        "uuid": true
      }
    },
    "@keystonehq/bc-ur-registry-eth>@keystonehq/bc-ur-registry": {
      "globals": {
        "define": true
      },
      "packages": {
        "@ngraveio/bc-ur": true,
        "@trezor/connect-web>tslib": true,
        "browserify>buffer": true,
        "ethereumjs-util>ethereum-cryptography>bs58check": true,
        "ganache>abstract-level>buffer": true
      }
    },
    "@keystonehq/metamask-airgapped-keyring": {
      "packages": {
        "@ethereumjs/tx": true,
        "@keystonehq/bc-ur-registry-eth": true,
        "@keystonehq/metamask-airgapped-keyring>@keystonehq/base-eth-keyring": true,
        "@keystonehq/metamask-airgapped-keyring>@metamask/obs-store": true,
        "@keystonehq/metamask-airgapped-keyring>rlp": true,
        "browserify>buffer": true,
        "uuid": true,
        "webpack>events": true
      }
    },
    "@keystonehq/metamask-airgapped-keyring>@keystonehq/base-eth-keyring": {
      "packages": {
        "@ethereumjs/tx": true,
        "@ethereumjs/tx>@ethereumjs/util": true,
        "@keystonehq/bc-ur-registry-eth": true,
        "@metamask/eth-trezor-keyring>hdkey": true,
        "browserify>buffer": true,
        "eth-lattice-keyring>rlp": true,
        "uuid": true
      }
    },
    "@keystonehq/metamask-airgapped-keyring>@metamask/obs-store": {
      "packages": {
        "@keystonehq/metamask-airgapped-keyring>@metamask/obs-store>@metamask/safe-event-emitter": true,
        "@keystonehq/metamask-airgapped-keyring>@metamask/obs-store>through2": true,
        "stream-browserify": true
      }
    },
    "@keystonehq/metamask-airgapped-keyring>@metamask/obs-store>@metamask/safe-event-emitter": {
      "globals": {
        "setTimeout": true
      },
      "packages": {
        "webpack>events": true
      }
    },
    "@keystonehq/metamask-airgapped-keyring>@metamask/obs-store>through2": {
      "packages": {
        "browserify>process": true,
        "browserify>util": true,
        "readable-stream": true,
        "watchify>xtend": true
      }
    },
    "@keystonehq/metamask-airgapped-keyring>rlp": {
      "packages": {
        "bn.js": true,
        "browserify>buffer": true
      }
    },
    "@lavamoat/lavadome-react": {
      "globals": {
        "Document.prototype": true,
        "DocumentFragment.prototype": true,
        "Element.prototype": true,
        "Node.prototype": true,
        "console.warn": true,
        "document": true
      },
      "packages": {
        "react": true
      }
    },
    "@material-ui/core": {
      "globals": {
        "Image": true,
        "_formatMuiErrorMessage": true,
        "addEventListener": true,
        "clearInterval": true,
        "clearTimeout": true,
        "console.error": true,
        "console.warn": true,
        "document": true,
        "getComputedStyle": true,
        "getSelection": true,
        "innerHeight": true,
        "innerWidth": true,
        "matchMedia": true,
        "navigator": true,
        "performance.now": true,
        "removeEventListener": true,
        "requestAnimationFrame": true,
        "setInterval": true,
        "setTimeout": true
      },
      "packages": {
        "@babel/runtime": true,
        "@material-ui/core>@material-ui/styles": true,
        "@material-ui/core>@material-ui/system": true,
        "@material-ui/core>@material-ui/utils": true,
        "@material-ui/core>clsx": true,
        "@material-ui/core>popper.js": true,
        "@material-ui/core>react-transition-group": true,
        "prop-types": true,
        "prop-types>react-is": true,
        "react": true,
        "react-dom": true,
        "react-redux>hoist-non-react-statics": true
      }
    },
    "@material-ui/core>@material-ui/styles": {
      "globals": {
        "console.error": true,
        "console.warn": true,
        "document.createComment": true,
        "document.head": true
      },
      "packages": {
        "@babel/runtime": true,
        "@material-ui/core>@material-ui/styles>jss": true,
        "@material-ui/core>@material-ui/styles>jss-plugin-camel-case": true,
        "@material-ui/core>@material-ui/styles>jss-plugin-default-unit": true,
        "@material-ui/core>@material-ui/styles>jss-plugin-global": true,
        "@material-ui/core>@material-ui/styles>jss-plugin-nested": true,
        "@material-ui/core>@material-ui/styles>jss-plugin-props-sort": true,
        "@material-ui/core>@material-ui/styles>jss-plugin-rule-value-function": true,
        "@material-ui/core>@material-ui/styles>jss-plugin-vendor-prefixer": true,
        "@material-ui/core>@material-ui/utils": true,
        "@material-ui/core>clsx": true,
        "prop-types": true,
        "react": true,
        "react-redux>hoist-non-react-statics": true
      }
    },
    "@material-ui/core>@material-ui/styles>jss": {
      "globals": {
        "CSS": true,
        "document.createElement": true,
        "document.querySelector": true
      },
      "packages": {
        "@babel/runtime": true,
        "@material-ui/core>@material-ui/styles>jss>is-in-browser": true,
        "react-router-dom>tiny-warning": true
      }
    },
    "@material-ui/core>@material-ui/styles>jss-plugin-camel-case": {
      "packages": {
        "@material-ui/core>@material-ui/styles>jss-plugin-camel-case>hyphenate-style-name": true
      }
    },
    "@material-ui/core>@material-ui/styles>jss-plugin-default-unit": {
      "globals": {
        "CSS": true
      },
      "packages": {
        "@material-ui/core>@material-ui/styles>jss": true
      }
    },
    "@material-ui/core>@material-ui/styles>jss-plugin-global": {
      "packages": {
        "@babel/runtime": true,
        "@material-ui/core>@material-ui/styles>jss": true
      }
    },
    "@material-ui/core>@material-ui/styles>jss-plugin-nested": {
      "packages": {
        "@babel/runtime": true,
        "react-router-dom>tiny-warning": true
      }
    },
    "@material-ui/core>@material-ui/styles>jss-plugin-rule-value-function": {
      "packages": {
        "@material-ui/core>@material-ui/styles>jss": true,
        "react-router-dom>tiny-warning": true
      }
    },
    "@material-ui/core>@material-ui/styles>jss-plugin-vendor-prefixer": {
      "packages": {
        "@material-ui/core>@material-ui/styles>jss": true,
        "@material-ui/core>@material-ui/styles>jss-plugin-vendor-prefixer>css-vendor": true
      }
    },
    "@material-ui/core>@material-ui/styles>jss-plugin-vendor-prefixer>css-vendor": {
      "globals": {
        "document.createElement": true,
        "document.documentElement": true,
        "getComputedStyle": true
      },
      "packages": {
        "@babel/runtime": true,
        "@material-ui/core>@material-ui/styles>jss>is-in-browser": true
      }
    },
    "@material-ui/core>@material-ui/styles>jss>is-in-browser": {
      "globals": {
        "document": true
      }
    },
    "@material-ui/core>@material-ui/system": {
      "globals": {
        "console.error": true
      },
      "packages": {
        "@babel/runtime": true,
        "@material-ui/core>@material-ui/utils": true,
        "prop-types": true
      }
    },
    "@material-ui/core>@material-ui/utils": {
      "packages": {
        "@babel/runtime": true,
        "prop-types": true,
        "prop-types>react-is": true
      }
    },
    "@material-ui/core>popper.js": {
      "globals": {
        "MSInputMethodContext": true,
        "Node.DOCUMENT_POSITION_FOLLOWING": true,
        "cancelAnimationFrame": true,
        "console.warn": true,
        "define": true,
        "devicePixelRatio": true,
        "document": true,
        "getComputedStyle": true,
        "innerHeight": true,
        "innerWidth": true,
        "navigator": true,
        "requestAnimationFrame": true,
        "setTimeout": true
      }
    },
    "@material-ui/core>react-transition-group": {
      "globals": {
        "Element": true,
        "setTimeout": true
      },
      "packages": {
        "@material-ui/core>react-transition-group>dom-helpers": true,
        "prop-types": true,
        "react": true,
        "react-dom": true
      }
    },
    "@material-ui/core>react-transition-group>dom-helpers": {
      "packages": {
        "@babel/runtime": true
      }
    },
    "@metamask/abi-utils": {
      "packages": {
        "@metamask/utils": true,
        "superstruct": true
      }
    },
    "@metamask/accounts-controller": {
      "packages": {
        "@ethereumjs/tx>@ethereumjs/util": true,
        "@ethereumjs/tx>ethereum-cryptography": true,
        "@metamask/base-controller": true,
        "@metamask/eth-snap-keyring": true,
        "@metamask/keyring-api": true,
        "@metamask/keyring-controller": true,
        "uuid": true
      }
    },
    "@metamask/address-book-controller": {
      "packages": {
        "@metamask/address-book-controller>@metamask/controller-utils": true,
        "@metamask/base-controller": true
      }
    },
    "@metamask/address-book-controller>@metamask/controller-utils": {
      "globals": {
        "URL": true,
        "console.error": true,
        "fetch": true,
        "setTimeout": true
      },
      "packages": {
        "@ethereumjs/tx>@ethereumjs/util": true,
        "@metamask/controller-utils>@spruceid/siwe-parser": true,
        "@metamask/ethjs>@metamask/ethjs-unit": true,
        "@metamask/utils": true,
        "bn.js": true,
        "browserify>buffer": true,
        "eslint>fast-deep-equal": true,
        "eth-ens-namehash": true
      }
    },
    "@metamask/announcement-controller": {
      "packages": {
        "@metamask/announcement-controller>@metamask/base-controller": true
      }
    },
    "@metamask/announcement-controller>@metamask/base-controller": {
      "globals": {
        "setTimeout": true
      },
      "packages": {
        "immer": true
      }
    },
    "@metamask/approval-controller": {
      "globals": {
        "console.info": true
      },
      "packages": {
        "@metamask/approval-controller>@metamask/base-controller": true,
        "@metamask/approval-controller>nanoid": true,
        "@metamask/providers>@metamask/rpc-errors": true
      }
    },
    "@metamask/approval-controller>@metamask/base-controller": {
      "globals": {
        "setTimeout": true
      },
      "packages": {
        "immer": true
      }
    },
    "@metamask/approval-controller>nanoid": {
      "globals": {
        "crypto.getRandomValues": true
      }
    },
    "@metamask/assets-controllers": {
      "globals": {
        "AbortController": true,
        "Headers": true,
        "URL": true,
        "clearInterval": true,
        "clearTimeout": true,
        "console.error": true,
        "console.log": true,
        "setInterval": true,
        "setTimeout": true
      },
      "packages": {
        "@ethereumjs/tx>@ethereumjs/util": true,
        "@ethersproject/abi>@ethersproject/address": true,
        "@ethersproject/contracts": true,
        "@ethersproject/providers": true,
        "@metamask/abi-utils": true,
        "@metamask/assets-controllers>@metamask/controller-utils": true,
        "@metamask/assets-controllers>@metamask/metamask-eth-abis": true,
        "@metamask/assets-controllers>@metamask/polling-controller": true,
        "@metamask/assets-controllers>cockatiel": true,
        "@metamask/assets-controllers>multiformats": true,
        "@metamask/base-controller": true,
        "@metamask/contract-metadata": true,
        "@metamask/eth-query": true,
        "@metamask/name-controller>async-mutex": true,
        "@metamask/providers>@metamask/rpc-errors": true,
        "@metamask/utils": true,
        "bn.js": true,
        "lodash": true,
        "single-call-balance-checker-abi": true,
        "uuid": true,
        "webpack>events": true
      }
    },
    "@metamask/assets-controllers>@metamask/controller-utils": {
      "globals": {
        "URL": true,
        "console.error": true,
        "fetch": true,
        "setTimeout": true
      },
      "packages": {
        "@ethereumjs/tx>@ethereumjs/util": true,
        "@metamask/controller-utils>@spruceid/siwe-parser": true,
        "@metamask/ethjs>@metamask/ethjs-unit": true,
        "@metamask/utils": true,
        "bn.js": true,
        "browserify>buffer": true,
        "eslint>fast-deep-equal": true,
        "eth-ens-namehash": true
      }
    },
    "@metamask/assets-controllers>@metamask/polling-controller": {
      "globals": {
        "clearTimeout": true,
        "console.error": true,
        "setTimeout": true
      },
      "packages": {
        "@metamask/base-controller": true,
        "@metamask/snaps-utils>fast-json-stable-stringify": true,
        "uuid": true
      }
    },
    "@metamask/assets-controllers>cockatiel": {
      "globals": {
        "AbortController": true,
        "AbortSignal": true,
        "WeakRef": true,
        "clearTimeout": true,
        "performance": true,
        "setTimeout": true
      },
      "packages": {
        "browserify>process": true
      }
    },
    "@metamask/assets-controllers>multiformats": {
      "globals": {
        "TextDecoder": true,
        "TextEncoder": true,
        "console.warn": true,
        "crypto.subtle.digest": true
      }
    },
    "@metamask/base-controller": {
      "globals": {
        "setTimeout": true
      },
      "packages": {
        "immer": true
      }
    },
    "@metamask/browser-passworder": {
      "globals": {
        "CryptoKey": true,
        "btoa": true,
        "crypto.getRandomValues": true,
        "crypto.subtle.decrypt": true,
        "crypto.subtle.deriveKey": true,
        "crypto.subtle.encrypt": true,
        "crypto.subtle.exportKey": true,
        "crypto.subtle.importKey": true
      },
      "packages": {
        "@metamask/utils": true,
        "browserify>buffer": true
      }
    },
    "@metamask/controller-utils": {
      "globals": {
        "URL": true,
        "console.error": true,
        "fetch": true,
        "setTimeout": true
      },
      "packages": {
        "@ethereumjs/tx>@ethereumjs/util": true,
        "@metamask/controller-utils>@spruceid/siwe-parser": true,
        "@metamask/ethjs>@metamask/ethjs-unit": true,
        "@metamask/utils": true,
        "bn.js": true,
        "browserify>buffer": true,
        "eslint>fast-deep-equal": true,
        "eth-ens-namehash": true
      }
    },
    "@metamask/controller-utils>@spruceid/siwe-parser": {
      "globals": {
        "console.error": true,
        "console.log": true
      },
      "packages": {
        "@metamask/controller-utils>@spruceid/siwe-parser>apg-js": true,
        "@noble/hashes": true
      }
    },
    "@metamask/controller-utils>@spruceid/siwe-parser>apg-js": {
      "globals": {
        "mode": true
      },
      "packages": {
        "browserify>buffer": true,
        "browserify>insert-module-globals>is-buffer": true
      }
    },
    "@metamask/controllers>web3": {
      "globals": {
        "XMLHttpRequest": true
      }
    },
    "@metamask/controllers>web3-provider-engine>cross-fetch>node-fetch": {
      "globals": {
        "fetch": true
      }
    },
    "@metamask/controllers>web3-provider-engine>eth-json-rpc-middleware>node-fetch": {
      "globals": {
        "fetch": true
      }
    },
    "@metamask/desktop": {
      "globals": {
        "TextDecoder": true,
        "TextEncoder": true,
        "WebSocket": true,
        "clearInterval": true,
        "clearTimeout": true,
        "crypto.getRandomValues": true,
        "crypto.subtle.decrypt": true,
        "crypto.subtle.digest": true,
        "crypto.subtle.encrypt": true,
        "crypto.subtle.exportKey": true,
        "crypto.subtle.generateKey": true,
        "crypto.subtle.importKey": true,
        "isDesktopApp": true,
        "setInterval": true,
        "setTimeout": true
      },
      "packages": {
        "@metamask/desktop>@metamask/obs-store": true,
        "@metamask/desktop>eciesjs": true,
        "@metamask/desktop>extension-port-stream": true,
        "@metamask/desktop>otpauth": true,
        "browserify>buffer": true,
        "end-of-stream": true,
        "loglevel": true,
        "obj-multiplex": true,
        "stream-browserify": true,
        "uuid": true,
        "webextension-polyfill": true,
        "webpack>events": true
      }
    },
    "@metamask/desktop>@metamask/obs-store": {
      "globals": {
        "localStorage": true
      },
      "packages": {
        "@metamask/desktop>@metamask/obs-store>@metamask/safe-event-emitter": true,
        "@metamask/desktop>@metamask/obs-store>through2": true,
        "stream-browserify": true
      }
    },
    "@metamask/desktop>@metamask/obs-store>@metamask/safe-event-emitter": {
      "globals": {
        "setTimeout": true
      },
      "packages": {
        "webpack>events": true
      }
    },
    "@metamask/desktop>@metamask/obs-store>through2": {
      "packages": {
        "browserify>process": true,
        "browserify>util": true,
        "readable-stream": true,
        "watchify>xtend": true
      }
    },
    "@metamask/desktop>eciesjs": {
      "packages": {
        "@metamask/desktop>eciesjs>futoin-hkdf": true,
        "browserify>buffer": true,
        "browserify>crypto-browserify": true,
        "ganache>secp256k1": true
      }
    },
    "@metamask/desktop>eciesjs>futoin-hkdf": {
      "packages": {
        "browserify>buffer": true,
        "browserify>crypto-browserify": true
      }
    },
    "@metamask/desktop>extension-port-stream": {
      "packages": {
        "browserify>buffer": true,
        "stream-browserify": true
      }
    },
    "@metamask/desktop>otpauth": {
      "globals": {
        "__GLOBALTHIS__": true,
        "define": true
      }
    },
    "@metamask/ens-controller": {
      "packages": {
        "@ethersproject/providers": true,
        "@metamask/base-controller": true,
        "@metamask/ens-controller>@metamask/controller-utils": true,
        "@metamask/utils": true,
        "ethereum-ens-network-map": true,
        "punycode": true
      }
    },
    "@metamask/ens-controller>@metamask/controller-utils": {
      "globals": {
        "URL": true,
        "console.error": true,
        "fetch": true,
        "setTimeout": true
      },
      "packages": {
        "@ethereumjs/tx>@ethereumjs/util": true,
        "@metamask/controller-utils>@spruceid/siwe-parser": true,
        "@metamask/ethjs>@metamask/ethjs-unit": true,
        "@metamask/utils": true,
        "bn.js": true,
        "browserify>buffer": true,
        "eslint>fast-deep-equal": true,
        "eth-ens-namehash": true
      }
    },
    "@metamask/eth-json-rpc-filters": {
      "globals": {
        "console.error": true
      },
      "packages": {
        "@metamask/eth-json-rpc-filters>@metamask/eth-query": true,
        "@metamask/name-controller>async-mutex": true,
        "@metamask/providers>@metamask/json-rpc-engine": true,
        "@metamask/safe-event-emitter": true,
        "pify": true
      }
    },
    "@metamask/eth-json-rpc-filters>@metamask/eth-query": {
      "packages": {
        "@metamask/eth-query>json-rpc-random-id": true,
        "watchify>xtend": true
      }
    },
    "@metamask/eth-json-rpc-middleware": {
      "globals": {
        "URL": true,
        "console.error": true,
        "setTimeout": true
      },
      "packages": {
        "@metamask/eth-json-rpc-middleware>safe-stable-stringify": true,
        "@metamask/eth-sig-util": true,
        "@metamask/providers>@metamask/json-rpc-engine": true,
        "@metamask/providers>@metamask/rpc-errors": true,
        "@metamask/utils": true,
        "pify": true,
        "sass-loader>klona": true
      }
    },
    "@metamask/eth-json-rpc-middleware>@metamask/eth-json-rpc-provider": {
      "packages": {
        "@metamask/providers>@metamask/json-rpc-engine": true,
        "@metamask/safe-event-emitter": true
      }
    },
    "@metamask/eth-keyring-controller": {
      "globals": {
        "console.error": true
      },
      "packages": {
        "@metamask/browser-passworder": true,
        "@metamask/eth-keyring-controller>@metamask/obs-store": true,
        "@metamask/eth-sig-util": true,
        "@metamask/keyring-controller>@metamask/eth-hd-keyring": true,
        "@metamask/keyring-controller>@metamask/eth-simple-keyring": true,
        "@metamask/utils": true,
        "webpack>events": true
      }
    },
    "@metamask/eth-keyring-controller>@metamask/obs-store": {
      "packages": {
        "@metamask/eth-keyring-controller>@metamask/obs-store>readable-stream": true,
        "@metamask/safe-event-emitter": true
      }
    },
    "@metamask/eth-keyring-controller>@metamask/obs-store>readable-stream": {
      "packages": {
        "browserify>browser-resolve": true,
        "browserify>buffer": true,
        "browserify>process": true,
        "browserify>string_decoder": true,
        "pumpify>inherits": true,
        "readable-stream>util-deprecate": true,
        "webpack>events": true
      }
    },
    "@metamask/eth-ledger-bridge-keyring": {
      "globals": {
        "addEventListener": true,
        "console.log": true,
        "document.createElement": true,
        "document.head.appendChild": true,
        "fetch": true,
        "removeEventListener": true
      },
      "packages": {
        "@ethereumjs/tx": true,
        "@ethereumjs/tx>@ethereumjs/rlp": true,
        "@ethereumjs/tx>@ethereumjs/util": true,
        "@metamask/eth-sig-util": true,
        "@metamask/eth-trezor-keyring>hdkey": true,
        "browserify>buffer": true,
        "webpack>events": true
      }
    },
    "@metamask/eth-query": {
      "packages": {
        "@metamask/eth-query>json-rpc-random-id": true,
        "watchify>xtend": true
      }
    },
    "@metamask/eth-sig-util": {
      "packages": {
        "@ethereumjs/tx>@ethereumjs/util": true,
        "@ethereumjs/tx>ethereum-cryptography": true,
        "@metamask/abi-utils": true,
        "@metamask/eth-sig-util>tweetnacl": true,
        "@metamask/eth-sig-util>tweetnacl-util": true,
        "@metamask/utils": true,
        "browserify>buffer": true
      }
    },
    "@metamask/eth-sig-util>tweetnacl": {
      "globals": {
        "crypto": true,
        "msCrypto": true,
        "nacl": "write"
      },
      "packages": {
        "browserify>browser-resolve": true
      }
    },
    "@metamask/eth-sig-util>tweetnacl-util": {
      "globals": {
        "atob": true,
        "btoa": true
      },
      "packages": {
        "browserify>browser-resolve": true
      }
    },
    "@metamask/eth-snap-keyring": {
      "globals": {
        "console.error": true
      },
      "packages": {
        "@ethereumjs/tx": true,
        "@metamask/eth-sig-util": true,
        "@metamask/eth-snap-keyring>@metamask/keyring-api": true,
        "@metamask/eth-snap-keyring>uuid": true,
        "@metamask/utils": true,
        "superstruct": true,
        "webpack>events": true
      }
    },
    "@metamask/eth-snap-keyring>@metamask/keyring-api": {
      "packages": {
        "@metamask/eth-snap-keyring>uuid": true,
        "@metamask/utils": true,
        "superstruct": true
      }
    },
    "@metamask/eth-snap-keyring>uuid": {
      "globals": {
        "crypto": true
      }
    },
    "@metamask/eth-token-tracker": {
      "globals": {
        "console.warn": true
      },
      "packages": {
        "@babel/runtime": true,
        "@metamask/eth-token-tracker>deep-equal": true,
        "@metamask/eth-token-tracker>eth-block-tracker": true,
        "@metamask/ethjs-contract": true,
        "@metamask/ethjs-query": true,
        "@metamask/safe-event-emitter": true,
        "bn.js": true,
        "human-standard-token-abi": true
      }
    },
    "@metamask/eth-token-tracker>deep-equal": {
      "packages": {
        "@lavamoat/lavapack>json-stable-stringify>isarray": true,
        "@lavamoat/lavapack>json-stable-stringify>object-keys": true,
        "@metamask/eth-token-tracker>deep-equal>es-get-iterator": true,
        "@metamask/eth-token-tracker>deep-equal>is-date-object": true,
        "@metamask/eth-token-tracker>deep-equal>which-boxed-primitive": true,
        "@metamask/eth-token-tracker>deep-equal>which-collection": true,
        "@ngraveio/bc-ur>assert>object-is": true,
        "browserify>util>is-arguments": true,
        "browserify>util>which-typed-array": true,
        "gulp>vinyl-fs>object.assign": true,
        "string.prototype.matchall>call-bind": true,
        "string.prototype.matchall>es-abstract>array-buffer-byte-length": true,
        "string.prototype.matchall>es-abstract>is-array-buffer": true,
        "string.prototype.matchall>es-abstract>is-regex": true,
        "string.prototype.matchall>es-abstract>is-shared-array-buffer": true,
        "string.prototype.matchall>get-intrinsic": true,
        "string.prototype.matchall>regexp.prototype.flags": true,
        "string.prototype.matchall>side-channel": true
      }
    },
    "@metamask/eth-token-tracker>deep-equal>es-get-iterator": {
      "packages": {
        "@lavamoat/lavapack>json-stable-stringify>isarray": true,
        "@metamask/eth-token-tracker>deep-equal>es-get-iterator>is-map": true,
        "@metamask/eth-token-tracker>deep-equal>es-get-iterator>is-set": true,
        "@metamask/eth-token-tracker>deep-equal>es-get-iterator>stop-iteration-iterator": true,
        "browserify>process": true,
        "browserify>util>is-arguments": true,
        "eslint-plugin-react>array-includes>is-string": true,
        "string.prototype.matchall>call-bind": true,
        "string.prototype.matchall>get-intrinsic": true,
        "string.prototype.matchall>has-symbols": true
      }
    },
    "@metamask/eth-token-tracker>deep-equal>es-get-iterator>stop-iteration-iterator": {
      "globals": {
        "StopIteration": true
      },
      "packages": {
        "string.prototype.matchall>internal-slot": true
      }
    },
    "@metamask/eth-token-tracker>deep-equal>is-date-object": {
      "packages": {
        "koa>is-generator-function>has-tostringtag": true
      }
    },
    "@metamask/eth-token-tracker>deep-equal>which-boxed-primitive": {
      "packages": {
        "@metamask/eth-token-tracker>deep-equal>which-boxed-primitive>is-bigint": true,
        "@metamask/eth-token-tracker>deep-equal>which-boxed-primitive>is-boolean-object": true,
        "@metamask/eth-token-tracker>deep-equal>which-boxed-primitive>is-number-object": true,
        "eslint-plugin-react>array-includes>is-string": true,
        "string.prototype.matchall>es-abstract>es-to-primitive>is-symbol": true
      }
    },
    "@metamask/eth-token-tracker>deep-equal>which-boxed-primitive>is-bigint": {
      "packages": {
        "string.prototype.matchall>es-abstract>unbox-primitive>has-bigints": true
      }
    },
    "@metamask/eth-token-tracker>deep-equal>which-boxed-primitive>is-boolean-object": {
      "packages": {
        "koa>is-generator-function>has-tostringtag": true,
        "string.prototype.matchall>call-bind": true
      }
    },
    "@metamask/eth-token-tracker>deep-equal>which-boxed-primitive>is-number-object": {
      "packages": {
        "koa>is-generator-function>has-tostringtag": true
      }
    },
    "@metamask/eth-token-tracker>deep-equal>which-collection": {
      "packages": {
        "@metamask/eth-token-tracker>deep-equal>es-get-iterator>is-map": true,
        "@metamask/eth-token-tracker>deep-equal>es-get-iterator>is-set": true,
        "@metamask/eth-token-tracker>deep-equal>which-collection>is-weakmap": true,
        "@metamask/eth-token-tracker>deep-equal>which-collection>is-weakset": true
      }
    },
    "@metamask/eth-token-tracker>deep-equal>which-collection>is-weakset": {
      "packages": {
        "string.prototype.matchall>call-bind": true,
        "string.prototype.matchall>get-intrinsic": true
      }
    },
    "@metamask/eth-token-tracker>eth-block-tracker": {
      "globals": {
        "clearTimeout": true,
        "console.error": true,
        "setTimeout": true
      },
      "packages": {
        "@metamask/eth-query>json-rpc-random-id": true,
        "@metamask/safe-event-emitter": true,
        "@metamask/utils": true,
        "pify": true
      }
    },
    "@metamask/eth-trezor-keyring": {
      "globals": {
        "setTimeout": true
      },
      "packages": {
        "@ethereumjs/tx": true,
        "@ethereumjs/tx>@ethereumjs/util": true,
        "@metamask/eth-trezor-keyring>@trezor/connect-plugin-ethereum": true,
        "@metamask/eth-trezor-keyring>hdkey": true,
        "@trezor/connect-web": true,
        "browserify>buffer": true,
        "webpack>events": true
      }
    },
    "@metamask/eth-trezor-keyring>@trezor/connect-plugin-ethereum": {
      "packages": {
        "@metamask/eth-sig-util": true,
        "@trezor/connect-web>tslib": true
      }
    },
    "@metamask/eth-trezor-keyring>hdkey": {
      "packages": {
        "browserify>assert": true,
        "browserify>crypto-browserify": true,
        "ethereumjs-util>create-hash>ripemd160": true,
        "ethereumjs-util>ethereum-cryptography>bs58check": true,
        "ganache>secp256k1": true,
        "koa>content-disposition>safe-buffer": true
      }
    },
    "@metamask/etherscan-link": {
      "globals": {
        "URL": true
      }
    },
    "@metamask/ethjs": {
      "globals": {
        "clearInterval": true,
        "setInterval": true
      },
      "packages": {
        "@metamask/ethjs-contract": true,
        "@metamask/ethjs-query": true,
        "@metamask/ethjs>@metamask/ethjs-filter": true,
        "@metamask/ethjs>@metamask/ethjs-provider-http": true,
        "@metamask/ethjs>@metamask/ethjs-unit": true,
        "@metamask/ethjs>@metamask/ethjs-util": true,
        "@metamask/ethjs>@metamask/number-to-bn": true,
        "@metamask/ethjs>ethjs-abi": true,
        "@metamask/ethjs>js-sha3": true,
        "bn.js": true,
        "browserify>buffer": true
      }
    },
    "@metamask/ethjs-contract": {
      "packages": {
        "@babel/runtime": true,
        "@metamask/ethjs>@metamask/ethjs-filter": true,
        "@metamask/ethjs>@metamask/ethjs-util": true,
        "@metamask/ethjs>ethjs-abi": true,
        "@metamask/ethjs>js-sha3": true,
        "promise-to-callback": true
      }
    },
    "@metamask/ethjs-query": {
      "globals": {
        "console": true
      },
      "packages": {
        "@metamask/ethjs-query>@metamask/ethjs-format": true,
        "@metamask/ethjs-query>@metamask/ethjs-rpc": true,
        "promise-to-callback": true
      }
    },
    "@metamask/ethjs-query>@metamask/ethjs-format": {
      "packages": {
        "@metamask/ethjs-query>@metamask/ethjs-format>ethjs-schema": true,
        "@metamask/ethjs>@metamask/ethjs-util": true,
        "@metamask/ethjs>@metamask/ethjs-util>strip-hex-prefix": true,
        "@metamask/ethjs>@metamask/number-to-bn": true
      }
    },
    "@metamask/ethjs-query>@metamask/ethjs-rpc": {
      "packages": {
        "promise-to-callback": true
      }
    },
    "@metamask/ethjs>@metamask/ethjs-filter": {
      "globals": {
        "clearInterval": true,
        "setInterval": true
      }
    },
    "@metamask/ethjs>@metamask/ethjs-provider-http": {
      "packages": {
        "@metamask/ethjs>@metamask/ethjs-provider-http>xhr2": true
      }
    },
    "@metamask/ethjs>@metamask/ethjs-provider-http>xhr2": {
      "globals": {
        "XMLHttpRequest": true
      }
    },
    "@metamask/ethjs>@metamask/ethjs-unit": {
      "packages": {
        "@metamask/ethjs>@metamask/number-to-bn": true,
        "bn.js": true
      }
    },
    "@metamask/ethjs>@metamask/ethjs-util": {
      "packages": {
        "@metamask/ethjs>@metamask/ethjs-util>is-hex-prefixed": true,
        "@metamask/ethjs>@metamask/ethjs-util>strip-hex-prefix": true,
        "browserify>buffer": true
      }
    },
    "@metamask/ethjs>@metamask/ethjs-util>strip-hex-prefix": {
      "packages": {
        "@metamask/ethjs>@metamask/ethjs-util>is-hex-prefixed": true
      }
    },
    "@metamask/ethjs>@metamask/number-to-bn": {
      "packages": {
        "@metamask/ethjs>@metamask/ethjs-util>strip-hex-prefix": true,
        "bn.js": true
      }
    },
    "@metamask/ethjs>ethjs-abi": {
      "packages": {
        "@metamask/ethjs>ethjs-abi>number-to-bn": true,
        "@metamask/ethjs>js-sha3": true,
        "bn.js": true,
        "browserify>buffer": true
      }
    },
    "@metamask/ethjs>ethjs-abi>number-to-bn": {
      "packages": {
        "@metamask/ethjs>@metamask/ethjs-util>strip-hex-prefix": true,
        "bn.js": true
      }
    },
    "@metamask/ethjs>js-sha3": {
      "globals": {
        "define": true
      },
      "packages": {
        "browserify>process": true
      }
    },
    "@metamask/gas-fee-controller": {
      "globals": {
        "clearInterval": true,
        "console.error": true,
        "setInterval": true
      },
      "packages": {
        "@metamask/eth-query": true,
        "@metamask/ethjs>@metamask/ethjs-unit": true,
        "@metamask/gas-fee-controller>@metamask/controller-utils": true,
        "@metamask/gas-fee-controller>@metamask/polling-controller": true,
        "bn.js": true,
        "browserify>buffer": true,
        "uuid": true
      }
    },
<<<<<<< HEAD
    "@metamask/gas-fee-controller>@metamask/controller-utils": {
      "globals": {
        "URL": true,
        "console.error": true,
        "fetch": true,
        "setTimeout": true
      },
      "packages": {
        "@ethereumjs/tx>@ethereumjs/util": true,
        "@metamask/controller-utils>@spruceid/siwe-parser": true,
        "@metamask/ethjs>@metamask/ethjs-unit": true,
        "@metamask/utils": true,
        "bn.js": true,
        "browserify>buffer": true,
        "eslint>fast-deep-equal": true,
        "eth-ens-namehash": true
=======
    "@metamask/gas-fee-controller>@metamask/polling-controller": {
      "globals": {
        "clearTimeout": true,
        "console.error": true,
        "setTimeout": true
      },
      "packages": {
        "@metamask/gas-fee-controller>@metamask/polling-controller>@metamask/base-controller": true,
        "@metamask/snaps-utils>fast-json-stable-stringify": true,
        "uuid": true
>>>>>>> 2c457705
      }
    },
    "@metamask/gas-fee-controller>@metamask/polling-controller>@metamask/base-controller": {
      "globals": {
        "setTimeout": true
      },
      "packages": {
<<<<<<< HEAD
        "@metamask/gas-fee-controller>@metamask/polling-controller>@metamask/base-controller": true,
        "@metamask/snaps-utils>fast-json-stable-stringify": true,
        "uuid": true
=======
        "immer": true
>>>>>>> 2c457705
      }
    },
    "@metamask/gas-fee-controller>@metamask/polling-controller>@metamask/base-controller": {
      "globals": {
        "setTimeout": true
      },
      "packages": {
        "immer": true
      }
    },
    "@metamask/jazzicon": {
      "globals": {
        "document.createElement": true,
        "document.createElementNS": true
      },
      "packages": {
        "@metamask/jazzicon>color": true,
        "@metamask/jazzicon>mersenne-twister": true
      }
    },
    "@metamask/jazzicon>color": {
      "packages": {
        "@metamask/jazzicon>color>clone": true,
        "@metamask/jazzicon>color>color-convert": true,
        "@metamask/jazzicon>color>color-string": true
      }
    },
    "@metamask/jazzicon>color>clone": {
      "packages": {
        "browserify>buffer": true
      }
    },
    "@metamask/jazzicon>color>color-convert": {
      "packages": {
        "@metamask/jazzicon>color>color-convert>color-name": true
      }
    },
    "@metamask/jazzicon>color>color-string": {
      "packages": {
        "jest-canvas-mock>moo-color>color-name": true
      }
    },
    "@metamask/keyring-api": {
      "packages": {
        "@metamask/keyring-api>uuid": true,
        "@metamask/utils": true,
        "superstruct": true
      }
    },
    "@metamask/keyring-api>uuid": {
      "globals": {
        "crypto": true
      }
    },
    "@metamask/keyring-controller": {
      "packages": {
        "@ethereumjs/tx>@ethereumjs/util": true,
        "@metamask/base-controller": true,
        "@metamask/browser-passworder": true,
        "@metamask/eth-sig-util": true,
        "@metamask/keyring-controller>@metamask/eth-hd-keyring": true,
        "@metamask/keyring-controller>@metamask/eth-simple-keyring": true,
        "@metamask/keyring-controller>ethereumjs-wallet": true,
        "@metamask/name-controller>async-mutex": true,
        "@metamask/utils": true
      }
    },
    "@metamask/keyring-controller>@metamask/eth-hd-keyring": {
      "globals": {
        "TextEncoder": true
      },
      "packages": {
        "@ethereumjs/tx>@ethereumjs/util": true,
        "@ethereumjs/tx>ethereum-cryptography": true,
        "@metamask/eth-sig-util": true,
        "@metamask/scure-bip39": true,
        "@metamask/utils": true,
        "browserify>buffer": true
      }
    },
    "@metamask/keyring-controller>@metamask/eth-simple-keyring": {
      "packages": {
        "@ethereumjs/tx>@ethereumjs/util": true,
        "@ethereumjs/tx>ethereum-cryptography": true,
        "@metamask/eth-sig-util": true,
        "@metamask/utils": true,
        "browserify>buffer": true,
        "mocha>serialize-javascript>randombytes": true
      }
    },
    "@metamask/keyring-controller>ethereumjs-wallet": {
      "packages": {
        "@metamask/keyring-controller>ethereumjs-wallet>ethereum-cryptography": true,
        "@metamask/keyring-controller>ethereumjs-wallet>ethereumjs-util": true,
        "@metamask/keyring-controller>ethereumjs-wallet>utf8": true,
        "browserify>buffer": true,
        "browserify>crypto-browserify": true,
        "eth-lattice-keyring>gridplus-sdk>aes-js": true,
        "ethereumjs-util>ethereum-cryptography>bs58check": true,
        "ethereumjs-util>ethereum-cryptography>scrypt-js": true,
        "mocha>serialize-javascript>randombytes": true,
        "uuid": true
      }
    },
    "@metamask/keyring-controller>ethereumjs-wallet>ethereum-cryptography": {
      "packages": {
        "browserify>assert": true,
        "browserify>buffer": true,
        "browserify>crypto-browserify>create-hmac": true,
        "ethereumjs-util>ethereum-cryptography>bs58check": true,
        "ethereumjs-util>ethereum-cryptography>hash.js": true,
        "ganache>keccak": true,
        "ganache>secp256k1": true,
        "koa>content-disposition>safe-buffer": true,
        "mocha>serialize-javascript>randombytes": true
      }
    },
    "@metamask/keyring-controller>ethereumjs-wallet>ethereumjs-util": {
      "packages": {
        "@metamask/keyring-controller>ethereumjs-wallet>ethereum-cryptography": true,
        "@metamask/keyring-controller>ethereumjs-wallet>ethereumjs-util>rlp": true,
        "bn.js": true,
        "browserify>assert": true,
        "browserify>buffer": true,
        "browserify>insert-module-globals>is-buffer": true,
        "ethereumjs-util>create-hash": true
      }
    },
    "@metamask/keyring-controller>ethereumjs-wallet>ethereumjs-util>rlp": {
      "packages": {
        "bn.js": true,
        "browserify>buffer": true
      }
    },
    "@metamask/logging-controller": {
      "packages": {
        "@metamask/base-controller": true,
        "uuid": true
      }
    },
    "@metamask/logo": {
      "globals": {
        "addEventListener": true,
        "document.body.appendChild": true,
        "document.createElementNS": true,
        "innerHeight": true,
        "innerWidth": true,
        "requestAnimationFrame": true
      },
      "packages": {
        "@metamask/logo>gl-mat4": true,
        "@metamask/logo>gl-vec3": true
      }
    },
    "@metamask/message-manager": {
      "packages": {
        "@metamask/base-controller": true,
        "@metamask/eth-sig-util": true,
        "@metamask/message-manager>@metamask/controller-utils": true,
        "@metamask/message-manager>jsonschema": true,
        "@metamask/utils": true,
        "browserify>buffer": true,
        "uuid": true,
        "webpack>events": true
      }
    },
    "@metamask/message-manager>@metamask/controller-utils": {
      "globals": {
        "URL": true,
        "console.error": true,
        "fetch": true,
        "setTimeout": true
      },
      "packages": {
        "@ethereumjs/tx>@ethereumjs/util": true,
        "@metamask/controller-utils>@spruceid/siwe-parser": true,
        "@metamask/ethjs>@metamask/ethjs-unit": true,
        "@metamask/utils": true,
        "bn.js": true,
        "browserify>buffer": true,
        "eslint>fast-deep-equal": true,
        "eth-ens-namehash": true
      }
    },
    "@metamask/message-manager>jsonschema": {
      "packages": {
        "browserify>url": true
      }
    },
    "@metamask/name-controller": {
      "globals": {
        "fetch": true
      },
      "packages": {
        "@metamask/base-controller": true,
        "@metamask/name-controller>async-mutex": true,
        "@metamask/utils": true
      }
    },
    "@metamask/name-controller>async-mutex": {
      "globals": {
        "setTimeout": true
      },
      "packages": {
        "@trezor/connect-web>tslib": true
      }
    },
    "@metamask/network-controller": {
      "globals": {
        "URL": true,
        "btoa": true,
        "fetch": true,
        "setTimeout": true
      },
      "packages": {
        "@metamask/eth-json-rpc-middleware": true,
        "@metamask/eth-query": true,
        "@metamask/eth-token-tracker>eth-block-tracker": true,
        "@metamask/network-controller>@metamask/base-controller": true,
        "@metamask/network-controller>@metamask/controller-utils": true,
        "@metamask/network-controller>@metamask/eth-json-rpc-infura": true,
        "@metamask/network-controller>@metamask/eth-json-rpc-provider": true,
        "@metamask/network-controller>@metamask/json-rpc-engine": true,
        "@metamask/network-controller>@metamask/swappable-obj-proxy": true,
        "@metamask/providers>@metamask/rpc-errors": true,
        "@metamask/utils": true,
        "browserify>assert": true,
        "uuid": true
      }
    },
    "@metamask/network-controller>@metamask/base-controller": {
      "globals": {
        "setTimeout": true
      },
      "packages": {
        "immer": true
      }
    },
    "@metamask/network-controller>@metamask/controller-utils": {
      "globals": {
        "URL": true,
        "console.error": true,
        "fetch": true,
        "setTimeout": true
      },
      "packages": {
        "@ethereumjs/tx>@ethereumjs/util": true,
        "@metamask/controller-utils>@spruceid/siwe-parser": true,
        "@metamask/ethjs>@metamask/ethjs-unit": true,
        "@metamask/utils": true,
        "bn.js": true,
        "browserify>buffer": true,
        "eslint>fast-deep-equal": true,
        "eth-ens-namehash": true
      }
    },
    "@metamask/network-controller>@metamask/eth-json-rpc-infura": {
      "globals": {
        "setTimeout": true
      },
      "packages": {
        "@metamask/eth-json-rpc-middleware>@metamask/eth-json-rpc-provider": true,
        "@metamask/providers>@metamask/json-rpc-engine": true,
        "@metamask/providers>@metamask/rpc-errors": true,
        "@metamask/utils": true,
        "node-fetch": true
      }
    },
    "@metamask/network-controller>@metamask/eth-json-rpc-provider": {
      "packages": {
        "@metamask/network-controller>@metamask/json-rpc-engine": true,
        "@metamask/safe-event-emitter": true
      }
    },
    "@metamask/network-controller>@metamask/json-rpc-engine": {
      "packages": {
        "@metamask/providers>@metamask/rpc-errors": true,
        "@metamask/safe-event-emitter": true,
        "@metamask/utils": true
      }
    },
    "@metamask/notification-controller": {
      "packages": {
        "@metamask/notification-controller>@metamask/base-controller": true,
        "@metamask/notification-controller>@metamask/utils": true,
        "@metamask/notification-controller>nanoid": true
      }
    },
    "@metamask/notification-controller>@metamask/base-controller": {
      "globals": {
        "setTimeout": true
      },
      "packages": {
        "immer": true
      }
    },
    "@metamask/notification-controller>@metamask/utils": {
      "globals": {
        "TextDecoder": true,
        "TextEncoder": true
      },
      "packages": {
        "browserify>buffer": true,
        "nock>debug": true,
        "semver": true,
        "superstruct": true
      }
    },
    "@metamask/notification-controller>nanoid": {
      "globals": {
        "crypto.getRandomValues": true
      }
    },
    "@metamask/obs-store": {
      "packages": {
        "@metamask/obs-store>@metamask/safe-event-emitter": true,
        "@metamask/obs-store>through2": true,
        "stream-browserify": true
      }
    },
    "@metamask/obs-store>@metamask/safe-event-emitter": {
      "globals": {
        "setTimeout": true
      },
      "packages": {
        "webpack>events": true
      }
    },
    "@metamask/obs-store>through2": {
      "packages": {
        "browserify>process": true,
        "browserify>util": true,
        "readable-stream": true,
        "watchify>xtend": true
      }
    },
    "@metamask/permission-controller": {
      "globals": {
        "console.error": true
      },
      "packages": {
        "@metamask/base-controller": true,
        "@metamask/permission-controller>@metamask/controller-utils": true,
        "@metamask/permission-controller>nanoid": true,
        "@metamask/providers>@metamask/json-rpc-engine": true,
        "@metamask/providers>@metamask/rpc-errors": true,
        "@metamask/utils": true,
        "deep-freeze-strict": true,
        "immer": true
      }
    },
    "@metamask/permission-controller>@metamask/controller-utils": {
      "globals": {
        "URL": true,
        "console.error": true,
        "fetch": true,
        "setTimeout": true
      },
      "packages": {
        "@ethereumjs/tx>@ethereumjs/util": true,
        "@metamask/controller-utils>@spruceid/siwe-parser": true,
        "@metamask/ethjs>@metamask/ethjs-unit": true,
        "@metamask/utils": true,
        "bn.js": true,
        "browserify>buffer": true,
        "eslint>fast-deep-equal": true,
        "eth-ens-namehash": true
      }
    },
    "@metamask/permission-controller>nanoid": {
      "globals": {
        "crypto.getRandomValues": true
      }
    },
    "@metamask/permission-log-controller": {
      "packages": {
        "@metamask/base-controller": true,
        "@metamask/utils": true
      }
    },
    "@metamask/phishing-controller": {
      "globals": {
        "fetch": true
      },
      "packages": {
        "@metamask/controller-utils": true,
        "@metamask/phishing-controller>@metamask/base-controller": true,
        "@metamask/phishing-warning>eth-phishing-detect": true,
        "punycode": true
      }
    },
    "@metamask/phishing-controller>@metamask/base-controller": {
      "globals": {
        "setTimeout": true
      },
      "packages": {
        "immer": true
      }
    },
    "@metamask/phishing-warning>eth-phishing-detect": {
      "packages": {
        "eslint>optionator>fast-levenshtein": true
      }
    },
    "@metamask/post-message-stream": {
      "globals": {
        "MessageEvent.prototype": true,
        "WorkerGlobalScope": true,
        "addEventListener": true,
        "browser": true,
        "chrome": true,
        "location.origin": true,
        "postMessage": true,
        "removeEventListener": true
      },
      "packages": {
        "@metamask/post-message-stream>readable-stream": true,
        "@metamask/utils": true
      }
    },
    "@metamask/post-message-stream>readable-stream": {
      "packages": {
        "browserify>browser-resolve": true,
        "browserify>buffer": true,
        "browserify>process": true,
        "browserify>string_decoder": true,
        "pumpify>inherits": true,
        "readable-stream>util-deprecate": true,
        "webpack>events": true
      }
    },
    "@metamask/ppom-validator": {
      "globals": {
        "URL": true,
        "console.error": true,
        "crypto": true
      },
      "packages": {
        "@metamask/eth-query>json-rpc-random-id": true,
        "@metamask/ppom-validator>@metamask/base-controller": true,
        "@metamask/ppom-validator>@metamask/controller-utils": true,
        "@metamask/ppom-validator>crypto-js": true,
        "@metamask/ppom-validator>elliptic": true,
        "await-semaphore": true,
        "browserify>buffer": true
      }
    },
    "@metamask/ppom-validator>@metamask/base-controller": {
      "globals": {
        "setTimeout": true
      },
      "packages": {
        "immer": true
      }
    },
    "@metamask/ppom-validator>@metamask/controller-utils": {
      "globals": {
        "URL": true,
        "console.error": true,
        "fetch": true,
        "setTimeout": true
      },
      "packages": {
        "@ethereumjs/tx>@ethereumjs/util": true,
        "@metamask/controller-utils>@spruceid/siwe-parser": true,
        "@metamask/ethjs>@metamask/ethjs-unit": true,
        "@metamask/utils": true,
        "bn.js": true,
        "browserify>buffer": true,
        "eslint>fast-deep-equal": true,
        "eth-ens-namehash": true
      }
    },
    "@metamask/ppom-validator>crypto-js": {
      "globals": {
        "crypto": true,
        "define": true,
        "msCrypto": true
      },
      "packages": {
        "browserify>browser-resolve": true
      }
    },
    "@metamask/ppom-validator>elliptic": {
      "packages": {
        "@metamask/ppom-validator>elliptic>brorand": true,
        "@metamask/ppom-validator>elliptic>hmac-drbg": true,
        "@metamask/ppom-validator>elliptic>minimalistic-assert": true,
        "@metamask/ppom-validator>elliptic>minimalistic-crypto-utils": true,
        "bn.js": true,
        "ethereumjs-util>ethereum-cryptography>hash.js": true,
        "pumpify>inherits": true
      }
    },
    "@metamask/ppom-validator>elliptic>brorand": {
      "globals": {
        "crypto": true,
        "msCrypto": true
      },
      "packages": {
        "browserify>browser-resolve": true
      }
    },
    "@metamask/ppom-validator>elliptic>hmac-drbg": {
      "packages": {
        "@metamask/ppom-validator>elliptic>minimalistic-assert": true,
        "@metamask/ppom-validator>elliptic>minimalistic-crypto-utils": true,
        "ethereumjs-util>ethereum-cryptography>hash.js": true
      }
    },
    "@metamask/providers>@metamask/json-rpc-engine": {
      "packages": {
        "@metamask/providers>@metamask/rpc-errors": true,
        "@metamask/safe-event-emitter": true,
        "@metamask/utils": true
      }
    },
    "@metamask/providers>@metamask/object-multiplex": {
      "globals": {
        "console.warn": true
      },
      "packages": {
        "@metamask/providers>@metamask/object-multiplex>readable-stream": true,
        "pump>once": true
      }
    },
    "@metamask/providers>@metamask/object-multiplex>readable-stream": {
      "packages": {
        "browserify>browser-resolve": true,
        "browserify>buffer": true,
        "browserify>process": true,
        "browserify>string_decoder": true,
        "pumpify>inherits": true,
        "readable-stream>util-deprecate": true,
        "webpack>events": true
      }
    },
    "@metamask/providers>@metamask/rpc-errors": {
      "packages": {
        "@metamask/utils": true,
        "eth-rpc-errors>fast-safe-stringify": true
      }
    },
    "@metamask/queued-request-controller": {
      "packages": {
        "@metamask/providers>@metamask/rpc-errors": true,
        "@metamask/queued-request-controller>@metamask/base-controller": true,
        "@metamask/queued-request-controller>@metamask/json-rpc-engine": true,
        "@metamask/selected-network-controller": true,
        "@metamask/utils": true
      }
    },
    "@metamask/queued-request-controller>@metamask/base-controller": {
      "globals": {
        "setTimeout": true
      },
      "packages": {
        "immer": true
      }
    },
    "@metamask/queued-request-controller>@metamask/json-rpc-engine": {
      "packages": {
        "@metamask/providers>@metamask/rpc-errors": true,
        "@metamask/safe-event-emitter": true,
        "@metamask/utils": true
      }
    },
    "@metamask/rate-limit-controller": {
      "globals": {
        "setTimeout": true
      },
      "packages": {
        "@metamask/rate-limit-controller>@metamask/base-controller": true,
        "eth-rpc-errors": true
      }
    },
    "@metamask/rate-limit-controller>@metamask/base-controller": {
      "globals": {
        "setTimeout": true
      },
      "packages": {
        "immer": true
      }
    },
    "@metamask/rpc-methods-flask>nanoid": {
      "globals": {
        "crypto.getRandomValues": true
      }
    },
    "@metamask/rpc-methods>nanoid": {
      "globals": {
        "crypto.getRandomValues": true
      }
    },
    "@metamask/safe-event-emitter": {
      "globals": {
        "setTimeout": true
      },
      "packages": {
        "webpack>events": true
      }
    },
    "@metamask/scure-bip39": {
      "globals": {
        "TextEncoder": true
      },
      "packages": {
        "@metamask/scure-bip39>@noble/hashes": true,
        "@metamask/utils>@scure/base": true
      }
    },
    "@metamask/scure-bip39>@noble/hashes": {
      "globals": {
        "TextEncoder": true,
        "crypto": true
      }
    },
    "@metamask/selected-network-controller": {
      "packages": {
        "@metamask/network-controller>@metamask/swappable-obj-proxy": true,
        "@metamask/selected-network-controller>@metamask/base-controller": true
      }
    },
    "@metamask/selected-network-controller>@metamask/base-controller": {
      "globals": {
        "setTimeout": true
      },
      "packages": {
        "immer": true
      }
    },
    "@metamask/signature-controller": {
      "globals": {
        "console.info": true
      },
      "packages": {
        "@metamask/base-controller": true,
        "@metamask/logging-controller": true,
        "@metamask/message-manager": true,
        "@metamask/providers>@metamask/rpc-errors": true,
        "@metamask/signature-controller>@metamask/controller-utils": true,
        "browserify>buffer": true,
        "ethereumjs-util": true,
        "lodash": true,
        "webpack>events": true
      }
    },
    "@metamask/signature-controller>@metamask/controller-utils": {
      "globals": {
        "URL": true,
        "console.error": true,
        "fetch": true,
        "setTimeout": true
      },
      "packages": {
        "@ethereumjs/tx>@ethereumjs/util": true,
        "@metamask/controller-utils>@spruceid/siwe-parser": true,
        "@metamask/ethjs>@metamask/ethjs-unit": true,
        "@metamask/utils": true,
        "bn.js": true,
        "browserify>buffer": true,
        "eslint>fast-deep-equal": true,
        "eth-ens-namehash": true
      }
    },
    "@metamask/smart-transactions-controller": {
      "globals": {
        "URLSearchParams": true,
        "clearInterval": true,
        "console.error": true,
        "console.log": true,
        "fetch": true,
        "setInterval": true
      },
      "packages": {
        "@ethersproject/abi>@ethersproject/bytes": true,
<<<<<<< HEAD
        "@ethersproject/bignumber": true,
        "@ethersproject/providers": true,
        "@metamask/smart-transactions-controller>@metamask/base-controller": true,
        "@metamask/smart-transactions-controller>@metamask/controller-utils": true,
=======
        "@metamask/eth-query": true,
        "@metamask/smart-transactions-controller>@ethereumjs/tx": true,
        "@metamask/smart-transactions-controller>@ethereumjs/util": true,
        "@metamask/smart-transactions-controller>@metamask/controller-utils": true,
        "@metamask/smart-transactions-controller>@metamask/polling-controller": true,
        "@metamask/smart-transactions-controller>@metamask/transaction-controller": true,
>>>>>>> 2c457705
        "@metamask/smart-transactions-controller>bignumber.js": true,
        "fast-json-patch": true,
        "lodash": true
      }
    },
    "@metamask/smart-transactions-controller>@metamask/base-controller": {
      "globals": {
        "setTimeout": true
      },
      "packages": {
        "immer": true
      }
    },
    "@metamask/smart-transactions-controller>@metamask/controller-utils": {
      "globals": {
        "URL": true,
        "console.error": true,
        "fetch": true,
        "setTimeout": true
      },
      "packages": {
        "@metamask/controller-utils>@spruceid/siwe-parser": true,
        "@metamask/smart-transactions-controller>@metamask/controller-utils>ethjs-unit": true,
        "@metamask/utils": true,
        "browserify>buffer": true,
        "eslint>fast-deep-equal": true,
        "eth-ens-namehash": true,
        "ethereumjs-util": true
      }
    },
    "@metamask/smart-transactions-controller>@metamask/controller-utils>ethjs-unit": {
      "packages": {
        "@metamask/ethjs>ethjs-abi>number-to-bn": true,
        "bn.js": true
      }
    },
    "@metamask/smart-transactions-controller>@metamask/controllers>nanoid": {
      "globals": {
        "crypto.getRandomValues": true
      }
    },
<<<<<<< HEAD
=======
    "@metamask/smart-transactions-controller>@metamask/polling-controller": {
      "globals": {
        "clearTimeout": true,
        "console.error": true,
        "setTimeout": true
      },
      "packages": {
        "@metamask/base-controller": true,
        "@metamask/snaps-utils>fast-json-stable-stringify": true,
        "uuid": true
      }
    },
    "@metamask/smart-transactions-controller>@metamask/transaction-controller": {
      "globals": {
        "clearTimeout": true,
        "console.error": true,
        "fetch": true,
        "setTimeout": true
      },
      "packages": {
        "@ethereumjs/tx>@ethereumjs/common": true,
        "@ethersproject/abi": true,
        "@metamask/eth-query": true,
        "@metamask/metamask-eth-abis": true,
        "@metamask/name-controller>async-mutex": true,
        "@metamask/network-controller": true,
        "@metamask/providers>@metamask/rpc-errors": true,
        "@metamask/smart-transactions-controller>@metamask/transaction-controller>@ethereumjs/tx": true,
        "@metamask/smart-transactions-controller>@metamask/transaction-controller>@ethereumjs/util": true,
        "@metamask/smart-transactions-controller>@metamask/transaction-controller>@metamask/base-controller": true,
        "@metamask/smart-transactions-controller>@metamask/transaction-controller>@metamask/controller-utils": true,
        "@metamask/smart-transactions-controller>@metamask/transaction-controller>@metamask/gas-fee-controller": true,
        "@metamask/smart-transactions-controller>@metamask/transaction-controller>eth-method-registry": true,
        "@metamask/transaction-controller>nonce-tracker": true,
        "@metamask/utils": true,
        "bn.js": true,
        "fast-json-patch": true,
        "lodash": true,
        "uuid": true,
        "webpack>events": true
      }
    },
    "@metamask/smart-transactions-controller>@metamask/transaction-controller>@ethereumjs/tx": {
      "packages": {
        "@ethereumjs/tx>@ethereumjs/common": true,
        "@ethereumjs/tx>@ethereumjs/rlp": true,
        "@ethereumjs/tx>ethereum-cryptography": true,
        "@metamask/smart-transactions-controller>@metamask/transaction-controller>@ethereumjs/util": true,
        "browserify>buffer": true,
        "browserify>insert-module-globals>is-buffer": true
      }
    },
    "@metamask/smart-transactions-controller>@metamask/transaction-controller>@ethereumjs/util": {
      "globals": {
        "console.warn": true
      },
      "packages": {
        "@ethereumjs/tx>@ethereumjs/rlp": true,
        "@ethereumjs/tx>@ethereumjs/util>micro-ftch": true,
        "@ethereumjs/tx>ethereum-cryptography": true,
        "browserify>buffer": true,
        "browserify>insert-module-globals>is-buffer": true,
        "webpack>events": true
      }
    },
    "@metamask/smart-transactions-controller>@metamask/transaction-controller>@metamask/base-controller": {
      "globals": {
        "setTimeout": true
      },
      "packages": {
        "immer": true
      }
    },
    "@metamask/smart-transactions-controller>@metamask/transaction-controller>@metamask/controller-utils": {
      "globals": {
        "URL": true,
        "console.error": true,
        "fetch": true,
        "setTimeout": true
      },
      "packages": {
        "@metamask/controller-utils>@spruceid/siwe-parser": true,
        "@metamask/ethjs>@metamask/ethjs-unit": true,
        "@metamask/smart-transactions-controller>@metamask/transaction-controller>@ethereumjs/util": true,
        "@metamask/utils": true,
        "bn.js": true,
        "browserify>buffer": true,
        "eslint>fast-deep-equal": true,
        "eth-ens-namehash": true
      }
    },
    "@metamask/smart-transactions-controller>@metamask/transaction-controller>@metamask/gas-fee-controller": {
      "globals": {
        "clearInterval": true,
        "console.error": true,
        "setInterval": true
      },
      "packages": {
        "@metamask/eth-query": true,
        "@metamask/ethjs>@metamask/ethjs-unit": true,
        "@metamask/smart-transactions-controller>@metamask/transaction-controller>@metamask/gas-fee-controller>@metamask/controller-utils": true,
        "@metamask/smart-transactions-controller>@metamask/transaction-controller>@metamask/gas-fee-controller>@metamask/polling-controller": true,
        "bn.js": true,
        "uuid": true
      }
    },
    "@metamask/smart-transactions-controller>@metamask/transaction-controller>@metamask/gas-fee-controller>@metamask/base-controller": {
      "globals": {
        "setTimeout": true
      },
      "packages": {
        "immer": true
      }
    },
    "@metamask/smart-transactions-controller>@metamask/transaction-controller>@metamask/gas-fee-controller>@metamask/controller-utils": {
      "globals": {
        "URL": true,
        "console.error": true,
        "fetch": true,
        "setTimeout": true
      },
      "packages": {
        "@metamask/controller-utils>@spruceid/siwe-parser": true,
        "@metamask/ethjs>@metamask/ethjs-unit": true,
        "@metamask/smart-transactions-controller>@metamask/transaction-controller>@metamask/gas-fee-controller>@metamask/controller-utils>@ethereumjs/util": true,
        "@metamask/utils": true,
        "bn.js": true,
        "browserify>buffer": true,
        "eslint>fast-deep-equal": true,
        "eth-ens-namehash": true
      }
    },
    "@metamask/smart-transactions-controller>@metamask/transaction-controller>@metamask/gas-fee-controller>@metamask/controller-utils>@ethereumjs/util": {
      "globals": {
        "console.warn": true
      },
      "packages": {
        "@ethereumjs/tx>@ethereumjs/rlp": true,
        "@ethereumjs/tx>@ethereumjs/util>micro-ftch": true,
        "@ethereumjs/tx>ethereum-cryptography": true,
        "browserify>buffer": true,
        "browserify>insert-module-globals>is-buffer": true,
        "webpack>events": true
      }
    },
    "@metamask/smart-transactions-controller>@metamask/transaction-controller>@metamask/gas-fee-controller>@metamask/polling-controller": {
      "globals": {
        "clearTimeout": true,
        "console.error": true,
        "setTimeout": true
      },
      "packages": {
        "@metamask/smart-transactions-controller>@metamask/transaction-controller>@metamask/gas-fee-controller>@metamask/base-controller": true,
        "@metamask/snaps-utils>fast-json-stable-stringify": true,
        "uuid": true
      }
    },
    "@metamask/smart-transactions-controller>@metamask/transaction-controller>eth-method-registry": {
      "packages": {
        "@metamask/smart-transactions-controller>@metamask/transaction-controller>eth-method-registry>@metamask/ethjs-contract": true,
        "@metamask/smart-transactions-controller>@metamask/transaction-controller>eth-method-registry>@metamask/ethjs-query": true
      }
    },
    "@metamask/smart-transactions-controller>@metamask/transaction-controller>eth-method-registry>@metamask/ethjs-contract": {
      "packages": {
        "@metamask/ethjs>ethjs-abi": true,
        "@metamask/ethjs>js-sha3": true,
        "@metamask/smart-transactions-controller>@babel/runtime": true,
        "@metamask/smart-transactions-controller>@metamask/transaction-controller>eth-method-registry>@metamask/ethjs-contract>@metamask/ethjs-filter": true,
        "@metamask/smart-transactions-controller>@metamask/transaction-controller>eth-method-registry>@metamask/ethjs-contract>@metamask/ethjs-util": true,
        "promise-to-callback": true
      }
    },
    "@metamask/smart-transactions-controller>@metamask/transaction-controller>eth-method-registry>@metamask/ethjs-contract>@metamask/ethjs-filter": {
      "globals": {
        "clearInterval": true,
        "setInterval": true
      }
    },
    "@metamask/smart-transactions-controller>@metamask/transaction-controller>eth-method-registry>@metamask/ethjs-contract>@metamask/ethjs-util": {
      "packages": {
        "@metamask/ethjs>@metamask/ethjs-util>is-hex-prefixed": true,
        "@metamask/ethjs>@metamask/ethjs-util>strip-hex-prefix": true,
        "browserify>buffer": true
      }
    },
    "@metamask/smart-transactions-controller>@metamask/transaction-controller>eth-method-registry>@metamask/ethjs-query": {
      "globals": {
        "console": true
      },
      "packages": {
        "@metamask/smart-transactions-controller>@metamask/transaction-controller>eth-method-registry>@metamask/ethjs-query>@metamask/ethjs-format": true,
        "@metamask/smart-transactions-controller>@metamask/transaction-controller>eth-method-registry>@metamask/ethjs-query>@metamask/ethjs-rpc": true,
        "promise-to-callback": true
      }
    },
    "@metamask/smart-transactions-controller>@metamask/transaction-controller>eth-method-registry>@metamask/ethjs-query>@metamask/ethjs-format": {
      "packages": {
        "@metamask/ethjs-query>@metamask/ethjs-format>ethjs-schema": true,
        "@metamask/ethjs>@metamask/ethjs-util>strip-hex-prefix": true,
        "@metamask/ethjs>@metamask/number-to-bn": true,
        "@metamask/smart-transactions-controller>@metamask/transaction-controller>eth-method-registry>@metamask/ethjs-contract>@metamask/ethjs-util": true
      }
    },
    "@metamask/smart-transactions-controller>@metamask/transaction-controller>eth-method-registry>@metamask/ethjs-query>@metamask/ethjs-rpc": {
      "packages": {
        "promise-to-callback": true
      }
    },
>>>>>>> 2c457705
    "@metamask/smart-transactions-controller>bignumber.js": {
      "globals": {
        "crypto": true,
        "define": true
      }
    },
    "@metamask/snaps-controllers": {
      "globals": {
        "DecompressionStream": true,
        "URL": true,
        "chrome.offscreen.createDocument": true,
        "chrome.offscreen.hasDocument": true,
        "clearTimeout": true,
        "document.getElementById": true,
        "fetch.bind": true,
        "setTimeout": true
      },
      "packages": {
        "@metamask/base-controller": true,
        "@metamask/post-message-stream": true,
        "@metamask/providers>@metamask/json-rpc-engine": true,
        "@metamask/providers>@metamask/object-multiplex": true,
        "@metamask/providers>@metamask/rpc-errors": true,
        "@metamask/snaps-controllers>@metamask/permission-controller": true,
        "@metamask/snaps-controllers>@xstate/fsm": true,
        "@metamask/snaps-controllers>concat-stream": true,
        "@metamask/snaps-controllers>get-npm-tarball-url": true,
        "@metamask/snaps-controllers>nanoid": true,
        "@metamask/snaps-controllers>readable-stream": true,
        "@metamask/snaps-controllers>readable-web-to-node-stream": true,
        "@metamask/snaps-controllers>tar-stream": true,
        "@metamask/snaps-rpc-methods": true,
        "@metamask/snaps-sdk": true,
        "@metamask/snaps-utils": true,
        "@metamask/snaps-utils>@metamask/snaps-registry": true,
        "@metamask/utils": true,
        "browserify>browserify-zlib": true,
<<<<<<< HEAD
        "json-rpc-middleware-stream": true
=======
        "eslint>fast-deep-equal": true
>>>>>>> 2c457705
      }
    },
    "@metamask/snaps-controllers-flask>nanoid": {
      "globals": {
        "crypto.getRandomValues": true
      }
    },
    "@metamask/snaps-controllers>@metamask/permission-controller": {
      "globals": {
        "console.error": true
      },
      "packages": {
        "@metamask/base-controller": true,
        "@metamask/providers>@metamask/json-rpc-engine": true,
        "@metamask/providers>@metamask/rpc-errors": true,
        "@metamask/snaps-controllers>@metamask/permission-controller>@metamask/controller-utils": true,
        "@metamask/snaps-controllers>nanoid": true,
        "@metamask/utils": true,
        "deep-freeze-strict": true,
        "immer": true
      }
    },
    "@metamask/snaps-controllers>@metamask/permission-controller>@metamask/controller-utils": {
      "globals": {
        "URL": true,
        "console.error": true,
        "fetch": true,
        "setTimeout": true
      },
      "packages": {
        "@ethereumjs/tx>@ethereumjs/util": true,
        "@metamask/controller-utils>@spruceid/siwe-parser": true,
        "@metamask/ethjs>@metamask/ethjs-unit": true,
        "@metamask/utils": true,
        "bn.js": true,
        "browserify>buffer": true,
        "eslint>fast-deep-equal": true,
        "eth-ens-namehash": true
      }
    },
    "@metamask/snaps-controllers>concat-stream": {
      "packages": {
        "@metamask/snaps-controllers>readable-stream": true,
        "browserify>buffer": true,
        "browserify>concat-stream>typedarray": true,
        "pumpify>inherits": true,
        "terser>source-map-support>buffer-from": true
      }
    },
    "@metamask/snaps-controllers>nanoid": {
      "globals": {
        "crypto.getRandomValues": true
      }
    },
    "@metamask/snaps-controllers>readable-stream": {
      "packages": {
        "browserify>browser-resolve": true,
        "browserify>buffer": true,
        "browserify>process": true,
        "browserify>string_decoder": true,
        "pumpify>inherits": true,
        "readable-stream>util-deprecate": true,
        "webpack>events": true
      }
    },
    "@metamask/snaps-controllers>readable-web-to-node-stream": {
      "packages": {
        "@metamask/snaps-controllers>readable-web-to-node-stream>readable-stream": true
      }
    },
    "@metamask/snaps-controllers>readable-web-to-node-stream>readable-stream": {
      "packages": {
        "browserify>browser-resolve": true,
        "browserify>buffer": true,
        "browserify>process": true,
        "browserify>string_decoder": true,
        "pumpify>inherits": true,
        "readable-stream>util-deprecate": true,
        "webpack>events": true
      }
    },
    "@metamask/snaps-controllers>tar-stream": {
      "packages": {
        "@metamask/snaps-controllers>tar-stream>b4a": true,
        "@metamask/snaps-controllers>tar-stream>fast-fifo": true,
        "@metamask/snaps-controllers>tar-stream>streamx": true,
        "browserify>browser-resolve": true
      }
    },
    "@metamask/snaps-controllers>tar-stream>b4a": {
      "globals": {
        "TextDecoder": true,
        "TextEncoder": true
      }
    },
    "@metamask/snaps-controllers>tar-stream>streamx": {
      "packages": {
        "@metamask/snaps-controllers>tar-stream>fast-fifo": true,
        "@metamask/snaps-controllers>tar-stream>streamx>queue-tick": true,
        "webpack>events": true
      }
    },
    "@metamask/snaps-controllers>tar-stream>streamx>queue-tick": {
      "globals": {
        "queueMicrotask": true
      }
    },
    "@metamask/snaps-execution-environments": {
      "packages": {
        "@metamask/post-message-stream": true,
        "@metamask/snaps-utils": true,
        "@metamask/utils": true
      }
    },
    "@metamask/snaps-rpc-methods": {
      "packages": {
        "@metamask/permission-controller": true,
        "@metamask/providers>@metamask/rpc-errors": true,
        "@metamask/snaps-sdk": true,
        "@metamask/snaps-sdk>@metamask/key-tree": true,
        "@metamask/snaps-utils": true,
        "@metamask/utils": true,
        "@noble/hashes": true,
        "superstruct": true
      }
    },
    "@metamask/snaps-sdk": {
      "globals": {
        "fetch": true
      },
      "packages": {
        "@metamask/providers>@metamask/rpc-errors": true,
        "@metamask/snaps-sdk>fast-xml-parser": true,
        "@metamask/utils": true,
        "superstruct": true
      }
    },
    "@metamask/snaps-sdk>@metamask/key-tree": {
      "packages": {
        "@metamask/scure-bip39": true,
        "@metamask/snaps-sdk>@metamask/key-tree>@metamask/utils": true,
        "@metamask/snaps-sdk>@metamask/key-tree>@noble/ed25519": true,
        "@metamask/utils>@scure/base": true,
        "@noble/hashes": true,
        "eth-lattice-keyring>@noble/secp256k1": true
      }
    },
    "@metamask/snaps-sdk>@metamask/key-tree>@metamask/utils": {
      "globals": {
        "TextDecoder": true,
        "TextEncoder": true
      },
      "packages": {
        "@noble/hashes": true,
        "browserify>buffer": true,
        "nock>debug": true,
        "semver": true,
        "superstruct": true
      }
    },
    "@metamask/snaps-sdk>@metamask/key-tree>@noble/ed25519": {
      "globals": {
        "crypto": true
      },
      "packages": {
        "browserify>browser-resolve": true
      }
    },
    "@metamask/snaps-sdk>fast-xml-parser": {
      "globals": {
        "entityName": true,
        "val": true
      },
      "packages": {
        "@metamask/snaps-sdk>fast-xml-parser>strnum": true
      }
    },
    "@metamask/snaps-utils": {
      "globals": {
        "File": true,
        "FileReader": true,
        "TextDecoder": true,
        "TextEncoder": true,
        "URL": true,
        "console.error": true,
        "console.log": true,
        "console.warn": true,
        "crypto": true,
        "document.body.appendChild": true,
        "document.createElement": true,
        "fetch": true
      },
      "packages": {
        "@metamask/providers>@metamask/rpc-errors": true,
        "@metamask/snaps-sdk": true,
        "@metamask/snaps-sdk>@metamask/key-tree": true,
        "@metamask/snaps-utils>@metamask/permission-controller": true,
        "@metamask/snaps-utils>@metamask/slip44": true,
        "@metamask/snaps-utils>cron-parser": true,
        "@metamask/snaps-utils>fast-json-stable-stringify": true,
        "@metamask/snaps-utils>marked": true,
        "@metamask/snaps-utils>rfdc": true,
        "@metamask/snaps-utils>validate-npm-package-name": true,
        "@metamask/utils": true,
        "@metamask/utils>@scure/base": true,
        "@noble/hashes": true,
        "chalk": true,
        "semver": true,
        "superstruct": true
      }
    },
    "@metamask/snaps-utils>@metamask/base-controller": {
      "globals": {
        "setTimeout": true
      },
      "packages": {
        "immer": true
      }
    },
    "@metamask/snaps-utils>@metamask/permission-controller": {
      "globals": {
        "console.error": true
      },
      "packages": {
        "@metamask/providers>@metamask/rpc-errors": true,
        "@metamask/snaps-utils>@metamask/base-controller": true,
        "@metamask/snaps-utils>@metamask/permission-controller>@metamask/controller-utils": true,
        "@metamask/snaps-utils>@metamask/permission-controller>@metamask/json-rpc-engine": true,
        "@metamask/snaps-utils>@metamask/permission-controller>nanoid": true,
        "@metamask/utils": true,
        "deep-freeze-strict": true,
        "immer": true
      }
    },
    "@metamask/snaps-utils>@metamask/permission-controller>@metamask/controller-utils": {
      "globals": {
        "URL": true,
        "console.error": true,
        "fetch": true,
        "setTimeout": true
      },
      "packages": {
        "@ethereumjs/tx>@ethereumjs/util": true,
        "@metamask/controller-utils>@spruceid/siwe-parser": true,
        "@metamask/ethjs>@metamask/ethjs-unit": true,
        "@metamask/utils": true,
        "bn.js": true,
        "browserify>buffer": true,
        "eslint>fast-deep-equal": true,
        "eth-ens-namehash": true
      }
    },
    "@metamask/snaps-utils>@metamask/permission-controller>@metamask/json-rpc-engine": {
      "packages": {
        "@metamask/providers>@metamask/rpc-errors": true,
        "@metamask/safe-event-emitter": true,
        "@metamask/utils": true
      }
    },
    "@metamask/snaps-utils>@metamask/permission-controller>nanoid": {
      "globals": {
        "crypto.getRandomValues": true
      }
    },
    "@metamask/snaps-utils>@metamask/snaps-registry": {
      "packages": {
        "@ethereumjs/tx>ethereum-cryptography>@noble/curves": true,
        "@metamask/utils": true,
        "@noble/hashes": true,
        "superstruct": true
      }
    },
    "@metamask/snaps-utils>cron-parser": {
      "packages": {
        "browserify>browser-resolve": true,
        "luxon": true
      }
    },
    "@metamask/snaps-utils>marked": {
      "globals": {
        "console.error": true,
        "console.warn": true,
        "define": true
      }
    },
    "@metamask/snaps-utils>rfdc": {
      "packages": {
        "browserify>buffer": true
      }
    },
    "@metamask/snaps-utils>validate-npm-package-name": {
      "packages": {
        "@metamask/snaps-utils>validate-npm-package-name>builtins": true
      }
    },
    "@metamask/snaps-utils>validate-npm-package-name>builtins": {
      "packages": {
        "browserify>process": true,
        "semver": true
      }
    },
    "@metamask/test-bundler>@ethersproject/abstract-provider": {
      "packages": {
        "@ethersproject/abi>@ethersproject/bytes": true,
        "@ethersproject/abi>@ethersproject/logger": true,
        "@ethersproject/abi>@ethersproject/properties": true,
        "@ethersproject/bignumber": true
      }
    },
    "@metamask/test-bundler>@ethersproject/networks": {
      "packages": {
        "@ethersproject/abi>@ethersproject/logger": true
      }
    },
    "@metamask/transaction-controller": {
      "globals": {
        "clearTimeout": true,
        "console.error": true,
        "fetch": true,
        "setTimeout": true
      },
      "packages": {
        "@ethereumjs/tx": true,
        "@ethereumjs/tx>@ethereumjs/common": true,
        "@ethereumjs/tx>@ethereumjs/util": true,
        "@ethersproject/abi": true,
        "@ethersproject/contracts": true,
        "@ethersproject/providers": true,
        "@metamask/eth-query": true,
        "@metamask/gas-fee-controller": true,
        "@metamask/metamask-eth-abis": true,
        "@metamask/name-controller>async-mutex": true,
        "@metamask/network-controller": true,
        "@metamask/providers>@metamask/rpc-errors": true,
        "@metamask/transaction-controller>@metamask/base-controller": true,
        "@metamask/transaction-controller>@metamask/controller-utils": true,
        "@metamask/transaction-controller>nonce-tracker": true,
        "@metamask/utils": true,
        "bn.js": true,
        "browserify>buffer": true,
        "eth-method-registry": true,
        "fast-json-patch": true,
        "lodash": true,
        "uuid": true,
        "webpack>events": true
      }
    },
    "@metamask/transaction-controller>@metamask/base-controller": {
      "globals": {
        "setTimeout": true
      },
      "packages": {
        "immer": true
      }
    },
    "@metamask/transaction-controller>@metamask/controller-utils": {
      "globals": {
        "URL": true,
        "console.error": true,
        "fetch": true,
        "setTimeout": true
      },
      "packages": {
        "@ethereumjs/tx>@ethereumjs/util": true,
        "@metamask/controller-utils>@spruceid/siwe-parser": true,
        "@metamask/ethjs>@metamask/ethjs-unit": true,
        "@metamask/utils": true,
        "bn.js": true,
        "browserify>buffer": true,
        "eslint>fast-deep-equal": true,
        "eth-ens-namehash": true
      }
    },
    "@metamask/transaction-controller>nonce-tracker": {
      "packages": {
        "@ethersproject/providers": true,
        "@metamask/eth-token-tracker>eth-block-tracker": true,
        "@metamask/transaction-controller>nonce-tracker>async-mutex": true,
        "browserify>assert": true
      }
    },
    "@metamask/transaction-controller>nonce-tracker>async-mutex": {
      "globals": {
        "clearTimeout": true,
        "setTimeout": true
      },
      "packages": {
        "@trezor/connect-web>tslib": true
      }
    },
    "@metamask/user-operation-controller": {
      "globals": {
        "fetch": true
      },
      "packages": {
        "@metamask/eth-query": true,
        "@metamask/gas-fee-controller": true,
        "@metamask/gas-fee-controller>@metamask/polling-controller": true,
        "@metamask/providers>@metamask/rpc-errors": true,
        "@metamask/transaction-controller": true,
        "@metamask/user-operation-controller>@metamask/base-controller": true,
<<<<<<< HEAD
        "@metamask/user-operation-controller>@metamask/controller-utils": true,
=======
>>>>>>> 2c457705
        "@metamask/utils": true,
        "bn.js": true,
        "lodash": true,
        "superstruct": true,
        "uuid": true,
        "webpack>events": true
      }
    },
    "@metamask/user-operation-controller>@metamask/base-controller": {
      "globals": {
        "setTimeout": true
      },
      "packages": {
        "immer": true
      }
    },
<<<<<<< HEAD
    "@metamask/user-operation-controller>@metamask/controller-utils": {
      "globals": {
        "URL": true,
        "console.error": true,
        "fetch": true,
        "setTimeout": true
      },
      "packages": {
        "@ethereumjs/tx>@ethereumjs/util": true,
        "@metamask/controller-utils>@spruceid/siwe-parser": true,
        "@metamask/ethjs>@metamask/ethjs-unit": true,
        "@metamask/utils": true,
        "bn.js": true,
        "browserify>buffer": true,
        "eslint>fast-deep-equal": true,
        "eth-ens-namehash": true
      }
    },
=======
>>>>>>> 2c457705
    "@metamask/utils": {
      "globals": {
        "TextDecoder": true,
        "TextEncoder": true
      },
      "packages": {
        "@metamask/utils>@scure/base": true,
        "@metamask/utils>pony-cause": true,
        "@noble/hashes": true,
        "browserify>buffer": true,
        "nock>debug": true,
        "semver": true,
        "superstruct": true
      }
    },
    "@metamask/utils>@scure/base": {
      "globals": {
        "TextDecoder": true,
        "TextEncoder": true
      }
    },
    "@ngraveio/bc-ur": {
      "packages": {
        "@ngraveio/bc-ur>@keystonehq/alias-sampling": true,
        "@ngraveio/bc-ur>bignumber.js": true,
        "@ngraveio/bc-ur>cbor-sync": true,
        "@ngraveio/bc-ur>crc": true,
        "@ngraveio/bc-ur>jsbi": true,
        "addons-linter>sha.js": true,
        "browserify>assert": true,
        "browserify>buffer": true
      }
    },
    "@ngraveio/bc-ur>assert>object-is": {
      "packages": {
        "string.prototype.matchall>call-bind": true,
        "string.prototype.matchall>define-properties": true
      }
    },
    "@ngraveio/bc-ur>bignumber.js": {
      "globals": {
        "crypto": true,
        "define": true
      }
    },
    "@ngraveio/bc-ur>cbor-sync": {
      "globals": {
        "define": true
      },
      "packages": {
        "browserify>buffer": true
      }
    },
    "@ngraveio/bc-ur>crc": {
      "packages": {
        "browserify>buffer": true
      }
    },
    "@ngraveio/bc-ur>jsbi": {
      "globals": {
        "define": true
      }
    },
    "@noble/ciphers": {
      "globals": {
        "TextDecoder": true,
        "TextEncoder": true,
        "crypto": true
      }
    },
    "@noble/hashes": {
      "globals": {
        "TextEncoder": true,
        "crypto": true
      }
    },
    "@popperjs/core": {
      "globals": {
        "Element": true,
        "HTMLElement": true,
        "ShadowRoot": true,
        "console.error": true,
        "console.warn": true,
        "document": true,
        "navigator.userAgent": true
      }
    },
    "@reduxjs/toolkit": {
      "globals": {
        "AbortController": true,
        "__REDUX_DEVTOOLS_EXTENSION_COMPOSE__": true,
        "__REDUX_DEVTOOLS_EXTENSION__": true,
        "console.error": true,
        "console.info": true,
        "console.warn": true
      },
      "packages": {
        "@reduxjs/toolkit>reselect": true,
        "immer": true,
        "redux": true,
        "redux-thunk": true
      }
    },
    "@segment/loosely-validate-event": {
      "packages": {
        "@segment/loosely-validate-event>component-type": true,
        "@segment/loosely-validate-event>join-component": true,
        "browserify>assert": true,
        "browserify>buffer": true
      }
    },
    "@sentry/browser": {
      "globals": {
        "TextDecoder": true,
        "TextEncoder": true,
        "XMLHttpRequest": true,
        "__SENTRY_DEBUG__": true,
        "__SENTRY_RELEASE__": true,
        "indexedDB.open": true,
        "setTimeout": true
      },
      "packages": {
        "@sentry/browser>@sentry-internal/tracing": true,
        "@sentry/browser>@sentry/core": true,
        "@sentry/browser>@sentry/replay": true,
        "@sentry/utils": true
      }
    },
    "@sentry/browser>@sentry-internal/tracing": {
      "globals": {
        "Headers": true,
        "PerformanceObserver": true,
        "Request": true,
        "__SENTRY_DEBUG__": true,
        "addEventListener": true,
        "performance.getEntriesByType": true,
        "removeEventListener": true
      },
      "packages": {
        "@sentry/browser>@sentry/core": true,
        "@sentry/utils": true
      }
    },
    "@sentry/browser>@sentry/core": {
      "globals": {
        "__SENTRY_DEBUG__": true,
        "__SENTRY_TRACING__": true,
        "clearInterval": true,
        "clearTimeout": true,
        "console.warn": true,
        "setInterval": true,
        "setTimeout": true
      },
      "packages": {
        "@sentry/utils": true
      }
    },
    "@sentry/browser>@sentry/replay": {
      "globals": {
        "Blob": true,
        "CSSConditionRule": true,
        "CSSGroupingRule": true,
        "CSSMediaRule": true,
        "CSSSupportsRule": true,
        "DragEvent": true,
        "Element": true,
        "FormData": true,
        "HTMLCanvasElement": true,
        "HTMLElement.prototype": true,
        "HTMLFormElement": true,
        "HTMLImageElement": true,
        "HTMLInputElement.prototype": true,
        "HTMLOptionElement.prototype": true,
        "HTMLSelectElement.prototype": true,
        "HTMLTextAreaElement.prototype": true,
        "Headers": true,
        "ImageData": true,
        "MouseEvent": true,
        "MutationObserver": true,
        "Node.prototype.contains": true,
        "PerformanceObserver": true,
        "TextEncoder": true,
        "URL": true,
        "URLSearchParams": true,
        "Worker": true,
        "Zone": true,
        "__SENTRY_DEBUG__": true,
        "__rrMutationObserver": true,
        "clearTimeout": true,
        "console.error": true,
        "console.warn": true,
        "document": true,
        "innerHeight": true,
        "innerWidth": true,
        "location.href": true,
        "pageXOffset": true,
        "pageYOffset": true,
        "requestAnimationFrame": true,
        "setTimeout": true
      },
      "packages": {
        "@sentry/browser>@sentry/core": true,
        "@sentry/utils": true,
        "browserify>process": true
      }
    },
    "@sentry/integrations": {
      "globals": {
        "Request": true,
        "__SENTRY_DEBUG__": true,
        "console.log": true
      },
      "packages": {
        "@sentry/utils": true,
        "localforage": true
      }
    },
    "@sentry/utils": {
      "globals": {
        "CustomEvent": true,
        "DOMError": true,
        "DOMException": true,
        "Element": true,
        "ErrorEvent": true,
        "Event": true,
        "Headers": true,
        "Request": true,
        "Response": true,
        "TextEncoder": true,
        "URL": true,
        "XMLHttpRequest.prototype": true,
        "__SENTRY_BROWSER_BUNDLE__": true,
        "__SENTRY_DEBUG__": true,
        "clearTimeout": true,
        "console.error": true,
        "document": true,
        "setTimeout": true
      },
      "packages": {
        "browserify>process": true
      }
    },
    "@storybook/addon-docs>remark-external-links>mdast-util-definitions": {
      "packages": {
        "react-markdown>unist-util-visit": true
      }
    },
    "@storybook/addon-knobs>qs": {
      "packages": {
        "string.prototype.matchall>side-channel": true
      }
    },
    "@trezor/connect-web": {
      "globals": {
        "URLSearchParams": true,
        "__TREZOR_CONNECT_SRC": true,
        "addEventListener": true,
        "btoa": true,
        "chrome": true,
        "clearInterval": true,
        "clearTimeout": true,
        "console.warn": true,
        "document.body": true,
        "document.createElement": true,
        "document.createTextNode": true,
        "document.getElementById": true,
        "document.querySelectorAll": true,
        "location": true,
        "navigator": true,
        "open": true,
        "removeEventListener": true,
        "setInterval": true,
        "setTimeout": true
      },
      "packages": {
        "@trezor/connect-web>@trezor/connect": true,
        "@trezor/connect-web>@trezor/utils": true,
        "@trezor/connect-web>tslib": true,
        "webpack>events": true
      }
    },
    "@trezor/connect-web>@trezor/connect": {
      "globals": {
        "console.error": true,
        "console.log": true,
        "console.warn": true
      },
      "packages": {
        "@trezor/connect-web>@trezor/connect>@trezor/protobuf": true,
        "@trezor/connect-web>@trezor/connect>@trezor/schema-utils": true,
        "@trezor/connect-web>@trezor/connect>@trezor/transport": true,
        "@trezor/connect-web>@trezor/utils": true,
        "@trezor/connect-web>tslib": true
      }
    },
    "@trezor/connect-web>@trezor/connect>@trezor/protobuf": {
      "packages": {
        "@trezor/connect-web>@trezor/connect>@trezor/schema-utils": true
      }
    },
    "@trezor/connect-web>@trezor/connect>@trezor/schema-utils": {
      "globals": {
        "console.warn": true
      },
      "packages": {
        "@trezor/connect-web>@trezor/connect>@trezor/schema-utils>@sinclair/typebox": true,
        "@trezor/connect-web>@trezor/connect>@trezor/schema-utils>ts-mixer": true,
        "browserify>buffer": true
      }
    },
    "@trezor/connect-web>@trezor/utils": {
      "globals": {
        "clearTimeout": true,
        "setTimeout": true
      }
    },
    "@trezor/connect-web>tslib": {
      "globals": {
        "SuppressedError": true,
        "define": true
      }
    },
    "@zxing/browser": {
      "globals": {
        "HTMLElement": true,
        "HTMLImageElement": true,
        "HTMLVideoElement": true,
        "clearTimeout": true,
        "console.error": true,
        "console.warn": true,
        "document": true,
        "navigator": true,
        "setTimeout": true
      },
      "packages": {
        "@zxing/library": true
      }
    },
    "@zxing/library": {
      "globals": {
        "HTMLImageElement": true,
        "HTMLVideoElement": true,
        "TextDecoder": true,
        "TextEncoder": true,
        "URL.createObjectURL": true,
        "btoa": true,
        "console.log": true,
        "console.warn": true,
        "document": true,
        "navigator": true,
        "setTimeout": true
      },
      "packages": {
        "@zxing/library>ts-custom-error": true
      }
    },
    "addons-linter>sha.js": {
      "packages": {
        "koa>content-disposition>safe-buffer": true,
        "pumpify>inherits": true
      }
    },
    "await-semaphore": {
      "packages": {
        "browserify>process": true,
        "browserify>timers-browserify": true
      }
    },
    "base32-encode": {
      "packages": {
        "base32-encode>to-data-view": true
      }
    },
    "bignumber.js": {
      "globals": {
        "crypto": true,
        "define": true
      }
    },
    "blo": {
      "globals": {
        "btoa": true
      }
    },
    "bn.js": {
      "globals": {
        "Buffer": true
      },
      "packages": {
        "browserify>browser-resolve": true
      }
    },
    "bowser": {
      "globals": {
        "define": true
      }
    },
    "browserify>assert": {
      "globals": {
        "Buffer": true
      },
      "packages": {
        "browserify>assert>util": true,
        "react>object-assign": true
      }
    },
    "browserify>assert>util": {
      "globals": {
        "console.error": true,
        "console.log": true,
        "console.trace": true,
        "process": true
      },
      "packages": {
        "browserify>assert>util>inherits": true,
        "browserify>process": true
      }
    },
    "browserify>browserify-zlib": {
      "packages": {
        "browserify>assert": true,
        "browserify>browserify-zlib>pako": true,
        "browserify>buffer": true,
        "browserify>process": true,
        "browserify>util": true,
        "stream-browserify": true
      }
    },
    "browserify>buffer": {
      "globals": {
        "console": true
      },
      "packages": {
        "base64-js": true,
        "browserify>buffer>ieee754": true
      }
    },
    "browserify>crypto-browserify": {
      "packages": {
        "browserify>crypto-browserify>browserify-cipher": true,
        "browserify>crypto-browserify>browserify-sign": true,
        "browserify>crypto-browserify>create-ecdh": true,
        "browserify>crypto-browserify>create-hmac": true,
        "browserify>crypto-browserify>diffie-hellman": true,
        "browserify>crypto-browserify>pbkdf2": true,
        "browserify>crypto-browserify>public-encrypt": true,
        "browserify>crypto-browserify>randomfill": true,
        "ethereumjs-util>create-hash": true,
        "mocha>serialize-javascript>randombytes": true
      }
    },
    "browserify>crypto-browserify>browserify-cipher": {
      "packages": {
        "browserify>crypto-browserify>browserify-cipher>browserify-des": true,
        "browserify>crypto-browserify>browserify-cipher>evp_bytestokey": true,
        "ethereumjs-util>ethereum-cryptography>browserify-aes": true
      }
    },
    "browserify>crypto-browserify>browserify-cipher>browserify-des": {
      "packages": {
        "browserify>buffer": true,
        "browserify>crypto-browserify>browserify-cipher>browserify-des>des.js": true,
        "ethereumjs-util>create-hash>cipher-base": true,
        "pumpify>inherits": true
      }
    },
    "browserify>crypto-browserify>browserify-cipher>browserify-des>des.js": {
      "packages": {
        "@metamask/ppom-validator>elliptic>minimalistic-assert": true,
        "pumpify>inherits": true
      }
    },
    "browserify>crypto-browserify>browserify-cipher>evp_bytestokey": {
      "packages": {
        "ethereumjs-util>create-hash>md5.js": true,
        "koa>content-disposition>safe-buffer": true
      }
    },
    "browserify>crypto-browserify>browserify-sign": {
      "packages": {
        "@metamask/ppom-validator>elliptic": true,
        "bn.js": true,
        "browserify>buffer": true,
        "browserify>crypto-browserify>create-hmac": true,
        "browserify>crypto-browserify>public-encrypt>browserify-rsa": true,
        "browserify>crypto-browserify>public-encrypt>parse-asn1": true,
        "ethereumjs-util>create-hash": true,
        "pumpify>inherits": true,
        "stream-browserify": true
      }
    },
    "browserify>crypto-browserify>create-ecdh": {
      "packages": {
        "@metamask/ppom-validator>elliptic": true,
        "bn.js": true,
        "browserify>buffer": true
      }
    },
    "browserify>crypto-browserify>create-hmac": {
      "packages": {
        "addons-linter>sha.js": true,
        "ethereumjs-util>create-hash": true,
        "ethereumjs-util>create-hash>cipher-base": true,
        "ethereumjs-util>create-hash>ripemd160": true,
        "koa>content-disposition>safe-buffer": true,
        "pumpify>inherits": true
      }
    },
    "browserify>crypto-browserify>diffie-hellman": {
      "packages": {
        "bn.js": true,
        "browserify>buffer": true,
        "browserify>crypto-browserify>diffie-hellman>miller-rabin": true,
        "mocha>serialize-javascript>randombytes": true
      }
    },
    "browserify>crypto-browserify>diffie-hellman>miller-rabin": {
      "packages": {
        "@metamask/ppom-validator>elliptic>brorand": true,
        "bn.js": true
      }
    },
    "browserify>crypto-browserify>pbkdf2": {
      "globals": {
        "crypto": true,
        "process": true,
        "queueMicrotask": true,
        "setImmediate": true,
        "setTimeout": true
      },
      "packages": {
        "addons-linter>sha.js": true,
        "browserify>process": true,
        "ethereumjs-util>create-hash": true,
        "ethereumjs-util>create-hash>ripemd160": true,
        "koa>content-disposition>safe-buffer": true
      }
    },
    "browserify>crypto-browserify>public-encrypt": {
      "packages": {
        "bn.js": true,
        "browserify>buffer": true,
        "browserify>crypto-browserify>public-encrypt>browserify-rsa": true,
        "browserify>crypto-browserify>public-encrypt>parse-asn1": true,
        "ethereumjs-util>create-hash": true,
        "mocha>serialize-javascript>randombytes": true
      }
    },
    "browserify>crypto-browserify>public-encrypt>browserify-rsa": {
      "packages": {
        "bn.js": true,
        "browserify>buffer": true,
        "mocha>serialize-javascript>randombytes": true
      }
    },
    "browserify>crypto-browserify>public-encrypt>parse-asn1": {
      "packages": {
        "browserify>buffer": true,
        "browserify>crypto-browserify>browserify-cipher>evp_bytestokey": true,
        "browserify>crypto-browserify>pbkdf2": true,
        "browserify>crypto-browserify>public-encrypt>parse-asn1>asn1.js": true,
        "ethereumjs-util>ethereum-cryptography>browserify-aes": true
      }
    },
    "browserify>crypto-browserify>public-encrypt>parse-asn1>asn1.js": {
      "packages": {
        "@metamask/ppom-validator>elliptic>minimalistic-assert": true,
        "bn.js": true,
        "browserify>buffer": true,
        "browserify>vm-browserify": true,
        "pumpify>inherits": true
      }
    },
    "browserify>crypto-browserify>randomfill": {
      "globals": {
        "crypto": true,
        "msCrypto": true
      },
      "packages": {
        "browserify>process": true,
        "koa>content-disposition>safe-buffer": true,
        "mocha>serialize-javascript>randombytes": true
      }
    },
    "browserify>https-browserify": {
      "packages": {
        "browserify>stream-http": true,
        "browserify>url": true
      }
    },
    "browserify>path-browserify": {
      "packages": {
        "browserify>process": true
      }
    },
    "browserify>process": {
      "globals": {
        "clearTimeout": true,
        "setTimeout": true
      }
    },
    "browserify>punycode": {
      "globals": {
        "define": true
      }
    },
    "browserify>stream-http": {
      "globals": {
        "AbortController": true,
        "Blob": true,
        "MSStreamReader": true,
        "ReadableStream": true,
        "WritableStream": true,
        "XDomainRequest": true,
        "XMLHttpRequest": true,
        "clearTimeout": true,
        "fetch": true,
        "location.protocol.search": true,
        "setTimeout": true
      },
      "packages": {
        "browserify>buffer": true,
        "browserify>process": true,
        "browserify>stream-http>builtin-status-codes": true,
        "browserify>stream-http>readable-stream": true,
        "browserify>url": true,
        "pumpify>inherits": true,
        "watchify>xtend": true
      }
    },
    "browserify>stream-http>readable-stream": {
      "packages": {
        "browserify>browser-resolve": true,
        "browserify>buffer": true,
        "browserify>process": true,
        "browserify>string_decoder": true,
        "pumpify>inherits": true,
        "readable-stream>util-deprecate": true,
        "webpack>events": true
      }
    },
    "browserify>string_decoder": {
      "packages": {
        "koa>content-disposition>safe-buffer": true
      }
    },
    "browserify>timers-browserify": {
      "globals": {
        "clearInterval": true,
        "clearTimeout": true,
        "setInterval": true,
        "setTimeout": true
      },
      "packages": {
        "browserify>process": true
      }
    },
    "browserify>url": {
      "packages": {
        "@storybook/addon-knobs>qs": true,
        "browserify>punycode": true
      }
    },
    "browserify>util": {
      "globals": {
        "console.error": true,
        "console.log": true,
        "console.trace": true
      },
      "packages": {
        "browserify>process": true,
        "browserify>util>is-arguments": true,
        "browserify>util>is-typed-array": true,
        "browserify>util>which-typed-array": true,
        "koa>is-generator-function": true,
        "pumpify>inherits": true
      }
    },
    "browserify>util>is-arguments": {
      "packages": {
        "koa>is-generator-function>has-tostringtag": true,
        "string.prototype.matchall>call-bind": true
      }
    },
    "browserify>util>is-typed-array": {
      "packages": {
        "browserify>util>is-typed-array>for-each": true,
        "koa>is-generator-function>has-tostringtag": true,
        "string.prototype.matchall>call-bind": true,
        "string.prototype.matchall>es-abstract>available-typed-arrays": true,
        "string.prototype.matchall>es-abstract>gopd": true
      }
    },
    "browserify>util>is-typed-array>for-each": {
      "packages": {
        "string.prototype.matchall>es-abstract>is-callable": true
      }
    },
    "browserify>util>which-typed-array": {
      "packages": {
        "browserify>util>is-typed-array": true,
        "browserify>util>is-typed-array>for-each": true,
        "koa>is-generator-function>has-tostringtag": true,
        "string.prototype.matchall>call-bind": true,
        "string.prototype.matchall>es-abstract>available-typed-arrays": true,
        "string.prototype.matchall>es-abstract>gopd": true
      }
    },
    "browserify>vm-browserify": {
      "globals": {
        "document.body.appendChild": true,
        "document.body.removeChild": true,
        "document.createElement": true
      }
    },
    "chalk": {
      "packages": {
        "chalk>ansi-styles": true,
        "chalk>supports-color": true
      }
    },
    "chalk>ansi-styles": {
      "packages": {
        "chalk>ansi-styles>color-convert": true
      }
    },
    "chalk>ansi-styles>color-convert": {
      "packages": {
        "jest-canvas-mock>moo-color>color-name": true
      }
    },
    "classnames": {
      "globals": {
        "classNames": "write",
        "define": true
      }
    },
    "copy-to-clipboard": {
      "globals": {
        "clipboardData": true,
        "console.error": true,
        "console.warn": true,
        "document.body.appendChild": true,
        "document.body.removeChild": true,
        "document.createElement": true,
        "document.createRange": true,
        "document.execCommand": true,
        "document.getSelection": true,
        "navigator.userAgent": true,
        "prompt": true
      },
      "packages": {
        "copy-to-clipboard>toggle-selection": true
      }
    },
    "copy-to-clipboard>toggle-selection": {
      "globals": {
        "document.activeElement": true,
        "document.getSelection": true
      }
    },
    "currency-formatter": {
      "packages": {
        "currency-formatter>accounting": true,
        "currency-formatter>locale-currency": true,
        "react>object-assign": true
      }
    },
    "currency-formatter>accounting": {
      "globals": {
        "define": true
      }
    },
    "currency-formatter>locale-currency": {
      "globals": {
        "countryCode": true
      }
    },
    "debounce-stream": {
      "packages": {
        "debounce-stream>debounce": true,
        "debounce-stream>duplexer": true,
        "debounce-stream>through": true
      }
    },
    "debounce-stream>debounce": {
      "globals": {
        "clearTimeout": true,
        "setTimeout": true
      }
    },
    "debounce-stream>duplexer": {
      "packages": {
        "stream-browserify": true
      }
    },
    "debounce-stream>through": {
      "packages": {
        "browserify>process": true,
        "stream-browserify": true
      }
    },
    "depcheck>@vue/compiler-sfc>postcss>nanoid": {
      "globals": {
        "crypto.getRandomValues": true
      }
    },
    "depcheck>is-core-module>hasown": {
      "packages": {
        "browserify>has>function-bind": true
      }
    },
    "dependency-tree>precinct>detective-postcss>postcss>nanoid": {
      "globals": {
        "crypto.getRandomValues": true
      }
    },
    "end-of-stream": {
      "packages": {
        "browserify>process": true,
        "pump>once": true
      }
    },
    "eslint-plugin-react>array-includes>is-string": {
      "packages": {
        "koa>is-generator-function>has-tostringtag": true
      }
    },
    "eslint>optionator>fast-levenshtein": {
      "globals": {
        "Intl": true,
        "Levenshtein": "write",
        "console.log": true,
        "define": true,
        "importScripts": true,
        "postMessage": true
      }
    },
    "eth-ens-namehash": {
      "globals": {
        "name": "write"
      },
      "packages": {
        "@metamask/ethjs>js-sha3": true,
        "browserify>buffer": true,
        "eth-ens-namehash>idna-uts46-hx": true
      }
    },
    "eth-ens-namehash>idna-uts46-hx": {
      "globals": {
        "define": true
      },
      "packages": {
        "browserify>punycode": true
      }
    },
    "eth-keyring-controller>@metamask/browser-passworder": {
      "globals": {
        "crypto": true
      }
    },
    "eth-lattice-keyring": {
      "globals": {
        "addEventListener": true,
        "browser": true,
        "clearInterval": true,
        "fetch": true,
        "open": true,
        "setInterval": true
      },
      "packages": {
        "@ethereumjs/tx>@ethereumjs/util": true,
        "bn.js": true,
        "browserify>buffer": true,
        "browserify>crypto-browserify": true,
        "eth-lattice-keyring>@ethereumjs/tx": true,
        "eth-lattice-keyring>gridplus-sdk": true,
        "eth-lattice-keyring>rlp": true,
        "webpack>events": true
      }
    },
    "eth-lattice-keyring>@ethereumjs/tx": {
      "packages": {
        "@ethereumjs/tx>@ethereumjs/common": true,
        "@ethereumjs/tx>@ethereumjs/rlp": true,
        "@ethereumjs/tx>@ethereumjs/util": true,
        "@ethersproject/providers": true,
        "browserify>buffer": true,
        "browserify>insert-module-globals>is-buffer": true,
        "eth-lattice-keyring>@ethereumjs/tx>@chainsafe/ssz": true,
        "eth-lattice-keyring>@ethereumjs/tx>ethereum-cryptography": true
      }
    },
    "eth-lattice-keyring>@ethereumjs/tx>@chainsafe/ssz": {
      "packages": {
        "browserify": true,
        "browserify>buffer": true,
        "eth-lattice-keyring>@ethereumjs/tx>@chainsafe/ssz>@chainsafe/persistent-merkle-tree": true,
        "eth-lattice-keyring>@ethereumjs/tx>@chainsafe/ssz>case": true
      }
    },
    "eth-lattice-keyring>@ethereumjs/tx>@chainsafe/ssz>@chainsafe/persistent-merkle-tree": {
      "globals": {
        "WeakRef": true
      },
      "packages": {
        "browserify": true
      }
    },
    "eth-lattice-keyring>@ethereumjs/tx>ethereum-cryptography": {
      "globals": {
        "TextDecoder": true,
        "crypto": true
      },
      "packages": {
        "eth-lattice-keyring>@ethereumjs/tx>ethereum-cryptography>@noble/hashes": true
      }
    },
    "eth-lattice-keyring>@ethereumjs/tx>ethereum-cryptography>@noble/hashes": {
      "globals": {
        "TextEncoder": true,
        "crypto": true
      }
    },
    "eth-lattice-keyring>@noble/secp256k1": {
      "globals": {
        "crypto": true
      },
      "packages": {
        "browserify>browser-resolve": true
      }
    },
    "eth-lattice-keyring>gridplus-sdk": {
      "globals": {
        "AbortController": true,
        "Request": true,
        "URL": true,
        "__values": true,
        "caches": true,
        "clearTimeout": true,
        "console.error": true,
        "console.log": true,
        "console.warn": true,
        "fetch": true,
        "setTimeout": true
      },
      "packages": {
        "@ethereumjs/tx>@ethereumjs/common>crc-32": true,
        "@ethersproject/abi": true,
        "@metamask/ethjs>js-sha3": true,
        "@metamask/ppom-validator>elliptic": true,
        "bn.js": true,
        "browserify>buffer": true,
        "eth-lattice-keyring>gridplus-sdk>@ethereumjs/common": true,
        "eth-lattice-keyring>gridplus-sdk>@ethereumjs/tx": true,
        "eth-lattice-keyring>gridplus-sdk>aes-js": true,
        "eth-lattice-keyring>gridplus-sdk>bech32": true,
        "eth-lattice-keyring>gridplus-sdk>bignumber.js": true,
        "eth-lattice-keyring>gridplus-sdk>bitwise": true,
        "eth-lattice-keyring>gridplus-sdk>borc": true,
        "eth-lattice-keyring>gridplus-sdk>eth-eip712-util-browser": true,
        "eth-lattice-keyring>gridplus-sdk>secp256k1": true,
        "eth-lattice-keyring>gridplus-sdk>uuid": true,
        "eth-lattice-keyring>rlp": true,
        "ethereumjs-util>ethereum-cryptography>bs58check": true,
        "ethereumjs-util>ethereum-cryptography>hash.js": true,
        "lodash": true
      }
    },
    "eth-lattice-keyring>gridplus-sdk>@ethereumjs/common": {
      "packages": {
        "@ethereumjs/tx>@ethereumjs/common>crc-32": true,
        "@ethereumjs/tx>@ethereumjs/util": true,
        "browserify>buffer": true,
        "webpack>events": true
      }
    },
    "eth-lattice-keyring>gridplus-sdk>@ethereumjs/tx": {
      "packages": {
        "@ethereumjs/tx>@ethereumjs/rlp": true,
        "@ethereumjs/tx>@ethereumjs/util": true,
        "@ethersproject/providers": true,
        "browserify>buffer": true,
        "browserify>insert-module-globals>is-buffer": true,
        "eth-lattice-keyring>@ethereumjs/tx>@chainsafe/ssz": true,
        "eth-lattice-keyring>gridplus-sdk>@ethereumjs/tx>@ethereumjs/common": true,
        "eth-lattice-keyring>gridplus-sdk>@ethereumjs/tx>ethereum-cryptography": true
      }
    },
    "eth-lattice-keyring>gridplus-sdk>@ethereumjs/tx>@ethereumjs/common": {
      "packages": {
        "@ethereumjs/tx>@ethereumjs/common>crc-32": true,
        "@ethereumjs/tx>@ethereumjs/util": true,
        "browserify>buffer": true,
        "webpack>events": true
      }
    },
    "eth-lattice-keyring>gridplus-sdk>@ethereumjs/tx>ethereum-cryptography": {
      "globals": {
        "TextDecoder": true,
        "crypto": true
      },
      "packages": {
        "eth-lattice-keyring>gridplus-sdk>@ethereumjs/tx>ethereum-cryptography>@noble/hashes": true
      }
    },
    "eth-lattice-keyring>gridplus-sdk>@ethereumjs/tx>ethereum-cryptography>@noble/hashes": {
      "globals": {
        "TextEncoder": true,
        "crypto": true
      }
    },
    "eth-lattice-keyring>gridplus-sdk>aes-js": {
      "globals": {
        "define": true
      }
    },
    "eth-lattice-keyring>gridplus-sdk>bignumber.js": {
      "globals": {
        "crypto": true,
        "define": true
      }
    },
    "eth-lattice-keyring>gridplus-sdk>bitwise": {
      "packages": {
        "browserify>buffer": true
      }
    },
    "eth-lattice-keyring>gridplus-sdk>borc": {
      "globals": {
        "console": true
      },
      "packages": {
        "browserify>buffer": true,
        "browserify>buffer>ieee754": true,
        "eth-lattice-keyring>gridplus-sdk>borc>bignumber.js": true,
        "eth-lattice-keyring>gridplus-sdk>borc>iso-url": true
      }
    },
    "eth-lattice-keyring>gridplus-sdk>borc>bignumber.js": {
      "globals": {
        "crypto": true,
        "define": true
      }
    },
    "eth-lattice-keyring>gridplus-sdk>borc>iso-url": {
      "globals": {
        "URL": true,
        "URLSearchParams": true,
        "location": true
      }
    },
    "eth-lattice-keyring>gridplus-sdk>eth-eip712-util-browser": {
      "globals": {
        "intToBuffer": true
      },
      "packages": {
        "@metamask/ethjs>js-sha3": true,
        "bn.js": true,
        "ganache>abstract-level>buffer": true
      }
    },
    "eth-lattice-keyring>gridplus-sdk>secp256k1": {
      "packages": {
        "@metamask/ppom-validator>elliptic": true
      }
    },
    "eth-lattice-keyring>gridplus-sdk>uuid": {
      "globals": {
        "crypto": true
      }
    },
    "eth-lattice-keyring>rlp": {
      "globals": {
        "TextEncoder": true
      }
    },
    "eth-method-registry": {
      "packages": {
        "@metamask/ethjs-contract": true,
        "@metamask/ethjs-query": true
      }
    },
    "eth-rpc-errors": {
      "packages": {
        "eth-rpc-errors>fast-safe-stringify": true
      }
    },
    "ethereumjs-util": {
      "packages": {
        "bn.js": true,
        "browserify>assert": true,
        "browserify>buffer": true,
        "browserify>insert-module-globals>is-buffer": true,
        "ethereumjs-util>create-hash": true,
        "ethereumjs-util>ethereum-cryptography": true,
        "ethereumjs-util>rlp": true
      }
    },
    "ethereumjs-util>create-hash": {
      "packages": {
        "addons-linter>sha.js": true,
        "ethereumjs-util>create-hash>cipher-base": true,
        "ethereumjs-util>create-hash>md5.js": true,
        "ethereumjs-util>create-hash>ripemd160": true,
        "pumpify>inherits": true
      }
    },
    "ethereumjs-util>create-hash>cipher-base": {
      "packages": {
        "browserify>string_decoder": true,
        "koa>content-disposition>safe-buffer": true,
        "pumpify>inherits": true,
        "stream-browserify": true
      }
    },
    "ethereumjs-util>create-hash>md5.js": {
      "packages": {
        "ethereumjs-util>create-hash>md5.js>hash-base": true,
        "koa>content-disposition>safe-buffer": true,
        "pumpify>inherits": true
      }
    },
    "ethereumjs-util>create-hash>md5.js>hash-base": {
      "packages": {
        "ethereumjs-util>create-hash>md5.js>hash-base>readable-stream": true,
        "koa>content-disposition>safe-buffer": true,
        "pumpify>inherits": true
      }
    },
    "ethereumjs-util>create-hash>md5.js>hash-base>readable-stream": {
      "packages": {
        "browserify>browser-resolve": true,
        "browserify>buffer": true,
        "browserify>process": true,
        "browserify>string_decoder": true,
        "pumpify>inherits": true,
        "readable-stream>util-deprecate": true,
        "webpack>events": true
      }
    },
    "ethereumjs-util>create-hash>ripemd160": {
      "packages": {
        "browserify>buffer": true,
        "ethereumjs-util>create-hash>md5.js>hash-base": true,
        "pumpify>inherits": true
      }
    },
    "ethereumjs-util>ethereum-cryptography": {
      "packages": {
        "browserify>buffer": true,
        "ganache>keccak": true,
        "ganache>secp256k1": true,
        "mocha>serialize-javascript>randombytes": true
      }
    },
    "ethereumjs-util>ethereum-cryptography>browserify-aes": {
      "packages": {
        "browserify>buffer": true,
        "browserify>crypto-browserify>browserify-cipher>evp_bytestokey": true,
        "ethereumjs-util>create-hash>cipher-base": true,
        "ethereumjs-util>ethereum-cryptography>browserify-aes>buffer-xor": true,
        "koa>content-disposition>safe-buffer": true,
        "pumpify>inherits": true
      }
    },
    "ethereumjs-util>ethereum-cryptography>browserify-aes>buffer-xor": {
      "packages": {
        "browserify>buffer": true
      }
    },
    "ethereumjs-util>ethereum-cryptography>bs58check": {
      "packages": {
        "ethereumjs-util>create-hash": true,
        "ethereumjs-util>ethereum-cryptography>bs58check>bs58": true,
        "koa>content-disposition>safe-buffer": true
      }
    },
    "ethereumjs-util>ethereum-cryptography>bs58check>bs58": {
      "packages": {
        "@ensdomains/content-hash>multihashes>multibase>base-x": true
      }
    },
    "ethereumjs-util>ethereum-cryptography>hash.js": {
      "packages": {
        "@metamask/ppom-validator>elliptic>minimalistic-assert": true,
        "pumpify>inherits": true
      }
    },
    "ethereumjs-util>ethereum-cryptography>scrypt-js": {
      "globals": {
        "define": true,
        "setTimeout": true
      },
      "packages": {
        "browserify>timers-browserify": true
      }
    },
    "ethereumjs-util>rlp": {
      "packages": {
        "bn.js": true,
        "browserify>buffer": true
      }
    },
    "ethereumjs-wallet>randombytes": {
      "globals": {
        "crypto.getRandomValues": true
      }
    },
    "extension-port-stream": {
      "packages": {
        "browserify>buffer": true,
        "extension-port-stream>readable-stream": true
      }
    },
    "extension-port-stream>readable-stream": {
      "globals": {
        "AbortController": true,
        "AggregateError": true,
        "Blob": true
      },
      "packages": {
        "browserify>buffer": true,
        "browserify>process": true,
        "browserify>string_decoder": true,
        "extension-port-stream>readable-stream>abort-controller": true,
        "webpack>events": true
      }
    },
    "extension-port-stream>readable-stream>abort-controller": {
      "globals": {
        "AbortController": true
      }
    },
    "fast-json-patch": {
      "globals": {
        "addEventListener": true,
        "clearTimeout": true,
        "removeEventListener": true,
        "setTimeout": true
      }
    },
    "firebase": {
      "packages": {
        "firebase>@firebase/app": true,
        "firebase>@firebase/messaging": true
      }
    },
    "firebase>@firebase/app": {
      "globals": {
        "FinalizationRegistry": true,
        "console.warn": true
      },
      "packages": {
        "firebase>@firebase/app>@firebase/component": true,
        "firebase>@firebase/app>@firebase/logger": true,
        "firebase>@firebase/app>idb": true,
        "firebase>@firebase/util": true
      }
    },
    "firebase>@firebase/app>@firebase/component": {
      "packages": {
        "firebase>@firebase/util": true
      }
    },
    "firebase>@firebase/app>@firebase/logger": {
      "globals": {
        "console": true
      },
      "packages": {
        "@trezor/connect-web>tslib": true
      }
    },
    "firebase>@firebase/app>idb": {
      "globals": {
        "DOMException": true,
        "IDBCursor": true,
        "IDBDatabase": true,
        "IDBIndex": true,
        "IDBObjectStore": true,
        "IDBRequest": true,
        "IDBTransaction": true,
        "indexedDB.deleteDatabase": true,
        "indexedDB.open": true
      }
    },
    "firebase>@firebase/installations": {
      "globals": {
        "BroadcastChannel": true,
        "Headers": true,
        "btoa": true,
        "console.error": true,
        "crypto": true,
        "fetch": true,
        "msCrypto": true,
        "navigator.onLine": true,
        "setTimeout": true
      },
      "packages": {
        "firebase>@firebase/app": true,
        "firebase>@firebase/app>@firebase/component": true,
        "firebase>@firebase/app>idb": true,
        "firebase>@firebase/util": true
      }
    },
    "firebase>@firebase/messaging": {
      "globals": {
        "Headers": true,
        "Notification.maxActions": true,
        "Notification.permission": true,
        "Notification.requestPermission": true,
        "PushSubscription.prototype.hasOwnProperty": true,
        "ServiceWorkerRegistration": true,
        "URL": true,
        "addEventListener": true,
        "atob": true,
        "btoa": true,
        "clients.matchAll": true,
        "clients.openWindow": true,
        "console.warn": true,
        "document": true,
        "fetch": true,
        "indexedDB": true,
        "location.href": true,
        "location.origin": true,
        "navigator": true,
        "origin.replace": true,
        "registration.showNotification": true,
        "setTimeout": true
      },
      "packages": {
        "@trezor/connect-web>tslib": true,
        "firebase>@firebase/app": true,
        "firebase>@firebase/app>@firebase/component": true,
        "firebase>@firebase/app>idb": true,
        "firebase>@firebase/installations": true,
        "firebase>@firebase/util": true
      }
    },
    "firebase>@firebase/util": {
      "globals": {
        "atob": true,
        "browser": true,
        "btoa": true,
        "chrome": true,
        "console": true,
        "document": true,
        "indexedDB": true,
        "navigator": true,
        "process": true,
        "self": true,
        "setTimeout": true
      },
      "packages": {
        "browserify>process": true
      }
    },
    "fuse.js": {
      "globals": {
        "console": true,
        "define": true
      }
    },
    "ganache>abstract-level>buffer": {
      "globals": {
        "console": true
      },
      "packages": {
        "base64-js": true,
        "browserify>buffer>ieee754": true
      }
    },
    "ganache>keccak": {
      "packages": {
        "browserify>buffer": true,
        "ganache>keccak>readable-stream": true
      }
    },
    "ganache>keccak>readable-stream": {
      "packages": {
        "browserify>browser-resolve": true,
        "browserify>buffer": true,
        "browserify>process": true,
        "browserify>string_decoder": true,
        "pumpify>inherits": true,
        "readable-stream>util-deprecate": true,
        "webpack>events": true
      }
    },
    "ganache>secp256k1": {
      "packages": {
        "@metamask/ppom-validator>elliptic": true
      }
    },
    "gulp>vinyl-fs>object.assign": {
      "packages": {
        "@lavamoat/lavapack>json-stable-stringify>object-keys": true,
        "string.prototype.matchall>call-bind": true,
        "string.prototype.matchall>define-properties": true,
        "string.prototype.matchall>has-symbols": true
      }
    },
    "json-rpc-engine": {
      "packages": {
        "eth-rpc-errors": true,
        "json-rpc-engine>@metamask/safe-event-emitter": true
      }
    },
    "json-rpc-engine>@metamask/safe-event-emitter": {
      "globals": {
        "setTimeout": true
      },
      "packages": {
        "webpack>events": true
      }
    },
    "json-rpc-middleware-stream": {
      "globals": {
        "console.warn": true,
        "setTimeout": true
      },
      "packages": {
        "@metamask/safe-event-emitter": true,
        "json-rpc-middleware-stream>readable-stream": true
      }
    },
    "json-rpc-middleware-stream>readable-stream": {
      "packages": {
        "browserify>browser-resolve": true,
        "browserify>buffer": true,
        "browserify>process": true,
        "browserify>string_decoder": true,
        "pumpify>inherits": true,
        "readable-stream>util-deprecate": true,
        "webpack>events": true
      }
    },
    "koa>content-disposition>safe-buffer": {
      "packages": {
        "browserify>buffer": true
      }
    },
    "koa>is-generator-function": {
      "packages": {
        "koa>is-generator-function>has-tostringtag": true
      }
    },
    "koa>is-generator-function>has-tostringtag": {
      "packages": {
        "string.prototype.matchall>has-symbols": true
      }
    },
    "localforage": {
      "globals": {
        "Blob": true,
        "BlobBuilder": true,
        "FileReader": true,
        "IDBKeyRange": true,
        "MSBlobBuilder": true,
        "MozBlobBuilder": true,
        "OIndexedDB": true,
        "WebKitBlobBuilder": true,
        "atob": true,
        "btoa": true,
        "console.error": true,
        "console.info": true,
        "console.warn": true,
        "define": true,
        "fetch": true,
        "indexedDB": true,
        "localStorage": true,
        "mozIndexedDB": true,
        "msIndexedDB": true,
        "navigator.platform": true,
        "navigator.userAgent": true,
        "openDatabase": true,
        "setTimeout": true,
        "webkitIndexedDB": true
      }
    },
    "lodash": {
      "globals": {
        "clearTimeout": true,
        "define": true,
        "setTimeout": true
      }
    },
    "loglevel": {
      "globals": {
        "console": true,
        "define": true,
        "document.cookie": true,
        "localStorage": true,
        "log": "write",
        "navigator": true
      }
    },
    "luxon": {
      "globals": {
        "Intl": true
      }
    },
    "mocha>serialize-javascript>randombytes": {
      "globals": {
        "crypto": true,
        "msCrypto": true
      },
      "packages": {
        "browserify>process": true,
        "koa>content-disposition>safe-buffer": true
      }
    },
    "nanoid": {
      "globals": {
        "crypto": true,
        "msCrypto": true,
        "navigator": true
      }
    },
    "nock>debug": {
      "globals": {
        "console": true,
        "document": true,
        "localStorage": true,
        "navigator": true,
        "process": true
      },
      "packages": {
        "browserify>process": true,
        "nock>debug>ms": true
      }
    },
    "node-fetch": {
      "globals": {
        "Headers": true,
        "Request": true,
        "Response": true,
        "fetch": true
      }
    },
    "obj-multiplex": {
      "globals": {
        "console.warn": true
      },
      "packages": {
        "end-of-stream": true,
        "pump>once": true,
        "readable-stream": true
      }
    },
    "promise-to-callback": {
      "packages": {
        "promise-to-callback>is-fn": true,
        "promise-to-callback>set-immediate-shim": true
      }
    },
    "promise-to-callback>set-immediate-shim": {
      "globals": {
        "setTimeout.apply": true
      },
      "packages": {
        "browserify>timers-browserify": true
      }
    },
    "prop-types": {
      "globals": {
        "console": true
      },
      "packages": {
        "prop-types>react-is": true,
        "react>object-assign": true
      }
    },
    "prop-types>react-is": {
      "globals": {
        "console": true
      }
    },
    "pump": {
      "packages": {
        "browserify>browser-resolve": true,
        "browserify>process": true,
        "end-of-stream": true,
        "pump>once": true
      }
    },
    "pump>once": {
      "packages": {
        "pump>once>wrappy": true
      }
    },
    "qrcode-generator": {
      "globals": {
        "define": true
      }
    },
    "qrcode.react": {
      "globals": {
        "Path2D": true,
        "devicePixelRatio": true
      },
      "packages": {
        "prop-types": true,
        "qrcode.react>qr.js": true,
        "react": true
      }
    },
    "react": {
      "globals": {
        "console": true
      },
      "packages": {
        "prop-types": true,
        "react>object-assign": true
      }
    },
    "react-beautiful-dnd": {
      "globals": {
        "Element.prototype": true,
        "__REDUX_DEVTOOLS_EXTENSION_COMPOSE__": true,
        "addEventListener": true,
        "cancelAnimationFrame": true,
        "clearTimeout": true,
        "console": true,
        "document": true,
        "getComputedStyle": true,
        "pageXOffset": true,
        "pageYOffset": true,
        "removeEventListener": true,
        "requestAnimationFrame": true,
        "scrollBy": true,
        "setTimeout": true
      },
      "packages": {
        "@babel/runtime": true,
        "react": true,
        "react-beautiful-dnd>css-box-model": true,
        "react-beautiful-dnd>memoize-one": true,
        "react-beautiful-dnd>raf-schd": true,
        "react-beautiful-dnd>use-memo-one": true,
        "react-dom": true,
        "react-redux": true,
        "redux": true
      }
    },
    "react-beautiful-dnd>css-box-model": {
      "globals": {
        "getComputedStyle": true,
        "pageXOffset": true,
        "pageYOffset": true
      },
      "packages": {
        "react-router-dom>tiny-invariant": true
      }
    },
    "react-beautiful-dnd>raf-schd": {
      "globals": {
        "cancelAnimationFrame": true,
        "requestAnimationFrame": true
      }
    },
    "react-beautiful-dnd>use-memo-one": {
      "packages": {
        "react": true
      }
    },
    "react-devtools": {
      "packages": {
        "react-devtools>react-devtools-core": true
      }
    },
    "react-devtools>react-devtools-core": {
      "globals": {
        "WebSocket": true,
        "setTimeout": true
      }
    },
    "react-dnd-html5-backend": {
      "globals": {
        "addEventListener": true,
        "clearTimeout": true,
        "removeEventListener": true
      }
    },
    "react-dom": {
      "globals": {
        "HTMLIFrameElement": true,
        "MSApp": true,
        "__REACT_DEVTOOLS_GLOBAL_HOOK__": true,
        "addEventListener": true,
        "clearTimeout": true,
        "clipboardData": true,
        "console": true,
        "dispatchEvent": true,
        "document": true,
        "event": "write",
        "jest": true,
        "location.protocol": true,
        "navigator.userAgent.indexOf": true,
        "performance": true,
        "removeEventListener": true,
        "self": true,
        "setTimeout": true,
        "top": true,
        "trustedTypes": true
      },
      "packages": {
        "prop-types": true,
        "react": true,
        "react-dom>scheduler": true,
        "react>object-assign": true
      }
    },
    "react-dom>scheduler": {
      "globals": {
        "MessageChannel": true,
        "cancelAnimationFrame": true,
        "clearTimeout": true,
        "console": true,
        "navigator": true,
        "performance": true,
        "requestAnimationFrame": true,
        "setTimeout": true
      }
    },
    "react-focus-lock": {
      "globals": {
        "addEventListener": true,
        "console.error": true,
        "console.warn": true,
        "document": true,
        "removeEventListener": true,
        "setTimeout": true
      },
      "packages": {
        "@babel/runtime": true,
        "prop-types": true,
        "react": true,
        "react-focus-lock>focus-lock": true,
        "react-focus-lock>react-clientside-effect": true,
        "react-focus-lock>use-callback-ref": true,
        "react-focus-lock>use-sidecar": true
      }
    },
    "react-focus-lock>focus-lock": {
      "globals": {
        "HTMLIFrameElement": true,
        "Node.DOCUMENT_FRAGMENT_NODE": true,
        "Node.DOCUMENT_NODE": true,
        "Node.DOCUMENT_POSITION_CONTAINED_BY": true,
        "Node.DOCUMENT_POSITION_CONTAINS": true,
        "Node.ELEMENT_NODE": true,
        "console.error": true,
        "console.warn": true,
        "document": true,
        "getComputedStyle": true,
        "setTimeout": true
      },
      "packages": {
        "@trezor/connect-web>tslib": true
      }
    },
    "react-focus-lock>react-clientside-effect": {
      "packages": {
        "@babel/runtime": true,
        "react": true
      }
    },
    "react-focus-lock>use-callback-ref": {
      "packages": {
        "react": true
      }
    },
    "react-focus-lock>use-sidecar": {
      "globals": {
        "console.error": true
      },
      "packages": {
        "@trezor/connect-web>tslib": true,
        "react": true,
        "react-focus-lock>use-sidecar>detect-node-es": true
      }
    },
    "react-idle-timer": {
      "globals": {
        "clearTimeout": true,
        "document": true,
        "setTimeout": true
      },
      "packages": {
        "prop-types": true,
        "react": true
      }
    },
    "react-inspector": {
      "globals": {
        "Node": true,
        "chromeDark": true,
        "chromeLight": true
      },
      "packages": {
        "react": true
      }
    },
    "react-markdown": {
      "globals": {
        "console.warn": true
      },
      "packages": {
        "prop-types": true,
        "react": true,
        "react-markdown>comma-separated-tokens": true,
        "react-markdown>property-information": true,
        "react-markdown>react-is": true,
        "react-markdown>remark-parse": true,
        "react-markdown>remark-rehype": true,
        "react-markdown>space-separated-tokens": true,
        "react-markdown>style-to-object": true,
        "react-markdown>unified": true,
        "react-markdown>unist-util-visit": true,
        "react-markdown>vfile": true
      }
    },
    "react-markdown>property-information": {
      "packages": {
        "watchify>xtend": true
      }
    },
    "react-markdown>react-is": {
      "globals": {
        "console": true
      }
    },
    "react-markdown>remark-parse": {
      "packages": {
        "react-markdown>remark-parse>mdast-util-from-markdown": true
      }
    },
    "react-markdown>remark-parse>mdast-util-from-markdown": {
      "packages": {
        "react-markdown>remark-parse>mdast-util-from-markdown>mdast-util-to-string": true,
        "react-markdown>remark-parse>mdast-util-from-markdown>micromark": true,
        "react-markdown>remark-parse>mdast-util-from-markdown>unist-util-stringify-position": true,
        "react-syntax-highlighter>refractor>parse-entities": true
      }
    },
    "react-markdown>remark-parse>mdast-util-from-markdown>micromark": {
      "packages": {
        "react-syntax-highlighter>refractor>parse-entities": true
      }
    },
    "react-markdown>remark-rehype": {
      "packages": {
        "react-markdown>remark-rehype>mdast-util-to-hast": true
      }
    },
    "react-markdown>remark-rehype>mdast-util-to-hast": {
      "globals": {
        "console.warn": true
      },
      "packages": {
        "@storybook/addon-docs>remark-external-links>mdast-util-definitions": true,
        "react-markdown>remark-rehype>mdast-util-to-hast>mdurl": true,
        "react-markdown>remark-rehype>mdast-util-to-hast>unist-builder": true,
        "react-markdown>remark-rehype>mdast-util-to-hast>unist-util-generated": true,
        "react-markdown>remark-rehype>mdast-util-to-hast>unist-util-position": true,
        "react-markdown>unist-util-visit": true
      }
    },
    "react-markdown>style-to-object": {
      "packages": {
        "react-markdown>style-to-object>inline-style-parser": true
      }
    },
    "react-markdown>unified": {
      "packages": {
        "mocha>yargs-unparser>is-plain-obj": true,
        "react-markdown>unified>bail": true,
        "react-markdown>unified>extend": true,
        "react-markdown>unified>is-buffer": true,
        "react-markdown>unified>trough": true,
        "react-markdown>vfile": true
      }
    },
    "react-markdown>unist-util-visit": {
      "packages": {
        "react-markdown>unist-util-visit>unist-util-visit-parents": true
      }
    },
    "react-markdown>unist-util-visit>unist-util-visit-parents": {
      "packages": {
        "react-markdown>unist-util-visit>unist-util-is": true
      }
    },
    "react-markdown>vfile": {
      "packages": {
        "browserify>path-browserify": true,
        "browserify>process": true,
        "react-markdown>vfile>is-buffer": true,
        "react-markdown>vfile>vfile-message": true,
        "vinyl>replace-ext": true
      }
    },
    "react-markdown>vfile>vfile-message": {
      "packages": {
        "react-markdown>vfile>unist-util-stringify-position": true
      }
    },
    "react-popper": {
      "globals": {
        "document": true
      },
      "packages": {
        "@popperjs/core": true,
        "react": true,
        "react-popper>react-fast-compare": true,
        "react-popper>warning": true
      }
    },
    "react-popper>react-fast-compare": {
      "globals": {
        "Element": true,
        "console.warn": true
      }
    },
    "react-popper>warning": {
      "globals": {
        "console": true
      }
    },
    "react-redux": {
      "globals": {
        "console": true,
        "document": true
      },
      "packages": {
        "@babel/runtime": true,
        "prop-types": true,
        "prop-types>react-is": true,
        "react": true,
        "react-dom": true,
        "react-redux>hoist-non-react-statics": true,
        "redux": true
      }
    },
    "react-redux>hoist-non-react-statics": {
      "packages": {
        "prop-types>react-is": true
      }
    },
    "react-responsive-carousel": {
      "globals": {
        "HTMLElement": true,
        "addEventListener": true,
        "clearTimeout": true,
        "console.warn": true,
        "document": true,
        "getComputedStyle": true,
        "removeEventListener": true,
        "setTimeout": true
      },
      "packages": {
        "classnames": true,
        "react": true,
        "react-dom": true,
        "react-responsive-carousel>react-easy-swipe": true
      }
    },
    "react-responsive-carousel>react-easy-swipe": {
      "globals": {
        "addEventListener": true,
        "define": true,
        "document.addEventListener": true,
        "document.removeEventListener": true
      },
      "packages": {
        "prop-types": true,
        "react": true
      }
    },
    "react-router-dom": {
      "packages": {
        "prop-types": true,
        "react": true,
        "react-router-dom>history": true,
        "react-router-dom>react-router": true,
        "react-router-dom>tiny-invariant": true,
        "react-router-dom>tiny-warning": true
      }
    },
    "react-router-dom>history": {
      "globals": {
        "addEventListener": true,
        "confirm": true,
        "document": true,
        "history": true,
        "location": true,
        "navigator.userAgent": true,
        "removeEventListener": true
      },
      "packages": {
        "react-router-dom>history>resolve-pathname": true,
        "react-router-dom>history>value-equal": true,
        "react-router-dom>tiny-invariant": true,
        "react-router-dom>tiny-warning": true
      }
    },
    "react-router-dom>react-router": {
      "packages": {
        "prop-types": true,
        "prop-types>react-is": true,
        "react": true,
        "react-redux>hoist-non-react-statics": true,
        "react-router-dom>react-router>history": true,
        "react-router-dom>react-router>mini-create-react-context": true,
        "react-router-dom>tiny-invariant": true,
        "react-router-dom>tiny-warning": true,
        "sinon>nise>path-to-regexp": true
      }
    },
    "react-router-dom>react-router>history": {
      "globals": {
        "addEventListener": true,
        "confirm": true,
        "document": true,
        "history": true,
        "location": true,
        "navigator.userAgent": true,
        "removeEventListener": true
      },
      "packages": {
        "react-router-dom>history>resolve-pathname": true,
        "react-router-dom>history>value-equal": true,
        "react-router-dom>tiny-invariant": true,
        "react-router-dom>tiny-warning": true
      }
    },
    "react-router-dom>react-router>mini-create-react-context": {
      "packages": {
        "@babel/runtime": true,
        "prop-types": true,
        "react": true,
        "react-router-dom>react-router>mini-create-react-context>gud": true,
        "react-router-dom>tiny-warning": true
      }
    },
    "react-router-dom>tiny-warning": {
      "globals": {
        "console": true
      }
    },
    "react-simple-file-input": {
      "globals": {
        "File": true,
        "FileReader": true,
        "console.warn": true
      },
      "packages": {
        "prop-types": true,
        "react": true
      }
    },
    "react-syntax-highlighter>refractor>parse-entities": {
      "globals": {
        "document.createElement": true
      }
    },
    "react-tippy": {
      "globals": {
        "Element": true,
        "MSStream": true,
        "MutationObserver": true,
        "addEventListener": true,
        "clearTimeout": true,
        "console.error": true,
        "console.warn": true,
        "define": true,
        "document": true,
        "getComputedStyle": true,
        "innerHeight": true,
        "innerWidth": true,
        "navigator.maxTouchPoints": true,
        "navigator.msMaxTouchPoints": true,
        "navigator.userAgent": true,
        "performance": true,
        "requestAnimationFrame": true,
        "setTimeout": true
      },
      "packages": {
        "react": true,
        "react-dom": true,
        "react-tippy>popper.js": true
      }
    },
    "react-tippy>popper.js": {
      "globals": {
        "MSInputMethodContext": true,
        "Node.DOCUMENT_POSITION_FOLLOWING": true,
        "cancelAnimationFrame": true,
        "console.warn": true,
        "define": true,
        "devicePixelRatio": true,
        "document": true,
        "getComputedStyle": true,
        "innerHeight": true,
        "innerWidth": true,
        "navigator.userAgent": true,
        "requestAnimationFrame": true,
        "setTimeout": true
      }
    },
    "react-toggle-button": {
      "globals": {
        "clearTimeout": true,
        "console.warn": true,
        "define": true,
        "performance": true,
        "setTimeout": true
      },
      "packages": {
        "react": true
      }
    },
    "readable-stream": {
      "packages": {
        "browserify>browser-resolve": true,
        "browserify>process": true,
        "browserify>timers-browserify": true,
        "pumpify>inherits": true,
        "readable-stream>core-util-is": true,
        "readable-stream>isarray": true,
        "readable-stream>process-nextick-args": true,
        "readable-stream>safe-buffer": true,
        "readable-stream>string_decoder": true,
        "readable-stream>util-deprecate": true,
        "webpack>events": true
      }
    },
    "readable-stream>core-util-is": {
      "packages": {
        "browserify>insert-module-globals>is-buffer": true
      }
    },
    "readable-stream>process-nextick-args": {
      "packages": {
        "browserify>process": true
      }
    },
    "readable-stream>safe-buffer": {
      "packages": {
        "browserify>buffer": true
      }
    },
    "readable-stream>string_decoder": {
      "packages": {
        "readable-stream>safe-buffer": true
      }
    },
    "readable-stream>util-deprecate": {
      "globals": {
        "console.trace": true,
        "console.warn": true,
        "localStorage": true
      }
    },
    "redux": {
      "globals": {
        "console": true
      },
      "packages": {
        "@babel/runtime": true
      }
    },
    "semver": {
      "globals": {
        "console.error": true
      },
      "packages": {
        "browserify>process": true,
        "semver>lru-cache": true
      }
    },
    "semver>lru-cache": {
      "packages": {
        "semver>lru-cache>yallist": true
      }
    },
    "sinon>nise>path-to-regexp": {
      "packages": {
        "sinon>nise>path-to-regexp>isarray": true
      }
    },
    "stream-browserify": {
      "packages": {
        "pumpify>inherits": true,
        "stream-browserify>readable-stream": true,
        "webpack>events": true
      }
    },
    "stream-browserify>readable-stream": {
      "packages": {
        "browserify>browser-resolve": true,
        "browserify>buffer": true,
        "browserify>process": true,
        "browserify>string_decoder": true,
        "pumpify>inherits": true,
        "readable-stream>util-deprecate": true,
        "webpack>events": true
      }
    },
    "string.prototype.matchall>call-bind": {
      "packages": {
        "browserify>has>function-bind": true,
        "string.prototype.matchall>call-bind>es-errors": true,
        "string.prototype.matchall>call-bind>set-function-length": true,
        "string.prototype.matchall>get-intrinsic": true
      }
    },
    "string.prototype.matchall>call-bind>set-function-length": {
      "packages": {
        "string.prototype.matchall>call-bind>es-errors": true,
        "string.prototype.matchall>define-properties>define-data-property": true,
        "string.prototype.matchall>es-abstract>gopd": true,
        "string.prototype.matchall>es-abstract>has-property-descriptors": true,
        "string.prototype.matchall>get-intrinsic": true
      }
    },
    "string.prototype.matchall>define-properties": {
      "packages": {
        "@lavamoat/lavapack>json-stable-stringify>object-keys": true,
        "string.prototype.matchall>define-properties>define-data-property": true,
        "string.prototype.matchall>es-abstract>has-property-descriptors": true
      }
    },
    "string.prototype.matchall>define-properties>define-data-property": {
      "packages": {
        "string.prototype.matchall>call-bind>es-errors": true,
        "string.prototype.matchall>es-abstract>gopd": true,
        "string.prototype.matchall>es-abstract>has-property-descriptors": true,
        "string.prototype.matchall>get-intrinsic": true
      }
    },
    "string.prototype.matchall>es-abstract>array-buffer-byte-length": {
      "packages": {
        "string.prototype.matchall>call-bind": true,
        "string.prototype.matchall>es-abstract>is-array-buffer": true
      }
    },
    "string.prototype.matchall>es-abstract>es-to-primitive>is-symbol": {
      "packages": {
        "string.prototype.matchall>has-symbols": true
      }
    },
    "string.prototype.matchall>es-abstract>gopd": {
      "packages": {
        "string.prototype.matchall>get-intrinsic": true
      }
    },
    "string.prototype.matchall>es-abstract>has-property-descriptors": {
      "packages": {
        "string.prototype.matchall>get-intrinsic": true
      }
    },
    "string.prototype.matchall>es-abstract>is-array-buffer": {
      "packages": {
        "browserify>util>is-typed-array": true,
        "string.prototype.matchall>call-bind": true,
        "string.prototype.matchall>get-intrinsic": true
      }
    },
    "string.prototype.matchall>es-abstract>is-callable": {
      "globals": {
        "document": true
      }
    },
    "string.prototype.matchall>es-abstract>is-regex": {
      "packages": {
        "koa>is-generator-function>has-tostringtag": true,
        "string.prototype.matchall>call-bind": true
      }
    },
    "string.prototype.matchall>es-abstract>is-shared-array-buffer": {
      "packages": {
        "string.prototype.matchall>call-bind": true
      }
    },
    "string.prototype.matchall>es-abstract>object-inspect": {
      "globals": {
        "HTMLElement": true,
        "WeakRef": true
      },
      "packages": {
        "browserify>browser-resolve": true
      }
    },
    "string.prototype.matchall>get-intrinsic": {
      "globals": {
        "AggregateError": true,
        "FinalizationRegistry": true,
        "WeakRef": true
      },
      "packages": {
        "browserify>has>function-bind": true,
        "depcheck>is-core-module>hasown": true,
        "string.prototype.matchall>call-bind>es-errors": true,
        "string.prototype.matchall>es-abstract>has-proto": true,
        "string.prototype.matchall>has-symbols": true
      }
    },
    "string.prototype.matchall>internal-slot": {
      "packages": {
        "depcheck>is-core-module>hasown": true,
        "string.prototype.matchall>get-intrinsic": true,
        "string.prototype.matchall>side-channel": true
      }
    },
    "string.prototype.matchall>regexp.prototype.flags": {
      "packages": {
        "string.prototype.matchall>call-bind": true,
        "string.prototype.matchall>define-properties": true,
        "string.prototype.matchall>regexp.prototype.flags>set-function-name": true
      }
    },
    "string.prototype.matchall>regexp.prototype.flags>set-function-name": {
      "packages": {
        "string.prototype.matchall>define-properties>define-data-property": true,
        "string.prototype.matchall>es-abstract>function.prototype.name>functions-have-names": true,
        "string.prototype.matchall>es-abstract>has-property-descriptors": true
      }
    },
    "string.prototype.matchall>side-channel": {
      "packages": {
        "string.prototype.matchall>call-bind": true,
        "string.prototype.matchall>es-abstract>object-inspect": true,
        "string.prototype.matchall>get-intrinsic": true
      }
    },
    "superstruct": {
      "globals": {
        "console.warn": true,
        "define": true
      }
    },
    "terser>source-map-support>buffer-from": {
      "packages": {
        "browserify>buffer": true
      }
    },
    "uuid": {
      "globals": {
        "crypto": true,
        "msCrypto": true
      }
    },
    "vinyl>replace-ext": {
      "packages": {
        "browserify>path-browserify": true
      }
    },
    "web3": {
      "globals": {
        "XMLHttpRequest": true
      }
    },
    "web3-stream-provider": {
      "globals": {
        "setTimeout": true
      },
      "packages": {
        "browserify>util": true,
        "web3-stream-provider>readable-stream": true,
        "web3-stream-provider>uuid": true
      }
    },
    "web3-stream-provider>readable-stream": {
      "packages": {
        "browserify>browser-resolve": true,
        "browserify>buffer": true,
        "browserify>process": true,
        "browserify>string_decoder": true,
        "pumpify>inherits": true,
        "readable-stream>util-deprecate": true,
        "webpack>events": true
      }
    },
    "web3-stream-provider>uuid": {
      "globals": {
        "crypto": true
      }
    },
    "webextension-polyfill": {
      "globals": {
        "browser": true,
        "chrome": true,
        "console.error": true,
        "console.warn": true,
        "define": true
      }
    },
    "webpack>events": {
      "globals": {
        "console": true
      }
    }
  }
}<|MERGE_RESOLUTION|>--- conflicted
+++ resolved
@@ -175,8 +175,8 @@
       },
       "packages": {
         "@ethereumjs/tx>ethereum-cryptography>@noble/curves": true,
-        "@ethereumjs/tx>ethereum-cryptography>@scure/bip32": true,
-        "@noble/hashes": true
+        "@ethereumjs/tx>ethereum-cryptography>@noble/hashes": true,
+        "@ethereumjs/tx>ethereum-cryptography>@scure/bip32": true
       }
     },
     "@ethereumjs/tx>ethereum-cryptography>@noble/curves": {
@@ -184,14 +184,34 @@
         "TextEncoder": true
       },
       "packages": {
-        "@noble/hashes": true
+        "@ethereumjs/tx>ethereum-cryptography>@noble/hashes": true
+      }
+    },
+    "@ethereumjs/tx>ethereum-cryptography>@noble/hashes": {
+      "globals": {
+        "TextEncoder": true,
+        "crypto": true
       }
     },
     "@ethereumjs/tx>ethereum-cryptography>@scure/bip32": {
       "packages": {
-        "@ethereumjs/tx>ethereum-cryptography>@noble/curves": true,
-        "@metamask/utils>@scure/base": true,
-        "@noble/hashes": true
+        "@ethereumjs/tx>ethereum-cryptography>@scure/bip32>@noble/curves": true,
+        "@ethereumjs/tx>ethereum-cryptography>@scure/bip32>@noble/hashes": true,
+        "@metamask/utils>@scure/base": true
+      }
+    },
+    "@ethereumjs/tx>ethereum-cryptography>@scure/bip32>@noble/curves": {
+      "globals": {
+        "TextEncoder": true
+      },
+      "packages": {
+        "@ethereumjs/tx>ethereum-cryptography>@scure/bip32>@noble/hashes": true
+      }
+    },
+    "@ethereumjs/tx>ethereum-cryptography>@scure/bip32>@noble/hashes": {
+      "globals": {
+        "TextEncoder": true,
+        "crypto": true
       }
     },
     "@ethersproject/abi": {
@@ -1466,33 +1486,15 @@
         "setInterval": true
       },
       "packages": {
+        "@metamask/controller-utils": true,
         "@metamask/eth-query": true,
         "@metamask/ethjs>@metamask/ethjs-unit": true,
-        "@metamask/gas-fee-controller>@metamask/controller-utils": true,
         "@metamask/gas-fee-controller>@metamask/polling-controller": true,
         "bn.js": true,
         "browserify>buffer": true,
         "uuid": true
       }
     },
-<<<<<<< HEAD
-    "@metamask/gas-fee-controller>@metamask/controller-utils": {
-      "globals": {
-        "URL": true,
-        "console.error": true,
-        "fetch": true,
-        "setTimeout": true
-      },
-      "packages": {
-        "@ethereumjs/tx>@ethereumjs/util": true,
-        "@metamask/controller-utils>@spruceid/siwe-parser": true,
-        "@metamask/ethjs>@metamask/ethjs-unit": true,
-        "@metamask/utils": true,
-        "bn.js": true,
-        "browserify>buffer": true,
-        "eslint>fast-deep-equal": true,
-        "eth-ens-namehash": true
-=======
     "@metamask/gas-fee-controller>@metamask/polling-controller": {
       "globals": {
         "clearTimeout": true,
@@ -1503,21 +1505,6 @@
         "@metamask/gas-fee-controller>@metamask/polling-controller>@metamask/base-controller": true,
         "@metamask/snaps-utils>fast-json-stable-stringify": true,
         "uuid": true
->>>>>>> 2c457705
-      }
-    },
-    "@metamask/gas-fee-controller>@metamask/polling-controller>@metamask/base-controller": {
-      "globals": {
-        "setTimeout": true
-      },
-      "packages": {
-<<<<<<< HEAD
-        "@metamask/gas-fee-controller>@metamask/polling-controller>@metamask/base-controller": true,
-        "@metamask/snaps-utils>fast-json-stable-stringify": true,
-        "uuid": true
-=======
-        "immer": true
->>>>>>> 2c457705
       }
     },
     "@metamask/gas-fee-controller>@metamask/polling-controller>@metamask/base-controller": {
@@ -1707,6 +1694,14 @@
         "browserify>url": true
       }
     },
+    "@metamask/message-signing-snap>@noble/curves": {
+      "globals": {
+        "TextEncoder": true
+      },
+      "packages": {
+        "@noble/hashes": true
+      }
+    },
     "@metamask/name-controller": {
       "globals": {
         "fetch": true
@@ -1733,11 +1728,11 @@
         "setTimeout": true
       },
       "packages": {
+        "@metamask/controller-utils": true,
         "@metamask/eth-json-rpc-middleware": true,
         "@metamask/eth-query": true,
         "@metamask/eth-token-tracker>eth-block-tracker": true,
         "@metamask/network-controller>@metamask/base-controller": true,
-        "@metamask/network-controller>@metamask/controller-utils": true,
         "@metamask/network-controller>@metamask/eth-json-rpc-infura": true,
         "@metamask/network-controller>@metamask/eth-json-rpc-provider": true,
         "@metamask/network-controller>@metamask/json-rpc-engine": true,
@@ -1756,24 +1751,6 @@
         "immer": true
       }
     },
-    "@metamask/network-controller>@metamask/controller-utils": {
-      "globals": {
-        "URL": true,
-        "console.error": true,
-        "fetch": true,
-        "setTimeout": true
-      },
-      "packages": {
-        "@ethereumjs/tx>@ethereumjs/util": true,
-        "@metamask/controller-utils>@spruceid/siwe-parser": true,
-        "@metamask/ethjs>@metamask/ethjs-unit": true,
-        "@metamask/utils": true,
-        "bn.js": true,
-        "browserify>buffer": true,
-        "eslint>fast-deep-equal": true,
-        "eth-ens-namehash": true
-      }
-    },
     "@metamask/network-controller>@metamask/eth-json-rpc-infura": {
       "globals": {
         "setTimeout": true
@@ -1859,32 +1836,29 @@
         "console.error": true
       },
       "packages": {
-        "@metamask/base-controller": true,
-        "@metamask/permission-controller>@metamask/controller-utils": true,
+        "@metamask/controller-utils": true,
+        "@metamask/permission-controller>@metamask/base-controller": true,
+        "@metamask/permission-controller>@metamask/json-rpc-engine": true,
         "@metamask/permission-controller>nanoid": true,
-        "@metamask/providers>@metamask/json-rpc-engine": true,
         "@metamask/providers>@metamask/rpc-errors": true,
         "@metamask/utils": true,
         "deep-freeze-strict": true,
         "immer": true
       }
     },
-    "@metamask/permission-controller>@metamask/controller-utils": {
-      "globals": {
-        "URL": true,
-        "console.error": true,
-        "fetch": true,
-        "setTimeout": true
-      },
-      "packages": {
-        "@ethereumjs/tx>@ethereumjs/util": true,
-        "@metamask/controller-utils>@spruceid/siwe-parser": true,
-        "@metamask/ethjs>@metamask/ethjs-unit": true,
-        "@metamask/utils": true,
-        "bn.js": true,
-        "browserify>buffer": true,
-        "eslint>fast-deep-equal": true,
-        "eth-ens-namehash": true
+    "@metamask/permission-controller>@metamask/base-controller": {
+      "globals": {
+        "setTimeout": true
+      },
+      "packages": {
+        "immer": true
+      }
+    },
+    "@metamask/permission-controller>@metamask/json-rpc-engine": {
+      "packages": {
+        "@metamask/providers>@metamask/rpc-errors": true,
+        "@metamask/safe-event-emitter": true,
+        "@metamask/utils": true
       }
     },
     "@metamask/permission-controller>nanoid": {
@@ -2194,30 +2168,57 @@
       },
       "packages": {
         "@ethersproject/abi>@ethersproject/bytes": true,
-<<<<<<< HEAD
-        "@ethersproject/bignumber": true,
-        "@ethersproject/providers": true,
-        "@metamask/smart-transactions-controller>@metamask/base-controller": true,
-        "@metamask/smart-transactions-controller>@metamask/controller-utils": true,
-=======
         "@metamask/eth-query": true,
         "@metamask/smart-transactions-controller>@ethereumjs/tx": true,
         "@metamask/smart-transactions-controller>@ethereumjs/util": true,
         "@metamask/smart-transactions-controller>@metamask/controller-utils": true,
         "@metamask/smart-transactions-controller>@metamask/polling-controller": true,
         "@metamask/smart-transactions-controller>@metamask/transaction-controller": true,
->>>>>>> 2c457705
         "@metamask/smart-transactions-controller>bignumber.js": true,
+        "browserify>buffer": true,
         "fast-json-patch": true,
-        "lodash": true
-      }
-    },
-    "@metamask/smart-transactions-controller>@metamask/base-controller": {
-      "globals": {
-        "setTimeout": true
-      },
-      "packages": {
-        "immer": true
+        "lodash": true,
+        "webpack>events": true
+      }
+    },
+    "@metamask/smart-transactions-controller>@babel/runtime": {
+      "globals": {
+        "regeneratorRuntime": "write"
+      }
+    },
+    "@metamask/smart-transactions-controller>@ethereumjs/tx": {
+      "packages": {
+        "@ethereumjs/tx>ethereum-cryptography": true,
+        "@metamask/smart-transactions-controller>@ethereumjs/tx>@ethereumjs/common": true,
+        "@metamask/smart-transactions-controller>@ethereumjs/tx>@ethereumjs/rlp": true,
+        "@metamask/smart-transactions-controller>@ethereumjs/util": true
+      }
+    },
+    "@metamask/smart-transactions-controller>@ethereumjs/tx>@ethereumjs/common": {
+      "packages": {
+        "@metamask/smart-transactions-controller>@ethereumjs/util": true,
+        "webpack>events": true
+      }
+    },
+    "@metamask/smart-transactions-controller>@ethereumjs/tx>@ethereumjs/rlp": {
+      "globals": {
+        "TextEncoder": true
+      }
+    },
+    "@metamask/smart-transactions-controller>@ethereumjs/util": {
+      "globals": {
+        "console.warn": true,
+        "fetch": true
+      },
+      "packages": {
+        "@ethereumjs/tx>ethereum-cryptography": true,
+        "@metamask/smart-transactions-controller>@ethereumjs/util>@ethereumjs/rlp": true,
+        "webpack>events": true
+      }
+    },
+    "@metamask/smart-transactions-controller>@ethereumjs/util>@ethereumjs/rlp": {
+      "globals": {
+        "TextEncoder": true
       }
     },
     "@metamask/smart-transactions-controller>@metamask/controller-utils": {
@@ -2229,18 +2230,26 @@
       },
       "packages": {
         "@metamask/controller-utils>@spruceid/siwe-parser": true,
-        "@metamask/smart-transactions-controller>@metamask/controller-utils>ethjs-unit": true,
+        "@metamask/ethjs>@metamask/ethjs-unit": true,
+        "@metamask/smart-transactions-controller>@metamask/controller-utils>@ethereumjs/util": true,
         "@metamask/utils": true,
+        "bn.js": true,
         "browserify>buffer": true,
         "eslint>fast-deep-equal": true,
-        "eth-ens-namehash": true,
-        "ethereumjs-util": true
-      }
-    },
-    "@metamask/smart-transactions-controller>@metamask/controller-utils>ethjs-unit": {
-      "packages": {
-        "@metamask/ethjs>ethjs-abi>number-to-bn": true,
-        "bn.js": true
+        "eth-ens-namehash": true
+      }
+    },
+    "@metamask/smart-transactions-controller>@metamask/controller-utils>@ethereumjs/util": {
+      "globals": {
+        "console.warn": true
+      },
+      "packages": {
+        "@ethereumjs/tx>@ethereumjs/rlp": true,
+        "@ethereumjs/tx>@ethereumjs/util>micro-ftch": true,
+        "@ethereumjs/tx>ethereum-cryptography": true,
+        "browserify>buffer": true,
+        "browserify>insert-module-globals>is-buffer": true,
+        "webpack>events": true
       }
     },
     "@metamask/smart-transactions-controller>@metamask/controllers>nanoid": {
@@ -2248,8 +2257,6 @@
         "crypto.getRandomValues": true
       }
     },
-<<<<<<< HEAD
-=======
     "@metamask/smart-transactions-controller>@metamask/polling-controller": {
       "globals": {
         "clearTimeout": true,
@@ -2459,7 +2466,6 @@
         "promise-to-callback": true
       }
     },
->>>>>>> 2c457705
     "@metamask/smart-transactions-controller>bignumber.js": {
       "globals": {
         "crypto": true,
@@ -2478,12 +2484,13 @@
         "setTimeout": true
       },
       "packages": {
-        "@metamask/base-controller": true,
+        "@metamask/permission-controller": true,
         "@metamask/post-message-stream": true,
-        "@metamask/providers>@metamask/json-rpc-engine": true,
         "@metamask/providers>@metamask/object-multiplex": true,
         "@metamask/providers>@metamask/rpc-errors": true,
-        "@metamask/snaps-controllers>@metamask/permission-controller": true,
+        "@metamask/snaps-controllers>@metamask/base-controller": true,
+        "@metamask/snaps-controllers>@metamask/json-rpc-engine": true,
+        "@metamask/snaps-controllers>@metamask/json-rpc-middleware-stream": true,
         "@metamask/snaps-controllers>@xstate/fsm": true,
         "@metamask/snaps-controllers>concat-stream": true,
         "@metamask/snaps-controllers>get-npm-tarball-url": true,
@@ -2497,11 +2504,7 @@
         "@metamask/snaps-utils>@metamask/snaps-registry": true,
         "@metamask/utils": true,
         "browserify>browserify-zlib": true,
-<<<<<<< HEAD
-        "json-rpc-middleware-stream": true
-=======
         "eslint>fast-deep-equal": true
->>>>>>> 2c457705
       }
     },
     "@metamask/snaps-controllers-flask>nanoid": {
@@ -2509,37 +2512,29 @@
         "crypto.getRandomValues": true
       }
     },
-    "@metamask/snaps-controllers>@metamask/permission-controller": {
-      "globals": {
-        "console.error": true
-      },
-      "packages": {
-        "@metamask/base-controller": true,
-        "@metamask/providers>@metamask/json-rpc-engine": true,
+    "@metamask/snaps-controllers>@metamask/base-controller": {
+      "globals": {
+        "setTimeout": true
+      },
+      "packages": {
+        "immer": true
+      }
+    },
+    "@metamask/snaps-controllers>@metamask/json-rpc-engine": {
+      "packages": {
         "@metamask/providers>@metamask/rpc-errors": true,
-        "@metamask/snaps-controllers>@metamask/permission-controller>@metamask/controller-utils": true,
-        "@metamask/snaps-controllers>nanoid": true,
-        "@metamask/utils": true,
-        "deep-freeze-strict": true,
-        "immer": true
-      }
-    },
-    "@metamask/snaps-controllers>@metamask/permission-controller>@metamask/controller-utils": {
-      "globals": {
-        "URL": true,
-        "console.error": true,
-        "fetch": true,
-        "setTimeout": true
-      },
-      "packages": {
-        "@ethereumjs/tx>@ethereumjs/util": true,
-        "@metamask/controller-utils>@spruceid/siwe-parser": true,
-        "@metamask/ethjs>@metamask/ethjs-unit": true,
-        "@metamask/utils": true,
-        "bn.js": true,
-        "browserify>buffer": true,
-        "eslint>fast-deep-equal": true,
-        "eth-ens-namehash": true
+        "@metamask/safe-event-emitter": true,
+        "@metamask/utils": true
+      }
+    },
+    "@metamask/snaps-controllers>@metamask/json-rpc-middleware-stream": {
+      "globals": {
+        "console.warn": true,
+        "setTimeout": true
+      },
+      "packages": {
+        "@metamask/safe-event-emitter": true,
+        "@metamask/snaps-controllers>readable-stream": true
       }
     },
     "@metamask/snaps-controllers>concat-stream": {
@@ -2695,10 +2690,10 @@
         "fetch": true
       },
       "packages": {
+        "@metamask/permission-controller": true,
         "@metamask/providers>@metamask/rpc-errors": true,
         "@metamask/snaps-sdk": true,
         "@metamask/snaps-sdk>@metamask/key-tree": true,
-        "@metamask/snaps-utils>@metamask/permission-controller": true,
         "@metamask/snaps-utils>@metamask/slip44": true,
         "@metamask/snaps-utils>cron-parser": true,
         "@metamask/snaps-utils>fast-json-stable-stringify": true,
@@ -2713,62 +2708,9 @@
         "superstruct": true
       }
     },
-    "@metamask/snaps-utils>@metamask/base-controller": {
-      "globals": {
-        "setTimeout": true
-      },
-      "packages": {
-        "immer": true
-      }
-    },
-    "@metamask/snaps-utils>@metamask/permission-controller": {
-      "globals": {
-        "console.error": true
-      },
-      "packages": {
-        "@metamask/providers>@metamask/rpc-errors": true,
-        "@metamask/snaps-utils>@metamask/base-controller": true,
-        "@metamask/snaps-utils>@metamask/permission-controller>@metamask/controller-utils": true,
-        "@metamask/snaps-utils>@metamask/permission-controller>@metamask/json-rpc-engine": true,
-        "@metamask/snaps-utils>@metamask/permission-controller>nanoid": true,
-        "@metamask/utils": true,
-        "deep-freeze-strict": true,
-        "immer": true
-      }
-    },
-    "@metamask/snaps-utils>@metamask/permission-controller>@metamask/controller-utils": {
-      "globals": {
-        "URL": true,
-        "console.error": true,
-        "fetch": true,
-        "setTimeout": true
-      },
-      "packages": {
-        "@ethereumjs/tx>@ethereumjs/util": true,
-        "@metamask/controller-utils>@spruceid/siwe-parser": true,
-        "@metamask/ethjs>@metamask/ethjs-unit": true,
-        "@metamask/utils": true,
-        "bn.js": true,
-        "browserify>buffer": true,
-        "eslint>fast-deep-equal": true,
-        "eth-ens-namehash": true
-      }
-    },
-    "@metamask/snaps-utils>@metamask/permission-controller>@metamask/json-rpc-engine": {
-      "packages": {
-        "@metamask/providers>@metamask/rpc-errors": true,
-        "@metamask/safe-event-emitter": true,
-        "@metamask/utils": true
-      }
-    },
-    "@metamask/snaps-utils>@metamask/permission-controller>nanoid": {
-      "globals": {
-        "crypto.getRandomValues": true
-      }
-    },
     "@metamask/snaps-utils>@metamask/snaps-registry": {
       "packages": {
-        "@ethereumjs/tx>ethereum-cryptography>@noble/curves": true,
+        "@metamask/message-signing-snap>@noble/curves": true,
         "@metamask/utils": true,
         "@noble/hashes": true,
         "superstruct": true
@@ -2830,6 +2772,7 @@
         "@ethersproject/abi": true,
         "@ethersproject/contracts": true,
         "@ethersproject/providers": true,
+        "@metamask/controller-utils": true,
         "@metamask/eth-query": true,
         "@metamask/gas-fee-controller": true,
         "@metamask/metamask-eth-abis": true,
@@ -2837,7 +2780,6 @@
         "@metamask/network-controller": true,
         "@metamask/providers>@metamask/rpc-errors": true,
         "@metamask/transaction-controller>@metamask/base-controller": true,
-        "@metamask/transaction-controller>@metamask/controller-utils": true,
         "@metamask/transaction-controller>nonce-tracker": true,
         "@metamask/utils": true,
         "bn.js": true,
@@ -2857,24 +2799,6 @@
         "immer": true
       }
     },
-    "@metamask/transaction-controller>@metamask/controller-utils": {
-      "globals": {
-        "URL": true,
-        "console.error": true,
-        "fetch": true,
-        "setTimeout": true
-      },
-      "packages": {
-        "@ethereumjs/tx>@ethereumjs/util": true,
-        "@metamask/controller-utils>@spruceid/siwe-parser": true,
-        "@metamask/ethjs>@metamask/ethjs-unit": true,
-        "@metamask/utils": true,
-        "bn.js": true,
-        "browserify>buffer": true,
-        "eslint>fast-deep-equal": true,
-        "eth-ens-namehash": true
-      }
-    },
     "@metamask/transaction-controller>nonce-tracker": {
       "packages": {
         "@ethersproject/providers": true,
@@ -2897,16 +2821,13 @@
         "fetch": true
       },
       "packages": {
+        "@metamask/controller-utils": true,
         "@metamask/eth-query": true,
         "@metamask/gas-fee-controller": true,
         "@metamask/gas-fee-controller>@metamask/polling-controller": true,
         "@metamask/providers>@metamask/rpc-errors": true,
         "@metamask/transaction-controller": true,
         "@metamask/user-operation-controller>@metamask/base-controller": true,
-<<<<<<< HEAD
-        "@metamask/user-operation-controller>@metamask/controller-utils": true,
-=======
->>>>>>> 2c457705
         "@metamask/utils": true,
         "bn.js": true,
         "lodash": true,
@@ -2923,27 +2844,6 @@
         "immer": true
       }
     },
-<<<<<<< HEAD
-    "@metamask/user-operation-controller>@metamask/controller-utils": {
-      "globals": {
-        "URL": true,
-        "console.error": true,
-        "fetch": true,
-        "setTimeout": true
-      },
-      "packages": {
-        "@ethereumjs/tx>@ethereumjs/util": true,
-        "@metamask/controller-utils>@spruceid/siwe-parser": true,
-        "@metamask/ethjs>@metamask/ethjs-unit": true,
-        "@metamask/utils": true,
-        "bn.js": true,
-        "browserify>buffer": true,
-        "eslint>fast-deep-equal": true,
-        "eth-ens-namehash": true
-      }
-    },
-=======
->>>>>>> 2c457705
     "@metamask/utils": {
       "globals": {
         "TextDecoder": true,
