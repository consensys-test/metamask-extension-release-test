--- conflicted
+++ resolved
@@ -1266,30 +1266,12 @@
         "@metamask/controller-utils>isomorphic-fetch": true,
         "@metamask/smart-transactions-controller>@metamask/controllers": true,
         "@metamask/smart-transactions-controller>bignumber.js": true,
-<<<<<<< HEAD
-=======
         "ethers>@ethersproject/bytes": true,
->>>>>>> e236792a
         "fast-json-patch": true,
         "lodash": true
       }
     },
-<<<<<<< HEAD
-    "@metamask/smart-transactions-controller>@metamask/controllers>nanoid": {
-      "globals": {
-        "crypto.getRandomValues": true
-      }
-    },
-    "@metamask/smart-transactions-controller>bignumber.js": {
-      "globals": {
-        "crypto": true,
-        "define": true
-      }
-    },
-    "@metamask/snap-controllers": {
-=======
     "@metamask/smart-transactions-controller>@metamask/controllers": {
->>>>>>> e236792a
       "globals": {
         "Headers": true,
         "URL": true,
