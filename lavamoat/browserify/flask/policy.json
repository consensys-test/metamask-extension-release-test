--- conflicted
+++ resolved
@@ -1067,21 +1067,14 @@
       },
       "packages": {
         "@ethereumjs/tx": true,
-<<<<<<< HEAD
-        "@metamask/eth-snap-keyring>uuid": true,
-        "@metamask/keyring-api": true,
-=======
         "@metamask/eth-snap-keyring>@metamask/keyring-api": true,
         "@metamask/eth-snap-keyring>uuid": true,
->>>>>>> 93a950fa
         "@metamask/message-manager>@metamask/eth-sig-util": true,
         "@metamask/utils": true,
         "superstruct": true,
         "webpack>events": true
       }
     },
-<<<<<<< HEAD
-=======
     "@metamask/eth-snap-keyring>@metamask/keyring-api": {
       "packages": {
         "@metamask/eth-snap-keyring>uuid": true,
@@ -1089,7 +1082,6 @@
         "superstruct": true
       }
     },
->>>>>>> 93a950fa
     "@metamask/eth-snap-keyring>uuid": {
       "globals": {
         "crypto": true
@@ -1104,13 +1096,6 @@
         "@metamask/eth-token-tracker>@metamask/safe-event-emitter": true,
         "@metamask/eth-token-tracker>deep-equal": true,
         "@metamask/eth-token-tracker>eth-block-tracker": true,
-<<<<<<< HEAD
-        "@metamask/safe-event-emitter": true,
-        "ethjs": true,
-        "ethjs-contract": true,
-        "ethjs>ethjs-query": true,
-        "human-standard-token-abi": true
-=======
         "@metamask/ethjs-contract": true,
         "@metamask/ethjs-query": true,
         "bn.js": true,
@@ -1123,7 +1108,6 @@
       },
       "packages": {
         "webpack>events": true
->>>>>>> 93a950fa
       }
     },
     "@metamask/eth-token-tracker>deep-equal": {
@@ -1193,7 +1177,6 @@
       "packages": {
         "koa>is-generator-function>has-tostringtag": true,
         "string.prototype.matchall>call-bind": true
-<<<<<<< HEAD
       }
     },
     "@metamask/eth-token-tracker>deep-equal>which-boxed-primitive>is-number-object": {
@@ -1216,29 +1199,6 @@
       }
     },
     "@metamask/eth-token-tracker>eth-block-tracker": {
-=======
-      }
-    },
-    "@metamask/eth-token-tracker>deep-equal>which-boxed-primitive>is-number-object": {
-      "packages": {
-        "koa>is-generator-function>has-tostringtag": true
-      }
-    },
-    "@metamask/eth-token-tracker>deep-equal>which-collection": {
-      "packages": {
-        "@metamask/eth-token-tracker>deep-equal>es-get-iterator>is-map": true,
-        "@metamask/eth-token-tracker>deep-equal>es-get-iterator>is-set": true,
-        "@metamask/eth-token-tracker>deep-equal>which-collection>is-weakmap": true,
-        "@metamask/eth-token-tracker>deep-equal>which-collection>is-weakset": true
-      }
-    },
-    "@metamask/eth-token-tracker>deep-equal>which-collection>is-weakset": {
-      "packages": {
-        "string.prototype.matchall>call-bind": true,
-        "string.prototype.matchall>get-intrinsic": true
-      }
-    },
-    "@metamask/eth-token-tracker>eth-block-tracker": {
       "globals": {
         "clearTimeout": true,
         "console.error": true,
@@ -1252,20 +1212,11 @@
       }
     },
     "@metamask/eth-token-tracker>eth-block-tracker>@metamask/safe-event-emitter": {
->>>>>>> 93a950fa
-      "globals": {
-        "clearTimeout": true,
-        "console.error": true,
-        "setTimeout": true
-      },
-      "packages": {
-<<<<<<< HEAD
-        "@metamask/eth-query>json-rpc-random-id": true,
-        "@metamask/eth-token-tracker>eth-block-tracker>pify": true,
-        "@metamask/safe-event-emitter": true
-=======
+      "globals": {
+        "setTimeout": true
+      },
+      "packages": {
         "webpack>events": true
->>>>>>> 93a950fa
       }
     },
     "@metamask/eth-trezor-keyring": {
@@ -1285,8 +1236,6 @@
     "@metamask/eth-trezor-keyring>@trezor/connect-plugin-ethereum": {
       "packages": {
         "@metamask/message-manager>@metamask/eth-sig-util": true
-<<<<<<< HEAD
-=======
       }
     },
     "@metamask/eth-trezor-keyring>hdkey": {
@@ -1302,7 +1251,6 @@
     "@metamask/etherscan-link": {
       "globals": {
         "URL": true
->>>>>>> 93a950fa
       }
     },
     "@metamask/ethjs": {
@@ -1396,19 +1344,6 @@
     },
     "@metamask/ethjs>@metamask/ethjs-unit": {
       "packages": {
-<<<<<<< HEAD
-        "browserify>assert": true,
-        "browserify>crypto-browserify": true,
-        "ethereumjs-util>create-hash>ripemd160": true,
-        "ethereumjs-util>ethereum-cryptography>bs58check": true,
-        "ethereumjs-util>ethereum-cryptography>secp256k1": true,
-        "koa>content-disposition>safe-buffer": true
-      }
-    },
-    "@metamask/etherscan-link": {
-      "globals": {
-        "URL": true
-=======
         "@metamask/ethjs>number-to-bn": true,
         "bn.js": true
       }
@@ -1426,7 +1361,6 @@
         "@metamask/ethjs>number-to-bn": true,
         "bn.js": true,
         "browserify>buffer": true
->>>>>>> 93a950fa
       }
     },
     "@metamask/ethjs>js-sha3": {
@@ -1456,26 +1390,13 @@
       },
       "packages": {
         "@metamask/controller-utils": true,
-<<<<<<< HEAD
-        "@metamask/gas-fee-controller>@metamask/eth-query": true,
-=======
         "@metamask/eth-query": true,
         "@metamask/ethjs>@metamask/ethjs-unit": true,
->>>>>>> 93a950fa
         "@metamask/polling-controller": true,
         "ethereumjs-util": true,
         "uuid": true
       }
     },
-<<<<<<< HEAD
-    "@metamask/gas-fee-controller>@metamask/eth-query": {
-      "packages": {
-        "@metamask/eth-query>json-rpc-random-id": true,
-        "watchify>xtend": true
-      }
-    },
-=======
->>>>>>> 93a950fa
     "@metamask/jazzicon": {
       "globals": {
         "document.createElement": true,
@@ -2124,7 +2045,6 @@
     },
     "@metamask/snaps-controllers": {
       "globals": {
-        "DecompressionStream": true,
         "URL": true,
         "chrome.offscreen.createDocument": true,
         "chrome.offscreen.hasDocument": true,
@@ -2134,19 +2054,12 @@
         "setTimeout": true
       },
       "packages": {
-<<<<<<< HEAD
-=======
         "@metamask/base-controller": true,
->>>>>>> 93a950fa
         "@metamask/permission-controller": true,
         "@metamask/post-message-stream": true,
         "@metamask/providers>@metamask/json-rpc-engine": true,
         "@metamask/providers>@metamask/object-multiplex": true,
         "@metamask/providers>@metamask/rpc-errors": true,
-<<<<<<< HEAD
-        "@metamask/snaps-controllers>@metamask/base-controller": true,
-=======
->>>>>>> 93a950fa
         "@metamask/snaps-controllers>@xstate/fsm": true,
         "@metamask/snaps-controllers>concat-stream": true,
         "@metamask/snaps-controllers>get-npm-tarball-url": true,
@@ -2168,17 +2081,6 @@
         "crypto.getRandomValues": true
       }
     },
-<<<<<<< HEAD
-    "@metamask/snaps-controllers>@metamask/base-controller": {
-      "globals": {
-        "setTimeout": true
-      },
-      "packages": {
-        "immer": true
-      }
-    },
-=======
->>>>>>> 93a950fa
     "@metamask/snaps-controllers>concat-stream": {
       "packages": {
         "@metamask/snaps-controllers>readable-stream": true,
@@ -2248,10 +2150,6 @@
     },
     "@metamask/snaps-rpc-methods": {
       "packages": {
-<<<<<<< HEAD
-        "@metamask/key-tree": true,
-=======
->>>>>>> 93a950fa
         "@metamask/permission-controller": true,
         "@metamask/providers>@metamask/rpc-errors": true,
         "@metamask/snaps-sdk": true,
@@ -2267,10 +2165,6 @@
         "fetch": true
       },
       "packages": {
-<<<<<<< HEAD
-        "@metamask/snaps-sdk>is-svg": true,
-        "@metamask/utils": true,
-=======
         "@metamask/providers>@metamask/rpc-errors": true,
         "@metamask/snaps-sdk>is-svg": true,
         "@metamask/utils": true,
@@ -2297,7 +2191,6 @@
         "browserify>buffer": true,
         "nock>debug": true,
         "semver": true,
->>>>>>> 93a950fa
         "superstruct": true
       }
     },
@@ -2338,19 +2231,12 @@
         "fetch": true
       },
       "packages": {
-<<<<<<< HEAD
-        "@metamask/key-tree": true,
-=======
->>>>>>> 93a950fa
         "@metamask/permission-controller": true,
         "@metamask/providers>@metamask/rpc-errors": true,
         "@metamask/snaps-sdk": true,
         "@metamask/snaps-sdk>@metamask/key-tree": true,
         "@metamask/snaps-sdk>is-svg": true,
-<<<<<<< HEAD
-=======
         "@metamask/snaps-utils>@metamask/slip44": true,
->>>>>>> 93a950fa
         "@metamask/snaps-utils>cron-parser": true,
         "@metamask/snaps-utils>fast-json-stable-stringify": true,
         "@metamask/snaps-utils>rfdc": true,
@@ -2368,8 +2254,6 @@
       }
     },
     "@metamask/snaps-utils>@metamask/snaps-registry": {
-<<<<<<< HEAD
-=======
       "packages": {
         "@metamask/snaps-utils>@metamask/snaps-registry>@noble/curves": true,
         "@metamask/utils": true,
@@ -2381,7 +2265,6 @@
       "globals": {
         "TextEncoder": true
       },
->>>>>>> 93a950fa
       "packages": {
         "@metamask/utils>@noble/hashes": true
       }
