{
  "resources": {
    "@babel/runtime": {
      "globals": {
        "regeneratorRuntime": "write"
      }
    },
    "@download/blockies": {
      "globals": {
        "document.createElement": true
      }
    },
    "@ensdomains/content-hash": {
      "globals": {
        "console.warn": true
      },
      "packages": {
        "@ensdomains/content-hash>cids": true,
        "@ensdomains/content-hash>js-base64": true,
        "@ensdomains/content-hash>multicodec": true,
        "@ensdomains/content-hash>multihashes": true,
        "browserify>buffer": true
      }
    },
    "@ensdomains/content-hash>cids": {
      "packages": {
        "@ensdomains/content-hash>cids>multibase": true,
        "@ensdomains/content-hash>cids>multicodec": true,
        "@ensdomains/content-hash>cids>multihashes": true,
        "@ensdomains/content-hash>cids>uint8arrays": true
      }
    },
    "@ensdomains/content-hash>cids>multibase": {
      "globals": {
        "TextDecoder": true,
        "TextEncoder": true
      },
      "packages": {
        "@ensdomains/content-hash>cids>multibase>@multiformats/base-x": true
      }
    },
    "@ensdomains/content-hash>cids>multicodec": {
      "packages": {
        "@ensdomains/content-hash>cids>multicodec>varint": true,
        "@ensdomains/content-hash>cids>uint8arrays": true
      }
    },
    "@ensdomains/content-hash>cids>multihashes": {
      "packages": {
        "@ensdomains/content-hash>cids>multibase": true,
        "@ensdomains/content-hash>cids>uint8arrays": true,
        "@ensdomains/content-hash>multihashes>varint": true
      }
    },
    "@ensdomains/content-hash>cids>uint8arrays": {
      "globals": {
        "TextDecoder": true,
        "TextEncoder": true
      },
      "packages": {
        "@ensdomains/content-hash>cids>multibase": true
      }
    },
    "@ensdomains/content-hash>js-base64": {
      "globals": {
        "Base64": "write",
        "TextDecoder": true,
        "TextEncoder": true,
        "atob": true,
        "btoa": true,
        "define": true
      },
      "packages": {
        "browserify>buffer": true
      }
    },
    "@ensdomains/content-hash>multicodec": {
      "packages": {
        "@ensdomains/content-hash>multicodec>uint8arrays": true,
        "@ensdomains/content-hash>multicodec>varint": true
      }
    },
    "@ensdomains/content-hash>multicodec>uint8arrays": {
      "packages": {
        "@ensdomains/content-hash>multicodec>uint8arrays>multibase": true,
        "@ensdomains/content-hash>multihashes>web-encoding": true
      }
    },
    "@ensdomains/content-hash>multicodec>uint8arrays>multibase": {
      "packages": {
        "@ensdomains/content-hash>cids>multibase>@multiformats/base-x": true,
        "@ensdomains/content-hash>multihashes>web-encoding": true
      }
    },
    "@ensdomains/content-hash>multihashes": {
      "packages": {
        "@ensdomains/content-hash>multihashes>multibase": true,
        "@ensdomains/content-hash>multihashes>varint": true,
        "@ensdomains/content-hash>multihashes>web-encoding": true,
        "browserify>buffer": true
      }
    },
    "@ensdomains/content-hash>multihashes>multibase": {
      "packages": {
        "@ensdomains/content-hash>multihashes>web-encoding": true,
        "browserify>buffer": true,
        "ethereumjs-wallet>bs58check>bs58>base-x": true
      }
    },
    "@ensdomains/content-hash>multihashes>web-encoding": {
      "globals": {
        "TextDecoder": true,
        "TextEncoder": true
      },
      "packages": {
        "browserify>util": true
      }
    },
    "@ethereumjs/common": {
      "packages": {
        "@ethereumjs/common>crc-32": true,
        "browserify>buffer": true,
        "browserify>events": true,
        "ethereumjs-util": true
      }
    },
    "@ethereumjs/common>crc-32": {
      "globals": {
        "DO_NOT_EXPORT_CRC": true,
        "define": true
      }
    },
    "@ethereumjs/tx": {
      "packages": {
        "@ethereumjs/common": true,
        "browserify>buffer": true,
        "browserify>insert-module-globals>is-buffer": true,
        "ethereumjs-util": true
      }
    },
    "@ethersproject/abi": {
      "globals": {
        "console.log": true
      },
      "packages": {
        "@ethersproject/abi>@ethersproject/address": true,
        "@ethersproject/abi>@ethersproject/bytes": true,
        "@ethersproject/abi>@ethersproject/constants": true,
        "@ethersproject/abi>@ethersproject/hash": true,
        "@ethersproject/abi>@ethersproject/keccak256": true,
        "@ethersproject/abi>@ethersproject/logger": true,
        "@ethersproject/abi>@ethersproject/properties": true,
        "@ethersproject/abi>@ethersproject/strings": true,
        "@ethersproject/bignumber": true
      }
    },
    "@ethersproject/abi>@ethersproject/address": {
      "packages": {
        "@ethersproject/abi>@ethersproject/bytes": true,
        "@ethersproject/abi>@ethersproject/keccak256": true,
        "@ethersproject/abi>@ethersproject/logger": true,
        "@ethersproject/bignumber": true,
        "@ethersproject/providers>@ethersproject/rlp": true
      }
    },
    "@ethersproject/abi>@ethersproject/bytes": {
      "packages": {
        "@ethersproject/abi>@ethersproject/logger": true
      }
    },
    "@ethersproject/abi>@ethersproject/constants": {
      "packages": {
        "@ethersproject/bignumber": true
      }
    },
    "@ethersproject/abi>@ethersproject/hash": {
      "packages": {
        "@ethersproject/abi>@ethersproject/address": true,
        "@ethersproject/abi>@ethersproject/bytes": true,
        "@ethersproject/abi>@ethersproject/keccak256": true,
        "@ethersproject/abi>@ethersproject/logger": true,
        "@ethersproject/abi>@ethersproject/properties": true,
        "@ethersproject/abi>@ethersproject/strings": true,
        "@ethersproject/bignumber": true,
        "@ethersproject/providers>@ethersproject/base64": true
      }
    },
    "@ethersproject/abi>@ethersproject/keccak256": {
      "packages": {
        "@ethersproject/abi>@ethersproject/bytes": true,
        "@ethersproject/abi>@ethersproject/keccak256>js-sha3": true
      }
    },
    "@ethersproject/abi>@ethersproject/keccak256>js-sha3": {
      "globals": {
        "define": true
      },
      "packages": {
        "browserify>process": true
      }
    },
    "@ethersproject/abi>@ethersproject/logger": {
      "globals": {
        "console": true
      }
    },
    "@ethersproject/abi>@ethersproject/properties": {
      "packages": {
        "@ethersproject/abi>@ethersproject/logger": true
      }
    },
    "@ethersproject/abi>@ethersproject/strings": {
      "packages": {
        "@ethersproject/abi>@ethersproject/bytes": true,
        "@ethersproject/abi>@ethersproject/constants": true,
        "@ethersproject/abi>@ethersproject/logger": true
      }
    },
    "@ethersproject/bignumber": {
      "packages": {
        "@ethersproject/abi>@ethersproject/bytes": true,
        "@ethersproject/abi>@ethersproject/logger": true,
        "@ethersproject/bignumber>bn.js": true
      }
    },
    "@ethersproject/bignumber>bn.js": {
      "globals": {
        "Buffer": true
      },
      "packages": {
        "browserify>browser-resolve": true
      }
    },
    "@ethersproject/contracts": {
      "globals": {
        "setTimeout": true
      },
      "packages": {
        "@ethersproject/abi": true,
        "@ethersproject/abi>@ethersproject/address": true,
        "@ethersproject/abi>@ethersproject/bytes": true,
        "@ethersproject/abi>@ethersproject/logger": true,
        "@ethersproject/abi>@ethersproject/properties": true,
        "@ethersproject/bignumber": true,
        "@ethersproject/hdnode>@ethersproject/abstract-signer": true,
        "@ethersproject/hdnode>@ethersproject/transactions": true,
        "@ethersproject/providers>@ethersproject/abstract-provider": true
      }
    },
    "@ethersproject/hdnode": {
      "packages": {
        "@ethersproject/abi>@ethersproject/bytes": true,
        "@ethersproject/abi>@ethersproject/logger": true,
        "@ethersproject/abi>@ethersproject/properties": true,
        "@ethersproject/abi>@ethersproject/strings": true,
        "@ethersproject/bignumber": true,
        "@ethersproject/hdnode>@ethersproject/basex": true,
        "@ethersproject/hdnode>@ethersproject/pbkdf2": true,
        "@ethersproject/hdnode>@ethersproject/sha2": true,
        "@ethersproject/hdnode>@ethersproject/signing-key": true,
        "@ethersproject/hdnode>@ethersproject/transactions": true,
        "@ethersproject/hdnode>@ethersproject/wordlists": true
      }
    },
    "@ethersproject/hdnode>@ethersproject/abstract-signer": {
      "packages": {
        "@ethersproject/abi>@ethersproject/logger": true,
        "@ethersproject/abi>@ethersproject/properties": true
      }
    },
    "@ethersproject/hdnode>@ethersproject/basex": {
      "packages": {
        "@ethersproject/abi>@ethersproject/bytes": true,
        "@ethersproject/abi>@ethersproject/properties": true
      }
    },
    "@ethersproject/hdnode>@ethersproject/pbkdf2": {
      "packages": {
        "@ethersproject/abi>@ethersproject/bytes": true,
        "@ethersproject/hdnode>@ethersproject/sha2": true
      }
    },
    "@ethersproject/hdnode>@ethersproject/sha2": {
      "packages": {
        "@ethersproject/abi>@ethersproject/bytes": true,
        "@ethersproject/abi>@ethersproject/logger": true,
        "ethereumjs-util>ethereum-cryptography>hash.js": true
      }
    },
    "@ethersproject/hdnode>@ethersproject/signing-key": {
      "packages": {
        "@ethersproject/abi>@ethersproject/bytes": true,
        "@ethersproject/abi>@ethersproject/logger": true,
        "@ethersproject/abi>@ethersproject/properties": true,
        "ganache>secp256k1>elliptic": true
      }
    },
    "@ethersproject/hdnode>@ethersproject/transactions": {
      "packages": {
        "@ethersproject/abi>@ethersproject/address": true,
        "@ethersproject/abi>@ethersproject/bytes": true,
        "@ethersproject/abi>@ethersproject/constants": true,
        "@ethersproject/abi>@ethersproject/keccak256": true,
        "@ethersproject/abi>@ethersproject/logger": true,
        "@ethersproject/abi>@ethersproject/properties": true,
        "@ethersproject/bignumber": true,
        "@ethersproject/hdnode>@ethersproject/signing-key": true,
        "@ethersproject/providers>@ethersproject/rlp": true
      }
    },
    "@ethersproject/hdnode>@ethersproject/wordlists": {
      "packages": {
        "@ethersproject/abi>@ethersproject/bytes": true,
        "@ethersproject/abi>@ethersproject/hash": true,
        "@ethersproject/abi>@ethersproject/logger": true,
        "@ethersproject/abi>@ethersproject/properties": true,
        "@ethersproject/abi>@ethersproject/strings": true
      }
    },
    "@ethersproject/providers": {
      "globals": {
        "WebSocket": true,
        "clearInterval": true,
        "clearTimeout": true,
        "console.log": true,
        "console.warn": true,
        "setInterval": true,
        "setTimeout": true
      },
      "packages": {
        "@ethersproject/abi>@ethersproject/address": true,
        "@ethersproject/abi>@ethersproject/bytes": true,
        "@ethersproject/abi>@ethersproject/constants": true,
        "@ethersproject/abi>@ethersproject/hash": true,
        "@ethersproject/abi>@ethersproject/logger": true,
        "@ethersproject/abi>@ethersproject/properties": true,
        "@ethersproject/abi>@ethersproject/strings": true,
        "@ethersproject/bignumber": true,
        "@ethersproject/hdnode>@ethersproject/abstract-signer": true,
        "@ethersproject/hdnode>@ethersproject/basex": true,
        "@ethersproject/hdnode>@ethersproject/sha2": true,
        "@ethersproject/hdnode>@ethersproject/transactions": true,
        "@ethersproject/providers>@ethersproject/abstract-provider": true,
        "@ethersproject/providers>@ethersproject/base64": true,
        "@ethersproject/providers>@ethersproject/networks": true,
        "@ethersproject/providers>@ethersproject/random": true,
        "@ethersproject/providers>@ethersproject/web": true,
        "@ethersproject/providers>bech32": true
      }
    },
    "@ethersproject/providers>@ethersproject/abstract-provider": {
      "packages": {
        "@ethersproject/abi>@ethersproject/bytes": true,
        "@ethersproject/abi>@ethersproject/logger": true,
        "@ethersproject/abi>@ethersproject/properties": true,
        "@ethersproject/bignumber": true
      }
    },
    "@ethersproject/providers>@ethersproject/base64": {
      "globals": {
        "atob": true,
        "btoa": true
      },
      "packages": {
        "@ethersproject/abi>@ethersproject/bytes": true
      }
    },
    "@ethersproject/providers>@ethersproject/networks": {
      "packages": {
        "@ethersproject/abi>@ethersproject/logger": true
      }
    },
    "@ethersproject/providers>@ethersproject/random": {
      "packages": {
        "@ethersproject/abi>@ethersproject/bytes": true,
        "@ethersproject/abi>@ethersproject/logger": true
      }
    },
    "@ethersproject/providers>@ethersproject/rlp": {
      "packages": {
        "@ethersproject/abi>@ethersproject/bytes": true,
        "@ethersproject/abi>@ethersproject/logger": true
      }
    },
    "@ethersproject/providers>@ethersproject/web": {
      "globals": {
        "clearTimeout": true,
        "fetch": true,
        "setTimeout": true
      },
      "packages": {
        "@ethersproject/abi>@ethersproject/bytes": true,
        "@ethersproject/abi>@ethersproject/logger": true,
        "@ethersproject/abi>@ethersproject/properties": true,
        "@ethersproject/abi>@ethersproject/strings": true,
        "@ethersproject/providers>@ethersproject/base64": true
      }
    },
    "@formatjs/intl-relativetimeformat": {
      "globals": {
        "Intl": true
      },
      "packages": {
        "@formatjs/intl-relativetimeformat>@formatjs/intl-utils": true
      }
    },
    "@formatjs/intl-relativetimeformat>@formatjs/intl-utils": {
      "globals": {
        "Intl.getCanonicalLocales": true
      }
    },
    "@keystonehq/bc-ur-registry-eth": {
      "packages": {
        "@keystonehq/bc-ur-registry-eth>@keystonehq/bc-ur-registry": true,
        "@keystonehq/bc-ur-registry-eth>hdkey": true,
        "browserify>buffer": true,
        "eth-lattice-keyring>@ethereumjs/util": true,
        "uuid": true
      }
    },
    "@keystonehq/bc-ur-registry-eth>@keystonehq/bc-ur-registry": {
      "globals": {
        "define": true
      },
      "packages": {
        "@ngraveio/bc-ur": true,
        "browserify>buffer": true,
        "ethereumjs-wallet>bs58check": true,
        "wait-on>rxjs>tslib": true
      }
    },
    "@keystonehq/bc-ur-registry-eth>hdkey": {
      "packages": {
        "browserify>assert": true,
        "browserify>crypto-browserify": true,
        "ethereumjs-util>ethereum-cryptography>secp256k1": true,
        "ethereumjs-wallet>bs58check": true,
        "ethereumjs-wallet>safe-buffer": true
      }
    },
    "@keystonehq/metamask-airgapped-keyring": {
      "packages": {
        "@ethereumjs/tx": true,
        "@keystonehq/bc-ur-registry-eth": true,
        "@keystonehq/metamask-airgapped-keyring>@keystonehq/base-eth-keyring": true,
        "@keystonehq/metamask-airgapped-keyring>@metamask/obs-store": true,
        "browserify>buffer": true,
        "browserify>events": true,
        "ethereumjs-util>rlp": true,
        "uuid": true
      }
    },
    "@keystonehq/metamask-airgapped-keyring>@keystonehq/base-eth-keyring": {
      "packages": {
        "@ethereumjs/tx": true,
        "@keystonehq/bc-ur-registry-eth": true,
        "@keystonehq/bc-ur-registry-eth>hdkey": true,
        "@keystonehq/metamask-airgapped-keyring>@keystonehq/base-eth-keyring>rlp": true,
        "browserify>buffer": true,
        "eth-lattice-keyring>@ethereumjs/util": true,
        "uuid": true
      }
    },
    "@keystonehq/metamask-airgapped-keyring>@keystonehq/base-eth-keyring>rlp": {
      "globals": {
        "TextEncoder": true
      }
    },
    "@keystonehq/metamask-airgapped-keyring>@metamask/obs-store": {
      "packages": {
        "@keystonehq/metamask-airgapped-keyring>@metamask/obs-store>through2": true,
        "@metamask/safe-event-emitter": true,
        "browserify>stream-browserify": true
      }
    },
    "@keystonehq/metamask-airgapped-keyring>@metamask/obs-store>through2": {
      "packages": {
        "browserify>process": true,
        "browserify>util": true,
        "readable-stream": true,
        "watchify>xtend": true
      }
    },
    "@material-ui/core": {
      "globals": {
        "Image": true,
        "_formatMuiErrorMessage": true,
        "addEventListener": true,
        "clearInterval": true,
        "clearTimeout": true,
        "console.error": true,
        "console.warn": true,
        "document": true,
        "getComputedStyle": true,
        "getSelection": true,
        "innerHeight": true,
        "innerWidth": true,
        "matchMedia": true,
        "navigator": true,
        "performance.now": true,
        "removeEventListener": true,
        "requestAnimationFrame": true,
        "setInterval": true,
        "setTimeout": true
      },
      "packages": {
        "@babel/runtime": true,
        "@material-ui/core>@material-ui/styles": true,
        "@material-ui/core>@material-ui/system": true,
        "@material-ui/core>@material-ui/utils": true,
        "@material-ui/core>clsx": true,
        "@material-ui/core>popper.js": true,
        "@material-ui/core>react-transition-group": true,
        "prop-types": true,
        "prop-types>react-is": true,
        "react": true,
        "react-dom": true,
        "react-redux>hoist-non-react-statics": true
      }
    },
    "@material-ui/core>@material-ui/styles": {
      "globals": {
        "console.error": true,
        "console.warn": true,
        "document.createComment": true,
        "document.head": true
      },
      "packages": {
        "@babel/runtime": true,
        "@material-ui/core>@material-ui/styles>jss": true,
        "@material-ui/core>@material-ui/styles>jss-plugin-camel-case": true,
        "@material-ui/core>@material-ui/styles>jss-plugin-default-unit": true,
        "@material-ui/core>@material-ui/styles>jss-plugin-global": true,
        "@material-ui/core>@material-ui/styles>jss-plugin-nested": true,
        "@material-ui/core>@material-ui/styles>jss-plugin-props-sort": true,
        "@material-ui/core>@material-ui/styles>jss-plugin-rule-value-function": true,
        "@material-ui/core>@material-ui/styles>jss-plugin-vendor-prefixer": true,
        "@material-ui/core>@material-ui/utils": true,
        "@material-ui/core>clsx": true,
        "prop-types": true,
        "react": true,
        "react-redux>hoist-non-react-statics": true
      }
    },
    "@material-ui/core>@material-ui/styles>jss": {
      "globals": {
        "CSS": true,
        "document.createElement": true,
        "document.querySelector": true
      },
      "packages": {
        "@babel/runtime": true,
        "@material-ui/core>@material-ui/styles>jss>is-in-browser": true,
        "react-router-dom>tiny-warning": true
      }
    },
    "@material-ui/core>@material-ui/styles>jss-plugin-camel-case": {
      "packages": {
        "@material-ui/core>@material-ui/styles>jss-plugin-camel-case>hyphenate-style-name": true
      }
    },
    "@material-ui/core>@material-ui/styles>jss-plugin-default-unit": {
      "globals": {
        "CSS": true
      },
      "packages": {
        "@material-ui/core>@material-ui/styles>jss": true
      }
    },
    "@material-ui/core>@material-ui/styles>jss-plugin-global": {
      "packages": {
        "@babel/runtime": true,
        "@material-ui/core>@material-ui/styles>jss": true
      }
    },
    "@material-ui/core>@material-ui/styles>jss-plugin-nested": {
      "packages": {
        "@babel/runtime": true,
        "react-router-dom>tiny-warning": true
      }
    },
    "@material-ui/core>@material-ui/styles>jss-plugin-rule-value-function": {
      "packages": {
        "@material-ui/core>@material-ui/styles>jss": true,
        "react-router-dom>tiny-warning": true
      }
    },
    "@material-ui/core>@material-ui/styles>jss-plugin-vendor-prefixer": {
      "packages": {
        "@material-ui/core>@material-ui/styles>jss": true,
        "@material-ui/core>@material-ui/styles>jss-plugin-vendor-prefixer>css-vendor": true
      }
    },
    "@material-ui/core>@material-ui/styles>jss-plugin-vendor-prefixer>css-vendor": {
      "globals": {
        "document.createElement": true,
        "document.documentElement": true,
        "getComputedStyle": true
      },
      "packages": {
        "@babel/runtime": true,
        "@material-ui/core>@material-ui/styles>jss>is-in-browser": true
      }
    },
    "@material-ui/core>@material-ui/styles>jss>is-in-browser": {
      "globals": {
        "document": true
      }
    },
    "@material-ui/core>@material-ui/system": {
      "globals": {
        "console.error": true
      },
      "packages": {
        "@babel/runtime": true,
        "@material-ui/core>@material-ui/utils": true,
        "prop-types": true
      }
    },
    "@material-ui/core>@material-ui/utils": {
      "packages": {
        "@babel/runtime": true,
        "prop-types": true,
        "prop-types>react-is": true
      }
    },
    "@material-ui/core>popper.js": {
      "globals": {
        "MSInputMethodContext": true,
        "Node.DOCUMENT_POSITION_FOLLOWING": true,
        "cancelAnimationFrame": true,
        "console.warn": true,
        "define": true,
        "devicePixelRatio": true,
        "document": true,
        "getComputedStyle": true,
        "innerHeight": true,
        "innerWidth": true,
        "navigator": true,
        "requestAnimationFrame": true,
        "setTimeout": true
      }
    },
    "@material-ui/core>react-transition-group": {
      "globals": {
        "Element": true,
        "setTimeout": true
      },
      "packages": {
        "@material-ui/core>react-transition-group>dom-helpers": true,
        "prop-types": true,
        "react": true,
        "react-dom": true
      }
    },
    "@material-ui/core>react-transition-group>dom-helpers": {
      "packages": {
        "@babel/runtime": true
      }
    },
    "@metamask/address-book-controller": {
      "packages": {
<<<<<<< HEAD
        "@metamask/address-book-controller>@metamask/base-controller": true,
        "@metamask/address-book-controller>@metamask/controller-utils": true
      }
    },
    "@metamask/address-book-controller>@metamask/base-controller": {
      "packages": {
        "immer": true
      }
    },
    "@metamask/address-book-controller>@metamask/controller-utils": {
      "globals": {
        "console.error": true,
        "fetch": true,
        "setTimeout": true
      },
      "packages": {
        "@metamask/phishing-controller>isomorphic-fetch": true,
        "browserify>buffer": true,
        "eslint>fast-deep-equal": true,
        "eth-ens-namehash": true,
        "ethereumjs-util": true,
        "ethjs>ethjs-unit": true
      }
    },
=======
        "@metamask/base-controller": true,
        "@metamask/controller-utils": true
      }
    },
>>>>>>> b14b6ba0
    "@metamask/announcement-controller": {
      "packages": {
        "@metamask/base-controller": true
      }
    },
    "@metamask/approval-controller": {
      "packages": {
        "@metamask/approval-controller>@metamask/base-controller": true,
        "@metamask/approval-controller>nanoid": true,
        "eth-rpc-errors": true
      }
    },
    "@metamask/approval-controller>@metamask/base-controller": {
      "packages": {
        "immer": true
      }
    },
    "@metamask/approval-controller>nanoid": {
      "globals": {
        "crypto.getRandomValues": true
      }
    },
    "@metamask/assets-controllers": {
      "globals": {
        "Headers": true,
        "URL": true,
        "clearInterval": true,
        "clearTimeout": true,
        "console.info": true,
        "console.log": true,
        "setInterval": true,
        "setTimeout": true
      },
      "packages": {
        "@ethersproject/contracts": true,
        "@ethersproject/providers": true,
        "@metamask/assets-controllers>@metamask/abi-utils": true,
<<<<<<< HEAD
        "@metamask/assets-controllers>@metamask/controller-utils": true,
=======
>>>>>>> b14b6ba0
        "@metamask/assets-controllers>@metamask/utils": true,
        "@metamask/assets-controllers>abort-controller": true,
        "@metamask/assets-controllers>multiformats": true,
        "@metamask/base-controller": true,
        "@metamask/contract-metadata": true,
        "@metamask/controller-utils": true,
        "@metamask/metamask-eth-abis": true,
        "browserify>events": true,
        "eth-json-rpc-filters>async-mutex": true,
        "eth-query": true,
        "eth-rpc-errors": true,
        "ethereumjs-util": true,
        "single-call-balance-checker-abi": true,
        "uuid": true
      }
    },
    "@metamask/assets-controllers>@metamask/abi-utils": {
      "packages": {
        "@metamask/assets-controllers>@metamask/abi-utils>@metamask/utils": true,
        "@metamask/utils>superstruct": true
      }
    },
    "@metamask/assets-controllers>@metamask/abi-utils>@metamask/utils": {
<<<<<<< HEAD
      "globals": {
        "TextDecoder": true,
        "TextEncoder": true
      },
      "packages": {
        "@metamask/utils>superstruct": true,
        "browserify>buffer": true,
        "nock>debug": true,
        "semver": true
      }
    },
    "@metamask/assets-controllers>@metamask/controller-utils": {
=======
>>>>>>> b14b6ba0
      "globals": {
        "TextDecoder": true,
        "TextEncoder": true
      },
      "packages": {
<<<<<<< HEAD
        "@metamask/phishing-controller>isomorphic-fetch": true,
=======
        "@metamask/utils>superstruct": true,
>>>>>>> b14b6ba0
        "browserify>buffer": true,
        "nock>debug": true,
        "semver": true
      }
    },
    "@metamask/assets-controllers>@metamask/utils": {
      "globals": {
        "TextDecoder": true,
        "TextEncoder": true
      },
      "packages": {
        "@metamask/utils>superstruct": true,
        "browserify>buffer": true,
        "nock>debug": true,
        "semver": true
      }
    },
    "@metamask/assets-controllers>@metamask/utils": {
      "globals": {
        "TextDecoder": true,
        "TextEncoder": true
      },
      "packages": {
        "@metamask/utils>superstruct": true,
        "browserify>buffer": true,
        "nock>debug": true,
        "semver": true
      }
    },
    "@metamask/assets-controllers>abort-controller": {
      "globals": {
        "AbortController": true
      }
    },
    "@metamask/assets-controllers>multiformats": {
      "globals": {
        "TextDecoder": true,
        "TextEncoder": true,
        "console.warn": true
      }
    },
    "@metamask/base-controller": {
      "packages": {
        "immer": true
      }
    },
    "@metamask/controller-utils": {
      "globals": {
        "console.error": true,
        "fetch": true,
        "setTimeout": true
      },
      "packages": {
        "@metamask/controller-utils>@metamask/utils": true,
        "@metamask/controller-utils>@spruceid/siwe-parser": true,
        "browserify>buffer": true,
        "eslint>fast-deep-equal": true,
        "eth-ens-namehash": true,
        "ethereumjs-util": true,
        "ethjs>ethjs-unit": true
      }
    },
    "@metamask/controller-utils>@metamask/utils": {
      "globals": {
        "TextDecoder": true,
        "TextEncoder": true
      },
      "packages": {
        "@metamask/utils>superstruct": true,
        "browserify>buffer": true,
        "nock>debug": true,
        "semver": true
      }
    },
    "@metamask/controller-utils>@spruceid/siwe-parser": {
      "globals": {
        "console.error": true,
        "console.log": true
      },
      "packages": {
        "@metamask/controller-utils>@spruceid/siwe-parser>apg-js": true
      }
    },
    "@metamask/controller-utils>@spruceid/siwe-parser>apg-js": {
      "globals": {
        "mode": true
      },
      "packages": {
        "browserify>buffer": true,
        "browserify>insert-module-globals>is-buffer": true
      }
    },
    "@metamask/controllers>nanoid": {
      "globals": {
        "crypto.getRandomValues": true
      }
    },
    "@metamask/controllers>web3": {
      "globals": {
        "XMLHttpRequest": true
      }
    },
    "@metamask/controllers>web3-provider-engine>cross-fetch>node-fetch": {
      "globals": {
        "fetch": true
      }
    },
    "@metamask/controllers>web3-provider-engine>eth-json-rpc-middleware>node-fetch": {
      "globals": {
        "fetch": true
      }
    },
    "@metamask/eth-json-rpc-infura": {
      "globals": {
        "setTimeout": true
      },
      "packages": {
        "@metamask/eth-json-rpc-infura>@metamask/utils": true,
        "@metamask/eth-json-rpc-infura>eth-json-rpc-middleware": true,
        "eth-rpc-errors": true,
        "json-rpc-engine": true,
        "node-fetch": true
      }
    },
    "@metamask/eth-json-rpc-infura>@metamask/utils": {
      "globals": {
        "TextDecoder": true,
        "TextEncoder": true
      },
      "packages": {
        "@metamask/utils>superstruct": true,
        "browserify>buffer": true,
        "nock>debug": true,
        "semver": true
      }
    },
    "@metamask/eth-json-rpc-infura>eth-json-rpc-middleware": {
      "globals": {
        "URL": true,
        "btoa": true,
        "console.error": true,
        "fetch": true,
        "setTimeout": true
      },
      "packages": {
        "@metamask/eth-json-rpc-infura>@metamask/utils": true,
        "@metamask/eth-json-rpc-infura>eth-json-rpc-middleware>pify": true,
        "@metamask/eth-keyring-controller>@metamask/eth-sig-util": true,
        "@metamask/safe-event-emitter": true,
        "browserify>browser-resolve": true,
        "eth-rpc-errors": true,
        "json-rpc-engine": true,
        "lavamoat>json-stable-stringify": true,
        "vinyl>clone": true
      }
    },
    "@metamask/eth-json-rpc-middleware": {
      "globals": {
        "URL": true,
        "console.error": true,
        "setTimeout": true
      },
      "packages": {
        "@metamask/eth-json-rpc-middleware>@metamask/utils": true,
        "@metamask/eth-json-rpc-middleware>pify": true,
        "@metamask/eth-json-rpc-middleware>safe-stable-stringify": true,
        "@metamask/eth-keyring-controller>@metamask/eth-sig-util": true,
        "eth-rpc-errors": true,
        "json-rpc-engine": true,
        "vinyl>clone": true
      }
    },
    "@metamask/eth-json-rpc-middleware>@metamask/utils": {
      "globals": {
        "TextDecoder": true,
        "TextEncoder": true
      },
      "packages": {
        "@metamask/utils>superstruct": true,
        "browserify>buffer": true,
        "nock>debug": true,
        "semver": true
      }
    },
    "@metamask/eth-json-rpc-provider": {
      "packages": {
        "@metamask/safe-event-emitter": true,
        "json-rpc-engine": true
      }
    },
    "@metamask/eth-keyring-controller": {
      "packages": {
        "@metamask/eth-keyring-controller>@metamask/eth-hd-keyring": true,
        "@metamask/eth-keyring-controller>@metamask/eth-sig-util": true,
        "@metamask/eth-keyring-controller>@metamask/eth-simple-keyring": true,
        "@metamask/eth-keyring-controller>obs-store": true,
        "@metamask/rpc-methods>@metamask/browser-passworder": true,
        "browserify>events": true
      }
    },
    "@metamask/eth-keyring-controller>@metamask/eth-hd-keyring": {
      "globals": {
        "TextEncoder": true
      },
      "packages": {
        "@metamask/eth-keyring-controller>@metamask/eth-sig-util": true,
        "@metamask/scure-bip39": true,
        "@metamask/utils>@ethereumjs/tx>ethereum-cryptography": true,
        "browserify>buffer": true,
        "eth-lattice-keyring>@ethereumjs/util": true
      }
    },
    "@metamask/eth-keyring-controller>@metamask/eth-sig-util": {
      "packages": {
        "@metamask/eth-keyring-controller>@metamask/eth-sig-util>ethjs-util": true,
        "@metamask/utils>@ethereumjs/tx>ethereum-cryptography": true,
        "bn.js": true,
        "browserify>buffer": true,
        "eth-lattice-keyring>@ethereumjs/util": true,
        "eth-sig-util>tweetnacl": true,
        "eth-sig-util>tweetnacl-util": true
      }
    },
    "@metamask/eth-keyring-controller>@metamask/eth-sig-util>ethjs-util": {
      "packages": {
        "browserify>buffer": true,
        "ethjs>ethjs-util>is-hex-prefixed": true,
        "ethjs>ethjs-util>strip-hex-prefix": true
      }
    },
    "@metamask/eth-keyring-controller>@metamask/eth-simple-keyring": {
      "packages": {
        "@metamask/eth-keyring-controller>@metamask/eth-sig-util": true,
        "@metamask/utils>@ethereumjs/tx>ethereum-cryptography": true,
        "browserify>buffer": true,
        "browserify>events": true,
        "eth-lattice-keyring>@ethereumjs/util": true,
        "ethereumjs-wallet>randombytes": true
      }
    },
    "@metamask/eth-keyring-controller>obs-store": {
      "packages": {
        "@metamask/eth-token-tracker>safe-event-emitter": true,
        "watchify>xtend": true
      }
    },
    "@metamask/eth-ledger-bridge-keyring": {
      "globals": {
        "addEventListener": true,
        "console.log": true,
        "document.createElement": true,
        "document.head.appendChild": true,
        "fetch": true,
        "removeEventListener": true
      },
      "packages": {
        "@ethereumjs/tx": true,
        "@metamask/eth-ledger-bridge-keyring>eth-sig-util": true,
        "@metamask/eth-ledger-bridge-keyring>hdkey": true,
        "browserify>buffer": true,
        "browserify>events": true,
        "ethereumjs-util": true
      }
    },
    "@metamask/eth-ledger-bridge-keyring>eth-sig-util": {
      "packages": {
        "@metamask/eth-ledger-bridge-keyring>eth-sig-util>ethereumjs-util": true,
        "browserify>buffer": true,
        "eth-sig-util>tweetnacl": true,
        "eth-sig-util>tweetnacl-util": true,
        "ethereumjs-abi": true
      }
    },
    "@metamask/eth-ledger-bridge-keyring>eth-sig-util>ethereumjs-util": {
      "packages": {
        "@metamask/eth-ledger-bridge-keyring>eth-sig-util>ethereumjs-util>ethereum-cryptography": true,
        "@metamask/eth-ledger-bridge-keyring>eth-sig-util>ethereumjs-util>ethjs-util": true,
        "bn.js": true,
        "browserify>assert": true,
        "browserify>buffer": true,
        "ethereumjs-util>create-hash": true,
        "ethereumjs-util>rlp": true,
        "ethereumjs-wallet>safe-buffer": true,
        "ganache>secp256k1>elliptic": true
      }
    },
    "@metamask/eth-ledger-bridge-keyring>eth-sig-util>ethereumjs-util>ethereum-cryptography": {
      "packages": {
        "browserify>buffer": true,
        "ethereumjs-util>ethereum-cryptography>keccak": true,
        "ethereumjs-util>ethereum-cryptography>secp256k1": true,
        "ethereumjs-wallet>randombytes": true
      }
    },
    "@metamask/eth-ledger-bridge-keyring>eth-sig-util>ethereumjs-util>ethjs-util": {
      "packages": {
        "browserify>buffer": true,
        "ethjs>ethjs-util>is-hex-prefixed": true,
        "ethjs>ethjs-util>strip-hex-prefix": true
      }
    },
    "@metamask/eth-ledger-bridge-keyring>hdkey": {
      "packages": {
        "@metamask/eth-ledger-bridge-keyring>hdkey>secp256k1": true,
        "browserify>assert": true,
        "browserify>crypto-browserify": true,
        "eth-trezor-keyring>hdkey>coinstring": true,
        "ethereumjs-wallet>safe-buffer": true
      }
    },
    "@metamask/eth-ledger-bridge-keyring>hdkey>secp256k1": {
      "packages": {
        "bn.js": true,
        "browserify>insert-module-globals>is-buffer": true,
        "eth-trezor-keyring>hdkey>secp256k1>bip66": true,
        "ethereumjs-util>create-hash": true,
        "ethereumjs-wallet>safe-buffer": true,
        "ganache>secp256k1>elliptic": true
      }
    },
    "@metamask/eth-token-tracker": {
      "globals": {
        "console.warn": true
      },
      "packages": {
        "@babel/runtime": true,
        "@metamask/eth-token-tracker>deep-equal": true,
        "@metamask/eth-token-tracker>eth-block-tracker": true,
        "@metamask/eth-token-tracker>ethjs": true,
        "@metamask/eth-token-tracker>human-standard-token-abi": true,
        "@metamask/eth-token-tracker>safe-event-emitter": true,
        "ethjs-contract": true,
        "ethjs-query": true
      }
    },
    "@metamask/eth-token-tracker>deep-equal": {
      "packages": {
        "@metamask/eth-token-tracker>deep-equal>is-arguments": true,
        "@metamask/eth-token-tracker>deep-equal>is-date-object": true,
        "@ngraveio/bc-ur>assert>object-is": true,
        "@storybook/api>telejson>is-regex": true,
        "globalthis>define-properties>object-keys": true,
        "string.prototype.matchall>regexp.prototype.flags": true
      }
    },
    "@metamask/eth-token-tracker>deep-equal>is-arguments": {
      "packages": {
        "koa>is-generator-function>has-tostringtag": true,
        "string.prototype.matchall>call-bind": true
      }
    },
    "@metamask/eth-token-tracker>deep-equal>is-date-object": {
      "packages": {
        "koa>is-generator-function>has-tostringtag": true
      }
    },
    "@metamask/eth-token-tracker>eth-block-tracker": {
      "globals": {
        "clearTimeout": true,
        "console.error": true,
        "setTimeout": true
      },
      "packages": {
        "@metamask/eth-token-tracker>eth-block-tracker>pify": true,
        "@metamask/eth-token-tracker>safe-event-emitter": true,
        "eth-query": true
      }
    },
    "@metamask/eth-token-tracker>ethjs": {
      "globals": {
        "clearInterval": true,
        "setInterval": true
      },
      "packages": {
        "@metamask/eth-token-tracker>ethjs>bn.js": true,
        "@metamask/eth-token-tracker>ethjs>ethjs-abi": true,
        "@metamask/eth-token-tracker>ethjs>ethjs-contract": true,
        "@metamask/eth-token-tracker>ethjs>ethjs-query": true,
        "browserify>buffer": true,
        "ethjs>ethjs-filter": true,
        "ethjs>ethjs-provider-http": true,
        "ethjs>ethjs-unit": true,
        "ethjs>ethjs-util": true,
        "ethjs>js-sha3": true,
        "ethjs>number-to-bn": true
      }
    },
    "@metamask/eth-token-tracker>ethjs>ethjs-abi": {
      "packages": {
        "@metamask/eth-token-tracker>ethjs>bn.js": true,
        "browserify>buffer": true,
        "ethjs>js-sha3": true,
        "ethjs>number-to-bn": true
      }
    },
    "@metamask/eth-token-tracker>ethjs>ethjs-contract": {
      "packages": {
        "@metamask/eth-token-tracker>ethjs>ethjs-contract>ethjs-abi": true,
        "ethjs-query>babel-runtime": true,
        "ethjs>ethjs-filter": true,
        "ethjs>ethjs-util": true,
        "ethjs>js-sha3": true,
        "promise-to-callback": true
      }
    },
    "@metamask/eth-token-tracker>ethjs>ethjs-contract>ethjs-abi": {
      "packages": {
        "@metamask/eth-token-tracker>ethjs>bn.js": true,
        "browserify>buffer": true,
        "ethjs>js-sha3": true,
        "ethjs>number-to-bn": true
      }
    },
    "@metamask/eth-token-tracker>ethjs>ethjs-query": {
      "globals": {
        "console": true
      },
      "packages": {
        "ethjs-query>babel-runtime": true,
        "ethjs-query>ethjs-format": true,
        "ethjs-query>ethjs-rpc": true,
        "promise-to-callback": true
      }
    },
    "@metamask/eth-token-tracker>safe-event-emitter": {
      "globals": {
        "setTimeout": true
      },
      "packages": {
        "browserify>util": true,
        "webpack>events": true
      }
    },
    "@metamask/etherscan-link": {
      "globals": {
        "URL": true
      }
    },
    "@metamask/gas-fee-controller": {
      "globals": {
        "clearInterval": true,
        "console.error": true,
        "setInterval": true
      },
      "packages": {
<<<<<<< HEAD
        "@metamask/gas-fee-controller>@metamask/base-controller": true,
        "@metamask/gas-fee-controller>@metamask/controller-utils": true,
=======
        "@metamask/base-controller": true,
        "@metamask/controller-utils": true,
>>>>>>> b14b6ba0
        "eth-query": true,
        "ethereumjs-util": true,
        "ethjs>ethjs-unit": true,
        "uuid": true
      }
    },
<<<<<<< HEAD
    "@metamask/gas-fee-controller>@metamask/base-controller": {
      "packages": {
        "immer": true
      }
    },
    "@metamask/gas-fee-controller>@metamask/controller-utils": {
      "globals": {
        "console.error": true,
        "fetch": true,
        "setTimeout": true
      },
      "packages": {
        "@metamask/phishing-controller>isomorphic-fetch": true,
        "browserify>buffer": true,
        "eslint>fast-deep-equal": true,
        "eth-ens-namehash": true,
        "ethereumjs-util": true,
        "ethjs>ethjs-unit": true
      }
    },
=======
>>>>>>> b14b6ba0
    "@metamask/jazzicon": {
      "globals": {
        "document.createElement": true,
        "document.createElementNS": true
      },
      "packages": {
        "@metamask/jazzicon>color": true,
        "@metamask/jazzicon>mersenne-twister": true
      }
    },
    "@metamask/jazzicon>color": {
      "packages": {
        "@metamask/jazzicon>color>clone": true,
        "@metamask/jazzicon>color>color-convert": true,
        "@metamask/jazzicon>color>color-string": true
      }
    },
    "@metamask/jazzicon>color>clone": {
      "packages": {
        "browserify>buffer": true
      }
    },
    "@metamask/jazzicon>color>color-convert": {
      "packages": {
        "@metamask/jazzicon>color>color-convert>color-name": true
      }
    },
    "@metamask/jazzicon>color>color-string": {
      "packages": {
        "jest-canvas-mock>moo-color>color-name": true
      }
    },
    "@metamask/key-tree": {
      "packages": {
        "@metamask/key-tree>@metamask/utils": true,
        "@metamask/key-tree>@noble/ed25519": true,
        "@metamask/key-tree>@noble/hashes": true,
        "@metamask/key-tree>@noble/secp256k1": true,
        "@metamask/key-tree>@scure/base": true,
        "@metamask/scure-bip39": true
      }
    },
    "@metamask/key-tree>@metamask/utils": {
      "globals": {
        "TextDecoder": true,
        "TextEncoder": true
      },
      "packages": {
        "@metamask/utils>superstruct": true,
        "browserify>buffer": true,
        "nock>debug": true,
        "semver": true
      }
    },
    "@metamask/key-tree>@noble/ed25519": {
      "globals": {
        "crypto": true
      },
      "packages": {
        "browserify>browser-resolve": true
      }
    },
    "@metamask/key-tree>@noble/hashes": {
      "globals": {
        "TextEncoder": true,
        "crypto": true
      }
    },
    "@metamask/key-tree>@noble/secp256k1": {
      "globals": {
        "crypto": true
      },
      "packages": {
        "browserify>browser-resolve": true
      }
    },
    "@metamask/key-tree>@scure/base": {
      "globals": {
        "TextDecoder": true,
        "TextEncoder": true
      }
    },
    "@metamask/logo": {
      "globals": {
        "addEventListener": true,
        "document.body.appendChild": true,
        "document.createElementNS": true,
        "innerHeight": true,
        "innerWidth": true,
        "requestAnimationFrame": true
      },
      "packages": {
        "@metamask/logo>gl-mat4": true,
        "@metamask/logo>gl-vec3": true
      }
    },
    "@metamask/message-manager": {
      "packages": {
<<<<<<< HEAD
        "@metamask/controller-utils": true,
        "@metamask/message-manager>@metamask/base-controller": true,
=======
        "@metamask/base-controller": true,
        "@metamask/controller-utils": true,
>>>>>>> b14b6ba0
        "@metamask/message-manager>jsonschema": true,
        "browserify>buffer": true,
        "browserify>events": true,
        "eth-sig-util": true,
        "ethereumjs-util": true,
        "uuid": true
      }
    },
<<<<<<< HEAD
    "@metamask/message-manager>@metamask/base-controller": {
      "packages": {
        "immer": true
      }
    },
=======
>>>>>>> b14b6ba0
    "@metamask/message-manager>jsonschema": {
      "packages": {
        "browserify>url": true
      }
    },
    "@metamask/notification-controller>nanoid": {
      "globals": {
        "crypto.getRandomValues": true
      }
    },
    "@metamask/obs-store": {
      "packages": {
        "@metamask/obs-store>through2": true,
        "@metamask/safe-event-emitter": true,
        "browserify>stream-browserify": true
      }
    },
    "@metamask/obs-store>through2": {
      "packages": {
        "browserify>process": true,
        "browserify>util": true,
        "readable-stream": true,
        "watchify>xtend": true
      }
    },
    "@metamask/permission-controller": {
      "globals": {
        "console.error": true
      },
      "packages": {
<<<<<<< HEAD
        "@metamask/controller-utils": true,
        "@metamask/permission-controller>@metamask/base-controller": true,
=======
        "@metamask/base-controller": true,
        "@metamask/controller-utils": true,
>>>>>>> b14b6ba0
        "@metamask/permission-controller>nanoid": true,
        "deep-freeze-strict": true,
        "eth-rpc-errors": true,
        "immer": true,
        "json-rpc-engine": true
      }
    },
<<<<<<< HEAD
    "@metamask/permission-controller>@metamask/base-controller": {
      "packages": {
        "immer": true
      }
    },
=======
>>>>>>> b14b6ba0
    "@metamask/permission-controller>nanoid": {
      "globals": {
        "crypto.getRandomValues": true
      }
    },
    "@metamask/phishing-controller": {
      "globals": {
        "fetch": true
      },
      "packages": {
        "@metamask/base-controller": true,
<<<<<<< HEAD
        "@metamask/phishing-controller>@metamask/controller-utils": true,
        "@metamask/phishing-controller>isomorphic-fetch": true,
=======
        "@metamask/controller-utils": true,
>>>>>>> b14b6ba0
        "@metamask/phishing-warning>eth-phishing-detect": true,
        "punycode": true
      }
    },
<<<<<<< HEAD
    "@metamask/phishing-controller>@metamask/controller-utils": {
      "globals": {
        "console.error": true,
        "fetch": true,
        "setTimeout": true
      },
      "packages": {
        "@metamask/phishing-controller>isomorphic-fetch": true,
        "browserify>buffer": true,
        "eslint>fast-deep-equal": true,
        "eth-ens-namehash": true,
        "ethereumjs-util": true,
        "ethjs>ethjs-unit": true
      }
    },
    "@metamask/phishing-controller>isomorphic-fetch": {
      "globals": {
        "fetch.bind": true
      },
      "packages": {
        "@metamask/phishing-controller>isomorphic-fetch>whatwg-fetch": true
      }
    },
    "@metamask/phishing-controller>isomorphic-fetch>whatwg-fetch": {
      "globals": {
        "Blob": true,
        "FileReader": true,
        "FormData": true,
        "URLSearchParams.prototype.isPrototypeOf": true,
        "XMLHttpRequest": true,
        "define": true,
        "setTimeout": true
      }
    },
=======
>>>>>>> b14b6ba0
    "@metamask/phishing-warning>eth-phishing-detect": {
      "packages": {
        "eslint>optionator>fast-levenshtein": true
      }
    },
    "@metamask/rpc-methods": {
      "packages": {
        "@metamask/key-tree": true,
        "@metamask/key-tree>@noble/hashes": true,
        "@metamask/utils": true,
        "@metamask/utils>superstruct": true
      }
    },
    "@metamask/rpc-methods>@metamask/browser-passworder": {
      "globals": {
        "btoa": true,
        "crypto.getRandomValues": true,
        "crypto.subtle.decrypt": true,
        "crypto.subtle.deriveKey": true,
        "crypto.subtle.encrypt": true,
        "crypto.subtle.exportKey": true,
        "crypto.subtle.importKey": true
      },
      "packages": {
        "browserify>buffer": true
      }
    },
    "@metamask/rpc-methods>nanoid": {
      "globals": {
        "crypto.getRandomValues": true
      }
    },
    "@metamask/safe-event-emitter": {
      "globals": {
        "setTimeout": true
      },
      "packages": {
        "browserify>events": true
      }
    },
    "@metamask/scure-bip39": {
      "globals": {
        "TextEncoder": true
      },
      "packages": {
        "@metamask/key-tree>@noble/hashes": true,
        "@metamask/key-tree>@scure/base": true
      }
    },
    "@metamask/smart-transactions-controller": {
      "globals": {
        "URLSearchParams": true,
        "clearInterval": true,
        "console.error": true,
        "console.log": true,
        "fetch": true,
        "setInterval": true
      },
      "packages": {
        "@ethersproject/abi>@ethersproject/bytes": true,
        "@ethersproject/bignumber": true,
        "@ethersproject/providers": true,
<<<<<<< HEAD
        "@metamask/base-controller": true,
        "@metamask/phishing-controller>isomorphic-fetch": true,
=======
        "@metamask/smart-transactions-controller>@metamask/base-controller": true,
>>>>>>> b14b6ba0
        "@metamask/smart-transactions-controller>@metamask/controller-utils": true,
        "@metamask/smart-transactions-controller>bignumber.js": true,
        "@metamask/smart-transactions-controller>isomorphic-fetch": true,
        "fast-json-patch": true,
        "lodash": true
      }
    },
<<<<<<< HEAD
=======
    "@metamask/smart-transactions-controller>@metamask/base-controller": {
      "packages": {
        "immer": true
      }
    },
>>>>>>> b14b6ba0
    "@metamask/smart-transactions-controller>@metamask/controller-utils": {
      "globals": {
        "console.error": true,
        "fetch": true,
        "setTimeout": true
      },
      "packages": {
<<<<<<< HEAD
        "@metamask/phishing-controller>isomorphic-fetch": true,
=======
        "@metamask/smart-transactions-controller>isomorphic-fetch": true,
>>>>>>> b14b6ba0
        "browserify>buffer": true,
        "eslint>fast-deep-equal": true,
        "eth-ens-namehash": true,
        "ethereumjs-util": true,
        "ethjs>ethjs-unit": true
      }
    },
    "@metamask/smart-transactions-controller>@metamask/controllers>nanoid": {
      "globals": {
        "crypto.getRandomValues": true
      }
    },
    "@metamask/smart-transactions-controller>bignumber.js": {
      "globals": {
        "crypto": true,
        "define": true
      }
    },
    "@metamask/smart-transactions-controller>isomorphic-fetch": {
      "globals": {
        "fetch.bind": true
      },
      "packages": {
        "@metamask/smart-transactions-controller>isomorphic-fetch>whatwg-fetch": true
      }
    },
    "@metamask/smart-transactions-controller>isomorphic-fetch>whatwg-fetch": {
      "globals": {
        "Blob": true,
        "FileReader": true,
        "FormData": true,
        "URLSearchParams.prototype.isPrototypeOf": true,
        "XMLHttpRequest": true,
        "define": true,
        "setTimeout": true
      }
    },
    "@metamask/snaps-controllers>nanoid": {
      "globals": {
        "crypto.getRandomValues": true
      }
    },
    "@metamask/subject-metadata-controller": {
      "packages": {
        "@metamask/base-controller": true
      }
    },
    "@metamask/utils": {
      "globals": {
        "TextDecoder": true,
        "TextEncoder": true
      },
      "packages": {
        "@metamask/utils>superstruct": true,
        "browserify>buffer": true,
        "nock>debug": true,
        "semver": true
      }
    },
    "@metamask/utils>@ethereumjs/tx>@chainsafe/ssz": {
      "packages": {
        "@metamask/utils>@ethereumjs/tx>@chainsafe/ssz>@chainsafe/persistent-merkle-tree": true,
        "@metamask/utils>@ethereumjs/tx>@chainsafe/ssz>case": true,
        "browserify": true,
        "browserify>buffer": true
      }
    },
    "@metamask/utils>@ethereumjs/tx>@chainsafe/ssz>@chainsafe/persistent-merkle-tree": {
      "globals": {
        "WeakRef": true
      },
      "packages": {
        "browserify": true
      }
    },
    "@metamask/utils>@ethereumjs/tx>@ethereumjs/rlp": {
      "globals": {
        "TextEncoder": true
      }
    },
    "@metamask/utils>@ethereumjs/tx>ethereum-cryptography": {
      "globals": {
        "TextDecoder": true,
        "crypto": true
      },
      "packages": {
        "@metamask/utils>@ethereumjs/tx>ethereum-cryptography>@noble/hashes": true,
        "@metamask/utils>@ethereumjs/tx>ethereum-cryptography>@noble/secp256k1": true,
        "@metamask/utils>@ethereumjs/tx>ethereum-cryptography>@scure/bip32": true
      }
    },
    "@metamask/utils>@ethereumjs/tx>ethereum-cryptography>@noble/hashes": {
      "globals": {
        "TextEncoder": true,
        "crypto": true
      }
    },
    "@metamask/utils>@ethereumjs/tx>ethereum-cryptography>@noble/secp256k1": {
      "globals": {
        "crypto": true
      },
      "packages": {
        "browserify>browser-resolve": true
      }
    },
    "@metamask/utils>@ethereumjs/tx>ethereum-cryptography>@scure/bip32": {
      "packages": {
        "@metamask/key-tree>@noble/hashes": true,
        "@metamask/key-tree>@scure/base": true,
        "@metamask/utils>@ethereumjs/tx>ethereum-cryptography>@scure/bip32>@noble/secp256k1": true
      }
    },
    "@metamask/utils>@ethereumjs/tx>ethereum-cryptography>@scure/bip32>@noble/secp256k1": {
      "globals": {
        "crypto": true
      },
      "packages": {
        "browserify>browser-resolve": true
      }
    },
    "@ngraveio/bc-ur": {
      "packages": {
        "@ngraveio/bc-ur>@apocentre/alias-sampling": true,
        "@ngraveio/bc-ur>bignumber.js": true,
        "@ngraveio/bc-ur>cbor-sync": true,
        "@ngraveio/bc-ur>crc": true,
        "@ngraveio/bc-ur>jsbi": true,
        "addons-linter>sha.js": true,
        "browserify>assert": true,
        "browserify>buffer": true
      }
    },
    "@ngraveio/bc-ur>assert>object-is": {
      "packages": {
        "globalthis>define-properties": true,
        "string.prototype.matchall>call-bind": true
      }
    },
    "@ngraveio/bc-ur>bignumber.js": {
      "globals": {
        "crypto": true,
        "define": true
      }
    },
    "@ngraveio/bc-ur>cbor-sync": {
      "globals": {
        "define": true
      },
      "packages": {
        "browserify>buffer": true
      }
    },
    "@ngraveio/bc-ur>crc": {
      "packages": {
        "browserify>buffer": true
      }
    },
    "@ngraveio/bc-ur>jsbi": {
      "globals": {
        "define": true
      }
    },
    "@popperjs/core": {
      "globals": {
        "Element": true,
        "HTMLElement": true,
        "ShadowRoot": true,
        "console.error": true,
        "console.warn": true,
        "document": true,
        "navigator.userAgent": true
      }
    },
    "@reduxjs/toolkit": {
      "globals": {
        "AbortController": true,
        "__REDUX_DEVTOOLS_EXTENSION_COMPOSE__": true,
        "__REDUX_DEVTOOLS_EXTENSION__": true,
        "console.error": true,
        "console.info": true,
        "console.warn": true
      },
      "packages": {
        "@reduxjs/toolkit>reselect": true,
        "immer": true,
        "redux": true,
        "redux-thunk": true
      }
    },
    "@segment/loosely-validate-event": {
      "packages": {
        "@segment/loosely-validate-event>component-type": true,
        "@segment/loosely-validate-event>join-component": true,
        "browserify>assert": true,
        "browserify>buffer": true
      }
    },
    "@sentry/browser": {
      "globals": {
        "XMLHttpRequest": true,
        "setTimeout": true
      },
      "packages": {
        "@sentry/browser>@sentry/core": true,
        "@sentry/browser>tslib": true,
        "@sentry/types": true,
        "@sentry/utils": true
      }
    },
    "@sentry/browser>@sentry/core": {
      "globals": {
        "clearInterval": true,
        "setInterval": true
      },
      "packages": {
        "@sentry/browser>@sentry/core>@sentry/hub": true,
        "@sentry/browser>@sentry/core>@sentry/minimal": true,
        "@sentry/browser>@sentry/core>tslib": true,
        "@sentry/types": true,
        "@sentry/utils": true
      }
    },
    "@sentry/browser>@sentry/core>@sentry/hub": {
      "globals": {
        "clearInterval": true,
        "setInterval": true
      },
      "packages": {
        "@sentry/browser>@sentry/core>@sentry/hub>tslib": true,
        "@sentry/types": true,
        "@sentry/utils": true
      }
    },
    "@sentry/browser>@sentry/core>@sentry/hub>tslib": {
      "globals": {
        "define": true
      }
    },
    "@sentry/browser>@sentry/core>@sentry/minimal": {
      "packages": {
        "@sentry/browser>@sentry/core>@sentry/hub": true,
        "@sentry/browser>@sentry/core>@sentry/minimal>tslib": true
      }
    },
    "@sentry/browser>@sentry/core>@sentry/minimal>tslib": {
      "globals": {
        "define": true
      }
    },
    "@sentry/browser>@sentry/core>tslib": {
      "globals": {
        "define": true
      }
    },
    "@sentry/browser>tslib": {
      "globals": {
        "define": true
      }
    },
    "@sentry/integrations": {
      "globals": {
        "clearTimeout": true,
        "console.error": true,
        "console.log": true,
        "setTimeout": true
      },
      "packages": {
        "@sentry/integrations>tslib": true,
        "@sentry/types": true,
        "@sentry/utils": true,
        "localforage": true
      }
    },
    "@sentry/integrations>tslib": {
      "globals": {
        "define": true
      }
    },
    "@sentry/utils": {
      "globals": {
        "CustomEvent": true,
        "DOMError": true,
        "DOMException": true,
        "Element": true,
        "ErrorEvent": true,
        "Event": true,
        "Headers": true,
        "Request": true,
        "Response": true,
        "XMLHttpRequest.prototype": true,
        "clearTimeout": true,
        "console.error": true,
        "document": true,
        "setTimeout": true
      },
      "packages": {
        "@sentry/utils>tslib": true,
        "browserify>process": true
      }
    },
    "@sentry/utils>tslib": {
      "globals": {
        "define": true
      }
    },
    "@storybook/api>regenerator-runtime": {
      "globals": {
        "regeneratorRuntime": "write"
      }
    },
    "@storybook/api>telejson>is-regex": {
      "packages": {
        "koa>is-generator-function>has-tostringtag": true,
        "string.prototype.matchall>call-bind": true
      }
    },
    "@storybook/api>util-deprecate": {
      "globals": {
        "console.trace": true,
        "console.warn": true,
        "localStorage": true
      }
    },
    "@truffle/codec": {
      "packages": {
        "@truffle/codec>@truffle/abi-utils": true,
        "@truffle/codec>@truffle/compile-common": true,
        "@truffle/codec>big.js": true,
        "@truffle/codec>bn.js": true,
        "@truffle/codec>cbor": true,
        "@truffle/codec>semver": true,
        "@truffle/codec>utf8": true,
        "@truffle/codec>web3-utils": true,
        "browserify>buffer": true,
        "browserify>os-browserify": true,
        "browserify>util": true,
        "lodash": true,
        "nock>debug": true
      }
    },
    "@truffle/codec>@truffle/abi-utils": {
      "packages": {
        "@truffle/codec>@truffle/abi-utils>change-case": true,
        "@truffle/codec>@truffle/abi-utils>fast-check": true,
        "@truffle/codec>web3-utils": true
      }
    },
    "@truffle/codec>@truffle/abi-utils>change-case": {
      "packages": {
        "@truffle/codec>@truffle/abi-utils>change-case>camel-case": true,
        "@truffle/codec>@truffle/abi-utils>change-case>constant-case": true,
        "@truffle/codec>@truffle/abi-utils>change-case>dot-case": true,
        "@truffle/codec>@truffle/abi-utils>change-case>header-case": true,
        "@truffle/codec>@truffle/abi-utils>change-case>is-lower-case": true,
        "@truffle/codec>@truffle/abi-utils>change-case>is-upper-case": true,
        "@truffle/codec>@truffle/abi-utils>change-case>lower-case": true,
        "@truffle/codec>@truffle/abi-utils>change-case>lower-case-first": true,
        "@truffle/codec>@truffle/abi-utils>change-case>no-case": true,
        "@truffle/codec>@truffle/abi-utils>change-case>param-case": true,
        "@truffle/codec>@truffle/abi-utils>change-case>pascal-case": true,
        "@truffle/codec>@truffle/abi-utils>change-case>path-case": true,
        "@truffle/codec>@truffle/abi-utils>change-case>sentence-case": true,
        "@truffle/codec>@truffle/abi-utils>change-case>snake-case": true,
        "@truffle/codec>@truffle/abi-utils>change-case>swap-case": true,
        "@truffle/codec>@truffle/abi-utils>change-case>title-case": true,
        "@truffle/codec>@truffle/abi-utils>change-case>upper-case": true,
        "@truffle/codec>@truffle/abi-utils>change-case>upper-case-first": true
      }
    },
    "@truffle/codec>@truffle/abi-utils>change-case>camel-case": {
      "packages": {
        "@truffle/codec>@truffle/abi-utils>change-case>no-case": true,
        "@truffle/codec>@truffle/abi-utils>change-case>upper-case": true
      }
    },
    "@truffle/codec>@truffle/abi-utils>change-case>constant-case": {
      "packages": {
        "@truffle/codec>@truffle/abi-utils>change-case>snake-case": true,
        "@truffle/codec>@truffle/abi-utils>change-case>upper-case": true
      }
    },
    "@truffle/codec>@truffle/abi-utils>change-case>dot-case": {
      "packages": {
        "@truffle/codec>@truffle/abi-utils>change-case>no-case": true
      }
    },
    "@truffle/codec>@truffle/abi-utils>change-case>header-case": {
      "packages": {
        "@truffle/codec>@truffle/abi-utils>change-case>no-case": true,
        "@truffle/codec>@truffle/abi-utils>change-case>upper-case": true
      }
    },
    "@truffle/codec>@truffle/abi-utils>change-case>is-lower-case": {
      "packages": {
        "@truffle/codec>@truffle/abi-utils>change-case>lower-case": true
      }
    },
    "@truffle/codec>@truffle/abi-utils>change-case>is-upper-case": {
      "packages": {
        "@truffle/codec>@truffle/abi-utils>change-case>upper-case": true
      }
    },
    "@truffle/codec>@truffle/abi-utils>change-case>lower-case-first": {
      "packages": {
        "@truffle/codec>@truffle/abi-utils>change-case>lower-case": true
      }
    },
    "@truffle/codec>@truffle/abi-utils>change-case>no-case": {
      "packages": {
        "@truffle/codec>@truffle/abi-utils>change-case>lower-case": true
      }
    },
    "@truffle/codec>@truffle/abi-utils>change-case>param-case": {
      "packages": {
        "@truffle/codec>@truffle/abi-utils>change-case>no-case": true
      }
    },
    "@truffle/codec>@truffle/abi-utils>change-case>pascal-case": {
      "packages": {
        "@truffle/codec>@truffle/abi-utils>change-case>pascal-case>camel-case": true,
        "@truffle/codec>@truffle/abi-utils>change-case>upper-case-first": true
      }
    },
    "@truffle/codec>@truffle/abi-utils>change-case>pascal-case>camel-case": {
      "packages": {
        "@truffle/codec>@truffle/abi-utils>change-case>no-case": true,
        "@truffle/codec>@truffle/abi-utils>change-case>upper-case": true
      }
    },
    "@truffle/codec>@truffle/abi-utils>change-case>path-case": {
      "packages": {
        "@truffle/codec>@truffle/abi-utils>change-case>no-case": true
      }
    },
    "@truffle/codec>@truffle/abi-utils>change-case>sentence-case": {
      "packages": {
        "@truffle/codec>@truffle/abi-utils>change-case>no-case": true,
        "@truffle/codec>@truffle/abi-utils>change-case>upper-case-first": true
      }
    },
    "@truffle/codec>@truffle/abi-utils>change-case>snake-case": {
      "packages": {
        "@truffle/codec>@truffle/abi-utils>change-case>no-case": true
      }
    },
    "@truffle/codec>@truffle/abi-utils>change-case>swap-case": {
      "packages": {
        "@truffle/codec>@truffle/abi-utils>change-case>lower-case": true,
        "@truffle/codec>@truffle/abi-utils>change-case>upper-case": true
      }
    },
    "@truffle/codec>@truffle/abi-utils>change-case>title-case": {
      "packages": {
        "@truffle/codec>@truffle/abi-utils>change-case>no-case": true,
        "@truffle/codec>@truffle/abi-utils>change-case>upper-case": true
      }
    },
    "@truffle/codec>@truffle/abi-utils>change-case>upper-case-first": {
      "packages": {
        "@truffle/codec>@truffle/abi-utils>change-case>upper-case": true
      }
    },
    "@truffle/codec>@truffle/abi-utils>fast-check": {
      "globals": {
        "clearTimeout": true,
        "console.log": true,
        "setTimeout": true
      },
      "packages": {
        "@truffle/codec>@truffle/abi-utils>fast-check>pure-rand": true,
        "browserify>buffer": true
      }
    },
    "@truffle/codec>@truffle/compile-common": {
      "packages": {
        "@truffle/codec>@truffle/compile-common>@truffle/error": true,
        "@truffle/codec>@truffle/compile-common>colors": true,
        "browserify>path-browserify": true
      }
    },
    "@truffle/codec>@truffle/compile-common>colors": {
      "globals": {
        "console.log": true
      },
      "packages": {
        "browserify>os-browserify": true,
        "browserify>process": true,
        "browserify>util": true
      }
    },
    "@truffle/codec>big.js": {
      "globals": {
        "define": true
      }
    },
    "@truffle/codec>bn.js": {
      "globals": {
        "Buffer": true
      },
      "packages": {
        "browserify>browser-resolve": true
      }
    },
    "@truffle/codec>cbor": {
      "globals": {
        "TextDecoder": true
      },
      "packages": {
        "@truffle/codec>cbor>bignumber.js": true,
        "@truffle/codec>cbor>nofilter": true,
        "browserify>buffer": true,
        "browserify>insert-module-globals>is-buffer": true,
        "browserify>stream-browserify": true,
        "browserify>url": true,
        "browserify>util": true
      }
    },
    "@truffle/codec>cbor>bignumber.js": {
      "globals": {
        "crypto": true,
        "define": true
      }
    },
    "@truffle/codec>cbor>nofilter": {
      "packages": {
        "browserify>buffer": true,
        "browserify>stream-browserify": true,
        "browserify>util": true
      }
    },
    "@truffle/codec>semver": {
      "globals": {
        "console.error": true
      },
      "packages": {
        "@truffle/codec>semver>lru-cache": true,
        "browserify>process": true
      }
    },
    "@truffle/codec>semver>lru-cache": {
      "packages": {
        "semver>lru-cache>yallist": true
      }
    },
    "@truffle/codec>web3-utils": {
      "globals": {
        "setTimeout": true
      },
      "packages": {
        "@truffle/codec>utf8": true,
        "@truffle/codec>web3-utils>bn.js": true,
        "@truffle/codec>web3-utils>ethereum-bloom-filters": true,
        "browserify>buffer": true,
        "ethereumjs-util": true,
        "ethereumjs-wallet>randombytes": true,
        "ethjs>ethjs-unit": true,
        "ethjs>number-to-bn": true
      }
    },
    "@truffle/codec>web3-utils>bn.js": {
      "globals": {
        "Buffer": true
      },
      "packages": {
        "browserify>browser-resolve": true
      }
    },
    "@truffle/codec>web3-utils>ethereum-bloom-filters": {
      "packages": {
        "@truffle/codec>web3-utils>ethereum-bloom-filters>js-sha3": true
      }
    },
    "@truffle/codec>web3-utils>ethereum-bloom-filters>js-sha3": {
      "globals": {
        "define": true
      },
      "packages": {
        "browserify>process": true
      }
    },
    "@truffle/decoder": {
      "packages": {
        "@truffle/codec": true,
        "@truffle/codec>@truffle/abi-utils": true,
        "@truffle/codec>@truffle/compile-common": true,
        "@truffle/codec>web3-utils": true,
        "@truffle/decoder>@truffle/encoder": true,
        "@truffle/decoder>@truffle/source-map-utils": true,
        "@truffle/decoder>bn.js": true,
        "nock>debug": true
      }
    },
    "@truffle/decoder>@truffle/encoder": {
      "packages": {
        "@ethersproject/abi>@ethersproject/address": true,
        "@ethersproject/bignumber": true,
        "@truffle/codec": true,
        "@truffle/codec>@truffle/abi-utils": true,
        "@truffle/codec>@truffle/compile-common": true,
        "@truffle/codec>web3-utils": true,
        "@truffle/decoder>@truffle/encoder>@ensdomains/ensjs": true,
        "@truffle/decoder>@truffle/encoder>big.js": true,
        "@truffle/decoder>@truffle/encoder>bignumber.js": true,
        "lodash": true,
        "nock>debug": true
      }
    },
    "@truffle/decoder>@truffle/encoder>@ensdomains/ensjs": {
      "globals": {
        "console.log": true,
        "console.warn": true,
        "registries": true
      },
      "packages": {
        "@babel/runtime": true,
        "@truffle/decoder>@truffle/encoder>@ensdomains/ensjs>@ensdomains/address-encoder": true,
        "@truffle/decoder>@truffle/encoder>@ensdomains/ensjs>@ensdomains/ens": true,
        "@truffle/decoder>@truffle/encoder>@ensdomains/ensjs>@ensdomains/resolver": true,
        "@truffle/decoder>@truffle/encoder>@ensdomains/ensjs>content-hash": true,
        "@truffle/decoder>@truffle/encoder>@ensdomains/ensjs>ethers": true,
        "@truffle/decoder>@truffle/encoder>@ensdomains/ensjs>js-sha3": true,
        "browserify>buffer": true,
        "eth-ens-namehash": true,
        "ethereumjs-wallet>bs58check>bs58": true
      }
    },
    "@truffle/decoder>@truffle/encoder>@ensdomains/ensjs>@ensdomains/address-encoder": {
      "globals": {
        "console": true
      },
      "packages": {
        "bn.js": true,
        "browserify>buffer": true,
        "browserify>crypto-browserify": true,
        "ethereumjs-util>create-hash>ripemd160": true
      }
    },
    "@truffle/decoder>@truffle/encoder>@ensdomains/ensjs>content-hash": {
      "packages": {
        "@truffle/decoder>@truffle/encoder>@ensdomains/ensjs>content-hash>cids": true,
        "@truffle/decoder>@truffle/encoder>@ensdomains/ensjs>content-hash>multicodec": true,
        "@truffle/decoder>@truffle/encoder>@ensdomains/ensjs>content-hash>multihashes": true,
        "browserify>buffer": true
      }
    },
    "@truffle/decoder>@truffle/encoder>@ensdomains/ensjs>content-hash>cids": {
      "packages": {
        "@truffle/decoder>@truffle/encoder>@ensdomains/ensjs>content-hash>cids>class-is": true,
        "@truffle/decoder>@truffle/encoder>@ensdomains/ensjs>content-hash>cids>multibase": true,
        "@truffle/decoder>@truffle/encoder>@ensdomains/ensjs>content-hash>cids>multicodec": true,
        "@truffle/decoder>@truffle/encoder>@ensdomains/ensjs>content-hash>multihashes": true,
        "browserify>buffer": true
      }
    },
    "@truffle/decoder>@truffle/encoder>@ensdomains/ensjs>content-hash>cids>multibase": {
      "packages": {
        "browserify>buffer": true,
        "ethereumjs-wallet>bs58check>bs58>base-x": true
      }
    },
    "@truffle/decoder>@truffle/encoder>@ensdomains/ensjs>content-hash>cids>multicodec": {
      "packages": {
        "@ensdomains/content-hash>multihashes>varint": true,
        "browserify>buffer": true
      }
    },
    "@truffle/decoder>@truffle/encoder>@ensdomains/ensjs>content-hash>multicodec": {
      "packages": {
        "@ensdomains/content-hash>multihashes>varint": true,
        "browserify>buffer": true
      }
    },
    "@truffle/decoder>@truffle/encoder>@ensdomains/ensjs>content-hash>multihashes": {
      "packages": {
        "@ensdomains/content-hash>multihashes>varint": true,
        "@truffle/decoder>@truffle/encoder>@ensdomains/ensjs>content-hash>multihashes>multibase": true,
        "browserify>buffer": true
      }
    },
    "@truffle/decoder>@truffle/encoder>@ensdomains/ensjs>content-hash>multihashes>multibase": {
      "packages": {
        "browserify>buffer": true,
        "ethereumjs-wallet>bs58check>bs58>base-x": true
      }
    },
    "@truffle/decoder>@truffle/encoder>@ensdomains/ensjs>ethers": {
      "packages": {
        "@ethersproject/abi": true,
        "@ethersproject/abi>@ethersproject/address": true,
        "@ethersproject/abi>@ethersproject/bytes": true,
        "@ethersproject/abi>@ethersproject/constants": true,
        "@ethersproject/abi>@ethersproject/hash": true,
        "@ethersproject/abi>@ethersproject/keccak256": true,
        "@ethersproject/abi>@ethersproject/logger": true,
        "@ethersproject/abi>@ethersproject/properties": true,
        "@ethersproject/abi>@ethersproject/strings": true,
        "@ethersproject/bignumber": true,
        "@ethersproject/contracts": true,
        "@ethersproject/hdnode": true,
        "@ethersproject/hdnode>@ethersproject/abstract-signer": true,
        "@ethersproject/hdnode>@ethersproject/basex": true,
        "@ethersproject/hdnode>@ethersproject/sha2": true,
        "@ethersproject/hdnode>@ethersproject/signing-key": true,
        "@ethersproject/hdnode>@ethersproject/transactions": true,
        "@ethersproject/hdnode>@ethersproject/wordlists": true,
        "@ethersproject/providers": true,
        "@ethersproject/providers>@ethersproject/base64": true,
        "@ethersproject/providers>@ethersproject/random": true,
        "@ethersproject/providers>@ethersproject/rlp": true,
        "@ethersproject/providers>@ethersproject/web": true,
        "@truffle/decoder>@truffle/encoder>@ensdomains/ensjs>ethers>@ethersproject/json-wallets": true,
        "@truffle/decoder>@truffle/encoder>@ensdomains/ensjs>ethers>@ethersproject/solidity": true,
        "@truffle/decoder>@truffle/encoder>@ensdomains/ensjs>ethers>@ethersproject/units": true,
        "@truffle/decoder>@truffle/encoder>@ensdomains/ensjs>ethers>@ethersproject/wallet": true
      }
    },
    "@truffle/decoder>@truffle/encoder>@ensdomains/ensjs>ethers>@ethersproject/json-wallets": {
      "packages": {
        "@ethersproject/abi>@ethersproject/address": true,
        "@ethersproject/abi>@ethersproject/bytes": true,
        "@ethersproject/abi>@ethersproject/keccak256": true,
        "@ethersproject/abi>@ethersproject/logger": true,
        "@ethersproject/abi>@ethersproject/properties": true,
        "@ethersproject/abi>@ethersproject/strings": true,
        "@ethersproject/hdnode": true,
        "@ethersproject/hdnode>@ethersproject/pbkdf2": true,
        "@ethersproject/hdnode>@ethersproject/transactions": true,
        "@ethersproject/providers>@ethersproject/random": true,
        "@truffle/decoder>@truffle/encoder>@ensdomains/ensjs>ethers>@ethersproject/json-wallets>aes-js": true,
        "ethereumjs-util>ethereum-cryptography>scrypt-js": true
      }
    },
    "@truffle/decoder>@truffle/encoder>@ensdomains/ensjs>ethers>@ethersproject/json-wallets>aes-js": {
      "globals": {
        "define": true
      }
    },
    "@truffle/decoder>@truffle/encoder>@ensdomains/ensjs>ethers>@ethersproject/solidity": {
      "packages": {
        "@ethersproject/abi>@ethersproject/bytes": true,
        "@ethersproject/abi>@ethersproject/keccak256": true,
        "@ethersproject/abi>@ethersproject/logger": true,
        "@ethersproject/abi>@ethersproject/strings": true,
        "@ethersproject/bignumber": true,
        "@ethersproject/hdnode>@ethersproject/sha2": true
      }
    },
    "@truffle/decoder>@truffle/encoder>@ensdomains/ensjs>ethers>@ethersproject/units": {
      "packages": {
        "@ethersproject/abi>@ethersproject/logger": true,
        "@ethersproject/bignumber": true
      }
    },
    "@truffle/decoder>@truffle/encoder>@ensdomains/ensjs>ethers>@ethersproject/wallet": {
      "packages": {
        "@ethersproject/abi>@ethersproject/address": true,
        "@ethersproject/abi>@ethersproject/bytes": true,
        "@ethersproject/abi>@ethersproject/hash": true,
        "@ethersproject/abi>@ethersproject/keccak256": true,
        "@ethersproject/abi>@ethersproject/logger": true,
        "@ethersproject/abi>@ethersproject/properties": true,
        "@ethersproject/hdnode": true,
        "@ethersproject/hdnode>@ethersproject/abstract-signer": true,
        "@ethersproject/hdnode>@ethersproject/signing-key": true,
        "@ethersproject/hdnode>@ethersproject/transactions": true,
        "@ethersproject/providers>@ethersproject/abstract-provider": true,
        "@ethersproject/providers>@ethersproject/random": true,
        "@truffle/decoder>@truffle/encoder>@ensdomains/ensjs>ethers>@ethersproject/json-wallets": true
      }
    },
    "@truffle/decoder>@truffle/encoder>@ensdomains/ensjs>js-sha3": {
      "globals": {
        "define": true
      },
      "packages": {
        "browserify>process": true
      }
    },
    "@truffle/decoder>@truffle/encoder>big.js": {
      "globals": {
        "define": true
      }
    },
    "@truffle/decoder>@truffle/encoder>bignumber.js": {
      "globals": {
        "crypto": true,
        "define": true
      }
    },
    "@truffle/decoder>@truffle/source-map-utils": {
      "packages": {
        "@truffle/codec": true,
        "@truffle/codec>web3-utils": true,
        "@truffle/decoder>@truffle/source-map-utils>@truffle/code-utils": true,
        "@truffle/decoder>@truffle/source-map-utils>json-pointer": true,
        "@truffle/decoder>@truffle/source-map-utils>node-interval-tree": true,
        "nock>debug": true
      }
    },
    "@truffle/decoder>@truffle/source-map-utils>@truffle/code-utils": {
      "packages": {
        "@truffle/codec>cbor": true,
        "browserify>buffer": true
      }
    },
    "@truffle/decoder>@truffle/source-map-utils>json-pointer": {
      "packages": {
        "@truffle/decoder>@truffle/source-map-utils>json-pointer>foreach": true
      }
    },
    "@truffle/decoder>@truffle/source-map-utils>node-interval-tree": {
      "packages": {
        "@storybook/addon-a11y>react-sizeme>shallowequal": true
      }
    },
    "@truffle/decoder>bn.js": {
      "globals": {
        "Buffer": true
      },
      "packages": {
        "browserify>browser-resolve": true
      }
    },
    "@zxing/browser": {
      "globals": {
        "HTMLElement": true,
        "HTMLImageElement": true,
        "HTMLVideoElement": true,
        "URL.createObjectURL": true,
        "clearTimeout": true,
        "console.error": true,
        "console.warn": true,
        "document": true,
        "navigator": true,
        "setTimeout": true
      },
      "packages": {
        "@zxing/library": true
      }
    },
    "@zxing/library": {
      "globals": {
        "TextDecoder": true,
        "TextEncoder": true,
        "btoa": true,
        "clearTimeout": true,
        "define": true,
        "document.createElement": true,
        "document.createElementNS": true,
        "document.getElementById": true,
        "navigator.mediaDevices.enumerateDevices": true,
        "navigator.mediaDevices.getUserMedia": true,
        "setTimeout": true
      }
    },
    "addons-linter>sha.js": {
      "packages": {
        "ethereumjs-wallet>safe-buffer": true,
        "pumpify>inherits": true
      }
    },
    "await-semaphore": {
      "packages": {
        "browserify>process": true,
        "browserify>timers-browserify": true
      }
    },
    "base32-encode": {
      "packages": {
        "base32-encode>to-data-view": true
      }
    },
    "bignumber.js": {
      "globals": {
        "crypto": true,
        "define": true
      }
    },
    "bn.js": {
      "globals": {
        "Buffer": true
      },
      "packages": {
        "browserify>browser-resolve": true
      }
    },
    "bowser": {
      "globals": {
        "define": true
      }
    },
    "browserify>assert": {
      "globals": {
        "Buffer": true
      },
      "packages": {
        "browserify>assert>util": true,
        "react>object-assign": true
      }
    },
    "browserify>assert>util": {
      "globals": {
        "console.error": true,
        "console.log": true,
        "console.trace": true,
        "process": true
      },
      "packages": {
        "browserify>assert>util>inherits": true,
        "browserify>process": true
      }
    },
    "browserify>browser-resolve": {
      "packages": {
        "ethjs-query>babel-runtime>core-js": true
      }
    },
    "browserify>buffer": {
      "globals": {
        "console": true
      },
      "packages": {
        "base64-js": true,
        "browserify>buffer>ieee754": true
      }
    },
    "browserify>crypto-browserify": {
      "packages": {
        "browserify>crypto-browserify>browserify-cipher": true,
        "browserify>crypto-browserify>browserify-sign": true,
        "browserify>crypto-browserify>create-ecdh": true,
        "browserify>crypto-browserify>create-hmac": true,
        "browserify>crypto-browserify>diffie-hellman": true,
        "browserify>crypto-browserify>pbkdf2": true,
        "browserify>crypto-browserify>public-encrypt": true,
        "browserify>crypto-browserify>randomfill": true,
        "ethereumjs-util>create-hash": true,
        "ethereumjs-wallet>randombytes": true
      }
    },
    "browserify>crypto-browserify>browserify-cipher": {
      "packages": {
        "browserify>crypto-browserify>browserify-cipher>browserify-des": true,
        "browserify>crypto-browserify>browserify-cipher>evp_bytestokey": true,
        "ethereumjs-util>ethereum-cryptography>browserify-aes": true
      }
    },
    "browserify>crypto-browserify>browserify-cipher>browserify-des": {
      "packages": {
        "browserify>buffer": true,
        "browserify>crypto-browserify>browserify-cipher>browserify-des>des.js": true,
        "ethereumjs-util>create-hash>cipher-base": true,
        "pumpify>inherits": true
      }
    },
    "browserify>crypto-browserify>browserify-cipher>browserify-des>des.js": {
      "packages": {
        "ganache>secp256k1>elliptic>minimalistic-assert": true,
        "pumpify>inherits": true
      }
    },
    "browserify>crypto-browserify>browserify-cipher>evp_bytestokey": {
      "packages": {
        "ethereumjs-util>create-hash>md5.js": true,
        "ethereumjs-wallet>safe-buffer": true
      }
    },
    "browserify>crypto-browserify>browserify-sign": {
      "packages": {
        "bn.js": true,
        "browserify>buffer": true,
        "browserify>crypto-browserify>create-hmac": true,
        "browserify>crypto-browserify>public-encrypt>browserify-rsa": true,
        "browserify>crypto-browserify>public-encrypt>parse-asn1": true,
        "browserify>stream-browserify": true,
        "ethereumjs-util>create-hash": true,
        "ganache>secp256k1>elliptic": true,
        "pumpify>inherits": true
      }
    },
    "browserify>crypto-browserify>create-ecdh": {
      "packages": {
        "bn.js": true,
        "browserify>buffer": true,
        "ganache>secp256k1>elliptic": true
      }
    },
    "browserify>crypto-browserify>create-hmac": {
      "packages": {
        "addons-linter>sha.js": true,
        "ethereumjs-util>create-hash": true,
        "ethereumjs-util>create-hash>cipher-base": true,
        "ethereumjs-util>create-hash>ripemd160": true,
        "ethereumjs-wallet>safe-buffer": true,
        "pumpify>inherits": true
      }
    },
    "browserify>crypto-browserify>diffie-hellman": {
      "packages": {
        "bn.js": true,
        "browserify>buffer": true,
        "browserify>crypto-browserify>diffie-hellman>miller-rabin": true,
        "ethereumjs-wallet>randombytes": true
      }
    },
    "browserify>crypto-browserify>diffie-hellman>miller-rabin": {
      "packages": {
        "bn.js": true,
        "ganache>secp256k1>elliptic>brorand": true
      }
    },
    "browserify>crypto-browserify>pbkdf2": {
      "globals": {
        "crypto": true,
        "process": true,
        "queueMicrotask": true,
        "setImmediate": true,
        "setTimeout": true
      },
      "packages": {
        "addons-linter>sha.js": true,
        "browserify>process": true,
        "ethereumjs-util>create-hash": true,
        "ethereumjs-util>create-hash>ripemd160": true,
        "ethereumjs-wallet>safe-buffer": true
      }
    },
    "browserify>crypto-browserify>public-encrypt": {
      "packages": {
        "bn.js": true,
        "browserify>buffer": true,
        "browserify>crypto-browserify>public-encrypt>browserify-rsa": true,
        "browserify>crypto-browserify>public-encrypt>parse-asn1": true,
        "ethereumjs-util>create-hash": true,
        "ethereumjs-wallet>randombytes": true
      }
    },
    "browserify>crypto-browserify>public-encrypt>browserify-rsa": {
      "packages": {
        "bn.js": true,
        "browserify>buffer": true,
        "ethereumjs-wallet>randombytes": true
      }
    },
    "browserify>crypto-browserify>public-encrypt>parse-asn1": {
      "packages": {
        "browserify>buffer": true,
        "browserify>crypto-browserify>browserify-cipher>evp_bytestokey": true,
        "browserify>crypto-browserify>pbkdf2": true,
        "browserify>crypto-browserify>public-encrypt>parse-asn1>asn1.js": true,
        "ethereumjs-util>ethereum-cryptography>browserify-aes": true
      }
    },
    "browserify>crypto-browserify>public-encrypt>parse-asn1>asn1.js": {
      "packages": {
        "bn.js": true,
        "browserify>buffer": true,
        "browserify>vm-browserify": true,
        "ganache>secp256k1>elliptic>minimalistic-assert": true,
        "pumpify>inherits": true
      }
    },
    "browserify>crypto-browserify>randomfill": {
      "globals": {
        "crypto": true,
        "msCrypto": true
      },
      "packages": {
        "browserify>process": true,
        "ethereumjs-wallet>randombytes": true,
        "ethereumjs-wallet>safe-buffer": true
      }
    },
    "browserify>events": {
      "globals": {
        "console": true
      }
    },
    "browserify>has": {
      "packages": {
        "browserify>has>function-bind": true
      }
    },
    "browserify>os-browserify": {
      "globals": {
        "location": true,
        "navigator": true
      }
    },
    "browserify>path-browserify": {
      "packages": {
        "browserify>process": true
      }
    },
    "browserify>process": {
      "globals": {
        "clearTimeout": true,
        "setTimeout": true
      }
    },
    "browserify>punycode": {
      "globals": {
        "define": true
      }
    },
    "browserify>stream-browserify": {
      "packages": {
        "browserify>events": true,
        "pumpify>inherits": true,
        "readable-stream": true
      }
    },
    "browserify>string_decoder": {
      "packages": {
        "ethereumjs-wallet>safe-buffer": true
      }
    },
    "browserify>timers-browserify": {
      "globals": {
        "clearInterval": true,
        "clearTimeout": true,
        "setInterval": true,
        "setTimeout": true
      },
      "packages": {
        "browserify>process": true
      }
    },
    "browserify>url": {
      "packages": {
        "browserify>punycode": true,
        "browserify>querystring-es3": true
      }
    },
    "browserify>util": {
      "globals": {
        "console.error": true,
        "console.log": true,
        "console.trace": true,
        "process": true
      },
      "packages": {
        "browserify>process": true,
        "browserify>util>inherits": true
      }
    },
    "browserify>vm-browserify": {
      "globals": {
        "document.body.appendChild": true,
        "document.body.removeChild": true,
        "document.createElement": true
      }
    },
    "classnames": {
      "globals": {
        "classNames": "write",
        "define": true
      }
    },
    "copy-to-clipboard": {
      "globals": {
        "clipboardData": true,
        "console.error": true,
        "console.warn": true,
        "document.body.appendChild": true,
        "document.body.removeChild": true,
        "document.createElement": true,
        "document.createRange": true,
        "document.execCommand": true,
        "document.getSelection": true,
        "navigator.userAgent": true,
        "prompt": true
      },
      "packages": {
        "copy-to-clipboard>toggle-selection": true
      }
    },
    "copy-to-clipboard>toggle-selection": {
      "globals": {
        "document.activeElement": true,
        "document.getSelection": true
      }
    },
    "currency-formatter": {
      "packages": {
        "currency-formatter>accounting": true,
        "currency-formatter>locale-currency": true,
        "react>object-assign": true
      }
    },
    "currency-formatter>accounting": {
      "globals": {
        "define": true
      }
    },
    "currency-formatter>locale-currency": {
      "globals": {
        "countryCode": true
      }
    },
    "debounce-stream": {
      "packages": {
        "debounce-stream>debounce": true,
        "debounce-stream>duplexer": true,
        "debounce-stream>through": true
      }
    },
    "debounce-stream>debounce": {
      "globals": {
        "clearTimeout": true,
        "setTimeout": true
      }
    },
    "debounce-stream>duplexer": {
      "packages": {
        "browserify>stream-browserify": true
      }
    },
    "debounce-stream>through": {
      "packages": {
        "browserify>process": true,
        "browserify>stream-browserify": true
      }
    },
    "depcheck>@vue/compiler-sfc>postcss>nanoid": {
      "globals": {
        "crypto.getRandomValues": true
      }
    },
    "dependency-tree>precinct>detective-postcss>postcss>nanoid": {
      "globals": {
        "crypto.getRandomValues": true
      }
    },
    "end-of-stream": {
      "packages": {
        "browserify>process": true,
        "pump>once": true
      }
    },
    "eslint>optionator>fast-levenshtein": {
      "globals": {
        "Intl": true,
        "Levenshtein": "write",
        "console.log": true,
        "define": true,
        "importScripts": true,
        "postMessage": true
      }
    },
    "eth-block-tracker": {
      "globals": {
        "clearTimeout": true,
        "console.error": true,
        "setTimeout": true
      },
      "packages": {
        "@metamask/safe-event-emitter": true,
        "eth-block-tracker>@metamask/utils": true,
        "eth-block-tracker>pify": true,
        "eth-query>json-rpc-random-id": true
      }
    },
    "eth-block-tracker>@metamask/utils": {
      "globals": {
        "TextDecoder": true,
        "TextEncoder": true
      },
      "packages": {
        "@metamask/utils>superstruct": true,
        "browserify>buffer": true,
        "nock>debug": true,
        "semver": true
      }
    },
    "eth-ens-namehash": {
      "globals": {
        "name": "write"
      },
      "packages": {
        "browserify>buffer": true,
        "eth-ens-namehash>idna-uts46-hx": true,
        "eth-ens-namehash>js-sha3": true
      }
    },
    "eth-ens-namehash>idna-uts46-hx": {
      "globals": {
        "define": true
      },
      "packages": {
        "browserify>punycode": true
      }
    },
    "eth-ens-namehash>js-sha3": {
      "packages": {
        "browserify>process": true
      }
    },
    "eth-json-rpc-filters": {
      "globals": {
        "console.error": true
      },
      "packages": {
        "@metamask/safe-event-emitter": true,
        "eth-json-rpc-filters>async-mutex": true,
        "eth-query": true,
        "json-rpc-engine": true,
        "pify": true
      }
    },
    "eth-json-rpc-filters>async-mutex": {
      "globals": {
        "setTimeout": true
      },
      "packages": {
        "wait-on>rxjs>tslib": true
      }
    },
    "eth-keyring-controller>@metamask/browser-passworder": {
      "globals": {
        "crypto": true
      }
    },
    "eth-lattice-keyring": {
      "globals": {
        "addEventListener": true,
        "browser": true,
        "clearInterval": true,
        "fetch": true,
        "open": true,
        "setInterval": true
      },
      "packages": {
        "browserify>buffer": true,
        "browserify>crypto-browserify": true,
        "browserify>events": true,
        "eth-lattice-keyring>@ethereumjs/tx": true,
        "eth-lattice-keyring>@ethereumjs/util": true,
        "eth-lattice-keyring>bn.js": true,
        "eth-lattice-keyring>gridplus-sdk": true,
        "eth-lattice-keyring>rlp": true
      }
    },
    "eth-lattice-keyring>@ethereumjs/tx": {
      "packages": {
        "@ethereumjs/common": true,
        "browserify>buffer": true,
        "browserify>insert-module-globals>is-buffer": true,
        "ethereumjs-util": true
      }
    },
    "eth-lattice-keyring>@ethereumjs/util": {
      "globals": {
        "console.warn": true
      },
      "packages": {
        "@metamask/utils>@ethereumjs/tx>@chainsafe/ssz": true,
        "@metamask/utils>@ethereumjs/tx>@ethereumjs/rlp": true,
        "@metamask/utils>@ethereumjs/tx>ethereum-cryptography": true,
        "browserify>buffer": true,
        "browserify>events": true,
        "browserify>insert-module-globals>is-buffer": true
      }
    },
    "eth-lattice-keyring>bn.js": {
      "globals": {
        "Buffer": true
      },
      "packages": {
        "browserify>browser-resolve": true
      }
    },
    "eth-lattice-keyring>gridplus-sdk": {
      "globals": {
        "AbortController": true,
        "Request": true,
        "__values": true,
        "caches": true,
        "clearTimeout": true,
        "console.error": true,
        "console.log": true,
        "console.warn": true,
        "fetch": true,
        "setTimeout": true
      },
      "packages": {
        "@ethereumjs/common>crc-32": true,
        "@ethersproject/abi": true,
        "bn.js": true,
        "browserify>buffer": true,
        "browserify>process": true,
        "eth-lattice-keyring>gridplus-sdk>@ethereumjs/common": true,
        "eth-lattice-keyring>gridplus-sdk>@ethereumjs/tx": true,
        "eth-lattice-keyring>gridplus-sdk>bech32": true,
        "eth-lattice-keyring>gridplus-sdk>bignumber.js": true,
        "eth-lattice-keyring>gridplus-sdk>bitwise": true,
        "eth-lattice-keyring>gridplus-sdk>borc": true,
        "eth-lattice-keyring>gridplus-sdk>eth-eip712-util-browser": true,
        "eth-lattice-keyring>gridplus-sdk>js-sha3": true,
        "eth-lattice-keyring>gridplus-sdk>rlp": true,
        "eth-lattice-keyring>gridplus-sdk>secp256k1": true,
        "eth-lattice-keyring>gridplus-sdk>uuid": true,
        "ethereumjs-util>ethereum-cryptography>hash.js": true,
        "ethereumjs-wallet>aes-js": true,
        "ethereumjs-wallet>bs58check": true,
        "ganache>secp256k1>elliptic": true,
        "lodash": true
      }
    },
    "eth-lattice-keyring>gridplus-sdk>@ethereumjs/common": {
      "packages": {
        "@ethereumjs/common>crc-32": true,
        "browserify>buffer": true,
        "browserify>events": true,
        "ethereumjs-util": true
      }
    },
    "eth-lattice-keyring>gridplus-sdk>@ethereumjs/tx": {
      "packages": {
        "browserify>buffer": true,
        "browserify>insert-module-globals>is-buffer": true,
        "eth-lattice-keyring>gridplus-sdk>@ethereumjs/tx>@ethereumjs/common": true,
        "ethereumjs-util": true
      }
    },
    "eth-lattice-keyring>gridplus-sdk>@ethereumjs/tx>@ethereumjs/common": {
      "packages": {
        "@ethereumjs/common>crc-32": true,
        "browserify>buffer": true,
        "browserify>events": true,
        "ethereumjs-util": true
      }
    },
    "eth-lattice-keyring>gridplus-sdk>bignumber.js": {
      "globals": {
        "crypto": true,
        "define": true
      }
    },
    "eth-lattice-keyring>gridplus-sdk>bitwise": {
      "packages": {
        "browserify>buffer": true
      }
    },
    "eth-lattice-keyring>gridplus-sdk>borc": {
      "globals": {
        "console": true
      },
      "packages": {
        "browserify>buffer": true,
        "browserify>buffer>ieee754": true,
        "eth-lattice-keyring>gridplus-sdk>borc>bignumber.js": true,
        "eth-lattice-keyring>gridplus-sdk>borc>iso-url": true
      }
    },
    "eth-lattice-keyring>gridplus-sdk>borc>bignumber.js": {
      "globals": {
        "crypto": true,
        "define": true
      }
    },
    "eth-lattice-keyring>gridplus-sdk>borc>iso-url": {
      "globals": {
        "URL": true,
        "URLSearchParams": true,
        "location": true
      }
    },
    "eth-lattice-keyring>gridplus-sdk>eth-eip712-util-browser": {
      "globals": {
        "intToBuffer": true
      },
      "packages": {
        "eth-lattice-keyring>gridplus-sdk>eth-eip712-util-browser>bn.js": true,
        "eth-lattice-keyring>gridplus-sdk>eth-eip712-util-browser>buffer": true,
        "eth-lattice-keyring>gridplus-sdk>eth-eip712-util-browser>js-sha3": true
      }
    },
    "eth-lattice-keyring>gridplus-sdk>eth-eip712-util-browser>bn.js": {
      "globals": {
        "Buffer": true
      },
      "packages": {
        "browserify>browser-resolve": true
      }
    },
    "eth-lattice-keyring>gridplus-sdk>eth-eip712-util-browser>buffer": {
      "globals": {
        "console": true
      },
      "packages": {
        "base64-js": true,
        "browserify>buffer>ieee754": true
      }
    },
    "eth-lattice-keyring>gridplus-sdk>eth-eip712-util-browser>js-sha3": {
      "globals": {
        "define": true
      },
      "packages": {
        "browserify>process": true
      }
    },
    "eth-lattice-keyring>gridplus-sdk>js-sha3": {
      "globals": {
        "define": true
      },
      "packages": {
        "browserify>process": true
      }
    },
    "eth-lattice-keyring>gridplus-sdk>rlp": {
      "globals": {
        "TextEncoder": true
      }
    },
    "eth-lattice-keyring>gridplus-sdk>secp256k1": {
      "packages": {
        "ganache>secp256k1>elliptic": true
      }
    },
    "eth-lattice-keyring>gridplus-sdk>uuid": {
      "globals": {
        "crypto": true
      }
    },
    "eth-lattice-keyring>rlp": {
      "globals": {
        "TextEncoder": true
      }
    },
    "eth-method-registry": {
      "packages": {
        "ethjs": true
      }
    },
    "eth-query": {
      "packages": {
        "eth-query>json-rpc-random-id": true,
        "nock>debug": true,
        "watchify>xtend": true
      }
    },
    "eth-rpc-errors": {
      "packages": {
        "eth-rpc-errors>fast-safe-stringify": true
      }
    },
    "eth-sig-util": {
      "packages": {
        "browserify>buffer": true,
        "eth-sig-util>ethereumjs-util": true,
        "eth-sig-util>tweetnacl": true,
        "eth-sig-util>tweetnacl-util": true,
        "ethereumjs-abi": true
      }
    },
    "eth-sig-util>ethereumjs-util": {
      "packages": {
        "bn.js": true,
        "browserify>assert": true,
        "browserify>buffer": true,
        "eth-sig-util>ethereumjs-util>ethereum-cryptography": true,
        "eth-sig-util>ethereumjs-util>ethjs-util": true,
        "ethereumjs-util>create-hash": true,
        "ethereumjs-util>rlp": true,
        "ethereumjs-wallet>safe-buffer": true,
        "ganache>secp256k1>elliptic": true
      }
    },
    "eth-sig-util>ethereumjs-util>ethereum-cryptography": {
      "packages": {
        "browserify>buffer": true,
        "ethereumjs-util>ethereum-cryptography>keccak": true,
        "ethereumjs-util>ethereum-cryptography>secp256k1": true,
        "ethereumjs-wallet>randombytes": true
      }
    },
    "eth-sig-util>ethereumjs-util>ethjs-util": {
      "packages": {
        "browserify>buffer": true,
        "ethjs>ethjs-util>is-hex-prefixed": true,
        "ethjs>ethjs-util>strip-hex-prefix": true
      }
    },
    "eth-sig-util>tweetnacl": {
      "globals": {
        "crypto": true,
        "msCrypto": true,
        "nacl": "write"
      },
      "packages": {
        "browserify>browser-resolve": true
      }
    },
    "eth-sig-util>tweetnacl-util": {
      "globals": {
        "atob": true,
        "btoa": true
      },
      "packages": {
        "browserify>browser-resolve": true
      }
    },
    "eth-trezor-keyring": {
      "globals": {
        "setTimeout": true
      },
      "packages": {
        "@ethereumjs/tx": true,
        "browserify>buffer": true,
        "browserify>events": true,
        "eth-trezor-keyring>hdkey": true,
        "eth-trezor-keyring>trezor-connect": true,
        "ethereumjs-util": true
      }
    },
    "eth-trezor-keyring>hdkey": {
      "packages": {
        "browserify>assert": true,
        "browserify>crypto-browserify": true,
        "eth-trezor-keyring>hdkey>coinstring": true,
        "eth-trezor-keyring>hdkey>secp256k1": true,
        "ethereumjs-wallet>safe-buffer": true
      }
    },
    "eth-trezor-keyring>hdkey>coinstring": {
      "packages": {
        "browserify>buffer": true,
        "eth-trezor-keyring>hdkey>coinstring>bs58": true,
        "ethereumjs-util>create-hash": true
      }
    },
    "eth-trezor-keyring>hdkey>secp256k1": {
      "packages": {
        "bn.js": true,
        "browserify>insert-module-globals>is-buffer": true,
        "eth-trezor-keyring>hdkey>secp256k1>bip66": true,
        "ethereumjs-util>create-hash": true,
        "ethereumjs-wallet>safe-buffer": true,
        "ganache>secp256k1>elliptic": true
      }
    },
    "eth-trezor-keyring>hdkey>secp256k1>bip66": {
      "packages": {
        "ethereumjs-wallet>safe-buffer": true
      }
    },
    "eth-trezor-keyring>trezor-connect": {
      "globals": {
        "__TREZOR_CONNECT_SRC": true,
        "addEventListener": true,
        "btoa": true,
        "chrome": true,
        "clearInterval": true,
        "clearTimeout": true,
        "console": true,
        "document.body": true,
        "document.createElement": true,
        "document.createTextNode": true,
        "document.getElementById": true,
        "document.querySelectorAll": true,
        "location": true,
        "navigator": true,
        "open": true,
        "removeEventListener": true,
        "setInterval": true,
        "setTimeout": true
      },
      "packages": {
        "@babel/runtime": true,
        "@metamask/eth-keyring-controller>@metamask/eth-sig-util": true,
        "browserify>events": true,
        "eth-trezor-keyring>trezor-connect>cross-fetch": true
      }
    },
    "eth-trezor-keyring>trezor-connect>cross-fetch": {
      "globals": {
        "Blob": true,
        "FileReader": true,
        "FormData": true,
        "URLSearchParams.prototype.isPrototypeOf": true,
        "XMLHttpRequest": true
      }
    },
    "ethereumjs-abi": {
      "packages": {
        "bn.js": true,
        "browserify>buffer": true,
        "ethereumjs-abi>ethereumjs-util": true
      }
    },
    "ethereumjs-abi>ethereumjs-util": {
      "packages": {
        "bn.js": true,
        "browserify>assert": true,
        "browserify>buffer": true,
        "ethereumjs-abi>ethereumjs-util>ethereum-cryptography": true,
        "ethereumjs-abi>ethereumjs-util>ethjs-util": true,
        "ethereumjs-util>create-hash": true,
        "ethereumjs-util>rlp": true,
        "ganache>secp256k1>elliptic": true
      }
    },
    "ethereumjs-abi>ethereumjs-util>ethereum-cryptography": {
      "packages": {
        "browserify>buffer": true,
        "ethereumjs-util>ethereum-cryptography>keccak": true,
        "ethereumjs-util>ethereum-cryptography>secp256k1": true,
        "ethereumjs-wallet>randombytes": true
      }
    },
    "ethereumjs-abi>ethereumjs-util>ethjs-util": {
      "packages": {
        "browserify>buffer": true,
        "ethjs>ethjs-util>is-hex-prefixed": true,
        "ethjs>ethjs-util>strip-hex-prefix": true
      }
    },
    "ethereumjs-util": {
      "packages": {
        "browserify>assert": true,
        "browserify>buffer": true,
        "browserify>insert-module-globals>is-buffer": true,
        "ethereumjs-util>bn.js": true,
        "ethereumjs-util>create-hash": true,
        "ethereumjs-util>ethereum-cryptography": true,
        "ethereumjs-util>rlp": true
      }
    },
    "ethereumjs-util>bn.js": {
      "globals": {
        "Buffer": true
      },
      "packages": {
        "browserify>browser-resolve": true
      }
    },
    "ethereumjs-util>create-hash": {
      "packages": {
        "addons-linter>sha.js": true,
        "ethereumjs-util>create-hash>cipher-base": true,
        "ethereumjs-util>create-hash>md5.js": true,
        "ethereumjs-util>create-hash>ripemd160": true,
        "pumpify>inherits": true
      }
    },
    "ethereumjs-util>create-hash>cipher-base": {
      "packages": {
        "browserify>stream-browserify": true,
        "browserify>string_decoder": true,
        "ethereumjs-wallet>safe-buffer": true,
        "pumpify>inherits": true
      }
    },
    "ethereumjs-util>create-hash>md5.js": {
      "packages": {
        "ethereumjs-util>create-hash>md5.js>hash-base": true,
        "ethereumjs-wallet>safe-buffer": true,
        "pumpify>inherits": true
      }
    },
    "ethereumjs-util>create-hash>md5.js>hash-base": {
      "packages": {
        "ethereumjs-util>create-hash>md5.js>hash-base>readable-stream": true,
        "ethereumjs-wallet>safe-buffer": true,
        "pumpify>inherits": true
      }
    },
    "ethereumjs-util>create-hash>md5.js>hash-base>readable-stream": {
      "packages": {
        "@storybook/api>util-deprecate": true,
        "browserify>browser-resolve": true,
        "browserify>buffer": true,
        "browserify>events": true,
        "browserify>process": true,
        "browserify>string_decoder": true,
        "pumpify>inherits": true
      }
    },
    "ethereumjs-util>create-hash>ripemd160": {
      "packages": {
        "browserify>buffer": true,
        "ethereumjs-util>create-hash>md5.js>hash-base": true,
        "pumpify>inherits": true
      }
    },
    "ethereumjs-util>ethereum-cryptography": {
      "packages": {
        "browserify>buffer": true,
        "ethereumjs-util>ethereum-cryptography>keccak": true,
        "ethereumjs-util>ethereum-cryptography>secp256k1": true,
        "ethereumjs-wallet>randombytes": true
      }
    },
    "ethereumjs-util>ethereum-cryptography>browserify-aes": {
      "packages": {
        "browserify>buffer": true,
        "browserify>crypto-browserify>browserify-cipher>evp_bytestokey": true,
        "ethereumjs-util>create-hash>cipher-base": true,
        "ethereumjs-util>ethereum-cryptography>browserify-aes>buffer-xor": true,
        "ethereumjs-wallet>safe-buffer": true,
        "pumpify>inherits": true
      }
    },
    "ethereumjs-util>ethereum-cryptography>browserify-aes>buffer-xor": {
      "packages": {
        "browserify>buffer": true
      }
    },
    "ethereumjs-util>ethereum-cryptography>hash.js": {
      "packages": {
        "ganache>secp256k1>elliptic>minimalistic-assert": true,
        "pumpify>inherits": true
      }
    },
    "ethereumjs-util>ethereum-cryptography>keccak": {
      "packages": {
        "browserify>buffer": true,
        "ethereumjs-util>ethereum-cryptography>keccak>readable-stream": true
      }
    },
    "ethereumjs-util>ethereum-cryptography>keccak>readable-stream": {
      "packages": {
        "@storybook/api>util-deprecate": true,
        "browserify>browser-resolve": true,
        "browserify>buffer": true,
        "browserify>events": true,
        "browserify>process": true,
        "browserify>string_decoder": true,
        "pumpify>inherits": true
      }
    },
    "ethereumjs-util>ethereum-cryptography>scrypt-js": {
      "globals": {
        "define": true,
        "setTimeout": true
      },
      "packages": {
        "browserify>timers-browserify": true
      }
    },
    "ethereumjs-util>ethereum-cryptography>secp256k1": {
      "packages": {
        "ganache>secp256k1>elliptic": true
      }
    },
    "ethereumjs-util>rlp": {
      "packages": {
        "browserify>buffer": true,
        "ethereumjs-util>rlp>bn.js": true
      }
    },
    "ethereumjs-util>rlp>bn.js": {
      "globals": {
        "Buffer": true
      },
      "packages": {
        "browserify>browser-resolve": true
      }
    },
    "ethereumjs-wallet": {
      "packages": {
        "@truffle/codec>utf8": true,
        "browserify>crypto-browserify": true,
        "ethereumjs-wallet>aes-js": true,
        "ethereumjs-wallet>bs58check": true,
        "ethereumjs-wallet>ethereumjs-util": true,
        "ethereumjs-wallet>randombytes": true,
        "ethereumjs-wallet>safe-buffer": true,
        "ethereumjs-wallet>scryptsy": true,
        "ethereumjs-wallet>uuid": true
      }
    },
    "ethereumjs-wallet>aes-js": {
      "globals": {
        "define": true
      }
    },
    "ethereumjs-wallet>bs58check": {
      "packages": {
        "ethereumjs-util>create-hash": true,
        "ethereumjs-wallet>bs58check>bs58": true,
        "ethereumjs-wallet>safe-buffer": true
      }
    },
    "ethereumjs-wallet>bs58check>bs58": {
      "packages": {
        "ethereumjs-wallet>bs58check>bs58>base-x": true
      }
    },
    "ethereumjs-wallet>bs58check>bs58>base-x": {
      "packages": {
        "ethereumjs-wallet>safe-buffer": true
      }
    },
    "ethereumjs-wallet>ethereum-cryptography": {
      "packages": {
        "browserify>buffer": true,
        "ethereumjs-util>ethereum-cryptography>keccak": true,
        "ethereumjs-util>ethereum-cryptography>secp256k1": true,
        "ethereumjs-wallet>randombytes": true
      }
    },
    "ethereumjs-wallet>ethereumjs-util": {
      "packages": {
        "bn.js": true,
        "browserify>assert": true,
        "browserify>buffer": true,
        "ethereumjs-util>create-hash": true,
        "ethereumjs-util>rlp": true,
        "ethereumjs-wallet>ethereum-cryptography": true,
        "ethereumjs-wallet>ethereumjs-util>ethjs-util": true,
        "ganache>secp256k1>elliptic": true
      }
    },
    "ethereumjs-wallet>ethereumjs-util>ethjs-util": {
      "packages": {
        "browserify>buffer": true,
        "ethjs>ethjs-util>is-hex-prefixed": true,
        "ethjs>ethjs-util>strip-hex-prefix": true
      }
    },
    "ethereumjs-wallet>randombytes": {
      "globals": {
        "crypto": true,
        "msCrypto": true
      },
      "packages": {
        "browserify>process": true,
        "ethereumjs-wallet>safe-buffer": true
      }
    },
    "ethereumjs-wallet>safe-buffer": {
      "packages": {
        "browserify>buffer": true
      }
    },
    "ethereumjs-wallet>scryptsy": {
      "packages": {
        "browserify>buffer": true,
        "browserify>crypto-browserify>pbkdf2": true
      }
    },
    "ethereumjs-wallet>uuid": {
      "globals": {
        "crypto": true,
        "msCrypto": true
      }
    },
    "ethers>@ethersproject/random": {
      "globals": {
        "crypto.getRandomValues": true
      }
    },
    "ethjs": {
      "globals": {
        "clearInterval": true,
        "setInterval": true
      },
      "packages": {
        "browserify>buffer": true,
        "ethjs-contract": true,
        "ethjs-query": true,
        "ethjs>bn.js": true,
        "ethjs>ethjs-abi": true,
        "ethjs>ethjs-filter": true,
        "ethjs>ethjs-provider-http": true,
        "ethjs>ethjs-unit": true,
        "ethjs>ethjs-util": true,
        "ethjs>js-sha3": true,
        "ethjs>number-to-bn": true
      }
    },
    "ethjs-contract": {
      "packages": {
        "ethjs-contract>ethjs-abi": true,
        "ethjs-query>babel-runtime": true,
        "ethjs>ethjs-filter": true,
        "ethjs>ethjs-util": true,
        "ethjs>js-sha3": true,
        "promise-to-callback": true
      }
    },
    "ethjs-contract>ethjs-abi": {
      "packages": {
        "browserify>buffer": true,
        "ethjs-contract>ethjs-abi>bn.js": true,
        "ethjs>js-sha3": true,
        "ethjs>number-to-bn": true
      }
    },
    "ethjs-query": {
      "globals": {
        "console": true
      },
      "packages": {
        "ethjs-query>ethjs-format": true,
        "ethjs-query>ethjs-rpc": true,
        "promise-to-callback": true
      }
    },
    "ethjs-query>babel-runtime": {
      "packages": {
        "@babel/runtime": true,
        "@storybook/api>regenerator-runtime": true,
        "ethjs-query>babel-runtime>core-js": true
      }
    },
    "ethjs-query>babel-runtime>core-js": {
      "globals": {
        "PromiseRejectionEvent": true,
        "__e": "write",
        "__g": "write",
        "document.createTextNode": true,
        "postMessage": true,
        "setTimeout": true
      }
    },
    "ethjs-query>ethjs-format": {
      "packages": {
        "ethjs-query>ethjs-format>ethjs-schema": true,
        "ethjs>ethjs-util": true,
        "ethjs>ethjs-util>strip-hex-prefix": true,
        "ethjs>number-to-bn": true
      }
    },
    "ethjs-query>ethjs-rpc": {
      "packages": {
        "promise-to-callback": true
      }
    },
    "ethjs>ethjs-abi": {
      "packages": {
        "browserify>buffer": true,
        "ethjs>bn.js": true,
        "ethjs>js-sha3": true,
        "ethjs>number-to-bn": true
      }
    },
    "ethjs>ethjs-filter": {
      "globals": {
        "clearInterval": true,
        "setInterval": true
      }
    },
    "ethjs>ethjs-provider-http": {
      "packages": {
        "ethjs>ethjs-provider-http>xhr2": true
      }
    },
    "ethjs>ethjs-provider-http>xhr2": {
      "globals": {
        "XMLHttpRequest": true
      }
    },
    "ethjs>ethjs-unit": {
      "packages": {
        "ethjs>ethjs-unit>bn.js": true,
        "ethjs>number-to-bn": true
      }
    },
    "ethjs>ethjs-util": {
      "packages": {
        "browserify>buffer": true,
        "ethjs>ethjs-util>is-hex-prefixed": true,
        "ethjs>ethjs-util>strip-hex-prefix": true
      }
    },
    "ethjs>ethjs-util>strip-hex-prefix": {
      "packages": {
        "ethjs>ethjs-util>is-hex-prefixed": true
      }
    },
    "ethjs>js-sha3": {
      "packages": {
        "browserify>process": true
      }
    },
    "ethjs>number-to-bn": {
      "packages": {
        "ethjs>ethjs-util>strip-hex-prefix": true,
        "ethjs>number-to-bn>bn.js": true
      }
    },
    "extension-port-stream": {
      "packages": {
        "browserify>buffer": true,
        "browserify>stream-browserify": true
      }
    },
    "fast-json-patch": {
      "globals": {
        "addEventListener": true,
        "clearTimeout": true,
        "removeEventListener": true,
        "setTimeout": true
      }
    },
    "fuse.js": {
      "globals": {
        "console": true,
        "define": true
      }
    },
    "ganache>secp256k1>elliptic": {
      "packages": {
        "bn.js": true,
        "ethereumjs-util>ethereum-cryptography>hash.js": true,
        "ganache>secp256k1>elliptic>brorand": true,
        "ganache>secp256k1>elliptic>hmac-drbg": true,
        "ganache>secp256k1>elliptic>minimalistic-assert": true,
        "ganache>secp256k1>elliptic>minimalistic-crypto-utils": true,
        "pumpify>inherits": true
      }
    },
    "ganache>secp256k1>elliptic>brorand": {
      "globals": {
        "crypto": true,
        "msCrypto": true
      },
      "packages": {
        "browserify>browser-resolve": true
      }
    },
    "ganache>secp256k1>elliptic>hmac-drbg": {
      "packages": {
        "ethereumjs-util>ethereum-cryptography>hash.js": true,
        "ganache>secp256k1>elliptic>minimalistic-assert": true,
        "ganache>secp256k1>elliptic>minimalistic-crypto-utils": true
      }
    },
    "globalthis>define-properties": {
      "packages": {
        "globalthis>define-properties>has-property-descriptors": true,
        "globalthis>define-properties>object-keys": true
      }
    },
    "globalthis>define-properties>has-property-descriptors": {
      "packages": {
        "string.prototype.matchall>get-intrinsic": true
      }
    },
    "json-rpc-engine": {
      "packages": {
        "@metamask/safe-event-emitter": true,
        "eth-rpc-errors": true
      }
    },
    "json-rpc-middleware-stream": {
      "globals": {
        "console.warn": true,
        "setTimeout": true
      },
      "packages": {
        "@metamask/safe-event-emitter": true,
        "readable-stream": true
      }
    },
    "koa>is-generator-function>has-tostringtag": {
      "packages": {
        "string.prototype.matchall>has-symbols": true
      }
    },
    "lavamoat>json-stable-stringify": {
      "packages": {
        "lavamoat>json-stable-stringify>jsonify": true
      }
    },
    "localforage": {
      "globals": {
        "Blob": true,
        "BlobBuilder": true,
        "FileReader": true,
        "IDBKeyRange": true,
        "MSBlobBuilder": true,
        "MozBlobBuilder": true,
        "OIndexedDB": true,
        "WebKitBlobBuilder": true,
        "atob": true,
        "btoa": true,
        "console.error": true,
        "console.info": true,
        "console.warn": true,
        "define": true,
        "fetch": true,
        "indexedDB": true,
        "localStorage": true,
        "mozIndexedDB": true,
        "msIndexedDB": true,
        "navigator.platform": true,
        "navigator.userAgent": true,
        "openDatabase": true,
        "setTimeout": true,
        "webkitIndexedDB": true
      }
    },
    "lodash": {
      "globals": {
        "clearTimeout": true,
        "define": true,
        "setTimeout": true
      }
    },
    "loglevel": {
      "globals": {
        "console": true,
        "define": true,
        "document.cookie": true,
        "localStorage": true,
        "log": "write",
        "navigator": true
      }
    },
    "luxon": {
      "globals": {
        "Intl": true
      }
    },
    "nanoid": {
      "globals": {
        "crypto": true,
        "msCrypto": true,
        "navigator": true
      }
    },
    "nock>debug": {
      "globals": {
        "console": true,
        "document": true,
        "localStorage": true,
        "navigator": true,
        "process": true
      },
      "packages": {
        "browserify>process": true,
        "nock>debug>ms": true
      }
    },
    "node-fetch": {
      "globals": {
        "Headers": true,
        "Request": true,
        "Response": true,
        "fetch": true
      }
    },
    "nonce-tracker": {
      "packages": {
        "await-semaphore": true,
        "browserify>assert": true,
        "ethjs-query": true
      }
    },
    "obj-multiplex": {
      "globals": {
        "console.warn": true
      },
      "packages": {
        "end-of-stream": true,
        "pump>once": true,
        "readable-stream": true
      }
    },
    "promise-to-callback": {
      "packages": {
        "promise-to-callback>is-fn": true,
        "promise-to-callback>set-immediate-shim": true
      }
    },
    "promise-to-callback>set-immediate-shim": {
      "globals": {
        "setTimeout.apply": true
      },
      "packages": {
        "browserify>timers-browserify": true
      }
    },
    "prop-types": {
      "globals": {
        "console": true
      },
      "packages": {
        "prop-types>react-is": true,
        "react>object-assign": true
      }
    },
    "prop-types>react-is": {
      "globals": {
        "console": true
      }
    },
    "pump": {
      "packages": {
        "browserify>browser-resolve": true,
        "browserify>process": true,
        "end-of-stream": true,
        "pump>once": true
      }
    },
    "pump>once": {
      "packages": {
        "pump>once>wrappy": true
      }
    },
    "qrcode-generator": {
      "globals": {
        "define": true
      }
    },
    "qrcode.react": {
      "globals": {
        "Path2D": true,
        "devicePixelRatio": true
      },
      "packages": {
        "prop-types": true,
        "qrcode.react>qr.js": true,
        "react": true
      }
    },
    "react": {
      "globals": {
        "console": true
      },
      "packages": {
        "prop-types": true,
        "react>object-assign": true
      }
    },
    "react-devtools": {
      "packages": {
        "react-devtools>react-devtools-core": true
      }
    },
    "react-devtools>react-devtools-core": {
      "globals": {
        "WebSocket": true,
        "setTimeout": true
      }
    },
    "react-dnd-html5-backend": {
      "globals": {
        "addEventListener": true,
        "clearTimeout": true,
        "removeEventListener": true
      }
    },
    "react-dom": {
      "globals": {
        "HTMLIFrameElement": true,
        "MSApp": true,
        "__REACT_DEVTOOLS_GLOBAL_HOOK__": true,
        "addEventListener": true,
        "clearTimeout": true,
        "clipboardData": true,
        "console": true,
        "dispatchEvent": true,
        "document": true,
        "event": "write",
        "jest": true,
        "location.protocol": true,
        "navigator.userAgent.indexOf": true,
        "performance": true,
        "removeEventListener": true,
        "self": true,
        "setTimeout": true,
        "top": true,
        "trustedTypes": true
      },
      "packages": {
        "prop-types": true,
        "react": true,
        "react-dom>scheduler": true,
        "react>object-assign": true
      }
    },
    "react-dom>scheduler": {
      "globals": {
        "MessageChannel": true,
        "cancelAnimationFrame": true,
        "clearTimeout": true,
        "console": true,
        "navigator": true,
        "performance": true,
        "requestAnimationFrame": true,
        "setTimeout": true
      }
    },
    "react-idle-timer": {
      "globals": {
        "clearTimeout": true,
        "document": true,
        "setTimeout": true
      },
      "packages": {
        "prop-types": true,
        "react": true
      }
    },
    "react-inspector": {
      "globals": {
        "Node.CDATA_SECTION_NODE": true,
        "Node.COMMENT_NODE": true,
        "Node.DOCUMENT_FRAGMENT_NODE": true,
        "Node.DOCUMENT_NODE": true,
        "Node.DOCUMENT_TYPE_NODE": true,
        "Node.ELEMENT_NODE": true,
        "Node.PROCESSING_INSTRUCTION_NODE": true,
        "Node.TEXT_NODE": true
      },
      "packages": {
        "ethjs-query>babel-runtime": true,
        "prop-types": true,
        "react": true,
        "react-inspector>is-dom": true
      }
    },
    "react-inspector>is-dom": {
      "globals": {
        "Node": true
      },
      "packages": {
        "@lavamoat/snow>is-cross-origin>is-window": true,
        "proxyquire>fill-keys>is-object": true
      }
    },
    "react-popper": {
      "globals": {
        "document": true
      },
      "packages": {
        "@popperjs/core": true,
        "react": true,
        "react-popper>react-fast-compare": true,
        "react-popper>warning": true
      }
    },
    "react-popper>react-fast-compare": {
      "globals": {
        "Element": true,
        "console.warn": true
      }
    },
    "react-popper>warning": {
      "globals": {
        "console": true
      }
    },
    "react-redux": {
      "globals": {
        "console": true,
        "document": true
      },
      "packages": {
        "@babel/runtime": true,
        "prop-types": true,
        "prop-types>react-is": true,
        "react": true,
        "react-dom": true,
        "react-redux>hoist-non-react-statics": true,
        "redux": true
      }
    },
    "react-redux>hoist-non-react-statics": {
      "packages": {
        "prop-types>react-is": true
      }
    },
    "react-responsive-carousel": {
      "globals": {
        "HTMLElement": true,
        "addEventListener": true,
        "clearTimeout": true,
        "console.warn": true,
        "document": true,
        "getComputedStyle": true,
        "removeEventListener": true,
        "setTimeout": true
      },
      "packages": {
        "classnames": true,
        "react": true,
        "react-dom": true,
        "react-responsive-carousel>react-easy-swipe": true
      }
    },
    "react-responsive-carousel>react-easy-swipe": {
      "globals": {
        "addEventListener": true,
        "define": true,
        "document.addEventListener": true,
        "document.removeEventListener": true
      },
      "packages": {
        "prop-types": true,
        "react": true
      }
    },
    "react-router-dom": {
      "packages": {
        "prop-types": true,
        "react": true,
        "react-router-dom>history": true,
        "react-router-dom>react-router": true,
        "react-router-dom>tiny-invariant": true,
        "react-router-dom>tiny-warning": true
      }
    },
    "react-router-dom>history": {
      "globals": {
        "addEventListener": true,
        "confirm": true,
        "document": true,
        "history": true,
        "location": true,
        "navigator.userAgent": true,
        "removeEventListener": true
      },
      "packages": {
        "react-router-dom>history>resolve-pathname": true,
        "react-router-dom>history>value-equal": true,
        "react-router-dom>tiny-invariant": true,
        "react-router-dom>tiny-warning": true
      }
    },
    "react-router-dom>react-router": {
      "packages": {
        "prop-types": true,
        "prop-types>react-is": true,
        "react": true,
        "react-redux>hoist-non-react-statics": true,
        "react-router-dom>react-router>history": true,
        "react-router-dom>react-router>mini-create-react-context": true,
        "react-router-dom>tiny-invariant": true,
        "react-router-dom>tiny-warning": true,
        "sinon>nise>path-to-regexp": true
      }
    },
    "react-router-dom>react-router>history": {
      "globals": {
        "addEventListener": true,
        "confirm": true,
        "document": true,
        "history": true,
        "location": true,
        "navigator.userAgent": true,
        "removeEventListener": true
      },
      "packages": {
        "react-router-dom>history>resolve-pathname": true,
        "react-router-dom>history>value-equal": true,
        "react-router-dom>tiny-invariant": true,
        "react-router-dom>tiny-warning": true
      }
    },
    "react-router-dom>react-router>mini-create-react-context": {
      "packages": {
        "@babel/runtime": true,
        "prop-types": true,
        "react": true,
        "react-router-dom>react-router>mini-create-react-context>gud": true,
        "react-router-dom>tiny-warning": true
      }
    },
    "react-router-dom>tiny-warning": {
      "globals": {
        "console": true
      }
    },
    "react-simple-file-input": {
      "globals": {
        "File": true,
        "FileReader": true,
        "console.warn": true
      },
      "packages": {
        "prop-types": true,
        "react": true
      }
    },
    "react-tippy": {
      "globals": {
        "Element": true,
        "MSStream": true,
        "MutationObserver": true,
        "addEventListener": true,
        "clearTimeout": true,
        "console.error": true,
        "console.warn": true,
        "define": true,
        "document": true,
        "getComputedStyle": true,
        "innerHeight": true,
        "innerWidth": true,
        "navigator.maxTouchPoints": true,
        "navigator.msMaxTouchPoints": true,
        "navigator.userAgent": true,
        "performance": true,
        "requestAnimationFrame": true,
        "setTimeout": true
      },
      "packages": {
        "react": true,
        "react-dom": true,
        "react-tippy>popper.js": true
      }
    },
    "react-tippy>popper.js": {
      "globals": {
        "MSInputMethodContext": true,
        "Node.DOCUMENT_POSITION_FOLLOWING": true,
        "cancelAnimationFrame": true,
        "console.warn": true,
        "define": true,
        "devicePixelRatio": true,
        "document": true,
        "getComputedStyle": true,
        "innerHeight": true,
        "innerWidth": true,
        "navigator.userAgent": true,
        "requestAnimationFrame": true,
        "setTimeout": true
      }
    },
    "react-toggle-button": {
      "globals": {
        "clearTimeout": true,
        "console.warn": true,
        "define": true,
        "performance": true,
        "setTimeout": true
      },
      "packages": {
        "react": true
      }
    },
    "react-transition-group": {
      "globals": {
        "clearTimeout": true,
        "setTimeout": true
      },
      "packages": {
        "prop-types": true,
        "react": true,
        "react-dom": true,
        "react-transition-group>chain-function": true,
        "react-transition-group>dom-helpers": true,
        "react-transition-group>warning": true
      }
    },
    "react-transition-group>dom-helpers": {
      "globals": {
        "document": true,
        "setTimeout": true
      },
      "packages": {
        "@babel/runtime": true
      }
    },
    "react-transition-group>warning": {
      "globals": {
        "console": true
      }
    },
    "readable-stream": {
      "packages": {
        "@storybook/api>util-deprecate": true,
        "browserify>browser-resolve": true,
        "browserify>events": true,
        "browserify>process": true,
        "browserify>timers-browserify": true,
        "pumpify>inherits": true,
        "readable-stream>core-util-is": true,
        "readable-stream>isarray": true,
        "readable-stream>process-nextick-args": true,
        "readable-stream>safe-buffer": true,
        "readable-stream>string_decoder": true
      }
    },
    "readable-stream>core-util-is": {
      "packages": {
        "browserify>insert-module-globals>is-buffer": true
      }
    },
    "readable-stream>process-nextick-args": {
      "packages": {
        "browserify>process": true
      }
    },
    "readable-stream>safe-buffer": {
      "packages": {
        "browserify>buffer": true
      }
    },
    "readable-stream>string_decoder": {
      "packages": {
        "readable-stream>safe-buffer": true
      }
    },
    "redux": {
      "globals": {
        "console": true
      },
      "packages": {
        "@babel/runtime": true
      }
    },
    "semver": {
      "globals": {
        "console.error": true
      },
      "packages": {
        "browserify>process": true,
        "semver>lru-cache": true
      }
    },
    "semver>lru-cache": {
      "packages": {
        "semver>lru-cache>yallist": true
      }
    },
    "sinon>nise>path-to-regexp": {
      "packages": {
        "sinon>nise>path-to-regexp>isarray": true
      }
    },
    "string.prototype.matchall>call-bind": {
      "packages": {
        "browserify>has>function-bind": true,
        "string.prototype.matchall>get-intrinsic": true
      }
    },
    "string.prototype.matchall>get-intrinsic": {
      "globals": {
        "AggregateError": true,
        "FinalizationRegistry": true,
        "WeakRef": true
      },
      "packages": {
        "browserify>has": true,
        "browserify>has>function-bind": true,
        "string.prototype.matchall>has-symbols": true
      }
    },
    "string.prototype.matchall>regexp.prototype.flags": {
      "packages": {
        "globalthis>define-properties": true,
        "string.prototype.matchall>call-bind": true,
        "string.prototype.matchall>regexp.prototype.flags>functions-have-names": true
      }
    },
    "uuid": {
      "globals": {
        "crypto": true,
        "msCrypto": true
      }
    },
    "vinyl>clone": {
      "packages": {
        "browserify>buffer": true
      }
    },
    "wait-on>rxjs>tslib": {
      "globals": {
        "define": true
      }
    },
    "web3": {
      "globals": {
        "XMLHttpRequest": true
      }
    },
    "web3-stream-provider": {
      "globals": {
        "setTimeout": true
      },
      "packages": {
        "browserify>util": true,
        "readable-stream": true,
        "web3-stream-provider>uuid": true
      }
    },
    "web3-stream-provider>uuid": {
      "globals": {
        "crypto": true,
        "msCrypto": true
      }
    },
    "webextension-polyfill": {
      "globals": {
        "browser": true,
        "chrome": true,
        "console.error": true,
        "console.warn": true,
        "define": true
      }
    },
    "webpack>events": {
      "globals": {
        "console": true
      }
    }
  }
}<|MERGE_RESOLUTION|>--- conflicted
+++ resolved
@@ -660,37 +660,10 @@
     },
     "@metamask/address-book-controller": {
       "packages": {
-<<<<<<< HEAD
-        "@metamask/address-book-controller>@metamask/base-controller": true,
-        "@metamask/address-book-controller>@metamask/controller-utils": true
-      }
-    },
-    "@metamask/address-book-controller>@metamask/base-controller": {
-      "packages": {
-        "immer": true
-      }
-    },
-    "@metamask/address-book-controller>@metamask/controller-utils": {
-      "globals": {
-        "console.error": true,
-        "fetch": true,
-        "setTimeout": true
-      },
-      "packages": {
-        "@metamask/phishing-controller>isomorphic-fetch": true,
-        "browserify>buffer": true,
-        "eslint>fast-deep-equal": true,
-        "eth-ens-namehash": true,
-        "ethereumjs-util": true,
-        "ethjs>ethjs-unit": true
-      }
-    },
-=======
         "@metamask/base-controller": true,
         "@metamask/controller-utils": true
       }
     },
->>>>>>> b14b6ba0
     "@metamask/announcement-controller": {
       "packages": {
         "@metamask/base-controller": true
@@ -698,14 +671,9 @@
     },
     "@metamask/approval-controller": {
       "packages": {
-        "@metamask/approval-controller>@metamask/base-controller": true,
         "@metamask/approval-controller>nanoid": true,
+        "@metamask/base-controller": true,
         "eth-rpc-errors": true
-      }
-    },
-    "@metamask/approval-controller>@metamask/base-controller": {
-      "packages": {
-        "immer": true
       }
     },
     "@metamask/approval-controller>nanoid": {
@@ -728,10 +696,6 @@
         "@ethersproject/contracts": true,
         "@ethersproject/providers": true,
         "@metamask/assets-controllers>@metamask/abi-utils": true,
-<<<<<<< HEAD
-        "@metamask/assets-controllers>@metamask/controller-utils": true,
-=======
->>>>>>> b14b6ba0
         "@metamask/assets-controllers>@metamask/utils": true,
         "@metamask/assets-controllers>abort-controller": true,
         "@metamask/assets-controllers>multiformats": true,
@@ -755,37 +719,6 @@
       }
     },
     "@metamask/assets-controllers>@metamask/abi-utils>@metamask/utils": {
-<<<<<<< HEAD
-      "globals": {
-        "TextDecoder": true,
-        "TextEncoder": true
-      },
-      "packages": {
-        "@metamask/utils>superstruct": true,
-        "browserify>buffer": true,
-        "nock>debug": true,
-        "semver": true
-      }
-    },
-    "@metamask/assets-controllers>@metamask/controller-utils": {
-=======
->>>>>>> b14b6ba0
-      "globals": {
-        "TextDecoder": true,
-        "TextEncoder": true
-      },
-      "packages": {
-<<<<<<< HEAD
-        "@metamask/phishing-controller>isomorphic-fetch": true,
-=======
-        "@metamask/utils>superstruct": true,
->>>>>>> b14b6ba0
-        "browserify>buffer": true,
-        "nock>debug": true,
-        "semver": true
-      }
-    },
-    "@metamask/assets-controllers>@metamask/utils": {
       "globals": {
         "TextDecoder": true,
         "TextEncoder": true
@@ -1225,42 +1158,14 @@
         "setInterval": true
       },
       "packages": {
-<<<<<<< HEAD
-        "@metamask/gas-fee-controller>@metamask/base-controller": true,
-        "@metamask/gas-fee-controller>@metamask/controller-utils": true,
-=======
         "@metamask/base-controller": true,
         "@metamask/controller-utils": true,
->>>>>>> b14b6ba0
         "eth-query": true,
         "ethereumjs-util": true,
         "ethjs>ethjs-unit": true,
         "uuid": true
       }
     },
-<<<<<<< HEAD
-    "@metamask/gas-fee-controller>@metamask/base-controller": {
-      "packages": {
-        "immer": true
-      }
-    },
-    "@metamask/gas-fee-controller>@metamask/controller-utils": {
-      "globals": {
-        "console.error": true,
-        "fetch": true,
-        "setTimeout": true
-      },
-      "packages": {
-        "@metamask/phishing-controller>isomorphic-fetch": true,
-        "browserify>buffer": true,
-        "eslint>fast-deep-equal": true,
-        "eth-ens-namehash": true,
-        "ethereumjs-util": true,
-        "ethjs>ethjs-unit": true
-      }
-    },
-=======
->>>>>>> b14b6ba0
     "@metamask/jazzicon": {
       "globals": {
         "document.createElement": true,
@@ -1359,13 +1264,8 @@
     },
     "@metamask/message-manager": {
       "packages": {
-<<<<<<< HEAD
-        "@metamask/controller-utils": true,
-        "@metamask/message-manager>@metamask/base-controller": true,
-=======
         "@metamask/base-controller": true,
         "@metamask/controller-utils": true,
->>>>>>> b14b6ba0
         "@metamask/message-manager>jsonschema": true,
         "browserify>buffer": true,
         "browserify>events": true,
@@ -1374,14 +1274,6 @@
         "uuid": true
       }
     },
-<<<<<<< HEAD
-    "@metamask/message-manager>@metamask/base-controller": {
-      "packages": {
-        "immer": true
-      }
-    },
-=======
->>>>>>> b14b6ba0
     "@metamask/message-manager>jsonschema": {
       "packages": {
         "browserify>url": true
@@ -1412,13 +1304,8 @@
         "console.error": true
       },
       "packages": {
-<<<<<<< HEAD
-        "@metamask/controller-utils": true,
-        "@metamask/permission-controller>@metamask/base-controller": true,
-=======
         "@metamask/base-controller": true,
         "@metamask/controller-utils": true,
->>>>>>> b14b6ba0
         "@metamask/permission-controller>nanoid": true,
         "deep-freeze-strict": true,
         "eth-rpc-errors": true,
@@ -1426,14 +1313,6 @@
         "json-rpc-engine": true
       }
     },
-<<<<<<< HEAD
-    "@metamask/permission-controller>@metamask/base-controller": {
-      "packages": {
-        "immer": true
-      }
-    },
-=======
->>>>>>> b14b6ba0
     "@metamask/permission-controller>nanoid": {
       "globals": {
         "crypto.getRandomValues": true
@@ -1445,53 +1324,11 @@
       },
       "packages": {
         "@metamask/base-controller": true,
-<<<<<<< HEAD
-        "@metamask/phishing-controller>@metamask/controller-utils": true,
-        "@metamask/phishing-controller>isomorphic-fetch": true,
-=======
         "@metamask/controller-utils": true,
->>>>>>> b14b6ba0
         "@metamask/phishing-warning>eth-phishing-detect": true,
         "punycode": true
       }
     },
-<<<<<<< HEAD
-    "@metamask/phishing-controller>@metamask/controller-utils": {
-      "globals": {
-        "console.error": true,
-        "fetch": true,
-        "setTimeout": true
-      },
-      "packages": {
-        "@metamask/phishing-controller>isomorphic-fetch": true,
-        "browserify>buffer": true,
-        "eslint>fast-deep-equal": true,
-        "eth-ens-namehash": true,
-        "ethereumjs-util": true,
-        "ethjs>ethjs-unit": true
-      }
-    },
-    "@metamask/phishing-controller>isomorphic-fetch": {
-      "globals": {
-        "fetch.bind": true
-      },
-      "packages": {
-        "@metamask/phishing-controller>isomorphic-fetch>whatwg-fetch": true
-      }
-    },
-    "@metamask/phishing-controller>isomorphic-fetch>whatwg-fetch": {
-      "globals": {
-        "Blob": true,
-        "FileReader": true,
-        "FormData": true,
-        "URLSearchParams.prototype.isPrototypeOf": true,
-        "XMLHttpRequest": true,
-        "define": true,
-        "setTimeout": true
-      }
-    },
-=======
->>>>>>> b14b6ba0
     "@metamask/phishing-warning>eth-phishing-detect": {
       "packages": {
         "eslint>optionator>fast-levenshtein": true
@@ -1554,12 +1391,7 @@
         "@ethersproject/abi>@ethersproject/bytes": true,
         "@ethersproject/bignumber": true,
         "@ethersproject/providers": true,
-<<<<<<< HEAD
-        "@metamask/base-controller": true,
-        "@metamask/phishing-controller>isomorphic-fetch": true,
-=======
         "@metamask/smart-transactions-controller>@metamask/base-controller": true,
->>>>>>> b14b6ba0
         "@metamask/smart-transactions-controller>@metamask/controller-utils": true,
         "@metamask/smart-transactions-controller>bignumber.js": true,
         "@metamask/smart-transactions-controller>isomorphic-fetch": true,
@@ -1567,14 +1399,11 @@
         "lodash": true
       }
     },
-<<<<<<< HEAD
-=======
     "@metamask/smart-transactions-controller>@metamask/base-controller": {
       "packages": {
         "immer": true
       }
     },
->>>>>>> b14b6ba0
     "@metamask/smart-transactions-controller>@metamask/controller-utils": {
       "globals": {
         "console.error": true,
@@ -1582,11 +1411,7 @@
         "setTimeout": true
       },
       "packages": {
-<<<<<<< HEAD
-        "@metamask/phishing-controller>isomorphic-fetch": true,
-=======
         "@metamask/smart-transactions-controller>isomorphic-fetch": true,
->>>>>>> b14b6ba0
         "browserify>buffer": true,
         "eslint>fast-deep-equal": true,
         "eth-ens-namehash": true,
