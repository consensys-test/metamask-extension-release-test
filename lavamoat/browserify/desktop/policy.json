{
  "resources": {
    "@babel/runtime": {
      "globals": {
        "regeneratorRuntime": "write"
      }
    },
    "@ensdomains/content-hash": {
      "globals": {
        "console.warn": true
      },
      "packages": {
        "@ensdomains/content-hash>cids": true,
        "@ensdomains/content-hash>js-base64": true,
        "@ensdomains/content-hash>multicodec": true,
        "@ensdomains/content-hash>multihashes": true,
        "browserify>buffer": true
      }
    },
    "@ensdomains/content-hash>cids": {
      "packages": {
        "@ensdomains/content-hash>cids>multibase": true,
        "@ensdomains/content-hash>cids>multicodec": true,
        "@ensdomains/content-hash>cids>multihashes": true,
        "@ensdomains/content-hash>cids>uint8arrays": true
      }
    },
    "@ensdomains/content-hash>cids>multibase": {
      "globals": {
        "TextDecoder": true,
        "TextEncoder": true
      },
      "packages": {
        "@ensdomains/content-hash>cids>multibase>@multiformats/base-x": true
      }
    },
    "@ensdomains/content-hash>cids>multicodec": {
      "packages": {
        "@ensdomains/content-hash>cids>uint8arrays": true,
        "@ensdomains/content-hash>multicodec>varint": true
      }
    },
    "@ensdomains/content-hash>cids>multihashes": {
      "packages": {
        "@ensdomains/content-hash>cids>multibase": true,
        "@ensdomains/content-hash>cids>multihashes>varint": true,
        "@ensdomains/content-hash>cids>uint8arrays": true
      }
    },
    "@ensdomains/content-hash>cids>uint8arrays": {
      "globals": {
        "TextDecoder": true,
        "TextEncoder": true
      },
      "packages": {
        "@ensdomains/content-hash>cids>multibase": true
      }
    },
    "@ensdomains/content-hash>js-base64": {
      "globals": {
        "Base64": "write",
        "TextDecoder": true,
        "TextEncoder": true,
        "atob": true,
        "btoa": true,
        "define": true
      },
      "packages": {
        "browserify>buffer": true
      }
    },
    "@ensdomains/content-hash>multicodec": {
      "packages": {
        "@ensdomains/content-hash>multicodec>uint8arrays": true,
        "@ensdomains/content-hash>multicodec>varint": true
      }
    },
    "@ensdomains/content-hash>multicodec>uint8arrays": {
      "packages": {
        "@ensdomains/content-hash>multicodec>uint8arrays>multibase": true,
        "@ensdomains/content-hash>multihashes>web-encoding": true
      }
    },
    "@ensdomains/content-hash>multicodec>uint8arrays>multibase": {
      "packages": {
        "@ensdomains/content-hash>cids>multibase>@multiformats/base-x": true,
        "@ensdomains/content-hash>multihashes>web-encoding": true
      }
    },
    "@ensdomains/content-hash>multihashes": {
      "packages": {
        "@ensdomains/content-hash>multihashes>multibase": true,
        "@ensdomains/content-hash>multihashes>varint": true,
        "@ensdomains/content-hash>multihashes>web-encoding": true,
        "browserify>buffer": true
      }
    },
    "@ensdomains/content-hash>multihashes>multibase": {
      "packages": {
        "@ensdomains/content-hash>multihashes>multibase>base-x": true,
        "@ensdomains/content-hash>multihashes>web-encoding": true,
        "browserify>buffer": true
      }
    },
    "@ensdomains/content-hash>multihashes>multibase>base-x": {
      "packages": {
        "koa>content-disposition>safe-buffer": true
      }
    },
    "@ensdomains/content-hash>multihashes>web-encoding": {
      "globals": {
        "TextDecoder": true,
        "TextEncoder": true
      },
      "packages": {
        "browserify>util": true
      }
    },
    "@ethereumjs/common": {
      "packages": {
        "@ethereumjs/common>crc-32": true,
        "@ethereumjs/tx>@ethereumjs/util": true,
        "browserify>buffer": true,
        "webpack>events": true
      }
    },
    "@ethereumjs/common>crc-32": {
      "globals": {
        "DO_NOT_EXPORT_CRC": true,
        "define": true
      }
    },
    "@ethereumjs/tx": {
      "packages": {
        "@ethereumjs/common": true,
        "@ethereumjs/tx>@ethereumjs/rlp": true,
        "@ethereumjs/tx>@ethereumjs/util": true,
        "@ethereumjs/tx>ethereum-cryptography": true,
        "browserify>buffer": true,
        "browserify>insert-module-globals>is-buffer": true
      }
    },
    "@ethereumjs/tx>@ethereumjs/rlp": {
      "globals": {
        "TextEncoder": true
      }
    },
    "@ethereumjs/tx>@ethereumjs/util": {
      "globals": {
        "console.warn": true
      },
      "packages": {
        "@ethereumjs/tx>@ethereumjs/rlp": true,
        "@ethereumjs/tx>@ethereumjs/util>micro-ftch": true,
        "@ethereumjs/tx>ethereum-cryptography": true,
        "browserify>buffer": true,
        "browserify>insert-module-globals>is-buffer": true,
        "webpack>events": true
      }
    },
    "@ethereumjs/tx>@ethereumjs/util>micro-ftch": {
      "globals": {
        "Headers": true,
        "TextDecoder": true,
        "URL": true,
        "btoa": true,
        "fetch": true
      },
      "packages": {
        "browserify>browserify-zlib": true,
        "browserify>buffer": true,
        "browserify>https-browserify": true,
        "browserify>process": true,
        "browserify>stream-http": true,
        "browserify>url": true,
        "browserify>util": true
      }
    },
    "@ethereumjs/tx>ethereum-cryptography": {
      "globals": {
        "TextDecoder": true,
        "crypto": true
      },
      "packages": {
        "@ethereumjs/tx>ethereum-cryptography>@noble/curves": true,
        "@ethereumjs/tx>ethereum-cryptography>@noble/hashes": true,
        "@ethereumjs/tx>ethereum-cryptography>@scure/bip32": true
      }
    },
    "@ethereumjs/tx>ethereum-cryptography>@noble/curves": {
      "globals": {
        "TextEncoder": true
      },
      "packages": {
        "@ethereumjs/tx>ethereum-cryptography>@noble/curves>@noble/hashes": true
      }
    },
    "@ethereumjs/tx>ethereum-cryptography>@noble/curves>@noble/hashes": {
      "globals": {
        "TextEncoder": true,
        "crypto": true
      }
    },
    "@ethereumjs/tx>ethereum-cryptography>@noble/hashes": {
      "globals": {
        "TextEncoder": true,
        "crypto": true
      }
    },
    "@ethereumjs/tx>ethereum-cryptography>@scure/bip32": {
      "packages": {
        "@ethereumjs/tx>ethereum-cryptography>@noble/curves": true,
        "@metamask/utils>@noble/hashes": true,
        "@metamask/utils>@scure/base": true
      }
    },
    "@ethersproject/abi": {
      "globals": {
        "console.log": true
      },
      "packages": {
        "@ethersproject/abi>@ethersproject/address": true,
        "@ethersproject/abi>@ethersproject/bytes": true,
        "@ethersproject/abi>@ethersproject/constants": true,
        "@ethersproject/abi>@ethersproject/hash": true,
        "@ethersproject/abi>@ethersproject/keccak256": true,
        "@ethersproject/abi>@ethersproject/logger": true,
        "@ethersproject/abi>@ethersproject/properties": true,
        "@ethersproject/abi>@ethersproject/strings": true,
        "@ethersproject/bignumber": true
      }
    },
    "@ethersproject/abi>@ethersproject/address": {
      "packages": {
        "@ethersproject/abi>@ethersproject/bytes": true,
        "@ethersproject/abi>@ethersproject/keccak256": true,
        "@ethersproject/abi>@ethersproject/logger": true,
        "@ethersproject/bignumber": true,
        "@ethersproject/providers>@ethersproject/rlp": true
      }
    },
    "@ethersproject/abi>@ethersproject/bytes": {
      "packages": {
        "@ethersproject/abi>@ethersproject/logger": true
      }
    },
    "@ethersproject/abi>@ethersproject/constants": {
      "packages": {
        "@ethersproject/bignumber": true
      }
    },
    "@ethersproject/abi>@ethersproject/hash": {
      "packages": {
        "@ethersproject/abi>@ethersproject/address": true,
        "@ethersproject/abi>@ethersproject/bytes": true,
        "@ethersproject/abi>@ethersproject/keccak256": true,
        "@ethersproject/abi>@ethersproject/logger": true,
        "@ethersproject/abi>@ethersproject/properties": true,
        "@ethersproject/abi>@ethersproject/strings": true,
        "@ethersproject/bignumber": true,
        "@ethersproject/providers>@ethersproject/base64": true
      }
    },
    "@ethersproject/abi>@ethersproject/keccak256": {
      "packages": {
        "@ethersproject/abi>@ethersproject/bytes": true,
        "@ethersproject/abi>@ethersproject/keccak256>js-sha3": true
      }
    },
    "@ethersproject/abi>@ethersproject/keccak256>js-sha3": {
      "globals": {
        "define": true
      },
      "packages": {
        "browserify>process": true
      }
    },
    "@ethersproject/abi>@ethersproject/logger": {
      "globals": {
        "console": true
      }
    },
    "@ethersproject/abi>@ethersproject/properties": {
      "packages": {
        "@ethersproject/abi>@ethersproject/logger": true
      }
    },
    "@ethersproject/abi>@ethersproject/strings": {
      "packages": {
        "@ethersproject/abi>@ethersproject/bytes": true,
        "@ethersproject/abi>@ethersproject/constants": true,
        "@ethersproject/abi>@ethersproject/logger": true
      }
    },
    "@ethersproject/bignumber": {
      "packages": {
        "@ethersproject/abi>@ethersproject/bytes": true,
        "@ethersproject/abi>@ethersproject/logger": true,
        "bn.js": true
      }
    },
    "@ethersproject/contracts": {
      "globals": {
        "setTimeout": true
      },
      "packages": {
        "@ethersproject/abi": true,
        "@ethersproject/abi>@ethersproject/address": true,
        "@ethersproject/abi>@ethersproject/bytes": true,
        "@ethersproject/abi>@ethersproject/logger": true,
        "@ethersproject/abi>@ethersproject/properties": true,
        "@ethersproject/bignumber": true,
        "@ethersproject/contracts>@ethersproject/abstract-provider": true,
        "@ethersproject/hdnode>@ethersproject/abstract-signer": true,
        "@ethersproject/hdnode>@ethersproject/transactions": true
      }
    },
    "@ethersproject/contracts>@ethersproject/abstract-provider": {
      "packages": {
        "@ethersproject/abi>@ethersproject/bytes": true,
        "@ethersproject/abi>@ethersproject/logger": true,
        "@ethersproject/abi>@ethersproject/properties": true,
        "@ethersproject/bignumber": true
      }
    },
    "@ethersproject/hdnode": {
      "packages": {
        "@ethersproject/abi>@ethersproject/bytes": true,
        "@ethersproject/abi>@ethersproject/logger": true,
        "@ethersproject/abi>@ethersproject/properties": true,
        "@ethersproject/abi>@ethersproject/strings": true,
        "@ethersproject/bignumber": true,
        "@ethersproject/hdnode>@ethersproject/basex": true,
        "@ethersproject/hdnode>@ethersproject/pbkdf2": true,
        "@ethersproject/hdnode>@ethersproject/sha2": true,
        "@ethersproject/hdnode>@ethersproject/signing-key": true,
        "@ethersproject/hdnode>@ethersproject/transactions": true,
        "@ethersproject/hdnode>@ethersproject/wordlists": true
      }
    },
    "@ethersproject/hdnode>@ethersproject/abstract-signer": {
      "packages": {
        "@ethersproject/abi>@ethersproject/logger": true,
        "@ethersproject/abi>@ethersproject/properties": true
      }
    },
    "@ethersproject/hdnode>@ethersproject/basex": {
      "packages": {
        "@ethersproject/abi>@ethersproject/bytes": true,
        "@ethersproject/abi>@ethersproject/properties": true
      }
    },
    "@ethersproject/hdnode>@ethersproject/pbkdf2": {
      "packages": {
        "@ethersproject/abi>@ethersproject/bytes": true,
        "@ethersproject/hdnode>@ethersproject/sha2": true
      }
    },
    "@ethersproject/hdnode>@ethersproject/sha2": {
      "packages": {
        "@ethersproject/abi>@ethersproject/bytes": true,
        "@ethersproject/abi>@ethersproject/logger": true,
        "ethereumjs-util>ethereum-cryptography>hash.js": true
      }
    },
    "@ethersproject/hdnode>@ethersproject/signing-key": {
      "packages": {
        "@ethersproject/abi>@ethersproject/bytes": true,
        "@ethersproject/abi>@ethersproject/logger": true,
        "@ethersproject/abi>@ethersproject/properties": true,
        "@metamask/ppom-validator>elliptic": true
      }
    },
    "@ethersproject/hdnode>@ethersproject/transactions": {
      "packages": {
        "@ethersproject/abi>@ethersproject/address": true,
        "@ethersproject/abi>@ethersproject/bytes": true,
        "@ethersproject/abi>@ethersproject/constants": true,
        "@ethersproject/abi>@ethersproject/keccak256": true,
        "@ethersproject/abi>@ethersproject/logger": true,
        "@ethersproject/abi>@ethersproject/properties": true,
        "@ethersproject/bignumber": true,
        "@ethersproject/hdnode>@ethersproject/signing-key": true,
        "@ethersproject/providers>@ethersproject/rlp": true
      }
    },
    "@ethersproject/hdnode>@ethersproject/wordlists": {
      "packages": {
        "@ethersproject/abi>@ethersproject/bytes": true,
        "@ethersproject/abi>@ethersproject/hash": true,
        "@ethersproject/abi>@ethersproject/logger": true,
        "@ethersproject/abi>@ethersproject/properties": true,
        "@ethersproject/abi>@ethersproject/strings": true
      }
    },
    "@ethersproject/providers": {
      "globals": {
        "WebSocket": true,
        "clearInterval": true,
        "clearTimeout": true,
        "console.log": true,
        "console.warn": true,
        "setInterval": true,
        "setTimeout": true
      },
      "packages": {
        "@ethersproject/abi>@ethersproject/address": true,
        "@ethersproject/abi>@ethersproject/bytes": true,
        "@ethersproject/abi>@ethersproject/constants": true,
        "@ethersproject/abi>@ethersproject/hash": true,
        "@ethersproject/abi>@ethersproject/logger": true,
        "@ethersproject/abi>@ethersproject/properties": true,
        "@ethersproject/abi>@ethersproject/strings": true,
        "@ethersproject/bignumber": true,
        "@ethersproject/contracts>@ethersproject/abstract-provider": true,
        "@ethersproject/hdnode>@ethersproject/abstract-signer": true,
        "@ethersproject/hdnode>@ethersproject/basex": true,
        "@ethersproject/hdnode>@ethersproject/sha2": true,
        "@ethersproject/hdnode>@ethersproject/transactions": true,
        "@ethersproject/providers>@ethersproject/base64": true,
        "@ethersproject/providers>@ethersproject/networks": true,
        "@ethersproject/providers>@ethersproject/random": true,
        "@ethersproject/providers>@ethersproject/web": true,
        "@ethersproject/providers>bech32": true
      }
    },
    "@ethersproject/providers>@ethersproject/base64": {
      "globals": {
        "atob": true,
        "btoa": true
      },
      "packages": {
        "@ethersproject/abi>@ethersproject/bytes": true
      }
    },
    "@ethersproject/providers>@ethersproject/networks": {
      "packages": {
        "@ethersproject/abi>@ethersproject/logger": true
      }
    },
    "@ethersproject/providers>@ethersproject/random": {
      "globals": {
        "crypto.getRandomValues": true
      },
      "packages": {
        "@ethersproject/abi>@ethersproject/bytes": true,
        "@ethersproject/abi>@ethersproject/logger": true
      }
    },
    "@ethersproject/providers>@ethersproject/rlp": {
      "packages": {
        "@ethersproject/abi>@ethersproject/bytes": true,
        "@ethersproject/abi>@ethersproject/logger": true
      }
    },
    "@ethersproject/providers>@ethersproject/web": {
      "globals": {
        "clearTimeout": true,
        "fetch": true,
        "setTimeout": true
      },
      "packages": {
        "@ethersproject/abi>@ethersproject/bytes": true,
        "@ethersproject/abi>@ethersproject/logger": true,
        "@ethersproject/abi>@ethersproject/properties": true,
        "@ethersproject/abi>@ethersproject/strings": true,
        "@ethersproject/providers>@ethersproject/base64": true
      }
    },
    "@keystonehq/bc-ur-registry-eth": {
      "packages": {
        "@ethereumjs/tx>@ethereumjs/util": true,
        "@keystonehq/bc-ur-registry-eth>@keystonehq/bc-ur-registry": true,
        "@metamask/eth-trezor-keyring>hdkey": true,
        "browserify>buffer": true,
        "uuid": true
      }
    },
    "@keystonehq/bc-ur-registry-eth>@keystonehq/bc-ur-registry": {
      "globals": {
        "define": true
      },
      "packages": {
        "@ngraveio/bc-ur": true,
        "browserify>buffer": true,
        "ethereumjs-util>ethereum-cryptography>bs58check": true,
        "mockttp>graphql-tag>tslib": true
      }
    },
<<<<<<< HEAD
    "@keystonehq/bc-ur-registry-eth>hdkey": {
      "packages": {
        "browserify>assert": true,
        "browserify>crypto-browserify": true,
        "ethereumjs-util>create-hash>ripemd160": true,
        "ethereumjs-util>ethereum-cryptography>bs58check": true,
        "ethereumjs-util>ethereum-cryptography>secp256k1": true,
        "koa>content-disposition>safe-buffer": true
      }
    },
=======
>>>>>>> 4e8e0b41
    "@keystonehq/metamask-airgapped-keyring": {
      "packages": {
        "@ethereumjs/tx": true,
        "@keystonehq/bc-ur-registry-eth": true,
        "@keystonehq/metamask-airgapped-keyring>@keystonehq/base-eth-keyring": true,
        "@keystonehq/metamask-airgapped-keyring>@metamask/obs-store": true,
        "browserify>buffer": true,
        "ethereumjs-util>rlp": true,
        "uuid": true,
        "webpack>events": true
      }
    },
    "@keystonehq/metamask-airgapped-keyring>@keystonehq/base-eth-keyring": {
      "packages": {
        "@ethereumjs/tx": true,
        "@ethereumjs/tx>@ethereumjs/util": true,
        "@keystonehq/bc-ur-registry-eth": true,
        "@keystonehq/metamask-airgapped-keyring>@keystonehq/base-eth-keyring>rlp": true,
        "@metamask/eth-trezor-keyring>hdkey": true,
        "browserify>buffer": true,
        "uuid": true
      }
    },
    "@keystonehq/metamask-airgapped-keyring>@keystonehq/base-eth-keyring>rlp": {
      "globals": {
        "TextEncoder": true
      }
    },
    "@keystonehq/metamask-airgapped-keyring>@metamask/obs-store": {
      "packages": {
        "@keystonehq/metamask-airgapped-keyring>@metamask/obs-store>through2": true,
        "@metamask/safe-event-emitter": true,
        "stream-browserify": true
      }
    },
    "@keystonehq/metamask-airgapped-keyring>@metamask/obs-store>through2": {
      "packages": {
        "browserify>process": true,
        "browserify>util": true,
        "readable-stream": true,
        "watchify>xtend": true
      }
    },
    "@material-ui/core": {
      "globals": {
        "Image": true,
        "_formatMuiErrorMessage": true,
        "addEventListener": true,
        "clearInterval": true,
        "clearTimeout": true,
        "console.error": true,
        "console.warn": true,
        "document": true,
        "getComputedStyle": true,
        "getSelection": true,
        "innerHeight": true,
        "innerWidth": true,
        "matchMedia": true,
        "navigator": true,
        "performance.now": true,
        "removeEventListener": true,
        "requestAnimationFrame": true,
        "setInterval": true,
        "setTimeout": true
      },
      "packages": {
        "@babel/runtime": true,
        "@material-ui/core>@material-ui/styles": true,
        "@material-ui/core>@material-ui/system": true,
        "@material-ui/core>@material-ui/utils": true,
        "@material-ui/core>clsx": true,
        "@material-ui/core>popper.js": true,
        "@material-ui/core>react-transition-group": true,
        "prop-types": true,
        "prop-types>react-is": true,
        "react": true,
        "react-dom": true,
        "react-redux>hoist-non-react-statics": true
      }
    },
    "@material-ui/core>@material-ui/styles": {
      "globals": {
        "console.error": true,
        "console.warn": true,
        "document.createComment": true,
        "document.head": true
      },
      "packages": {
        "@babel/runtime": true,
        "@material-ui/core>@material-ui/styles>jss": true,
        "@material-ui/core>@material-ui/styles>jss-plugin-camel-case": true,
        "@material-ui/core>@material-ui/styles>jss-plugin-default-unit": true,
        "@material-ui/core>@material-ui/styles>jss-plugin-global": true,
        "@material-ui/core>@material-ui/styles>jss-plugin-nested": true,
        "@material-ui/core>@material-ui/styles>jss-plugin-props-sort": true,
        "@material-ui/core>@material-ui/styles>jss-plugin-rule-value-function": true,
        "@material-ui/core>@material-ui/styles>jss-plugin-vendor-prefixer": true,
        "@material-ui/core>@material-ui/utils": true,
        "@material-ui/core>clsx": true,
        "prop-types": true,
        "react": true,
        "react-redux>hoist-non-react-statics": true
      }
    },
    "@material-ui/core>@material-ui/styles>jss": {
      "globals": {
        "CSS": true,
        "document.createElement": true,
        "document.querySelector": true
      },
      "packages": {
        "@babel/runtime": true,
        "@material-ui/core>@material-ui/styles>jss>is-in-browser": true,
        "react-router-dom>tiny-warning": true
      }
    },
    "@material-ui/core>@material-ui/styles>jss-plugin-camel-case": {
      "packages": {
        "@material-ui/core>@material-ui/styles>jss-plugin-camel-case>hyphenate-style-name": true
      }
    },
    "@material-ui/core>@material-ui/styles>jss-plugin-default-unit": {
      "globals": {
        "CSS": true
      },
      "packages": {
        "@material-ui/core>@material-ui/styles>jss": true
      }
    },
    "@material-ui/core>@material-ui/styles>jss-plugin-global": {
      "packages": {
        "@babel/runtime": true,
        "@material-ui/core>@material-ui/styles>jss": true
      }
    },
    "@material-ui/core>@material-ui/styles>jss-plugin-nested": {
      "packages": {
        "@babel/runtime": true,
        "react-router-dom>tiny-warning": true
      }
    },
    "@material-ui/core>@material-ui/styles>jss-plugin-rule-value-function": {
      "packages": {
        "@material-ui/core>@material-ui/styles>jss": true,
        "react-router-dom>tiny-warning": true
      }
    },
    "@material-ui/core>@material-ui/styles>jss-plugin-vendor-prefixer": {
      "packages": {
        "@material-ui/core>@material-ui/styles>jss": true,
        "@material-ui/core>@material-ui/styles>jss-plugin-vendor-prefixer>css-vendor": true
      }
    },
    "@material-ui/core>@material-ui/styles>jss-plugin-vendor-prefixer>css-vendor": {
      "globals": {
        "document.createElement": true,
        "document.documentElement": true,
        "getComputedStyle": true
      },
      "packages": {
        "@babel/runtime": true,
        "@material-ui/core>@material-ui/styles>jss>is-in-browser": true
      }
    },
    "@material-ui/core>@material-ui/styles>jss>is-in-browser": {
      "globals": {
        "document": true
      }
    },
    "@material-ui/core>@material-ui/system": {
      "globals": {
        "console.error": true
      },
      "packages": {
        "@babel/runtime": true,
        "@material-ui/core>@material-ui/utils": true,
        "prop-types": true
      }
    },
    "@material-ui/core>@material-ui/utils": {
      "packages": {
        "@babel/runtime": true,
        "prop-types": true,
        "prop-types>react-is": true
      }
    },
    "@material-ui/core>popper.js": {
      "globals": {
        "MSInputMethodContext": true,
        "Node.DOCUMENT_POSITION_FOLLOWING": true,
        "cancelAnimationFrame": true,
        "console.warn": true,
        "define": true,
        "devicePixelRatio": true,
        "document": true,
        "getComputedStyle": true,
        "innerHeight": true,
        "innerWidth": true,
        "navigator": true,
        "requestAnimationFrame": true,
        "setTimeout": true
      }
    },
    "@material-ui/core>react-transition-group": {
      "globals": {
        "Element": true,
        "setTimeout": true
      },
      "packages": {
        "@material-ui/core>react-transition-group>dom-helpers": true,
        "prop-types": true,
        "react": true,
        "react-dom": true
      }
    },
    "@material-ui/core>react-transition-group>dom-helpers": {
      "packages": {
        "@babel/runtime": true
      }
    },
    "@metamask/accounts-controller": {
      "packages": {
        "@metamask/base-controller": true,
        "@metamask/eth-snap-keyring": true,
        "@metamask/keyring-api": true,
        "@metamask/keyring-controller": true,
        "ethereumjs-util": true,
        "uuid": true
      }
    },
    "@metamask/address-book-controller": {
      "packages": {
        "@metamask/address-book-controller>@metamask/controller-utils": true,
        "@metamask/base-controller": true
      }
    },
    "@metamask/address-book-controller>@metamask/controller-utils": {
      "globals": {
        "URL": true,
        "console.error": true,
        "fetch": true,
        "setTimeout": true
      },
      "packages": {
        "@metamask/address-book-controller>@metamask/controller-utils>@metamask/utils": true,
        "@metamask/controller-utils>@spruceid/siwe-parser": true,
        "browserify>buffer": true,
        "eslint>fast-deep-equal": true,
        "eth-ens-namehash": true,
        "ethereumjs-util": true,
        "ethjs>ethjs-unit": true
      }
    },
    "@metamask/address-book-controller>@metamask/controller-utils>@metamask/utils": {
      "globals": {
        "TextDecoder": true,
        "TextEncoder": true
      },
      "packages": {
        "@metamask/utils>@noble/hashes": true,
        "browserify>buffer": true,
        "nock>debug": true,
        "semver": true,
        "superstruct": true
      }
    },
    "@metamask/announcement-controller": {
      "packages": {
        "@metamask/base-controller": true
      }
    },
    "@metamask/approval-controller": {
      "globals": {
        "console.info": true
      },
      "packages": {
        "@metamask/approval-controller>nanoid": true,
        "@metamask/base-controller": true,
        "eth-rpc-errors": true
      }
    },
    "@metamask/approval-controller>nanoid": {
      "globals": {
        "crypto.getRandomValues": true
      }
    },
    "@metamask/assets-controllers": {
      "globals": {
        "AbortController": true,
        "Headers": true,
        "URL": true,
        "clearInterval": true,
        "clearTimeout": true,
        "console.log": true,
        "setInterval": true,
        "setTimeout": true
      },
      "packages": {
        "@ethersproject/abi>@ethersproject/address": true,
        "@ethersproject/contracts": true,
        "@ethersproject/providers": true,
        "@metamask/assets-controllers>@metamask/abi-utils": true,
<<<<<<< HEAD
=======
        "@metamask/assets-controllers>@metamask/base-controller": true,
        "@metamask/assets-controllers>@metamask/controller-utils": true,
        "@metamask/assets-controllers>@metamask/eth-query": true,
        "@metamask/assets-controllers>@metamask/polling-controller": true,
>>>>>>> 4e8e0b41
        "@metamask/assets-controllers>multiformats": true,
        "@metamask/contract-metadata": true,
        "@metamask/metamask-eth-abis": true,
        "@metamask/polling-controller": true,
        "@metamask/providers>@metamask/rpc-errors": true,
        "@metamask/utils": true,
        "eth-json-rpc-filters>async-mutex": true,
        "ethereumjs-util": true,
        "single-call-balance-checker-abi": true,
        "uuid": true,
        "webpack>events": true
      }
    },
    "@metamask/assets-controllers>@metamask/abi-utils": {
      "packages": {
        "@metamask/utils": true,
        "superstruct": true
      }
    },
<<<<<<< HEAD
=======
    "@metamask/assets-controllers>@metamask/base-controller": {
      "globals": {
        "setTimeout": true
      },
      "packages": {
        "immer": true
      }
    },
    "@metamask/assets-controllers>@metamask/controller-utils": {
      "globals": {
        "URL": true,
        "console.error": true,
        "fetch": true,
        "setTimeout": true
      },
      "packages": {
        "@metamask/assets-controllers>@metamask/controller-utils>@metamask/ethjs-unit": true,
        "@metamask/controller-utils>@spruceid/siwe-parser": true,
        "@metamask/utils": true,
        "browserify>buffer": true,
        "eslint>fast-deep-equal": true,
        "eth-ens-namehash": true,
        "ethereumjs-util": true
      }
    },
    "@metamask/assets-controllers>@metamask/controller-utils>@metamask/ethjs-unit": {
      "packages": {
        "bn.js": true,
        "ethjs>number-to-bn": true
      }
    },
    "@metamask/assets-controllers>@metamask/eth-query": {
      "packages": {
        "@metamask/eth-query>json-rpc-random-id": true,
        "watchify>xtend": true
      }
    },
    "@metamask/assets-controllers>@metamask/polling-controller": {
      "globals": {
        "clearTimeout": true,
        "console.error": true,
        "setTimeout": true
      },
      "packages": {
        "@metamask/assets-controllers>@metamask/base-controller": true,
        "@metamask/snaps-utils>fast-json-stable-stringify": true,
        "uuid": true
      }
    },
>>>>>>> 4e8e0b41
    "@metamask/assets-controllers>multiformats": {
      "globals": {
        "TextDecoder": true,
        "TextEncoder": true,
        "console.warn": true
      }
    },
    "@metamask/base-controller": {
      "globals": {
        "setTimeout": true
      },
      "packages": {
        "immer": true
      }
    },
    "@metamask/browser-passworder": {
      "globals": {
        "CryptoKey": true,
        "btoa": true,
        "crypto.getRandomValues": true,
        "crypto.subtle.decrypt": true,
        "crypto.subtle.deriveKey": true,
        "crypto.subtle.encrypt": true,
        "crypto.subtle.exportKey": true,
        "crypto.subtle.importKey": true
      },
      "packages": {
        "@metamask/utils": true,
        "browserify>buffer": true
      }
    },
    "@metamask/controller-utils": {
      "globals": {
        "URL": true,
        "console.error": true,
        "fetch": true,
        "setTimeout": true
      },
      "packages": {
        "@metamask/controller-utils>@spruceid/siwe-parser": true,
        "@metamask/utils": true,
        "browserify>buffer": true,
        "eslint>fast-deep-equal": true,
        "eth-ens-namehash": true,
        "ethereumjs-util": true,
        "ethjs>ethjs-unit": true
      }
    },
    "@metamask/controller-utils>@spruceid/siwe-parser": {
      "globals": {
        "console.error": true,
        "console.log": true
      },
      "packages": {
        "@metamask/controller-utils>@spruceid/siwe-parser>apg-js": true
      }
    },
    "@metamask/controller-utils>@spruceid/siwe-parser>apg-js": {
      "globals": {
        "mode": true
      },
      "packages": {
        "browserify>buffer": true,
        "browserify>insert-module-globals>is-buffer": true
      }
    },
    "@metamask/controllers>web3": {
      "globals": {
        "XMLHttpRequest": true
      }
    },
    "@metamask/controllers>web3-provider-engine>cross-fetch>node-fetch": {
      "globals": {
        "fetch": true
      }
    },
    "@metamask/controllers>web3-provider-engine>eth-json-rpc-middleware>node-fetch": {
      "globals": {
        "fetch": true
      }
    },
    "@metamask/desktop": {
      "globals": {
        "TextDecoder": true,
        "TextEncoder": true,
        "WebSocket": true,
        "clearInterval": true,
        "clearTimeout": true,
        "crypto.getRandomValues": true,
        "crypto.subtle.decrypt": true,
        "crypto.subtle.digest": true,
        "crypto.subtle.encrypt": true,
        "crypto.subtle.exportKey": true,
        "crypto.subtle.generateKey": true,
        "crypto.subtle.importKey": true,
        "isDesktopApp": true,
        "setInterval": true,
        "setTimeout": true
      },
      "packages": {
        "@metamask/desktop>@metamask/obs-store": true,
        "@metamask/desktop>eciesjs": true,
        "@metamask/desktop>extension-port-stream": true,
        "@metamask/desktop>otpauth": true,
        "browserify>buffer": true,
        "end-of-stream": true,
        "loglevel": true,
        "obj-multiplex": true,
        "stream-browserify": true,
        "uuid": true,
        "webextension-polyfill": true,
        "webpack>events": true
      }
    },
    "@metamask/desktop>@metamask/obs-store": {
      "globals": {
        "localStorage": true
      },
      "packages": {
        "@metamask/desktop>@metamask/obs-store>through2": true,
        "@metamask/safe-event-emitter": true,
        "stream-browserify": true
      }
    },
    "@metamask/desktop>@metamask/obs-store>through2": {
      "packages": {
        "browserify>process": true,
        "browserify>util": true,
        "readable-stream": true,
        "watchify>xtend": true
      }
    },
    "@metamask/desktop>eciesjs": {
      "packages": {
        "@metamask/desktop>eciesjs>futoin-hkdf": true,
        "browserify>buffer": true,
        "browserify>crypto-browserify": true,
        "ethereumjs-util>ethereum-cryptography>secp256k1": true
      }
    },
    "@metamask/desktop>eciesjs>futoin-hkdf": {
      "packages": {
        "browserify>buffer": true,
        "browserify>crypto-browserify": true
      }
    },
    "@metamask/desktop>extension-port-stream": {
      "packages": {
        "browserify>buffer": true,
        "stream-browserify": true
      }
    },
    "@metamask/desktop>otpauth": {
      "globals": {
        "__GLOBALTHIS__": true,
        "define": true
      }
    },
    "@metamask/eth-json-rpc-middleware": {
      "globals": {
        "URL": true,
        "console.error": true,
        "setTimeout": true
      },
      "packages": {
        "@metamask/eth-json-rpc-middleware>safe-stable-stringify": true,
        "@metamask/message-manager>@metamask/eth-sig-util": true,
        "@metamask/providers>@metamask/json-rpc-engine": true,
        "@metamask/providers>@metamask/rpc-errors": true,
        "@metamask/utils": true,
        "pify": true,
        "sass-loader>klona": true
      }
    },
    "@metamask/eth-keyring-controller": {
      "globals": {
        "console.error": true
      },
      "packages": {
        "@metamask/browser-passworder": true,
        "@metamask/eth-keyring-controller>@metamask/eth-hd-keyring": true,
        "@metamask/eth-keyring-controller>@metamask/eth-simple-keyring": true,
        "@metamask/message-manager>@metamask/eth-sig-util": true,
        "@metamask/obs-store": true,
        "@metamask/utils": true,
        "webpack>events": true
      }
    },
    "@metamask/eth-keyring-controller>@metamask/eth-hd-keyring": {
      "globals": {
        "TextEncoder": true
      },
      "packages": {
        "@ethereumjs/tx>@ethereumjs/util": true,
        "@ethereumjs/tx>ethereum-cryptography": true,
        "@metamask/message-manager>@metamask/eth-sig-util": true,
        "@metamask/scure-bip39": true,
        "@metamask/utils": true,
        "browserify>buffer": true
      }
    },
    "@metamask/eth-keyring-controller>@metamask/eth-simple-keyring": {
      "packages": {
        "@ethereumjs/tx>@ethereumjs/util": true,
        "@ethereumjs/tx>ethereum-cryptography": true,
        "@metamask/message-manager>@metamask/eth-sig-util": true,
        "@metamask/utils": true,
        "browserify>buffer": true,
        "mocha>serialize-javascript>randombytes": true
      }
    },
    "@metamask/eth-ledger-bridge-keyring": {
      "globals": {
        "addEventListener": true,
        "console.log": true,
        "document.createElement": true,
        "document.head.appendChild": true,
        "fetch": true,
        "removeEventListener": true
      },
      "packages": {
        "@ethereumjs/tx": true,
        "@ethereumjs/tx>@ethereumjs/rlp": true,
        "@ethereumjs/tx>@ethereumjs/util": true,
<<<<<<< HEAD
        "@keystonehq/bc-ur-registry-eth>hdkey": true,
        "@metamask/eth-ledger-bridge-keyring>@metamask/eth-sig-util": true,
=======
        "@metamask/eth-trezor-keyring>hdkey": true,
        "@metamask/message-manager>@metamask/eth-sig-util": true,
>>>>>>> 4e8e0b41
        "browserify>buffer": true,
        "webpack>events": true
      }
    },
<<<<<<< HEAD
    "@metamask/eth-ledger-bridge-keyring>@metamask/eth-sig-util": {
      "packages": {
        "@ethereumjs/tx>@ethereumjs/util": true,
        "@ethereumjs/tx>ethereum-cryptography": true,
        "@metamask/assets-controllers>@metamask/abi-utils": true,
        "@metamask/utils": true,
        "browserify>buffer": true,
        "eth-sig-util>tweetnacl": true,
        "eth-sig-util>tweetnacl-util": true
      }
    },
=======
>>>>>>> 4e8e0b41
    "@metamask/eth-query": {
      "packages": {
        "@metamask/eth-query>json-rpc-random-id": true,
        "watchify>xtend": true
      }
    },
    "@metamask/eth-snap-keyring": {
      "globals": {
        "console.error": true
      },
      "packages": {
        "@ethereumjs/tx": true,
        "@metamask/eth-snap-keyring>uuid": true,
        "@metamask/keyring-api": true,
        "@metamask/message-manager>@metamask/eth-sig-util": true,
        "@metamask/utils": true,
        "superstruct": true,
        "webpack>events": true
      }
    },
    "@metamask/eth-snap-keyring>uuid": {
      "globals": {
        "crypto": true
      }
    },
    "@metamask/eth-token-tracker": {
      "globals": {
        "console.warn": true
      },
      "packages": {
        "@babel/runtime": true,
        "@metamask/eth-token-tracker>deep-equal": true,
        "@metamask/eth-token-tracker>eth-block-tracker": true,
        "@metamask/safe-event-emitter": true,
        "ethjs": true,
        "ethjs-contract": true,
        "ethjs>ethjs-query": true,
        "human-standard-token-abi": true
      }
    },
    "@metamask/eth-token-tracker>deep-equal": {
      "packages": {
        "@metamask/eth-token-tracker>deep-equal>es-get-iterator": true,
        "@metamask/eth-token-tracker>deep-equal>is-date-object": true,
        "@metamask/eth-token-tracker>deep-equal>isarray": true,
        "@metamask/eth-token-tracker>deep-equal>which-boxed-primitive": true,
        "@metamask/eth-token-tracker>deep-equal>which-collection": true,
        "@ngraveio/bc-ur>assert>object-is": true,
        "browserify>util>is-arguments": true,
        "browserify>util>which-typed-array": true,
        "globalthis>define-properties>object-keys": true,
        "gulp>vinyl-fs>object.assign": true,
        "string.prototype.matchall>call-bind": true,
        "string.prototype.matchall>es-abstract>array-buffer-byte-length": true,
        "string.prototype.matchall>es-abstract>is-array-buffer": true,
        "string.prototype.matchall>es-abstract>is-regex": true,
        "string.prototype.matchall>es-abstract>is-shared-array-buffer": true,
        "string.prototype.matchall>get-intrinsic": true,
        "string.prototype.matchall>regexp.prototype.flags": true,
        "string.prototype.matchall>side-channel": true
      }
    },
    "@metamask/eth-token-tracker>deep-equal>es-get-iterator": {
      "packages": {
        "@metamask/eth-token-tracker>deep-equal>es-get-iterator>is-map": true,
        "@metamask/eth-token-tracker>deep-equal>es-get-iterator>is-set": true,
        "@metamask/eth-token-tracker>deep-equal>es-get-iterator>isarray": true,
        "@metamask/eth-token-tracker>deep-equal>es-get-iterator>stop-iteration-iterator": true,
        "browserify>process": true,
        "browserify>util>is-arguments": true,
        "eslint-plugin-react>array-includes>is-string": true,
        "string.prototype.matchall>call-bind": true,
        "string.prototype.matchall>get-intrinsic": true,
        "string.prototype.matchall>has-symbols": true
      }
    },
    "@metamask/eth-token-tracker>deep-equal>es-get-iterator>stop-iteration-iterator": {
      "globals": {
        "StopIteration": true
      },
      "packages": {
        "string.prototype.matchall>internal-slot": true
      }
    },
    "@metamask/eth-token-tracker>deep-equal>is-date-object": {
      "packages": {
        "koa>is-generator-function>has-tostringtag": true
      }
    },
    "@metamask/eth-token-tracker>deep-equal>which-boxed-primitive": {
      "packages": {
        "@metamask/eth-token-tracker>deep-equal>which-boxed-primitive>is-bigint": true,
        "@metamask/eth-token-tracker>deep-equal>which-boxed-primitive>is-boolean-object": true,
        "@metamask/eth-token-tracker>deep-equal>which-boxed-primitive>is-number-object": true,
        "eslint-plugin-react>array-includes>is-string": true,
        "string.prototype.matchall>es-abstract>es-to-primitive>is-symbol": true
      }
    },
    "@metamask/eth-token-tracker>deep-equal>which-boxed-primitive>is-bigint": {
      "packages": {
        "string.prototype.matchall>es-abstract>unbox-primitive>has-bigints": true
      }
    },
    "@metamask/eth-token-tracker>deep-equal>which-boxed-primitive>is-boolean-object": {
      "packages": {
        "koa>is-generator-function>has-tostringtag": true,
        "string.prototype.matchall>call-bind": true
      }
    },
    "@metamask/eth-token-tracker>deep-equal>which-boxed-primitive>is-number-object": {
      "packages": {
        "koa>is-generator-function>has-tostringtag": true
      }
    },
    "@metamask/eth-token-tracker>deep-equal>which-collection": {
      "packages": {
        "@metamask/eth-token-tracker>deep-equal>es-get-iterator>is-map": true,
        "@metamask/eth-token-tracker>deep-equal>es-get-iterator>is-set": true,
        "@metamask/eth-token-tracker>deep-equal>which-collection>is-weakmap": true,
        "@metamask/eth-token-tracker>deep-equal>which-collection>is-weakset": true
      }
    },
    "@metamask/eth-token-tracker>deep-equal>which-collection>is-weakset": {
      "packages": {
        "string.prototype.matchall>call-bind": true,
        "string.prototype.matchall>get-intrinsic": true
      }
    },
    "@metamask/eth-token-tracker>eth-block-tracker": {
      "globals": {
        "clearTimeout": true,
        "console.error": true,
        "setTimeout": true
      },
      "packages": {
        "@metamask/eth-query>json-rpc-random-id": true,
        "@metamask/eth-token-tracker>eth-block-tracker>pify": true,
        "@metamask/safe-event-emitter": true
      }
    },
    "@metamask/eth-trezor-keyring": {
      "globals": {
        "setTimeout": true
      },
      "packages": {
        "@ethereumjs/tx": true,
        "@ethereumjs/tx>@ethereumjs/util": true,
        "@metamask/eth-trezor-keyring>@trezor/connect-plugin-ethereum": true,
        "@metamask/eth-trezor-keyring>@trezor/connect-web": true,
        "@metamask/eth-trezor-keyring>hdkey": true,
        "browserify>buffer": true,
        "webpack>events": true
      }
    },
    "@metamask/eth-trezor-keyring>@trezor/connect-plugin-ethereum": {
      "packages": {
        "@metamask/message-manager>@metamask/eth-sig-util": true
      }
    },
    "@metamask/eth-trezor-keyring>@trezor/connect-web": {
      "globals": {
        "addEventListener": true,
        "btoa": true,
        "chrome": true,
        "clearInterval": true,
        "clearTimeout": true,
        "console.warn": true,
        "document.body": true,
        "document.createElement": true,
        "document.createTextNode": true,
        "document.getElementById": true,
        "document.querySelectorAll": true,
        "navigator.usb.requestDevice": true,
        "open": true,
        "removeEventListener": true,
        "setInterval": true,
        "setTimeout": true
      },
      "packages": {
        "@metamask/eth-trezor-keyring>@trezor/connect-web>@trezor/connect": true,
        "@metamask/eth-trezor-keyring>@trezor/connect-web>@trezor/utils": true,
        "mockttp>graphql-tag>tslib": true,
        "webpack>events": true
      }
    },
    "@metamask/eth-trezor-keyring>@trezor/connect-web>@trezor/connect": {
      "globals": {
        "__TREZOR_CONNECT_SRC": true,
        "chrome": true,
        "console.error": true,
        "console.log": true,
        "console.warn": true,
        "location": true,
        "navigator": true
      },
      "packages": {
        "@metamask/eth-trezor-keyring>@trezor/connect-web>@trezor/connect>@trezor/transport": true,
        "@metamask/eth-trezor-keyring>@trezor/connect-web>@trezor/connect>tslib": true
      }
    },
    "@metamask/eth-trezor-keyring>@trezor/connect-web>@trezor/connect>@trezor/transport": {
      "globals": {
        "fetch": true,
        "navigator.usb": true,
        "onconnect": "write",
        "setTimeout": true
      },
      "packages": {
        "@metamask/eth-trezor-keyring>@trezor/connect-web>@trezor/connect>@trezor/transport>bytebuffer": true,
        "@metamask/eth-trezor-keyring>@trezor/connect-web>@trezor/connect>@trezor/transport>long": true,
        "@metamask/eth-trezor-keyring>@trezor/connect-web>@trezor/connect>@trezor/transport>protobufjs": true,
        "@metamask/eth-trezor-keyring>@trezor/connect-web>@trezor/utils": true,
        "browserify>buffer": true,
        "lavamoat>json-stable-stringify": true,
        "webpack>events": true
      }
    },
    "@metamask/eth-trezor-keyring>@trezor/connect-web>@trezor/connect>@trezor/transport>bytebuffer": {
      "globals": {
        "console": true,
        "define": true
      },
      "packages": {
        "@metamask/eth-trezor-keyring>@trezor/connect-web>@trezor/connect>@trezor/transport>bytebuffer>long": true
      }
    },
    "@metamask/eth-trezor-keyring>@trezor/connect-web>@trezor/connect>@trezor/transport>bytebuffer>long": {
      "globals": {
        "define": true
      }
    },
    "@metamask/eth-trezor-keyring>@trezor/connect-web>@trezor/connect>@trezor/transport>long": {
      "globals": {
        "WebAssembly.Instance": true,
        "WebAssembly.Module": true
      }
    },
    "@metamask/eth-trezor-keyring>@trezor/connect-web>@trezor/connect>@trezor/transport>protobufjs": {
      "globals": {
        "process": true,
        "setTimeout": true
      },
      "packages": {
        "@metamask/eth-trezor-keyring>@trezor/connect-web>@trezor/connect>@trezor/transport>protobufjs>@protobufjs/aspromise": true,
        "@metamask/eth-trezor-keyring>@trezor/connect-web>@trezor/connect>@trezor/transport>protobufjs>@protobufjs/base64": true,
        "@metamask/eth-trezor-keyring>@trezor/connect-web>@trezor/connect>@trezor/transport>protobufjs>@protobufjs/codegen": true,
        "@metamask/eth-trezor-keyring>@trezor/connect-web>@trezor/connect>@trezor/transport>protobufjs>@protobufjs/eventemitter": true,
        "@metamask/eth-trezor-keyring>@trezor/connect-web>@trezor/connect>@trezor/transport>protobufjs>@protobufjs/fetch": true,
        "@metamask/eth-trezor-keyring>@trezor/connect-web>@trezor/connect>@trezor/transport>protobufjs>@protobufjs/float": true,
        "@metamask/eth-trezor-keyring>@trezor/connect-web>@trezor/connect>@trezor/transport>protobufjs>@protobufjs/inquire": true,
        "@metamask/eth-trezor-keyring>@trezor/connect-web>@trezor/connect>@trezor/transport>protobufjs>@protobufjs/path": true,
        "@metamask/eth-trezor-keyring>@trezor/connect-web>@trezor/connect>@trezor/transport>protobufjs>@protobufjs/pool": true,
        "@metamask/eth-trezor-keyring>@trezor/connect-web>@trezor/connect>@trezor/transport>protobufjs>@protobufjs/utf8": true
      }
    },
    "@metamask/eth-trezor-keyring>@trezor/connect-web>@trezor/connect>@trezor/transport>protobufjs>@protobufjs/codegen": {
      "globals": {
        "console.log": true
      }
    },
    "@metamask/eth-trezor-keyring>@trezor/connect-web>@trezor/connect>@trezor/transport>protobufjs>@protobufjs/fetch": {
      "globals": {
        "XMLHttpRequest": true
      },
      "packages": {
        "@metamask/eth-trezor-keyring>@trezor/connect-web>@trezor/connect>@trezor/transport>protobufjs>@protobufjs/aspromise": true,
        "@metamask/eth-trezor-keyring>@trezor/connect-web>@trezor/connect>@trezor/transport>protobufjs>@protobufjs/inquire": true
      }
    },
    "@metamask/eth-trezor-keyring>@trezor/connect-web>@trezor/connect>tslib": {
      "globals": {
        "define": true
      }
    },
    "@metamask/eth-trezor-keyring>@trezor/connect-web>@trezor/utils": {
      "globals": {
        "AbortController": true,
        "clearTimeout": true,
        "setTimeout": true
      },
      "packages": {
        "browserify>buffer": true
      }
    },
    "@metamask/eth-trezor-keyring>hdkey": {
      "packages": {
        "browserify>assert": true,
        "browserify>crypto-browserify": true,
        "ethereumjs-util>create-hash>ripemd160": true,
        "ethereumjs-util>ethereum-cryptography>bs58check": true,
        "ethereumjs-util>ethereum-cryptography>secp256k1": true,
        "koa>content-disposition>safe-buffer": true
      }
    },
    "@metamask/etherscan-link": {
      "globals": {
        "URL": true
      }
    },
    "@metamask/ethjs-query": {
      "globals": {
        "console": true
      },
      "packages": {
        "@metamask/ethjs-query>ethjs-format": true,
        "@metamask/ethjs-query>ethjs-rpc": true,
        "promise-to-callback": true
      }
    },
    "@metamask/ethjs-query>ethjs-format": {
      "packages": {
        "@metamask/ethjs-query>ethjs-format>ethjs-schema": true,
        "ethjs>ethjs-util": true,
        "ethjs>ethjs-util>strip-hex-prefix": true,
        "ethjs>number-to-bn": true
      }
    },
    "@metamask/ethjs-query>ethjs-rpc": {
      "packages": {
        "promise-to-callback": true
      }
    },
    "@metamask/gas-fee-controller": {
      "globals": {
        "clearInterval": true,
        "console.error": true,
        "setInterval": true
      },
      "packages": {
        "@metamask/controller-utils": true,
        "@metamask/gas-fee-controller>@metamask/eth-query": true,
        "@metamask/polling-controller": true,
        "ethereumjs-util": true,
        "ethjs>ethjs-unit": true,
        "uuid": true
      }
    },
    "@metamask/gas-fee-controller>@metamask/eth-query": {
      "packages": {
        "@metamask/eth-query>json-rpc-random-id": true,
        "watchify>xtend": true
      }
    },
    "@metamask/jazzicon": {
      "globals": {
        "document.createElement": true,
        "document.createElementNS": true
      },
      "packages": {
        "@metamask/jazzicon>color": true,
        "@metamask/jazzicon>mersenne-twister": true
      }
    },
    "@metamask/jazzicon>color": {
      "packages": {
        "@metamask/jazzicon>color>clone": true,
        "@metamask/jazzicon>color>color-convert": true,
        "@metamask/jazzicon>color>color-string": true
      }
    },
    "@metamask/jazzicon>color>clone": {
      "packages": {
        "browserify>buffer": true
      }
    },
    "@metamask/jazzicon>color>color-convert": {
      "packages": {
        "@metamask/jazzicon>color>color-convert>color-name": true
      }
    },
    "@metamask/jazzicon>color>color-string": {
      "packages": {
        "jest-canvas-mock>moo-color>color-name": true
      }
    },
    "@metamask/key-tree": {
      "packages": {
        "@metamask/key-tree>@metamask/utils": true,
        "@metamask/key-tree>@noble/ed25519": true,
        "@metamask/key-tree>@noble/secp256k1": true,
        "@metamask/scure-bip39": true,
        "@metamask/utils>@noble/hashes": true,
        "@metamask/utils>@scure/base": true
      }
    },
    "@metamask/key-tree>@metamask/utils": {
      "globals": {
        "TextDecoder": true,
        "TextEncoder": true
      },
      "packages": {
        "@metamask/utils>@noble/hashes": true,
        "browserify>buffer": true,
        "nock>debug": true,
        "semver": true,
        "superstruct": true
      }
    },
    "@metamask/key-tree>@noble/ed25519": {
      "globals": {
        "crypto": true
      },
      "packages": {
        "browserify>browser-resolve": true
      }
    },
    "@metamask/key-tree>@noble/secp256k1": {
      "globals": {
        "crypto": true
      },
      "packages": {
        "browserify>browser-resolve": true
      }
    },
    "@metamask/keyring-api": {
      "packages": {
        "@metamask/keyring-api>uuid": true,
        "@metamask/utils": true,
        "superstruct": true
      }
    },
    "@metamask/keyring-api>uuid": {
      "globals": {
        "crypto": true
      }
    },
    "@metamask/keyring-controller": {
      "packages": {
        "@metamask/base-controller": true,
        "@metamask/eth-keyring-controller": true,
        "@metamask/keyring-controller>ethereumjs-wallet": true,
        "@metamask/utils": true,
        "eth-json-rpc-filters>async-mutex": true,
        "ethereumjs-util": true
      }
    },
    "@metamask/keyring-controller>ethereumjs-wallet": {
      "packages": {
        "@metamask/keyring-controller>ethereumjs-wallet>ethereum-cryptography": true,
        "@metamask/keyring-controller>ethereumjs-wallet>ethereumjs-util": true,
        "@metamask/keyring-controller>ethereumjs-wallet>utf8": true,
        "browserify>buffer": true,
        "browserify>crypto-browserify": true,
        "eth-lattice-keyring>gridplus-sdk>aes-js": true,
        "ethereumjs-util>ethereum-cryptography>bs58check": true,
        "ethereumjs-util>ethereum-cryptography>scrypt-js": true,
        "mocha>serialize-javascript>randombytes": true,
        "uuid": true
      }
    },
    "@metamask/keyring-controller>ethereumjs-wallet>ethereum-cryptography": {
      "packages": {
        "browserify>assert": true,
        "browserify>buffer": true,
        "browserify>crypto-browserify>create-hmac": true,
        "ethereumjs-util>ethereum-cryptography>bs58check": true,
        "ethereumjs-util>ethereum-cryptography>hash.js": true,
        "ethereumjs-util>ethereum-cryptography>keccak": true,
        "ethereumjs-util>ethereum-cryptography>secp256k1": true,
        "koa>content-disposition>safe-buffer": true,
        "mocha>serialize-javascript>randombytes": true
      }
    },
    "@metamask/keyring-controller>ethereumjs-wallet>ethereumjs-util": {
      "packages": {
        "@metamask/keyring-controller>ethereumjs-wallet>ethereum-cryptography": true,
        "bn.js": true,
        "browserify>assert": true,
        "browserify>buffer": true,
        "browserify>insert-module-globals>is-buffer": true,
        "ethereumjs-util>create-hash": true,
        "ethereumjs-util>rlp": true
      }
    },
    "@metamask/logging-controller": {
      "packages": {
        "@metamask/base-controller": true,
        "uuid": true
      }
    },
    "@metamask/logo": {
      "globals": {
        "addEventListener": true,
        "document.body.appendChild": true,
        "document.createElementNS": true,
        "innerHeight": true,
        "innerWidth": true,
        "requestAnimationFrame": true
      },
      "packages": {
        "@metamask/logo>gl-mat4": true,
        "@metamask/logo>gl-vec3": true
      }
    },
    "@metamask/message-manager": {
      "packages": {
        "@metamask/base-controller": true,
        "@metamask/controller-utils": true,
        "@metamask/message-manager>@metamask/eth-sig-util": true,
        "@metamask/message-manager>jsonschema": true,
        "browserify>buffer": true,
        "ethereumjs-util": true,
        "uuid": true,
        "webpack>events": true
      }
    },
    "@metamask/message-manager>@metamask/eth-sig-util": {
      "packages": {
        "@ethereumjs/tx>@ethereumjs/util": true,
        "@ethereumjs/tx>ethereum-cryptography": true,
        "@metamask/assets-controllers>@metamask/abi-utils": true,
        "@metamask/utils": true,
        "browserify>buffer": true,
        "eth-sig-util>tweetnacl": true,
        "eth-sig-util>tweetnacl-util": true
      }
    },
    "@metamask/message-manager>jsonschema": {
      "packages": {
        "browserify>url": true
      }
    },
    "@metamask/name-controller": {
      "globals": {
        "fetch": true
      },
      "packages": {
        "@metamask/base-controller": true,
        "@metamask/name-controller>@metamask/utils": true,
        "eth-json-rpc-filters>async-mutex": true
      }
    },
    "@metamask/name-controller>@metamask/utils": {
      "globals": {
        "TextDecoder": true,
        "TextEncoder": true
      },
      "packages": {
        "@metamask/utils>@noble/hashes": true,
        "browserify>buffer": true,
        "nock>debug": true,
        "semver": true,
        "superstruct": true
      }
    },
    "@metamask/network-controller": {
      "globals": {
        "URL": true,
        "btoa": true,
        "fetch": true,
        "setTimeout": true
      },
      "packages": {
        "@metamask/base-controller": true,
        "@metamask/controller-utils": true,
        "@metamask/eth-json-rpc-middleware": true,
        "@metamask/network-controller>@metamask/eth-json-rpc-infura": true,
        "@metamask/network-controller>@metamask/eth-json-rpc-provider": true,
        "@metamask/network-controller>@metamask/eth-query": true,
        "@metamask/network-controller>@metamask/swappable-obj-proxy": true,
        "@metamask/network-controller>eth-block-tracker": true,
        "@metamask/providers>@metamask/json-rpc-engine": true,
        "@metamask/providers>@metamask/rpc-errors": true,
        "@metamask/utils": true,
        "browserify>assert": true,
        "uuid": true
      }
    },
    "@metamask/network-controller>@metamask/eth-json-rpc-infura": {
      "globals": {
        "setTimeout": true
      },
      "packages": {
        "@metamask/network-controller>@metamask/eth-json-rpc-provider": true,
        "@metamask/providers>@metamask/json-rpc-engine": true,
        "@metamask/providers>@metamask/rpc-errors": true,
        "@metamask/utils": true,
        "node-fetch": true
      }
    },
    "@metamask/network-controller>@metamask/eth-json-rpc-provider": {
      "packages": {
        "@metamask/network-controller>@metamask/eth-json-rpc-provider>@metamask/safe-event-emitter": true,
        "@metamask/providers>@metamask/json-rpc-engine": true
      }
    },
    "@metamask/network-controller>@metamask/eth-json-rpc-provider>@metamask/safe-event-emitter": {
      "globals": {
        "setTimeout": true
      },
      "packages": {
        "webpack>events": true
      }
    },
    "@metamask/network-controller>@metamask/eth-query": {
      "packages": {
        "@metamask/eth-query>json-rpc-random-id": true,
        "watchify>xtend": true
      }
    },
    "@metamask/network-controller>eth-block-tracker": {
      "globals": {
        "clearTimeout": true,
        "console.error": true,
        "setTimeout": true
      },
      "packages": {
        "@metamask/eth-query>json-rpc-random-id": true,
        "@metamask/network-controller>eth-block-tracker>@metamask/safe-event-emitter": true,
        "@metamask/utils": true,
        "pify": true
      }
    },
    "@metamask/network-controller>eth-block-tracker>@metamask/safe-event-emitter": {
      "globals": {
        "setTimeout": true
      },
      "packages": {
        "webpack>events": true
      }
    },
    "@metamask/notification-controller": {
      "packages": {
        "@metamask/base-controller": true,
        "@metamask/notification-controller>@metamask/utils": true,
        "@metamask/notification-controller>nanoid": true
      }
    },
    "@metamask/notification-controller>@metamask/utils": {
      "globals": {
        "TextDecoder": true,
        "TextEncoder": true
      },
      "packages": {
        "browserify>buffer": true,
        "nock>debug": true,
        "semver": true,
        "superstruct": true
      }
    },
    "@metamask/notification-controller>nanoid": {
      "globals": {
        "crypto.getRandomValues": true
      }
    },
    "@metamask/obs-store": {
      "packages": {
        "@metamask/obs-store>through2": true,
        "@metamask/safe-event-emitter": true,
        "stream-browserify": true
      }
    },
    "@metamask/obs-store>through2": {
      "packages": {
        "browserify>process": true,
        "browserify>util": true,
        "readable-stream": true,
        "watchify>xtend": true
      }
    },
    "@metamask/permission-controller": {
      "globals": {
        "console.error": true
      },
      "packages": {
        "@metamask/permission-controller>@metamask/base-controller": true,
        "@metamask/permission-controller>@metamask/controller-utils": true,
        "@metamask/permission-controller>nanoid": true,
        "@metamask/providers>@metamask/json-rpc-engine": true,
        "@metamask/providers>@metamask/rpc-errors": true,
        "@metamask/utils": true,
        "deep-freeze-strict": true,
        "immer": true
      }
    },
    "@metamask/permission-controller>@metamask/base-controller": {
      "globals": {
        "setTimeout": true
      },
      "packages": {
        "immer": true
      }
    },
    "@metamask/permission-controller>@metamask/controller-utils": {
      "globals": {
        "URL": true,
        "console.error": true,
        "fetch": true,
        "setTimeout": true
      },
      "packages": {
<<<<<<< HEAD
        "@metamask/controller-utils>@spruceid/siwe-parser": true,
        "@metamask/permission-controller>@metamask/controller-utils>@metamask/ethjs-unit": true,
=======
        "@metamask/assets-controllers>@metamask/controller-utils>@metamask/ethjs-unit": true,
        "@metamask/controller-utils>@spruceid/siwe-parser": true,
>>>>>>> 4e8e0b41
        "@metamask/utils": true,
        "browserify>buffer": true,
        "eslint>fast-deep-equal": true,
        "eth-ens-namehash": true,
        "ethereumjs-util": true
      }
    },
<<<<<<< HEAD
    "@metamask/permission-controller>@metamask/controller-utils>@metamask/ethjs-unit": {
      "packages": {
        "bn.js": true,
        "ethjs>number-to-bn": true
      }
    },
=======
>>>>>>> 4e8e0b41
    "@metamask/permission-controller>nanoid": {
      "globals": {
        "crypto.getRandomValues": true
      }
    },
    "@metamask/phishing-controller": {
      "globals": {
        "fetch": true
      },
      "packages": {
        "@metamask/base-controller": true,
        "@metamask/controller-utils": true,
        "@metamask/phishing-warning>eth-phishing-detect": true,
        "punycode": true
      }
    },
    "@metamask/phishing-warning>eth-phishing-detect": {
      "packages": {
        "eslint>optionator>fast-levenshtein": true
      }
    },
    "@metamask/polling-controller": {
      "globals": {
        "clearTimeout": true,
        "console.error": true,
        "setTimeout": true
      },
      "packages": {
        "@metamask/base-controller": true,
        "@metamask/snaps-utils>fast-json-stable-stringify": true,
        "uuid": true
      }
    },
    "@metamask/post-message-stream": {
      "globals": {
        "MessageEvent.prototype": true,
        "WorkerGlobalScope": true,
        "addEventListener": true,
        "browser": true,
        "chrome": true,
        "location.origin": true,
        "postMessage": true,
        "removeEventListener": true
      },
      "packages": {
        "@metamask/post-message-stream>@metamask/utils": true,
        "@metamask/post-message-stream>readable-stream": true
      }
    },
    "@metamask/post-message-stream>@metamask/utils": {
      "globals": {
        "TextDecoder": true,
        "TextEncoder": true
      },
      "packages": {
        "browserify>buffer": true,
        "nock>debug": true,
        "semver": true,
        "superstruct": true
      }
    },
    "@metamask/post-message-stream>readable-stream": {
      "packages": {
        "browserify>browser-resolve": true,
        "browserify>buffer": true,
        "browserify>process": true,
        "browserify>string_decoder": true,
        "pumpify>inherits": true,
        "readable-stream>util-deprecate": true,
        "webpack>events": true
      }
    },
    "@metamask/ppom-validator>elliptic": {
      "packages": {
        "@metamask/ppom-validator>elliptic>brorand": true,
        "@metamask/ppom-validator>elliptic>hmac-drbg": true,
        "@metamask/ppom-validator>elliptic>minimalistic-assert": true,
        "@metamask/ppom-validator>elliptic>minimalistic-crypto-utils": true,
        "bn.js": true,
        "ethereumjs-util>ethereum-cryptography>hash.js": true,
        "pumpify>inherits": true
      }
    },
    "@metamask/ppom-validator>elliptic>brorand": {
      "globals": {
        "crypto": true,
        "msCrypto": true
      },
      "packages": {
        "browserify>browser-resolve": true
      }
    },
    "@metamask/ppom-validator>elliptic>hmac-drbg": {
      "packages": {
        "@metamask/ppom-validator>elliptic>minimalistic-assert": true,
        "@metamask/ppom-validator>elliptic>minimalistic-crypto-utils": true,
        "ethereumjs-util>ethereum-cryptography>hash.js": true
      }
    },
    "@metamask/providers>@metamask/json-rpc-engine": {
      "packages": {
        "@metamask/providers>@metamask/json-rpc-engine>@metamask/safe-event-emitter": true,
        "@metamask/providers>@metamask/rpc-errors": true,
        "@metamask/utils": true
      }
    },
    "@metamask/providers>@metamask/json-rpc-engine>@metamask/safe-event-emitter": {
      "globals": {
        "setTimeout": true
      },
      "packages": {
        "webpack>events": true
      }
    },
    "@metamask/providers>@metamask/object-multiplex": {
      "globals": {
        "console.warn": true
      },
      "packages": {
        "@metamask/providers>@metamask/object-multiplex>readable-stream": true,
        "pump>once": true
      }
    },
    "@metamask/providers>@metamask/object-multiplex>readable-stream": {
      "packages": {
        "browserify>browser-resolve": true,
        "browserify>buffer": true,
        "browserify>process": true,
        "browserify>string_decoder": true,
        "pumpify>inherits": true,
        "readable-stream>util-deprecate": true,
        "webpack>events": true
      }
    },
    "@metamask/providers>@metamask/rpc-errors": {
      "packages": {
        "@metamask/utils": true,
        "eth-rpc-errors>fast-safe-stringify": true
      }
    },
    "@metamask/queued-request-controller": {
      "packages": {
        "@metamask/base-controller": true,
        "@metamask/controller-utils": true,
        "@metamask/providers>@metamask/json-rpc-engine": true,
        "@metamask/providers>@metamask/rpc-errors": true,
        "@metamask/selected-network-controller": true
      }
    },
    "@metamask/rate-limit-controller": {
      "globals": {
        "setTimeout": true
      },
      "packages": {
        "@metamask/base-controller": true,
        "eth-rpc-errors": true
      }
    },
    "@metamask/rpc-methods-flask>nanoid": {
      "globals": {
        "crypto.getRandomValues": true
      }
    },
    "@metamask/rpc-methods>nanoid": {
      "globals": {
        "crypto.getRandomValues": true
      }
    },
    "@metamask/safe-event-emitter": {
      "globals": {
        "setTimeout": true
      },
      "packages": {
        "webpack>events": true
      }
    },
    "@metamask/scure-bip39": {
      "globals": {
        "TextEncoder": true
      },
      "packages": {
        "@metamask/scure-bip39>@noble/hashes": true,
        "@metamask/utils>@scure/base": true
      }
    },
    "@metamask/scure-bip39>@noble/hashes": {
      "globals": {
        "TextEncoder": true,
        "crypto": true
      }
    },
    "@metamask/selected-network-controller": {
      "packages": {
        "@metamask/base-controller": true,
        "@metamask/network-controller>@metamask/swappable-obj-proxy": true
      }
    },
    "@metamask/signature-controller": {
      "globals": {
        "console.info": true
      },
      "packages": {
        "@metamask/base-controller": true,
        "@metamask/controller-utils": true,
        "@metamask/logging-controller": true,
        "@metamask/message-manager": true,
        "browserify>buffer": true,
        "eth-rpc-errors": true,
        "ethereumjs-util": true,
        "lodash": true,
        "webpack>events": true
      }
    },
    "@metamask/smart-transactions-controller": {
      "globals": {
        "URLSearchParams": true,
        "clearInterval": true,
        "console.error": true,
        "console.log": true,
        "fetch": true,
        "setInterval": true
      },
      "packages": {
        "@ethersproject/abi>@ethersproject/bytes": true,
        "@ethersproject/bignumber": true,
        "@ethersproject/providers": true,
        "@metamask/base-controller": true,
        "@metamask/controller-utils": true,
        "@metamask/smart-transactions-controller>bignumber.js": true,
        "fast-json-patch": true,
        "lodash": true
      }
    },
    "@metamask/smart-transactions-controller>@metamask/controllers>nanoid": {
      "globals": {
        "crypto.getRandomValues": true
      }
    },
    "@metamask/smart-transactions-controller>bignumber.js": {
      "globals": {
        "crypto": true,
        "define": true
      }
    },
    "@metamask/snaps-controllers": {
      "globals": {
        "DecompressionStream": true,
        "URL": true,
        "chrome.offscreen.createDocument": true,
        "chrome.offscreen.hasDocument": true,
        "clearTimeout": true,
        "document.getElementById": true,
        "fetch.bind": true,
        "setTimeout": true
      },
      "packages": {
<<<<<<< HEAD
        "@metamask/base-controller": true,
=======
        "@metamask/permission-controller": true,
>>>>>>> 4e8e0b41
        "@metamask/post-message-stream": true,
        "@metamask/providers>@metamask/json-rpc-engine": true,
        "@metamask/providers>@metamask/object-multiplex": true,
        "@metamask/providers>@metamask/rpc-errors": true,
<<<<<<< HEAD
        "@metamask/snaps-controllers>@metamask/permission-controller": true,
        "@metamask/snaps-controllers>@xstate/fsm": true,
        "@metamask/snaps-controllers>concat-stream": true,
        "@metamask/snaps-controllers>get-npm-tarball-url": true,
        "@metamask/snaps-controllers>gunzip-maybe": true,
=======
        "@metamask/snaps-controllers>@metamask/base-controller": true,
        "@metamask/snaps-controllers>@xstate/fsm": true,
        "@metamask/snaps-controllers>concat-stream": true,
        "@metamask/snaps-controllers>get-npm-tarball-url": true,
>>>>>>> 4e8e0b41
        "@metamask/snaps-controllers>nanoid": true,
        "@metamask/snaps-controllers>readable-stream": true,
        "@metamask/snaps-controllers>readable-web-to-node-stream": true,
        "@metamask/snaps-controllers>tar-stream": true,
        "@metamask/snaps-rpc-methods": true,
        "@metamask/snaps-sdk": true,
        "@metamask/snaps-utils": true,
        "@metamask/snaps-utils>@metamask/snaps-registry": true,
        "@metamask/utils": true,
<<<<<<< HEAD
=======
        "browserify>browserify-zlib": true,
>>>>>>> 4e8e0b41
        "json-rpc-middleware-stream": true
      }
    },
    "@metamask/snaps-controllers-flask>nanoid": {
      "globals": {
        "crypto.getRandomValues": true
      }
    },
<<<<<<< HEAD
    "@metamask/snaps-controllers>@metamask/permission-controller": {
      "globals": {
        "console.error": true
      },
      "packages": {
        "@metamask/base-controller": true,
        "@metamask/controller-utils": true,
        "@metamask/providers>@metamask/json-rpc-engine": true,
        "@metamask/providers>@metamask/rpc-errors": true,
        "@metamask/snaps-controllers>nanoid": true,
        "@metamask/utils": true,
        "deep-freeze-strict": true,
=======
    "@metamask/snaps-controllers>@metamask/base-controller": {
      "globals": {
        "setTimeout": true
      },
      "packages": {
>>>>>>> 4e8e0b41
        "immer": true
      }
    },
    "@metamask/snaps-controllers>concat-stream": {
      "packages": {
        "@metamask/snaps-controllers>readable-stream": true,
        "browserify>buffer": true,
        "browserify>concat-stream>typedarray": true,
        "pumpify>inherits": true,
<<<<<<< HEAD
        "terser>source-map-support>buffer-from": true
      }
    },
    "@metamask/snaps-controllers>gunzip-maybe": {
      "packages": {
        "@metamask/snaps-controllers>gunzip-maybe>browserify-zlib": true,
        "@metamask/snaps-controllers>gunzip-maybe>is-deflate": true,
        "@metamask/snaps-controllers>gunzip-maybe>is-gzip": true,
        "@metamask/snaps-controllers>gunzip-maybe>peek-stream": true,
        "@metamask/snaps-controllers>gunzip-maybe>pumpify": true,
        "@metamask/snaps-controllers>gunzip-maybe>through2": true
      }
    },
    "@metamask/snaps-controllers>gunzip-maybe>browserify-zlib": {
      "packages": {
        "@metamask/snaps-controllers>gunzip-maybe>browserify-zlib>pako": true,
        "browserify>assert": true,
        "browserify>buffer": true,
        "browserify>process": true,
        "browserify>util": true,
        "readable-stream": true
      }
    },
    "@metamask/snaps-controllers>gunzip-maybe>peek-stream": {
      "packages": {
        "@metamask/snaps-controllers>gunzip-maybe>peek-stream>duplexify": true,
        "@metamask/snaps-controllers>gunzip-maybe>peek-stream>through2": true,
        "browserify>buffer": true,
=======
>>>>>>> 4e8e0b41
        "terser>source-map-support>buffer-from": true
      }
    },
    "@metamask/snaps-controllers>nanoid": {
      "globals": {
        "crypto.getRandomValues": true
      }
    },
    "@metamask/snaps-controllers>readable-stream": {
      "packages": {
        "browserify>browser-resolve": true,
        "browserify>buffer": true,
        "browserify>process": true,
        "browserify>string_decoder": true,
        "pumpify>inherits": true,
<<<<<<< HEAD
        "readable-stream": true
      }
    },
    "@metamask/snaps-controllers>gunzip-maybe>pumpify>pump": {
      "packages": {
        "browserify>browser-resolve": true,
        "end-of-stream": true,
        "pump>once": true
      }
    },
    "@metamask/snaps-controllers>gunzip-maybe>through2": {
      "packages": {
        "browserify>process": true,
        "browserify>util": true,
        "readable-stream": true,
        "watchify>xtend": true
      }
    },
    "@metamask/snaps-controllers>nanoid": {
      "globals": {
        "crypto.getRandomValues": true
      }
    },
    "@metamask/snaps-controllers>readable-stream": {
      "packages": {
        "browserify>browser-resolve": true,
        "browserify>buffer": true,
        "browserify>process": true,
        "browserify>string_decoder": true,
        "pumpify>inherits": true,
=======
>>>>>>> 4e8e0b41
        "readable-stream>util-deprecate": true,
        "webpack>events": true
      }
    },
    "@metamask/snaps-controllers>readable-web-to-node-stream": {
      "packages": {
        "@metamask/snaps-controllers>readable-web-to-node-stream>readable-stream": true
      }
    },
    "@metamask/snaps-controllers>readable-web-to-node-stream>readable-stream": {
      "packages": {
        "browserify>browser-resolve": true,
        "browserify>buffer": true,
        "browserify>process": true,
        "browserify>string_decoder": true,
        "pumpify>inherits": true,
        "readable-stream>util-deprecate": true,
        "webpack>events": true
      }
    },
    "@metamask/snaps-controllers>tar-stream": {
      "packages": {
        "@metamask/snaps-controllers>tar-stream>b4a": true,
        "@metamask/snaps-controllers>tar-stream>fast-fifo": true,
        "@metamask/snaps-controllers>tar-stream>streamx": true,
        "browserify>browser-resolve": true
      }
    },
    "@metamask/snaps-controllers>tar-stream>b4a": {
      "globals": {
        "TextDecoder": true,
        "TextEncoder": true
      }
    },
    "@metamask/snaps-controllers>tar-stream>streamx": {
      "packages": {
        "@metamask/snaps-controllers>tar-stream>fast-fifo": true,
        "@metamask/snaps-controllers>tar-stream>streamx>queue-tick": true,
        "webpack>events": true
      }
    },
    "@metamask/snaps-controllers>tar-stream>streamx>queue-tick": {
      "globals": {
        "queueMicrotask": true
      }
    },
    "@metamask/snaps-rpc-methods": {
      "packages": {
        "@metamask/key-tree": true,
        "@metamask/providers>@metamask/rpc-errors": true,
<<<<<<< HEAD
        "@metamask/snaps-rpc-methods>@metamask/permission-controller": true,
=======
>>>>>>> 4e8e0b41
        "@metamask/snaps-sdk": true,
        "@metamask/snaps-utils": true,
        "@metamask/utils": true,
        "@metamask/utils>@noble/hashes": true,
        "superstruct": true
      }
    },
<<<<<<< HEAD
    "@metamask/snaps-rpc-methods>@metamask/permission-controller": {
      "globals": {
        "console.error": true
      },
      "packages": {
        "@metamask/base-controller": true,
        "@metamask/controller-utils": true,
        "@metamask/providers>@metamask/json-rpc-engine": true,
        "@metamask/providers>@metamask/rpc-errors": true,
        "@metamask/snaps-rpc-methods>@metamask/permission-controller>nanoid": true,
        "@metamask/utils": true,
        "deep-freeze-strict": true,
        "immer": true
      }
    },
    "@metamask/snaps-rpc-methods>@metamask/permission-controller>nanoid": {
      "globals": {
        "crypto.getRandomValues": true
      }
    },
    "@metamask/snaps-sdk": {
      "packages": {
=======
    "@metamask/snaps-sdk": {
      "globals": {
        "fetch": true
      },
      "packages": {
>>>>>>> 4e8e0b41
        "@metamask/snaps-sdk>is-svg": true,
        "@metamask/utils": true,
        "superstruct": true
      }
    },
    "@metamask/snaps-sdk>is-svg": {
      "packages": {
        "@metamask/snaps-sdk>is-svg>fast-xml-parser": true
      }
    },
    "@metamask/snaps-sdk>is-svg>fast-xml-parser": {
      "globals": {
        "entityName": true,
        "val": true
      },
      "packages": {
        "@metamask/snaps-sdk>is-svg>fast-xml-parser>strnum": true
      }
    },
    "@metamask/snaps-utils": {
      "globals": {
        "File": true,
        "FileReader": true,
        "TextDecoder": true,
        "URL": true,
        "console.error": true,
        "console.log": true,
        "console.warn": true,
        "crypto": true,
        "document.body.appendChild": true,
        "document.createElement": true,
        "fetch": true
      },
      "packages": {
        "@metamask/key-tree": true,
        "@metamask/providers>@metamask/rpc-errors": true,
        "@metamask/snaps-sdk": true,
        "@metamask/snaps-sdk>is-svg": true,
<<<<<<< HEAD
        "@metamask/snaps-utils>@metamask/permission-controller": true,
=======
>>>>>>> 4e8e0b41
        "@metamask/snaps-utils>cron-parser": true,
        "@metamask/snaps-utils>fast-json-stable-stringify": true,
        "@metamask/snaps-utils>rfdc": true,
        "@metamask/snaps-utils>validate-npm-package-name": true,
        "@metamask/utils": true,
        "@metamask/utils>@noble/hashes": true,
        "@metamask/utils>@scure/base": true,
        "browserify": true,
        "browserify>buffer": true,
        "browserify>path-browserify": true,
        "browserify>process": true,
        "chalk": true,
        "semver": true,
        "superstruct": true
      }
    },
    "@metamask/snaps-utils>@metamask/permission-controller": {
      "globals": {
        "console.error": true
      },
      "packages": {
        "@metamask/base-controller": true,
        "@metamask/controller-utils": true,
        "@metamask/providers>@metamask/json-rpc-engine": true,
        "@metamask/providers>@metamask/rpc-errors": true,
        "@metamask/snaps-utils>@metamask/permission-controller>nanoid": true,
        "@metamask/utils": true,
        "deep-freeze-strict": true,
        "immer": true
      }
    },
    "@metamask/snaps-utils>@metamask/permission-controller>nanoid": {
      "globals": {
        "crypto.getRandomValues": true
      }
    },
    "@metamask/snaps-utils>@metamask/snaps-registry": {
      "packages": {
        "@metamask/key-tree>@noble/secp256k1": true,
        "@metamask/utils": true,
        "superstruct": true
      }
    },
    "@metamask/snaps-utils>cron-parser": {
      "packages": {
        "browserify>browser-resolve": true,
        "luxon": true
      }
    },
    "@metamask/snaps-utils>rfdc": {
      "packages": {
        "browserify>buffer": true
      }
    },
    "@metamask/snaps-utils>validate-npm-package-name": {
      "packages": {
        "@metamask/snaps-utils>validate-npm-package-name>builtins": true
      }
    },
    "@metamask/snaps-utils>validate-npm-package-name>builtins": {
      "packages": {
        "browserify>process": true,
        "semver": true
      }
    },
    "@metamask/transaction-controller": {
      "globals": {
        "console.error": true,
        "setTimeout": true
      },
      "packages": {
        "@ethereumjs/common": true,
        "@ethereumjs/tx": true,
        "@ethersproject/abi": true,
        "@metamask/gas-fee-controller": true,
        "@metamask/metamask-eth-abis": true,
        "@metamask/providers>@metamask/rpc-errors": true,
        "@metamask/transaction-controller>@metamask/base-controller": true,
        "@metamask/transaction-controller>@metamask/controller-utils": true,
        "@metamask/transaction-controller>@metamask/eth-query": true,
        "@metamask/transaction-controller>eth-method-registry": true,
        "@metamask/transaction-controller>nonce-tracker": true,
        "@metamask/utils": true,
        "eth-json-rpc-filters>async-mutex": true,
        "ethereumjs-util": true,
        "fast-json-patch": true,
        "lodash": true,
        "uuid": true,
        "webpack>events": true
      }
    },
    "@metamask/transaction-controller>@metamask/base-controller": {
      "globals": {
        "setTimeout": true
      },
      "packages": {
        "immer": true
      }
    },
    "@metamask/transaction-controller>@metamask/controller-utils": {
      "globals": {
        "URL": true,
        "console.error": true,
        "fetch": true,
        "setTimeout": true
      },
      "packages": {
<<<<<<< HEAD
        "@metamask/controller-utils>@spruceid/siwe-parser": true,
        "@metamask/permission-controller>@metamask/controller-utils>@metamask/ethjs-unit": true,
=======
        "@metamask/assets-controllers>@metamask/controller-utils>@metamask/ethjs-unit": true,
        "@metamask/controller-utils>@spruceid/siwe-parser": true,
>>>>>>> 4e8e0b41
        "@metamask/utils": true,
        "browserify>buffer": true,
        "eslint>fast-deep-equal": true,
        "eth-ens-namehash": true,
        "ethereumjs-util": true
      }
    },
    "@metamask/transaction-controller>@metamask/eth-query": {
      "packages": {
        "@metamask/eth-query>json-rpc-random-id": true,
        "watchify>xtend": true
      }
    },
    "@metamask/transaction-controller>eth-method-registry": {
      "packages": {
        "@metamask/transaction-controller>eth-method-registry>ethjs": true
      }
    },
    "@metamask/transaction-controller>eth-method-registry>ethjs": {
      "globals": {
        "clearInterval": true,
        "setInterval": true
      },
      "packages": {
        "@metamask/transaction-controller>eth-method-registry>ethjs>ethjs-abi": true,
        "@metamask/transaction-controller>eth-method-registry>ethjs>ethjs-contract": true,
        "@metamask/transaction-controller>eth-method-registry>ethjs>ethjs-query": true,
        "bn.js": true,
        "browserify>buffer": true,
        "ethjs>ethjs-filter": true,
        "ethjs>ethjs-provider-http": true,
        "ethjs>ethjs-unit": true,
        "ethjs>ethjs-util": true,
        "ethjs>js-sha3": true,
        "ethjs>number-to-bn": true
      }
    },
    "@metamask/transaction-controller>eth-method-registry>ethjs>ethjs-abi": {
      "packages": {
        "bn.js": true,
        "browserify>buffer": true,
        "ethjs>js-sha3": true,
        "ethjs>number-to-bn": true
      }
    },
    "@metamask/transaction-controller>eth-method-registry>ethjs>ethjs-contract": {
      "packages": {
        "@metamask/transaction-controller>eth-method-registry>ethjs>ethjs-contract>ethjs-abi": true,
        "ethjs-contract>babel-runtime": true,
        "ethjs>ethjs-filter": true,
        "ethjs>ethjs-util": true,
        "ethjs>js-sha3": true,
        "promise-to-callback": true
      }
    },
    "@metamask/transaction-controller>eth-method-registry>ethjs>ethjs-contract>ethjs-abi": {
      "packages": {
        "bn.js": true,
        "browserify>buffer": true,
        "ethjs>js-sha3": true,
        "ethjs>number-to-bn": true
      }
    },
    "@metamask/transaction-controller>eth-method-registry>ethjs>ethjs-query": {
      "globals": {
        "console": true
      },
      "packages": {
        "@metamask/ethjs-query>ethjs-format": true,
        "@metamask/ethjs-query>ethjs-rpc": true,
        "ethjs-contract>babel-runtime": true,
        "promise-to-callback": true
      }
    },
    "@metamask/transaction-controller>nonce-tracker": {
      "packages": {
        "@ethersproject/providers": true,
        "@metamask/network-controller>eth-block-tracker": true,
        "@metamask/transaction-controller>nonce-tracker>async-mutex": true,
        "browserify>assert": true
      }
    },
    "@metamask/transaction-controller>nonce-tracker>async-mutex": {
      "globals": {
        "clearTimeout": true,
        "setTimeout": true
      },
      "packages": {
        "mockttp>graphql-tag>tslib": true
      }
    },
    "@metamask/utils": {
      "globals": {
        "TextDecoder": true,
        "TextEncoder": true
      },
      "packages": {
        "@metamask/utils>@noble/hashes": true,
        "@metamask/utils>@scure/base": true,
        "@metamask/utils>pony-cause": true,
        "browserify>buffer": true,
        "nock>debug": true,
        "semver": true,
        "superstruct": true
      }
    },
    "@metamask/utils>@noble/hashes": {
      "globals": {
        "TextEncoder": true,
        "crypto": true
      }
    },
    "@metamask/utils>@scure/base": {
      "globals": {
        "TextDecoder": true,
        "TextEncoder": true
      }
    },
    "@ngraveio/bc-ur": {
      "packages": {
        "@ngraveio/bc-ur>@apocentre/alias-sampling": true,
        "@ngraveio/bc-ur>bignumber.js": true,
        "@ngraveio/bc-ur>cbor-sync": true,
        "@ngraveio/bc-ur>crc": true,
        "@ngraveio/bc-ur>jsbi": true,
        "addons-linter>sha.js": true,
        "browserify>assert": true,
        "browserify>buffer": true
      }
    },
    "@ngraveio/bc-ur>assert>object-is": {
      "packages": {
        "globalthis>define-properties": true,
        "string.prototype.matchall>call-bind": true
      }
    },
    "@ngraveio/bc-ur>bignumber.js": {
      "globals": {
        "crypto": true,
        "define": true
      }
    },
    "@ngraveio/bc-ur>cbor-sync": {
      "globals": {
        "define": true
      },
      "packages": {
        "browserify>buffer": true
      }
    },
    "@ngraveio/bc-ur>crc": {
      "packages": {
        "browserify>buffer": true
      }
    },
    "@ngraveio/bc-ur>jsbi": {
      "globals": {
        "define": true
      }
    },
    "@popperjs/core": {
      "globals": {
        "Element": true,
        "HTMLElement": true,
        "ShadowRoot": true,
        "console.error": true,
        "console.warn": true,
        "document": true,
        "navigator.userAgent": true
      }
    },
    "@reduxjs/toolkit": {
      "globals": {
        "AbortController": true,
        "__REDUX_DEVTOOLS_EXTENSION_COMPOSE__": true,
        "__REDUX_DEVTOOLS_EXTENSION__": true,
        "console.error": true,
        "console.info": true,
        "console.warn": true
      },
      "packages": {
        "@reduxjs/toolkit>reselect": true,
        "immer": true,
        "redux": true,
        "redux-thunk": true
      }
    },
    "@segment/loosely-validate-event": {
      "packages": {
        "@segment/loosely-validate-event>component-type": true,
        "@segment/loosely-validate-event>join-component": true,
        "browserify>assert": true,
        "browserify>buffer": true
      }
    },
    "@sentry/browser": {
      "globals": {
        "TextDecoder": true,
        "TextEncoder": true,
        "XMLHttpRequest": true,
        "__SENTRY_DEBUG__": true,
        "__SENTRY_RELEASE__": true,
        "indexedDB.open": true,
        "setTimeout": true
      },
      "packages": {
        "@sentry/browser>@sentry-internal/tracing": true,
        "@sentry/browser>@sentry/core": true,
        "@sentry/browser>@sentry/replay": true,
        "@sentry/utils": true
      }
    },
    "@sentry/browser>@sentry-internal/tracing": {
      "globals": {
        "Headers": true,
        "PerformanceObserver": true,
        "Request": true,
        "__SENTRY_DEBUG__": true,
        "addEventListener": true,
        "performance.getEntriesByType": true,
        "removeEventListener": true
      },
      "packages": {
        "@sentry/browser>@sentry/core": true,
        "@sentry/utils": true
      }
    },
    "@sentry/browser>@sentry/core": {
      "globals": {
        "__SENTRY_DEBUG__": true,
        "__SENTRY_TRACING__": true,
        "clearInterval": true,
        "clearTimeout": true,
        "console.warn": true,
        "setInterval": true,
        "setTimeout": true
      },
      "packages": {
        "@sentry/utils": true
      }
    },
    "@sentry/browser>@sentry/replay": {
      "globals": {
        "Blob": true,
        "CSSConditionRule": true,
        "CSSGroupingRule": true,
        "CSSMediaRule": true,
        "CSSSupportsRule": true,
        "DragEvent": true,
        "Element": true,
        "FormData": true,
        "HTMLCanvasElement": true,
        "HTMLElement.prototype": true,
        "HTMLFormElement": true,
        "HTMLImageElement": true,
        "HTMLInputElement.prototype": true,
        "HTMLOptionElement.prototype": true,
        "HTMLSelectElement.prototype": true,
        "HTMLTextAreaElement.prototype": true,
        "Headers": true,
        "ImageData": true,
        "MouseEvent": true,
        "MutationObserver": true,
        "Node.prototype.contains": true,
        "PerformanceObserver": true,
        "TextEncoder": true,
        "URL": true,
        "URLSearchParams": true,
        "Worker": true,
        "Zone": true,
        "__SENTRY_DEBUG__": true,
        "__rrMutationObserver": true,
        "clearTimeout": true,
        "console.error": true,
        "console.warn": true,
        "document": true,
        "innerHeight": true,
        "innerWidth": true,
        "location.href": true,
        "pageXOffset": true,
        "pageYOffset": true,
        "requestAnimationFrame": true,
        "setTimeout": true
      },
      "packages": {
        "@sentry/browser>@sentry/core": true,
        "@sentry/utils": true,
        "browserify>process": true
      }
    },
    "@sentry/integrations": {
      "globals": {
        "Request": true,
        "__SENTRY_DEBUG__": true,
        "console.log": true
      },
      "packages": {
        "@sentry/utils": true,
        "localforage": true
      }
    },
    "@sentry/utils": {
      "globals": {
        "CustomEvent": true,
        "DOMError": true,
        "DOMException": true,
        "Element": true,
        "ErrorEvent": true,
        "Event": true,
        "Headers": true,
        "Request": true,
        "Response": true,
        "TextEncoder": true,
        "URL": true,
        "XMLHttpRequest.prototype": true,
        "__SENTRY_BROWSER_BUNDLE__": true,
        "__SENTRY_DEBUG__": true,
        "clearTimeout": true,
        "console.error": true,
        "document": true,
        "new": true,
        "setTimeout": true,
        "target": true
      },
      "packages": {
        "browserify>process": true
      }
    },
    "@storybook/addon-knobs>qs": {
      "packages": {
        "string.prototype.matchall>side-channel": true
      }
    },
    "@zxing/browser": {
      "globals": {
        "HTMLElement": true,
        "HTMLImageElement": true,
        "HTMLVideoElement": true,
        "clearTimeout": true,
        "console.error": true,
        "console.warn": true,
        "document": true,
        "navigator": true,
        "setTimeout": true
      },
      "packages": {
        "@zxing/library": true
      }
    },
    "@zxing/library": {
      "globals": {
        "HTMLImageElement": true,
        "HTMLVideoElement": true,
        "TextDecoder": true,
        "TextEncoder": true,
        "URL.createObjectURL": true,
        "btoa": true,
        "console.log": true,
        "console.warn": true,
        "document": true,
        "navigator": true,
        "setTimeout": true
      },
      "packages": {
        "@zxing/library>ts-custom-error": true
      }
    },
    "addons-linter>sha.js": {
      "packages": {
        "koa>content-disposition>safe-buffer": true,
        "pumpify>inherits": true
      }
    },
    "await-semaphore": {
      "packages": {
        "browserify>process": true,
        "browserify>timers-browserify": true
      }
    },
    "base32-encode": {
      "packages": {
        "base32-encode>to-data-view": true
      }
    },
    "bignumber.js": {
      "globals": {
        "crypto": true,
        "define": true
      }
    },
    "blo": {
      "globals": {
        "btoa": true
      }
    },
    "bn.js": {
      "globals": {
        "Buffer": true
      },
      "packages": {
        "browserify>browser-resolve": true
      }
    },
    "bowser": {
      "globals": {
        "define": true
      }
    },
    "brfs>static-module>object-inspect": {
      "globals": {
        "HTMLElement": true,
        "WeakRef": true
      },
      "packages": {
        "browserify>browser-resolve": true
      }
    },
    "browserify>assert": {
      "globals": {
        "Buffer": true
      },
      "packages": {
        "browserify>assert>util": true,
        "react>object-assign": true
      }
    },
    "browserify>assert>util": {
      "globals": {
        "console.error": true,
        "console.log": true,
        "console.trace": true,
        "process": true
      },
      "packages": {
        "browserify>assert>util>inherits": true,
        "browserify>process": true
      }
    },
    "browserify>browser-resolve": {
      "packages": {
        "ethjs-query>babel-runtime>core-js": true
      }
    },
    "browserify>browserify-zlib": {
      "packages": {
        "browserify>assert": true,
        "browserify>browserify-zlib>pako": true,
        "browserify>buffer": true,
        "browserify>process": true,
        "browserify>util": true,
        "stream-browserify": true
      }
    },
    "browserify>buffer": {
      "globals": {
        "console": true
      },
      "packages": {
        "base64-js": true,
        "browserify>buffer>ieee754": true
      }
    },
    "browserify>crypto-browserify": {
      "packages": {
        "browserify>crypto-browserify>browserify-cipher": true,
        "browserify>crypto-browserify>browserify-sign": true,
        "browserify>crypto-browserify>create-ecdh": true,
        "browserify>crypto-browserify>create-hmac": true,
        "browserify>crypto-browserify>diffie-hellman": true,
        "browserify>crypto-browserify>pbkdf2": true,
        "browserify>crypto-browserify>public-encrypt": true,
        "browserify>crypto-browserify>randomfill": true,
        "ethereumjs-util>create-hash": true,
        "mocha>serialize-javascript>randombytes": true
      }
    },
    "browserify>crypto-browserify>browserify-cipher": {
      "packages": {
        "browserify>crypto-browserify>browserify-cipher>browserify-des": true,
        "browserify>crypto-browserify>browserify-cipher>evp_bytestokey": true,
        "ethereumjs-util>ethereum-cryptography>browserify-aes": true
      }
    },
    "browserify>crypto-browserify>browserify-cipher>browserify-des": {
      "packages": {
        "browserify>buffer": true,
        "browserify>crypto-browserify>browserify-cipher>browserify-des>des.js": true,
        "ethereumjs-util>create-hash>cipher-base": true,
        "pumpify>inherits": true
      }
    },
    "browserify>crypto-browserify>browserify-cipher>browserify-des>des.js": {
      "packages": {
        "@metamask/ppom-validator>elliptic>minimalistic-assert": true,
        "pumpify>inherits": true
      }
    },
    "browserify>crypto-browserify>browserify-cipher>evp_bytestokey": {
      "packages": {
        "ethereumjs-util>create-hash>md5.js": true,
        "koa>content-disposition>safe-buffer": true
      }
    },
    "browserify>crypto-browserify>browserify-sign": {
      "packages": {
        "@metamask/ppom-validator>elliptic": true,
        "bn.js": true,
        "browserify>buffer": true,
        "browserify>crypto-browserify>create-hmac": true,
        "browserify>crypto-browserify>public-encrypt>browserify-rsa": true,
        "browserify>crypto-browserify>public-encrypt>parse-asn1": true,
        "ethereumjs-util>create-hash": true,
        "pumpify>inherits": true,
        "stream-browserify": true
      }
    },
    "browserify>crypto-browserify>create-ecdh": {
      "packages": {
        "@metamask/ppom-validator>elliptic": true,
        "bn.js": true,
        "browserify>buffer": true
      }
    },
    "browserify>crypto-browserify>create-hmac": {
      "packages": {
        "addons-linter>sha.js": true,
        "ethereumjs-util>create-hash": true,
        "ethereumjs-util>create-hash>cipher-base": true,
        "ethereumjs-util>create-hash>ripemd160": true,
        "koa>content-disposition>safe-buffer": true,
        "pumpify>inherits": true
      }
    },
    "browserify>crypto-browserify>diffie-hellman": {
      "packages": {
        "bn.js": true,
        "browserify>buffer": true,
        "browserify>crypto-browserify>diffie-hellman>miller-rabin": true,
        "mocha>serialize-javascript>randombytes": true
      }
    },
    "browserify>crypto-browserify>diffie-hellman>miller-rabin": {
      "packages": {
        "@metamask/ppom-validator>elliptic>brorand": true,
        "bn.js": true
      }
    },
    "browserify>crypto-browserify>pbkdf2": {
      "globals": {
        "crypto": true,
        "process": true,
        "queueMicrotask": true,
        "setImmediate": true,
        "setTimeout": true
      },
      "packages": {
        "addons-linter>sha.js": true,
        "browserify>process": true,
        "ethereumjs-util>create-hash": true,
        "ethereumjs-util>create-hash>ripemd160": true,
        "koa>content-disposition>safe-buffer": true
      }
    },
    "browserify>crypto-browserify>public-encrypt": {
      "packages": {
        "bn.js": true,
        "browserify>buffer": true,
        "browserify>crypto-browserify>public-encrypt>browserify-rsa": true,
        "browserify>crypto-browserify>public-encrypt>parse-asn1": true,
        "ethereumjs-util>create-hash": true,
        "mocha>serialize-javascript>randombytes": true
      }
    },
    "browserify>crypto-browserify>public-encrypt>browserify-rsa": {
      "packages": {
        "bn.js": true,
        "browserify>buffer": true,
        "mocha>serialize-javascript>randombytes": true
      }
    },
    "browserify>crypto-browserify>public-encrypt>parse-asn1": {
      "packages": {
        "browserify>buffer": true,
        "browserify>crypto-browserify>browserify-cipher>evp_bytestokey": true,
        "browserify>crypto-browserify>pbkdf2": true,
        "browserify>crypto-browserify>public-encrypt>parse-asn1>asn1.js": true,
        "ethereumjs-util>ethereum-cryptography>browserify-aes": true
      }
    },
    "browserify>crypto-browserify>public-encrypt>parse-asn1>asn1.js": {
      "packages": {
        "@metamask/ppom-validator>elliptic>minimalistic-assert": true,
        "bn.js": true,
        "browserify>buffer": true,
        "browserify>vm-browserify": true,
        "pumpify>inherits": true
      }
    },
    "browserify>crypto-browserify>randomfill": {
      "globals": {
        "crypto": true,
        "msCrypto": true
      },
      "packages": {
        "browserify>process": true,
        "koa>content-disposition>safe-buffer": true,
        "mocha>serialize-javascript>randombytes": true
      }
    },
    "browserify>https-browserify": {
      "packages": {
        "browserify>stream-http": true,
        "browserify>url": true
      }
    },
    "browserify>path-browserify": {
      "packages": {
        "browserify>process": true
      }
    },
    "browserify>process": {
      "globals": {
        "clearTimeout": true,
        "setTimeout": true
      }
    },
    "browserify>punycode": {
      "globals": {
        "define": true
      }
    },
    "browserify>stream-http": {
      "globals": {
        "AbortController": true,
        "Blob": true,
        "MSStreamReader": true,
        "ReadableStream": true,
        "WritableStream": true,
        "XDomainRequest": true,
        "XMLHttpRequest": true,
        "clearTimeout": true,
        "fetch": true,
        "location.protocol.search": true,
        "setTimeout": true
      },
      "packages": {
        "browserify>buffer": true,
        "browserify>process": true,
        "browserify>stream-http>builtin-status-codes": true,
        "browserify>stream-http>readable-stream": true,
        "browserify>url": true,
        "pumpify>inherits": true,
        "watchify>xtend": true
      }
    },
    "browserify>stream-http>readable-stream": {
      "packages": {
        "browserify>browser-resolve": true,
        "browserify>buffer": true,
        "browserify>process": true,
        "browserify>string_decoder": true,
        "pumpify>inherits": true,
        "readable-stream>util-deprecate": true,
        "webpack>events": true
      }
    },
    "browserify>string_decoder": {
      "packages": {
        "koa>content-disposition>safe-buffer": true
      }
    },
    "browserify>timers-browserify": {
      "globals": {
        "clearInterval": true,
        "clearTimeout": true,
        "setInterval": true,
        "setTimeout": true
      },
      "packages": {
        "browserify>process": true
      }
    },
    "browserify>url": {
      "packages": {
        "@storybook/addon-knobs>qs": true,
        "browserify>punycode": true
      }
    },
    "browserify>util": {
      "globals": {
        "console.error": true,
        "console.log": true,
        "console.trace": true
      },
      "packages": {
        "browserify>process": true,
        "browserify>util>is-arguments": true,
        "browserify>util>is-typed-array": true,
        "browserify>util>which-typed-array": true,
        "koa>is-generator-function": true,
        "pumpify>inherits": true
      }
    },
    "browserify>util>is-arguments": {
      "packages": {
        "koa>is-generator-function>has-tostringtag": true,
        "string.prototype.matchall>call-bind": true
      }
    },
    "browserify>util>is-typed-array": {
      "packages": {
        "browserify>util>is-typed-array>for-each": true,
        "koa>is-generator-function>has-tostringtag": true,
        "string.prototype.matchall>call-bind": true,
        "string.prototype.matchall>es-abstract>available-typed-arrays": true,
        "string.prototype.matchall>es-abstract>gopd": true
      }
    },
    "browserify>util>is-typed-array>for-each": {
      "packages": {
        "string.prototype.matchall>es-abstract>is-callable": true
      }
    },
    "browserify>util>which-typed-array": {
      "packages": {
        "browserify>util>is-typed-array": true,
        "browserify>util>is-typed-array>for-each": true,
        "koa>is-generator-function>has-tostringtag": true,
        "string.prototype.matchall>call-bind": true,
        "string.prototype.matchall>es-abstract>available-typed-arrays": true,
        "string.prototype.matchall>es-abstract>gopd": true
      }
    },
    "browserify>vm-browserify": {
      "globals": {
        "document.body.appendChild": true,
        "document.body.removeChild": true,
        "document.createElement": true
      }
    },
    "chalk": {
      "packages": {
        "chalk>ansi-styles": true,
        "chalk>supports-color": true
      }
    },
    "chalk>ansi-styles": {
      "packages": {
        "chalk>ansi-styles>color-convert": true
      }
    },
    "chalk>ansi-styles>color-convert": {
      "packages": {
        "jest-canvas-mock>moo-color>color-name": true
      }
    },
    "classnames": {
      "globals": {
        "classNames": "write",
        "define": true
      }
    },
    "copy-to-clipboard": {
      "globals": {
        "clipboardData": true,
        "console.error": true,
        "console.warn": true,
        "document.body.appendChild": true,
        "document.body.removeChild": true,
        "document.createElement": true,
        "document.createRange": true,
        "document.execCommand": true,
        "document.getSelection": true,
        "navigator.userAgent": true,
        "prompt": true
      },
      "packages": {
        "copy-to-clipboard>toggle-selection": true
      }
    },
    "copy-to-clipboard>toggle-selection": {
      "globals": {
        "document.activeElement": true,
        "document.getSelection": true
      }
    },
    "currency-formatter": {
      "packages": {
        "currency-formatter>accounting": true,
        "currency-formatter>locale-currency": true,
        "react>object-assign": true
      }
    },
    "currency-formatter>accounting": {
      "globals": {
        "define": true
      }
    },
    "currency-formatter>locale-currency": {
      "globals": {
        "countryCode": true
      }
    },
    "debounce-stream": {
      "packages": {
        "debounce-stream>debounce": true,
        "debounce-stream>duplexer": true,
        "debounce-stream>through": true
      }
    },
    "debounce-stream>debounce": {
      "globals": {
        "clearTimeout": true,
        "setTimeout": true
      }
    },
    "debounce-stream>duplexer": {
      "packages": {
        "stream-browserify": true
      }
    },
    "debounce-stream>through": {
      "packages": {
        "browserify>process": true,
        "stream-browserify": true
      }
    },
    "depcheck>@vue/compiler-sfc>postcss>nanoid": {
      "globals": {
        "crypto.getRandomValues": true
      }
    },
    "dependency-tree>precinct>detective-postcss>postcss>nanoid": {
      "globals": {
        "crypto.getRandomValues": true
      }
    },
    "end-of-stream": {
      "packages": {
        "browserify>process": true,
        "pump>once": true
      }
    },
    "eslint-plugin-react>array-includes>is-string": {
      "packages": {
        "koa>is-generator-function>has-tostringtag": true
      }
    },
    "eslint>optionator>fast-levenshtein": {
      "globals": {
        "Intl": true,
        "Levenshtein": "write",
        "console.log": true,
        "define": true,
        "importScripts": true,
        "postMessage": true
      }
    },
    "eth-ens-namehash": {
      "globals": {
        "name": "write"
      },
      "packages": {
        "browserify>buffer": true,
        "eth-ens-namehash>idna-uts46-hx": true,
        "eth-ens-namehash>js-sha3": true
      }
    },
    "eth-ens-namehash>idna-uts46-hx": {
      "globals": {
        "define": true
      },
      "packages": {
        "browserify>punycode": true
      }
    },
    "eth-ens-namehash>js-sha3": {
      "packages": {
        "browserify>process": true
      }
    },
    "eth-json-rpc-filters": {
      "globals": {
        "console.error": true
      },
      "packages": {
        "@metamask/safe-event-emitter": true,
        "eth-json-rpc-filters>async-mutex": true,
        "eth-json-rpc-filters>eth-query": true,
        "json-rpc-engine": true,
        "pify": true
      }
    },
    "eth-json-rpc-filters>async-mutex": {
      "globals": {
        "setTimeout": true
      },
      "packages": {
        "mockttp>graphql-tag>tslib": true
      }
    },
    "eth-json-rpc-filters>eth-query": {
      "packages": {
        "@metamask/eth-query>json-rpc-random-id": true,
        "nock>debug": true,
        "watchify>xtend": true
      }
    },
    "eth-keyring-controller>@metamask/browser-passworder": {
      "globals": {
        "crypto": true
      }
    },
    "eth-lattice-keyring": {
      "globals": {
        "addEventListener": true,
        "browser": true,
        "clearInterval": true,
        "fetch": true,
        "open": true,
        "setInterval": true
      },
      "packages": {
        "@ethereumjs/tx>@ethereumjs/util": true,
        "bn.js": true,
        "browserify>buffer": true,
        "browserify>crypto-browserify": true,
        "eth-lattice-keyring>@ethereumjs/tx": true,
        "eth-lattice-keyring>gridplus-sdk": true,
        "eth-lattice-keyring>rlp": true,
        "webpack>events": true
      }
    },
    "eth-lattice-keyring>@ethereumjs/tx": {
      "packages": {
        "@ethereumjs/common": true,
        "@ethereumjs/tx>@ethereumjs/rlp": true,
        "@ethereumjs/tx>@ethereumjs/util": true,
        "@ethersproject/providers": true,
        "browserify>buffer": true,
        "browserify>insert-module-globals>is-buffer": true,
        "eth-lattice-keyring>@ethereumjs/tx>@chainsafe/ssz": true,
        "eth-lattice-keyring>@ethereumjs/tx>ethereum-cryptography": true
      }
    },
    "eth-lattice-keyring>@ethereumjs/tx>@chainsafe/ssz": {
      "packages": {
        "browserify": true,
        "browserify>buffer": true,
        "eth-lattice-keyring>@ethereumjs/tx>@chainsafe/ssz>@chainsafe/persistent-merkle-tree": true,
        "eth-lattice-keyring>@ethereumjs/tx>@chainsafe/ssz>case": true
      }
    },
    "eth-lattice-keyring>@ethereumjs/tx>@chainsafe/ssz>@chainsafe/persistent-merkle-tree": {
      "globals": {
        "WeakRef": true
      },
      "packages": {
        "browserify": true
      }
    },
    "eth-lattice-keyring>@ethereumjs/tx>ethereum-cryptography": {
      "globals": {
        "TextDecoder": true,
        "crypto": true
      },
      "packages": {
        "eth-lattice-keyring>@ethereumjs/tx>ethereum-cryptography>@noble/hashes": true
      }
    },
    "eth-lattice-keyring>@ethereumjs/tx>ethereum-cryptography>@noble/hashes": {
      "globals": {
        "TextEncoder": true,
        "crypto": true
      }
    },
    "eth-lattice-keyring>gridplus-sdk": {
      "globals": {
        "AbortController": true,
        "Request": true,
        "URL": true,
        "__values": true,
        "caches": true,
        "clearTimeout": true,
        "console.error": true,
        "console.log": true,
        "console.warn": true,
        "fetch": true,
        "setTimeout": true
      },
      "packages": {
        "@ethereumjs/common>crc-32": true,
        "@ethersproject/abi": true,
        "@metamask/ppom-validator>elliptic": true,
        "bn.js": true,
        "browserify>buffer": true,
        "eth-lattice-keyring>gridplus-sdk>@ethereumjs/common": true,
        "eth-lattice-keyring>gridplus-sdk>@ethereumjs/tx": true,
        "eth-lattice-keyring>gridplus-sdk>aes-js": true,
        "eth-lattice-keyring>gridplus-sdk>bech32": true,
        "eth-lattice-keyring>gridplus-sdk>bignumber.js": true,
        "eth-lattice-keyring>gridplus-sdk>bitwise": true,
        "eth-lattice-keyring>gridplus-sdk>borc": true,
        "eth-lattice-keyring>gridplus-sdk>eth-eip712-util-browser": true,
        "eth-lattice-keyring>gridplus-sdk>js-sha3": true,
        "eth-lattice-keyring>gridplus-sdk>rlp": true,
        "eth-lattice-keyring>gridplus-sdk>secp256k1": true,
        "eth-lattice-keyring>gridplus-sdk>uuid": true,
        "ethereumjs-util>ethereum-cryptography>bs58check": true,
        "ethereumjs-util>ethereum-cryptography>hash.js": true,
        "lodash": true
      }
    },
    "eth-lattice-keyring>gridplus-sdk>@ethereumjs/common": {
      "packages": {
        "@ethereumjs/common>crc-32": true,
        "@ethereumjs/tx>@ethereumjs/util": true,
        "browserify>buffer": true,
        "webpack>events": true
      }
    },
    "eth-lattice-keyring>gridplus-sdk>@ethereumjs/tx": {
      "packages": {
        "@ethereumjs/tx>@ethereumjs/rlp": true,
        "@ethereumjs/tx>@ethereumjs/util": true,
        "@ethersproject/providers": true,
        "browserify>buffer": true,
        "browserify>insert-module-globals>is-buffer": true,
        "eth-lattice-keyring>@ethereumjs/tx>@chainsafe/ssz": true,
        "eth-lattice-keyring>gridplus-sdk>@ethereumjs/tx>@ethereumjs/common": true,
        "eth-lattice-keyring>gridplus-sdk>@ethereumjs/tx>ethereum-cryptography": true
      }
    },
    "eth-lattice-keyring>gridplus-sdk>@ethereumjs/tx>@ethereumjs/common": {
      "packages": {
        "@ethereumjs/common>crc-32": true,
        "@ethereumjs/tx>@ethereumjs/util": true,
        "browserify>buffer": true,
        "webpack>events": true
      }
    },
    "eth-lattice-keyring>gridplus-sdk>@ethereumjs/tx>ethereum-cryptography": {
      "globals": {
        "TextDecoder": true,
        "crypto": true
      },
      "packages": {
        "eth-lattice-keyring>gridplus-sdk>@ethereumjs/tx>ethereum-cryptography>@noble/hashes": true
      }
    },
    "eth-lattice-keyring>gridplus-sdk>@ethereumjs/tx>ethereum-cryptography>@noble/hashes": {
      "globals": {
        "TextEncoder": true,
        "crypto": true
      }
    },
    "eth-lattice-keyring>gridplus-sdk>aes-js": {
      "globals": {
        "define": true
      }
    },
    "eth-lattice-keyring>gridplus-sdk>bignumber.js": {
      "globals": {
        "crypto": true,
        "define": true
      }
    },
    "eth-lattice-keyring>gridplus-sdk>bitwise": {
      "packages": {
        "browserify>buffer": true
      }
    },
    "eth-lattice-keyring>gridplus-sdk>borc": {
      "globals": {
        "console": true
      },
      "packages": {
        "browserify>buffer": true,
        "browserify>buffer>ieee754": true,
        "eth-lattice-keyring>gridplus-sdk>borc>bignumber.js": true,
        "eth-lattice-keyring>gridplus-sdk>borc>iso-url": true
      }
    },
    "eth-lattice-keyring>gridplus-sdk>borc>bignumber.js": {
      "globals": {
        "crypto": true,
        "define": true
      }
    },
    "eth-lattice-keyring>gridplus-sdk>borc>iso-url": {
      "globals": {
        "URL": true,
        "URLSearchParams": true,
        "location": true
      }
    },
    "eth-lattice-keyring>gridplus-sdk>eth-eip712-util-browser": {
      "globals": {
        "intToBuffer": true
      },
      "packages": {
        "bn.js": true,
        "eth-lattice-keyring>gridplus-sdk>eth-eip712-util-browser>buffer": true,
        "eth-lattice-keyring>gridplus-sdk>eth-eip712-util-browser>js-sha3": true
      }
    },
    "eth-lattice-keyring>gridplus-sdk>eth-eip712-util-browser>buffer": {
      "globals": {
        "console": true
      },
      "packages": {
        "base64-js": true,
        "browserify>buffer>ieee754": true
      }
    },
    "eth-lattice-keyring>gridplus-sdk>eth-eip712-util-browser>js-sha3": {
      "globals": {
        "define": true
      },
      "packages": {
        "browserify>process": true
      }
    },
    "eth-lattice-keyring>gridplus-sdk>js-sha3": {
      "globals": {
        "define": true
      },
      "packages": {
        "browserify>process": true
      }
    },
    "eth-lattice-keyring>gridplus-sdk>rlp": {
      "globals": {
        "TextEncoder": true
      }
    },
    "eth-lattice-keyring>gridplus-sdk>secp256k1": {
      "packages": {
        "@metamask/ppom-validator>elliptic": true
      }
    },
    "eth-lattice-keyring>gridplus-sdk>uuid": {
      "globals": {
        "crypto": true
      }
    },
    "eth-lattice-keyring>rlp": {
      "globals": {
        "TextEncoder": true
      }
    },
    "eth-method-registry": {
      "packages": {
        "ethjs": true
      }
    },
    "eth-rpc-errors": {
      "packages": {
        "eth-rpc-errors>fast-safe-stringify": true
      }
    },
    "eth-sig-util": {
      "packages": {
        "browserify>buffer": true,
        "eth-sig-util>ethereumjs-util": true,
        "eth-sig-util>tweetnacl": true,
        "eth-sig-util>tweetnacl-util": true,
        "ethereumjs-abi": true
      }
    },
    "eth-sig-util>ethereumjs-util": {
      "packages": {
        "@metamask/ppom-validator>elliptic": true,
        "bn.js": true,
        "browserify>assert": true,
        "browserify>buffer": true,
        "eth-sig-util>ethereumjs-util>ethereum-cryptography": true,
        "eth-sig-util>ethereumjs-util>ethjs-util": true,
        "ethereumjs-util>create-hash": true,
        "ethereumjs-util>rlp": true,
        "koa>content-disposition>safe-buffer": true
      }
    },
    "eth-sig-util>ethereumjs-util>ethereum-cryptography": {
      "packages": {
        "browserify>buffer": true,
        "ethereumjs-util>ethereum-cryptography>keccak": true,
        "ethereumjs-util>ethereum-cryptography>secp256k1": true,
        "mocha>serialize-javascript>randombytes": true
      }
    },
    "eth-sig-util>ethereumjs-util>ethjs-util": {
      "packages": {
        "browserify>buffer": true,
        "ethjs>ethjs-util>is-hex-prefixed": true,
        "ethjs>ethjs-util>strip-hex-prefix": true
      }
    },
    "eth-sig-util>tweetnacl": {
      "globals": {
        "crypto": true,
        "msCrypto": true,
        "nacl": "write"
      },
      "packages": {
        "browserify>browser-resolve": true
      }
    },
    "eth-sig-util>tweetnacl-util": {
      "globals": {
        "atob": true,
        "btoa": true
      },
      "packages": {
        "browserify>browser-resolve": true
      }
    },
    "ethereumjs-abi": {
      "packages": {
        "bn.js": true,
        "browserify>buffer": true,
        "ethereumjs-abi>ethereumjs-util": true
      }
    },
    "ethereumjs-abi>ethereumjs-util": {
      "packages": {
        "@metamask/ppom-validator>elliptic": true,
        "bn.js": true,
        "browserify>assert": true,
        "browserify>buffer": true,
        "ethereumjs-abi>ethereumjs-util>ethereum-cryptography": true,
        "ethereumjs-abi>ethereumjs-util>ethjs-util": true,
        "ethereumjs-util>create-hash": true,
        "ethereumjs-util>rlp": true
      }
    },
    "ethereumjs-abi>ethereumjs-util>ethereum-cryptography": {
      "packages": {
        "browserify>buffer": true,
        "ethereumjs-util>ethereum-cryptography>keccak": true,
        "ethereumjs-util>ethereum-cryptography>secp256k1": true,
        "mocha>serialize-javascript>randombytes": true
      }
    },
    "ethereumjs-abi>ethereumjs-util>ethjs-util": {
      "packages": {
        "browserify>buffer": true,
        "ethjs>ethjs-util>is-hex-prefixed": true,
        "ethjs>ethjs-util>strip-hex-prefix": true
      }
    },
    "ethereumjs-util": {
      "packages": {
        "bn.js": true,
        "browserify>assert": true,
        "browserify>buffer": true,
        "browserify>insert-module-globals>is-buffer": true,
        "ethereumjs-util>create-hash": true,
        "ethereumjs-util>ethereum-cryptography": true,
        "ethereumjs-util>rlp": true
      }
    },
    "ethereumjs-util>create-hash": {
      "packages": {
        "addons-linter>sha.js": true,
        "ethereumjs-util>create-hash>cipher-base": true,
        "ethereumjs-util>create-hash>md5.js": true,
        "ethereumjs-util>create-hash>ripemd160": true,
        "pumpify>inherits": true
      }
    },
    "ethereumjs-util>create-hash>cipher-base": {
      "packages": {
        "browserify>string_decoder": true,
        "koa>content-disposition>safe-buffer": true,
        "pumpify>inherits": true,
        "stream-browserify": true
      }
    },
    "ethereumjs-util>create-hash>md5.js": {
      "packages": {
        "ethereumjs-util>create-hash>md5.js>hash-base": true,
        "koa>content-disposition>safe-buffer": true,
        "pumpify>inherits": true
      }
    },
    "ethereumjs-util>create-hash>md5.js>hash-base": {
      "packages": {
        "ethereumjs-util>create-hash>md5.js>hash-base>readable-stream": true,
        "koa>content-disposition>safe-buffer": true,
        "pumpify>inherits": true
      }
    },
    "ethereumjs-util>create-hash>md5.js>hash-base>readable-stream": {
      "packages": {
        "browserify>browser-resolve": true,
        "browserify>buffer": true,
        "browserify>process": true,
        "browserify>string_decoder": true,
        "pumpify>inherits": true,
        "readable-stream>util-deprecate": true,
        "webpack>events": true
      }
    },
    "ethereumjs-util>create-hash>ripemd160": {
      "packages": {
        "browserify>buffer": true,
        "ethereumjs-util>create-hash>md5.js>hash-base": true,
        "pumpify>inherits": true
      }
    },
    "ethereumjs-util>ethereum-cryptography": {
      "packages": {
        "browserify>buffer": true,
        "ethereumjs-util>ethereum-cryptography>keccak": true,
        "ethereumjs-util>ethereum-cryptography>secp256k1": true,
        "mocha>serialize-javascript>randombytes": true
      }
    },
    "ethereumjs-util>ethereum-cryptography>browserify-aes": {
      "packages": {
        "browserify>buffer": true,
        "browserify>crypto-browserify>browserify-cipher>evp_bytestokey": true,
        "ethereumjs-util>create-hash>cipher-base": true,
        "ethereumjs-util>ethereum-cryptography>browserify-aes>buffer-xor": true,
        "koa>content-disposition>safe-buffer": true,
        "pumpify>inherits": true
      }
    },
    "ethereumjs-util>ethereum-cryptography>browserify-aes>buffer-xor": {
      "packages": {
        "browserify>buffer": true
      }
    },
    "ethereumjs-util>ethereum-cryptography>bs58check": {
      "packages": {
        "ethereumjs-util>create-hash": true,
        "ethereumjs-util>ethereum-cryptography>bs58check>bs58": true,
        "koa>content-disposition>safe-buffer": true
      }
    },
    "ethereumjs-util>ethereum-cryptography>bs58check>bs58": {
      "packages": {
        "@ensdomains/content-hash>multihashes>multibase>base-x": true
      }
    },
    "ethereumjs-util>ethereum-cryptography>hash.js": {
      "packages": {
        "@metamask/ppom-validator>elliptic>minimalistic-assert": true,
        "pumpify>inherits": true
      }
    },
    "ethereumjs-util>ethereum-cryptography>keccak": {
      "packages": {
        "browserify>buffer": true,
        "ethereumjs-util>ethereum-cryptography>keccak>readable-stream": true
      }
    },
    "ethereumjs-util>ethereum-cryptography>keccak>readable-stream": {
      "packages": {
        "browserify>browser-resolve": true,
        "browserify>buffer": true,
        "browserify>process": true,
        "browserify>string_decoder": true,
        "pumpify>inherits": true,
        "readable-stream>util-deprecate": true,
        "webpack>events": true
      }
    },
    "ethereumjs-util>ethereum-cryptography>scrypt-js": {
      "globals": {
        "define": true,
        "setTimeout": true
      },
      "packages": {
        "browserify>timers-browserify": true
      }
    },
    "ethereumjs-util>ethereum-cryptography>secp256k1": {
      "packages": {
        "@metamask/ppom-validator>elliptic": true
      }
    },
    "ethereumjs-util>rlp": {
      "packages": {
        "bn.js": true,
        "browserify>buffer": true
      }
    },
    "ethereumjs-wallet>randombytes": {
      "globals": {
        "crypto.getRandomValues": true
      }
    },
    "ethjs": {
      "globals": {
        "clearInterval": true,
        "setInterval": true
      },
      "packages": {
        "bn.js": true,
        "browserify>buffer": true,
        "ethjs-contract": true,
        "ethjs>ethjs-abi": true,
        "ethjs>ethjs-filter": true,
        "ethjs>ethjs-provider-http": true,
        "ethjs>ethjs-query": true,
        "ethjs>ethjs-unit": true,
        "ethjs>ethjs-util": true,
        "ethjs>js-sha3": true,
        "ethjs>number-to-bn": true
      }
    },
    "ethjs-contract": {
      "packages": {
        "ethjs-contract>babel-runtime": true,
        "ethjs-contract>ethjs-abi": true,
        "ethjs>ethjs-filter": true,
        "ethjs>ethjs-util": true,
        "ethjs>js-sha3": true,
        "promise-to-callback": true
      }
    },
    "ethjs-contract>babel-runtime": {
      "packages": {
        "ethjs-contract>babel-runtime>core-js": true,
        "ethjs-contract>babel-runtime>regenerator-runtime": true
      }
    },
    "ethjs-contract>babel-runtime>core-js": {
      "globals": {
        "PromiseRejectionEvent": true,
        "__e": "write",
        "__g": "write",
        "document.createTextNode": true,
        "postMessage": true,
        "setTimeout": true
      }
    },
    "ethjs-contract>babel-runtime>regenerator-runtime": {
      "globals": {
        "regeneratorRuntime": "write"
      }
    },
    "ethjs-contract>ethjs-abi": {
      "packages": {
        "bn.js": true,
        "browserify>buffer": true,
        "ethjs>js-sha3": true,
        "ethjs>number-to-bn": true
      }
    },
    "ethjs-query>babel-runtime": {
      "packages": {
        "@babel/runtime": true
      }
    },
    "ethjs>ethjs-abi": {
      "packages": {
        "bn.js": true,
        "browserify>buffer": true,
        "ethjs>js-sha3": true,
        "ethjs>number-to-bn": true
      }
    },
    "ethjs>ethjs-filter": {
      "globals": {
        "clearInterval": true,
        "setInterval": true
      }
    },
    "ethjs>ethjs-provider-http": {
      "packages": {
        "ethjs>ethjs-provider-http>xhr2": true
      }
    },
    "ethjs>ethjs-provider-http>xhr2": {
      "globals": {
        "XMLHttpRequest": true
      }
    },
    "ethjs>ethjs-query": {
      "globals": {
        "console": true
      },
      "packages": {
        "@metamask/ethjs-query>ethjs-format": true,
        "@metamask/ethjs-query>ethjs-rpc": true,
        "promise-to-callback": true
      }
    },
    "ethjs>ethjs-unit": {
      "packages": {
        "bn.js": true,
        "ethjs>number-to-bn": true
      }
    },
    "ethjs>ethjs-util": {
      "packages": {
        "browserify>buffer": true,
        "ethjs>ethjs-util>is-hex-prefixed": true,
        "ethjs>ethjs-util>strip-hex-prefix": true
      }
    },
    "ethjs>ethjs-util>strip-hex-prefix": {
      "packages": {
        "ethjs>ethjs-util>is-hex-prefixed": true
      }
    },
    "ethjs>js-sha3": {
      "packages": {
        "browserify>process": true
      }
    },
    "ethjs>number-to-bn": {
      "packages": {
        "bn.js": true,
        "ethjs>ethjs-util>strip-hex-prefix": true
      }
    },
    "extension-port-stream": {
      "packages": {
        "browserify>buffer": true,
        "extension-port-stream>readable-stream": true
      }
    },
    "extension-port-stream>readable-stream": {
      "globals": {
        "AbortController": true,
        "AggregateError": true,
        "Blob": true,
        "new": true,
        "target": true
      },
      "packages": {
        "browserify>buffer": true,
        "browserify>process": true,
        "browserify>string_decoder": true,
        "extension-port-stream>readable-stream>abort-controller": true,
        "webpack>events": true
      }
    },
    "extension-port-stream>readable-stream>abort-controller": {
      "globals": {
        "AbortController": true
      }
    },
    "fast-json-patch": {
      "globals": {
        "addEventListener": true,
        "clearTimeout": true,
        "removeEventListener": true,
        "setTimeout": true
      }
    },
    "fuse.js": {
      "globals": {
        "console": true,
        "define": true
      }
    },
    "globalthis>define-properties": {
      "packages": {
        "globalthis>define-properties>define-data-property": true,
        "globalthis>define-properties>has-property-descriptors": true,
        "globalthis>define-properties>object-keys": true
      }
    },
    "globalthis>define-properties>define-data-property": {
      "packages": {
        "globalthis>define-properties>has-property-descriptors": true,
        "string.prototype.matchall>es-abstract>gopd": true,
        "string.prototype.matchall>get-intrinsic": true
      }
    },
    "globalthis>define-properties>has-property-descriptors": {
      "packages": {
        "string.prototype.matchall>get-intrinsic": true
      }
    },
    "gulp>vinyl-fs>object.assign": {
      "packages": {
        "globalthis>define-properties": true,
        "globalthis>define-properties>object-keys": true,
        "string.prototype.matchall>call-bind": true,
        "string.prototype.matchall>has-symbols": true
      }
    },
    "json-rpc-engine": {
      "packages": {
        "@metamask/safe-event-emitter": true,
        "eth-rpc-errors": true
      }
    },
    "json-rpc-middleware-stream": {
      "globals": {
        "console.warn": true,
        "setTimeout": true
      },
      "packages": {
        "json-rpc-middleware-stream>@metamask/safe-event-emitter": true,
        "json-rpc-middleware-stream>readable-stream": true
      }
    },
    "json-rpc-middleware-stream>@metamask/safe-event-emitter": {
      "globals": {
        "setTimeout": true
      },
      "packages": {
        "webpack>events": true
      }
    },
    "json-rpc-middleware-stream>readable-stream": {
      "packages": {
        "browserify>browser-resolve": true,
        "browserify>buffer": true,
        "browserify>process": true,
        "browserify>string_decoder": true,
        "pumpify>inherits": true,
        "readable-stream>util-deprecate": true,
        "webpack>events": true
      }
    },
    "koa>content-disposition>safe-buffer": {
      "packages": {
        "browserify>buffer": true
      }
    },
    "koa>is-generator-function": {
      "packages": {
        "koa>is-generator-function>has-tostringtag": true
      }
    },
    "koa>is-generator-function>has-tostringtag": {
      "packages": {
        "string.prototype.matchall>has-symbols": true
      }
    },
    "lavamoat>json-stable-stringify": {
      "packages": {
        "lavamoat>json-stable-stringify>jsonify": true
      }
    },
    "localforage": {
      "globals": {
        "Blob": true,
        "BlobBuilder": true,
        "FileReader": true,
        "IDBKeyRange": true,
        "MSBlobBuilder": true,
        "MozBlobBuilder": true,
        "OIndexedDB": true,
        "WebKitBlobBuilder": true,
        "atob": true,
        "btoa": true,
        "console.error": true,
        "console.info": true,
        "console.warn": true,
        "define": true,
        "fetch": true,
        "indexedDB": true,
        "localStorage": true,
        "mozIndexedDB": true,
        "msIndexedDB": true,
        "navigator.platform": true,
        "navigator.userAgent": true,
        "openDatabase": true,
        "setTimeout": true,
        "webkitIndexedDB": true
      }
    },
    "lodash": {
      "globals": {
        "clearTimeout": true,
        "define": true,
        "setTimeout": true
      }
    },
    "loglevel": {
      "globals": {
        "console": true,
        "define": true,
        "document.cookie": true,
        "localStorage": true,
        "log": "write",
        "navigator": true
      }
    },
    "luxon": {
      "globals": {
        "Intl": true
      }
    },
    "mocha>serialize-javascript>randombytes": {
      "globals": {
        "crypto": true,
        "msCrypto": true
      },
      "packages": {
        "browserify>process": true,
        "koa>content-disposition>safe-buffer": true
      }
    },
    "mockttp>graphql-tag>tslib": {
      "globals": {
        "SuppressedError": true,
        "define": true
      }
    },
    "nanoid": {
      "globals": {
        "crypto": true,
        "msCrypto": true,
        "navigator": true
      }
    },
    "nock>debug": {
      "globals": {
        "console": true,
        "document": true,
        "localStorage": true,
        "navigator": true,
        "process": true
      },
      "packages": {
        "browserify>process": true,
        "nock>debug>ms": true
      }
    },
    "node-fetch": {
      "globals": {
        "Headers": true,
        "Request": true,
        "Response": true,
        "fetch": true
      }
    },
    "obj-multiplex": {
      "globals": {
        "console.warn": true
      },
      "packages": {
        "end-of-stream": true,
        "pump>once": true,
        "readable-stream": true
      }
    },
    "promise-to-callback": {
      "packages": {
        "promise-to-callback>is-fn": true,
        "promise-to-callback>set-immediate-shim": true
      }
    },
    "promise-to-callback>set-immediate-shim": {
      "globals": {
        "setTimeout.apply": true
      },
      "packages": {
        "browserify>timers-browserify": true
      }
    },
    "prop-types": {
      "globals": {
        "console": true
      },
      "packages": {
        "prop-types>react-is": true,
        "react>object-assign": true
      }
    },
    "prop-types>react-is": {
      "globals": {
        "console": true
      }
    },
    "pump": {
      "packages": {
        "browserify>browser-resolve": true,
        "browserify>process": true,
        "end-of-stream": true,
        "pump>once": true
      }
    },
    "pump>once": {
      "packages": {
        "pump>once>wrappy": true
      }
    },
    "qrcode-generator": {
      "globals": {
        "define": true
      }
    },
    "qrcode.react": {
      "globals": {
        "Path2D": true,
        "devicePixelRatio": true
      },
      "packages": {
        "prop-types": true,
        "qrcode.react>qr.js": true,
        "react": true
      }
    },
    "react": {
      "globals": {
        "console": true
      },
      "packages": {
        "prop-types": true,
        "react>object-assign": true
      }
    },
    "react-beautiful-dnd": {
      "globals": {
        "Element.prototype": true,
        "__REDUX_DEVTOOLS_EXTENSION_COMPOSE__": true,
        "addEventListener": true,
        "cancelAnimationFrame": true,
        "clearTimeout": true,
        "console": true,
        "document": true,
        "getComputedStyle": true,
        "pageXOffset": true,
        "pageYOffset": true,
        "removeEventListener": true,
        "requestAnimationFrame": true,
        "scrollBy": true,
        "setTimeout": true
      },
      "packages": {
        "@babel/runtime": true,
        "react": true,
        "react-beautiful-dnd>css-box-model": true,
        "react-beautiful-dnd>memoize-one": true,
        "react-beautiful-dnd>raf-schd": true,
        "react-beautiful-dnd>use-memo-one": true,
        "react-dom": true,
        "react-redux": true,
        "redux": true
      }
    },
    "react-beautiful-dnd>css-box-model": {
      "globals": {
        "getComputedStyle": true,
        "pageXOffset": true,
        "pageYOffset": true
      },
      "packages": {
        "react-router-dom>tiny-invariant": true
      }
    },
    "react-beautiful-dnd>raf-schd": {
      "globals": {
        "cancelAnimationFrame": true,
        "requestAnimationFrame": true
      }
    },
    "react-beautiful-dnd>use-memo-one": {
      "packages": {
        "react": true
      }
    },
    "react-devtools": {
      "packages": {
        "react-devtools>react-devtools-core": true
      }
    },
    "react-devtools>react-devtools-core": {
      "globals": {
        "WebSocket": true,
        "setTimeout": true
      }
    },
    "react-dnd-html5-backend": {
      "globals": {
        "addEventListener": true,
        "clearTimeout": true,
        "removeEventListener": true
      }
    },
    "react-dom": {
      "globals": {
        "HTMLIFrameElement": true,
        "MSApp": true,
        "__REACT_DEVTOOLS_GLOBAL_HOOK__": true,
        "addEventListener": true,
        "clearTimeout": true,
        "clipboardData": true,
        "console": true,
        "dispatchEvent": true,
        "document": true,
        "event": "write",
        "jest": true,
        "location.protocol": true,
        "navigator.userAgent.indexOf": true,
        "performance": true,
        "removeEventListener": true,
        "self": true,
        "setTimeout": true,
        "top": true,
        "trustedTypes": true
      },
      "packages": {
        "prop-types": true,
        "react": true,
        "react-dom>scheduler": true,
        "react>object-assign": true
      }
    },
    "react-dom>scheduler": {
      "globals": {
        "MessageChannel": true,
        "cancelAnimationFrame": true,
        "clearTimeout": true,
        "console": true,
        "navigator": true,
        "performance": true,
        "requestAnimationFrame": true,
        "setTimeout": true
      }
    },
    "react-focus-lock": {
      "globals": {
        "addEventListener": true,
        "console.error": true,
        "console.warn": true,
        "document": true,
        "removeEventListener": true,
        "setTimeout": true
      },
      "packages": {
        "@babel/runtime": true,
        "prop-types": true,
        "react": true,
        "react-focus-lock>focus-lock": true,
        "react-focus-lock>react-clientside-effect": true,
        "react-focus-lock>use-callback-ref": true,
        "react-focus-lock>use-sidecar": true
      }
    },
    "react-focus-lock>focus-lock": {
      "globals": {
        "HTMLIFrameElement": true,
        "Node.DOCUMENT_FRAGMENT_NODE": true,
        "Node.DOCUMENT_NODE": true,
        "Node.DOCUMENT_POSITION_CONTAINED_BY": true,
        "Node.DOCUMENT_POSITION_CONTAINS": true,
        "Node.ELEMENT_NODE": true,
        "console.error": true,
        "console.warn": true,
        "document": true,
        "getComputedStyle": true,
        "setTimeout": true
      },
      "packages": {
        "mockttp>graphql-tag>tslib": true
      }
    },
    "react-focus-lock>react-clientside-effect": {
      "packages": {
        "@babel/runtime": true,
        "react": true
      }
    },
    "react-focus-lock>use-callback-ref": {
      "packages": {
        "react": true
      }
    },
    "react-focus-lock>use-sidecar": {
      "globals": {
        "console.error": true
      },
      "packages": {
        "mockttp>graphql-tag>tslib": true,
        "react": true,
        "react-focus-lock>use-sidecar>detect-node-es": true
      }
    },
    "react-idle-timer": {
      "globals": {
        "clearTimeout": true,
        "document": true,
        "setTimeout": true
      },
      "packages": {
        "prop-types": true,
        "react": true
      }
    },
    "react-inspector": {
      "globals": {
        "Node": true,
        "chromeDark": true,
        "chromeLight": true
      },
      "packages": {
        "react": true
      }
    },
    "react-markdown": {
      "globals": {
        "console.warn": true
      },
      "packages": {
        "prop-types": true,
        "react": true,
        "react-markdown>comma-separated-tokens": true,
        "react-markdown>property-information": true,
        "react-markdown>react-is": true,
        "react-markdown>remark-parse": true,
        "react-markdown>remark-rehype": true,
        "react-markdown>space-separated-tokens": true,
        "react-markdown>style-to-object": true,
        "react-markdown>unified": true,
        "react-markdown>unist-util-visit": true,
        "react-markdown>vfile": true
      }
    },
    "react-markdown>property-information": {
      "packages": {
        "watchify>xtend": true
      }
    },
    "react-markdown>react-is": {
      "globals": {
        "console": true
      }
    },
    "react-markdown>remark-parse": {
      "packages": {
        "react-markdown>remark-parse>mdast-util-from-markdown": true
      }
    },
    "react-markdown>remark-parse>mdast-util-from-markdown": {
      "packages": {
        "react-markdown>remark-parse>mdast-util-from-markdown>mdast-util-to-string": true,
        "react-markdown>remark-parse>mdast-util-from-markdown>micromark": true,
        "react-markdown>remark-parse>mdast-util-from-markdown>unist-util-stringify-position": true,
        "react-syntax-highlighter>refractor>parse-entities": true
      }
    },
    "react-markdown>remark-parse>mdast-util-from-markdown>micromark": {
      "packages": {
        "react-syntax-highlighter>refractor>parse-entities": true
      }
    },
    "react-markdown>remark-rehype": {
      "packages": {
        "react-markdown>remark-rehype>mdast-util-to-hast": true
      }
    },
    "react-markdown>remark-rehype>mdast-util-to-hast": {
      "globals": {
        "console.warn": true
      },
      "packages": {
        "react-markdown>remark-rehype>mdast-util-to-hast>mdast-util-definitions": true,
        "react-markdown>remark-rehype>mdast-util-to-hast>mdurl": true,
        "react-markdown>remark-rehype>mdast-util-to-hast>unist-builder": true,
        "react-markdown>remark-rehype>mdast-util-to-hast>unist-util-generated": true,
        "react-markdown>remark-rehype>mdast-util-to-hast>unist-util-position": true,
        "react-markdown>unist-util-visit": true
      }
    },
    "react-markdown>remark-rehype>mdast-util-to-hast>mdast-util-definitions": {
      "packages": {
        "react-markdown>unist-util-visit": true
      }
    },
    "react-markdown>style-to-object": {
      "packages": {
        "react-markdown>style-to-object>inline-style-parser": true
      }
    },
    "react-markdown>unified": {
      "packages": {
        "mocha>yargs-unparser>is-plain-obj": true,
        "react-markdown>unified>bail": true,
        "react-markdown>unified>extend": true,
        "react-markdown>unified>is-buffer": true,
        "react-markdown>unified>trough": true,
        "react-markdown>vfile": true
      }
    },
    "react-markdown>unist-util-visit": {
      "packages": {
        "react-markdown>unist-util-visit>unist-util-visit-parents": true
      }
    },
    "react-markdown>unist-util-visit>unist-util-visit-parents": {
      "packages": {
        "react-markdown>unist-util-visit>unist-util-is": true
      }
    },
    "react-markdown>vfile": {
      "packages": {
        "browserify>path-browserify": true,
        "browserify>process": true,
        "react-markdown>vfile>is-buffer": true,
        "react-markdown>vfile>vfile-message": true,
        "vinyl>replace-ext": true
      }
    },
    "react-markdown>vfile>vfile-message": {
      "packages": {
        "react-markdown>vfile>unist-util-stringify-position": true
      }
    },
    "react-popper": {
      "globals": {
        "document": true
      },
      "packages": {
        "@popperjs/core": true,
        "react": true,
        "react-popper>react-fast-compare": true,
        "react-popper>warning": true
      }
    },
    "react-popper>react-fast-compare": {
      "globals": {
        "Element": true,
        "console.warn": true
      }
    },
    "react-popper>warning": {
      "globals": {
        "console": true
      }
    },
    "react-redux": {
      "globals": {
        "console": true,
        "document": true
      },
      "packages": {
        "@babel/runtime": true,
        "prop-types": true,
        "prop-types>react-is": true,
        "react": true,
        "react-dom": true,
        "react-redux>hoist-non-react-statics": true,
        "redux": true
      }
    },
    "react-redux>hoist-non-react-statics": {
      "packages": {
        "prop-types>react-is": true
      }
    },
    "react-responsive-carousel": {
      "globals": {
        "HTMLElement": true,
        "addEventListener": true,
        "clearTimeout": true,
        "console.warn": true,
        "document": true,
        "getComputedStyle": true,
        "removeEventListener": true,
        "setTimeout": true
      },
      "packages": {
        "classnames": true,
        "react": true,
        "react-dom": true,
        "react-responsive-carousel>react-easy-swipe": true
      }
    },
    "react-responsive-carousel>react-easy-swipe": {
      "globals": {
        "addEventListener": true,
        "define": true,
        "document.addEventListener": true,
        "document.removeEventListener": true
      },
      "packages": {
        "prop-types": true,
        "react": true
      }
    },
    "react-router-dom": {
      "packages": {
        "prop-types": true,
        "react": true,
        "react-router-dom>history": true,
        "react-router-dom>react-router": true,
        "react-router-dom>tiny-invariant": true,
        "react-router-dom>tiny-warning": true
      }
    },
    "react-router-dom>history": {
      "globals": {
        "addEventListener": true,
        "confirm": true,
        "document": true,
        "history": true,
        "location": true,
        "navigator.userAgent": true,
        "removeEventListener": true
      },
      "packages": {
        "react-router-dom>history>resolve-pathname": true,
        "react-router-dom>history>value-equal": true,
        "react-router-dom>tiny-invariant": true,
        "react-router-dom>tiny-warning": true
      }
    },
    "react-router-dom>react-router": {
      "packages": {
        "prop-types": true,
        "prop-types>react-is": true,
        "react": true,
        "react-redux>hoist-non-react-statics": true,
        "react-router-dom>react-router>history": true,
        "react-router-dom>react-router>mini-create-react-context": true,
        "react-router-dom>tiny-invariant": true,
        "react-router-dom>tiny-warning": true,
        "sinon>nise>path-to-regexp": true
      }
    },
    "react-router-dom>react-router>history": {
      "globals": {
        "addEventListener": true,
        "confirm": true,
        "document": true,
        "history": true,
        "location": true,
        "navigator.userAgent": true,
        "removeEventListener": true
      },
      "packages": {
        "react-router-dom>history>resolve-pathname": true,
        "react-router-dom>history>value-equal": true,
        "react-router-dom>tiny-invariant": true,
        "react-router-dom>tiny-warning": true
      }
    },
    "react-router-dom>react-router>mini-create-react-context": {
      "packages": {
        "@babel/runtime": true,
        "prop-types": true,
        "react": true,
        "react-router-dom>react-router>mini-create-react-context>gud": true,
        "react-router-dom>tiny-warning": true
      }
    },
    "react-router-dom>tiny-warning": {
      "globals": {
        "console": true
      }
    },
    "react-simple-file-input": {
      "globals": {
        "File": true,
        "FileReader": true,
        "console.warn": true
      },
      "packages": {
        "prop-types": true,
        "react": true
      }
    },
    "react-syntax-highlighter>refractor>parse-entities": {
      "globals": {
        "document.createElement": true
      }
    },
    "react-tippy": {
      "globals": {
        "Element": true,
        "MSStream": true,
        "MutationObserver": true,
        "addEventListener": true,
        "clearTimeout": true,
        "console.error": true,
        "console.warn": true,
        "define": true,
        "document": true,
        "getComputedStyle": true,
        "innerHeight": true,
        "innerWidth": true,
        "navigator.maxTouchPoints": true,
        "navigator.msMaxTouchPoints": true,
        "navigator.userAgent": true,
        "performance": true,
        "requestAnimationFrame": true,
        "setTimeout": true
      },
      "packages": {
        "react": true,
        "react-dom": true,
        "react-tippy>popper.js": true
      }
    },
    "react-tippy>popper.js": {
      "globals": {
        "MSInputMethodContext": true,
        "Node.DOCUMENT_POSITION_FOLLOWING": true,
        "cancelAnimationFrame": true,
        "console.warn": true,
        "define": true,
        "devicePixelRatio": true,
        "document": true,
        "getComputedStyle": true,
        "innerHeight": true,
        "innerWidth": true,
        "navigator.userAgent": true,
        "requestAnimationFrame": true,
        "setTimeout": true
      }
    },
    "react-toggle-button": {
      "globals": {
        "clearTimeout": true,
        "console.warn": true,
        "define": true,
        "performance": true,
        "setTimeout": true
      },
      "packages": {
        "react": true
      }
    },
    "readable-stream": {
      "packages": {
        "browserify>browser-resolve": true,
        "browserify>process": true,
        "browserify>timers-browserify": true,
        "pumpify>inherits": true,
        "readable-stream>core-util-is": true,
        "readable-stream>isarray": true,
        "readable-stream>process-nextick-args": true,
        "readable-stream>safe-buffer": true,
        "readable-stream>string_decoder": true,
        "readable-stream>util-deprecate": true,
        "webpack>events": true
      }
    },
    "readable-stream>core-util-is": {
      "packages": {
        "browserify>insert-module-globals>is-buffer": true
      }
    },
    "readable-stream>process-nextick-args": {
      "packages": {
        "browserify>process": true
      }
    },
    "readable-stream>safe-buffer": {
      "packages": {
        "browserify>buffer": true
      }
    },
    "readable-stream>string_decoder": {
      "packages": {
        "readable-stream>safe-buffer": true
      }
    },
    "readable-stream>util-deprecate": {
      "globals": {
        "console.trace": true,
        "console.warn": true,
        "localStorage": true
      }
    },
    "redux": {
      "globals": {
        "console": true
      },
      "packages": {
        "@babel/runtime": true
      }
    },
    "semver": {
      "globals": {
        "console.error": true
      },
      "packages": {
        "browserify>process": true,
        "semver>lru-cache": true
      }
    },
    "semver>lru-cache": {
      "packages": {
        "semver>lru-cache>yallist": true
      }
    },
    "sinon>nise>path-to-regexp": {
      "packages": {
        "sinon>nise>path-to-regexp>isarray": true
      }
    },
    "stream-browserify": {
      "packages": {
        "pumpify>inherits": true,
        "stream-browserify>readable-stream": true,
        "webpack>events": true
      }
    },
    "stream-browserify>readable-stream": {
      "packages": {
        "browserify>browser-resolve": true,
        "browserify>buffer": true,
        "browserify>process": true,
        "browserify>string_decoder": true,
        "pumpify>inherits": true,
        "readable-stream>util-deprecate": true,
        "webpack>events": true
      }
    },
    "string.prototype.matchall>call-bind": {
      "packages": {
        "browserify>has>function-bind": true,
        "string.prototype.matchall>get-intrinsic": true
      }
    },
    "string.prototype.matchall>es-abstract>array-buffer-byte-length": {
      "packages": {
        "string.prototype.matchall>call-bind": true,
        "string.prototype.matchall>es-abstract>is-array-buffer": true
      }
    },
    "string.prototype.matchall>es-abstract>es-to-primitive>is-symbol": {
      "packages": {
        "string.prototype.matchall>has-symbols": true
      }
    },
    "string.prototype.matchall>es-abstract>gopd": {
      "packages": {
        "string.prototype.matchall>get-intrinsic": true
      }
    },
    "string.prototype.matchall>es-abstract>is-array-buffer": {
      "packages": {
        "browserify>util>is-typed-array": true,
        "string.prototype.matchall>call-bind": true,
        "string.prototype.matchall>get-intrinsic": true
      }
    },
    "string.prototype.matchall>es-abstract>is-callable": {
      "globals": {
        "document": true
      }
    },
    "string.prototype.matchall>es-abstract>is-regex": {
      "packages": {
        "koa>is-generator-function>has-tostringtag": true,
        "string.prototype.matchall>call-bind": true
      }
    },
    "string.prototype.matchall>es-abstract>is-shared-array-buffer": {
      "packages": {
        "string.prototype.matchall>call-bind": true
      }
    },
    "string.prototype.matchall>get-intrinsic": {
      "globals": {
        "AggregateError": true,
        "FinalizationRegistry": true,
        "WeakRef": true
      },
      "packages": {
        "browserify>has>function-bind": true,
        "string.prototype.matchall>es-abstract>has-proto": true,
        "string.prototype.matchall>get-intrinsic>hasown": true,
        "string.prototype.matchall>has-symbols": true
      }
    },
    "string.prototype.matchall>get-intrinsic>hasown": {
      "packages": {
        "browserify>has>function-bind": true
      }
    },
    "string.prototype.matchall>internal-slot": {
      "packages": {
        "string.prototype.matchall>get-intrinsic": true,
        "string.prototype.matchall>get-intrinsic>hasown": true,
        "string.prototype.matchall>side-channel": true
      }
    },
    "string.prototype.matchall>regexp.prototype.flags": {
      "packages": {
        "globalthis>define-properties": true,
        "string.prototype.matchall>call-bind": true,
        "string.prototype.matchall>regexp.prototype.flags>set-function-name": true
      }
    },
    "string.prototype.matchall>regexp.prototype.flags>set-function-name": {
      "packages": {
        "globalthis>define-properties>define-data-property": true,
        "globalthis>define-properties>has-property-descriptors": true,
        "string.prototype.matchall>es-abstract>function.prototype.name>functions-have-names": true
      }
    },
    "string.prototype.matchall>side-channel": {
      "packages": {
        "brfs>static-module>object-inspect": true,
        "string.prototype.matchall>call-bind": true,
        "string.prototype.matchall>get-intrinsic": true
      }
    },
    "superstruct": {
      "globals": {
        "console.warn": true,
        "define": true
      }
    },
    "terser>source-map-support>buffer-from": {
      "packages": {
        "browserify>buffer": true
      }
    },
    "uuid": {
      "globals": {
        "crypto": true,
        "msCrypto": true
      }
    },
    "vinyl>replace-ext": {
      "packages": {
        "browserify>path-browserify": true
      }
    },
    "web3": {
      "globals": {
        "XMLHttpRequest": true
      }
    },
    "web3-stream-provider": {
      "globals": {
        "setTimeout": true
      },
      "packages": {
        "browserify>util": true,
        "readable-stream": true,
        "web3-stream-provider>uuid": true
      }
    },
    "web3-stream-provider>uuid": {
      "globals": {
        "crypto": true,
        "msCrypto": true
      }
    },
    "webextension-polyfill": {
      "globals": {
        "browser": true,
        "chrome": true,
        "console.error": true,
        "console.warn": true,
        "define": true
      }
    },
    "webpack>events": {
      "globals": {
        "console": true
      }
    }
  }
}<|MERGE_RESOLUTION|>--- conflicted
+++ resolved
@@ -487,19 +487,6 @@
         "mockttp>graphql-tag>tslib": true
       }
     },
-<<<<<<< HEAD
-    "@keystonehq/bc-ur-registry-eth>hdkey": {
-      "packages": {
-        "browserify>assert": true,
-        "browserify>crypto-browserify": true,
-        "ethereumjs-util>create-hash>ripemd160": true,
-        "ethereumjs-util>ethereum-cryptography>bs58check": true,
-        "ethereumjs-util>ethereum-cryptography>secp256k1": true,
-        "koa>content-disposition>safe-buffer": true
-      }
-    },
-=======
->>>>>>> 4e8e0b41
     "@keystonehq/metamask-airgapped-keyring": {
       "packages": {
         "@ethereumjs/tx": true,
@@ -802,17 +789,13 @@
         "@ethersproject/contracts": true,
         "@ethersproject/providers": true,
         "@metamask/assets-controllers>@metamask/abi-utils": true,
-<<<<<<< HEAD
-=======
         "@metamask/assets-controllers>@metamask/base-controller": true,
         "@metamask/assets-controllers>@metamask/controller-utils": true,
         "@metamask/assets-controllers>@metamask/eth-query": true,
         "@metamask/assets-controllers>@metamask/polling-controller": true,
->>>>>>> 4e8e0b41
         "@metamask/assets-controllers>multiformats": true,
         "@metamask/contract-metadata": true,
         "@metamask/metamask-eth-abis": true,
-        "@metamask/polling-controller": true,
         "@metamask/providers>@metamask/rpc-errors": true,
         "@metamask/utils": true,
         "eth-json-rpc-filters>async-mutex": true,
@@ -828,8 +811,6 @@
         "superstruct": true
       }
     },
-<<<<<<< HEAD
-=======
     "@metamask/assets-controllers>@metamask/base-controller": {
       "globals": {
         "setTimeout": true
@@ -879,7 +860,6 @@
         "uuid": true
       }
     },
->>>>>>> 4e8e0b41
     "@metamask/assets-controllers>multiformats": {
       "globals": {
         "TextDecoder": true,
@@ -1104,31 +1084,12 @@
         "@ethereumjs/tx": true,
         "@ethereumjs/tx>@ethereumjs/rlp": true,
         "@ethereumjs/tx>@ethereumjs/util": true,
-<<<<<<< HEAD
-        "@keystonehq/bc-ur-registry-eth>hdkey": true,
-        "@metamask/eth-ledger-bridge-keyring>@metamask/eth-sig-util": true,
-=======
         "@metamask/eth-trezor-keyring>hdkey": true,
         "@metamask/message-manager>@metamask/eth-sig-util": true,
->>>>>>> 4e8e0b41
         "browserify>buffer": true,
         "webpack>events": true
       }
     },
-<<<<<<< HEAD
-    "@metamask/eth-ledger-bridge-keyring>@metamask/eth-sig-util": {
-      "packages": {
-        "@ethereumjs/tx>@ethereumjs/util": true,
-        "@ethereumjs/tx>ethereum-cryptography": true,
-        "@metamask/assets-controllers>@metamask/abi-utils": true,
-        "@metamask/utils": true,
-        "browserify>buffer": true,
-        "eth-sig-util>tweetnacl": true,
-        "eth-sig-util>tweetnacl-util": true
-      }
-    },
-=======
->>>>>>> 4e8e0b41
     "@metamask/eth-query": {
       "packages": {
         "@metamask/eth-query>json-rpc-random-id": true,
@@ -1820,13 +1781,8 @@
         "setTimeout": true
       },
       "packages": {
-<<<<<<< HEAD
-        "@metamask/controller-utils>@spruceid/siwe-parser": true,
-        "@metamask/permission-controller>@metamask/controller-utils>@metamask/ethjs-unit": true,
-=======
         "@metamask/assets-controllers>@metamask/controller-utils>@metamask/ethjs-unit": true,
         "@metamask/controller-utils>@spruceid/siwe-parser": true,
->>>>>>> 4e8e0b41
         "@metamask/utils": true,
         "browserify>buffer": true,
         "eslint>fast-deep-equal": true,
@@ -1834,15 +1790,6 @@
         "ethereumjs-util": true
       }
     },
-<<<<<<< HEAD
-    "@metamask/permission-controller>@metamask/controller-utils>@metamask/ethjs-unit": {
-      "packages": {
-        "bn.js": true,
-        "ethjs>number-to-bn": true
-      }
-    },
-=======
->>>>>>> 4e8e0b41
     "@metamask/permission-controller>nanoid": {
       "globals": {
         "crypto.getRandomValues": true
@@ -2099,27 +2046,15 @@
         "setTimeout": true
       },
       "packages": {
-<<<<<<< HEAD
-        "@metamask/base-controller": true,
-=======
         "@metamask/permission-controller": true,
->>>>>>> 4e8e0b41
         "@metamask/post-message-stream": true,
         "@metamask/providers>@metamask/json-rpc-engine": true,
         "@metamask/providers>@metamask/object-multiplex": true,
         "@metamask/providers>@metamask/rpc-errors": true,
-<<<<<<< HEAD
-        "@metamask/snaps-controllers>@metamask/permission-controller": true,
-        "@metamask/snaps-controllers>@xstate/fsm": true,
-        "@metamask/snaps-controllers>concat-stream": true,
-        "@metamask/snaps-controllers>get-npm-tarball-url": true,
-        "@metamask/snaps-controllers>gunzip-maybe": true,
-=======
         "@metamask/snaps-controllers>@metamask/base-controller": true,
         "@metamask/snaps-controllers>@xstate/fsm": true,
         "@metamask/snaps-controllers>concat-stream": true,
         "@metamask/snaps-controllers>get-npm-tarball-url": true,
->>>>>>> 4e8e0b41
         "@metamask/snaps-controllers>nanoid": true,
         "@metamask/snaps-controllers>readable-stream": true,
         "@metamask/snaps-controllers>readable-web-to-node-stream": true,
@@ -2129,10 +2064,7 @@
         "@metamask/snaps-utils": true,
         "@metamask/snaps-utils>@metamask/snaps-registry": true,
         "@metamask/utils": true,
-<<<<<<< HEAD
-=======
         "browserify>browserify-zlib": true,
->>>>>>> 4e8e0b41
         "json-rpc-middleware-stream": true
       }
     },
@@ -2141,26 +2073,11 @@
         "crypto.getRandomValues": true
       }
     },
-<<<<<<< HEAD
-    "@metamask/snaps-controllers>@metamask/permission-controller": {
-      "globals": {
-        "console.error": true
-      },
-      "packages": {
-        "@metamask/base-controller": true,
-        "@metamask/controller-utils": true,
-        "@metamask/providers>@metamask/json-rpc-engine": true,
-        "@metamask/providers>@metamask/rpc-errors": true,
-        "@metamask/snaps-controllers>nanoid": true,
-        "@metamask/utils": true,
-        "deep-freeze-strict": true,
-=======
     "@metamask/snaps-controllers>@metamask/base-controller": {
       "globals": {
         "setTimeout": true
       },
       "packages": {
->>>>>>> 4e8e0b41
         "immer": true
       }
     },
@@ -2170,95 +2087,15 @@
         "browserify>buffer": true,
         "browserify>concat-stream>typedarray": true,
         "pumpify>inherits": true,
-<<<<<<< HEAD
         "terser>source-map-support>buffer-from": true
       }
     },
-    "@metamask/snaps-controllers>gunzip-maybe": {
-      "packages": {
-        "@metamask/snaps-controllers>gunzip-maybe>browserify-zlib": true,
-        "@metamask/snaps-controllers>gunzip-maybe>is-deflate": true,
-        "@metamask/snaps-controllers>gunzip-maybe>is-gzip": true,
-        "@metamask/snaps-controllers>gunzip-maybe>peek-stream": true,
-        "@metamask/snaps-controllers>gunzip-maybe>pumpify": true,
-        "@metamask/snaps-controllers>gunzip-maybe>through2": true
-      }
-    },
-    "@metamask/snaps-controllers>gunzip-maybe>browserify-zlib": {
-      "packages": {
-        "@metamask/snaps-controllers>gunzip-maybe>browserify-zlib>pako": true,
-        "browserify>assert": true,
-        "browserify>buffer": true,
-        "browserify>process": true,
-        "browserify>util": true,
-        "readable-stream": true
-      }
-    },
-    "@metamask/snaps-controllers>gunzip-maybe>peek-stream": {
-      "packages": {
-        "@metamask/snaps-controllers>gunzip-maybe>peek-stream>duplexify": true,
-        "@metamask/snaps-controllers>gunzip-maybe>peek-stream>through2": true,
-        "browserify>buffer": true,
-=======
->>>>>>> 4e8e0b41
-        "terser>source-map-support>buffer-from": true
-      }
-    },
     "@metamask/snaps-controllers>nanoid": {
       "globals": {
         "crypto.getRandomValues": true
       }
     },
     "@metamask/snaps-controllers>readable-stream": {
-      "packages": {
-        "browserify>browser-resolve": true,
-        "browserify>buffer": true,
-        "browserify>process": true,
-        "browserify>string_decoder": true,
-        "pumpify>inherits": true,
-<<<<<<< HEAD
-        "readable-stream": true
-      }
-    },
-    "@metamask/snaps-controllers>gunzip-maybe>pumpify>pump": {
-      "packages": {
-        "browserify>browser-resolve": true,
-        "end-of-stream": true,
-        "pump>once": true
-      }
-    },
-    "@metamask/snaps-controllers>gunzip-maybe>through2": {
-      "packages": {
-        "browserify>process": true,
-        "browserify>util": true,
-        "readable-stream": true,
-        "watchify>xtend": true
-      }
-    },
-    "@metamask/snaps-controllers>nanoid": {
-      "globals": {
-        "crypto.getRandomValues": true
-      }
-    },
-    "@metamask/snaps-controllers>readable-stream": {
-      "packages": {
-        "browserify>browser-resolve": true,
-        "browserify>buffer": true,
-        "browserify>process": true,
-        "browserify>string_decoder": true,
-        "pumpify>inherits": true,
-=======
->>>>>>> 4e8e0b41
-        "readable-stream>util-deprecate": true,
-        "webpack>events": true
-      }
-    },
-    "@metamask/snaps-controllers>readable-web-to-node-stream": {
-      "packages": {
-        "@metamask/snaps-controllers>readable-web-to-node-stream>readable-stream": true
-      }
-    },
-    "@metamask/snaps-controllers>readable-web-to-node-stream>readable-stream": {
       "packages": {
         "browserify>browser-resolve": true,
         "browserify>buffer": true,
@@ -2269,6 +2106,22 @@
         "webpack>events": true
       }
     },
+    "@metamask/snaps-controllers>readable-web-to-node-stream": {
+      "packages": {
+        "@metamask/snaps-controllers>readable-web-to-node-stream>readable-stream": true
+      }
+    },
+    "@metamask/snaps-controllers>readable-web-to-node-stream>readable-stream": {
+      "packages": {
+        "browserify>browser-resolve": true,
+        "browserify>buffer": true,
+        "browserify>process": true,
+        "browserify>string_decoder": true,
+        "pumpify>inherits": true,
+        "readable-stream>util-deprecate": true,
+        "webpack>events": true
+      }
+    },
     "@metamask/snaps-controllers>tar-stream": {
       "packages": {
         "@metamask/snaps-controllers>tar-stream>b4a": true,
@@ -2298,11 +2151,8 @@
     "@metamask/snaps-rpc-methods": {
       "packages": {
         "@metamask/key-tree": true,
+        "@metamask/permission-controller": true,
         "@metamask/providers>@metamask/rpc-errors": true,
-<<<<<<< HEAD
-        "@metamask/snaps-rpc-methods>@metamask/permission-controller": true,
-=======
->>>>>>> 4e8e0b41
         "@metamask/snaps-sdk": true,
         "@metamask/snaps-utils": true,
         "@metamask/utils": true,
@@ -2310,36 +2160,11 @@
         "superstruct": true
       }
     },
-<<<<<<< HEAD
-    "@metamask/snaps-rpc-methods>@metamask/permission-controller": {
-      "globals": {
-        "console.error": true
-      },
-      "packages": {
-        "@metamask/base-controller": true,
-        "@metamask/controller-utils": true,
-        "@metamask/providers>@metamask/json-rpc-engine": true,
-        "@metamask/providers>@metamask/rpc-errors": true,
-        "@metamask/snaps-rpc-methods>@metamask/permission-controller>nanoid": true,
-        "@metamask/utils": true,
-        "deep-freeze-strict": true,
-        "immer": true
-      }
-    },
-    "@metamask/snaps-rpc-methods>@metamask/permission-controller>nanoid": {
-      "globals": {
-        "crypto.getRandomValues": true
-      }
-    },
     "@metamask/snaps-sdk": {
-      "packages": {
-=======
-    "@metamask/snaps-sdk": {
       "globals": {
         "fetch": true
       },
       "packages": {
->>>>>>> 4e8e0b41
         "@metamask/snaps-sdk>is-svg": true,
         "@metamask/utils": true,
         "superstruct": true
@@ -2375,13 +2200,10 @@
       },
       "packages": {
         "@metamask/key-tree": true,
+        "@metamask/permission-controller": true,
         "@metamask/providers>@metamask/rpc-errors": true,
         "@metamask/snaps-sdk": true,
         "@metamask/snaps-sdk>is-svg": true,
-<<<<<<< HEAD
-        "@metamask/snaps-utils>@metamask/permission-controller": true,
-=======
->>>>>>> 4e8e0b41
         "@metamask/snaps-utils>cron-parser": true,
         "@metamask/snaps-utils>fast-json-stable-stringify": true,
         "@metamask/snaps-utils>rfdc": true,
@@ -2396,26 +2218,6 @@
         "chalk": true,
         "semver": true,
         "superstruct": true
-      }
-    },
-    "@metamask/snaps-utils>@metamask/permission-controller": {
-      "globals": {
-        "console.error": true
-      },
-      "packages": {
-        "@metamask/base-controller": true,
-        "@metamask/controller-utils": true,
-        "@metamask/providers>@metamask/json-rpc-engine": true,
-        "@metamask/providers>@metamask/rpc-errors": true,
-        "@metamask/snaps-utils>@metamask/permission-controller>nanoid": true,
-        "@metamask/utils": true,
-        "deep-freeze-strict": true,
-        "immer": true
-      }
-    },
-    "@metamask/snaps-utils>@metamask/permission-controller>nanoid": {
-      "globals": {
-        "crypto.getRandomValues": true
       }
     },
     "@metamask/snaps-utils>@metamask/snaps-registry": {
@@ -2489,13 +2291,8 @@
         "setTimeout": true
       },
       "packages": {
-<<<<<<< HEAD
-        "@metamask/controller-utils>@spruceid/siwe-parser": true,
-        "@metamask/permission-controller>@metamask/controller-utils>@metamask/ethjs-unit": true,
-=======
         "@metamask/assets-controllers>@metamask/controller-utils>@metamask/ethjs-unit": true,
         "@metamask/controller-utils>@spruceid/siwe-parser": true,
->>>>>>> 4e8e0b41
         "@metamask/utils": true,
         "browserify>buffer": true,
         "eslint>fast-deep-equal": true,
