{
  "resources": {
    "@babel/runtime": {
      "globals": {
        "regeneratorRuntime": "write"
      }
    },
    "@metamask/notification-services-controller>@contentful/rich-text-html-renderer": {
      "globals": {
        "SuppressedError": true
      }
    },
    "@ensdomains/content-hash": {
      "globals": {
        "console.warn": true
      },
      "packages": {
        "browserify>buffer": true,
        "@ensdomains/content-hash>cids": true,
        "@ensdomains/content-hash>js-base64": true,
        "@ensdomains/content-hash>multicodec": true,
        "@ensdomains/content-hash>multihashes": true
      }
    },
    "@ethereumjs/tx>@ethereumjs/common": {
      "packages": {
        "@ethereumjs/tx>@ethereumjs/util": true,
        "webpack>events": true
      }
    },
    "eth-lattice-keyring>gridplus-sdk>@ethereumjs/common": {
      "packages": {
        "eth-lattice-keyring>gridplus-sdk>@ethereumjs/common>@ethereumjs/util": true,
        "browserify>buffer": true,
        "eth-lattice-keyring>gridplus-sdk>crc-32": true,
        "webpack>events": true
      }
    },
    "@ethereumjs/tx>@ethereumjs/rlp": {
      "globals": {
        "TextEncoder": true
      }
    },
    "@ethereumjs/tx>@ethereumjs/util>@ethereumjs/rlp": {
      "globals": {
        "TextEncoder": true
      }
    },
    "@keystonehq/metamask-airgapped-keyring>@ethereumjs/rlp": {
      "globals": {
        "TextEncoder": true
      }
    },
    "@metamask/eth-ledger-bridge-keyring>@ethereumjs/rlp": {
      "globals": {
        "TextEncoder": true
      }
    },
    "@metamask/eth-ledger-bridge-keyring>@metamask/eth-sig-util>@ethereumjs/rlp": {
      "globals": {
        "TextEncoder": true
      }
    },
    "@ethereumjs/tx": {
      "packages": {
        "@ethereumjs/tx>@ethereumjs/common": true,
        "@ethereumjs/tx>@ethereumjs/rlp": true,
        "@ethereumjs/tx>@ethereumjs/util": true,
        "@ethereumjs/tx>ethereum-cryptography": true
      }
    },
    "eth-lattice-keyring>gridplus-sdk>@ethereumjs/common>@ethereumjs/util": {
      "globals": {
        "console.warn": true
      },
      "packages": {
        "@keystonehq/metamask-airgapped-keyring>@ethereumjs/rlp": true,
        "browserify>buffer": true,
        "@ethereumjs/tx>ethereum-cryptography": true,
        "webpack>events": true,
        "browserify>insert-module-globals>is-buffer": true,
        "eth-lattice-keyring>@ethereumjs/util>micro-ftch": true
      }
    },
    "@ethereumjs/tx>@ethereumjs/util": {
      "globals": {
        "console.warn": true,
        "fetch": true
      },
      "packages": {
        "@ethereumjs/tx>@ethereumjs/util>@ethereumjs/rlp": true,
        "@ethereumjs/tx>ethereum-cryptography": true,
        "webpack>events": true
      }
    },
    "@keystonehq/metamask-airgapped-keyring>@keystonehq/base-eth-keyring>@ethereumjs/util": {
      "globals": {
        "console.warn": true
      },
      "packages": {
        "@keystonehq/metamask-airgapped-keyring>@ethereumjs/rlp": true,
        "browserify>buffer": true,
        "@ethereumjs/tx>ethereum-cryptography": true,
        "webpack>events": true,
        "browserify>insert-module-globals>is-buffer": true,
        "eth-lattice-keyring>@ethereumjs/util>micro-ftch": true
      }
    },
    "@keystonehq/metamask-airgapped-keyring>@keystonehq/bc-ur-registry-eth>@ethereumjs/util": {
      "globals": {
        "console.warn": true
      },
      "packages": {
        "@keystonehq/metamask-airgapped-keyring>@ethereumjs/rlp": true,
        "browserify>buffer": true,
        "@ethereumjs/tx>ethereum-cryptography": true,
        "webpack>events": true,
        "browserify>insert-module-globals>is-buffer": true,
        "eth-lattice-keyring>@ethereumjs/util>micro-ftch": true
      }
    },
    "@metamask/eth-sig-util>@ethereumjs/util": {
      "globals": {
        "console.warn": true
      },
      "packages": {
        "@keystonehq/metamask-airgapped-keyring>@ethereumjs/rlp": true,
        "browserify>buffer": true,
        "@ethereumjs/tx>ethereum-cryptography": true,
        "webpack>events": true,
        "browserify>insert-module-globals>is-buffer": true,
        "eth-lattice-keyring>@ethereumjs/util>micro-ftch": true
      }
    },
    "@metamask/keyring-controller>@metamask/eth-hd-keyring>@metamask/eth-sig-util>@ethereumjs/util": {
      "globals": {
        "console.warn": true
      },
      "packages": {
        "@keystonehq/metamask-airgapped-keyring>@ethereumjs/rlp": true,
        "browserify>buffer": true,
        "@ethereumjs/tx>ethereum-cryptography": true,
        "webpack>events": true,
        "browserify>insert-module-globals>is-buffer": true,
        "eth-lattice-keyring>@ethereumjs/util>micro-ftch": true
      }
    },
    "@metamask/eth-json-rpc-middleware>@metamask/eth-sig-util>@ethereumjs/util": {
      "globals": {
        "console.warn": true
      },
      "packages": {
        "@keystonehq/metamask-airgapped-keyring>@ethereumjs/rlp": true,
        "browserify>buffer": true,
        "@ethereumjs/tx>ethereum-cryptography": true,
        "webpack>events": true,
        "browserify>insert-module-globals>is-buffer": true,
        "eth-lattice-keyring>@ethereumjs/util>micro-ftch": true
      }
    },
    "@metamask/eth-ledger-bridge-keyring>@metamask/eth-sig-util>@ethereumjs/util": {
      "globals": {
        "console.warn": true
      },
      "packages": {
        "@metamask/eth-ledger-bridge-keyring>@metamask/eth-sig-util>@ethereumjs/rlp": true,
        "browserify>buffer": true,
        "@ethereumjs/tx>ethereum-cryptography": true,
        "webpack>events": true,
        "browserify>insert-module-globals>is-buffer": true,
        "eth-lattice-keyring>@ethereumjs/util>micro-ftch": true
      }
    },
    "@metamask/keyring-controller>@metamask/eth-simple-keyring>@metamask/eth-sig-util>@ethereumjs/util": {
      "globals": {
        "console.warn": true
      },
      "packages": {
        "@keystonehq/metamask-airgapped-keyring>@ethereumjs/rlp": true,
        "browserify>buffer": true,
        "@ethereumjs/tx>ethereum-cryptography": true,
        "webpack>events": true,
        "browserify>insert-module-globals>is-buffer": true,
        "eth-lattice-keyring>@ethereumjs/util>micro-ftch": true
      }
    },
    "@metamask/eth-snap-keyring>@metamask/eth-sig-util>@ethereumjs/util": {
      "globals": {
        "console.warn": true
      },
      "packages": {
        "@keystonehq/metamask-airgapped-keyring>@ethereumjs/rlp": true,
        "browserify>buffer": true,
        "@ethereumjs/tx>ethereum-cryptography": true,
        "webpack>events": true,
        "browserify>insert-module-globals>is-buffer": true,
        "eth-lattice-keyring>@ethereumjs/util>micro-ftch": true
      }
    },
    "@metamask/eth-trezor-keyring>@metamask/eth-sig-util>@ethereumjs/util": {
      "globals": {
        "console.warn": true
      },
      "packages": {
        "@keystonehq/metamask-airgapped-keyring>@ethereumjs/rlp": true,
        "browserify>buffer": true,
        "@ethereumjs/tx>ethereum-cryptography": true,
        "webpack>events": true,
        "browserify>insert-module-globals>is-buffer": true,
        "eth-lattice-keyring>@ethereumjs/util>micro-ftch": true
      }
    },
    "@metamask/keyring-controller>@metamask/eth-sig-util>@ethereumjs/util": {
      "globals": {
        "console.warn": true
      },
      "packages": {
        "@keystonehq/metamask-airgapped-keyring>@ethereumjs/rlp": true,
        "browserify>buffer": true,
        "@ethereumjs/tx>ethereum-cryptography": true,
        "webpack>events": true,
        "browserify>insert-module-globals>is-buffer": true,
        "eth-lattice-keyring>@ethereumjs/util>micro-ftch": true
      }
    },
    "@metamask/signature-controller>@metamask/eth-sig-util>@ethereumjs/util": {
      "globals": {
        "console.warn": true
      },
      "packages": {
        "@keystonehq/metamask-airgapped-keyring>@ethereumjs/rlp": true,
        "browserify>buffer": true,
        "@ethereumjs/tx>ethereum-cryptography": true,
        "webpack>events": true,
        "browserify>insert-module-globals>is-buffer": true,
        "eth-lattice-keyring>@ethereumjs/util>micro-ftch": true
      }
    },
    "eth-lattice-keyring>@ethereumjs/util": {
      "globals": {
        "console.warn": true
      },
      "packages": {
        "@keystonehq/metamask-airgapped-keyring>@ethereumjs/rlp": true,
        "browserify>buffer": true,
        "@ethereumjs/tx>ethereum-cryptography": true,
        "webpack>events": true,
        "browserify>insert-module-globals>is-buffer": true,
        "eth-lattice-keyring>@ethereumjs/util>micro-ftch": true
      }
    },
    "@ethersproject/abi": {
      "globals": {
        "console.log": true
      },
      "packages": {
        "ethers>@ethersproject/address": true,
        "@ethersproject/bignumber": true,
        "@ethersproject/bytes": true,
        "ethers>@ethersproject/constants": true,
        "@ethersproject/hash": true,
        "ethers>@ethersproject/keccak256": true,
        "ethers>@ethersproject/logger": true,
        "ethers>@ethersproject/properties": true,
        "ethers>@ethersproject/strings": true
      }
    },
    "ethers>@ethersproject/abstract-provider": {
      "packages": {
        "@ethersproject/bignumber": true,
        "@ethersproject/bytes": true,
        "ethers>@ethersproject/logger": true,
        "ethers>@ethersproject/properties": true
      }
    },
    "ethers>@ethersproject/abstract-signer": {
      "packages": {
        "ethers>@ethersproject/logger": true,
        "ethers>@ethersproject/properties": true
      }
    },
    "ethers>@ethersproject/address": {
      "packages": {
        "@ethersproject/bignumber": true,
        "@ethersproject/bytes": true,
        "ethers>@ethersproject/keccak256": true,
        "ethers>@ethersproject/logger": true,
        "ethers>@ethersproject/rlp": true
      }
    },
    "ethers>@ethersproject/base64": {
      "globals": {
        "atob": true,
        "btoa": true
      },
      "packages": {
        "@ethersproject/bytes": true
      }
    },
    "ethers>@ethersproject/basex": {
      "packages": {
        "@ethersproject/bytes": true,
        "ethers>@ethersproject/properties": true
      }
    },
    "@ethersproject/bignumber": {
      "packages": {
        "@ethersproject/bytes": true,
        "ethers>@ethersproject/logger": true,
        "bn.js": true
      }
    },
    "@ethersproject/bytes": {
      "packages": {
        "ethers>@ethersproject/logger": true
      }
    },
    "ethers>@ethersproject/constants": {
      "packages": {
        "@ethersproject/bignumber": true
      }
    },
    "@ethersproject/contracts": {
      "globals": {
        "setTimeout": true
      },
      "packages": {
        "@ethersproject/abi": true,
        "ethers>@ethersproject/abstract-provider": true,
        "ethers>@ethersproject/abstract-signer": true,
        "ethers>@ethersproject/address": true,
        "@ethersproject/bignumber": true,
        "@ethersproject/bytes": true,
        "ethers>@ethersproject/logger": true,
        "ethers>@ethersproject/properties": true,
        "ethers>@ethersproject/transactions": true
      }
    },
    "@ethersproject/hash": {
      "packages": {
        "ethers>@ethersproject/address": true,
        "ethers>@ethersproject/base64": true,
        "@ethersproject/bignumber": true,
        "@ethersproject/bytes": true,
        "ethers>@ethersproject/keccak256": true,
        "ethers>@ethersproject/logger": true,
        "ethers>@ethersproject/properties": true,
        "ethers>@ethersproject/strings": true
      }
    },
    "@ethersproject/hdnode": {
      "packages": {
        "ethers>@ethersproject/basex": true,
        "@ethersproject/bignumber": true,
        "@ethersproject/bytes": true,
        "ethers>@ethersproject/logger": true,
        "ethers>@ethersproject/pbkdf2": true,
        "ethers>@ethersproject/properties": true,
        "ethers>@ethersproject/sha2": true,
        "ethers>@ethersproject/signing-key": true,
        "ethers>@ethersproject/strings": true,
        "ethers>@ethersproject/transactions": true,
        "ethers>@ethersproject/wordlists": true
      }
    },
    "ethers>@ethersproject/json-wallets": {
      "packages": {
        "ethers>@ethersproject/address": true,
        "@ethersproject/bytes": true,
        "@ethersproject/hdnode": true,
        "ethers>@ethersproject/keccak256": true,
        "ethers>@ethersproject/logger": true,
        "ethers>@ethersproject/pbkdf2": true,
        "ethers>@ethersproject/properties": true,
        "ethers>@ethersproject/random": true,
        "ethers>@ethersproject/strings": true,
        "ethers>@ethersproject/transactions": true,
        "ethers>@ethersproject/json-wallets>aes-js": true,
        "ethers>@ethersproject/json-wallets>scrypt-js": true
      }
    },
    "ethers>@ethersproject/keccak256": {
      "packages": {
        "@ethersproject/bytes": true,
        "eth-ens-namehash>js-sha3": true
      }
    },
    "ethers>@ethersproject/logger": {
      "globals": {
        "console": true
      }
    },
    "ethers>@ethersproject/providers>@ethersproject/networks": {
      "packages": {
        "ethers>@ethersproject/logger": true
      }
    },
    "@metamask/test-bundler>@ethersproject/networks": {
      "packages": {
        "ethers>@ethersproject/logger": true
      }
    },
    "ethers>@ethersproject/pbkdf2": {
      "packages": {
        "@ethersproject/bytes": true,
        "ethers>@ethersproject/sha2": true
      }
    },
    "ethers>@ethersproject/properties": {
      "packages": {
        "ethers>@ethersproject/logger": true
      }
    },
    "@ethersproject/providers": {
      "globals": {
        "WebSocket": true,
        "clearInterval": true,
        "clearTimeout": true,
        "console.log": true,
        "console.warn": true,
        "setInterval": true,
        "setTimeout": true
      },
      "packages": {
        "ethers>@ethersproject/abstract-provider": true,
        "ethers>@ethersproject/abstract-signer": true,
        "ethers>@ethersproject/address": true,
        "ethers>@ethersproject/base64": true,
        "ethers>@ethersproject/basex": true,
        "@ethersproject/bignumber": true,
        "@ethersproject/bytes": true,
        "ethers>@ethersproject/constants": true,
        "@ethersproject/hash": true,
        "ethers>@ethersproject/logger": true,
        "@metamask/test-bundler>@ethersproject/networks": true,
        "ethers>@ethersproject/properties": true,
        "ethers>@ethersproject/random": true,
        "ethers>@ethersproject/sha2": true,
        "ethers>@ethersproject/strings": true,
        "ethers>@ethersproject/transactions": true,
        "@ethersproject/providers>@ethersproject/web": true,
        "@ethersproject/providers>bech32": true
      }
    },
    "ethers>@ethersproject/providers": {
      "globals": {
        "WebSocket": true,
        "clearInterval": true,
        "clearTimeout": true,
        "console.log": true,
        "console.warn": true,
        "setInterval": true,
        "setTimeout": true
      },
      "packages": {
        "ethers>@ethersproject/abstract-provider": true,
        "ethers>@ethersproject/abstract-signer": true,
        "ethers>@ethersproject/address": true,
        "ethers>@ethersproject/base64": true,
        "ethers>@ethersproject/basex": true,
        "@ethersproject/bignumber": true,
        "@ethersproject/bytes": true,
        "ethers>@ethersproject/constants": true,
        "@ethersproject/hash": true,
        "ethers>@ethersproject/logger": true,
        "ethers>@ethersproject/providers>@ethersproject/networks": true,
        "ethers>@ethersproject/properties": true,
        "ethers>@ethersproject/random": true,
        "ethers>@ethersproject/sha2": true,
        "ethers>@ethersproject/strings": true,
        "ethers>@ethersproject/transactions": true,
        "ethers>@ethersproject/providers>@ethersproject/web": true,
        "ethers>@ethersproject/providers>bech32": true
      }
    },
    "@ethersproject/providers>@ethersproject/random": {
      "globals": {
        "crypto.getRandomValues": true
      }
    },
    "ethers>@ethersproject/random": {
      "packages": {
        "@ethersproject/bytes": true,
        "ethers>@ethersproject/logger": true
      }
    },
    "ethers>@ethersproject/rlp": {
      "packages": {
        "@ethersproject/bytes": true,
        "ethers>@ethersproject/logger": true
      }
    },
    "ethers>@ethersproject/sha2": {
      "packages": {
        "@ethersproject/bytes": true,
        "ethers>@ethersproject/logger": true,
        "ethers>@ethersproject/sha2>hash.js": true
      }
    },
    "ethers>@ethersproject/signing-key": {
      "packages": {
        "@ethersproject/bytes": true,
        "ethers>@ethersproject/logger": true,
        "ethers>@ethersproject/properties": true,
        "@metamask/ppom-validator>elliptic": true
      }
    },
    "ethers>@ethersproject/solidity": {
      "packages": {
        "@ethersproject/bignumber": true,
        "@ethersproject/bytes": true,
        "ethers>@ethersproject/keccak256": true,
        "ethers>@ethersproject/logger": true,
        "ethers>@ethersproject/sha2": true,
        "ethers>@ethersproject/strings": true
      }
    },
    "ethers>@ethersproject/strings": {
      "packages": {
        "@ethersproject/bytes": true,
        "ethers>@ethersproject/constants": true,
        "ethers>@ethersproject/logger": true
      }
    },
    "ethers>@ethersproject/transactions": {
      "packages": {
        "ethers>@ethersproject/address": true,
        "@ethersproject/bignumber": true,
        "@ethersproject/bytes": true,
        "ethers>@ethersproject/constants": true,
        "ethers>@ethersproject/keccak256": true,
        "ethers>@ethersproject/logger": true,
        "ethers>@ethersproject/properties": true,
        "ethers>@ethersproject/rlp": true,
        "ethers>@ethersproject/signing-key": true
      }
    },
    "ethers>@ethersproject/units": {
      "packages": {
        "@ethersproject/bignumber": true,
        "ethers>@ethersproject/logger": true
      }
    },
    "@ethersproject/wallet": {
      "packages": {
        "ethers>@ethersproject/abstract-provider": true,
        "ethers>@ethersproject/abstract-signer": true,
        "ethers>@ethersproject/address": true,
        "@ethersproject/bytes": true,
        "@ethersproject/hash": true,
        "@ethersproject/hdnode": true,
        "ethers>@ethersproject/json-wallets": true,
        "ethers>@ethersproject/keccak256": true,
        "ethers>@ethersproject/logger": true,
        "ethers>@ethersproject/properties": true,
        "ethers>@ethersproject/random": true,
        "ethers>@ethersproject/signing-key": true,
        "ethers>@ethersproject/transactions": true
      }
    },
    "@ethersproject/providers>@ethersproject/web": {
      "globals": {
        "clearTimeout": true,
        "fetch": true,
        "setTimeout": true
      },
      "packages": {
        "ethers>@ethersproject/base64": true,
        "@ethersproject/bytes": true,
        "ethers>@ethersproject/logger": true,
        "ethers>@ethersproject/properties": true,
        "ethers>@ethersproject/strings": true
      }
    },
    "ethers>@ethersproject/providers>@ethersproject/web": {
      "globals": {
        "clearTimeout": true,
        "fetch": true,
        "setTimeout": true
      },
      "packages": {
        "ethers>@ethersproject/base64": true,
        "@ethersproject/bytes": true,
        "ethers>@ethersproject/logger": true,
        "ethers>@ethersproject/properties": true,
        "ethers>@ethersproject/strings": true
      }
    },
    "ethers>@ethersproject/web": {
      "globals": {
        "clearTimeout": true,
        "fetch": true,
        "setTimeout": true
      },
      "packages": {
        "ethers>@ethersproject/base64": true,
        "@ethersproject/bytes": true,
        "ethers>@ethersproject/logger": true,
        "ethers>@ethersproject/properties": true,
        "ethers>@ethersproject/strings": true
      }
    },
    "ethers>@ethersproject/wordlists": {
      "packages": {
        "@ethersproject/bytes": true,
        "@ethersproject/hash": true,
        "ethers>@ethersproject/logger": true,
        "ethers>@ethersproject/properties": true,
        "ethers>@ethersproject/strings": true
      }
    },
    "@metamask/notification-services-controller>firebase>@firebase/app": {
      "globals": {
        "FinalizationRegistry": true,
        "console.warn": true
      },
      "packages": {
        "@metamask/notification-services-controller>firebase>@firebase/app>@firebase/component": true,
        "@metamask/notification-services-controller>firebase>@firebase/app>@firebase/logger": true,
        "@metamask/notification-services-controller>firebase>@firebase/util": true,
        "@metamask/notification-services-controller>firebase>@firebase/app>idb": true
      }
    },
    "@metamask/notification-services-controller>firebase>@firebase/app>@firebase/component": {
      "packages": {
        "@metamask/notification-services-controller>firebase>@firebase/util": true
      }
    },
    "@metamask/notification-services-controller>firebase>@firebase/installations": {
      "globals": {
        "BroadcastChannel": true,
        "Headers": true,
        "btoa": true,
        "console.error": true,
        "crypto": true,
        "fetch": true,
        "msCrypto": true,
        "navigator.onLine": true,
        "setTimeout": true
      },
      "packages": {
        "@metamask/notification-services-controller>firebase>@firebase/app": true,
        "@metamask/notification-services-controller>firebase>@firebase/app>@firebase/component": true,
        "@metamask/notification-services-controller>firebase>@firebase/util": true,
        "@metamask/notification-services-controller>firebase>@firebase/app>idb": true
      }
    },
    "@metamask/notification-services-controller>firebase>@firebase/app>@firebase/logger": {
      "globals": {
        "console": true
      }
    },
    "@metamask/notification-services-controller>firebase>@firebase/messaging": {
      "globals": {
        "Headers": true,
        "Notification.maxActions": true,
        "Notification.permission": true,
        "Notification.requestPermission": true,
        "PushManager.getSubscription": true,
        "PushManager.subscribe": true,
        "PushSubscription.prototype.hasOwnProperty": true,
        "ServiceWorkerRegistration": true,
        "URL": true,
        "addEventListener": true,
        "atob": true,
        "btoa": true,
        "clearTimeout": true,
        "clients.matchAll": true,
        "clients.openWindow": true,
        "console.warn": true,
        "document": true,
        "fetch": true,
        "indexedDB": true,
        "location.href": true,
        "location.origin": true,
        "navigator": true,
        "origin.replace": true,
        "registration.showNotification": true,
        "setTimeout": true
      },
      "packages": {
        "@metamask/notification-services-controller>firebase>@firebase/app": true,
        "@metamask/notification-services-controller>firebase>@firebase/app>@firebase/component": true,
        "@metamask/notification-services-controller>firebase>@firebase/installations": true,
        "@metamask/notification-services-controller>firebase>@firebase/util": true,
        "@metamask/notification-services-controller>firebase>@firebase/app>idb": true
      }
    },
    "@metamask/notification-services-controller>firebase>@firebase/util": {
      "globals": {
        "WorkerGlobalScope": true,
        "atob": true,
        "browser": true,
        "btoa": true,
        "chrome": true,
        "console": true,
        "document": true,
        "indexedDB": true,
        "navigator": true,
        "process": true,
        "setTimeout": true
      },
      "packages": {
        "process": true
      }
    },
    "@open-rpc/schema-utils-js>@json-schema-tools/dereferencer": {
      "packages": {
        "@open-rpc/schema-utils-js>@json-schema-tools/reference-resolver": true,
        "@open-rpc/schema-utils-js>@json-schema-tools/dereferencer>@json-schema-tools/traverse": true,
        "@metamask/rpc-errors>fast-safe-stringify": true
      }
    },
    "@open-rpc/schema-utils-js>@json-schema-tools/reference-resolver": {
      "packages": {
        "@open-rpc/schema-utils-js>@json-schema-tools/reference-resolver>@json-schema-spec/json-pointer": true,
        "@open-rpc/test-coverage>isomorphic-fetch": true
      }
    },
    "@keystonehq/metamask-airgapped-keyring>@keystonehq/base-eth-keyring": {
      "packages": {
        "@keystonehq/metamask-airgapped-keyring>@ethereumjs/rlp": true,
        "@ethereumjs/tx": true,
        "@keystonehq/metamask-airgapped-keyring>@keystonehq/base-eth-keyring>@ethereumjs/util": true,
        "@keystonehq/metamask-airgapped-keyring>@keystonehq/base-eth-keyring>@keystonehq/bc-ur-registry-eth": true,
        "browserify>buffer": true,
        "@metamask/eth-trezor-keyring>hdkey": true,
        "uuid": true
      }
    },
    "@keystonehq/bc-ur-registry-eth": {
      "packages": {
        "@ethereumjs/tx>@ethereumjs/util": true,
        "@keystonehq/bc-ur-registry-eth>@keystonehq/bc-ur-registry": true,
        "browserify>buffer": true,
        "@metamask/eth-trezor-keyring>hdkey": true,
        "uuid": true
      }
    },
    "@keystonehq/metamask-airgapped-keyring>@keystonehq/base-eth-keyring>@keystonehq/bc-ur-registry-eth": {
      "packages": {
        "@keystonehq/metamask-airgapped-keyring>@keystonehq/base-eth-keyring>@ethereumjs/util": true,
        "@keystonehq/metamask-airgapped-keyring>@keystonehq/base-eth-keyring>@keystonehq/bc-ur-registry-eth>@keystonehq/bc-ur-registry": true,
        "browserify>buffer": true,
        "@metamask/eth-trezor-keyring>hdkey": true,
        "uuid": true
      }
    },
    "@keystonehq/metamask-airgapped-keyring>@keystonehq/bc-ur-registry-eth": {
      "packages": {
        "@keystonehq/metamask-airgapped-keyring>@keystonehq/bc-ur-registry-eth>@ethereumjs/util": true,
        "@keystonehq/metamask-airgapped-keyring>@keystonehq/bc-ur-registry-eth>@keystonehq/bc-ur-registry": true,
        "browserify>buffer": true,
        "@metamask/eth-trezor-keyring>hdkey": true,
        "uuid": true
      }
    },
    "@keystonehq/bc-ur-registry-eth>@keystonehq/bc-ur-registry": {
      "globals": {
        "define": true
      },
      "packages": {
        "@ngraveio/bc-ur": true,
        "ethereumjs-util>ethereum-cryptography>bs58check": true,
        "buffer": true,
        "browserify>buffer": true,
        "tslib": true
      }
    },
    "@keystonehq/metamask-airgapped-keyring>@keystonehq/base-eth-keyring>@keystonehq/bc-ur-registry-eth>@keystonehq/bc-ur-registry": {
      "globals": {
        "define": true
      },
      "packages": {
        "@ngraveio/bc-ur": true,
        "ethereumjs-util>ethereum-cryptography>bs58check": true,
        "buffer": true,
        "browserify>buffer": true,
        "tslib": true
      }
    },
    "@keystonehq/metamask-airgapped-keyring>@keystonehq/bc-ur-registry-eth>@keystonehq/bc-ur-registry": {
      "globals": {
        "define": true
      },
      "packages": {
        "@ngraveio/bc-ur": true,
        "ethereumjs-util>ethereum-cryptography>bs58check": true,
        "buffer": true,
        "browserify>buffer": true,
        "tslib": true
      }
    },
    "@keystonehq/metamask-airgapped-keyring": {
      "packages": {
        "@keystonehq/metamask-airgapped-keyring>@ethereumjs/rlp": true,
        "@ethereumjs/tx": true,
        "@keystonehq/metamask-airgapped-keyring>@keystonehq/base-eth-keyring": true,
        "@keystonehq/metamask-airgapped-keyring>@keystonehq/bc-ur-registry-eth": true,
        "@metamask/obs-store": true,
        "browserify>buffer": true,
        "webpack>events": true,
        "uuid": true
      }
    },
    "chart.js>@kurkle/color": {
      "globals": {
        "define": true
      }
    },
    "@lavamoat/lavadome-react": {
      "globals": {
        "Document.prototype": true,
        "DocumentFragment.prototype": true,
        "Element.prototype": true,
        "Event.prototype": true,
        "EventTarget.prototype": true,
        "NavigateEvent.prototype": true,
        "NavigationDestination.prototype": true,
        "Node.prototype": true,
        "console.warn": true,
        "document": true,
        "navigation": true
      },
      "packages": {
        "react": true
      }
    },
    "@metamask/eth-ledger-bridge-keyring>@ledgerhq/hw-app-eth>@ledgerhq/domain-service": {
      "packages": {
        "@metamask/eth-ledger-bridge-keyring>@ledgerhq/hw-app-eth>@ledgerhq/logs": true,
        "axios": true
      }
    },
    "@ledgerhq/errors": {
      "globals": {
        "console.warn": true
      }
    },
    "@metamask/eth-ledger-bridge-keyring>@ledgerhq/hw-app-eth>@ledgerhq/evm-tools": {
      "packages": {
        "ethers>@ethersproject/constants": true,
        "@ethersproject/hash": true,
        "@metamask/eth-ledger-bridge-keyring>@ledgerhq/hw-app-eth>@ledgerhq/cryptoassets-evm-signatures": true,
        "@metamask/eth-ledger-bridge-keyring>@ledgerhq/hw-app-eth>@ledgerhq/evm-tools>@ledgerhq/live-env": true,
        "axios": true,
        "@metamask/ppom-validator>crypto-js": true
      }
    },
    "@metamask/eth-ledger-bridge-keyring>@ledgerhq/hw-app-eth": {
      "globals": {
        "console.warn": true
      },
      "packages": {
        "@ethersproject/abi": true,
        "ethers>@ethersproject/rlp": true,
        "ethers>@ethersproject/transactions": true,
        "@metamask/eth-ledger-bridge-keyring>@ledgerhq/hw-app-eth>@ledgerhq/cryptoassets-evm-signatures": true,
        "@metamask/eth-ledger-bridge-keyring>@ledgerhq/hw-app-eth>@ledgerhq/domain-service": true,
        "@ledgerhq/errors": true,
        "@metamask/eth-ledger-bridge-keyring>@ledgerhq/hw-app-eth>@ledgerhq/evm-tools": true,
        "@metamask/eth-ledger-bridge-keyring>@ledgerhq/hw-app-eth>@ledgerhq/logs": true,
        "axios": true,
        "@metamask/eth-ledger-bridge-keyring>@ledgerhq/hw-app-eth>bignumber.js": true,
        "browserify>buffer": true,
        "semver": true
      }
    },
    "@metamask/eth-ledger-bridge-keyring>@ledgerhq/hw-app-eth>@ledgerhq/hw-transport": {
      "globals": {
        "clearTimeout": true,
        "console.warn": true,
        "setTimeout": true
      },
      "packages": {
        "@ledgerhq/errors": true,
        "@metamask/eth-ledger-bridge-keyring>@ledgerhq/hw-app-eth>@ledgerhq/logs": true,
        "browserify>buffer": true,
        "webpack>events": true
      }
    },
    "@metamask/eth-ledger-bridge-keyring>@ledgerhq/hw-app-eth>@ledgerhq/evm-tools>@ledgerhq/live-env": {
      "globals": {
        "console.warn": true
      },
      "packages": {
        "wait-on>rxjs": true
      }
    },
    "@metamask/eth-ledger-bridge-keyring>@ledgerhq/hw-app-eth>@ledgerhq/logs": {
      "globals": {
        "__ledgerLogsListen": "write",
        "console.error": true
      }
    },
    "@material-ui/core": {
      "globals": {
        "Image": true,
        "_formatMuiErrorMessage": true,
        "addEventListener": true,
        "clearInterval": true,
        "clearTimeout": true,
        "console.error": true,
        "console.warn": true,
        "document": true,
        "getComputedStyle": true,
        "getSelection": true,
        "innerHeight": true,
        "innerWidth": true,
        "matchMedia": true,
        "navigator": true,
        "performance.now": true,
        "removeEventListener": true,
        "requestAnimationFrame": true,
        "setInterval": true,
        "setTimeout": true
      },
      "packages": {
        "@babel/runtime": true,
        "@material-ui/core>@material-ui/styles": true,
        "@material-ui/core>@material-ui/system": true,
        "@material-ui/core>@material-ui/utils": true,
        "@material-ui/core>clsx": true,
        "react-redux>hoist-non-react-statics": true,
        "@material-ui/core>popper.js": true,
        "prop-types": true,
        "react": true,
        "react-dom": true,
        "react-redux>react-is": true,
        "react-transition-group": true
      }
    },
    "@material-ui/core>@material-ui/styles": {
      "globals": {
        "console.error": true,
        "console.warn": true,
        "document.createComment": true,
        "document.head": true
      },
      "packages": {
        "@babel/runtime": true,
        "@material-ui/core>@material-ui/utils": true,
        "@material-ui/core>clsx": true,
        "react-redux>hoist-non-react-statics": true,
        "@material-ui/core>@material-ui/styles>jss-plugin-camel-case": true,
        "@material-ui/core>@material-ui/styles>jss-plugin-default-unit": true,
        "@material-ui/core>@material-ui/styles>jss-plugin-global": true,
        "@material-ui/core>@material-ui/styles>jss-plugin-nested": true,
        "@material-ui/core>@material-ui/styles>jss-plugin-props-sort": true,
        "@material-ui/core>@material-ui/styles>jss-plugin-rule-value-function": true,
        "@material-ui/core>@material-ui/styles>jss-plugin-vendor-prefixer": true,
        "@material-ui/core>@material-ui/styles>jss": true,
        "prop-types": true,
        "react": true
      }
    },
    "@material-ui/core>@material-ui/system": {
      "globals": {
        "console.error": true,
        "console.warn": true
      },
      "packages": {
        "@babel/runtime": true,
        "@material-ui/core>@material-ui/utils": true,
        "prop-types": true
      }
    },
    "@material-ui/core>@material-ui/utils": {
      "packages": {
        "@babel/runtime": true,
        "prop-types": true,
        "react-redux>react-is": true
      }
    },
    "@metamask/abi-utils": {
      "packages": {
        "@metamask/superstruct": true,
        "@metamask/abi-utils>@metamask/utils": true
      }
    },
    "@metamask/keyring-controller>@metamask/eth-hd-keyring>@metamask/eth-sig-util>@metamask/abi-utils": {
      "packages": {
        "@metamask/superstruct": true,
        "@metamask/utils": true
      }
    },
    "@metamask/eth-json-rpc-middleware>@metamask/eth-sig-util>@metamask/abi-utils": {
      "packages": {
        "@metamask/superstruct": true,
        "@metamask/utils": true
      }
    },
    "@metamask/eth-ledger-bridge-keyring>@metamask/eth-sig-util>@metamask/abi-utils": {
      "packages": {
        "@metamask/superstruct": true,
        "@metamask/utils": true
      }
    },
    "@metamask/keyring-controller>@metamask/eth-simple-keyring>@metamask/eth-sig-util>@metamask/abi-utils": {
      "packages": {
        "@metamask/superstruct": true,
        "@metamask/utils": true
      }
    },
    "@metamask/eth-snap-keyring>@metamask/eth-sig-util>@metamask/abi-utils": {
      "packages": {
        "@metamask/superstruct": true,
        "@metamask/utils": true
      }
    },
    "@metamask/eth-trezor-keyring>@metamask/eth-sig-util>@metamask/abi-utils": {
      "packages": {
        "@metamask/superstruct": true,
        "@metamask/utils": true
      }
    },
    "@metamask/keyring-controller>@metamask/eth-sig-util>@metamask/abi-utils": {
      "packages": {
        "@metamask/superstruct": true,
        "@metamask/utils": true
      }
    },
    "@metamask/signature-controller>@metamask/eth-sig-util>@metamask/abi-utils": {
      "packages": {
        "@metamask/superstruct": true,
        "@metamask/utils": true
      }
    },
    "@metamask/account-tree-controller": {
      "globals": {
        "console.warn": true
      },
      "packages": {
        "@metamask/base-controller": true,
        "@metamask/keyring-controller": true,
        "@metamask/account-tree-controller>@metamask/snaps-utils": true
      }
    },
    "@metamask/accounts-controller": {
      "packages": {
        "@metamask/base-controller": true,
        "@metamask/eth-snap-keyring": true,
        "@metamask/keyring-api": true,
        "@metamask/keyring-controller": true,
        "@metamask/keyring-api>@metamask/keyring-utils": true,
        "@metamask/utils": true,
        "@ethereumjs/tx>ethereum-cryptography": true,
        "uuid": true
      }
    },
    "@metamask/address-book-controller": {
      "packages": {
        "@metamask/base-controller": true,
        "@metamask/controller-utils": true
      }
    },
    "@metamask/announcement-controller": {
      "packages": {
        "@metamask/base-controller": true
      }
    },
    "@metamask/approval-controller": {
      "globals": {
        "console.info": true
      },
      "packages": {
        "@metamask/base-controller": true,
        "@metamask/rpc-errors": true,
        "nanoid": true
      }
    },
    "@metamask/assets-controllers": {
      "globals": {
        "AbortController": true,
        "Headers": true,
        "URL": true,
        "URLSearchParams": true,
        "clearInterval": true,
        "clearTimeout": true,
        "console.error": true,
        "console.log": true,
        "fetch": true,
        "setInterval": true,
        "setTimeout": true
      },
      "packages": {
        "@ethereumjs/tx>@ethereumjs/util": true,
        "ethers>@ethersproject/address": true,
        "@ethersproject/bignumber": true,
        "@ethersproject/contracts": true,
        "@ethersproject/providers": true,
        "@metamask/abi-utils": true,
        "@metamask/base-controller": true,
        "@metamask/contract-metadata": true,
        "@metamask/controller-utils": true,
        "@metamask/controller-utils>@metamask/eth-query": true,
        "@metamask/keyring-api": true,
        "@metamask/keyring-snap-client": true,
        "@metamask/metamask-eth-abis": true,
        "@metamask/phishing-controller": true,
<<<<<<< HEAD
        "@metamask/assets-controllers>@metamask/polling-controller": true,
=======
        "@metamask/bridge-controller>@metamask/polling-controller": true,
>>>>>>> 7f4e6d9b
        "@metamask/rpc-errors": true,
        "@metamask/assets-controllers>@metamask/snaps-utils": true,
        "@metamask/utils": true,
        "@metamask/name-controller>async-mutex": true,
        "bn.js": true,
        "lodash": true,
        "@ensdomains/content-hash>multicodec>uint8arrays>multiformats": true,
        "single-call-balance-checker-abi": true,
        "uuid": true
      }
    },
    "@metamask/seedless-onboarding-controller>@metamask/auth-network-utils": {
      "globals": {
        "clearTimeout": true,
        "setTimeout": true
      },
      "packages": {
        "viem>ox>@noble/curves": true,
        "@noble/hashes": true,
        "bn.js": true,
        "browserify>buffer": true,
        "@metamask/ppom-validator>elliptic": true,
        "@metamask/seedless-onboarding-controller>@metamask/auth-network-utils>json-stable-stringify": true
      }
    },
    "@metamask/base-controller": {
      "globals": {
        "setTimeout": true
      },
      "packages": {
        "immer": true
      }
    },
    "@metamask/announcement-controller>@metamask/base-controller": {
      "globals": {
        "setTimeout": true
      },
      "packages": {
        "immer": true
      }
    },
    "@metamask/smart-transactions-controller>@metamask/polling-controller>@metamask/base-controller": {
      "globals": {
        "setTimeout": true
      },
      "packages": {
        "immer": true
      }
    },
    "@metamask/ppom-validator>@metamask/base-controller": {
      "globals": {
        "setTimeout": true
      },
      "packages": {
        "immer": true
      }
    },
    "@metamask/bridge-controller": {
      "globals": {
        "AbortController": true,
        "URLSearchParams": true,
        "console.error": true,
        "console.log": true,
        "console.warn": true
      },
      "packages": {
        "ethers>@ethersproject/address": true,
        "ethers>@ethersproject/constants": true,
        "@ethersproject/contracts": true,
        "@ethersproject/providers": true,
        "@metamask/controller-utils": true,
        "@metamask/keyring-api": true,
        "@metamask/metamask-eth-abis": true,
        "@metamask/bridge-controller>@metamask/multichain-network-controller": true,
        "@metamask/bridge-controller>@metamask/polling-controller": true,
        "@metamask/superstruct": true,
        "@metamask/utils": true,
        "@metamask/bridge-controller>bignumber.js": true,
        "lodash": true,
        "reselect": true,
        "uuid": true
      }
    },
    "@metamask/bridge-status-controller": {
      "globals": {
        "URLSearchParams": true,
        "console.error": true,
        "console.log": true,
        "setTimeout": true
      },
      "packages": {
        "@metamask/bridge-controller": true,
        "@metamask/controller-utils": true,
        "@metamask/keyring-api": true,
<<<<<<< HEAD
        "@metamask/bridge-status-controller>@metamask/polling-controller": true,
=======
        "@metamask/bridge-controller>@metamask/polling-controller": true,
>>>>>>> 7f4e6d9b
        "@metamask/superstruct": true,
        "@metamask/transaction-controller": true,
        "@metamask/utils": true,
        "@metamask/bridge-status-controller>bignumber.js": true,
        "uuid": true
      }
    },
    "@metamask/browser-passworder": {
      "globals": {
        "CryptoKey": true,
        "btoa": true,
        "crypto.getRandomValues": true,
        "crypto.subtle.decrypt": true,
        "crypto.subtle.deriveKey": true,
        "crypto.subtle.encrypt": true,
        "crypto.subtle.exportKey": true,
        "crypto.subtle.importKey": true
      },
      "packages": {
        "@metamask/browser-passworder>@metamask/utils": true,
        "browserify>buffer": true
      }
    },
    "eth-keyring-controller>@metamask/browser-passworder": {
      "globals": {
        "crypto": true
      }
    },
    "@metamask/chain-agnostic-permission": {
      "packages": {
        "@metamask/chain-agnostic-permission>@metamask/api-specs": true,
        "@metamask/controller-utils": true,
        "@metamask/permission-controller": true,
        "@metamask/rpc-errors": true,
        "@metamask/utils": true,
        "lodash": true
      }
    },
    "@metamask/multichain-api-middleware>@metamask/chain-agnostic-permission": {
      "packages": {
        "@metamask/multichain-api-middleware>@metamask/api-specs": true,
        "@metamask/controller-utils": true,
        "@metamask/permission-controller": true,
        "@metamask/rpc-errors": true,
        "@metamask/utils": true,
        "lodash": true
      }
    },
    "@metamask/controller-utils": {
      "globals": {
        "URL": true,
        "console.error": true,
        "fetch": true,
        "setTimeout": true
      },
      "packages": {
        "@ethereumjs/tx>@ethereumjs/util": true,
        "@metamask/controller-utils>@metamask/ethjs-unit": true,
        "@metamask/utils": true,
        "@metamask/controller-utils>@spruceid/siwe-parser": true,
        "bn.js": true,
        "browserify>buffer": true,
        "cockatiel": true,
        "eth-ens-namehash": true,
        "eslint>fast-deep-equal": true
      }
    },
    "@metamask/delegation-controller": {
      "packages": {
        "@metamask/base-controller": true,
        "@metamask/keyring-controller": true,
        "@metamask/utils": true
      }
    },
    "@metamask/ens-controller": {
      "packages": {
        "@ethersproject/providers": true,
        "@metamask/base-controller": true,
        "@metamask/controller-utils": true,
        "@metamask/utils": true,
        "punycode": true
      }
    },
    "@metamask/eth-token-tracker>@metamask/eth-block-tracker": {
      "globals": {
        "clearTimeout": true,
        "console.error": true,
        "setTimeout": true
      },
      "packages": {
        "@metamask/safe-event-emitter": true,
        "@metamask/utils": true,
        "@metamask/ppom-validator>json-rpc-random-id": true
      }
    },
    "@metamask/network-controller>@metamask/eth-block-tracker": {
      "globals": {
        "clearTimeout": true,
        "console.error": true,
        "setTimeout": true
      },
      "packages": {
        "@metamask/safe-event-emitter": true,
        "@metamask/utils": true,
        "@metamask/ppom-validator>json-rpc-random-id": true
      }
    },
    "@metamask/keyring-controller>@metamask/eth-hd-keyring": {
      "globals": {
        "TextEncoder": true
      },
      "packages": {
        "@ethereumjs/tx>@ethereumjs/util": true,
        "@metamask/keyring-controller>@metamask/eth-hd-keyring>@metamask/eth-sig-util": true,
        "@metamask/snaps-sdk>@metamask/key-tree": true,
        "@metamask/scure-bip39": true,
        "@metamask/utils": true,
        "browserify>buffer": true,
        "@ethereumjs/tx>ethereum-cryptography": true
      }
    },
    "@metamask/eth-json-rpc-filters": {
      "globals": {
        "console.error": true
      },
      "packages": {
        "@metamask/controller-utils>@metamask/eth-query": true,
        "@metamask/json-rpc-engine": true,
        "@metamask/safe-event-emitter": true,
        "@metamask/name-controller>async-mutex": true,
        "pify": true
      }
    },
    "@metamask/network-controller>@metamask/eth-json-rpc-infura": {
      "globals": {
        "fetch": true,
        "setTimeout": true
      },
      "packages": {
        "@metamask/eth-json-rpc-provider": true,
        "@metamask/json-rpc-engine": true,
        "@metamask/rpc-errors": true,
        "@metamask/utils": true
      }
    },
    "@metamask/eth-json-rpc-middleware": {
      "globals": {
        "URL": true,
        "console.error": true,
        "setTimeout": true
      },
      "packages": {
        "@metamask/eth-json-rpc-middleware>@metamask/eth-sig-util": true,
        "@metamask/json-rpc-engine": true,
        "@metamask/rpc-errors": true,
        "@metamask/superstruct": true,
        "@metamask/utils": true,
        "@metamask/eth-json-rpc-middleware>klona": true,
        "@metamask/eth-json-rpc-middleware>safe-stable-stringify": true
      }
    },
    "@metamask/eth-json-rpc-provider": {
      "packages": {
        "@metamask/json-rpc-engine": true,
        "@metamask/rpc-errors": true,
        "@metamask/safe-event-emitter": true,
        "uuid": true
      }
    },
    "@metamask/eth-ledger-bridge-keyring": {
      "globals": {
        "addEventListener": true,
        "console.error": true,
        "document.createElement": true,
        "document.head.appendChild": true,
        "fetch": true,
        "removeEventListener": true,
        "setTimeout": true
      },
      "packages": {
        "@metamask/eth-ledger-bridge-keyring>@ethereumjs/rlp": true,
        "@ethereumjs/tx": true,
        "@ethereumjs/tx>@ethereumjs/util": true,
        "@metamask/eth-ledger-bridge-keyring>@ledgerhq/hw-app-eth": true,
        "@metamask/eth-ledger-bridge-keyring>@ledgerhq/hw-app-eth>@ledgerhq/hw-transport": true,
        "@metamask/eth-ledger-bridge-keyring>@metamask/eth-sig-util": true,
        "@metamask/utils": true,
        "browserify>buffer": true,
        "@metamask/eth-trezor-keyring>hdkey": true
      }
    },
    "@metamask/controller-utils>@metamask/eth-query": {
      "packages": {
        "@metamask/ppom-validator>json-rpc-random-id": true,
        "watchify>xtend": true
      }
    },
    "@metamask/eth-sig-util": {
      "packages": {
        "@metamask/eth-sig-util>@ethereumjs/util": true,
        "@metamask/abi-utils": true,
        "@metamask/eth-sig-util>@metamask/utils": true,
        "@metamask/eth-sig-util>@scure/base": true,
        "browserify>buffer": true,
        "@ethereumjs/tx>ethereum-cryptography": true,
        "tweetnacl": true
      }
    },
    "@metamask/keyring-controller>@metamask/eth-hd-keyring>@metamask/eth-sig-util": {
      "packages": {
        "@keystonehq/metamask-airgapped-keyring>@ethereumjs/rlp": true,
        "@metamask/keyring-controller>@metamask/eth-hd-keyring>@metamask/eth-sig-util>@ethereumjs/util": true,
        "@metamask/keyring-controller>@metamask/eth-hd-keyring>@metamask/eth-sig-util>@metamask/abi-utils": true,
        "@metamask/utils": true,
        "@metamask/keyring-controller>@metamask/eth-hd-keyring>@metamask/eth-sig-util>@scure/base": true,
        "browserify>buffer": true,
        "@ethereumjs/tx>ethereum-cryptography": true,
        "tweetnacl": true
      }
    },
    "@metamask/eth-json-rpc-middleware>@metamask/eth-sig-util": {
      "packages": {
        "@keystonehq/metamask-airgapped-keyring>@ethereumjs/rlp": true,
        "@metamask/eth-json-rpc-middleware>@metamask/eth-sig-util>@ethereumjs/util": true,
        "@metamask/eth-json-rpc-middleware>@metamask/eth-sig-util>@metamask/abi-utils": true,
        "@metamask/utils": true,
        "@metamask/eth-json-rpc-middleware>@metamask/eth-sig-util>@scure/base": true,
        "browserify>buffer": true,
        "@ethereumjs/tx>ethereum-cryptography": true,
        "tweetnacl": true
      }
    },
    "@metamask/eth-ledger-bridge-keyring>@metamask/eth-sig-util": {
      "packages": {
        "@metamask/eth-ledger-bridge-keyring>@metamask/eth-sig-util>@ethereumjs/rlp": true,
        "@metamask/eth-ledger-bridge-keyring>@metamask/eth-sig-util>@ethereumjs/util": true,
        "@metamask/eth-ledger-bridge-keyring>@metamask/eth-sig-util>@metamask/abi-utils": true,
        "@metamask/utils": true,
        "@metamask/eth-ledger-bridge-keyring>@metamask/eth-sig-util>@scure/base": true,
        "browserify>buffer": true,
        "@ethereumjs/tx>ethereum-cryptography": true,
        "tweetnacl": true
      }
    },
    "@metamask/keyring-controller>@metamask/eth-simple-keyring>@metamask/eth-sig-util": {
      "packages": {
        "@keystonehq/metamask-airgapped-keyring>@ethereumjs/rlp": true,
        "@metamask/keyring-controller>@metamask/eth-simple-keyring>@metamask/eth-sig-util>@ethereumjs/util": true,
        "@metamask/keyring-controller>@metamask/eth-simple-keyring>@metamask/eth-sig-util>@metamask/abi-utils": true,
        "@metamask/utils": true,
        "@metamask/keyring-controller>@metamask/eth-simple-keyring>@metamask/eth-sig-util>@scure/base": true,
        "browserify>buffer": true,
        "@ethereumjs/tx>ethereum-cryptography": true,
        "tweetnacl": true
      }
    },
    "@metamask/eth-snap-keyring>@metamask/eth-sig-util": {
      "packages": {
        "@keystonehq/metamask-airgapped-keyring>@ethereumjs/rlp": true,
        "@metamask/eth-snap-keyring>@metamask/eth-sig-util>@ethereumjs/util": true,
        "@metamask/eth-snap-keyring>@metamask/eth-sig-util>@metamask/abi-utils": true,
        "@metamask/utils": true,
        "@metamask/eth-snap-keyring>@metamask/eth-sig-util>@scure/base": true,
        "browserify>buffer": true,
        "@ethereumjs/tx>ethereum-cryptography": true,
        "tweetnacl": true
      }
    },
    "@metamask/eth-trezor-keyring>@metamask/eth-sig-util": {
      "packages": {
        "@keystonehq/metamask-airgapped-keyring>@ethereumjs/rlp": true,
        "@metamask/eth-trezor-keyring>@metamask/eth-sig-util>@ethereumjs/util": true,
        "@metamask/eth-trezor-keyring>@metamask/eth-sig-util>@metamask/abi-utils": true,
        "@metamask/utils": true,
        "@metamask/eth-trezor-keyring>@metamask/eth-sig-util>@scure/base": true,
        "browserify>buffer": true,
        "@ethereumjs/tx>ethereum-cryptography": true,
        "tweetnacl": true
      }
    },
    "@metamask/keyring-controller>@metamask/eth-sig-util": {
      "packages": {
        "@keystonehq/metamask-airgapped-keyring>@ethereumjs/rlp": true,
        "@metamask/keyring-controller>@metamask/eth-sig-util>@ethereumjs/util": true,
        "@metamask/keyring-controller>@metamask/eth-sig-util>@metamask/abi-utils": true,
        "@metamask/utils": true,
        "@metamask/keyring-controller>@metamask/eth-sig-util>@scure/base": true,
        "browserify>buffer": true,
        "@ethereumjs/tx>ethereum-cryptography": true,
        "tweetnacl": true
      }
    },
    "@metamask/signature-controller>@metamask/eth-sig-util": {
      "packages": {
        "@keystonehq/metamask-airgapped-keyring>@ethereumjs/rlp": true,
        "@metamask/signature-controller>@metamask/eth-sig-util>@ethereumjs/util": true,
        "@metamask/signature-controller>@metamask/eth-sig-util>@metamask/abi-utils": true,
        "@metamask/utils": true,
        "@metamask/signature-controller>@metamask/eth-sig-util>@scure/base": true,
        "browserify>buffer": true,
        "@ethereumjs/tx>ethereum-cryptography": true,
        "tweetnacl": true
      }
    },
    "@metamask/keyring-controller>@metamask/eth-simple-keyring": {
      "packages": {
        "@ethereumjs/tx>@ethereumjs/util": true,
        "@metamask/keyring-controller>@metamask/eth-simple-keyring>@metamask/eth-sig-util": true,
        "@metamask/utils": true,
        "browserify>buffer": true,
        "@ethereumjs/tx>ethereum-cryptography": true,
        "crypto-browserify>randombytes": true
      }
    },
    "@metamask/eth-snap-keyring": {
      "globals": {
        "URL": true,
        "console.error": true,
        "console.info": true,
        "console.warn": true
      },
      "packages": {
        "@ethereumjs/tx": true,
        "@metamask/eth-snap-keyring>@metamask/eth-sig-util": true,
        "@metamask/keyring-api": true,
        "@metamask/keyring-internal-api": true,
        "@metamask/keyring-internal-snap-client": true,
        "@metamask/keyring-api>@metamask/keyring-utils": true,
        "@metamask/superstruct": true,
        "@metamask/utils": true,
        "webpack>events": true,
        "@metamask/eth-snap-keyring>uuid": true
      }
    },
    "@metamask/eth-token-tracker": {
      "globals": {
        "console.warn": true
      },
      "packages": {
        "@babel/runtime": true,
        "@ethersproject/bignumber": true,
        "@ethersproject/contracts": true,
        "@ethersproject/providers": true,
        "@metamask/eth-token-tracker>@metamask/eth-block-tracker": true,
        "@metamask/safe-event-emitter": true,
        "bn.js": true,
        "@metamask/eth-token-tracker>deep-equal": true,
        "human-standard-token-abi": true
      }
    },
    "@metamask/eth-trezor-keyring": {
      "globals": {
        "setTimeout": true
      },
      "packages": {
        "@ethereumjs/tx": true,
        "@ethereumjs/tx>@ethereumjs/util": true,
        "@metamask/eth-trezor-keyring>@metamask/eth-sig-util": true,
        "@metamask/utils": true,
        "@metamask/eth-trezor-keyring>@trezor/connect-plugin-ethereum": true,
        "@trezor/connect-web": true,
        "browserify>buffer": true,
        "@metamask/eth-trezor-keyring>hdkey": true
      }
    },
    "@metamask/etherscan-link": {
      "globals": {
        "URL": true
      }
    },
    "eth-method-registry>@metamask/ethjs-contract": {
      "packages": {
        "@babel/runtime": true,
        "eth-method-registry>@metamask/ethjs-contract>@metamask/ethjs-filter": true,
        "eth-method-registry>@metamask/ethjs-contract>@metamask/ethjs-util": true,
        "eth-method-registry>@metamask/ethjs-contract>ethjs-abi": true,
        "eth-ens-namehash>js-sha3": true,
        "eth-method-registry>@metamask/ethjs-query>promise-to-callback": true
      }
    },
    "eth-method-registry>@metamask/ethjs-contract>@metamask/ethjs-filter": {
      "globals": {
        "clearInterval": true,
        "setInterval": true
      }
    },
    "eth-method-registry>@metamask/ethjs-query>@metamask/ethjs-format": {
      "packages": {
        "eth-method-registry>@metamask/ethjs-contract>@metamask/ethjs-util": true,
        "@metamask/controller-utils>@metamask/ethjs-unit>@metamask/number-to-bn": true,
        "eth-method-registry>@metamask/ethjs-query>@metamask/ethjs-format>ethjs-schema": true,
        "eth-method-registry>@metamask/ethjs-query>@metamask/ethjs-format>strip-hex-prefix": true
      }
    },
    "eth-method-registry>@metamask/ethjs-query": {
      "globals": {
        "console": true
      },
      "packages": {
        "eth-method-registry>@metamask/ethjs-query>@metamask/ethjs-format": true,
        "eth-method-registry>@metamask/ethjs-query>@metamask/ethjs-rpc": true,
        "eth-method-registry>@metamask/ethjs-query>promise-to-callback": true
      }
    },
    "eth-method-registry>@metamask/ethjs-query>@metamask/ethjs-rpc": {
      "packages": {
        "eth-method-registry>@metamask/ethjs-query>promise-to-callback": true
      }
    },
    "@metamask/controller-utils>@metamask/ethjs-unit": {
      "packages": {
        "@metamask/controller-utils>@metamask/ethjs-unit>@metamask/number-to-bn": true,
        "bn.js": true
      }
    },
    "eth-method-registry>@metamask/ethjs-contract>@metamask/ethjs-util": {
      "packages": {
        "browserify>buffer": true,
        "eth-method-registry>@metamask/ethjs-query>@metamask/ethjs-format>is-hex-prefixed": true,
        "eth-method-registry>@metamask/ethjs-query>@metamask/ethjs-format>strip-hex-prefix": true
      }
    },
    "@metamask/gas-fee-controller": {
      "globals": {
        "clearInterval": true,
        "console.error": true,
        "setInterval": true
      },
      "packages": {
        "@metamask/controller-utils": true,
        "@metamask/controller-utils>@metamask/eth-query": true,
<<<<<<< HEAD
        "@metamask/assets-controllers>@metamask/polling-controller": true,
=======
        "@metamask/gas-fee-controller>@metamask/polling-controller": true,
>>>>>>> 7f4e6d9b
        "bn.js": true,
        "uuid": true
      }
    },
    "@metamask/jazzicon": {
      "globals": {
        "document.createElement": true,
        "document.createElementNS": true
      },
      "packages": {
        "@metamask/jazzicon>color": true,
        "@metamask/jazzicon>mersenne-twister": true
      }
    },
    "@metamask/json-rpc-engine": {
      "packages": {
        "@metamask/rpc-errors": true,
        "@metamask/safe-event-emitter": true,
        "@metamask/utils": true
      }
    },
    "@metamask/json-rpc-middleware-stream": {
      "globals": {
        "console.warn": true,
        "setTimeout": true
      },
      "packages": {
        "@metamask/safe-event-emitter": true,
        "@metamask/utils": true,
        "readable-stream": true
      }
    },
    "@metamask/snaps-sdk>@metamask/key-tree": {
      "globals": {
        "crypto.subtle": true
      },
      "packages": {
        "@metamask/scure-bip39": true,
        "@metamask/utils": true,
        "viem>ox>@noble/curves": true,
        "@noble/hashes": true,
        "@metamask/utils>@scure/base": true
      }
    },
    "@metamask/keyring-api": {
      "packages": {
        "@metamask/keyring-api>@metamask/keyring-utils": true,
        "@metamask/superstruct": true,
        "@metamask/utils": true,
        "bitcoin-address-validation": true
      }
    },
    "@metamask/multichain-transactions-controller>@metamask/keyring-api": {
      "packages": {
        "@metamask/keyring-api>@metamask/keyring-utils": true,
        "@metamask/superstruct": true,
        "@metamask/utils": true,
        "bitcoin-address-validation": true
      }
    },
    "@metamask/keyring-controller": {
      "globals": {
        "console.error": true
      },
      "packages": {
        "@ethereumjs/tx>@ethereumjs/util": true,
        "@metamask/base-controller": true,
        "@metamask/browser-passworder": true,
        "@metamask/keyring-controller>@metamask/eth-hd-keyring": true,
        "@metamask/keyring-controller>@metamask/eth-sig-util": true,
        "@metamask/keyring-controller>@metamask/eth-simple-keyring": true,
        "@metamask/utils": true,
        "@metamask/name-controller>async-mutex": true,
        "@metamask/keyring-controller>ethereumjs-wallet": true,
        "lodash": true,
        "@metamask/keyring-controller>ulid": true
      }
    },
    "@metamask/keyring-internal-api": {
      "packages": {
        "@metamask/keyring-api": true,
        "@metamask/keyring-api>@metamask/keyring-utils": true,
        "@metamask/superstruct": true
      }
    },
    "@metamask/keyring-internal-snap-client": {
      "packages": {
        "@metamask/keyring-api": true,
        "@metamask/keyring-internal-api": true,
        "@metamask/keyring-snap-client": true,
        "@metamask/keyring-api>@metamask/keyring-utils": true
      }
    },
    "@metamask/keyring-snap-client": {
      "packages": {
        "@metamask/keyring-api": true,
        "@metamask/keyring-api>@metamask/keyring-utils": true,
        "@metamask/superstruct": true,
        "@metamask/keyring-snap-client>uuid": true
      }
    },
    "@metamask/multichain-transactions-controller>@metamask/keyring-snap-client": {
      "packages": {
        "@metamask/multichain-transactions-controller>@metamask/keyring-api": true,
        "@metamask/keyring-api>@metamask/keyring-utils": true,
        "@metamask/superstruct": true,
        "@metamask/multichain-transactions-controller>@metamask/keyring-snap-client>uuid": true
      }
    },
    "@metamask/keyring-api>@metamask/keyring-utils": {
      "globals": {
        "URL": true
      },
      "packages": {
        "@metamask/superstruct": true,
        "@metamask/utils": true,
        "bitcoin-address-validation": true
      }
    },
    "@metamask/logging-controller": {
      "packages": {
        "@metamask/base-controller": true,
        "uuid": true
      }
    },
    "@metamask/logo": {
      "globals": {
        "addEventListener": true,
        "document.body.appendChild": true,
        "document.createElementNS": true,
        "innerHeight": true,
        "innerWidth": true,
        "requestAnimationFrame": true
      },
      "packages": {
        "@metamask/logo>gl-mat4": true,
        "@metamask/logo>gl-vec3": true
      }
    },
    "@metamask/message-manager": {
      "packages": {
        "@metamask/base-controller": true,
        "@metamask/controller-utils": true,
        "@metamask/utils": true,
        "browserify>buffer": true,
        "webpack>events": true,
        "uuid": true
      }
    },
    "@metamask/multichain-api-middleware": {
      "globals": {
        "console.error": true
      },
      "packages": {
        "@metamask/multichain-api-middleware>@metamask/api-specs": true,
        "@metamask/multichain-api-middleware>@metamask/chain-agnostic-permission": true,
        "@metamask/controller-utils": true,
        "@metamask/eth-json-rpc-filters": true,
        "@metamask/json-rpc-engine": true,
        "@metamask/permission-controller": true,
        "@metamask/rpc-errors": true,
        "@metamask/safe-event-emitter": true,
        "@metamask/utils": true,
        "@open-rpc/schema-utils-js": true,
        "@metamask/message-manager>jsonschema": true
      }
    },
    "@metamask/multichain-network-controller": {
      "globals": {
        "URL": true
      },
      "packages": {
        "@metamask/base-controller": true,
        "@metamask/keyring-api": true,
        "@metamask/network-controller": true,
        "@metamask/superstruct": true,
        "@metamask/utils": true,
        "@metamask/multichain-network-controller>@solana/addresses": true,
        "lodash": true
      }
    },
    "@metamask/bridge-controller>@metamask/multichain-network-controller": {
      "globals": {
        "URL": true
      },
      "packages": {
        "@metamask/base-controller": true,
        "@metamask/keyring-api": true,
        "@metamask/network-controller": true,
        "@metamask/superstruct": true,
        "@metamask/utils": true,
        "@metamask/bridge-controller>@metamask/multichain-network-controller>@solana/addresses": true,
        "lodash": true
      }
    },
    "@metamask/multichain-transactions-controller": {
      "globals": {
        "console.error": true
      },
      "packages": {
        "@metamask/base-controller": true,
        "@metamask/multichain-transactions-controller>@metamask/keyring-api": true,
        "@metamask/multichain-transactions-controller>@metamask/keyring-snap-client": true,
        "@metamask/multichain-transactions-controller>@metamask/snaps-utils": true,
        "@metamask/utils": true
      }
    },
    "@metamask/name-controller": {
      "globals": {
        "fetch": true
      },
      "packages": {
        "@metamask/base-controller": true,
        "@metamask/controller-utils": true,
        "@metamask/utils": true,
        "@metamask/name-controller>async-mutex": true
      }
    },
    "@metamask/network-controller": {
      "globals": {
        "URL": true,
        "setTimeout": true
      },
      "packages": {
        "@metamask/base-controller": true,
        "@metamask/controller-utils": true,
        "@metamask/network-controller>@metamask/eth-block-tracker": true,
        "@metamask/network-controller>@metamask/eth-json-rpc-infura": true,
        "@metamask/eth-json-rpc-middleware": true,
        "@metamask/eth-json-rpc-provider": true,
        "@metamask/controller-utils>@metamask/eth-query": true,
        "@metamask/json-rpc-engine": true,
        "@metamask/rpc-errors": true,
        "@metamask/network-controller>@metamask/swappable-obj-proxy": true,
        "@metamask/utils": true,
        "addons-linter>deepmerge": true,
        "eslint>fast-deep-equal": true,
        "immer": true,
        "lodash": true,
        "reselect": true,
        "uri-js": true,
        "uuid": true
      }
    },
    "@metamask/transaction-controller>@metamask/nonce-tracker": {
      "packages": {
        "@ethersproject/providers": true,
        "browserify>assert": true,
        "@metamask/transaction-controller>@metamask/nonce-tracker>async-mutex": true
      }
    },
    "@metamask/notification-services-controller": {
      "globals": {
        "Intl.NumberFormat": true,
        "addEventListener": true,
        "fetch": true,
        "registration": true,
        "removeEventListener": true
      },
      "packages": {
        "@metamask/notification-services-controller>@contentful/rich-text-html-renderer": true,
        "@metamask/base-controller": true,
        "@metamask/controller-utils": true,
        "@metamask/keyring-controller": true,
        "@metamask/utils": true,
        "@metamask/notification-services-controller>bignumber.js": true,
        "@metamask/notification-services-controller>firebase": true,
        "loglevel": true,
        "uuid": true
      }
    },
    "@metamask/controller-utils>@metamask/ethjs-unit>@metamask/number-to-bn": {
      "packages": {
        "bn.js": true,
        "eth-method-registry>@metamask/ethjs-query>@metamask/ethjs-format>strip-hex-prefix": true
      }
    },
    "@metamask/object-multiplex": {
      "globals": {
        "console.warn": true
      },
      "packages": {
        "@metamask/object-multiplex>once": true,
        "readable-stream": true
      }
    },
    "@metamask/obs-store": {
      "packages": {
        "@metamask/safe-event-emitter": true,
        "readable-stream": true
      }
    },
    "@metamask/permission-controller": {
      "globals": {
        "console.error": true
      },
      "packages": {
        "@metamask/base-controller": true,
        "@metamask/controller-utils": true,
        "@metamask/json-rpc-engine": true,
        "@metamask/rpc-errors": true,
        "@metamask/utils": true,
        "deep-freeze-strict": true,
        "immer": true,
        "nanoid": true
      }
    },
    "@metamask/permission-log-controller": {
      "packages": {
        "@metamask/base-controller": true,
        "@metamask/utils": true
      }
    },
    "@metamask/phishing-controller": {
      "globals": {
        "TextEncoder": true,
        "URL": true,
        "console.error": true,
        "fetch": true
      },
      "packages": {
        "@metamask/base-controller": true,
        "@metamask/controller-utils": true,
        "@noble/hashes": true,
        "@ethereumjs/tx>ethereum-cryptography": true,
        "webpack-cli>fastest-levenshtein": true,
        "punycode": true
      }
    },
    "@metamask/assets-controllers>@metamask/polling-controller": {
      "globals": {
        "clearTimeout": true,
        "console.error": true,
        "setTimeout": true
      },
      "packages": {
        "@metamask/base-controller": true,
        "@metamask/snaps-utils>fast-json-stable-stringify": true,
        "uuid": true
      }
    },
    "@metamask/bridge-controller>@metamask/polling-controller": {
      "globals": {
        "clearTimeout": true,
        "console.error": true,
        "setTimeout": true
      },
      "packages": {
        "@metamask/base-controller": true,
        "@metamask/snaps-utils>fast-json-stable-stringify": true,
        "uuid": true
      }
    },
<<<<<<< HEAD
    "@metamask/bridge-status-controller>@metamask/polling-controller": {
=======
    "@metamask/gas-fee-controller>@metamask/polling-controller": {
>>>>>>> 7f4e6d9b
      "globals": {
        "clearTimeout": true,
        "console.error": true,
        "setTimeout": true
      },
      "packages": {
        "@metamask/base-controller": true,
        "@metamask/snaps-utils>fast-json-stable-stringify": true,
        "uuid": true
      }
    },
    "@metamask/smart-transactions-controller>@metamask/polling-controller": {
      "globals": {
        "clearTimeout": true,
        "console.error": true,
        "setTimeout": true
      },
      "packages": {
        "@metamask/smart-transactions-controller>@metamask/polling-controller>@metamask/base-controller": true,
        "@metamask/snaps-utils>fast-json-stable-stringify": true,
        "uuid": true
      }
    },
    "@metamask/user-operation-controller>@metamask/polling-controller": {
      "globals": {
        "clearTimeout": true,
        "console.error": true,
        "setTimeout": true
      },
      "packages": {
        "@metamask/base-controller": true,
        "@metamask/snaps-utils>fast-json-stable-stringify": true,
        "uuid": true
      }
    },
    "@metamask/post-message-stream": {
      "globals": {
        "MessageEvent.prototype": true,
        "WorkerGlobalScope": true,
        "addEventListener": true,
        "browser": true,
        "chrome": true,
        "location.origin": true,
        "postMessage": true,
        "removeEventListener": true
      },
      "packages": {
        "@metamask/utils": true,
        "readable-stream": true
      }
    },
    "@metamask/ppom-validator": {
      "globals": {
        "URL": true,
        "console.error": true,
        "crypto": true
      },
      "packages": {
        "@metamask/ppom-validator>@metamask/base-controller": true,
        "@metamask/controller-utils": true,
        "await-semaphore": true,
        "browserify>buffer": true,
        "@metamask/ppom-validator>crypto-js": true,
        "@metamask/ppom-validator>elliptic": true,
        "@metamask/ppom-validator>json-rpc-random-id": true
      }
    },
    "@metamask/preferences-controller": {
      "packages": {
        "@metamask/base-controller": true,
        "@metamask/controller-utils": true
      }
    },
    "@metamask/profile-sync-controller": {
      "globals": {
        "Event": true,
        "Headers": true,
        "TextDecoder": true,
        "TextEncoder": true,
        "URL": true,
        "URLSearchParams": true,
        "addEventListener": true,
        "console.error": true,
        "console.warn": true,
        "dispatchEvent": true,
        "fetch": true,
        "removeEventListener": true,
        "setTimeout": true
      },
      "packages": {
        "@metamask/base-controller": true,
        "@metamask/keyring-controller": true,
        "@metamask/network-controller": true,
        "@metamask/profile-sync-controller>@noble/ciphers": true,
        "@noble/hashes": true,
        "browserify>buffer": true,
        "loglevel": true,
        "@metamask/profile-sync-controller>siwe": true
      }
    },
    "@metamask/providers": {
      "globals": {
        "CustomEvent": true,
        "Event": true,
        "addEventListener": true,
        "chrome.runtime.connect": true,
        "console": true,
        "dispatchEvent": true,
        "document.createElement": true,
        "document.readyState": true,
        "ethereum": "write",
        "location.hostname": true,
        "removeEventListener": true,
        "web3": true
      },
      "packages": {
        "@metamask/json-rpc-engine": true,
        "@metamask/json-rpc-middleware-stream": true,
        "@metamask/object-multiplex": true,
        "@metamask/rpc-errors": true,
        "@metamask/safe-event-emitter": true,
        "@metamask/utils": true,
        "@metamask/providers>detect-browser": true,
        "@metamask/providers>extension-port-stream": true,
        "eslint>fast-deep-equal": true,
        "@metamask/providers>is-stream": true,
        "readable-stream": true
      }
    },
    "@metamask/rate-limit-controller": {
      "globals": {
        "setTimeout": true
      },
      "packages": {
        "@metamask/base-controller": true,
        "@metamask/rpc-errors": true,
        "@metamask/utils": true
      }
    },
    "@metamask/remote-feature-flag-controller": {
      "packages": {
        "@metamask/base-controller": true,
        "@metamask/controller-utils": true,
        "uuid": true
      }
    },
    "@metamask/rpc-errors": {
      "packages": {
        "@metamask/utils": true,
        "@metamask/rpc-errors>fast-safe-stringify": true
      }
    },
    "@metamask/safe-event-emitter": {
      "globals": {
        "setTimeout": true
      },
      "packages": {
        "webpack>events": true
      }
    },
    "@metamask/scure-bip39": {
      "globals": {
        "TextEncoder": true
      },
      "packages": {
        "@metamask/scure-bip39>@noble/hashes": true,
        "@metamask/scure-bip39>@scure/base": true
      }
    },
    "@metamask/seedless-onboarding-controller": {
      "packages": {
        "@metamask/seedless-onboarding-controller>@metamask/auth-network-utils": true,
        "@metamask/base-controller": true,
        "@metamask/seedless-onboarding-controller>@metamask/toprf-secure-backup": true,
        "@metamask/utils": true,
        "viem>ox>@noble/curves": true,
        "@metamask/name-controller>async-mutex": true
      }
    },
    "@metamask/selected-network-controller": {
      "packages": {
        "@metamask/base-controller": true,
        "@metamask/network-controller>@metamask/swappable-obj-proxy": true
      }
    },
    "@metamask/signature-controller": {
      "globals": {
        "fetch": true
      },
      "packages": {
        "@metamask/approval-controller": true,
        "@metamask/base-controller": true,
        "@metamask/controller-utils": true,
        "@metamask/signature-controller>@metamask/eth-sig-util": true,
        "@metamask/keyring-controller": true,
        "@metamask/logging-controller": true,
        "@metamask/utils": true,
        "browserify>buffer": true,
        "webpack>events": true,
        "@metamask/message-manager>jsonschema": true,
        "uuid": true
      }
    },
    "@metamask/smart-transactions-controller": {
      "globals": {
        "URLSearchParams": true,
        "clearInterval": true,
        "console.error": true,
        "console.log": true,
        "fetch": true,
        "setInterval": true
      },
      "packages": {
        "@ethereumjs/tx": true,
        "@ethereumjs/tx>@ethereumjs/util": true,
        "@ethersproject/bytes": true,
        "@metamask/controller-utils": true,
        "@metamask/controller-utils>@metamask/eth-query": true,
        "@metamask/smart-transactions-controller>@metamask/polling-controller": true,
        "@metamask/transaction-controller": true,
        "@metamask/smart-transactions-controller>bignumber.js": true,
        "browserify>buffer": true,
        "fast-json-patch": true,
        "lodash": true
      }
    },
    "@metamask/snaps-controllers": {
      "globals": {
        "DecompressionStream": true,
        "URL": true,
        "WebSocket": true,
        "clearTimeout": true,
        "document.getElementById": true,
        "fetch.bind": true,
        "setTimeout": true
      },
      "packages": {
        "@metamask/base-controller": true,
        "@metamask/json-rpc-engine": true,
        "@metamask/json-rpc-middleware-stream": true,
        "@metamask/object-multiplex": true,
        "@metamask/permission-controller": true,
        "@metamask/post-message-stream": true,
        "@metamask/rpc-errors": true,
        "@metamask/snaps-utils>@metamask/snaps-registry": true,
        "@metamask/snaps-rpc-methods": true,
        "@metamask/snaps-sdk": true,
        "@metamask/snaps-utils": true,
        "@metamask/utils": true,
        "@metamask/snaps-controllers>@xstate/fsm": true,
        "@metamask/name-controller>async-mutex": true,
        "@metamask/snaps-controllers>concat-stream": true,
        "cron-parser": true,
        "eslint>fast-deep-equal": true,
        "@metamask/snaps-controllers>get-npm-tarball-url": true,
        "immer": true,
        "luxon": true,
        "nanoid": true,
        "readable-stream": true,
        "@metamask/snaps-controllers>readable-web-to-node-stream": true,
        "semver": true,
        "@metamask/snaps-controllers>tar-stream": true
      }
    },
    "@metamask/snaps-execution-environments": {
      "globals": {
        "document.getElementById": true
      },
      "packages": {
        "@metamask/post-message-stream": true,
        "@metamask/snaps-utils": true,
        "@metamask/utils": true
      }
    },
    "@metamask/snaps-utils>@metamask/snaps-registry": {
      "packages": {
        "@metamask/superstruct": true,
        "@metamask/utils": true,
        "viem>ox>@noble/curves": true,
        "@noble/hashes": true
      }
    },
    "@metamask/snaps-rpc-methods": {
      "packages": {
        "@metamask/snaps-sdk>@metamask/key-tree": true,
        "@metamask/permission-controller": true,
        "@metamask/rpc-errors": true,
        "@metamask/snaps-sdk": true,
        "@metamask/snaps-utils": true,
        "@metamask/superstruct": true,
        "@metamask/utils": true,
        "@noble/hashes": true
      }
    },
    "@metamask/snaps-sdk": {
      "globals": {
        "URL": true,
        "fetch": true
      },
      "packages": {
        "@metamask/rpc-errors": true,
        "@metamask/superstruct": true,
        "@metamask/utils": true
      }
    },
    "@metamask/snaps-utils": {
      "globals": {
        "File": true,
        "FileReader": true,
        "TextDecoder": true,
        "URL": true,
        "console.error": true,
        "console.log": true,
        "console.warn": true,
        "crypto": true,
        "document.body.appendChild": true,
        "document.createElement": true,
        "fetch": true
      },
      "packages": {
        "@metamask/snaps-sdk>@metamask/key-tree": true,
        "@metamask/permission-controller": true,
        "@metamask/rpc-errors": true,
        "@metamask/snaps-utils>@metamask/slip44": true,
        "@metamask/snaps-sdk": true,
        "@metamask/superstruct": true,
        "@metamask/utils": true,
        "@noble/hashes": true,
        "@metamask/utils>@scure/base": true,
        "chalk": true,
        "cron-parser": true,
        "@metamask/snaps-utils>fast-json-stable-stringify": true,
        "@metamask/snaps-utils>fast-xml-parser": true,
        "luxon": true,
        "@metamask/snaps-utils>marked": true,
        "@metamask/snaps-utils>rfdc": true,
        "semver": true,
        "@metamask/snaps-utils>validate-npm-package-name": true
      }
    },
    "@metamask/account-tree-controller>@metamask/snaps-utils": {
      "globals": {
        "File": true,
        "FileReader": true,
        "TextDecoder": true,
        "URL": true,
        "console.error": true,
        "console.log": true,
        "console.warn": true,
        "crypto": true,
        "document.body.appendChild": true,
        "document.createElement": true,
        "fetch": true
      },
      "packages": {
        "@metamask/snaps-sdk>@metamask/key-tree": true,
        "@metamask/permission-controller": true,
        "@metamask/rpc-errors": true,
        "@metamask/snaps-utils>@metamask/slip44": true,
        "@metamask/snaps-sdk": true,
        "@metamask/superstruct": true,
        "@metamask/utils": true,
        "@noble/hashes": true,
        "@metamask/utils>@scure/base": true,
        "chalk": true,
        "cron-parser": true,
<<<<<<< HEAD
        "@metamask/snaps-utils>fast-json-stable-stringify": true,
        "@metamask/snaps-utils>fast-xml-parser": true,
        "luxon": true,
        "@metamask/snaps-utils>marked": true,
        "@metamask/snaps-utils>rfdc": true,
        "semver": true,
        "@metamask/snaps-utils>validate-npm-package-name": true
      }
    },
    "@metamask/assets-controllers>@metamask/snaps-utils": {
      "globals": {
        "File": true,
        "FileReader": true,
        "TextDecoder": true,
        "URL": true,
        "console.error": true,
        "console.log": true,
        "console.warn": true,
        "crypto": true,
        "document.body.appendChild": true,
        "document.createElement": true,
        "fetch": true
      },
      "packages": {
        "@metamask/snaps-sdk>@metamask/key-tree": true,
        "@metamask/permission-controller": true,
        "@metamask/rpc-errors": true,
        "@metamask/snaps-utils>@metamask/slip44": true,
        "@metamask/snaps-sdk": true,
        "@metamask/superstruct": true,
        "@metamask/utils": true,
        "@noble/hashes": true,
        "@metamask/utils>@scure/base": true,
        "chalk": true,
        "cron-parser": true,
=======
>>>>>>> 7f4e6d9b
        "@metamask/snaps-utils>fast-json-stable-stringify": true,
        "@metamask/snaps-utils>fast-xml-parser": true,
        "luxon": true,
        "@metamask/snaps-utils>marked": true,
        "@metamask/snaps-utils>rfdc": true,
        "semver": true,
        "@metamask/snaps-utils>validate-npm-package-name": true
      }
    },
    "@metamask/multichain-transactions-controller>@metamask/snaps-utils": {
      "globals": {
        "File": true,
        "FileReader": true,
        "TextDecoder": true,
        "TextEncoder": true,
        "URL": true,
        "console.error": true,
        "console.log": true,
        "console.warn": true,
        "crypto": true,
        "document.body.appendChild": true,
        "document.createElement": true,
        "fetch": true
      },
      "packages": {
        "@metamask/snaps-sdk>@metamask/key-tree": true,
        "@metamask/permission-controller": true,
        "@metamask/rpc-errors": true,
        "@metamask/snaps-utils>@metamask/slip44": true,
        "@metamask/snaps-sdk": true,
        "@metamask/superstruct": true,
        "@metamask/utils": true,
        "@noble/hashes": true,
        "@metamask/utils>@scure/base": true,
        "chalk": true,
        "cron-parser": true,
        "@metamask/snaps-utils>fast-json-stable-stringify": true,
        "@metamask/snaps-utils>fast-xml-parser": true,
        "@metamask/snaps-utils>marked": true,
        "@metamask/snaps-utils>rfdc": true,
        "semver": true,
        "@metamask/snaps-utils>validate-npm-package-name": true
      }
    },
    "@metamask/seedless-onboarding-controller>@metamask/toprf-secure-backup": {
      "globals": {
        "URL": true,
        "console.error": true,
        "fetch": true
      },
      "packages": {
        "@metamask/seedless-onboarding-controller>@metamask/auth-network-utils": true,
        "@metamask/seedless-onboarding-controller>@metamask/toprf-secure-backup>@noble/ciphers": true,
        "viem>ox>@noble/curves": true,
        "@noble/hashes": true,
        "@metamask/seedless-onboarding-controller>@metamask/auth-network-utils>@toruslabs/eccrypto": true,
        "@metamask/seedless-onboarding-controller>@metamask/toprf-secure-backup>@toruslabs/fetch-node-details": true,
        "@metamask/seedless-onboarding-controller>@metamask/toprf-secure-backup>@toruslabs/http-helpers": true,
        "bn.js": true,
        "browserify>buffer": true
      }
    },
    "@metamask/transaction-controller": {
      "globals": {
        "clearTimeout": true,
        "console.error": true,
        "fetch": true,
        "setTimeout": true
      },
      "packages": {
        "@ethereumjs/tx>@ethereumjs/common": true,
        "@ethereumjs/tx": true,
        "@ethersproject/abi": true,
        "@ethersproject/contracts": true,
        "@ethersproject/providers": true,
        "@ethersproject/wallet": true,
        "@metamask/base-controller": true,
        "@metamask/controller-utils": true,
        "@metamask/controller-utils>@metamask/eth-query": true,
        "@metamask/gas-fee-controller": true,
        "@metamask/metamask-eth-abis": true,
        "@metamask/network-controller": true,
        "@metamask/transaction-controller>@metamask/nonce-tracker": true,
        "@metamask/rpc-errors": true,
        "@metamask/utils": true,
        "@metamask/name-controller>async-mutex": true,
        "bn.js": true,
        "browserify>buffer": true,
        "eth-method-registry": true,
        "webpack>events": true,
        "fast-json-patch": true,
        "lodash": true,
        "uuid": true
      }
    },
    "@metamask/user-operation-controller": {
      "globals": {
        "fetch": true
      },
      "packages": {
        "@metamask/base-controller": true,
        "@metamask/controller-utils": true,
        "@metamask/controller-utils>@metamask/eth-query": true,
        "@metamask/gas-fee-controller": true,
<<<<<<< HEAD
        "@metamask/assets-controllers>@metamask/polling-controller": true,
=======
        "@metamask/user-operation-controller>@metamask/polling-controller": true,
>>>>>>> 7f4e6d9b
        "@metamask/rpc-errors": true,
        "@metamask/superstruct": true,
        "@metamask/transaction-controller": true,
        "@metamask/utils": true,
        "bn.js": true,
        "webpack>events": true,
        "lodash": true,
        "uuid": true
      }
    },
    "@metamask/utils": {
      "globals": {
        "TextDecoder": true,
        "TextEncoder": true
      },
      "packages": {
        "@metamask/superstruct": true,
        "@noble/hashes": true,
        "@metamask/utils>@scure/base": true,
        "browserify>buffer": true,
        "nock>debug": true,
        "@metamask/utils>lodash.memoize": true,
        "@metamask/utils>pony-cause": true,
        "semver": true
      }
    },
    "@metamask/abi-utils>@metamask/utils": {
      "globals": {
        "TextDecoder": true,
        "TextEncoder": true
      },
      "packages": {
        "@metamask/superstruct": true,
        "@noble/hashes": true,
        "@metamask/utils>@scure/base": true,
        "browserify>buffer": true,
        "nock>debug": true,
        "@metamask/utils>pony-cause": true,
        "semver": true
      }
    },
    "@metamask/browser-passworder>@metamask/utils": {
      "globals": {
        "TextDecoder": true,
        "TextEncoder": true
      },
      "packages": {
        "@metamask/superstruct": true,
        "@noble/hashes": true,
        "@metamask/utils>@scure/base": true,
        "browserify>buffer": true,
        "nock>debug": true,
        "@metamask/utils>pony-cause": true,
        "semver": true
      }
    },
    "@metamask/eth-sig-util>@metamask/utils": {
      "globals": {
        "TextDecoder": true,
        "TextEncoder": true
      },
      "packages": {
        "@metamask/superstruct": true,
        "@noble/hashes": true,
        "@metamask/eth-sig-util>@metamask/utils>@scure/base": true,
        "browserify>buffer": true,
        "nock>debug": true,
        "@metamask/utils>pony-cause": true,
        "semver": true
      }
    },
    "@ngraveio/bc-ur": {
      "packages": {
        "@ngraveio/bc-ur>@keystonehq/alias-sampling": true,
        "browserify>assert": true,
        "@ngraveio/bc-ur>bignumber.js": true,
        "browserify>buffer": true,
        "@ngraveio/bc-ur>cbor-sync": true,
        "@ngraveio/bc-ur>crc": true,
        "@ngraveio/bc-ur>jsbi": true,
        "addons-linter>sha.js": true
      }
    },
    "@metamask/profile-sync-controller>@noble/ciphers": {
      "globals": {
        "TextDecoder": true,
        "TextEncoder": true,
        "crypto": true
      }
    },
    "@metamask/seedless-onboarding-controller>@metamask/toprf-secure-backup>@noble/ciphers": {
      "globals": {
        "TextDecoder": true,
        "TextEncoder": true,
        "crypto": true
      }
    },
    "@ethereumjs/tx>ethereum-cryptography>@noble/curves": {
      "globals": {
        "TextEncoder": true
      },
      "packages": {
        "@ethereumjs/tx>ethereum-cryptography>@noble/hashes": true
      }
    },
    "viem>ox>@noble/curves": {
      "globals": {
        "TextEncoder": true
      },
      "packages": {
        "@noble/hashes": true
      }
    },
    "@noble/hashes": {
      "globals": {
        "TextDecoder": true,
        "TextEncoder": true,
        "crypto": true
      }
    },
    "@metamask/scure-bip39>@noble/hashes": {
      "globals": {
        "TextEncoder": true,
        "crypto": true
      }
    },
    "@ethereumjs/tx>ethereum-cryptography>@noble/hashes": {
      "globals": {
        "TextEncoder": true,
        "crypto": true
      }
    },
    "@open-rpc/schema-utils-js": {
      "packages": {
        "@open-rpc/schema-utils-js>@json-schema-tools/dereferencer": true,
        "@open-rpc/schema-utils-js>@json-schema-tools/meta-schema": true,
        "@open-rpc/schema-utils-js>@json-schema-tools/reference-resolver": true,
        "@open-rpc/meta-schema": true,
        "eslint>ajv": true,
        "@metamask/rpc-errors>fast-safe-stringify": true,
        "@open-rpc/schema-utils-js>is-url": true
      }
    },
    "@popperjs/core": {
      "globals": {
        "Element": true,
        "HTMLElement": true,
        "ShadowRoot": true,
        "console.error": true,
        "console.warn": true,
        "document": true,
        "navigator.userAgent": true
      }
    },
    "@trezor/connect-web>@trezor/connect>@trezor/protobuf>protobufjs>@protobufjs/codegen": {
      "globals": {
        "console.log": true
      }
    },
    "@trezor/connect-web>@trezor/connect>@trezor/protobuf>protobufjs>@protobufjs/fetch": {
      "globals": {
        "XMLHttpRequest": true
      },
      "packages": {
        "@trezor/connect-web>@trezor/connect>@trezor/protobuf>protobufjs>@protobufjs/aspromise": true,
        "@trezor/connect-web>@trezor/connect>@trezor/protobuf>protobufjs>@protobufjs/inquire": true
      }
    },
    "@reduxjs/toolkit": {
      "globals": {
        "AbortController": true,
        "__REDUX_DEVTOOLS_EXTENSION_COMPOSE__": true,
        "__REDUX_DEVTOOLS_EXTENSION__": true,
        "console": true,
        "queueMicrotask": true,
        "requestAnimationFrame": true,
        "setTimeout": true
      },
      "packages": {
        "immer": true,
        "process": true,
        "redux": true,
        "redux-thunk": true,
        "@reduxjs/toolkit>reselect": true
      }
    },
    "react-router-dom-v5-compat>@remix-run/router": {
      "globals": {
        "AbortController": true,
        "DOMException": true,
        "FormData": true,
        "Headers": true,
        "Request": true,
        "Response": true,
        "URL": true,
        "URLSearchParams": true,
        "console": true,
        "document.defaultView": true
      }
    },
    "@metamask/eth-sig-util>@scure/base": {
      "globals": {
        "TextDecoder": true,
        "TextEncoder": true
      }
    },
    "@metamask/keyring-controller>@metamask/eth-hd-keyring>@metamask/eth-sig-util>@scure/base": {
      "globals": {
        "TextDecoder": true,
        "TextEncoder": true
      }
    },
    "@metamask/eth-json-rpc-middleware>@metamask/eth-sig-util>@scure/base": {
      "globals": {
        "TextDecoder": true,
        "TextEncoder": true
      }
    },
    "@metamask/eth-ledger-bridge-keyring>@metamask/eth-sig-util>@scure/base": {
      "globals": {
        "TextDecoder": true,
        "TextEncoder": true
      }
    },
    "@metamask/keyring-controller>@metamask/eth-simple-keyring>@metamask/eth-sig-util>@scure/base": {
      "globals": {
        "TextDecoder": true,
        "TextEncoder": true
      }
    },
    "@metamask/eth-snap-keyring>@metamask/eth-sig-util>@scure/base": {
      "globals": {
        "TextDecoder": true,
        "TextEncoder": true
      }
    },
    "@metamask/eth-trezor-keyring>@metamask/eth-sig-util>@scure/base": {
      "globals": {
        "TextDecoder": true,
        "TextEncoder": true
      }
    },
    "@metamask/keyring-controller>@metamask/eth-sig-util>@scure/base": {
      "globals": {
        "TextDecoder": true,
        "TextEncoder": true
      }
    },
    "@metamask/signature-controller>@metamask/eth-sig-util>@scure/base": {
      "globals": {
        "TextDecoder": true,
        "TextEncoder": true
      }
    },
    "@metamask/scure-bip39>@scure/base": {
      "globals": {
        "TextDecoder": true,
        "TextEncoder": true
      }
    },
    "@metamask/utils>@scure/base": {
      "globals": {
        "TextDecoder": true,
        "TextEncoder": true
      }
    },
    "@metamask/eth-sig-util>@metamask/utils>@scure/base": {
      "globals": {
        "TextDecoder": true,
        "TextEncoder": true
      }
    },
    "@ethereumjs/tx>ethereum-cryptography>@scure/bip32>@scure/base": {
      "globals": {
        "TextDecoder": true,
        "TextEncoder": true
      }
    },
    "@ethereumjs/tx>ethereum-cryptography>@scure/bip32": {
      "packages": {
        "@ethereumjs/tx>ethereum-cryptography>@noble/curves": true,
        "@ethereumjs/tx>ethereum-cryptography>@noble/hashes": true,
        "@ethereumjs/tx>ethereum-cryptography>@scure/bip32>@scure/base": true
      }
    },
    "@segment/loosely-validate-event": {
      "packages": {
        "browserify>assert": true,
        "browserify>buffer": true,
        "@segment/loosely-validate-event>component-type": true,
        "@segment/loosely-validate-event>join-component": true
      }
    },
    "@sentry/browser>@sentry-internal/browser-utils": {
      "globals": {
        "PerformanceEventTiming.prototype": true,
        "PerformanceObserver": true,
        "XMLHttpRequest.prototype": true,
        "__SENTRY_DEBUG__": true,
        "addEventListener": true,
        "clearTimeout": true,
        "performance": true,
        "removeEventListener": true,
        "setTimeout": true
      },
      "packages": {
        "@sentry/browser>@sentry/core": true,
        "@sentry/utils": true
      }
    },
    "@sentry/browser>@sentry-internal/feedback": {
      "globals": {
        "FormData": true,
        "HTMLFormElement": true,
        "__SENTRY_DEBUG__": true,
        "cancelAnimationFrame": true,
        "clearTimeout": true,
        "document.createElement": true,
        "document.createElementNS": true,
        "document.createTextNode": true,
        "isSecureContext": true,
        "requestAnimationFrame": true,
        "setTimeout": true
      },
      "packages": {
        "@sentry/browser>@sentry/core": true,
        "@sentry/utils": true
      }
    },
    "@sentry/browser>@sentry-internal/replay-canvas": {
      "globals": {
        "Blob": true,
        "HTMLCanvasElement": true,
        "HTMLImageElement": true,
        "ImageData": true,
        "URL.createObjectURL": true,
        "WeakRef": true,
        "Worker": true,
        "cancelAnimationFrame": true,
        "console.error": true,
        "createImageBitmap": true,
        "document": true
      },
      "packages": {
        "@sentry/browser>@sentry/core": true,
        "@sentry/utils": true
      }
    },
    "@sentry/browser>@sentry-internal/replay": {
      "globals": {
        "Blob": true,
        "CSSConditionRule": true,
        "CSSGroupingRule": true,
        "CSSMediaRule": true,
        "CSSRule": true,
        "CSSSupportsRule": true,
        "Document": true,
        "DragEvent": true,
        "Element": true,
        "FormData": true,
        "HTMLElement": true,
        "HTMLFormElement": true,
        "Headers": true,
        "MouseEvent": true,
        "MutationObserver": true,
        "Node.DOCUMENT_FRAGMENT_NODE": true,
        "Node.prototype.contains": true,
        "PointerEvent": true,
        "TextEncoder": true,
        "URL": true,
        "URLSearchParams": true,
        "Worker": true,
        "__RRWEB_EXCLUDE_IFRAME__": true,
        "__RRWEB_EXCLUDE_SHADOW_DOM__": true,
        "__SENTRY_DEBUG__": true,
        "__SENTRY_EXCLUDE_REPLAY_WORKER__": true,
        "__rrMutationObserver": true,
        "addEventListener": true,
        "clearTimeout": true,
        "console.debug": true,
        "console.error": true,
        "console.warn": true,
        "customElements.get": true,
        "document": true,
        "innerHeight": true,
        "innerWidth": true,
        "location.href": true,
        "location.origin": true,
        "parent": true,
        "setTimeout": true
      },
      "packages": {
        "@sentry/browser>@sentry-internal/browser-utils": true,
        "@sentry/browser>@sentry/core": true,
        "@sentry/utils": true
      }
    },
    "@sentry/browser": {
      "globals": {
        "PerformanceObserver.supportedEntryTypes": true,
        "Request": true,
        "URL": true,
        "XMLHttpRequest.prototype": true,
        "__SENTRY_DEBUG__": true,
        "__SENTRY_RELEASE__": true,
        "addEventListener": true,
        "console.error": true,
        "indexedDB.open": true,
        "performance.timeOrigin": true,
        "setTimeout": true
      },
      "packages": {
        "@sentry/browser>@sentry-internal/browser-utils": true,
        "@sentry/browser>@sentry-internal/feedback": true,
        "@sentry/browser>@sentry-internal/replay-canvas": true,
        "@sentry/browser>@sentry-internal/replay": true,
        "@sentry/browser>@sentry/core": true,
        "@sentry/utils": true
      }
    },
    "@sentry/browser>@sentry/core": {
      "globals": {
        "Headers": true,
        "Request": true,
        "URL": true,
        "__SENTRY_DEBUG__": true,
        "__SENTRY_TRACING__": true,
        "clearInterval": true,
        "clearTimeout": true,
        "console.log": true,
        "console.warn": true,
        "setInterval": true,
        "setTimeout": true
      },
      "packages": {
        "@sentry/utils": true
      }
    },
    "@sentry/utils": {
      "globals": {
        "CustomEvent": true,
        "DOMError": true,
        "DOMException": true,
        "EdgeRuntime": true,
        "Element": true,
        "ErrorEvent": true,
        "Event": true,
        "HTMLElement": true,
        "Headers": true,
        "Request": true,
        "Response": true,
        "TextDecoder": true,
        "TextEncoder": true,
        "URL": true,
        "__SENTRY_BROWSER_BUNDLE__": true,
        "__SENTRY_DEBUG__": true,
        "clearTimeout": true,
        "console.error": true,
        "document": true,
        "setInterval": true,
        "setTimeout": true
      },
      "packages": {
        "process": true
      }
    },
    "@solana/addresses": {
      "globals": {
        "Intl.Collator": true,
        "TextEncoder": true,
        "crypto.subtle.digest": true,
        "crypto.subtle.exportKey": true
      },
      "packages": {
        "@solana/addresses>@solana/assertions": true,
        "@solana/addresses>@solana/codecs-core": true,
        "@solana/addresses>@solana/codecs-strings": true,
        "@solana/addresses>@solana/errors": true
      }
    },
    "@metamask/multichain-network-controller>@solana/addresses": {
      "globals": {
        "Intl.Collator": true,
        "TextEncoder": true,
        "crypto.subtle.digest": true,
        "crypto.subtle.exportKey": true
      },
      "packages": {
        "@metamask/multichain-network-controller>@solana/addresses>@solana/assertions": true,
        "@metamask/multichain-network-controller>@solana/addresses>@solana/codecs-core": true,
        "@metamask/multichain-network-controller>@solana/addresses>@solana/codecs-strings": true,
        "@metamask/multichain-network-controller>@solana/addresses>@solana/errors": true
      }
    },
    "@metamask/bridge-controller>@metamask/multichain-network-controller>@solana/addresses": {
      "globals": {
        "Intl.Collator": true,
        "TextEncoder": true,
        "crypto.subtle.digest": true,
        "crypto.subtle.exportKey": true
      },
      "packages": {
        "@metamask/multichain-network-controller>@solana/addresses>@solana/assertions": true,
        "@metamask/multichain-network-controller>@solana/addresses>@solana/codecs-core": true,
        "@metamask/multichain-network-controller>@solana/addresses>@solana/codecs-strings": true,
        "@metamask/multichain-network-controller>@solana/addresses>@solana/errors": true
      }
    },
    "@solana/addresses>@solana/assertions": {
      "globals": {
        "crypto": true,
        "isSecureContext": true
      },
      "packages": {
        "@solana/addresses>@solana/errors": true
      }
    },
    "@metamask/multichain-network-controller>@solana/addresses>@solana/assertions": {
      "globals": {
        "crypto": true,
        "isSecureContext": true
      },
      "packages": {
        "@metamask/multichain-network-controller>@solana/addresses>@solana/errors": true
      }
    },
    "@solana/addresses>@solana/codecs-core": {
      "packages": {
        "@solana/addresses>@solana/errors": true
      }
    },
    "@metamask/multichain-network-controller>@solana/addresses>@solana/codecs-core": {
      "packages": {
        "@metamask/multichain-network-controller>@solana/addresses>@solana/errors": true
      }
    },
    "@solana/addresses>@solana/codecs-strings": {
      "globals": {
        "TextDecoder": true,
        "TextEncoder": true,
        "atob": true,
        "btoa": true
      },
      "packages": {
        "@solana/addresses>@solana/codecs-core": true,
        "@solana/addresses>@solana/errors": true
      }
    },
    "@metamask/multichain-network-controller>@solana/addresses>@solana/codecs-strings": {
      "globals": {
        "TextDecoder": true,
        "TextEncoder": true,
        "atob": true,
        "btoa": true
      },
      "packages": {
        "@metamask/multichain-network-controller>@solana/addresses>@solana/codecs-core": true,
        "@metamask/multichain-network-controller>@solana/addresses>@solana/errors": true
      }
    },
    "@solana/addresses>@solana/errors": {
      "globals": {
        "btoa": true
      }
    },
    "@metamask/multichain-network-controller>@solana/addresses>@solana/errors": {
      "globals": {
        "btoa": true
      }
    },
    "@metamask/controller-utils>@spruceid/siwe-parser": {
      "globals": {
        "console.error": true,
        "console.log": true
      },
      "packages": {
        "@noble/hashes": true,
        "@metamask/controller-utils>@spruceid/siwe-parser>apg-js": true
      }
    },
    "@metamask/profile-sync-controller>siwe>@spruceid/siwe-parser": {
      "globals": {
        "console.error": true,
        "console.log": true
      },
      "packages": {
        "@noble/hashes": true,
        "@metamask/controller-utils>@spruceid/siwe-parser>apg-js": true
      }
    },
    "@metamask/profile-sync-controller>siwe>@stablelib/random>@stablelib/binary": {
      "packages": {
        "@metamask/profile-sync-controller>siwe>@stablelib/random>@stablelib/binary>@stablelib/int": true
      }
    },
    "@metamask/profile-sync-controller>siwe>@stablelib/random": {
      "globals": {
        "crypto": true,
        "msCrypto": true
      },
      "packages": {
        "@metamask/profile-sync-controller>siwe>@stablelib/random>@stablelib/binary": true,
        "@metamask/profile-sync-controller>siwe>@stablelib/random>@stablelib/wipe": true,
        "browserify>browser-resolve": true
      }
    },
    "@metamask/seedless-onboarding-controller>@metamask/auth-network-utils>@toruslabs/eccrypto": {
      "globals": {
        "crypto": true,
        "msCrypto": true
      },
      "packages": {
        "browserify>buffer": true,
        "@metamask/ppom-validator>elliptic": true
      }
    },
    "@metamask/seedless-onboarding-controller>@metamask/toprf-secure-backup>@toruslabs/fetch-node-details": {
      "packages": {
        "@babel/runtime": true,
        "@metamask/seedless-onboarding-controller>@metamask/auth-network-utils>@toruslabs/constants": true,
        "@metamask/seedless-onboarding-controller>@metamask/toprf-secure-backup>@toruslabs/fetch-node-details>@toruslabs/fnd-base": true,
        "@metamask/seedless-onboarding-controller>@metamask/toprf-secure-backup>@toruslabs/fetch-node-details>@toruslabs/http-helpers": true,
        "loglevel": true
      }
    },
    "@metamask/seedless-onboarding-controller>@metamask/toprf-secure-backup>@toruslabs/fetch-node-details>@toruslabs/fnd-base": {
      "packages": {
        "@metamask/seedless-onboarding-controller>@metamask/auth-network-utils>@toruslabs/constants": true
      }
    },
    "@metamask/seedless-onboarding-controller>@metamask/toprf-secure-backup>@toruslabs/http-helpers": {
      "globals": {
        "URL": true,
        "clearTimeout": true,
        "fetch": true,
        "setTimeout": true
      },
      "packages": {
        "@babel/runtime": true,
        "addons-linter>deepmerge": true,
        "loglevel": true
      }
    },
    "@metamask/seedless-onboarding-controller>@metamask/toprf-secure-backup>@toruslabs/fetch-node-details>@toruslabs/http-helpers": {
      "globals": {
        "URL": true,
        "clearTimeout": true,
        "fetch": true,
        "setTimeout": true
      },
      "packages": {
        "@babel/runtime": true,
        "addons-linter>deepmerge": true,
        "loglevel": true
      }
    },
    "@trezor/connect-web>@trezor/connect-common": {
      "globals": {
        "console.warn": true,
        "localStorage.getItem": true,
        "localStorage.setItem": true,
        "navigator": true,
        "setTimeout": true,
        "window": true
      },
      "packages": {
        "@trezor/connect-web>@trezor/connect-common>@trezor/env-utils": true,
        "@trezor/connect-web>@trezor/utils": true,
        "tslib": true
      }
    },
    "@metamask/eth-trezor-keyring>@trezor/connect-plugin-ethereum": {
      "packages": {
        "@metamask/eth-trezor-keyring>@metamask/eth-sig-util": true,
        "tslib": true
      }
    },
    "@trezor/connect-web": {
      "globals": {
        "URLSearchParams": true,
        "WebSocket": true,
        "__TREZOR_CONNECT_SRC": true,
        "addEventListener": true,
        "btoa": true,
        "chrome": true,
        "clearInterval": true,
        "clearTimeout": true,
        "console.error": true,
        "console.warn": true,
        "document.body": true,
        "document.createElement": true,
        "document.createTextNode": true,
        "document.getElementById": true,
        "document.querySelectorAll": true,
        "location": true,
        "navigator": true,
        "open": true,
        "origin": true,
        "removeEventListener": true,
        "setInterval": true,
        "setTimeout": true
      },
      "packages": {
        "@trezor/connect-web>@trezor/connect-common": true,
        "@trezor/connect-web>@trezor/connect": true,
        "@trezor/connect-web>@trezor/utils": true,
        "webpack>events": true,
        "tslib": true
      }
    },
    "@trezor/connect-web>@trezor/connect": {
      "packages": {
        "@trezor/connect-web>@trezor/connect>@trezor/protobuf": true,
        "@trezor/connect-web>@trezor/connect>@trezor/schema-utils": true,
        "@trezor/connect-web>@trezor/connect>@trezor/transport": true,
        "@trezor/connect-web>@trezor/utils": true,
        "tslib": true
      }
    },
    "@trezor/connect-web>@trezor/connect-common>@trezor/env-utils": {
      "globals": {
        "innerHeight": true,
        "innerWidth": true,
        "location.hostname": true,
        "location.origin": true,
        "navigator.languages": true,
        "navigator.platform": true,
        "navigator.userAgent": true,
        "screen.height": true,
        "screen.width": true
      },
      "packages": {
        "process": true,
        "tslib": true,
        "@trezor/connect-web>@trezor/connect-common>@trezor/env-utils>ua-parser-js": true
      }
    },
    "@trezor/connect-web>@trezor/connect>@trezor/protobuf": {
      "packages": {
        "@trezor/connect-web>@trezor/connect>@trezor/schema-utils": true,
        "browserify>buffer": true,
        "@trezor/connect-web>@trezor/connect>@trezor/protobuf>protobufjs": true,
        "tslib": true
      }
    },
    "@trezor/connect-web>@trezor/connect>@trezor/schema-utils": {
      "globals": {
        "console.warn": true
      },
      "packages": {
        "@trezor/connect-web>@trezor/connect>@trezor/schema-utils>@sinclair/typebox": true,
        "browserify>buffer": true,
        "ts-mixer": true
      }
    },
    "@trezor/connect-web>@trezor/utils": {
      "globals": {
        "AbortController": true,
        "Intl.NumberFormat": true,
        "clearInterval": true,
        "clearTimeout": true,
        "console.error": true,
        "console.info": true,
        "console.log": true,
        "console.warn": true,
        "crypto.getRandomValues": true,
        "setInterval": true,
        "setTimeout": true
      },
      "packages": {
        "@trezor/connect-web>@trezor/utils>bignumber.js": true,
        "browserify>browser-resolve": true,
        "browserify>buffer": true,
        "webpack>events": true,
        "tslib": true
      }
    },
    "@welldone-software/why-did-you-render": {
      "globals": {
        "Element": true,
        "console.group": true,
        "console.groupCollapsed": true,
        "console.groupEnd": true,
        "console.log": true,
        "console.warn": true,
        "define": true,
        "setTimeout": true
      },
      "packages": {
        "lodash": true,
        "react": true
      }
    },
    "@zxing/browser": {
      "globals": {
        "HTMLElement": true,
        "HTMLImageElement": true,
        "HTMLVideoElement": true,
        "clearTimeout": true,
        "console.error": true,
        "console.warn": true,
        "document": true,
        "navigator": true,
        "setTimeout": true
      },
      "packages": {
        "@zxing/library": true
      }
    },
    "@zxing/library": {
      "globals": {
        "HTMLImageElement": true,
        "HTMLVideoElement": true,
        "TextDecoder": true,
        "TextEncoder": true,
        "URL.createObjectURL": true,
        "btoa": true,
        "console.log": true,
        "console.warn": true,
        "document": true,
        "navigator": true,
        "setTimeout": true
      },
      "packages": {
        "@zxing/library>ts-custom-error": true
      }
    },
    "@lavamoat/lavapack>readable-stream>abort-controller": {
      "globals": {
        "AbortController": true
      }
    },
    "currency-formatter>accounting": {
      "globals": {
        "define": true
      }
    },
    "ethers>@ethersproject/json-wallets>aes-js": {
      "globals": {
        "define": true
      }
    },
    "eth-lattice-keyring>gridplus-sdk>aes-js": {
      "globals": {
        "define": true
      }
    },
    "eslint>ajv": {
      "globals": {
        "console": true
      },
      "packages": {
        "eslint>fast-deep-equal": true,
        "@metamask/snaps-utils>fast-json-stable-stringify": true,
        "eslint>ajv>json-schema-traverse": true,
        "uri-js": true
      }
    },
    "chalk>ansi-styles": {
      "packages": {
        "chalk>ansi-styles>color-convert": true
      }
    },
    "@metamask/controller-utils>@spruceid/siwe-parser>apg-js": {
      "packages": {
        "browserify>buffer": true
      }
    },
    "string.prototype.matchall>es-abstract>array-buffer-byte-length": {
      "packages": {
        "string.prototype.matchall>call-bind": true,
        "string.prototype.matchall>es-abstract>is-array-buffer": true
      }
    },
    "crypto-browserify>public-encrypt>parse-asn1>asn1.js": {
      "packages": {
        "bn.js": true,
        "browserify>buffer": true,
        "pumpify>inherits": true,
        "@metamask/ppom-validator>elliptic>minimalistic-assert": true,
        "browserify>vm-browserify": true
      }
    },
    "browserify>assert": {
      "globals": {
        "Buffer": true
      },
      "packages": {
        "react>object-assign": true,
        "browserify>assert>util": true
      }
    },
    "@metamask/name-controller>async-mutex": {
      "globals": {
        "clearTimeout": true,
        "setTimeout": true
      },
      "packages": {
        "tslib": true
      }
    },
    "@metamask/transaction-controller>@metamask/nonce-tracker>async-mutex": {
      "globals": {
        "clearTimeout": true,
        "setTimeout": true
      },
      "packages": {
        "tslib": true
      }
    },
    "string.prototype.matchall>es-abstract>available-typed-arrays": {
      "packages": {
        "string.prototype.matchall>es-abstract>typed-array-length>possible-typed-array-names": true
      }
    },
    "await-semaphore": {
      "packages": {
        "process": true,
        "browserify>timers-browserify": true
      }
    },
    "axios": {
      "globals": {
        "AbortController": true,
        "Blob": true,
        "FormData": true,
        "ReadableStream": true,
        "Request": true,
        "Response": true,
        "TextEncoder": true,
        "URL": true,
        "URLSearchParams": true,
        "WorkerGlobalScope": true,
        "XMLHttpRequest": true,
        "btoa": true,
        "clearTimeout": true,
        "console.warn": true,
        "document": true,
        "fetch": true,
        "importScripts": true,
        "location.href": true,
        "navigator": true,
        "queueMicrotask": true,
        "setTimeout": true
      },
      "packages": {
        "browserify>buffer": true,
        "process": true,
        "browserify>timers-browserify": true
      }
    },
    "@metamask/snaps-controllers>tar-stream>b4a": {
      "globals": {
        "TextDecoder": true,
        "TextEncoder": true
      }
    },
    "@ensdomains/content-hash>multihashes>multibase>base-x": {
      "packages": {
        "koa>content-disposition>safe-buffer": true
      }
    },
    "base32-encode": {
      "packages": {
        "base32-encode>to-data-view": true
      }
    },
    "bignumber.js": {
      "globals": {
        "crypto": true,
        "define": true
      }
    },
    "@metamask/eth-ledger-bridge-keyring>@ledgerhq/hw-app-eth>bignumber.js": {
      "globals": {
        "crypto": true,
        "define": true
      }
    },
    "@metamask/bridge-controller>bignumber.js": {
      "globals": {
        "crypto": true,
        "define": true
      }
    },
    "@metamask/bridge-status-controller>bignumber.js": {
      "globals": {
        "crypto": true,
        "define": true
      }
    },
    "@metamask/notification-services-controller>bignumber.js": {
      "globals": {
        "crypto": true,
        "define": true
      }
    },
    "@metamask/smart-transactions-controller>bignumber.js": {
      "globals": {
        "crypto": true,
        "define": true
      }
    },
    "@ngraveio/bc-ur>bignumber.js": {
      "globals": {
        "crypto": true,
        "define": true
      }
    },
    "@trezor/connect-web>@trezor/utils>bignumber.js": {
      "globals": {
        "crypto": true,
        "define": true
      }
    },
    "eth-lattice-keyring>gridplus-sdk>borc>bignumber.js": {
      "globals": {
        "crypto": true,
        "define": true
      }
    },
    "eth-lattice-keyring>gridplus-sdk>bignumber.js": {
      "globals": {
        "crypto": true,
        "define": true
      }
    },
    "eth-lattice-keyring>gridplus-sdk>bitwise": {
      "packages": {
        "browserify>buffer": true
      }
    },
    "blo": {
      "globals": {
        "btoa": true
      }
    },
    "bn.js": {
      "globals": {
        "Buffer": true
      },
      "packages": {
        "browserify>browser-resolve": true
      }
    },
    "eth-lattice-keyring>gridplus-sdk>borc": {
      "globals": {
        "console": true
      },
      "packages": {
        "eth-lattice-keyring>gridplus-sdk>borc>bignumber.js": true,
        "browserify>buffer": true,
        "buffer>ieee754": true,
        "eth-lattice-keyring>gridplus-sdk>borc>iso-url": true
      }
    },
    "bowser": {
      "globals": {
        "define": true
      }
    },
    "@metamask/ppom-validator>elliptic>brorand": {
      "globals": {
        "crypto": true,
        "msCrypto": true
      },
      "packages": {
        "browserify>browser-resolve": true
      }
    },
    "ethereumjs-util>ethereum-cryptography>browserify-aes": {
      "packages": {
        "ethereumjs-util>ethereum-cryptography>browserify-aes>buffer-xor": true,
        "browserify>buffer": true,
        "ethereumjs-util>create-hash>cipher-base": true,
        "crypto-browserify>browserify-cipher>evp_bytestokey": true,
        "pumpify>inherits": true,
        "koa>content-disposition>safe-buffer": true
      }
    },
    "crypto-browserify>browserify-cipher": {
      "packages": {
        "ethereumjs-util>ethereum-cryptography>browserify-aes": true,
        "crypto-browserify>browserify-cipher>browserify-des": true,
        "crypto-browserify>browserify-cipher>evp_bytestokey": true
      }
    },
    "crypto-browserify>browserify-cipher>browserify-des": {
      "packages": {
        "browserify>buffer": true,
        "ethereumjs-util>create-hash>cipher-base": true,
        "crypto-browserify>browserify-cipher>browserify-des>des.js": true,
        "pumpify>inherits": true
      }
    },
    "crypto-browserify>public-encrypt>browserify-rsa": {
      "packages": {
        "bn.js": true,
        "crypto-browserify>randombytes": true,
        "koa>content-disposition>safe-buffer": true
      }
    },
    "crypto-browserify>browserify-sign": {
      "packages": {
        "bn.js": true,
        "crypto-browserify>public-encrypt>browserify-rsa": true,
        "ethereumjs-util>create-hash": true,
        "crypto-browserify>create-hmac": true,
        "@metamask/ppom-validator>elliptic": true,
        "pumpify>inherits": true,
        "crypto-browserify>public-encrypt>parse-asn1": true,
        "crypto-browserify>browserify-sign>readable-stream": true,
        "koa>content-disposition>safe-buffer": true
      }
    },
    "browserify>browserify-zlib": {
      "packages": {
        "browserify>assert": true,
        "browserify>buffer": true,
        "browserify>browserify-zlib>pako": true,
        "process": true,
        "stream-browserify": true,
        "browserify>util": true
      }
    },
    "ethereumjs-util>ethereum-cryptography>bs58check>bs58": {
      "packages": {
        "@ensdomains/content-hash>multihashes>multibase>base-x": true
      }
    },
    "ethereumjs-util>ethereum-cryptography>bs58check": {
      "packages": {
        "ethereumjs-util>ethereum-cryptography>bs58check>bs58": true,
        "ethereumjs-util>create-hash": true,
        "koa>content-disposition>safe-buffer": true
      }
    },
    "buffer": {
      "globals": {
        "console": true
      },
      "packages": {
        "base64-js": true,
        "buffer>ieee754": true
      }
    },
    "jsonwebtoken>jws>jwa>buffer-equal-constant-time": {
      "packages": {
        "browserify>buffer": true
      }
    },
    "terser>source-map-support>buffer-from": {
      "packages": {
        "browserify>buffer": true
      }
    },
    "ethereumjs-util>ethereum-cryptography>browserify-aes>buffer-xor": {
      "packages": {
        "browserify>buffer": true
      }
    },
    "browserify>buffer": {
      "globals": {
        "console": true
      },
      "packages": {
        "base64-js": true,
        "buffer>ieee754": true
      }
    },
    "@metamask/snaps-utils>validate-npm-package-name>builtins": {
      "packages": {
        "process": true,
        "semver": true
      }
    },
    "string.prototype.matchall>call-bind>call-bind-apply-helpers": {
      "packages": {
        "string.prototype.matchall>es-abstract>es-errors": true,
        "browserify>has>function-bind": true
      }
    },
    "string.prototype.matchall>call-bind": {
      "packages": {
        "string.prototype.matchall>call-bind>call-bind-apply-helpers": true,
        "string.prototype.matchall>call-bind>es-define-property": true,
        "string.prototype.matchall>get-intrinsic": true,
        "string.prototype.matchall>call-bind>set-function-length": true
      }
    },
    "browserify>util>which-typed-array>call-bound": {
      "packages": {
        "string.prototype.matchall>call-bind>call-bind-apply-helpers": true,
        "string.prototype.matchall>get-intrinsic": true
      }
    },
    "@ngraveio/bc-ur>cbor-sync": {
      "globals": {
        "define": true
      },
      "packages": {
        "browserify>buffer": true
      }
    },
    "chalk": {
      "packages": {
        "chalk>ansi-styles": true,
        "chalk>supports-color": true
      }
    },
    "chart.js": {
      "globals": {
        "Intl.NumberFormat": true,
        "MutationObserver": true,
        "OffscreenCanvas": true,
        "Path2D": true,
        "ResizeObserver": true,
        "addEventListener": true,
        "clearTimeout": true,
        "console.error": true,
        "console.warn": true,
        "devicePixelRatio": true,
        "document": true,
        "removeEventListener": true,
        "requestAnimationFrame": true,
        "setTimeout": true
      },
      "packages": {
        "chart.js>@kurkle/color": true
      }
    },
    "@ensdomains/content-hash>cids": {
      "packages": {
        "@ensdomains/content-hash>cids>multibase": true,
        "@ensdomains/content-hash>multicodec": true,
        "@ensdomains/content-hash>cids>multihashes": true,
        "@ensdomains/content-hash>cids>uint8arrays": true
      }
    },
    "ethereumjs-util>create-hash>cipher-base": {
      "packages": {
        "pumpify>inherits": true,
        "koa>content-disposition>safe-buffer": true,
        "stream-browserify": true,
        "browserify>string_decoder": true
      }
    },
    "classnames": {
      "globals": {
        "classNames": "write",
        "define": true
      }
    },
    "@metamask/jazzicon>color>clone": {
      "packages": {
        "browserify>buffer": true
      }
    },
    "cockatiel": {
      "globals": {
        "AbortController": true,
        "AbortSignal": true,
        "WeakRef": true,
        "clearTimeout": true,
        "performance": true,
        "setTimeout": true
      },
      "packages": {
        "process": true
      }
    },
    "chalk>ansi-styles>color-convert": {
      "packages": {
        "jest-canvas-mock>moo-color>color-name": true
      }
    },
    "@metamask/jazzicon>color>color-convert": {
      "packages": {
        "@metamask/jazzicon>color>color-convert>color-name": true
      }
    },
    "@metamask/jazzicon>color>color-string": {
      "packages": {
        "jest-canvas-mock>moo-color>color-name": true
      }
    },
    "@metamask/jazzicon>color": {
      "packages": {
        "@metamask/jazzicon>color>clone": true,
        "@metamask/jazzicon>color>color-convert": true,
        "@metamask/jazzicon>color>color-string": true
      }
    },
    "@metamask/snaps-controllers>concat-stream": {
      "packages": {
        "terser>source-map-support>buffer-from": true,
        "browserify>buffer": true,
        "pumpify>inherits": true,
        "readable-stream": true,
        "browserify>concat-stream>typedarray": true
      }
    },
    "copy-to-clipboard": {
      "globals": {
        "clipboardData": true,
        "console.error": true,
        "console.warn": true,
        "document.body.appendChild": true,
        "document.body.removeChild": true,
        "document.createElement": true,
        "document.createRange": true,
        "document.execCommand": true,
        "document.getSelection": true,
        "navigator.userAgent": true,
        "prompt": true
      },
      "packages": {
        "copy-to-clipboard>toggle-selection": true
      }
    },
    "readable-stream-2>core-util-is": {
      "packages": {
        "browserify>insert-module-globals>is-buffer": true
      }
    },
    "eth-lattice-keyring>gridplus-sdk>crc-32": {
      "globals": {
        "DO_NOT_EXPORT_CRC": true,
        "define": true
      }
    },
    "@ngraveio/bc-ur>crc": {
      "packages": {
        "browserify>buffer": true
      }
    },
    "crypto-browserify>create-ecdh": {
      "packages": {
        "bn.js": true,
        "browserify>buffer": true,
        "@metamask/ppom-validator>elliptic": true
      }
    },
    "ethereumjs-util>create-hash": {
      "packages": {
        "ethereumjs-util>create-hash>cipher-base": true,
        "pumpify>inherits": true,
        "ethereumjs-util>create-hash>md5.js": true,
        "ethereumjs-util>create-hash>ripemd160": true,
        "addons-linter>sha.js": true
      }
    },
    "crypto-browserify>pbkdf2>create-hash": {
      "packages": {
        "browserify>buffer": true
      }
    },
    "crypto-browserify>create-hmac": {
      "packages": {
        "ethereumjs-util>create-hash>cipher-base": true,
        "ethereumjs-util>create-hash": true,
        "pumpify>inherits": true,
        "ethereumjs-util>create-hash>ripemd160": true,
        "koa>content-disposition>safe-buffer": true,
        "addons-linter>sha.js": true
      }
    },
    "cron-parser": {
      "packages": {
        "browserify>browser-resolve": true,
        "luxon": true
      }
    },
    "crypto-browserify": {
      "packages": {
        "crypto-browserify>browserify-cipher": true,
        "crypto-browserify>browserify-sign": true,
        "crypto-browserify>create-ecdh": true,
        "ethereumjs-util>create-hash": true,
        "crypto-browserify>create-hmac": true,
        "crypto-browserify>diffie-hellman": true,
        "crypto-browserify>pbkdf2": true,
        "crypto-browserify>public-encrypt": true,
        "crypto-browserify>randombytes": true,
        "crypto-browserify>randomfill": true
      }
    },
    "@metamask/ppom-validator>crypto-js": {
      "globals": {
        "crypto": true,
        "define": true,
        "msCrypto": true
      },
      "packages": {
        "browserify>browser-resolve": true
      }
    },
    "react-beautiful-dnd>css-box-model": {
      "globals": {
        "getComputedStyle": true,
        "pageXOffset": true,
        "pageYOffset": true
      },
      "packages": {
        "react-router-dom>tiny-invariant": true
      }
    },
    "@material-ui/core>@material-ui/styles>jss-plugin-vendor-prefixer>css-vendor": {
      "globals": {
        "document.createElement": true,
        "document.documentElement": true,
        "getComputedStyle": true
      },
      "packages": {
        "@babel/runtime": true,
        "@material-ui/core>@material-ui/styles>jss>is-in-browser": true
      }
    },
    "currency-formatter": {
      "packages": {
        "currency-formatter>accounting": true,
        "currency-formatter>locale-currency": true,
        "react>object-assign": true
      }
    },
    "nock>debug": {
      "globals": {
        "console": true,
        "document": true,
        "localStorage": true,
        "navigator": true,
        "process": true
      },
      "packages": {
        "mocha>ms": true,
        "process": true
      }
    },
    "@metamask/eth-token-tracker>deep-equal": {
      "packages": {
        "string.prototype.matchall>es-abstract>array-buffer-byte-length": true,
        "string.prototype.matchall>call-bind": true,
        "@metamask/eth-token-tracker>deep-equal>es-get-iterator": true,
        "string.prototype.matchall>get-intrinsic": true,
        "browserify>util>is-arguments": true,
        "string.prototype.matchall>es-abstract>is-array-buffer": true,
        "@metamask/eth-token-tracker>deep-equal>is-date-object": true,
        "string.prototype.matchall>es-abstract>is-regex": true,
        "string.prototype.matchall>es-abstract>is-shared-array-buffer": true,
        "@lavamoat/lavapack>json-stable-stringify>isarray": true,
        "@ngraveio/bc-ur>assert>object-is": true,
        "@lavamoat/lavapack>json-stable-stringify>object-keys": true,
        "gulp>vinyl-fs>object.assign": true,
        "string.prototype.matchall>regexp.prototype.flags": true,
        "string.prototype.matchall>side-channel": true,
        "@metamask/eth-token-tracker>deep-equal>which-boxed-primitive": true,
        "@metamask/eth-token-tracker>deep-equal>which-collection": true,
        "browserify>util>which-typed-array": true
      }
    },
    "string.prototype.matchall>define-properties>define-data-property": {
      "packages": {
        "string.prototype.matchall>call-bind>es-define-property": true,
        "string.prototype.matchall>es-abstract>es-errors": true,
        "string.prototype.matchall>es-abstract>gopd": true
      }
    },
    "string.prototype.matchall>define-properties": {
      "packages": {
        "string.prototype.matchall>define-properties>define-data-property": true,
        "string.prototype.matchall>es-abstract>has-property-descriptors": true,
        "@lavamoat/lavapack>json-stable-stringify>object-keys": true
      }
    },
    "crypto-browserify>browserify-cipher>browserify-des>des.js": {
      "packages": {
        "pumpify>inherits": true,
        "@metamask/ppom-validator>elliptic>minimalistic-assert": true
      }
    },
    "@metamask/providers>detect-browser": {
      "globals": {
        "document": true,
        "navigator": true
      },
      "packages": {
        "process": true
      }
    },
    "crypto-browserify>diffie-hellman": {
      "packages": {
        "bn.js": true,
        "browserify>buffer": true,
        "crypto-browserify>diffie-hellman>miller-rabin": true,
        "crypto-browserify>randombytes": true
      }
    },
    "react-transition-group>dom-helpers": {
      "packages": {
        "@babel/runtime": true
      }
    },
    "dompurify": {
      "globals": {
        "console.warn": true,
        "define": true
      }
    },
    "string.prototype.matchall>get-intrinsic>get-proto>dunder-proto": {
      "packages": {
        "string.prototype.matchall>call-bind>call-bind-apply-helpers": true,
        "string.prototype.matchall>es-abstract>gopd": true
      }
    },
<<<<<<< HEAD
=======
    "jsonwebtoken>jws>jwa>ecdsa-sig-formatter": {
      "packages": {
        "koa>content-disposition>safe-buffer": true
      }
    },
>>>>>>> 7f4e6d9b
    "@metamask/ppom-validator>elliptic": {
      "packages": {
        "bn.js": true,
        "@metamask/ppom-validator>elliptic>brorand": true,
        "ethers>@ethersproject/sha2>hash.js": true,
        "@metamask/ppom-validator>elliptic>hmac-drbg": true,
        "pumpify>inherits": true,
        "@metamask/ppom-validator>elliptic>minimalistic-assert": true,
        "@metamask/ppom-validator>elliptic>minimalistic-crypto-utils": true
      }
    },
    "@metamask/eth-token-tracker>deep-equal>es-get-iterator": {
      "packages": {
        "string.prototype.matchall>call-bind": true,
        "string.prototype.matchall>get-intrinsic": true,
        "string.prototype.matchall>has-symbols": true,
        "browserify>util>is-arguments": true,
        "@metamask/eth-token-tracker>deep-equal>es-get-iterator>is-map": true,
        "@metamask/eth-token-tracker>deep-equal>es-get-iterator>is-set": true,
        "eslint-plugin-react>array-includes>is-string": true,
        "@lavamoat/lavapack>json-stable-stringify>isarray": true,
        "process": true,
        "@metamask/eth-token-tracker>deep-equal>es-get-iterator>stop-iteration-iterator": true
      }
    },
    "eth-lattice-keyring>gridplus-sdk>eth-eip712-util-browser": {
      "globals": {
        "intToBuffer": true
      },
      "packages": {
        "bn.js": true,
        "buffer": true,
        "eth-ens-namehash>js-sha3": true
      }
    },
    "eth-ens-namehash": {
      "globals": {
        "name": "write"
      },
      "packages": {
        "browserify>buffer": true,
        "eth-ens-namehash>idna-uts46-hx": true,
        "eth-ens-namehash>js-sha3": true
      }
    },
    "eth-lattice-keyring": {
      "globals": {
        "addEventListener": true,
        "browser": true,
        "clearInterval": true,
        "fetch": true,
        "open": true,
        "setInterval": true
      },
      "packages": {
        "@ethereumjs/tx": true,
        "eth-lattice-keyring>@ethereumjs/util": true,
        "bn.js": true,
        "browserify>buffer": true,
        "crypto-browserify": true,
        "webpack>events": true,
        "eth-lattice-keyring>gridplus-sdk": true,
        "eth-lattice-keyring>rlp": true
      }
    },
    "eth-method-registry": {
      "packages": {
        "eth-method-registry>@metamask/ethjs-contract": true,
        "eth-method-registry>@metamask/ethjs-query": true
      }
    },
    "@ethereumjs/tx>ethereum-cryptography": {
      "globals": {
        "TextDecoder": true,
        "crypto": true
      },
      "packages": {
        "@ethereumjs/tx>ethereum-cryptography>@noble/curves": true,
        "@ethereumjs/tx>ethereum-cryptography>@noble/hashes": true,
        "@ethereumjs/tx>ethereum-cryptography>@scure/bip32": true
      }
    },
    "ethereumjs-util>ethereum-cryptography": {
      "packages": {
        "browserify>buffer": true,
        "ethereumjs-util>ethereum-cryptography>keccak": true,
        "crypto-browserify>randombytes": true,
        "ganache>secp256k1": true
      }
    },
    "@metamask/keyring-controller>ethereumjs-wallet>ethereum-cryptography": {
      "packages": {
        "browserify>assert": true,
        "ethereumjs-util>ethereum-cryptography>bs58check": true,
        "browserify>buffer": true,
        "crypto-browserify>create-hmac": true,
        "ethers>@ethersproject/sha2>hash.js": true,
        "ethereumjs-util>ethereum-cryptography>keccak": true,
        "crypto-browserify>randombytes": true,
        "koa>content-disposition>safe-buffer": true,
        "ganache>secp256k1": true
      }
    },
    "ethereumjs-util": {
      "packages": {
        "browserify>assert": true,
        "bn.js": true,
        "browserify>buffer": true,
        "ethereumjs-util>create-hash": true,
        "ethereumjs-util>ethereum-cryptography": true,
        "browserify>insert-module-globals>is-buffer": true,
        "ethereumjs-util>rlp": true
      }
    },
    "@metamask/keyring-controller>ethereumjs-wallet>ethereumjs-util": {
      "packages": {
        "browserify>assert": true,
        "bn.js": true,
        "browserify>buffer": true,
        "ethereumjs-util>create-hash": true,
        "@metamask/keyring-controller>ethereumjs-wallet>ethereum-cryptography": true,
        "browserify>insert-module-globals>is-buffer": true,
        "@metamask/keyring-controller>ethereumjs-wallet>ethereumjs-util>rlp": true
      }
    },
    "@metamask/keyring-controller>ethereumjs-wallet": {
      "packages": {
        "eth-lattice-keyring>gridplus-sdk>aes-js": true,
        "ethereumjs-util>ethereum-cryptography>bs58check": true,
        "browserify>buffer": true,
        "crypto-browserify": true,
        "@metamask/keyring-controller>ethereumjs-wallet>ethereum-cryptography": true,
        "@metamask/keyring-controller>ethereumjs-wallet>ethereumjs-util": true,
        "crypto-browserify>randombytes": true,
        "ethers>@ethersproject/json-wallets>scrypt-js": true,
        "@metamask/keyring-controller>ethereumjs-wallet>utf8": true,
        "uuid": true
      }
    },
    "ethers": {
      "packages": {
        "@ethersproject/abi": true,
        "ethers>@ethersproject/abstract-signer": true,
        "ethers>@ethersproject/address": true,
        "ethers>@ethersproject/base64": true,
        "ethers>@ethersproject/basex": true,
        "@ethersproject/bignumber": true,
        "@ethersproject/bytes": true,
        "ethers>@ethersproject/constants": true,
        "@ethersproject/contracts": true,
        "@ethersproject/hash": true,
        "@ethersproject/hdnode": true,
        "ethers>@ethersproject/json-wallets": true,
        "ethers>@ethersproject/keccak256": true,
        "ethers>@ethersproject/logger": true,
        "ethers>@ethersproject/properties": true,
        "ethers>@ethersproject/providers": true,
        "ethers>@ethersproject/random": true,
        "ethers>@ethersproject/rlp": true,
        "ethers>@ethersproject/sha2": true,
        "ethers>@ethersproject/signing-key": true,
        "ethers>@ethersproject/solidity": true,
        "ethers>@ethersproject/strings": true,
        "ethers>@ethersproject/transactions": true,
        "ethers>@ethersproject/units": true,
        "@ethersproject/wallet": true,
        "ethers>@ethersproject/web": true,
        "ethers>@ethersproject/wordlists": true
      }
    },
    "eth-method-registry>@metamask/ethjs-contract>ethjs-abi": {
      "packages": {
        "bn.js": true,
        "browserify>buffer": true,
        "eth-ens-namehash>js-sha3": true,
        "eth-method-registry>@metamask/ethjs-contract>ethjs-abi>number-to-bn": true
      }
    },
    "webpack>events": {
      "globals": {
        "console": true
      }
    },
    "crypto-browserify>browserify-cipher>evp_bytestokey": {
      "packages": {
        "ethereumjs-util>create-hash>md5.js": true,
        "koa>content-disposition>safe-buffer": true
      }
    },
    "extension-port-stream": {
      "packages": {
        "browserify>buffer": true,
        "extension-port-stream>readable-stream": true
      }
    },
    "@metamask/providers>extension-port-stream": {
      "packages": {
        "browserify>buffer": true,
        "@metamask/providers>extension-port-stream>readable-stream": true
      }
    },
    "fast-json-patch": {
      "globals": {
        "addEventListener": true,
        "clearTimeout": true,
        "removeEventListener": true,
        "setTimeout": true
      }
    },
    "@metamask/snaps-utils>fast-xml-parser": {
      "globals": {
        "entityName": true,
        "val": true
      },
      "packages": {
        "@metamask/snaps-utils>fast-xml-parser>strnum": true
      }
    },
    "@metamask/notification-services-controller>firebase": {
      "packages": {
        "@metamask/notification-services-controller>firebase>@firebase/app": true,
        "@metamask/notification-services-controller>firebase>@firebase/messaging": true
      }
    },
    "react-focus-lock>focus-lock": {
      "globals": {
        "HTMLIFrameElement": true,
        "Node.DOCUMENT_FRAGMENT_NODE": true,
        "Node.DOCUMENT_NODE": true,
        "Node.DOCUMENT_POSITION_CONTAINED_BY": true,
        "Node.DOCUMENT_POSITION_CONTAINS": true,
        "Node.ELEMENT_NODE": true,
        "console.error": true,
        "console.warn": true,
        "document": true,
        "getComputedStyle": true,
        "setTimeout": true
      },
      "packages": {
        "tslib": true
      }
    },
    "browserify>util>which-typed-array>for-each": {
      "packages": {
        "string.prototype.matchall>es-abstract>is-callable": true
      }
    },
    "fuse.js": {
      "globals": {
        "console": true,
        "define": true
      }
    },
    "string.prototype.matchall>get-intrinsic": {
      "globals": {
        "AggregateError": true,
        "FinalizationRegistry": true,
        "Float16Array": true,
        "WeakRef": true
      },
      "packages": {
        "string.prototype.matchall>call-bind>call-bind-apply-helpers": true,
        "string.prototype.matchall>call-bind>es-define-property": true,
        "string.prototype.matchall>es-abstract>es-errors": true,
        "string.prototype.matchall>es-abstract>es-object-atoms": true,
        "browserify>has>function-bind": true,
        "string.prototype.matchall>get-intrinsic>get-proto": true,
        "string.prototype.matchall>es-abstract>gopd": true,
        "string.prototype.matchall>has-symbols": true,
        "depcheck>is-core-module>hasown": true,
        "string.prototype.matchall>get-intrinsic>math-intrinsics": true
      }
    },
    "string.prototype.matchall>get-intrinsic>get-proto": {
      "packages": {
        "string.prototype.matchall>get-intrinsic>get-proto>dunder-proto": true,
        "string.prototype.matchall>es-abstract>es-object-atoms": true
      }
    },
    "eth-lattice-keyring>gridplus-sdk": {
      "globals": {
        "AbortController": true,
        "Request": true,
        "URL": true,
        "__values": true,
        "caches": true,
        "clearTimeout": true,
        "console.error": true,
        "console.log": true,
        "console.warn": true,
        "fetch": true,
        "setTimeout": true
      },
      "packages": {
        "eth-lattice-keyring>gridplus-sdk>@ethereumjs/common": true,
        "@ethereumjs/tx": true,
        "@ethersproject/abi": true,
        "eth-lattice-keyring>gridplus-sdk>aes-js": true,
        "bitcoin-address-validation>bech32": true,
        "eth-lattice-keyring>gridplus-sdk>bignumber.js": true,
        "eth-lattice-keyring>gridplus-sdk>bitwise": true,
        "bn.js": true,
        "eth-lattice-keyring>gridplus-sdk>borc": true,
        "ethereumjs-util>ethereum-cryptography>bs58check": true,
        "browserify>buffer": true,
        "eth-lattice-keyring>gridplus-sdk>crc-32": true,
        "@metamask/ppom-validator>elliptic": true,
        "eth-lattice-keyring>gridplus-sdk>eth-eip712-util-browser": true,
        "ethers>@ethersproject/sha2>hash.js": true,
        "eth-ens-namehash>js-sha3": true,
        "lodash": true,
        "eth-lattice-keyring>rlp": true,
        "ganache>secp256k1": true,
        "eth-lattice-keyring>gridplus-sdk>uuid": true
      }
    },
    "string.prototype.matchall>es-abstract>has-property-descriptors": {
      "packages": {
        "string.prototype.matchall>call-bind>es-define-property": true
      }
    },
    "koa>is-generator-function>has-tostringtag": {
      "packages": {
        "string.prototype.matchall>has-symbols": true
      }
    },
    "ethereumjs-util>create-hash>md5.js>hash-base": {
      "packages": {
        "pumpify>inherits": true,
        "readable-stream": true,
        "koa>content-disposition>safe-buffer": true
      }
    },
    "ethereumjs-util>create-hash>ripemd160>hash-base": {
      "packages": {
        "pumpify>inherits": true,
        "readable-stream": true,
        "koa>content-disposition>safe-buffer": true
      }
    },
    "crypto-browserify>pbkdf2>ripemd160>hash-base": {
      "packages": {
        "browserify>buffer": true,
        "pumpify>inherits": true,
        "stream-browserify": true
      }
    },
    "ethers>@ethersproject/sha2>hash.js": {
      "packages": {
        "pumpify>inherits": true,
        "@metamask/ppom-validator>elliptic>minimalistic-assert": true
      }
    },
    "depcheck>is-core-module>hasown": {
      "packages": {
        "browserify>has>function-bind": true
      }
    },
    "@metamask/eth-trezor-keyring>hdkey": {
      "packages": {
        "browserify>assert": true,
        "ethereumjs-util>ethereum-cryptography>bs58check": true,
        "crypto-browserify": true,
        "ethereumjs-util>create-hash>ripemd160": true,
        "koa>content-disposition>safe-buffer": true,
        "ganache>secp256k1": true
      }
    },
    "he": {
      "globals": {
        "define": true
      }
    },
    "history": {
      "globals": {
        "console": true,
        "define": true,
        "document.defaultView": true,
        "document.querySelector": true
      }
    },
    "react-router-dom>history": {
      "globals": {
        "addEventListener": true,
        "confirm": true,
        "document": true,
        "history": true,
        "location": true,
        "navigator.userAgent": true,
        "removeEventListener": true
      },
      "packages": {
        "react-router-dom>history>resolve-pathname": true,
        "react-router-dom>tiny-invariant": true,
        "react-router-dom>tiny-warning": true,
        "react-router-dom>history>value-equal": true
      }
    },
    "@metamask/ppom-validator>elliptic>hmac-drbg": {
      "packages": {
        "ethers>@ethersproject/sha2>hash.js": true,
        "@metamask/ppom-validator>elliptic>minimalistic-assert": true,
        "@metamask/ppom-validator>elliptic>minimalistic-crypto-utils": true
      }
    },
    "react-redux>hoist-non-react-statics": {
      "packages": {
        "react-redux>hoist-non-react-statics>react-is": true
      }
    },
    "https-browserify": {
      "packages": {
        "stream-http": true,
        "browserify>url": true
      }
    },
    "@metamask/notification-services-controller>firebase>@firebase/app>idb": {
      "globals": {
        "DOMException": true,
        "IDBCursor": true,
        "IDBDatabase": true,
        "IDBIndex": true,
        "IDBObjectStore": true,
        "IDBRequest": true,
        "IDBTransaction": true,
        "indexedDB.deleteDatabase": true,
        "indexedDB.open": true
      }
    },
    "eth-ens-namehash>idna-uts46-hx": {
      "globals": {
        "define": true
      },
      "packages": {
        "browserify>punycode": true
      }
    },
    "string.prototype.matchall>internal-slot": {
      "packages": {
        "string.prototype.matchall>es-abstract>es-errors": true,
        "depcheck>is-core-module>hasown": true,
        "string.prototype.matchall>side-channel": true
      }
    },
    "browserify>util>is-arguments": {
      "packages": {
        "string.prototype.matchall>call-bind": true,
        "koa>is-generator-function>has-tostringtag": true
      }
    },
    "string.prototype.matchall>es-abstract>is-array-buffer": {
      "packages": {
        "string.prototype.matchall>call-bind": true,
        "string.prototype.matchall>get-intrinsic": true
      }
    },
    "@metamask/eth-token-tracker>deep-equal>which-boxed-primitive>is-bigint": {
      "packages": {
        "string.prototype.matchall>es-abstract>unbox-primitive>has-bigints": true
      }
    },
    "@metamask/eth-token-tracker>deep-equal>which-boxed-primitive>is-boolean-object": {
      "packages": {
        "string.prototype.matchall>call-bind": true,
        "koa>is-generator-function>has-tostringtag": true
      }
    },
    "string.prototype.matchall>es-abstract>is-callable": {
      "globals": {
        "document": true
      }
    },
    "@metamask/eth-token-tracker>deep-equal>is-date-object": {
      "packages": {
        "koa>is-generator-function>has-tostringtag": true
      }
    },
    "koa>is-generator-function": {
      "packages": {
        "koa>is-generator-function>has-tostringtag": true
      }
    },
    "@material-ui/core>@material-ui/styles>jss>is-in-browser": {
      "globals": {
        "document": true
      }
    },
    "@metamask/eth-token-tracker>deep-equal>which-boxed-primitive>is-number-object": {
      "packages": {
        "koa>is-generator-function>has-tostringtag": true
      }
    },
    "string.prototype.matchall>es-abstract>is-regex": {
      "packages": {
        "string.prototype.matchall>call-bind": true,
        "koa>is-generator-function>has-tostringtag": true
      }
    },
    "string.prototype.matchall>es-abstract>is-shared-array-buffer": {
      "packages": {
        "string.prototype.matchall>call-bind": true
      }
    },
    "eslint-plugin-react>array-includes>is-string": {
      "packages": {
        "koa>is-generator-function>has-tostringtag": true
      }
    },
    "string.prototype.matchall>es-abstract>es-to-primitive>is-symbol": {
      "packages": {
        "string.prototype.matchall>has-symbols": true
      }
    },
    "browserify>util>is-typed-array": {
      "packages": {
        "browserify>util>which-typed-array": true
      }
    },
    "@metamask/eth-token-tracker>deep-equal>which-collection>is-weakset": {
      "packages": {
        "string.prototype.matchall>call-bind": true,
        "string.prototype.matchall>get-intrinsic": true
      }
    },
    "eth-lattice-keyring>gridplus-sdk>borc>iso-url": {
      "globals": {
        "URL": true,
        "URLSearchParams": true,
        "location": true
      }
    },
    "@open-rpc/test-coverage>isomorphic-fetch": {
      "globals": {
        "fetch.bind": true
      },
      "packages": {
        "@open-rpc/test-coverage>isomorphic-fetch>whatwg-fetch": true
      }
    },
    "@ensdomains/content-hash>js-base64": {
      "globals": {
        "Base64": "write",
        "TextDecoder": true,
        "TextEncoder": true,
        "atob": true,
        "btoa": true,
        "define": true
      },
      "packages": {
        "browserify>buffer": true
      }
    },
    "eth-ens-namehash>js-sha3": {
      "globals": {
        "define": true
      },
      "packages": {
        "process": true
      }
    },
    "@ngraveio/bc-ur>jsbi": {
      "globals": {
        "define": true
      }
    },
    "@metamask/seedless-onboarding-controller>@metamask/auth-network-utils>json-stable-stringify": {
      "packages": {
        "string.prototype.matchall>call-bind": true,
        "browserify>util>which-typed-array>call-bound": true,
        "@lavamoat/lavapack>json-stable-stringify>isarray": true,
        "@lavamoat/lavapack>json-stable-stringify>jsonify": true,
        "@lavamoat/lavapack>json-stable-stringify>object-keys": true
      }
    },
    "@metamask/message-manager>jsonschema": {
      "packages": {
        "browserify>url": true
      }
    },
    "jsonwebtoken": {
      "packages": {
        "browserify>buffer": true,
        "crypto-browserify": true,
        "jsonwebtoken>jws": true,
        "jsonwebtoken>lodash.includes": true,
        "jsonwebtoken>lodash.isboolean": true,
        "jsonwebtoken>lodash.isinteger": true,
        "jsonwebtoken>lodash.isnumber": true,
        "jsonwebtoken>lodash.isplainobject": true,
        "jsonwebtoken>lodash.isstring": true,
        "jsonwebtoken>lodash.once": true,
        "mocha>ms": true,
        "process": true,
        "semver": true
      }
    },
    "@material-ui/core>@material-ui/styles>jss-plugin-camel-case": {
      "packages": {
        "@material-ui/core>@material-ui/styles>jss-plugin-camel-case>hyphenate-style-name": true
      }
    },
    "@material-ui/core>@material-ui/styles>jss-plugin-default-unit": {
      "globals": {
        "CSS": true
      },
      "packages": {
        "@material-ui/core>@material-ui/styles>jss": true
      }
    },
    "@material-ui/core>@material-ui/styles>jss-plugin-global": {
      "packages": {
        "@babel/runtime": true,
        "@material-ui/core>@material-ui/styles>jss": true
      }
    },
    "@material-ui/core>@material-ui/styles>jss-plugin-nested": {
      "packages": {
        "@babel/runtime": true,
        "react-router-dom>tiny-warning": true
      }
    },
    "@material-ui/core>@material-ui/styles>jss-plugin-rule-value-function": {
      "packages": {
        "@material-ui/core>@material-ui/styles>jss": true,
        "react-router-dom>tiny-warning": true
      }
    },
    "@material-ui/core>@material-ui/styles>jss-plugin-vendor-prefixer": {
      "packages": {
        "@material-ui/core>@material-ui/styles>jss-plugin-vendor-prefixer>css-vendor": true,
        "@material-ui/core>@material-ui/styles>jss": true
      }
    },
    "@material-ui/core>@material-ui/styles>jss": {
      "globals": {
        "CSS": true,
        "document.createElement": true,
        "document.querySelector": true
      },
      "packages": {
        "@babel/runtime": true,
        "@material-ui/core>@material-ui/styles>jss>is-in-browser": true,
        "react-router-dom>tiny-warning": true
      }
    },
    "jsonwebtoken>jws>jwa": {
      "packages": {
        "jsonwebtoken>jws>jwa>buffer-equal-constant-time": true,
        "crypto-browserify": true,
        "jsonwebtoken>jws>jwa>ecdsa-sig-formatter": true,
        "koa>content-disposition>safe-buffer": true,
        "browserify>util": true
      }
    },
    "jsonwebtoken>jws": {
      "packages": {
        "browserify>buffer": true,
        "jsonwebtoken>jws>jwa": true,
        "process": true,
        "koa>content-disposition>safe-buffer": true,
        "stream-browserify": true,
        "browserify>util": true
      }
    },
    "ethereumjs-util>ethereum-cryptography>keccak": {
      "packages": {
        "browserify>buffer": true,
        "readable-stream": true
      }
    },
    "currency-formatter>locale-currency": {
      "globals": {
        "countryCode": true
      }
    },
    "localforage": {
      "globals": {
        "Blob": true,
        "BlobBuilder": true,
        "FileReader": true,
        "IDBKeyRange": true,
        "MSBlobBuilder": true,
        "MozBlobBuilder": true,
        "OIndexedDB": true,
        "WebKitBlobBuilder": true,
        "atob": true,
        "btoa": true,
        "console.error": true,
        "console.info": true,
        "console.warn": true,
        "define": true,
        "fetch": true,
        "indexedDB": true,
        "localStorage": true,
        "mozIndexedDB": true,
        "msIndexedDB": true,
        "navigator.platform": true,
        "navigator.userAgent": true,
        "openDatabase": true,
        "setTimeout": true,
        "webkitIndexedDB": true
      }
    },
    "lodash": {
      "globals": {
        "clearTimeout": true,
        "define": true,
        "setTimeout": true
      }
    },
    "loglevel": {
      "globals": {
        "console": true,
        "define": true,
        "document.cookie": true,
        "localStorage": true,
        "log": "write",
        "navigator": true
      }
    },
    "lottie-web": {
      "globals": {
        "Blob": true,
        "Howl": true,
        "OffscreenCanvas": true,
        "URL.createObjectURL": true,
        "Worker": true,
        "XMLHttpRequest": true,
        "bodymovin": "write",
        "clearInterval": true,
        "console": true,
        "define": true,
        "document.body": true,
        "document.createElement": true,
        "document.createElementNS": true,
        "document.getElementsByClassName": true,
        "document.getElementsByTagName": true,
        "document.querySelectorAll": true,
        "document.readyState": true,
        "location.origin": true,
        "location.pathname": true,
        "navigator": true,
        "requestAnimationFrame": true,
        "setInterval": true,
        "setTimeout": true
      }
    },
    "luxon": {
      "globals": {
        "Intl": true
      }
    },
    "@metamask/snaps-utils>marked": {
      "globals": {
        "console.error": true,
        "console.warn": true,
        "define": true
      }
    },
    "ethereumjs-util>create-hash>md5.js": {
      "packages": {
        "ethereumjs-util>create-hash>md5.js>hash-base": true,
        "pumpify>inherits": true,
        "koa>content-disposition>safe-buffer": true
      }
    },
    "@storybook/addon-docs>remark-external-links>mdast-util-definitions": {
      "packages": {
        "react-markdown>unist-util-visit": true
      }
    },
    "react-markdown>remark-parse>mdast-util-from-markdown": {
      "packages": {
        "react-markdown>remark-parse>mdast-util-from-markdown>mdast-util-to-string": true,
        "react-markdown>remark-parse>mdast-util-from-markdown>micromark": true,
        "react-syntax-highlighter>refractor>parse-entities": true,
        "react-markdown>remark-parse>mdast-util-from-markdown>unist-util-stringify-position": true
      }
    },
    "react-markdown>remark-rehype>mdast-util-to-hast": {
      "globals": {
        "console.warn": true
      },
      "packages": {
        "@storybook/addon-docs>remark-external-links>mdast-util-definitions": true,
        "react-markdown>remark-rehype>mdast-util-to-hast>mdurl": true,
        "react-markdown>remark-rehype>mdast-util-to-hast>unist-builder": true,
        "react-markdown>remark-rehype>mdast-util-to-hast>unist-util-generated": true,
        "react-markdown>remark-rehype>mdast-util-to-hast>unist-util-position": true,
        "react-markdown>unist-util-visit": true
      }
    },
    "eth-lattice-keyring>@ethereumjs/util>micro-ftch": {
      "globals": {
        "Headers": true,
        "TextDecoder": true,
        "URL": true,
        "btoa": true,
        "fetch": true
      },
      "packages": {
        "browserify>browserify-zlib": true,
        "browserify>buffer": true,
        "https-browserify": true,
        "process": true,
        "stream-http": true,
        "browserify>url": true,
        "browserify>util": true
      }
    },
    "react-markdown>remark-parse>mdast-util-from-markdown>micromark": {
      "packages": {
        "react-syntax-highlighter>refractor>parse-entities": true
      }
    },
    "crypto-browserify>diffie-hellman>miller-rabin": {
      "packages": {
        "bn.js": true,
        "@metamask/ppom-validator>elliptic>brorand": true
      }
    },
    "@ensdomains/content-hash>cids>multibase": {
      "globals": {
        "TextDecoder": true,
        "TextEncoder": true
      },
      "packages": {
        "@ensdomains/content-hash>cids>multibase>@multiformats/base-x": true
      }
    },
    "@ensdomains/content-hash>multihashes>multibase": {
      "packages": {
        "@ensdomains/content-hash>multihashes>multibase>base-x": true,
        "browserify>buffer": true,
        "@ensdomains/content-hash>multihashes>web-encoding": true
      }
    },
    "@ensdomains/content-hash>multicodec": {
      "packages": {
        "@ensdomains/content-hash>multicodec>uint8arrays": true,
        "sass-embedded>varint": true
      }
    },
    "@ensdomains/content-hash>multicodec>uint8arrays>multiformats": {
      "globals": {
        "TextDecoder": true,
        "TextEncoder": true,
        "console.warn": true,
        "crypto.subtle.digest": true
      }
    },
    "@ensdomains/content-hash>multihashes": {
      "packages": {
        "browserify>buffer": true,
        "@ensdomains/content-hash>multihashes>multibase": true,
        "@ensdomains/content-hash>multihashes>varint": true,
        "@ensdomains/content-hash>multihashes>web-encoding": true
      }
    },
    "@ensdomains/content-hash>cids>multihashes": {
      "packages": {
        "@ensdomains/content-hash>cids>multibase": true,
        "@ensdomains/content-hash>cids>multihashes>uint8arrays": true,
        "@ensdomains/content-hash>cids>multihashes>varint": true
      }
    },
    "nanoid": {
      "globals": {
        "crypto.getRandomValues": true
      }
    },
    "@metamask/approval-controller>nanoid": {
      "globals": {
        "crypto.getRandomValues": true
      }
    },
    "@metamask/smart-transactions-controller>@metamask/controllers>nanoid": {
      "globals": {
        "crypto.getRandomValues": true
      }
    },
    "@metamask/notification-controller>nanoid": {
      "globals": {
        "crypto.getRandomValues": true
      }
    },
    "@metamask/permission-controller>nanoid": {
      "globals": {
        "crypto.getRandomValues": true
      }
    },
    "@metamask/rpc-methods>nanoid": {
      "globals": {
        "crypto.getRandomValues": true
      }
    },
    "@metamask/rpc-methods-flask>nanoid": {
      "globals": {
        "crypto.getRandomValues": true
      }
    },
    "@metamask/snaps-controllers>nanoid": {
      "globals": {
        "crypto.getRandomValues": true
      }
    },
    "@metamask/snaps-controllers-flask>nanoid": {
      "globals": {
        "crypto.getRandomValues": true
      }
    },
    "depcheck>@vue/compiler-sfc>postcss>nanoid": {
      "globals": {
        "crypto.getRandomValues": true
      }
    },
    "dependency-tree>precinct>detective-postcss>postcss>nanoid": {
      "globals": {
        "crypto.getRandomValues": true
      }
    },
    "node-fetch": {
      "globals": {
        "Headers": true,
        "Request": true,
        "Response": true,
        "fetch": true
      }
    },
    "@metamask/controllers>web3-provider-engine>cross-fetch>node-fetch": {
      "globals": {
        "fetch": true
      }
    },
    "@metamask/controllers>web3-provider-engine>eth-json-rpc-middleware>node-fetch": {
      "globals": {
        "fetch": true
      }
    },
    "eth-method-registry>@metamask/ethjs-contract>ethjs-abi>number-to-bn": {
      "packages": {
        "bn.js": true,
        "eth-method-registry>@metamask/ethjs-query>@metamask/ethjs-format>strip-hex-prefix": true
      }
    },
    "string.prototype.matchall>es-abstract>object-inspect": {
      "globals": {
        "HTMLElement": true,
        "WeakRef": true
      },
      "packages": {
        "browserify>browser-resolve": true
      }
    },
    "@ngraveio/bc-ur>assert>object-is": {
      "packages": {
        "string.prototype.matchall>call-bind": true,
        "string.prototype.matchall>define-properties": true
      }
    },
    "gulp>vinyl-fs>object.assign": {
      "packages": {
        "string.prototype.matchall>call-bind": true,
        "string.prototype.matchall>define-properties": true,
        "string.prototype.matchall>has-symbols": true,
        "@lavamoat/lavapack>json-stable-stringify>object-keys": true
      }
    },
    "@metamask/object-multiplex>once": {
      "packages": {
        "@metamask/object-multiplex>once>wrappy": true
      }
    },
    "crypto-browserify>public-encrypt>parse-asn1": {
      "packages": {
        "crypto-browserify>public-encrypt>parse-asn1>asn1.js": true,
        "ethereumjs-util>ethereum-cryptography>browserify-aes": true,
        "crypto-browserify>browserify-cipher>evp_bytestokey": true,
        "crypto-browserify>pbkdf2": true,
        "koa>content-disposition>safe-buffer": true
      }
    },
    "react-syntax-highlighter>refractor>parse-entities": {
      "globals": {
        "document.createElement": true
      }
    },
    "path-browserify": {
      "packages": {
        "process": true
      }
    },
    "serve-handler>path-to-regexp": {
      "packages": {
        "serve-handler>path-to-regexp>isarray": true
      }
    },
    "crypto-browserify>pbkdf2": {
      "globals": {
        "crypto": true,
        "process": true,
        "queueMicrotask": true,
        "setImmediate": true,
        "setTimeout": true
      },
      "packages": {
        "crypto-browserify>pbkdf2>create-hash": true,
        "process": true,
        "crypto-browserify>pbkdf2>ripemd160": true,
        "koa>content-disposition>safe-buffer": true,
        "addons-linter>sha.js": true,
        "crypto-browserify>pbkdf2>to-buffer": true
      }
    },
    "@material-ui/core>popper.js": {
      "globals": {
        "MSInputMethodContext": true,
        "Node.DOCUMENT_POSITION_FOLLOWING": true,
        "cancelAnimationFrame": true,
        "console.warn": true,
        "define": true,
        "devicePixelRatio": true,
        "document": true,
        "getComputedStyle": true,
        "innerHeight": true,
        "innerWidth": true,
        "navigator": true,
        "requestAnimationFrame": true,
        "setTimeout": true
      }
    },
    "react-tippy>popper.js": {
      "globals": {
        "MSInputMethodContext": true,
        "Node.DOCUMENT_POSITION_FOLLOWING": true,
        "cancelAnimationFrame": true,
        "console.warn": true,
        "define": true,
        "devicePixelRatio": true,
        "document": true,
        "getComputedStyle": true,
        "innerHeight": true,
        "innerWidth": true,
        "navigator.userAgent": true,
        "requestAnimationFrame": true,
        "setTimeout": true
      }
    },
    "process": {
      "globals": {
        "clearTimeout": true,
        "setTimeout": true
      }
    },
    "readable-stream-2>process-nextick-args": {
      "packages": {
        "process": true
      }
    },
    "eth-method-registry>@metamask/ethjs-query>promise-to-callback": {
      "packages": {
        "eth-method-registry>@metamask/ethjs-query>promise-to-callback>is-fn": true,
        "eth-method-registry>@metamask/ethjs-query>promise-to-callback>set-immediate-shim": true
      }
    },
    "prop-types": {
      "globals": {
        "console": true
      },
      "packages": {
        "react>object-assign": true,
        "prop-types>react-is": true
      }
    },
    "react-markdown>property-information": {
      "packages": {
        "watchify>xtend": true
      }
    },
    "@trezor/connect-web>@trezor/connect>@trezor/protobuf>protobufjs": {
      "globals": {
        "process": true,
        "setTimeout": true
      },
      "packages": {
        "@trezor/connect-web>@trezor/connect>@trezor/protobuf>protobufjs>@protobufjs/aspromise": true,
        "@trezor/connect-web>@trezor/connect>@trezor/protobuf>protobufjs>@protobufjs/base64": true,
        "@trezor/connect-web>@trezor/connect>@trezor/protobuf>protobufjs>@protobufjs/codegen": true,
        "@trezor/connect-web>@trezor/connect>@trezor/protobuf>protobufjs>@protobufjs/eventemitter": true,
        "@trezor/connect-web>@trezor/connect>@trezor/protobuf>protobufjs>@protobufjs/fetch": true,
        "@trezor/connect-web>@trezor/connect>@trezor/protobuf>protobufjs>@protobufjs/float": true,
        "@trezor/connect-web>@trezor/connect>@trezor/protobuf>protobufjs>@protobufjs/inquire": true,
        "@trezor/connect-web>@trezor/connect>@trezor/protobuf>protobufjs>@protobufjs/path": true,
        "@trezor/connect-web>@trezor/connect>@trezor/protobuf>protobufjs>@protobufjs/pool": true,
        "@trezor/connect-web>@trezor/connect>@trezor/protobuf>protobufjs>@protobufjs/utf8": true
      }
    },
    "crypto-browserify>public-encrypt": {
      "packages": {
        "bn.js": true,
        "crypto-browserify>public-encrypt>browserify-rsa": true,
        "ethereumjs-util>create-hash": true,
        "crypto-browserify>public-encrypt>parse-asn1": true,
        "crypto-browserify>randombytes": true,
        "koa>content-disposition>safe-buffer": true
      }
    },
    "browserify>punycode": {
      "globals": {
        "define": true
      }
    },
    "browserify>url>punycode": {
      "globals": {
        "define": true
      }
    },
    "qrcode-generator": {
      "globals": {
        "define": true
      }
    },
    "qrcode.react": {
      "globals": {
        "Path2D": true,
        "devicePixelRatio": true
      },
      "packages": {
        "react": true
      }
    },
    "browserify>url>qs": {
      "packages": {
        "string.prototype.matchall>side-channel": true
      }
    },
    "@metamask/snaps-controllers>tar-stream>streamx>queue-tick": {
      "globals": {
        "queueMicrotask": true
      }
    },
    "react-beautiful-dnd>raf-schd": {
      "globals": {
        "cancelAnimationFrame": true,
        "requestAnimationFrame": true
      }
    },
    "crypto-browserify>randombytes": {
      "globals": {
        "crypto": true,
        "msCrypto": true
      },
      "packages": {
        "process": true,
        "koa>content-disposition>safe-buffer": true
      }
    },
    "ethereumjs-wallet>randombytes": {
      "globals": {
        "crypto.getRandomValues": true
      }
    },
    "crypto-browserify>randomfill": {
      "globals": {
        "crypto": true,
        "msCrypto": true
      },
      "packages": {
        "process": true,
        "crypto-browserify>randombytes": true,
        "koa>content-disposition>safe-buffer": true
      }
    },
    "react": {
      "globals": {
        "console": true
      },
      "packages": {
        "react>object-assign": true
      }
    },
    "react-beautiful-dnd": {
      "globals": {
        "Element.prototype": true,
        "__REDUX_DEVTOOLS_EXTENSION_COMPOSE__": true,
        "addEventListener": true,
        "cancelAnimationFrame": true,
        "clearTimeout": true,
        "console": true,
        "document": true,
        "getComputedStyle": true,
        "pageXOffset": true,
        "pageYOffset": true,
        "removeEventListener": true,
        "requestAnimationFrame": true,
        "scrollBy": true,
        "setTimeout": true
      },
      "packages": {
        "@babel/runtime": true,
        "react-beautiful-dnd>css-box-model": true,
        "react-beautiful-dnd>memoize-one": true,
        "react-beautiful-dnd>raf-schd": true,
        "react": true,
        "react-dom": true,
        "react-redux": true,
        "redux": true,
        "react-beautiful-dnd>use-memo-one": true
      }
    },
    "react-chartjs-2": {
      "globals": {
        "setTimeout": true
      },
      "packages": {
        "chart.js": true,
        "react": true
      }
    },
    "react-focus-lock>react-clientside-effect": {
      "packages": {
        "@babel/runtime": true,
        "react": true
      }
    },
    "react-devtools": {
      "packages": {
        "react-devtools>react-devtools-core": true
      }
    },
    "react-devtools>react-devtools-core": {
      "globals": {
        "WebSocket": true,
        "setTimeout": true
      }
    },
    "react-dnd-html5-backend": {
      "globals": {
        "addEventListener": true,
        "clearTimeout": true,
        "removeEventListener": true
      }
    },
    "react-dom": {
      "globals": {
        "HTMLIFrameElement": true,
        "MSApp": true,
        "__REACT_DEVTOOLS_GLOBAL_HOOK__": true,
        "addEventListener": true,
        "clearTimeout": true,
        "clipboardData": true,
        "console": true,
        "dispatchEvent": true,
        "document": true,
        "event": "write",
        "jest": true,
        "location.protocol": true,
        "navigator.userAgent.indexOf": true,
        "removeEventListener": true,
        "self": true,
        "setTimeout": true,
        "top": true
      },
      "packages": {
        "react>object-assign": true,
        "react": true,
        "react-dom>scheduler": true
      }
    },
    "react-responsive-carousel>react-easy-swipe": {
      "globals": {
        "addEventListener": true,
        "define": true,
        "document.addEventListener": true,
        "document.removeEventListener": true
      },
      "packages": {
        "prop-types": true,
        "react": true
      }
    },
    "react-popper>react-fast-compare": {
      "globals": {
        "Element": true,
        "console.warn": true
      }
    },
    "react-focus-lock": {
      "globals": {
        "addEventListener": true,
        "console.error": true,
        "console.warn": true,
        "document": true,
        "removeEventListener": true,
        "setTimeout": true
      },
      "packages": {
        "@babel/runtime": true,
        "react-focus-lock>focus-lock": true,
        "prop-types": true,
        "react": true,
        "react-focus-lock>react-clientside-effect": true,
        "react-focus-lock>use-callback-ref": true,
        "react-focus-lock>use-sidecar": true
      }
    },
    "react-idle-timer": {
      "globals": {
        "clearTimeout": true,
        "document": true,
        "setTimeout": true
      },
      "packages": {
        "prop-types": true,
        "react": true
      }
    },
    "react-redux>hoist-non-react-statics>react-is": {
      "globals": {
        "console": true
      }
    },
    "prop-types>react-is": {
      "globals": {
        "console": true
      }
    },
    "react-redux>react-is": {
      "globals": {
        "console": true
      }
    },
    "react-router-dom>react-router>react-is": {
      "globals": {
        "console": true
      }
    },
    "react-markdown": {
      "globals": {
        "console.warn": true
      },
      "packages": {
        "react-markdown>comma-separated-tokens": true,
        "prop-types": true,
        "react-markdown>property-information": true,
        "react": true,
        "react-redux>react-is": true,
        "react-markdown>remark-parse": true,
        "react-markdown>remark-rehype": true,
        "react-markdown>space-separated-tokens": true,
        "react-markdown>style-to-object": true,
        "react-markdown>unified": true,
        "react-markdown>unist-util-visit": true,
        "react-markdown>vfile": true
      }
    },
    "react-popper": {
      "globals": {
        "document": true
      },
      "packages": {
        "@popperjs/core": true,
        "react": true,
        "react-popper>react-fast-compare": true,
        "react-popper>warning": true
      }
    },
    "react-redux": {
      "globals": {
        "console": true,
        "document": true
      },
      "packages": {
        "@babel/runtime": true,
        "react-redux>hoist-non-react-statics": true,
        "prop-types": true,
        "react": true,
        "react-dom": true,
        "react-redux>react-is": true
      }
    },
    "react-responsive-carousel": {
      "globals": {
        "HTMLElement": true,
        "addEventListener": true,
        "clearTimeout": true,
        "console.warn": true,
        "document": true,
        "getComputedStyle": true,
        "removeEventListener": true,
        "setTimeout": true
      },
      "packages": {
        "classnames": true,
        "react": true,
        "react-dom": true,
        "react-responsive-carousel>react-easy-swipe": true
      }
    },
    "react-router-dom": {
      "packages": {
        "react-router-dom>history": true,
        "prop-types": true,
        "react": true,
        "react-router-dom>react-router": true,
        "react-router-dom>tiny-invariant": true,
        "react-router-dom>tiny-warning": true
      }
    },
    "react-router-dom-v5-compat": {
      "globals": {
        "FormData": true,
        "URL": true,
        "URLSearchParams": true,
        "__reactRouterVersion": "write",
        "addEventListener": true,
        "confirm": true,
        "define": true,
        "document": true,
        "history.scrollRestoration": true,
        "location.href": true,
        "removeEventListener": true,
        "scrollTo": true,
        "scrollY": true,
        "sessionStorage.getItem": true,
        "sessionStorage.setItem": true,
        "setTimeout": true
      },
      "packages": {
        "react-router-dom-v5-compat>@remix-run/router": true,
        "history": true,
        "react": true,
        "react-dom": true,
        "react-router-dom": true,
        "react-router-dom-v5-compat>react-router": true
      }
    },
    "react-router-dom>react-router": {
      "packages": {
        "react-router-dom>history": true,
        "react-redux>hoist-non-react-statics": true,
        "serve-handler>path-to-regexp": true,
        "prop-types": true,
        "react": true,
        "react-router-dom>react-router>react-is": true,
        "react-router-dom>tiny-invariant": true,
        "react-router-dom>tiny-warning": true
      }
    },
    "react-router-dom-v5-compat>react-router": {
      "globals": {
        "console.error": true,
        "define": true
      },
      "packages": {
        "react-router-dom-v5-compat>@remix-run/router": true,
        "react": true
      }
    },
    "react-simple-file-input": {
      "globals": {
        "File": true,
        "FileReader": true,
        "console.warn": true
      },
      "packages": {
        "prop-types": true,
        "react": true
      }
    },
    "react-tippy": {
      "globals": {
        "Element": true,
        "MSStream": true,
        "MutationObserver": true,
        "addEventListener": true,
        "clearTimeout": true,
        "console.error": true,
        "console.warn": true,
        "define": true,
        "document": true,
        "getComputedStyle": true,
        "innerHeight": true,
        "innerWidth": true,
        "navigator.maxTouchPoints": true,
        "navigator.msMaxTouchPoints": true,
        "navigator.userAgent": true,
        "performance": true,
        "requestAnimationFrame": true,
        "setTimeout": true
      },
      "packages": {
        "react-tippy>popper.js": true,
        "react": true,
        "react-dom": true
      }
    },
    "react-toggle-button": {
      "globals": {
        "clearTimeout": true,
        "console.warn": true,
        "define": true,
        "performance": true,
        "setTimeout": true
      },
      "packages": {
        "react": true
      }
    },
    "react-transition-group": {
      "globals": {
        "Element": true,
        "setTimeout": true
      },
      "packages": {
        "react-transition-group>dom-helpers": true,
        "prop-types": true,
        "react": true,
        "react-dom": true
      }
    },
    "readable-stream": {
      "packages": {
        "browserify>browser-resolve": true,
        "browserify>buffer": true,
        "webpack>events": true,
        "pumpify>inherits": true,
        "process": true,
        "browserify>string_decoder": true,
        "readable-stream>util-deprecate": true
      }
    },
    "crypto-browserify>browserify-sign>readable-stream": {
      "packages": {
        "browserify>browser-resolve": true,
        "readable-stream-2>core-util-is": true,
        "webpack>events": true,
        "pumpify>inherits": true,
        "crypto-browserify>browserify-sign>readable-stream>isarray": true,
        "process": true,
        "readable-stream-2>process-nextick-args": true,
        "crypto-browserify>browserify-sign>readable-stream>safe-buffer": true,
        "crypto-browserify>browserify-sign>readable-stream>string_decoder": true,
        "browserify>timers-browserify": true,
        "readable-stream>util-deprecate": true
      }
    },
    "extension-port-stream>readable-stream": {
      "globals": {
        "AbortController": true,
        "AbortSignal": true,
        "AggregateError": true,
        "Blob": true,
        "queueMicrotask": true
      },
      "packages": {
        "@lavamoat/lavapack>readable-stream>abort-controller": true,
        "browserify>buffer": true,
        "webpack>events": true,
        "process": true,
        "browserify>string_decoder": true
      }
    },
    "@metamask/providers>extension-port-stream>readable-stream": {
      "globals": {
        "AbortController": true,
        "AbortSignal": true,
        "AggregateError": true,
        "Blob": true,
        "queueMicrotask": true
      },
      "packages": {
        "@lavamoat/lavapack>readable-stream>abort-controller": true,
        "browserify>buffer": true,
        "webpack>events": true,
        "process": true,
        "browserify>string_decoder": true
      }
    },
    "@metamask/snaps-controllers>readable-web-to-node-stream": {
      "packages": {
        "readable-stream": true
      }
    },
    "redux": {
      "globals": {
        "console": true
      },
      "packages": {
        "@babel/runtime": true
      }
    },
    "string.prototype.matchall>regexp.prototype.flags": {
      "packages": {
        "string.prototype.matchall>call-bind": true,
        "string.prototype.matchall>define-properties": true,
        "string.prototype.matchall>es-abstract>es-errors": true,
        "string.prototype.matchall>get-intrinsic>get-proto": true,
        "string.prototype.matchall>es-abstract>gopd": true,
        "string.prototype.matchall>regexp.prototype.flags>set-function-name": true
      }
    },
    "react-markdown>remark-parse": {
      "packages": {
        "react-markdown>remark-parse>mdast-util-from-markdown": true
      }
    },
    "react-markdown>remark-rehype": {
      "packages": {
        "react-markdown>remark-rehype>mdast-util-to-hast": true
      }
    },
    "react-markdown>vfile>replace-ext": {
      "packages": {
        "path-browserify": true
      }
    },
    "reselect": {
      "globals": {
        "WeakRef": true,
        "console.warn": true,
        "unstable_autotrackMemoize": true
      }
    },
    "@metamask/snaps-utils>rfdc": {
      "packages": {
        "browserify>buffer": true
      }
    },
    "ethereumjs-util>create-hash>ripemd160": {
      "packages": {
        "browserify>buffer": true,
        "ethereumjs-util>create-hash>ripemd160>hash-base": true,
        "pumpify>inherits": true
      }
    },
    "crypto-browserify>pbkdf2>ripemd160": {
      "packages": {
        "browserify>buffer": true,
        "crypto-browserify>pbkdf2>ripemd160>hash-base": true,
        "pumpify>inherits": true
      }
    },
    "eth-lattice-keyring>rlp": {
      "globals": {
        "TextEncoder": true
      }
    },
    "ethereumjs-util>rlp": {
      "packages": {
        "bn.js": true,
        "browserify>buffer": true
      }
    },
    "@metamask/keyring-controller>ethereumjs-wallet>ethereumjs-util>rlp": {
      "packages": {
        "bn.js": true,
        "browserify>buffer": true
      }
    },
    "wait-on>rxjs": {
      "globals": {
        "cancelAnimationFrame": true,
        "clearInterval": true,
        "clearTimeout": true,
        "performance": true,
        "requestAnimationFrame": true,
        "setInterval.apply": true,
        "setTimeout.apply": true
      }
    },
    "koa>content-disposition>safe-buffer": {
      "packages": {
        "browserify>buffer": true
      }
    },
    "crypto-browserify>browserify-sign>readable-stream>safe-buffer": {
      "packages": {
        "browserify>buffer": true
      }
    },
    "crypto-browserify>browserify-sign>readable-stream>string_decoder>safe-buffer": {
      "packages": {
        "browserify>buffer": true
      }
    },
    "react-dom>scheduler": {
      "globals": {
        "MessageChannel": true,
        "cancelAnimationFrame": true,
        "clearTimeout": true,
        "console": true,
        "performance": true,
        "requestAnimationFrame": true,
        "setTimeout": true
      }
    },
    "ethers>@ethersproject/json-wallets>scrypt-js": {
      "globals": {
        "define": true,
        "setTimeout": true
      },
      "packages": {
        "browserify>timers-browserify": true
      }
    },
    "ganache>secp256k1": {
      "packages": {
        "@metamask/ppom-validator>elliptic": true
      }
    },
    "semver": {
      "globals": {
        "console.error": true
      },
      "packages": {
        "process": true
      }
    },
    "string.prototype.matchall>call-bind>set-function-length": {
      "packages": {
        "string.prototype.matchall>define-properties>define-data-property": true,
        "string.prototype.matchall>es-abstract>es-errors": true,
        "string.prototype.matchall>get-intrinsic": true,
        "string.prototype.matchall>es-abstract>gopd": true,
        "string.prototype.matchall>es-abstract>has-property-descriptors": true
      }
    },
    "string.prototype.matchall>regexp.prototype.flags>set-function-name": {
      "packages": {
        "string.prototype.matchall>define-properties>define-data-property": true,
        "string.prototype.matchall>es-abstract>es-errors": true,
        "string.prototype.matchall>es-abstract>function.prototype.name>functions-have-names": true,
        "string.prototype.matchall>es-abstract>has-property-descriptors": true
      }
    },
    "eth-method-registry>@metamask/ethjs-query>promise-to-callback>set-immediate-shim": {
      "globals": {
        "setTimeout.apply": true
      },
      "packages": {
        "browserify>timers-browserify": true
      }
    },
    "addons-linter>sha.js": {
      "packages": {
        "pumpify>inherits": true,
        "koa>content-disposition>safe-buffer": true
      }
    },
    "string.prototype.matchall>side-channel>side-channel-list": {
      "packages": {
        "string.prototype.matchall>es-abstract>es-errors": true,
        "string.prototype.matchall>es-abstract>object-inspect": true
      }
    },
    "string.prototype.matchall>side-channel>side-channel-map": {
      "packages": {
        "browserify>util>which-typed-array>call-bound": true,
        "string.prototype.matchall>es-abstract>es-errors": true,
        "string.prototype.matchall>get-intrinsic": true,
        "string.prototype.matchall>es-abstract>object-inspect": true
      }
    },
    "string.prototype.matchall>side-channel>side-channel-weakmap": {
      "packages": {
        "browserify>util>which-typed-array>call-bound": true,
        "string.prototype.matchall>es-abstract>es-errors": true,
        "string.prototype.matchall>get-intrinsic": true,
        "string.prototype.matchall>es-abstract>object-inspect": true,
        "string.prototype.matchall>side-channel>side-channel-map": true
      }
    },
    "string.prototype.matchall>side-channel": {
      "packages": {
        "string.prototype.matchall>es-abstract>es-errors": true,
        "string.prototype.matchall>es-abstract>object-inspect": true,
        "string.prototype.matchall>side-channel>side-channel-list": true,
        "string.prototype.matchall>side-channel>side-channel-map": true,
        "string.prototype.matchall>side-channel>side-channel-weakmap": true
      }
    },
    "@metamask/profile-sync-controller>siwe": {
      "globals": {
        "console.error": true,
        "console.warn": true
      },
      "packages": {
        "@metamask/profile-sync-controller>siwe>@spruceid/siwe-parser": true,
        "@metamask/profile-sync-controller>siwe>@stablelib/random": true,
        "ethers": true,
        "@metamask/controller-utils>@spruceid/siwe-parser>valid-url": true
      }
    },
    "@metamask/eth-token-tracker>deep-equal>es-get-iterator>stop-iteration-iterator": {
      "globals": {
        "StopIteration": true
      },
      "packages": {
        "string.prototype.matchall>internal-slot": true
      }
    },
    "stream-browserify": {
      "packages": {
        "webpack>events": true,
        "pumpify>inherits": true,
        "readable-stream": true
      }
    },
    "stream-http": {
      "globals": {
        "AbortController": true,
        "Blob": true,
        "MSStreamReader": true,
        "ReadableStream": true,
        "WritableStream": true,
        "XDomainRequest": true,
        "XMLHttpRequest": true,
        "clearTimeout": true,
        "fetch": true,
        "location.protocol.search": true,
        "setTimeout": true
      },
      "packages": {
        "browserify>buffer": true,
        "stream-http>builtin-status-codes": true,
        "pumpify>inherits": true,
        "process": true,
        "readable-stream": true,
        "browserify>url": true,
        "watchify>xtend": true
      }
    },
    "@metamask/snaps-controllers>tar-stream>streamx": {
      "packages": {
        "webpack>events": true,
        "@metamask/snaps-controllers>tar-stream>fast-fifo": true,
        "@metamask/snaps-controllers>tar-stream>streamx>queue-tick": true
      }
    },
    "browserify>string_decoder": {
      "packages": {
        "koa>content-disposition>safe-buffer": true
      }
    },
    "crypto-browserify>browserify-sign>readable-stream>string_decoder": {
      "packages": {
        "crypto-browserify>browserify-sign>readable-stream>string_decoder>safe-buffer": true
      }
    },
    "eth-method-registry>@metamask/ethjs-query>@metamask/ethjs-format>strip-hex-prefix": {
      "packages": {
        "eth-method-registry>@metamask/ethjs-query>@metamask/ethjs-format>is-hex-prefixed": true
      }
    },
    "react-markdown>style-to-object": {
      "packages": {
        "react-markdown>style-to-object>inline-style-parser": true
      }
    },
    "@metamask/snaps-controllers>tar-stream": {
      "packages": {
        "@metamask/snaps-controllers>tar-stream>b4a": true,
        "browserify>browser-resolve": true,
        "@metamask/snaps-controllers>tar-stream>fast-fifo": true,
        "@metamask/snaps-controllers>tar-stream>streamx": true
      }
    },
    "browserify>timers-browserify": {
      "globals": {
        "clearInterval": true,
        "clearTimeout": true,
        "setInterval": true,
        "setTimeout": true
      },
      "packages": {
        "process": true
      }
    },
    "react-router-dom>tiny-warning": {
      "globals": {
        "console": true
      }
    },
    "crypto-browserify>pbkdf2>to-buffer": {
      "packages": {
        "@lavamoat/lavapack>json-stable-stringify>isarray": true,
        "koa>content-disposition>safe-buffer": true,
        "string.prototype.matchall>es-abstract>typed-array-buffer": true
      }
    },
    "copy-to-clipboard>toggle-selection": {
      "globals": {
        "document.activeElement": true,
        "document.getSelection": true
      }
    },
    "tslib": {
      "globals": {
        "SuppressedError": true,
        "define": true
      }
    },
    "tweetnacl": {
      "globals": {
        "crypto": true,
        "msCrypto": true,
        "nacl": "write"
      },
      "packages": {
        "browserify>browser-resolve": true
      }
    },
    "string.prototype.matchall>es-abstract>typed-array-buffer": {
      "packages": {
        "browserify>util>which-typed-array>call-bound": true,
        "string.prototype.matchall>es-abstract>es-errors": true,
        "browserify>util>is-typed-array": true
      }
    },
    "@trezor/connect-web>@trezor/connect-common>@trezor/env-utils>ua-parser-js": {
      "globals": {
        "define": true
      }
    },
    "@ensdomains/content-hash>cids>uint8arrays": {
      "globals": {
        "TextDecoder": true
      },
      "packages": {
        "@ensdomains/content-hash>cids>multibase": true
      }
    },
    "@ensdomains/content-hash>multicodec>uint8arrays": {
      "globals": {
        "Buffer": true,
        "TextDecoder": true,
        "TextEncoder": true
      },
      "packages": {
        "@ensdomains/content-hash>multicodec>uint8arrays>multiformats": true
      }
    },
    "@ensdomains/content-hash>cids>multihashes>uint8arrays": {
      "globals": {
        "TextDecoder": true,
        "TextEncoder": true
      },
      "packages": {
        "@ensdomains/content-hash>cids>multibase": true
      }
    },
    "@metamask/keyring-controller>ulid": {
      "globals": {
        "console.error": true,
        "crypto": true,
        "define": true
      }
    },
    "react-markdown>unified": {
      "packages": {
        "react-markdown>unified>bail": true,
        "react-markdown>unified>extend": true,
        "react-markdown>unified>is-buffer": true,
        "react-markdown>unified>is-plain-obj": true,
        "react-markdown>unified>trough": true,
        "react-markdown>vfile": true
      }
    },
    "react-markdown>unist-util-visit>unist-util-visit-parents": {
      "packages": {
        "react-markdown>unist-util-visit>unist-util-is": true
      }
    },
    "react-markdown>unist-util-visit": {
      "packages": {
        "react-markdown>unist-util-visit>unist-util-visit-parents": true
      }
    },
    "uri-js": {
      "globals": {
        "define": true
      }
    },
    "browserify>url": {
      "packages": {
        "browserify>url>punycode": true,
        "browserify>url>qs": true
      }
    },
    "react-focus-lock>use-callback-ref": {
      "packages": {
        "react": true
      }
    },
    "react-beautiful-dnd>use-memo-one": {
      "packages": {
        "react": true
      }
    },
    "react-focus-lock>use-sidecar": {
      "globals": {
        "console.error": true
      },
      "packages": {
        "react-focus-lock>use-sidecar>detect-node-es": true,
        "react": true,
        "tslib": true
      }
    },
    "readable-stream>util-deprecate": {
      "globals": {
        "console.trace": true,
        "console.warn": true,
        "localStorage": true
      }
    },
    "browserify>assert>util": {
      "globals": {
        "console.error": true,
        "console.log": true,
        "console.trace": true,
        "process": true
      },
      "packages": {
        "browserify>assert>util>inherits": true,
        "process": true
      }
    },
    "browserify>util": {
      "globals": {
        "console.error": true,
        "console.log": true,
        "console.trace": true
      },
      "packages": {
        "pumpify>inherits": true,
        "browserify>util>is-arguments": true,
        "koa>is-generator-function": true,
        "browserify>util>is-typed-array": true,
        "process": true,
        "browserify>util>which-typed-array": true
      }
    },
    "uuid": {
      "globals": {
        "crypto": true,
        "msCrypto": true
      }
    },
    "@metamask/eth-snap-keyring>uuid": {
      "globals": {
        "crypto": true
      }
    },
    "@metamask/keyring-snap-client>uuid": {
      "globals": {
        "crypto": true
      }
    },
    "@metamask/multichain-transactions-controller>@metamask/keyring-snap-client>uuid": {
      "globals": {
        "crypto": true
      }
    },
    "eth-lattice-keyring>gridplus-sdk>uuid": {
      "globals": {
        "crypto": true
      }
    },
    "@metamask/snaps-utils>validate-npm-package-name": {
      "packages": {
        "@metamask/snaps-utils>validate-npm-package-name>builtins": true
      }
    },
    "react-markdown>vfile>vfile-message": {
      "packages": {
        "react-markdown>vfile>unist-util-stringify-position": true
      }
    },
    "react-markdown>vfile": {
      "packages": {
        "react-markdown>vfile>is-buffer": true,
        "path-browserify": true,
        "process": true,
        "react-markdown>vfile>replace-ext": true,
        "react-markdown>vfile>vfile-message": true
      }
    },
    "browserify>vm-browserify": {
      "globals": {
        "document.body.appendChild": true,
        "document.body.removeChild": true,
        "document.createElement": true
      }
    },
    "react-popper>warning": {
      "globals": {
        "console": true
      }
    },
    "@ensdomains/content-hash>multihashes>web-encoding": {
      "globals": {
        "TextDecoder": true,
        "TextEncoder": true
      },
      "packages": {
        "browserify>util": true
      }
    },
    "web3": {
      "globals": {
        "XMLHttpRequest": true
      }
    },
    "@metamask/controllers>web3": {
      "globals": {
        "XMLHttpRequest": true
      }
    },
    "webextension-polyfill": {
      "globals": {
        "browser": true,
        "chrome": true,
        "console.error": true,
        "console.warn": true,
        "define": true
      }
    },
    "@open-rpc/test-coverage>isomorphic-fetch>whatwg-fetch": {
      "globals": {
        "AbortController": true,
        "Blob": true,
        "FileReader": true,
        "FormData": true,
        "URLSearchParams.prototype.isPrototypeOf": true,
        "XMLHttpRequest": true,
        "console.warn": true,
        "define": true,
        "setTimeout": true
      }
    },
    "@metamask/eth-token-tracker>deep-equal>which-boxed-primitive": {
      "packages": {
        "@metamask/eth-token-tracker>deep-equal>which-boxed-primitive>is-bigint": true,
        "@metamask/eth-token-tracker>deep-equal>which-boxed-primitive>is-boolean-object": true,
        "@metamask/eth-token-tracker>deep-equal>which-boxed-primitive>is-number-object": true,
        "eslint-plugin-react>array-includes>is-string": true,
        "string.prototype.matchall>es-abstract>es-to-primitive>is-symbol": true
      }
    },
    "@metamask/eth-token-tracker>deep-equal>which-collection": {
      "packages": {
        "@metamask/eth-token-tracker>deep-equal>es-get-iterator>is-map": true,
        "@metamask/eth-token-tracker>deep-equal>es-get-iterator>is-set": true,
        "@metamask/eth-token-tracker>deep-equal>which-collection>is-weakmap": true,
        "@metamask/eth-token-tracker>deep-equal>which-collection>is-weakset": true
      }
    },
    "browserify>util>which-typed-array": {
      "packages": {
        "string.prototype.matchall>es-abstract>available-typed-arrays": true,
        "string.prototype.matchall>call-bind": true,
        "browserify>util>which-typed-array>call-bound": true,
        "browserify>util>which-typed-array>for-each": true,
        "string.prototype.matchall>get-intrinsic>get-proto": true,
        "string.prototype.matchall>es-abstract>gopd": true,
        "koa>is-generator-function>has-tostringtag": true
      }
    }
  }
}<|MERGE_RESOLUTION|>--- conflicted
+++ resolved
@@ -1098,13 +1098,9 @@
         "@metamask/keyring-snap-client": true,
         "@metamask/metamask-eth-abis": true,
         "@metamask/phishing-controller": true,
-<<<<<<< HEAD
-        "@metamask/assets-controllers>@metamask/polling-controller": true,
-=======
         "@metamask/bridge-controller>@metamask/polling-controller": true,
->>>>>>> 7f4e6d9b
         "@metamask/rpc-errors": true,
-        "@metamask/assets-controllers>@metamask/snaps-utils": true,
+        "@metamask/snaps-utils": true,
         "@metamask/utils": true,
         "@metamask/name-controller>async-mutex": true,
         "bn.js": true,
@@ -1197,11 +1193,7 @@
         "@metamask/bridge-controller": true,
         "@metamask/controller-utils": true,
         "@metamask/keyring-api": true,
-<<<<<<< HEAD
-        "@metamask/bridge-status-controller>@metamask/polling-controller": true,
-=======
         "@metamask/bridge-controller>@metamask/polling-controller": true,
->>>>>>> 7f4e6d9b
         "@metamask/superstruct": true,
         "@metamask/transaction-controller": true,
         "@metamask/utils": true,
@@ -1633,11 +1625,7 @@
       "packages": {
         "@metamask/controller-utils": true,
         "@metamask/controller-utils>@metamask/eth-query": true,
-<<<<<<< HEAD
-        "@metamask/assets-controllers>@metamask/polling-controller": true,
-=======
         "@metamask/gas-fee-controller>@metamask/polling-controller": true,
->>>>>>> 7f4e6d9b
         "bn.js": true,
         "uuid": true
       }
@@ -1967,7 +1955,7 @@
         "punycode": true
       }
     },
-    "@metamask/assets-controllers>@metamask/polling-controller": {
+    "@metamask/bridge-controller>@metamask/polling-controller": {
       "globals": {
         "clearTimeout": true,
         "console.error": true,
@@ -1979,23 +1967,7 @@
         "uuid": true
       }
     },
-    "@metamask/bridge-controller>@metamask/polling-controller": {
-      "globals": {
-        "clearTimeout": true,
-        "console.error": true,
-        "setTimeout": true
-      },
-      "packages": {
-        "@metamask/base-controller": true,
-        "@metamask/snaps-utils>fast-json-stable-stringify": true,
-        "uuid": true
-      }
-    },
-<<<<<<< HEAD
-    "@metamask/bridge-status-controller>@metamask/polling-controller": {
-=======
     "@metamask/gas-fee-controller>@metamask/polling-controller": {
->>>>>>> 7f4e6d9b
       "globals": {
         "clearTimeout": true,
         "console.error": true,
@@ -2362,44 +2334,6 @@
         "@metamask/utils>@scure/base": true,
         "chalk": true,
         "cron-parser": true,
-<<<<<<< HEAD
-        "@metamask/snaps-utils>fast-json-stable-stringify": true,
-        "@metamask/snaps-utils>fast-xml-parser": true,
-        "luxon": true,
-        "@metamask/snaps-utils>marked": true,
-        "@metamask/snaps-utils>rfdc": true,
-        "semver": true,
-        "@metamask/snaps-utils>validate-npm-package-name": true
-      }
-    },
-    "@metamask/assets-controllers>@metamask/snaps-utils": {
-      "globals": {
-        "File": true,
-        "FileReader": true,
-        "TextDecoder": true,
-        "URL": true,
-        "console.error": true,
-        "console.log": true,
-        "console.warn": true,
-        "crypto": true,
-        "document.body.appendChild": true,
-        "document.createElement": true,
-        "fetch": true
-      },
-      "packages": {
-        "@metamask/snaps-sdk>@metamask/key-tree": true,
-        "@metamask/permission-controller": true,
-        "@metamask/rpc-errors": true,
-        "@metamask/snaps-utils>@metamask/slip44": true,
-        "@metamask/snaps-sdk": true,
-        "@metamask/superstruct": true,
-        "@metamask/utils": true,
-        "@noble/hashes": true,
-        "@metamask/utils>@scure/base": true,
-        "chalk": true,
-        "cron-parser": true,
-=======
->>>>>>> 7f4e6d9b
         "@metamask/snaps-utils>fast-json-stable-stringify": true,
         "@metamask/snaps-utils>fast-xml-parser": true,
         "luxon": true,
@@ -2504,11 +2438,7 @@
         "@metamask/controller-utils": true,
         "@metamask/controller-utils>@metamask/eth-query": true,
         "@metamask/gas-fee-controller": true,
-<<<<<<< HEAD
-        "@metamask/assets-controllers>@metamask/polling-controller": true,
-=======
         "@metamask/user-operation-controller>@metamask/polling-controller": true,
->>>>>>> 7f4e6d9b
         "@metamask/rpc-errors": true,
         "@metamask/superstruct": true,
         "@metamask/transaction-controller": true,
@@ -4023,14 +3953,11 @@
         "string.prototype.matchall>es-abstract>gopd": true
       }
     },
-<<<<<<< HEAD
-=======
     "jsonwebtoken>jws>jwa>ecdsa-sig-formatter": {
       "packages": {
         "koa>content-disposition>safe-buffer": true
       }
     },
->>>>>>> 7f4e6d9b
     "@metamask/ppom-validator>elliptic": {
       "packages": {
         "bn.js": true,
