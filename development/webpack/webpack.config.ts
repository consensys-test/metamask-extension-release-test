/**
 * @file The main webpack configuration file for the browser extension.
 */

import { readFileSync } from 'node:fs';
import { join } from 'node:path';
import { argv, exit } from 'node:process';
import {
  ProvidePlugin,
  type Configuration,
  type WebpackPluginInstance,
  type MemoryCacheOptions,
  type FileCacheOptions,
} from 'webpack';
import CopyPlugin from 'copy-webpack-plugin';
import HtmlBundlerPlugin from 'html-bundler-webpack-plugin';
import rtlCss from 'postcss-rtlcss';
import autoprefixer from 'autoprefixer';
import discardFonts from 'postcss-discard-font-face';
import type ReactRefreshPluginType from '@pmmmwh/react-refresh-webpack-plugin';
import tailwindcss from 'tailwindcss';
import { loadBuildTypesConfig } from '../lib/build-type';
import { SelfInjectPlugin } from './utils/plugins/SelfInjectPlugin';
import {
  type Manifest,
  collectEntries,
  getMinimizers,
  NODE_MODULES_RE,
  __HMR_READY__,
  SNOW_MODULE_RE,
<<<<<<< HEAD
=======
  TREZOR_MODULE_RE,
>>>>>>> 96b3dd4d
} from './utils/helpers';
import { transformManifest } from './utils/plugins/ManifestPlugin/helpers';
import { parseArgv, getDryRunMessage } from './utils/cli';
import { getCodeFenceLoader } from './utils/loaders/codeFenceLoader';
import { getSwcLoader } from './utils/loaders/swcLoader';
import { getVariables } from './utils/config';
import { ManifestPlugin } from './utils/plugins/ManifestPlugin';
import { getLatestCommit } from './utils/git';

const buildTypes = loadBuildTypesConfig();
const { args, cacheKey, features } = parseArgv(argv.slice(2), buildTypes);
if (args.dryRun) {
  console.error(getDryRunMessage(args, features));
  exit(0);
}

// #region short circuit for unsupported build configurations
if (args.lavamoat) {
  throw new Error("The webpack build doesn't support LavaMoat yet. So sorry.");
}
if (args.manifest_version === 3) {
  throw new Error(
    "The webpack build doesn't support manifest_version version 3 yet. So sorry.",
  );
}
// #endregion short circuit for unsupported build configurations

const context = join(__dirname, '../../app');
const isDevelopment = args.env === 'development';
const MANIFEST_VERSION = args.manifest_version;
const manifestPath = join(context, `manifest/v${MANIFEST_VERSION}/_base.json`);
const manifest: Manifest = require(manifestPath);
const { entry, canBeChunked } = collectEntries(manifest, context);
const codeFenceLoader = getCodeFenceLoader(features);
const browsersListPath = join(context, '../.browserslistrc');
// read .browserslist now to stop it from searching for the file over and over
const browsersListQuery = readFileSync(browsersListPath, 'utf8');
const { variables, safeVariables, version } = getVariables(args, buildTypes);
const webAccessibleResources =
  args.devtool === 'source-map'
    ? ['scripts/inpage.js.map', 'scripts/contentscript.js.map']
    : [];

// #region cache
const cache = args.cache
  ? ({
      type: 'filesystem',
      name: `MetaMask—${args.env}`,
      version: cacheKey,
      idleTimeout: 0,
      idleTimeoutForInitialStore: 0,
      idleTimeoutAfterLargeChanges: 0,
      // small performance gain by increase memory generations
      maxMemoryGenerations: Infinity,
      // Disable allowCollectingMemory because it can slow the build by 10%!
      allowCollectingMemory: false,
      buildDependencies: {
        defaultConfig: [__filename],
        // Invalidates the build cache when the listed files change.
        // `__filename` makes all `require`d dependencies of *this* file
        // `buildDependencies`
        config: [
          __filename,
          join(context, '../.metamaskrc'),
          join(context, '../builds.yml'),
          browsersListPath,
        ],
      },
    } as const satisfies FileCacheOptions)
  : ({ type: 'memory' } as const satisfies MemoryCacheOptions);
// #endregion cache

// #region plugins
const commitHash = isDevelopment ? getLatestCommit().hash() : null;
const plugins: WebpackPluginInstance[] = [
  new SelfInjectPlugin({ test: /^scripts\/inpage\.js$/u }),
  // HtmlBundlerPlugin treats HTML files as entry points
  new HtmlBundlerPlugin({
    preprocessorOptions: { useWith: false },
    minify: args.minify,
    integrity: 'auto',
    test: /\.html$/u, // default is eta/html, we only want html
    data: {
      isTest: args.test,
      shouldIncludeSnow: args.snow,
    },
    preload: [
      {
        attributes: { as: 'font', crossorigin: true },
        // preload our own fonts, as other fonts use fallback formats we don't
        // want to preload
        test: /fonts\/\.(?:woff2)$/u,
      },
    ],
  }),
  new ManifestPlugin({
    // TODO: Fix in https://github.com/MetaMask/metamask-extension/issues/31860
    // eslint-disable-next-line @typescript-eslint/naming-convention
    web_accessible_resources: webAccessibleResources,
    // TODO: Fix in https://github.com/MetaMask/metamask-extension/issues/31860
    // eslint-disable-next-line @typescript-eslint/naming-convention
    manifest_version: MANIFEST_VERSION,
    description: commitHash
      ? `${args.env} build from git id: ${commitHash.substring(0, 8)}`
      : null,
    version: version.version,
    versionName: version.versionName,
    browsers: args.browser,
    transform: transformManifest(
      args,
      isDevelopment,
      variables.get('MANIFEST_OVERRIDES') as string | undefined,
    ),
    zip: args.zip,
    ...(args.zip
      ? {
          zipOptions: {
            outFilePath: `../../builds/metamask-[browser]-${version.versionName}.zip`, // relative to output.path
            mtime: getLatestCommit().timestamp(),
            excludeExtensions: ['.map'],
            // `level: 9` is the highest; it may increase build time by ~5% over level 1
            level: 9,
          },
        }
      : {}),
  }),
  // use ProvidePlugin to polyfill *global* node variables
  new ProvidePlugin({
    // Make a global `Buffer` variable that points to the `buffer` package.
    Buffer: ['buffer', 'Buffer'],
    // Make a global `process` variable that points to the `process` package.
    process: 'process/browser.js',
    // polyfill usages of `setImmediate`, ideally this would be automatically
    // handled by `swcLoader`'s `env.usage = 'entry'` option, but that setting
    // results in a compilation error: `Module parse failed: 'import' and
    // 'export' may appear only with 'sourceType: module' (2:0)`. I spent a few
    // hours trying to figure it out but couldn't. So, this is the workaround.
    // Note: we should probably remove usages of `setImmediate` from our
    // codebase so we don't have to polyfill it.
    setImmediate: 'core-js-pure/actual/set-immediate.js',
  }),
  new CopyPlugin({
    patterns: [
      { from: join(context, '_locales'), to: '_locales' }, // translations
      // misc images
      // TODO: fix overlap between this folder and automatically bundled assets
      { from: join(context, 'images'), to: 'images' },
    ],
  }),
];
// enable React Refresh in 'development' mode when `watch` is enabled
if (__HMR_READY__ && isDevelopment && args.watch) {
  const ReactRefreshWebpackPlugin: typeof ReactRefreshPluginType = require('@pmmmwh/react-refresh-webpack-plugin');
  plugins.push(new ReactRefreshWebpackPlugin());
}
if (args.progress) {
  const { ProgressPlugin } = require('webpack');
  plugins.push(new ProgressPlugin());
}
// #endregion plugins

const swcConfig = { args, browsersListQuery, isDevelopment };
const tsxLoader = getSwcLoader('typescript', true, safeVariables, swcConfig);
const jsxLoader = getSwcLoader('ecmascript', true, safeVariables, swcConfig);
const npmLoader = getSwcLoader('ecmascript', false, {}, swcConfig);
const cjsLoader = getSwcLoader('ecmascript', false, {}, swcConfig, 'commonjs');

const config = {
  entry,
  cache,
  plugins,
  context,
  mode: args.env,
  stats: args.stats ? 'normal' : 'none',
  name: `MetaMask – ${args.env}`,
  // use the `.browserlistrc` file directly to avoid browserslist searching
  target: `browserslist:${browsersListPath}:defaults`,
  // TODO: look into using SourceMapDevToolPlugin and its exclude option to speed up the build
  // TODO: put source maps in an upper level directory (like the gulp build does now)
  // see: https://webpack.js.org/plugins/source-map-dev-tool-plugin/#host-source-maps-externally
  devtool: args.devtool === 'none' ? false : args.devtool,
  output: {
    wasmLoading: 'fetch',
    // required for `integrity` to work in the browser
    crossOriginLoading: 'anonymous',
    // filenames for *initial* files (essentially JS entry points)
    filename: '[name].[contenthash].js',
    path: join(context, '..', 'dist'),
    // Clean the output directory before emit, so that only the latest build
    // files remain. Nearly 0 performance penalty for this clean up step.
    clean: true,
    // relative to HTML page. This value is essentially prepended to asset URLs
    // in the output HTML, i.e., `<script src="<publicPath><resourcePath>">`.
    publicPath: '',
    // disabling pathinfo makes reading the bundle harder, but reduces build
    // time by 500ms+
    pathinfo: false,
  },
  resolve: {
    // Disable symlinks for performance; saves about .5 seconds off full build
    symlinks: false,
    // Extensions added to the request when trying to find the file. The most
    // common extensions should be first to improve resolution performance.
    extensions: ['.ts', '.tsx', '.js', '.jsx', '.json'],
    // use `fallback` to redirect module requests when normal resolving fails,
    // good for polyfill-ing built-in node modules that aren't available in
    // the browser. The browser will first attempt to load these modules, if
    // it fails it will load the fallback.
    fallback: {
      // #region conditionally remove developer tooling
      'react-devtools': isDevelopment
        ? require.resolve('react-devtools')
        : false,
      // remove remote-redux-devtools unless METAMASK_DEBUG is enabled
      'remote-redux-devtools': variables.get('METAMASK_DEBUG')
        ? require.resolve('remote-redux-devtools')
        : false,
      // #endregion conditionally remove developer tooling
      // #region node polyfills
      crypto: require.resolve('crypto-browserify'),
      fs: false,
      http: require.resolve('stream-http'),
      https: require.resolve('https-browserify'),
      path: require.resolve('path-browserify'),
      stream: require.resolve('stream-browserify'),
      vm: false,
      zlib: false,
      // #endregion node polyfills
    },
  },
  // note: loaders in a `use` array are applied in *reverse* order, i.e., bottom
  // to top, (or right to left depending on the current formatting of the file)
  module: {
    noParse: [
      // don't parse lodash, as it's large, already minified, and doesn't need
      // to be transformed
      /^lodash$/u,
    ],
    rules: [
      // json
      { test: /\.json$/u, type: 'json' },
      // treats JSON and compressed JSON files loaded via `new URL('./file.json(?:\.gz)', import.meta.url)` as assets.
      {
        test: /\.json(?:\.gz)?$/u,
        dependency: 'url',
        type: 'asset/resource',
      },
      // own typescript, and own typescript with jsx
      {
        test: /\.(?:ts|mts|tsx)$/u,
        exclude: NODE_MODULES_RE,
        use: [tsxLoader, codeFenceLoader],
      },
      // own javascript, and own javascript with jsx
      {
        test: /\.(?:js|mjs|jsx)$/u,
        exclude: NODE_MODULES_RE,
        use: [jsxLoader, codeFenceLoader],
      },
      // vendor javascript. We must transform all npm modules to ensure browser
      // compatibility.
      {
        oneOf: [
          {
            test: /\.m?js$/u,
            include: NODE_MODULES_RE,
            exclude: [
              // security team requires that we never process `@lavamoat/snow/**.*`
              SNOW_MODULE_RE,

              // these trezor libraries are .js files with CJS exports, they
              // must be processed with the CJS loader
<<<<<<< HEAD
              /^.*\/node_modules\/@trezor\/connect\/.*$/u,
              /^.*\/node_modules\/@trezor\/connect-web\/.*$/u,
              /^.*\/node_modules\/@trezor\/connect-common\/.*$/u,
              /^.*\/node_modules\/@trezor\/utils\/.*$/u,
              /^.*\/node_modules\/@trezor\/websocket-client\/.*$/u,
              /^.*\/node_modules\/@trezor\/schema-utils\/.*$/u,
=======
              TREZOR_MODULE_RE,
>>>>>>> 96b3dd4d
            ],
            use: npmLoader,
          },
          {
            test: /\.c?js$/u,
            include: NODE_MODULES_RE,
            exclude: [
              // security team requires that we never process `@lavamoat/snow/**.*`
              SNOW_MODULE_RE,
            ],
            use: cjsLoader,
          },
        ],
      },
      // css, sass/scss
      {
        test: /\.(css|sass|scss)$/u,
        use: [
          // Resolves CSS `@import` and `url()` paths and loads the files.
          'css-loader',
          {
            loader: 'postcss-loader',
            options: {
              postcssOptions: {
                plugins: [
                  tailwindcss(),
                  autoprefixer({ overrideBrowserslist: browsersListQuery }),
                  rtlCss({ processEnv: false }),
                  discardFonts(['woff2']), // keep woff2 fonts
                ],
              },
            },
          },
          // Compiles Sass to CSS
          {
            loader: 'sass-loader',
            options: {
              // Use 'sass-embedded', as it is usually faster than 'sass'
              implementation: 'sass-embedded',
              sassOptions: {
                api: 'modern',
                // We don't need to specify the charset because the HTML
                // already does and browsers use the HTML's charset for CSS.
                // Additionally, webpack + sass can cause problems with the
                // charset placement, as described here:
                // https://github.com/webpack-contrib/css-loader/issues/1212
                charset: false,
                // The order of includePaths is important; prefer our own
                // folders over `node_modules`
                includePaths: [
                  // enables aliases to `@use design - system`,
                  // `@use utilities`, etc.
                  join(context, '../ui/css'),
                  join(context, '../node_modules'),
                ],
                // Disable the webpackImporter, as we:
                //  a) don't want to rely on it in case we want to switch away
                //     from webpack in the future
                //  b) the sass importer is faster
                //  c) the "modern" sass api doesn't work with the
                //     webpackImporter yet.
                webpackImporter: false,
              },
            },
          },
          codeFenceLoader,
        ],
      },
      // images, fonts, wasm, etc.
      {
        test: /\.(?:png|jpe?g|ico|webp|svg|gif|woff2|wasm)$/u,
        type: 'asset/resource',
        generator: { filename: 'assets/[name].[contenthash][ext]' },
      },
    ],
  },
  node: {
    // eventually we should avoid any code that uses node globals `__dirname`
    // and `__filename``. But for now, just warn about their use.
    // TODO: Fix in https://github.com/MetaMask/metamask-extension/issues/31860
    // eslint-disable-next-line @typescript-eslint/naming-convention
    __dirname: 'warn-mock',
    // TODO: Fix in https://github.com/MetaMask/metamask-extension/issues/31860
    // eslint-disable-next-line @typescript-eslint/naming-convention
    __filename: 'warn-mock',
    // Hopefully in the the future we won't need to polyfill node `global`, as
    // a browser version, `globalThis`, already exists and we should use it
    // instead.
    global: true,
  },
  optimization: {
    // only enable sideEffects, providedExports, removeAvailableModules, and
    // usedExports for production, as these options slow down the build
    sideEffects: !isDevelopment,
    providedExports: !isDevelopment,
    removeAvailableModules: !isDevelopment,
    usedExports: !isDevelopment,
    // 'deterministic' results in faster recompilations in cases where a child
    // chunk changes, but the parent chunk does not.
    moduleIds: 'deterministic',
    chunkIds: 'deterministic',
    ...(args.minify ? { minimize: true, minimizer: getMinimizers() } : {}),
    // Make most chunks share a single runtime file, which contains the
    // webpack "runtime". The exception is @lavamoat/snow and all scripts
    // found in the extension manifest; these scripts must be self-contained
    // and cannot share code with other scripts - as the browser extension
    // platform is responsible for loading them and splitting these files
    // would require updating the manifest to include the other chunks.
    runtimeChunk: {
      // casting to string as webpack's types are wrong, `false` is allowed, and
      // is actually the default value.
      name: (chunk) => (canBeChunked(chunk) ? 'runtime' : false) as string,
    },
    splitChunks: {
      // Impose a 4MB JS file size limit due to Firefox limitations
      // https://github.com/mozilla/addons-linter/issues/4942
      maxSize: 1 << 22,
      minSize: 1,
      // Optimize duplication and caching by splitting chunks by shared
      // modules and cache group.
      cacheGroups: {
        js: {
          // only our own ts/mts/tsx/js/mjs/jsx files (NOT in node_modules)
          test: /(?!.*\/node_modules\/).+\.(?:m?[tj]s|[tj]sx?)?$/u,
          name: 'js',
          chunks: canBeChunked,
        },
        vendor: {
          // js/mjs files in node_modules or subdirectories of node_modules
          test: /[\\/]node_modules[\\/].*?\.m?js$/u,
          name: 'vendor',
          chunks: canBeChunked,
        },
      },
    },
  },
  // don't warn about large JS assets, unless they are going to be too big for Firefox
  performance: { maxAssetSize: 1 << 22 },
  watch: args.watch,
  watchOptions: {
    aggregateTimeout: 5, // ms
    ignored: NODE_MODULES_RE, // avoid `fs.inotify.max_user_watches` issues
  },
} as const satisfies Configuration;

export default config;<|MERGE_RESOLUTION|>--- conflicted
+++ resolved
@@ -28,10 +28,7 @@
   NODE_MODULES_RE,
   __HMR_READY__,
   SNOW_MODULE_RE,
-<<<<<<< HEAD
-=======
   TREZOR_MODULE_RE,
->>>>>>> 96b3dd4d
 } from './utils/helpers';
 import { transformManifest } from './utils/plugins/ManifestPlugin/helpers';
 import { parseArgv, getDryRunMessage } from './utils/cli';
@@ -304,16 +301,7 @@
 
               // these trezor libraries are .js files with CJS exports, they
               // must be processed with the CJS loader
-<<<<<<< HEAD
-              /^.*\/node_modules\/@trezor\/connect\/.*$/u,
-              /^.*\/node_modules\/@trezor\/connect-web\/.*$/u,
-              /^.*\/node_modules\/@trezor\/connect-common\/.*$/u,
-              /^.*\/node_modules\/@trezor\/utils\/.*$/u,
-              /^.*\/node_modules\/@trezor\/websocket-client\/.*$/u,
-              /^.*\/node_modules\/@trezor\/schema-utils\/.*$/u,
-=======
               TREZOR_MODULE_RE,
->>>>>>> 96b3dd4d
             ],
             use: npmLoader,
           },
