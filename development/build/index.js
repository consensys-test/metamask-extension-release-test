--- conflicted
+++ resolved
@@ -74,9 +74,6 @@
   } = await parseArgv();
 
   // build lavamoat runtime file
-<<<<<<< HEAD
-  await lavapack.buildRuntime({ scuttleGlobalThis: false });
-=======
   await lavapack.buildRuntime({
     scuttleGlobalThis: true,
     scuttleGlobalThisExceptions: [
@@ -122,7 +119,6 @@
       'sentry',
     ],
   });
->>>>>>> 7e97ff2b
 
   const browserPlatforms = ['firefox', 'chrome'];
 
