--- conflicted
+++ resolved
@@ -61,8 +61,6 @@
       isDevBuild && variables.getMaybe('TEST_GAS_FEE_FLOWS') === true,
     DEEP_LINK_HOST: variables.getMaybe('DEEP_LINK_HOST'),
     DEEP_LINK_PUBLIC_KEY: variables.getMaybe('DEEP_LINK_PUBLIC_KEY'),
-<<<<<<< HEAD
-=======
     SEEDLESS_ONBOARDING_ENABLED: isTestBuild
       ? 'true'
       : variables.getMaybe('SEEDLESS_ONBOARDING_ENABLED'),
@@ -78,7 +76,6 @@
       environment,
       testing: isTestBuild,
     }),
->>>>>>> 7f4e6d9b
   });
 };
 
