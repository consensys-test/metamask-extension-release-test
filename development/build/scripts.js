--- conflicted
+++ resolved
@@ -89,14 +89,9 @@
     extra: '',
     stateHooks: '',
     nw: '',
-<<<<<<< HEAD
-    // Sentry Custom Tracing
-    document: '',
-=======
     // Sentry Auto Session Tracking
     document: '',
     history: '',
->>>>>>> ad7a5462
     isNaN: '',
     parseInt: '',
   },
@@ -1231,10 +1226,6 @@
     .replace('<script src="./load-offscreen.js" defer></script>', scriptTags)
     .replace('../ui/css/index.scss', './index.css')
     .replace('@lavamoat/snow/snow.prod.js', './scripts/snow.js');
-<<<<<<< HEAD
-
-=======
->>>>>>> ad7a5462
   browserPlatforms.forEach((platform) => {
     const dest = `./dist/${platform}/${htmlName}.html`;
     // we dont have a way of creating async events atm
