--- conflicted
+++ resolved
@@ -1,9 +1,5 @@
 import React, { useEffect, useRef } from 'react';
 import { useSelector } from 'react-redux';
-<<<<<<< HEAD
-import { BigNumber } from 'bignumber.js';
-=======
->>>>>>> 2f987b6e
 import {
   formatChainIdToCaip,
   isNativeAddress,
