--- conflicted
+++ resolved
@@ -5,11 +5,8 @@
   BRIDGE_MM_FEE_RATE,
   formatChainIdToHex,
   formatEtaInMinutes,
-<<<<<<< HEAD
-=======
   UnifiedSwapBridgeEventName,
   getNativeAssetForChainId,
->>>>>>> 626e8e3c
 } from '@metamask/bridge-controller';
 import type { ChainId } from '@metamask/bridge-controller';
 import {
