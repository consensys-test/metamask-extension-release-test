import React from 'react';
import { IconName } from '@metamask/snaps-sdk/jsx';
import { useDispatch, useSelector } from 'react-redux';
import { startCase } from 'lodash';
import {
  ButtonLink,
  IconSize,
  Modal,
  ModalContent,
  ModalHeader,
  ModalOverlay,
  Text,
} from '../../../components/component-library';
import {
  AlignItems,
  BackgroundColor,
  TextAlign,
  TextColor,
  TextVariant,
} from '../../../helpers/constants/design-system';
import {
  formatEtaInMinutes,
  formatCurrencyAmount,
  formatTokenAmount,
} from '../utils/quote';
import { useI18nContext } from '../../../hooks/useI18nContext';
<<<<<<< HEAD
import { getLocale } from '../../../selectors';
=======
import { getCurrentCurrency } from '../../../selectors';
>>>>>>> fc070039
import { setSelectedQuote, setSortOrder } from '../../../ducks/bridge/actions';
import {
  type QuoteMetadata,
  type QuoteResponse,
  SortOrder,
} from '../../../../shared/types/bridge';
import {
  getBridgeQuotes,
  getBridgeSortOrder,
} from '../../../ducks/bridge/selectors';
import { Column, Row } from '../layout';
import {
  getCurrentCurrency,
  getNativeCurrency,
} from '../../../ducks/metamask/metamask';
import { useQuoteProperties } from '../../../hooks/bridge/events/useQuoteProperties';
import { useRequestMetadataProperties } from '../../../hooks/bridge/events/useRequestMetadataProperties';
import { useRequestProperties } from '../../../hooks/bridge/events/useRequestProperties';
import { useCrossChainSwapsEventTracker } from '../../../hooks/bridge/useCrossChainSwapsEventTracker';
import { MetaMetricsEventName } from '../../../../shared/constants/metametrics';
import { useTradeProperties } from '../../../hooks/bridge/events/useTradeProperties';
import { getIntlLocale } from '../../../ducks/locale/locale';

export const BridgeQuotesModal = ({
  onClose,
  ...modalProps
}: Omit<React.ComponentProps<typeof Modal>, 'children'>) => {
  const t = useI18nContext();
  const dispatch = useDispatch();

  const { sortedQuotes, activeQuote, recommendedQuote } =
    useSelector(getBridgeQuotes);
  const sortOrder = useSelector(getBridgeSortOrder);
  const currency = useSelector(getCurrentCurrency);
  const nativeCurrency = useSelector(getNativeCurrency);
  const locale = useSelector(getIntlLocale);

  const trackCrossChainSwapsEvent = useCrossChainSwapsEventTracker();
  const { quoteRequestProperties } = useRequestProperties();
  const requestMetadataProperties = useRequestMetadataProperties();
  const quoteListProperties = useQuoteProperties();
  const tradeProperties = useTradeProperties();

  return (
    <Modal className="quotes-modal" onClose={onClose} {...modalProps}>
      <ModalOverlay />

      <ModalContent
        modalDialogProps={{
          padding: 0,
        }}
      >
        <ModalHeader onBack={onClose}>
          <Text variant={TextVariant.headingSm} textAlign={TextAlign.Center}>
            {t('swapSelectAQuote')}
          </Text>
        </ModalHeader>

        {/* HEADERS */}
        <Row paddingTop={3} paddingBottom={1} paddingInline={4}>
          {[
            [SortOrder.COST_ASC, t('bridgeNetCost'), IconName.Arrow2Up],
            [SortOrder.ETA_ASC, t('time'), IconName.Arrow2Down],
          ].map(([sortOrderOption, label, icon]) => (
            <ButtonLink
              key={label}
              onClick={() => {
                quoteRequestProperties &&
                  requestMetadataProperties &&
                  quoteListProperties &&
                  trackCrossChainSwapsEvent({
                    event: MetaMetricsEventName.AllQuotesSorted,
                    properties: {
                      ...quoteRequestProperties,
                      ...requestMetadataProperties,
                      ...quoteListProperties,
                      sort_order: sortOrder,
                    },
                  });
                dispatch(setSortOrder(sortOrderOption));
              }}
              startIconName={
                sortOrder === sortOrderOption && sortOrder === SortOrder.ETA_ASC
                  ? icon
                  : undefined
              }
              startIconProps={{
                size: IconSize.Xs,
              }}
              endIconName={
                sortOrder === sortOrderOption &&
                sortOrder === SortOrder.COST_ASC
                  ? icon
                  : undefined
              }
              endIconProps={{
                size: IconSize.Xs,
              }}
              color={
                sortOrder === sortOrderOption
                  ? TextColor.primaryDefault
                  : TextColor.textAlternativeSoft
              }
            >
              <Text
                variant={
                  sortOrder === sortOrderOption
                    ? TextVariant.bodySmMedium
                    : TextVariant.bodySm
                }
                color={
                  sortOrder === sortOrderOption
                    ? TextColor.primaryDefault
                    : TextColor.textAlternativeSoft
                }
              >
                {label}
              </Text>
            </ButtonLink>
          ))}
        </Row>
        {/* QUOTE LIST */}
        <Column style={{ overflow: 'scroll' }}>
          {sortedQuotes.map(
            (quote: QuoteMetadata & QuoteResponse, index: number) => {
              const {
                totalNetworkFee,
                estimatedProcessingTimeInSeconds,
                toTokenAmount,
                cost,
                sentAmount,
                quote: { destAsset, bridges, requestId },
              } = quote;
              const isQuoteActive = requestId === activeQuote?.quote.requestId;
              const isRecommendedQuote =
                requestId === recommendedQuote?.quote.requestId;

              return (
                <Row
                  alignItems={AlignItems.flexStart}
                  key={index}
                  backgroundColor={
                    isQuoteActive ? BackgroundColor.primaryMuted : undefined
                  }
                  onClick={() => {
                    dispatch(setSelectedQuote(quote));
                    // Emit QuoteSelected event after dispatching setSelectedQuote
                    quoteRequestProperties &&
                      requestMetadataProperties &&
                      quoteListProperties &&
                      tradeProperties &&
                      trackCrossChainSwapsEvent({
                        event: MetaMetricsEventName.QuoteSelected,
                        properties: {
                          ...quoteRequestProperties,
                          ...requestMetadataProperties,
                          ...quoteListProperties,
                          ...tradeProperties,
                          is_best_quote: isRecommendedQuote,
                        },
                      });
                    onClose();
                  }}
                  paddingInline={4}
                  paddingTop={3}
                  paddingBottom={3}
                  style={{ position: 'relative' }}
                >
                  {isQuoteActive && (
                    <Column
                      style={{
                        position: 'absolute',
                        left: 4,
                        top: 4,
                        height: 'calc(100% - 8px)',
                        width: 4,
                        borderRadius: 8,
                      }}
                      backgroundColor={BackgroundColor.primaryDefault}
                    />
                  )}
                  <Column>
                    <Text variant={TextVariant.bodyMd}>
                      {cost.valueInCurrency &&
                        formatCurrencyAmount(cost.valueInCurrency, currency, 0)}
                    </Text>
                    {[
                      totalNetworkFee?.valueInCurrency &&
                      sentAmount?.valueInCurrency
                        ? t('quotedTotalCost', [
                            formatCurrencyAmount(
                              totalNetworkFee.valueInCurrency.plus(
                                sentAmount.valueInCurrency,
                              ),
                              currency,
                              0,
                            ),
                          ])
                        : t('quotedTotalCost', [
                            formatTokenAmount(
                              locale,
                              totalNetworkFee.amount,
                              nativeCurrency,
                            ),
                          ]),
                      t('quotedReceiveAmount', [
                        formatCurrencyAmount(
                          toTokenAmount.valueInCurrency,
                          currency,
                          0,
                        ) ??
                          formatTokenAmount(
                            locale,
                            toTokenAmount.amount,
                            destAsset.symbol,
                          ),
                      ]),
                    ].map((content) => (
                      <Text
                        key={content}
                        variant={TextVariant.bodyXsMedium}
                        color={TextColor.textAlternative}
                      >
                        {content}
                      </Text>
                    ))}
                  </Column>
                  <Column alignItems={AlignItems.flexEnd}>
                    <Text variant={TextVariant.bodyMd}>
                      {t('bridgeTimingMinutes', [
                        formatEtaInMinutes(estimatedProcessingTimeInSeconds),
                      ])}
                    </Text>
                    <Text
                      variant={TextVariant.bodyXsMedium}
                      color={TextColor.textAlternative}
                    >
                      {startCase(bridges[0])}
                    </Text>
                  </Column>
                </Row>
              );
            },
          )}
        </Column>
      </ModalContent>
    </Modal>
  );
};<|MERGE_RESOLUTION|>--- conflicted
+++ resolved
@@ -24,11 +24,6 @@
   formatTokenAmount,
 } from '../utils/quote';
 import { useI18nContext } from '../../../hooks/useI18nContext';
-<<<<<<< HEAD
-import { getLocale } from '../../../selectors';
-=======
-import { getCurrentCurrency } from '../../../selectors';
->>>>>>> fc070039
 import { setSelectedQuote, setSortOrder } from '../../../ducks/bridge/actions';
 import {
   type QuoteMetadata,
