--- conflicted
+++ resolved
@@ -55,11 +55,7 @@
         justifyContent={JustifyContent.center}
         width={BlockSize.Full}
         height={BlockSize.Full}
-<<<<<<< HEAD
-        backgroundColor={BackgroundColor.backgroundAlternative}
-=======
         backgroundColor={BackgroundColor.backgroundDefault}
->>>>>>> 82db9a9c
         borderRadius={BorderRadius.XS}
         border={`1px solid ${BorderColor.borderMuted}`}
         boxShadow="var(--shadow-size-lg) var(--color-shadow-default)"
