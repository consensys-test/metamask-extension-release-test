--- conflicted
+++ resolved
@@ -210,20 +210,12 @@
       category: MetaMetricsEventCategory.Onboarding,
       event: MetaMetricsEventName.OnboardingWalletAdvancedSettings,
       properties: {
-<<<<<<< HEAD
-        is_profile_syncing_enabled: profileSyncingProps.isProfileSyncingEnabled,
-        show_incoming_tx: incomingTransactionsPreferences,
-        use_phising_detection: usePhishingDetection,
-        turnon_token_detection: turnOnTokenDetection,
-        settings_group: 'advanced',
-=======
         settings_group: 'onboarding_advanced_configuration',
         is_profile_syncing_enabled: profileSyncingProps.isProfileSyncingEnabled,
         is_basic_functionality_enabled: externalServicesOnboardingToggleState,
         show_incoming_tx: incomingTransactionsPreferences,
         use_phising_detection: usePhishingDetection,
         turnon_token_detection: turnOnTokenDetection,
->>>>>>> 535c139b
       },
     });
 
@@ -237,34 +229,11 @@
           name: 'CONFIRM_TURN_OFF_PROFILE_SYNCING',
           turnOffProfileSyncing: () => {
             profileSyncingProps.setIsProfileSyncingEnabled(false);
-<<<<<<< HEAD
-            trackEvent({
-              category: MetaMetricsEventCategory.Onboarding,
-              event: MetaMetricsEventName.OnboardingWalletAdvancedSettings,
-              properties: {
-                settings_group: 'advanced',
-                settings_type: 'profile_syncing',
-                old_value: true,
-                new_value: false,
-              },
-            });
-=======
->>>>>>> 535c139b
           },
         }),
       );
     } else {
       profileSyncingProps.setIsProfileSyncingEnabled(true);
-      trackEvent({
-        category: MetaMetricsEventCategory.Onboarding,
-        event: MetaMetricsEventName.OnboardingWalletAdvancedSettings,
-        properties: {
-          settings_group: 'advanced',
-          settings_type: 'profile_syncing',
-          old_value: false,
-          new_value: true,
-        },
-      });
     }
   };
 
