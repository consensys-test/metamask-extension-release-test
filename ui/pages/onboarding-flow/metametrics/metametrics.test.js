import React from 'react';
import configureMockStore from 'redux-mock-store';
import { fireEvent, waitFor } from '@testing-library/react';
import thunk from 'redux-thunk';
import { renderWithProvider } from '../../../../test/lib/render-helpers';
import { ONBOARDING_CREATE_PASSWORD_ROUTE } from '../../../helpers/constants/routes';
import {
  onboardingMetametricsAgree,
  onboardingMetametricsDisagree,
} from '../../../../app/_locales/en/messages.json';
import {
  setParticipateInMetaMetrics,
  setDataCollectionForMarketing,
} from '../../../store/actions';
import { FirstTimeFlowType } from '../../../../shared/constants/onboarding';
import OnboardingMetametrics from './metametrics';

const mockPushHistory = jest.fn();

jest.mock('react-router-dom', () => {
  const original = jest.requireActual('react-router-dom');
  return {
    ...original,
    useLocation: jest.fn(() => ({ search: '' })),
    useHistory: () => ({
      push: mockPushHistory,
    }),
  };
});

jest.mock('../../../store/actions.ts', () => ({
  setParticipateInMetaMetrics: jest
    .fn()
    .mockReturnValue(jest.fn((val) => Promise.resolve([val]))),
  setDataCollectionForMarketing: jest
    .fn()
    .mockReturnValue(jest.fn((val) => Promise.resolve([val]))),
}));

describe('Onboarding Metametrics Component', () => {
  let mockStore;

  const mockState = {
    metamask: {
      firstTimeFlowType: FirstTimeFlowType.create,
      participateInMetaMetrics: '',
    },
  };

  beforeEach(() => {
    mockStore = configureMockStore([thunk])(mockState);
  });

  afterEach(() => {
    jest.clearAllMocks();
  });

  it('should match snapshot', () => {
    const { container } = renderWithProvider(
      <OnboardingMetametrics />,
      mockStore,
    );

    expect(container).toMatchSnapshot();
  });

  it('should match snapshot after new policy date', () => {
    // TODO: merge this with the previous test once this date is reached
    jest.useFakeTimers().setSystemTime(new Date('2024-06-05'));

    const { container } = renderWithProvider(
      <OnboardingMetametrics />,
      mockStore,
    );

    expect(container).toMatchSnapshot();

    jest.useRealTimers();
  });

  it('should set setParticipateInMetaMetrics to true when clicking agree', async () => {
    const { queryByText } = renderWithProvider(
      <OnboardingMetametrics />,
      mockStore,
    );

    const confirmAgree = queryByText(onboardingMetametricsAgree.message);

    fireEvent.click(confirmAgree);

    await waitFor(() => {
      expect(setParticipateInMetaMetrics).toHaveBeenCalledWith(true);
      expect(mockPushHistory).toHaveBeenCalledWith(
        ONBOARDING_CREATE_PASSWORD_ROUTE,
      );
    });
  });

  it('should set setParticipateInMetaMetrics to false when clicking cancel', async () => {
    const { queryByText } = renderWithProvider(
      <OnboardingMetametrics />,
      mockStore,
    );

    const confirmCancel = queryByText(onboardingMetametricsDisagree.message);

    fireEvent.click(confirmCancel);

    await waitFor(() => {
      expect(setParticipateInMetaMetrics).toHaveBeenCalledWith(false);
      expect(mockPushHistory).toHaveBeenCalledWith(
        ONBOARDING_CREATE_PASSWORD_ROUTE,
      );
    });
  });

  it('should set setDataCollectionForMarketing to false when clicking cancel', async () => {
    const { queryByText } = renderWithProvider(
<<<<<<< HEAD
      <OnboardingMetametrics />,
      mockStore,
    );

    const confirmCancel = queryByText(onboardingMetametricsDisagree.message);

    fireEvent.click(confirmCancel);

    await waitFor(() => {
      expect(setDataCollectionForMarketing).toHaveBeenCalledWith(false);
      expect(mockPushHistory).toHaveBeenCalledWith(
        ONBOARDING_CREATE_PASSWORD_ROUTE,
      );
    });
  });

  it('should render the Onboarding component when the current date is after the new privacy policy date', () => {
    jest.useFakeTimers().setSystemTime(new Date('2099-11-11'));
    const { queryByTestId } = renderWithProvider(
=======
>>>>>>> 9f95f30c
      <OnboardingMetametrics />,
      mockStore,
    );

    const confirmCancel = queryByText(onboardingMetametricsDisagree.message);

    fireEvent.click(confirmCancel);

    await waitFor(() => {
      expect(setDataCollectionForMarketing).toHaveBeenCalledWith(false);
      expect(mockPushHistory).toHaveBeenCalledWith(
        ONBOARDING_CREATE_PASSWORD_ROUTE,
      );
    });
  });

  it('should render the Onboarding component when the current date is after the new privacy policy date', () => {
    jest.useFakeTimers().setSystemTime(new Date('2099-11-11'));
    const { queryByTestId } = renderWithProvider(
      <OnboardingMetametrics />,
      mockStore,
    );
    expect(queryByTestId('onboarding-metametrics')).toBeInTheDocument();
  });
});<|MERGE_RESOLUTION|>--- conflicted
+++ resolved
@@ -116,28 +116,6 @@
 
   it('should set setDataCollectionForMarketing to false when clicking cancel', async () => {
     const { queryByText } = renderWithProvider(
-<<<<<<< HEAD
-      <OnboardingMetametrics />,
-      mockStore,
-    );
-
-    const confirmCancel = queryByText(onboardingMetametricsDisagree.message);
-
-    fireEvent.click(confirmCancel);
-
-    await waitFor(() => {
-      expect(setDataCollectionForMarketing).toHaveBeenCalledWith(false);
-      expect(mockPushHistory).toHaveBeenCalledWith(
-        ONBOARDING_CREATE_PASSWORD_ROUTE,
-      );
-    });
-  });
-
-  it('should render the Onboarding component when the current date is after the new privacy policy date', () => {
-    jest.useFakeTimers().setSystemTime(new Date('2099-11-11'));
-    const { queryByTestId } = renderWithProvider(
-=======
->>>>>>> 9f95f30c
       <OnboardingMetametrics />,
       mockStore,
     );
