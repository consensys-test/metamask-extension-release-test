// Jest Snapshot v1, https://goo.gl/fbAQLP

exports[`Onboarding Metametrics Component should match snapshot 1`] = `
<div>
  <div
    class="onboarding-metametrics"
    data-testid="onboarding-metametrics"
  >
    <h2
      class="mm-box mm-text mm-text--heading-lg mm-text--font-weight-bold mm-text--text-align-center mm-box--color-text-default"
    >
      Help us improve MetaMask
    </h2>
    <p
      class="mm-box mm-text onboarding-metametrics__desc mm-text--body-md mm-text--text-align-left mm-box--color-text-default"
    >
      We’d like to gather basic usage and diagnostics data to improve MetaMask. Know that we never sell the data you provide here.
    </p>
    <div
      class="mm-box mm-box--padding-top-2 mm-box--padding-bottom-2"
    >
      <a
        class="mm-box mm-text mm-text--body-md mm-box--color-primary-default"
        href="https://support.metamask.io/privacy-and-security/profile-privacy#how-is-the-profile-created"
        rel="noopener noreferrer"
        target="_blank"
      >
        Learn how we protect your privacy while collecting usage data for your profile.
      </a>
    </div>
    <p
      class="mm-box mm-text onboarding-metametrics__desc mm-text--body-md mm-text--text-align-left mm-box--color-text-default"
    >
      When we gather metrics, it will always be...
    </p>
    <ul>
      <li>
        <div
          class="mm-box"
        >
          <span
            class="mm-box mm-icon mm-icon--size-sm mm-box--margin-inline-end-2 mm-box--display-inline-block mm-box--color-success-default"
            style="mask-image: url('./images/icons/check.svg');"
          />
          <span>
             
            
            <span
              class="mm-box mm-text mm-text--inherit mm-text--font-weight-bold mm-box--margin-top-0 mm-box--color-text-default"
            >
              Private:
            </span>
             clicks and views on the app are stored, but other details (like your public address) are not.
             
          </span>
        </div>
      </li>
      <li>
        <div
          class="mm-box"
        >
          <span
            class="mm-box mm-icon mm-icon--size-sm mm-box--margin-inline-end-2 mm-box--display-inline-block mm-box--color-success-default"
            style="mask-image: url('./images/icons/check.svg');"
          />
          <span>
             
            
            <span
              class="mm-box mm-text mm-text--inherit mm-text--font-weight-bold mm-box--color-text-default"
            >
              General:
            </span>
             we temporarily use your IP address to detect a general location (like your country or region), but it's never stored.
             
          </span>
        </div>
      </li>
      <li>
        <div
          class="mm-box"
        >
          <span
            class="mm-box mm-icon mm-icon--size-sm mm-box--margin-inline-end-2 mm-box--display-inline-block mm-box--color-success-default"
            style="mask-image: url('./images/icons/check.svg');"
          />
          <span>
             
            
            <span
              class="mm-box mm-text mm-text--inherit mm-text--font-weight-bold mm-box--color-text-default"
            >
              Optional:
            </span>
             you decide if you want to share or delete your usage data via settings any time.
             
          </span>
        </div>
         
      </li>
    </ul>
    <label
      class="mm-box mm-text mm-checkbox mm-text--body-md mm-box--padding-bottom-3 mm-box--display-inline-flex mm-box--align-items-center mm-box--color-text-default"
      for="metametrics-opt-in"
    >
      <span
        class="mm-checkbox__input-wrapper"
      >
        <input
          class="mm-box mm-checkbox__input mm-box--margin-0 mm-box--margin-right-2 mm-box--display-flex mm-box--background-color-background-default mm-box--rounded-sm mm-box--border-color-border-default mm-box--border-width-2 box--border-style-solid"
          id="metametrics-opt-in"
          title="We’ll use this data to learn how you interact with our marketing communications. We may share relevant news (like product features)."
          type="checkbox"
        />
      </span>
      <span>
        We’ll use this data to learn how you interact with our marketing communications. We may share relevant news (like product features).
      </span>
    </label>
    <p
      class="mm-box mm-text onboarding-metametrics__terms mm-text--body-sm mm-text--text-align-left mm-box--color-text-alternative"
    >
      <span>
         
        We’ll let you know if we decide to use this data for other purposes. You can review our 
        <a
          href="https://metamask.io/privacy.html"
          rel="noopener noreferrer"
          target="_blank"
        >
          Privacy Policy
        </a>
         for more information. Remember, you can go to settings and opt out at any time.
         
      </span>
    </p>
    <div
      class="mm-box onboarding-metametrics__buttons mm-box--display-flex mm-box--gap-4 mm-box--flex-direction-row mm-box--width-full"
    >
      <button
<<<<<<< HEAD
        class="button btn--rounded btn-secondary btn--large"
        data-testid="metametrics-no-thanks"
=======
        class="mm-box mm-text mm-button-base mm-button-base--size-lg mm-button-secondary mm-text--body-md-medium mm-box--padding-0 mm-box--padding-right-4 mm-box--padding-left-4 mm-box--display-inline-flex mm-box--justify-content-center mm-box--align-items-center mm-box--color-primary-default mm-box--background-color-transparent mm-box--rounded-pill mm-box--border-color-primary-default box--border-style-solid box--border-width-1"
        data-testid="metametrics-no-thanks"
      >
        No thanks
      </button>
      <button
        class="mm-box mm-text mm-button-base mm-button-base--size-lg mm-button-primary mm-text--body-md-medium mm-box--padding-0 mm-box--padding-right-4 mm-box--padding-left-4 mm-box--display-inline-flex mm-box--justify-content-center mm-box--align-items-center mm-box--color-primary-inverse mm-box--background-color-primary-default mm-box--rounded-pill"
        data-testid="metametrics-i-agree"
>>>>>>> 717376e8
      >
        I agree
      </button>
      <button
        class="button btn--rounded btn-primary btn--large"
        data-testid="metametrics-i-agree"
      >
        I agree
      </button>
    </div>
  </div>
</div>
`;

exports[`Onboarding Metametrics Component should match snapshot after new policy date 1`] = `
<div>
  <div
    class="onboarding-metametrics"
    data-testid="onboarding-metametrics"
  >
    <h2
      class="mm-box mm-text mm-text--heading-lg mm-text--font-weight-bold mm-text--text-align-center mm-box--color-text-default"
    >
      Help us improve MetaMask
    </h2>
    <p
      class="mm-box mm-text onboarding-metametrics__desc mm-text--body-md mm-text--text-align-left mm-box--color-text-default"
    >
      We’d like to gather basic usage and diagnostics data to improve MetaMask. Know that we never sell the data you provide here.
    </p>
    <div
      class="mm-box mm-box--padding-top-2 mm-box--padding-bottom-2"
    >
      <a
        class="mm-box mm-text mm-text--body-md mm-box--color-primary-default"
        href="https://support.metamask.io/privacy-and-security/profile-privacy#how-is-the-profile-created"
        rel="noopener noreferrer"
        target="_blank"
      >
        Learn how we protect your privacy while collecting usage data for your profile.
      </a>
    </div>
    <p
      class="mm-box mm-text onboarding-metametrics__desc mm-text--body-md mm-text--text-align-left mm-box--color-text-default"
    >
      When we gather metrics, it will always be...
    </p>
    <ul>
      <li>
        <div
          class="mm-box"
        >
          <span
            class="mm-box mm-icon mm-icon--size-sm mm-box--margin-inline-end-2 mm-box--display-inline-block mm-box--color-success-default"
            style="mask-image: url('./images/icons/check.svg');"
          />
          <span>
             
            
            <span
              class="mm-box mm-text mm-text--inherit mm-text--font-weight-bold mm-box--margin-top-0 mm-box--color-text-default"
            >
              Private:
            </span>
             clicks and views on the app are stored, but other details (like your public address) are not.
             
          </span>
        </div>
      </li>
      <li>
        <div
          class="mm-box"
        >
          <span
            class="mm-box mm-icon mm-icon--size-sm mm-box--margin-inline-end-2 mm-box--display-inline-block mm-box--color-success-default"
            style="mask-image: url('./images/icons/check.svg');"
          />
          <span>
             
            
            <span
              class="mm-box mm-text mm-text--inherit mm-text--font-weight-bold mm-box--color-text-default"
            >
              General:
            </span>
             we temporarily use your IP address to detect a general location (like your country or region), but it's never stored.
             
          </span>
        </div>
      </li>
      <li>
        <div
          class="mm-box"
        >
          <span
            class="mm-box mm-icon mm-icon--size-sm mm-box--margin-inline-end-2 mm-box--display-inline-block mm-box--color-success-default"
            style="mask-image: url('./images/icons/check.svg');"
          />
          <span>
             
            
            <span
              class="mm-box mm-text mm-text--inherit mm-text--font-weight-bold mm-box--color-text-default"
            >
              Optional:
            </span>
             you decide if you want to share or delete your usage data via settings any time.
             
          </span>
        </div>
         
      </li>
    </ul>
    <label
      class="mm-box mm-text mm-checkbox mm-text--body-md mm-box--padding-bottom-3 mm-box--display-inline-flex mm-box--align-items-center mm-box--color-text-default"
      for="metametrics-opt-in"
    >
      <span
        class="mm-checkbox__input-wrapper"
      >
        <input
          class="mm-box mm-checkbox__input mm-box--margin-0 mm-box--margin-right-2 mm-box--display-flex mm-box--background-color-background-default mm-box--rounded-sm mm-box--border-color-border-default mm-box--border-width-2 box--border-style-solid"
          id="metametrics-opt-in"
          title="We’ll use this data to learn how you interact with our marketing communications. We may share relevant news (like product features)."
          type="checkbox"
        />
      </span>
      <span>
        We’ll use this data to learn how you interact with our marketing communications. We may share relevant news (like product features).
      </span>
    </label>
    <p
      class="mm-box mm-text onboarding-metametrics__terms mm-text--body-sm mm-text--text-align-left mm-box--color-text-alternative"
    >
      <span>
         
        We’ll let you know if we decide to use this data for other purposes. You can review our 
        <a
          href="https://metamask.io/privacy.html"
          rel="noopener noreferrer"
          target="_blank"
        >
          Privacy Policy
        </a>
         for more information. Remember, you can go to settings and opt out at any time.
         
      </span>
    </p>
    <div
      class="mm-box onboarding-metametrics__buttons mm-box--display-flex mm-box--gap-4 mm-box--flex-direction-row mm-box--width-full"
    >
      <button
        class="mm-box mm-text mm-button-base mm-button-base--size-lg mm-button-secondary mm-text--body-md-medium mm-box--padding-0 mm-box--padding-right-4 mm-box--padding-left-4 mm-box--display-inline-flex mm-box--justify-content-center mm-box--align-items-center mm-box--color-primary-default mm-box--background-color-transparent mm-box--rounded-pill mm-box--border-color-primary-default box--border-style-solid box--border-width-1"
        data-testid="metametrics-no-thanks"
      >
        No thanks
      </button>
      <button
        class="mm-box mm-text mm-button-base mm-button-base--size-lg mm-button-primary mm-text--body-md-medium mm-box--padding-0 mm-box--padding-right-4 mm-box--padding-left-4 mm-box--display-inline-flex mm-box--justify-content-center mm-box--align-items-center mm-box--color-primary-inverse mm-box--background-color-primary-default mm-box--rounded-pill"
        data-testid="metametrics-i-agree"
      >
        I agree
      </button>
    </div>
  </div>
</div>
`;<|MERGE_RESOLUTION|>--- conflicted
+++ resolved
@@ -138,10 +138,6 @@
       class="mm-box onboarding-metametrics__buttons mm-box--display-flex mm-box--gap-4 mm-box--flex-direction-row mm-box--width-full"
     >
       <button
-<<<<<<< HEAD
-        class="button btn--rounded btn-secondary btn--large"
-        data-testid="metametrics-no-thanks"
-=======
         class="mm-box mm-text mm-button-base mm-button-base--size-lg mm-button-secondary mm-text--body-md-medium mm-box--padding-0 mm-box--padding-right-4 mm-box--padding-left-4 mm-box--display-inline-flex mm-box--justify-content-center mm-box--align-items-center mm-box--color-primary-default mm-box--background-color-transparent mm-box--rounded-pill mm-box--border-color-primary-default box--border-style-solid box--border-width-1"
         data-testid="metametrics-no-thanks"
       >
@@ -149,13 +145,6 @@
       </button>
       <button
         class="mm-box mm-text mm-button-base mm-button-base--size-lg mm-button-primary mm-text--body-md-medium mm-box--padding-0 mm-box--padding-right-4 mm-box--padding-left-4 mm-box--display-inline-flex mm-box--justify-content-center mm-box--align-items-center mm-box--color-primary-inverse mm-box--background-color-primary-default mm-box--rounded-pill"
-        data-testid="metametrics-i-agree"
->>>>>>> 717376e8
-      >
-        I agree
-      </button>
-      <button
-        class="button btn--rounded btn-primary btn--large"
         data-testid="metametrics-i-agree"
       >
         I agree
