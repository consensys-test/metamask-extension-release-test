--- conflicted
+++ resolved
@@ -33,10 +33,7 @@
 
 import { MetaMetricsContext } from '../../../contexts/metametrics';
 import {
-<<<<<<< HEAD
-=======
   Box as BoxComponent,
->>>>>>> d5806d49
   Checkbox,
   Icon,
   IconName,
@@ -122,7 +119,6 @@
         align={TEXT_ALIGN.CENTER}
         fontWeight={FONT_WEIGHT.BOLD}
       >
-<<<<<<< HEAD
         {t('onboardingMetametricsTitle')}
       </Typography>
       <Typography
@@ -131,6 +127,17 @@
       >
         {t('onboardingMetametricsDescription')}
       </Typography>
+      <BoxComponent paddingTop={2} paddingBottom={2}>
+        <Text
+          color={TextColor.primaryDefault}
+          as="a"
+          href="https://support.metamask.io/privacy-and-security/profile-privacy#how-is-the-profile-created"
+          target="_blank"
+          rel="noopener noreferrer"
+        >
+          {t('onboardingMetametricsPrivacyDescription')}
+        </Text>
+      </BoxComponent>
       <Typography
         className="onboarding-metametrics__desc"
         align={TEXT_ALIGN.LEFT}
@@ -140,40 +147,6 @@
       <ul>
         <li>
           <Box>
-=======
-        <Typography
-          variant={TypographyVariant.H2}
-          align={TEXT_ALIGN.CENTER}
-          fontWeight={FONT_WEIGHT.BOLD}
-        >
-          {t('onboardingMetametricsTitle')}
-        </Typography>
-        <Typography
-          className="onboarding-metametrics__desc"
-          align={TEXT_ALIGN.CENTER}
-        >
-          {t('onboardingMetametricsDescriptionLegacy')}
-        </Typography>
-        <BoxComponent paddingTop={2} paddingBottom={2}>
-          <Text
-            color={TextColor.primaryDefault}
-            as="a"
-            href="https://support.metamask.io/privacy-and-security/profile-privacy#how-is-the-profile-created"
-            target="_blank"
-            rel="noopener noreferrer"
-          >
-            {t('onboardingMetametricsPrivacyDescription')}
-          </Text>
-        </BoxComponent>
-        <Typography
-          className="onboarding-metametrics__desc"
-          align={TEXT_ALIGN.CENTER}
-        >
-          {t('onboardingMetametricsDescription2Legacy')}
-        </Typography>
-        <ul>
-          <li>
->>>>>>> d5806d49
             <Icon
               marginInlineEnd={2}
               name={IconName.Check}
@@ -253,30 +226,18 @@
             rel="noopener noreferrer"
             key="privacy-link"
           >
-<<<<<<< HEAD
             {t('onboardingMetametricsInfuraTermsPolicy')}
           </a>,
         ])}
       </Typography>
-=======
-            {t('noThanks')}
-          </Button>
-        </div>
-      </div>
-    );
-  };
->>>>>>> d5806d49
-
-      <div className="onboarding-metametrics__buttons">
-        <Button
-          data-testid="metametrics-i-agree"
-          type="primary"
-          large
-          onClick={onConfirm}
-        >
-<<<<<<< HEAD
-          {t('onboardingMetametricsAgree')}
-        </Button>
+
+      <BoxComponent
+        display={Display.Flex}
+        flexDirection={FlexDirection.Row}
+        width={BlockSize.Full}
+        className="onboarding-metametrics__buttons"
+        gap={4}
+      >
         <Button
           data-testid="metametrics-no-thanks"
           type="secondary"
@@ -285,139 +246,15 @@
         >
           {t('onboardingMetametricsDisagree')}
         </Button>
-=======
-          {t('onboardingMetametricsDescription')}
-        </Typography>
-        <BoxComponent paddingTop={2} paddingBottom={2}>
-          <Text
-            color={TextColor.primaryDefault}
-            as="a"
-            href="https://support.metamask.io/privacy-and-security/profile-privacy#how-is-the-profile-created"
-            target="_blank"
-            rel="noopener noreferrer"
-          >
-            {t('onboardingMetametricsPrivacyDescription')}
-          </Text>
-        </BoxComponent>
-        <Typography
-          className="onboarding-metametrics__desc"
-          align={TEXT_ALIGN.LEFT}
+        <Button
+          data-testid="metametrics-i-agree"
+          type="primary"
+          large
+          onClick={onConfirm}
         >
-          {t('onboardingMetametricsDescription2')}
-        </Typography>
-        <ul>
-          <li>
-            <Box>
-              <Icon
-                marginInlineEnd={2}
-                name={IconName.Check}
-                size={IconSize.Sm}
-                color={IconColor.successDefault}
-              />
-              {t('onboardingMetametricsNeverCollect', [
-                <Typography
-                  variant={TypographyVariant.span}
-                  key="never"
-                  fontWeight={FONT_WEIGHT.BOLD}
-                  marginTop={0}
-                >
-                  {t('onboardingMetametricsNeverCollectEmphasis')}
-                </Typography>,
-              ])}
-            </Box>
-          </li>
-          <li>
-            <Box>
-              <Icon
-                marginInlineEnd={2}
-                name={IconName.Check}
-                size={IconSize.Sm}
-                color={IconColor.successDefault}
-              />
-              {t('onboardingMetametricsNeverCollectIP', [
-                <Typography
-                  variant={TypographyVariant.span}
-                  key="never-collect"
-                  fontWeight={FONT_WEIGHT.BOLD}
-                >
-                  {t('onboardingMetametricsNeverCollectIPEmphasis')}
-                </Typography>,
-              ])}
-            </Box>
-          </li>
-          <li>
-            <Box>
-              <Icon
-                marginInlineEnd={2}
-                name={IconName.Check}
-                size={IconSize.Sm}
-                color={IconColor.successDefault}
-              />
-              {t('onboardingMetametricsNeverSellData', [
-                <Typography
-                  variant={TypographyVariant.span}
-                  key="never-sell"
-                  fontWeight={FONT_WEIGHT.BOLD}
-                >
-                  {t('onboardingMetametricsNeverSellDataEmphasis')}
-                </Typography>,
-              ])}
-            </Box>{' '}
-          </li>
-        </ul>
-        <Checkbox
-          id="metametrics-opt-in"
-          isChecked={dataCollectionForMarketing}
-          onClick={() =>
-            dispatch(setDataCollectionForMarketing(!dataCollectionForMarketing))
-          }
-          label={t('onboardingMetametricsUseDataCheckbox')}
-          paddingBottom={3}
-        />
-        <Typography
-          color={TextColor.textAlternative}
-          align={TEXT_ALIGN.LEFT}
-          variant={TypographyVariant.H6}
-          className="onboarding-metametrics__terms"
-        >
-          {t('onboardingMetametricsInfuraTerms', [
-            <a
-              href="https://metamask.io/privacy.html"
-              target="_blank"
-              rel="noopener noreferrer"
-              key="privacy-link"
-            >
-              {t('onboardingMetametricsInfuraTermsPolicy')}
-            </a>,
-          ])}
-        </Typography>
-
-        <BoxComponent
-          display={Display.Flex}
-          flexDirection={FlexDirection.Row}
-          width={BlockSize.Full}
-          className="onboarding-metametrics__buttons"
-          gap={4}
-        >
-          <Button
-            data-testid="metametrics-no-thanks"
-            type="secondary"
-            large
-            onClick={onCancel}
-          >
-            {t('noThanks')}
-          </Button>
-          <Button
-            data-testid="metametrics-i-agree"
-            type="primary"
-            large
-            onClick={onConfirm}
-          >
-            {t('onboardingMetametricsAgree')}
-          </Button>
-        </BoxComponent>
->>>>>>> d5806d49
-      </div>
+          {t('onboardingMetametricsAgree')}
+        </Button>
+      </BoxComponent>
     </div>
   );
 }