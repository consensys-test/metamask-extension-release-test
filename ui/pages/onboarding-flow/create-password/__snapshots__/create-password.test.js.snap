// Jest Snapshot v1, https://goo.gl/fbAQLP

exports[`Onboarding Create Password Render should match snapshot 1`] = `
<div>
  <form
    class="mm-box create-password mm-box--display-flex mm-box--gap-4 mm-box--flex-direction-column mm-box--justify-content-space-between mm-box--height-full"
    data-testid="create-password"
  >
    <div
      class="mm-box"
    >
      <div
        class="mm-box mm-box--margin-bottom-4 mm-box--justify-content-flex-start mm-box--width-full"
      >
        <button
          aria-label="Back"
          class="mm-box mm-button-icon mm-button-icon--size-md mm-box--display-inline-flex mm-box--justify-content-center mm-box--align-items-center mm-box--color-icon-default mm-box--background-color-transparent mm-box--rounded-lg"
          data-testid="create-password-back-button"
          type="button"
        >
          <span
            class="mm-box mm-icon mm-icon--size-md mm-box--display-inline-block mm-box--color-inherit"
            style="mask-image: url('./images/icons/arrow-left.svg');"
          />
        </button>
      </div>
      <div
        class="mm-box mm-box--margin-bottom-4 mm-box--justify-content-flex-start mm-box--width-full"
      >
        <p
          class="mm-box mm-text mm-text--body-md mm-box--color-text-alternative"
        >
          Step 1 of 3
        </p>
        <h2
          class="mm-box mm-text mm-text--heading-lg mm-box--color-text-default"
        >
          MetaMask password
        </h2>
        <h2
          class="mm-box mm-text mm-text--body-md mm-box--color-text-alternative"
        >
          Unlocks MetaMask on this device only.
        </h2>
      </div>
      <div
        class="mm-box"
      >
        <div
          class="mm-box mm-form-text-field mm-box--display-flex mm-box--flex-direction-column"
        >
          <label
            class="mm-box mm-text mm-label mm-label--html-for mm-form-text-field__label mm-text--body-md mm-text--font-weight-medium mm-box--margin-bottom-1 mm-box--display-inline-flex mm-box--align-items-center mm-box--color-text-default"
            for="create-password-new"
          >
            Create new password
          </label>
          <div
            class="mm-box mm-text-field mm-text-field--size-lg mm-text-field--focused mm-text-field--truncate mm-form-text-field__text-field mm-box--padding-right-4 mm-box--padding-left-0 mm-box--display-inline-flex mm-box--align-items-center mm-box--background-color-background-default mm-box--rounded-lg mm-box--border-width-1 box--border-style-solid"
          >
            <input
              autocomplete="on"
              class="mm-box mm-text mm-input mm-input--disable-state-styles mm-text-field__input mm-text--body-md mm-box--margin-0 mm-box--padding-0 mm-box--padding-right-2 mm-box--padding-left-4 mm-box--color-text-default mm-box--background-color-transparent mm-box--border-style-none"
              data-testid="create-password-new-input"
              focused="true"
              id="create-password-new"
              type="password"
              value=""
            />
            <button
              aria-label="Show Password"
              class="mm-box mm-button-icon mm-button-icon--size-lg mm-box--display-inline-flex mm-box--justify-content-center mm-box--align-items-center mm-box--color-icon-default mm-box--background-color-transparent mm-box--rounded-lg"
              data-testid="show-password"
              type="button"
            >
              <span
                class="mm-box mm-icon mm-icon--size-lg mm-box--display-inline-block mm-box--color-inherit"
                style="mask-image: url('./images/icons/eye.svg');"
              />
            </button>
          </div>
        </div>
        <div
          class="mm-box mm-form-text-field mm-form-text-field--disabled mm-box--margin-top-4 mm-box--display-flex mm-box--flex-direction-column"
        >
          <label
            class="mm-box mm-text mm-label mm-label--html-for mm-form-text-field__label mm-text--body-md mm-text--font-weight-medium mm-box--margin-bottom-1 mm-box--display-inline-flex mm-box--align-items-center mm-box--color-text-default"
            for="create-password-confirm"
          >
            Confirm password
          </label>
          <div
            class="mm-box mm-text-field mm-text-field--size-lg mm-text-field--disabled mm-text-field--truncate mm-form-text-field__text-field mm-box--padding-right-4 mm-box--padding-left-0 mm-box--display-inline-flex mm-box--align-items-center mm-box--background-color-background-default mm-box--rounded-lg mm-box--border-width-1 box--border-style-solid"
          >
            <input
              autocomplete="on"
              class="mm-box mm-text mm-input mm-input--disable-state-styles mm-input--disabled mm-text-field__input mm-text--body-md mm-box--margin-0 mm-box--padding-0 mm-box--padding-right-2 mm-box--padding-left-4 mm-box--color-text-default mm-box--background-color-transparent mm-box--border-style-none"
              data-testid="create-password-confirm-input"
              disabled=""
              focused="false"
              id="create-password-confirm"
              type="password"
              value=""
            />
            <button
              aria-label="Show Password"
              class="mm-box mm-button-icon mm-button-icon--size-lg mm-box--display-inline-flex mm-box--justify-content-center mm-box--align-items-center mm-box--color-icon-default mm-box--background-color-transparent mm-box--rounded-lg"
              data-testid="show-confirm-password"
              type="button"
            >
              <span
                class="mm-box mm-icon mm-icon--size-lg mm-box--display-inline-block mm-box--color-inherit"
                style="mask-image: url('./images/icons/eye.svg');"
              />
            </button>
          </div>
          
        </div>
      </div>
      <div
        class="mm-box create-password__terms-container mm-box--margin-top-6 mm-box--justify-content-space-between mm-box--align-items-center"
      >
        <label
          class="mm-box mm-text mm-checkbox mm-text--body-md mm-box--display-inline-flex mm-box--align-items-flex-start mm-box--color-text-default"
        >
          <span
            class="mm-checkbox__input-wrapper"
          >
            <input
              class="mm-box mm-checkbox__input mm-box--margin-0 mm-box--margin-right-2 mm-box--display-flex mm-box--background-color-background-default mm-box--rounded-sm mm-box--border-color-border-default mm-box--border-width-2 box--border-style-solid"
              data-testid="create-password-terms"
              type="checkbox"
            />
          </span>
          <span>
<<<<<<< HEAD
            If I forget this password, MetaMask can't recover it for me.
=======
            If I forget this password, I’ll lose access to my wallet permanently. MetaMask can’t reset it for me.
>>>>>>> 7f4e6d9b
             
            <a
              href="https://support.metamask.io/getting-started/user-guide-secret-recovery-phrase-password-and-private-keys/"
              rel="noopener noreferrer"
              target="_blank"
            >
              <span
                class="create-password__link-text"
              >
                Learn more.
              </span>
            </a>
          </span>
        </label>
      </div>
    </div>
    <div
      class="mm-box"
    >
      <button
<<<<<<< HEAD
        class="mm-box mm-text mm-button-base mm-button-base--size-lg mm-button-base--disabled create-password__form--submit-button mm-button-primary mm-button-primary--disabled mm-text--body-md-medium mm-box--padding-0 mm-box--padding-right-4 mm-box--padding-left-4 mm-box--display-inline-flex mm-box--justify-content-center mm-box--align-items-center mm-box--width-full mm-box--color-primary-inverse mm-box--background-color-primary-default mm-box--rounded-xl"
        data-testid="create-password-submit"
        data-theme="light"
=======
        class="mm-box mm-text mm-button-base mm-button-base--size-lg mm-button-base--disabled create-password__form--submit-button mm-button-primary mm-button-primary--disabled mm-text--body-md-medium mm-box--padding-0 mm-box--padding-right-4 mm-box--padding-left-4 mm-box--display-inline-flex mm-box--justify-content-center mm-box--align-items-center mm-box--width-full mm-box--color-icon-inverse mm-box--background-color-icon-default mm-box--rounded-xl"
        data-testid="create-password-submit"
>>>>>>> 7f4e6d9b
        disabled=""
      >
        Create password
      </button>
    </div>
  </form>
</div>
`;<|MERGE_RESOLUTION|>--- conflicted
+++ resolved
@@ -133,11 +133,7 @@
             />
           </span>
           <span>
-<<<<<<< HEAD
-            If I forget this password, MetaMask can't recover it for me.
-=======
             If I forget this password, I’ll lose access to my wallet permanently. MetaMask can’t reset it for me.
->>>>>>> 7f4e6d9b
              
             <a
               href="https://support.metamask.io/getting-started/user-guide-secret-recovery-phrase-password-and-private-keys/"
@@ -158,14 +154,8 @@
       class="mm-box"
     >
       <button
-<<<<<<< HEAD
-        class="mm-box mm-text mm-button-base mm-button-base--size-lg mm-button-base--disabled create-password__form--submit-button mm-button-primary mm-button-primary--disabled mm-text--body-md-medium mm-box--padding-0 mm-box--padding-right-4 mm-box--padding-left-4 mm-box--display-inline-flex mm-box--justify-content-center mm-box--align-items-center mm-box--width-full mm-box--color-primary-inverse mm-box--background-color-primary-default mm-box--rounded-xl"
-        data-testid="create-password-submit"
-        data-theme="light"
-=======
         class="mm-box mm-text mm-button-base mm-button-base--size-lg mm-button-base--disabled create-password__form--submit-button mm-button-primary mm-button-primary--disabled mm-text--body-md-medium mm-box--padding-0 mm-box--padding-right-4 mm-box--padding-left-4 mm-box--display-inline-flex mm-box--justify-content-center mm-box--align-items-center mm-box--width-full mm-box--color-icon-inverse mm-box--background-color-icon-default mm-box--rounded-xl"
         data-testid="create-password-submit"
->>>>>>> 7f4e6d9b
         disabled=""
       >
         Create password
