// Jest Snapshot v1, https://goo.gl/fbAQLP

exports[`Onboarding Create Password Render should match snapshot 1`] = `
<div>
  <form
    class="mm-box create-password mm-box--display-flex mm-box--gap-4 mm-box--flex-direction-column mm-box--justify-content-space-between mm-box--height-full"
    data-testid="create-password"
  >
    <div
      class="mm-box"
    >
      <div
        class="mm-box mm-box--margin-bottom-4 mm-box--justify-content-flex-start mm-box--width-full"
      >
        <button
          aria-label="Back"
          class="mm-box mm-button-icon mm-button-icon--size-md mm-box--display-inline-flex mm-box--justify-content-center mm-box--align-items-center mm-box--color-icon-default mm-box--background-color-transparent mm-box--rounded-lg"
          data-testid="create-password-back-button"
          type="button"
        >
          <span
            class="mm-box mm-icon mm-icon--size-md mm-box--display-inline-block mm-box--color-inherit"
            style="mask-image: url('./images/icons/arrow-left.svg');"
          />
        </button>
      </div>
      <div
        class="mm-box mm-box--margin-bottom-4 mm-box--justify-content-flex-start mm-box--width-full"
      >
        <p
          class="mm-box mm-text mm-text--body-md mm-box--color-text-alternative"
        >
          Step 1 of 3
        </p>
        <h2
          class="mm-box mm-text mm-text--heading-lg mm-box--color-text-default"
        >
          Create password
        </h2>
      </div>
      <div
        class="mm-box"
      >
        <div
          class="mm-box mm-form-text-field mm-box--display-flex mm-box--flex-direction-column"
        >
          <label
            class="mm-box mm-text mm-label mm-label--html-for mm-form-text-field__label mm-text--body-md mm-text--font-weight-medium mm-box--margin-bottom-1 mm-box--display-inline-flex mm-box--align-items-center mm-box--color-text-default"
            for="create-password-new"
          >
            New password
          </label>
          <div
            class="mm-box mm-text-field mm-text-field--size-lg mm-text-field--focused mm-text-field--truncate mm-form-text-field__text-field mm-box--padding-right-4 mm-box--padding-left-0 mm-box--display-inline-flex mm-box--align-items-center mm-box--background-color-background-default mm-box--rounded-lg mm-box--border-width-1 box--border-style-solid"
          >
            <input
              autocomplete="on"
              class="mm-box mm-text mm-input mm-input--disable-state-styles mm-text-field__input mm-text--body-md mm-box--margin-0 mm-box--padding-0 mm-box--padding-right-2 mm-box--padding-left-4 mm-box--color-text-default mm-box--background-color-transparent mm-box--border-style-none"
              data-testid="create-password-new-input"
              focused="true"
              id="create-password-new"
              placeholder="Enter a strong password"
              type="password"
              value=""
            />
            <button
              aria-label="Show Password"
              class="mm-box mm-button-icon mm-button-icon--size-lg mm-box--display-inline-flex mm-box--justify-content-center mm-box--align-items-center mm-box--color-icon-default mm-box--background-color-transparent mm-box--rounded-lg"
              data-testid="show-password"
              type="button"
            >
              <span
                class="mm-box mm-icon mm-icon--size-lg mm-box--display-inline-block mm-box--color-inherit"
                style="mask-image: url('./images/icons/eye.svg');"
              />
            </button>
          </div>
        </div>
        <div
          class="mm-box mm-form-text-field mm-form-text-field--disabled mm-box--margin-top-4 mm-box--display-flex mm-box--flex-direction-column"
        >
          <label
            class="mm-box mm-text mm-label mm-label--html-for mm-form-text-field__label mm-text--body-md mm-text--font-weight-medium mm-box--margin-bottom-1 mm-box--display-inline-flex mm-box--align-items-center mm-box--color-text-default"
            for="create-password-confirm"
          >
            Confirm password
          </label>
          <div
            class="mm-box mm-text-field mm-text-field--size-lg mm-text-field--disabled mm-text-field--truncate mm-form-text-field__text-field mm-box--padding-right-4 mm-box--padding-left-0 mm-box--display-inline-flex mm-box--align-items-center mm-box--background-color-background-default mm-box--rounded-lg mm-box--border-width-1 box--border-style-solid"
          >
            <input
              autocomplete="on"
              class="mm-box mm-text mm-input mm-input--disable-state-styles mm-input--disabled mm-text-field__input mm-text--body-md mm-box--margin-0 mm-box--padding-0 mm-box--padding-right-2 mm-box--padding-left-4 mm-box--color-text-default mm-box--background-color-transparent mm-box--border-style-none"
              data-testid="create-password-confirm-input"
              disabled=""
              focused="false"
              id="create-password-confirm"
              placeholder="Re-enter your password"
              type="password"
              value=""
            />
            <button
              aria-label="Show Password"
              class="mm-box mm-button-icon mm-button-icon--size-lg mm-box--display-inline-flex mm-box--justify-content-center mm-box--align-items-center mm-box--color-icon-default mm-box--background-color-transparent mm-box--rounded-lg"
              data-testid="show-confirm-password"
              type="button"
            >
              <span
                class="mm-box mm-icon mm-icon--size-lg mm-box--display-inline-block mm-box--color-inherit"
                style="mask-image: url('./images/icons/eye.svg');"
              />
            </button>
          </div>
          
        </div>
      </div>
    </div>
    <div
      class="mm-box"
    >
      <div
        class="mm-box create-password__terms-container mm-box--margin-bottom-4 mm-box--justify-content-space-between mm-box--align-items-center"
      >
        <label
          class="mm-box mm-text mm-checkbox mm-text--body-md mm-box--display-inline-flex mm-box--align-items-flex-start mm-box--color-text-default"
        >
          <span
            class="mm-checkbox__input-wrapper"
          >
            <input
              class="mm-box mm-checkbox__input mm-box--margin-0 mm-box--margin-right-2 mm-box--display-flex mm-box--background-color-background-default mm-box--rounded-sm mm-box--border-color-border-default mm-box--border-width-2 box--border-style-solid"
              data-testid="create-password-terms"
              type="checkbox"
            />
          </span>
          <span>
            MetaMask can’t recover this password.
             
            <a
              href="https://support.metamask.io/getting-started/user-guide-secret-recovery-phrase-password-and-private-keys/"
              rel="noopener noreferrer"
              target="_blank"
            >
              <span
                class="create-password__link-text"
              >
<<<<<<< HEAD
                <span>
                   
                  I understand that MetaMask cannot recover this password for me. 
                  <a
                    href="https://support.metamask.io/getting-started/user-guide-secret-recovery-phrase-password-and-private-keys/"
                    rel="noopener noreferrer"
                    target="_blank"
                  >
                    <span
                      class="create-password__link-text"
                    >
                      Learn more
                    </span>
                  </a>
                  
                   
                </span>
              </p>
            </span>
          </label>
        </div>
        <button
          class="button btn-primary btn--large create-password__form--submit-button"
          data-testid="create-password-wallet"
          disabled=""
        >
          Create a new wallet
        </button>
      </form>
=======
                Learn more.
              </span>
            </a>
          </span>
        </label>
      </div>
      <button
        class="mm-box mm-text mm-button-base mm-button-base--size-lg mm-button-base--disabled create-password__form--submit-button mm-button-primary mm-button-primary--disabled mm-text--body-md-medium mm-box--padding-0 mm-box--padding-right-4 mm-box--padding-left-4 mm-box--display-inline-flex mm-box--justify-content-center mm-box--align-items-center mm-box--width-full mm-box--color-primary-inverse mm-box--background-color-primary-default mm-box--rounded-xl"
        data-testid="create-password-submit"
        data-theme="light"
        disabled=""
      >
        Confirm
      </button>
>>>>>>> 82db9a9c
    </div>
  </form>
</div>
`;<|MERGE_RESOLUTION|>--- conflicted
+++ resolved
@@ -144,37 +144,6 @@
               <span
                 class="create-password__link-text"
               >
-<<<<<<< HEAD
-                <span>
-                   
-                  I understand that MetaMask cannot recover this password for me. 
-                  <a
-                    href="https://support.metamask.io/getting-started/user-guide-secret-recovery-phrase-password-and-private-keys/"
-                    rel="noopener noreferrer"
-                    target="_blank"
-                  >
-                    <span
-                      class="create-password__link-text"
-                    >
-                      Learn more
-                    </span>
-                  </a>
-                  
-                   
-                </span>
-              </p>
-            </span>
-          </label>
-        </div>
-        <button
-          class="button btn-primary btn--large create-password__form--submit-button"
-          data-testid="create-password-wallet"
-          disabled=""
-        >
-          Create a new wallet
-        </button>
-      </form>
-=======
                 Learn more.
               </span>
             </a>
@@ -189,7 +158,6 @@
       >
         Confirm
       </button>
->>>>>>> 82db9a9c
     </div>
   </form>
 </div>
