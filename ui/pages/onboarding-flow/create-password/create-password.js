--- conflicted
+++ resolved
@@ -55,10 +55,6 @@
   resetOnboarding,
 } from '../../../store/actions';
 import { getIsSeedlessOnboardingFeatureEnabled } from '../../../../shared/modules/environment';
-<<<<<<< HEAD
-import { getPasswordStrengthCategory } from '../../../helpers/utils/common.util';
-=======
->>>>>>> 7cdc1939
 import { TraceName, TraceOperation } from '../../../../shared/lib/trace';
 
 const isFirefox = getBrowserName() === PLATFORM_FIREFOX;
@@ -169,7 +165,6 @@
       event: MetaMetricsEventName.WalletImported,
       properties: {
         biometrics_enabled: false,
-        password_strength: getPasswordStrengthCategory(password),
       },
     });
 
@@ -220,10 +215,6 @@
       event: MetaMetricsEventName.WalletCreated,
       properties: {
         biometrics_enabled: false,
-<<<<<<< HEAD
-        password_strength: getPasswordStrengthCategory(password),
-=======
->>>>>>> 7cdc1939
       },
     });
 
@@ -262,11 +253,7 @@
     };
   }, [onboardingParentContext, bufferedTrace, bufferedEndTrace]);
 
-<<<<<<< HEAD
-  const handleBackClick = (event) => {
-=======
   const handleBackClick = async (event) => {
->>>>>>> 7cdc1939
     event.preventDefault();
     // reset onboarding flow
     await dispatch(resetOnboarding());
