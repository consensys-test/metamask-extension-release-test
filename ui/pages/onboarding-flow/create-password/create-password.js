import React, { useState, useContext, useEffect } from 'react';
import PropTypes from 'prop-types';
import { useHistory } from 'react-router-dom';
import { useDispatch, useSelector } from 'react-redux';
import { useI18nContext } from '../../../hooks/useI18nContext';
import {
  JustifyContent,
  AlignItems,
  TextVariant,
  TextColor,
  BlockSize,
  IconColor,
  Display,
  FlexDirection,
} from '../../../helpers/constants/design-system';
import {
  ONBOARDING_COMPLETION_ROUTE,
  ONBOARDING_IMPORT_WITH_SRP_ROUTE,
  ONBOARDING_METAMETRICS,
  ONBOARDING_SECURE_YOUR_WALLET_ROUTE,
  ONBOARDING_WELCOME_ROUTE,
} from '../../../helpers/constants/routes';
import ZENDESK_URLS from '../../../helpers/constants/zendesk-url';
import {
  getFirstTimeFlowType,
  getCurrentKeyring,
  getMetaMetricsId,
  getParticipateInMetaMetrics,
  getIsSocialLoginFlow,
<<<<<<< HEAD
=======
  getSocialLoginType,
>>>>>>> 9ab104b0
} from '../../../selectors';
import { MetaMetricsContext } from '../../../contexts/metametrics';
import {
  MetaMetricsEventAccountType,
  MetaMetricsEventCategory,
  MetaMetricsEventName,
} from '../../../../shared/constants/metametrics';
import {
  Box,
  Button,
  ButtonIcon,
  ButtonIconSize,
  ButtonSize,
  ButtonVariant,
  Checkbox,
  IconName,
  Text,
} from '../../../components/component-library';
import { FirstTimeFlowType } from '../../../../shared/constants/onboarding';
import PasswordForm from '../../../components/app/password-form/password-form';
import LoadingScreen from '../../../components/ui/loading-screen';
import { PLATFORM_FIREFOX } from '../../../../shared/constants/app';
import { getBrowserName } from '../../../../shared/modules/browser-runtime.utils';
import { resetOAuthLoginState } from '../../../store/actions';
import { getIsSeedlessOnboardingFeatureEnabled } from '../../../../shared/modules/environment';
<<<<<<< HEAD
=======
import { getPasswordStrengthCategory } from '../../../helpers/utils/common.util';
import { TraceName, TraceOperation } from '../../../../shared/lib/trace';
>>>>>>> 9ab104b0

const isFirefox = getBrowserName() === PLATFORM_FIREFOX;

export default function CreatePassword({
  createNewAccount,
  importWithRecoveryPhrase,
  secretRecoveryPhrase,
}) {
  const t = useI18nContext();
  const [password, setPassword] = useState('');
  const [termsChecked, setTermsChecked] = useState(false);
  const [newAccountCreationInProgress, setNewAccountCreationInProgress] =
    useState(false);
  const history = useHistory();
  const dispatch = useDispatch();
  const firstTimeFlowType = useSelector(getFirstTimeFlowType);
  const trackEvent = useContext(MetaMetricsContext);
  const { bufferedTrace, bufferedEndTrace, onboardingParentContext } =
    trackEvent;
  const currentKeyring = useSelector(getCurrentKeyring);
  const isSeedlessOnboardingFeatureEnabled =
    getIsSeedlessOnboardingFeatureEnabled();
  const isSocialLoginFlow = useSelector(getIsSocialLoginFlow);
<<<<<<< HEAD
=======
  const socialLoginType = useSelector(getSocialLoginType);
>>>>>>> 9ab104b0

  const participateInMetaMetrics = useSelector(getParticipateInMetaMetrics);
  const metametricsId = useSelector(getMetaMetricsId);
  const base64MetametricsId = Buffer.from(metametricsId ?? '').toString(
    'base64',
  );
  const shouldInjectMetametricsIframe = Boolean(
    participateInMetaMetrics && base64MetametricsId,
  );
  const analyticsIframeQuery = {
    mmi: base64MetametricsId,
    env: 'production',
  };
  const analyticsIframeUrl = `https://start.metamask.io/?${new URLSearchParams(
    analyticsIframeQuery,
  )}`;

  useEffect(() => {
    if (currentKeyring && !newAccountCreationInProgress) {
      if (
        firstTimeFlowType === FirstTimeFlowType.import ||
        firstTimeFlowType === FirstTimeFlowType.socialImport
      ) {
        history.replace(ONBOARDING_METAMETRICS);
      } else if (firstTimeFlowType === FirstTimeFlowType.socialCreate) {
        if (isFirefox) {
          history.replace(ONBOARDING_COMPLETION_ROUTE);
        } else {
          history.replace(ONBOARDING_METAMETRICS);
        }
      } else {
        history.replace(ONBOARDING_SECURE_YOUR_WALLET_ROUTE);
      }
    } else if (
      firstTimeFlowType === FirstTimeFlowType.import &&
      !secretRecoveryPhrase
    ) {
      history.replace(ONBOARDING_IMPORT_WITH_SRP_ROUTE);
    }
  }, [
    currentKeyring,
    history,
    firstTimeFlowType,
    newAccountCreationInProgress,
    secretRecoveryPhrase,
  ]);

  const handleLearnMoreClick = (event) => {
    event.stopPropagation();
    trackEvent({
      category: MetaMetricsEventCategory.Onboarding,
      event: MetaMetricsEventName.ExternalLinkClicked,
      properties: {
        text: 'Learn More',
        location: 'create_password',
        url: ZENDESK_URLS.PASSWORD_AND_SRP_ARTICLE,
      },
    });
  };

  // Helper function to determine account type for analytics
  const getAccountType = (baseType, includesSocialLogin = false) => {
    if (includesSocialLogin && socialLoginType) {
      const socialProvider = String(socialLoginType).toLowerCase();
      return `${baseType}_${socialProvider}`;
    }
    return baseType;
  };

  const handleWalletImport = async () => {
    trackEvent({
      category: MetaMetricsEventCategory.Onboarding,
      event: MetaMetricsEventName.WalletImportAttempted,
    });

    await importWithRecoveryPhrase(password, secretRecoveryPhrase);

    bufferedEndTrace?.({ name: TraceName.OnboardingExistingSrpImport });
    bufferedEndTrace?.({ name: TraceName.OnboardingJourneyOverall });

    trackEvent({
      category: MetaMetricsEventCategory.Onboarding,
      event: MetaMetricsEventName.WalletImported,
      properties: {
        biometrics_enabled: false,
        password_strength: getPasswordStrengthCategory(password),
      },
    });

    trackEvent({
      category: MetaMetricsEventCategory.Onboarding,
      event: MetaMetricsEventName.WalletSetupCompleted,
      properties: {
        wallet_setup_type: 'import',
        new_wallet: false,
        account_type: getAccountType(
          MetaMetricsEventAccountType.Imported,
          isSocialLoginFlow,
        ),
      },
    });

    if (isFirefox) {
      history.replace(ONBOARDING_COMPLETION_ROUTE);
    } else {
      history.replace(ONBOARDING_METAMETRICS);
    }
  };

  const handleCreateNewWallet = async () => {
    trackEvent({
      category: MetaMetricsEventCategory.Onboarding,
      event: MetaMetricsEventName.WalletCreationAttempted,
      properties: {
        account_type: getAccountType(
          MetaMetricsEventAccountType.Default,
          isSocialLoginFlow,
        ),
      },
    });

    if (createNewAccount) {
      setNewAccountCreationInProgress(true);
      await createNewAccount(password);
    }

    if (isSocialLoginFlow) {
      bufferedEndTrace?.({ name: TraceName.OnboardingNewSocialCreateWallet });
      bufferedEndTrace?.({ name: TraceName.OnboardingJourneyOverall });
    }

    trackEvent({
      category: MetaMetricsEventCategory.Onboarding,
      event: MetaMetricsEventName.WalletCreated,
      properties: {
        biometrics_enabled: false,
        password_strength: getPasswordStrengthCategory(password),
      },
    });

    trackEvent({
      category: MetaMetricsEventCategory.Onboarding,
      event: MetaMetricsEventName.WalletSetupCompleted,
      properties: {
        wallet_setup_type: 'new',
        new_wallet: true,
        account_type: getAccountType(
          MetaMetricsEventAccountType.Default,
          isSocialLoginFlow,
        ),
      },
    });

    if (isSeedlessOnboardingFeatureEnabled && isSocialLoginFlow) {
      if (isFirefox) {
        history.replace(ONBOARDING_COMPLETION_ROUTE);
      } else {
        history.replace(ONBOARDING_METAMETRICS);
      }
    } else {
      history.replace(ONBOARDING_SECURE_YOUR_WALLET_ROUTE);
    }
  };

<<<<<<< HEAD
=======
  useEffect(() => {
    bufferedTrace?.({
      name: TraceName.OnboardingPasswordSetupAttempt,
      op: TraceOperation.OnboardingUserJourney,
      parentContext: onboardingParentContext?.current,
    });
    return () => {
      bufferedEndTrace?.({ name: TraceName.OnboardingPasswordSetupAttempt });
    };
  }, [onboardingParentContext, bufferedTrace, bufferedEndTrace]);

>>>>>>> 9ab104b0
  const handleBackClick = (event) => {
    event.preventDefault();
    // reset the social login state
    dispatch(resetOAuthLoginState());

    firstTimeFlowType === FirstTimeFlowType.import
      ? history.replace(ONBOARDING_IMPORT_WITH_SRP_ROUTE)
      : history.replace(ONBOARDING_WELCOME_ROUTE);
<<<<<<< HEAD
=======
  };

  const handlePasswordSetupError = (error) => {
    const errorMessage =
      error instanceof Error ? error.message : 'Unknown error';

    bufferedTrace?.({
      name: TraceName.OnboardingPasswordSetupError,
      op: TraceOperation.OnboardingUserJourney,
      parentContext: onboardingParentContext.current,
      tags: { errorMessage },
    });
    bufferedEndTrace?.({ name: TraceName.OnboardingPasswordSetupError });

    console.error(error);
>>>>>>> 9ab104b0
  };

  const handleCreatePassword = async (event) => {
    event?.preventDefault();

    if (!password) {
      return;
    }

    try {
      // If secretRecoveryPhrase is defined we are in import wallet flow
      if (
        secretRecoveryPhrase &&
        firstTimeFlowType === FirstTimeFlowType.import
      ) {
        await handleWalletImport();
      } else {
        // Otherwise we are in create new wallet flow
        await handleCreateNewWallet();
      }
    } catch (error) {
      handlePasswordSetupError(error);
      trackEvent({
        category: MetaMetricsEventCategory.Onboarding,
        event: MetaMetricsEventName.WalletSetupFailure,
      });
    }
  };

  const createPasswordLink = (
    <a
      onClick={handleLearnMoreClick}
      key="create-password__link-text"
      href={ZENDESK_URLS.PASSWORD_AND_SRP_ARTICLE}
      target="_blank"
      rel="noopener noreferrer"
    >
      <span className="create-password__link-text">
        {t('learnMoreUpperCaseWithDot')}
      </span>
    </a>
  );

  return (
    <Box
      display={Display.Flex}
      flexDirection={FlexDirection.Column}
      justifyContent={JustifyContent.spaceBetween}
      height={BlockSize.Full}
      gap={4}
      as="form"
      className="create-password"
      data-testid="create-password"
      onSubmit={handleCreatePassword}
    >
      <Box>
        <Box
          justifyContent={JustifyContent.flexStart}
          marginBottom={4}
          width={BlockSize.Full}
        >
          <ButtonIcon
            iconName={IconName.ArrowLeft}
            color={IconColor.iconDefault}
            size={ButtonIconSize.Md}
            data-testid="create-password-back-button"
            type="button"
            onClick={handleBackClick}
            ariaLabel={t('back')}
          />
        </Box>
        <Box
          justifyContent={JustifyContent.flexStart}
          marginBottom={4}
          width={BlockSize.Full}
        >
          {!isSocialLoginFlow && (
            <Text
              variant={TextVariant.bodyMd}
              color={TextColor.textAlternative}
            >
              {t('stepOf', [
                firstTimeFlowType === FirstTimeFlowType.import ? 2 : 1,
                firstTimeFlowType === FirstTimeFlowType.import ? 2 : 3,
              ])}
            </Text>
          )}
          <Text variant={TextVariant.headingLg} as="h2">
            {t('createPassword')}
          </Text>
          <Text
            variant={TextVariant.bodyMd}
            color={TextColor.textAlternative}
            as="h2"
          >
            {isSocialLoginFlow
              ? t('createPasswordDetailsSocial')
              : t('createPasswordDetails')}
          </Text>
        </Box>
        <PasswordForm onChange={(newPassword) => setPassword(newPassword)} />
        <Box
          className="create-password__terms-container"
          alignItems={AlignItems.center}
          justifyContent={JustifyContent.spaceBetween}
          marginTop={6}
        >
          <Checkbox
            inputProps={{ 'data-testid': 'create-password-terms' }}
            alignItems={AlignItems.flexStart}
            isChecked={termsChecked}
            onChange={() => {
              setTermsChecked(!termsChecked);
            }}
            label={
              <>
                {isSocialLoginFlow
                  ? t('passwordTermsWarningSocial')
                  : t('passwordTermsWarning')}
                &nbsp;
                {createPasswordLink}
              </>
            }
          />
        </Box>
      </Box>
      <Box>
        <Button
          data-testid="create-password-submit"
          variant={ButtonVariant.Primary}
          width={BlockSize.Full}
          size={ButtonSize.Lg}
          className="create-password__form--submit-button"
          disabled={!password || !termsChecked}
        >
          {t('createPasswordCreate')}
        </Button>
      </Box>
      {shouldInjectMetametricsIframe ? (
        <iframe
          src={analyticsIframeUrl}
          className="create-password__analytics-iframe"
          data-testid="create-password-iframe"
        />
      ) : null}
      {newAccountCreationInProgress && <LoadingScreen />}
    </Box>
  );
}

CreatePassword.propTypes = {
  createNewAccount: PropTypes.func,
  importWithRecoveryPhrase: PropTypes.func,
  secretRecoveryPhrase: PropTypes.string,
};<|MERGE_RESOLUTION|>--- conflicted
+++ resolved
@@ -27,10 +27,7 @@
   getMetaMetricsId,
   getParticipateInMetaMetrics,
   getIsSocialLoginFlow,
-<<<<<<< HEAD
-=======
   getSocialLoginType,
->>>>>>> 9ab104b0
 } from '../../../selectors';
 import { MetaMetricsContext } from '../../../contexts/metametrics';
 import {
@@ -56,11 +53,8 @@
 import { getBrowserName } from '../../../../shared/modules/browser-runtime.utils';
 import { resetOAuthLoginState } from '../../../store/actions';
 import { getIsSeedlessOnboardingFeatureEnabled } from '../../../../shared/modules/environment';
-<<<<<<< HEAD
-=======
 import { getPasswordStrengthCategory } from '../../../helpers/utils/common.util';
 import { TraceName, TraceOperation } from '../../../../shared/lib/trace';
->>>>>>> 9ab104b0
 
 const isFirefox = getBrowserName() === PLATFORM_FIREFOX;
 
@@ -84,10 +78,7 @@
   const isSeedlessOnboardingFeatureEnabled =
     getIsSeedlessOnboardingFeatureEnabled();
   const isSocialLoginFlow = useSelector(getIsSocialLoginFlow);
-<<<<<<< HEAD
-=======
   const socialLoginType = useSelector(getSocialLoginType);
->>>>>>> 9ab104b0
 
   const participateInMetaMetrics = useSelector(getParticipateInMetaMetrics);
   const metametricsId = useSelector(getMetaMetricsId);
@@ -252,8 +243,6 @@
     }
   };
 
-<<<<<<< HEAD
-=======
   useEffect(() => {
     bufferedTrace?.({
       name: TraceName.OnboardingPasswordSetupAttempt,
@@ -265,7 +254,6 @@
     };
   }, [onboardingParentContext, bufferedTrace, bufferedEndTrace]);
 
->>>>>>> 9ab104b0
   const handleBackClick = (event) => {
     event.preventDefault();
     // reset the social login state
@@ -274,8 +262,6 @@
     firstTimeFlowType === FirstTimeFlowType.import
       ? history.replace(ONBOARDING_IMPORT_WITH_SRP_ROUTE)
       : history.replace(ONBOARDING_WELCOME_ROUTE);
-<<<<<<< HEAD
-=======
   };
 
   const handlePasswordSetupError = (error) => {
@@ -291,7 +277,6 @@
     bufferedEndTrace?.({ name: TraceName.OnboardingPasswordSetupError });
 
     console.error(error);
->>>>>>> 9ab104b0
   };
 
   const handleCreatePassword = async (event) => {
