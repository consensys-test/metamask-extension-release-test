<<<<<<< HEAD
import React, { useEffect } from 'react';
=======
import React, { useEffect, useContext } from 'react';
>>>>>>> 9ab104b0
import { useHistory } from 'react-router-dom';
import { useDispatch, useSelector } from 'react-redux';
import {
  Button,
  ButtonSize,
  ButtonVariant,
} from '../../../components/component-library/button';
import {
  TextVariant,
  Display,
  AlignItems,
  JustifyContent,
  FlexDirection,
  BlockSize,
} from '../../../helpers/constants/design-system';
import { Box, Text } from '../../../components/component-library';
import { useI18nContext } from '../../../hooks/useI18nContext';
import {
  ONBOARDING_WELCOME_ROUTE,
  ONBOARDING_UNLOCK_ROUTE,
} from '../../../helpers/constants/routes';
<<<<<<< HEAD
import { getFirstTimeFlowType, getSocialLoginEmail } from '../../../selectors';
=======
import {
  getFirstTimeFlowType,
  getSocialLoginEmail,
  getSocialLoginType,
} from '../../../selectors';
>>>>>>> 9ab104b0
import { FirstTimeFlowType } from '../../../../shared/constants/onboarding';
import {
  resetOAuthLoginState,
  setFirstTimeFlowType,
} from '../../../store/actions';
<<<<<<< HEAD
=======
import { MetaMetricsContext } from '../../../contexts/metametrics';
import {
  MetaMetricsEventCategory,
  MetaMetricsEventName,
  MetaMetricsEventAccountType,
} from '../../../../shared/constants/metametrics';
import { TraceName, TraceOperation } from '../../../../shared/lib/trace';
>>>>>>> 9ab104b0

// TODO: Fix in https://github.com/MetaMask/metamask-extension/issues/31860
// eslint-disable-next-line @typescript-eslint/naming-convention
export default function AccountExist() {
  const history = useHistory();
  const dispatch = useDispatch();
  const t = useI18nContext();
  const firstTimeFlowType = useSelector(getFirstTimeFlowType);
  const userSocialLoginEmail = useSelector(getSocialLoginEmail);
<<<<<<< HEAD
=======
  const socialLoginType = useSelector(getSocialLoginType);
  const trackEvent = useContext(MetaMetricsContext);
  const { bufferedTrace, bufferedEndTrace, onboardingParentContext } =
    trackEvent;
>>>>>>> 9ab104b0

  const onLoginWithDifferentMethod = async () => {
    // clear the social login state
    await dispatch(resetOAuthLoginState());
    // reset the first time flow type
    await dispatch(setFirstTimeFlowType(null));
    history.replace(ONBOARDING_WELCOME_ROUTE);
  };

  const onDone = async () => {
<<<<<<< HEAD
=======
    trackEvent({
      category: MetaMetricsEventCategory.Onboarding,
      event: MetaMetricsEventName.WalletImportStarted,
      properties: {
        // TODO: Fix in https://github.com/MetaMask/metamask-extension/issues/31860
        // eslint-disable-next-line @typescript-eslint/naming-convention
        account_type: `${MetaMetricsEventAccountType.Imported}_${socialLoginType}`,
      },
    });
    bufferedTrace?.({
      name: TraceName.OnboardingExistingSocialLogin,
      op: TraceOperation.OnboardingUserJourney,
      tags: { source: 'account_status_redirect' },
      parentContext: onboardingParentContext?.current,
    });
>>>>>>> 9ab104b0
    await dispatch(setFirstTimeFlowType(FirstTimeFlowType.socialImport));
    history.replace(ONBOARDING_UNLOCK_ROUTE);
  };

  useEffect(() => {
    if (firstTimeFlowType !== FirstTimeFlowType.socialCreate) {
      history.replace(ONBOARDING_WELCOME_ROUTE);
    }
<<<<<<< HEAD
  }, [firstTimeFlowType, history]);
=======
    if (firstTimeFlowType === FirstTimeFlowType.socialCreate) {
      bufferedTrace?.({
        name: TraceName.OnboardingNewSocialAccountExists,
        op: TraceOperation.OnboardingUserJourney,
        parentContext: onboardingParentContext?.current,
      });
    }
    return () => {
      if (firstTimeFlowType === FirstTimeFlowType.socialCreate) {
        bufferedEndTrace?.({
          name: TraceName.OnboardingNewSocialAccountExists,
        });
      }
    };
  }, [
    firstTimeFlowType,
    history,
    onboardingParentContext,
    bufferedTrace,
    bufferedEndTrace,
  ]);
>>>>>>> 9ab104b0

  return (
    <Box
      className="account-exist"
      data-testid="account-exist"
      display={Display.Flex}
      flexDirection={FlexDirection.Column}
      justifyContent={JustifyContent.spaceBetween}
      alignItems={AlignItems.center}
      height={BlockSize.Full}
      gap={6}
    >
      <Box>
        <Box
          display={Display.Flex}
          flexDirection={FlexDirection.Column}
          justifyContent={JustifyContent.center}
          alignItems={AlignItems.flexStart}
        >
          <Text
            variant={TextVariant.headingLg}
            as="h2"
            justifyContent={JustifyContent.center}
            style={{
              alignSelf: AlignItems.flexStart,
            }}
            marginBottom={4}
          >
            {t('accountAlreadyExistsTitle')}
          </Text>
          <Box
            width={BlockSize.Full}
            display={Display.Flex}
            justifyContent={JustifyContent.center}
            alignItems={AlignItems.center}
            marginBottom={6}
          >
            <img
              src="images/account-status.png"
              width={276}
              height={276}
              alt={t('accountAlreadyExistsTitle')}
              style={{
                alignSelf: 'center',
              }}
            />
          </Box>
          <Text variant={TextVariant.bodyMd} marginBottom={6}>
            {t('accountAlreadyExistsLoginDescription', [userSocialLoginEmail])}
          </Text>
        </Box>
      </Box>

      <Box
        display={Display.Flex}
        flexDirection={FlexDirection.Column}
        justifyContent={JustifyContent.center}
        alignItems={AlignItems.center}
        width={BlockSize.Full}
        gap={4}
      >
        <Button
          data-testid="onboarding-complete-done"
          variant={ButtonVariant.Primary}
          size={ButtonSize.Lg}
          width={BlockSize.Full}
          onClick={onDone}
        >
          {t('accountAlreadyExistsLogin')}
        </Button>
        <Button
          data-testid="account-exist-login-with-different-method"
          variant={ButtonVariant.Secondary}
          size={ButtonSize.Lg}
          width={BlockSize.Full}
          onClick={onLoginWithDifferentMethod}
        >
          {t('useDifferentLoginMethod')}
        </Button>
      </Box>
    </Box>
  );
}<|MERGE_RESOLUTION|>--- conflicted
+++ resolved
@@ -1,8 +1,4 @@
-<<<<<<< HEAD
-import React, { useEffect } from 'react';
-=======
 import React, { useEffect, useContext } from 'react';
->>>>>>> 9ab104b0
 import { useHistory } from 'react-router-dom';
 import { useDispatch, useSelector } from 'react-redux';
 import {
@@ -24,22 +20,16 @@
   ONBOARDING_WELCOME_ROUTE,
   ONBOARDING_UNLOCK_ROUTE,
 } from '../../../helpers/constants/routes';
-<<<<<<< HEAD
-import { getFirstTimeFlowType, getSocialLoginEmail } from '../../../selectors';
-=======
 import {
   getFirstTimeFlowType,
   getSocialLoginEmail,
   getSocialLoginType,
 } from '../../../selectors';
->>>>>>> 9ab104b0
 import { FirstTimeFlowType } from '../../../../shared/constants/onboarding';
 import {
   resetOAuthLoginState,
   setFirstTimeFlowType,
 } from '../../../store/actions';
-<<<<<<< HEAD
-=======
 import { MetaMetricsContext } from '../../../contexts/metametrics';
 import {
   MetaMetricsEventCategory,
@@ -47,7 +37,6 @@
   MetaMetricsEventAccountType,
 } from '../../../../shared/constants/metametrics';
 import { TraceName, TraceOperation } from '../../../../shared/lib/trace';
->>>>>>> 9ab104b0
 
 // TODO: Fix in https://github.com/MetaMask/metamask-extension/issues/31860
 // eslint-disable-next-line @typescript-eslint/naming-convention
@@ -57,13 +46,10 @@
   const t = useI18nContext();
   const firstTimeFlowType = useSelector(getFirstTimeFlowType);
   const userSocialLoginEmail = useSelector(getSocialLoginEmail);
-<<<<<<< HEAD
-=======
   const socialLoginType = useSelector(getSocialLoginType);
   const trackEvent = useContext(MetaMetricsContext);
   const { bufferedTrace, bufferedEndTrace, onboardingParentContext } =
     trackEvent;
->>>>>>> 9ab104b0
 
   const onLoginWithDifferentMethod = async () => {
     // clear the social login state
@@ -74,8 +60,6 @@
   };
 
   const onDone = async () => {
-<<<<<<< HEAD
-=======
     trackEvent({
       category: MetaMetricsEventCategory.Onboarding,
       event: MetaMetricsEventName.WalletImportStarted,
@@ -91,7 +75,6 @@
       tags: { source: 'account_status_redirect' },
       parentContext: onboardingParentContext?.current,
     });
->>>>>>> 9ab104b0
     await dispatch(setFirstTimeFlowType(FirstTimeFlowType.socialImport));
     history.replace(ONBOARDING_UNLOCK_ROUTE);
   };
@@ -100,9 +83,6 @@
     if (firstTimeFlowType !== FirstTimeFlowType.socialCreate) {
       history.replace(ONBOARDING_WELCOME_ROUTE);
     }
-<<<<<<< HEAD
-  }, [firstTimeFlowType, history]);
-=======
     if (firstTimeFlowType === FirstTimeFlowType.socialCreate) {
       bufferedTrace?.({
         name: TraceName.OnboardingNewSocialAccountExists,
@@ -124,7 +104,6 @@
     bufferedTrace,
     bufferedEndTrace,
   ]);
->>>>>>> 9ab104b0
 
   return (
     <Box
