import React, { useEffect, useState, useContext } from 'react';
import { Switch, Route, useHistory, useLocation } from 'react-router-dom';
import { useDispatch, useSelector } from 'react-redux';
import classnames from 'classnames';
import Unlock from '../unlock-page';
import {
  ///: BEGIN:ONLY_INCLUDE_IF(build-flask)
  ONBOARDING_EXPERIMENTAL_AREA,
  ///: END:ONLY_INCLUDE_IF
  ONBOARDING_CREATE_PASSWORD_ROUTE,
  ONBOARDING_REVIEW_SRP_ROUTE,
  ONBOARDING_CONFIRM_SRP_ROUTE,
  ONBOARDING_UNLOCK_ROUTE,
  ONBOARDING_WELCOME_ROUTE,
  DEFAULT_ROUTE,
  ONBOARDING_SECURE_YOUR_WALLET_ROUTE,
  ONBOARDING_PRIVACY_SETTINGS_ROUTE,
  ONBOARDING_COMPLETION_ROUTE,
  ONBOARDING_IMPORT_WITH_SRP_ROUTE,
  ONBOARDING_PIN_EXTENSION_ROUTE,
  ONBOARDING_METAMETRICS,
  ONBOARDING_ACCOUNT_EXIST,
  ONBOARDING_ACCOUNT_NOT_FOUND,
  SECURITY_ROUTE,
  ONBOARDING_REVEAL_SRP_ROUTE,
} from '../../helpers/constants/routes';
import {
  getCompletedOnboarding,
  getIsPrimarySeedPhraseBackedUp,
  getIsUnlocked,
} from '../../ducks/metamask/metamask';
import {
  createNewVaultAndGetSeedPhrase,
  unlockAndGetSeedPhrase,
  createNewVaultAndRestore,
  restoreSocialBackupAndGetSeedPhrase,
  createNewVaultAndSyncWithSocial,
} from '../../store/actions';
import {
  getFirstTimeFlowType,
  getFirstTimeFlowTypeRouteAfterUnlock,
  getShowTermsOfUse,
} from '../../selectors';
import { MetaMetricsContext } from '../../contexts/metametrics';
<<<<<<< HEAD
import { useI18nContext } from '../../hooks/useI18nContext';
import {
  MetaMetricsEventCategory,
  MetaMetricsEventName,
} from '../../../shared/constants/metametrics';
=======
>>>>>>> 7cdc1939
///: BEGIN:ONLY_INCLUDE_IF(build-flask)
import ExperimentalArea from '../../components/app/flask/experimental-area';
///: END:ONLY_INCLUDE_IF
import { submitRequestToBackgroundAndCatch } from '../../components/app/toast-master/utils';
import { Box } from '../../components/component-library';
import {
  AlignItems,
  BackgroundColor,
  BlockSize,
  BorderColor,
  BorderRadius,
  BorderStyle,
  Display,
  FlexDirection,
  JustifyContent,
} from '../../helpers/constants/design-system';
// eslint-disable-next-line import/no-restricted-paths
import { getEnvironmentType } from '../../../app/scripts/lib/util';
import { ENVIRONMENT_TYPE_POPUP } from '../../../shared/constants/app';
import { FirstTimeFlowType } from '../../../shared/constants/onboarding';
import { getIsSeedlessOnboardingFeatureEnabled } from '../../../shared/modules/environment';
import { TraceName, TraceOperation } from '../../../shared/lib/trace';
import LoadingScreen from '../../components/ui/loading-screen';
import OnboardingFlowSwitch from './onboarding-flow-switch/onboarding-flow-switch';
import CreatePassword from './create-password/create-password';
import ReviewRecoveryPhrase from './recovery-phrase/review-recovery-phrase';
import SecureYourWallet from './secure-your-wallet/secure-your-wallet';
import ConfirmRecoveryPhrase from './recovery-phrase/confirm-recovery-phrase';
import PrivacySettings from './privacy-settings/privacy-settings';
import CreationSuccessful from './creation-successful/creation-successful';
import OnboardingWelcome from './welcome/welcome';
import ImportSRP from './import-srp/import-srp';
import OnboardingPinExtension from './pin-extension/pin-extension';
import MetaMetricsComponent from './metametrics/metametrics';
import OnboardingAppHeader from './onboarding-app-header/onboarding-app-header';
import { WelcomePageState } from './welcome/types';
import AccountExist from './account-exist/account-exist';
import AccountNotFound from './account-not-found/account-not-found';
import RevealRecoveryPhrase from './recovery-phrase/reveal-recovery-phrase';
<<<<<<< HEAD

const TWITTER_URL = 'https://twitter.com/MetaMask';
=======
>>>>>>> 7cdc1939

export default function OnboardingFlow() {
  const [secretRecoveryPhrase, setSecretRecoveryPhrase] = useState('');
  const [isLoading, setIsLoading] = useState(false);
  const dispatch = useDispatch();
  const { pathname, search } = useLocation();
  const history = useHistory();
  const completedOnboarding = useSelector(getCompletedOnboarding);
  const nextRoute = useSelector(getFirstTimeFlowTypeRouteAfterUnlock);
  const isFromReminder = new URLSearchParams(search).get('isFromReminder');
  const isFromSettingsSecurity = new URLSearchParams(search).get(
    'isFromSettingsSecurity',
  );
  const trackEvent = useContext(MetaMetricsContext);
  const { bufferedTrace, onboardingParentContext } = trackEvent;
  const isUnlocked = useSelector(getIsUnlocked);
  const showTermsOfUse = useSelector(getShowTermsOfUse);
  const firstTimeFlowType = useSelector(getFirstTimeFlowType);
  const isSeedlessOnboardingFeatureEnabled =
    getIsSeedlessOnboardingFeatureEnabled();
  const isPrimarySeedPhraseBackedUp = useSelector(
    getIsPrimarySeedPhraseBackedUp,
  );

  const envType = getEnvironmentType();
  const isPopup = envType === ENVIRONMENT_TYPE_POPUP;

  // If the user has not agreed to the terms of use, we show the banner
  // Otherwise, we show the login page
  const [welcomePageState, setWelcomePageState] = useState(
    WelcomePageState.Banner,
  );

  useEffect(() => {
    setOnboardingDate();
  }, []);

  useEffect(() => {
    if (completedOnboarding && !isFromReminder) {
      history.push(DEFAULT_ROUTE);
    }
  }, [history, completedOnboarding, isFromReminder]);

  useEffect(() => {
    const isSRPBackupRoute = [
      ONBOARDING_SECURE_YOUR_WALLET_ROUTE,
      ONBOARDING_REVIEW_SRP_ROUTE,
      ONBOARDING_CONFIRM_SRP_ROUTE,
    ].some((route) => pathname?.startsWith(route));

    if (isUnlocked && !completedOnboarding && !secretRecoveryPhrase) {
      if (isSRPBackupRoute) {
        history.push(ONBOARDING_UNLOCK_ROUTE);
      }
    }

    if (
      isPrimarySeedPhraseBackedUp &&
      isSRPBackupRoute &&
      completedOnboarding
    ) {
      history.replace(isFromSettingsSecurity ? SECURITY_ROUTE : DEFAULT_ROUTE);
    }

    if (pathname === ONBOARDING_WELCOME_ROUTE) {
      setWelcomePageState(
        showTermsOfUse ? WelcomePageState.Banner : WelcomePageState.Login,
      );
    } else {
      setWelcomePageState(null);
    }
  }, [
    isUnlocked,
    completedOnboarding,
    secretRecoveryPhrase,
    pathname,
    history,
    showTermsOfUse,
    isPrimarySeedPhraseBackedUp,
    isFromSettingsSecurity,
  ]);

  useEffect(() => {
    const trace = bufferedTrace?.({
      name: TraceName.OnboardingJourneyOverall,
      op: TraceOperation.OnboardingUserJourney,
    });
    if (onboardingParentContext) {
      onboardingParentContext.current = trace;
    }
  }, [onboardingParentContext, bufferedTrace]);

  const handleCreateNewAccount = async (password) => {
    try {
      setIsLoading(true);
      let newSecretRecoveryPhrase;
      if (
        isSeedlessOnboardingFeatureEnabled &&
        firstTimeFlowType === FirstTimeFlowType.socialCreate
      ) {
        newSecretRecoveryPhrase = await dispatch(
          createNewVaultAndSyncWithSocial(password),
        );
      } else if (firstTimeFlowType === FirstTimeFlowType.create) {
        newSecretRecoveryPhrase = await dispatch(
          createNewVaultAndGetSeedPhrase(password),
        );
      }

      setSecretRecoveryPhrase(newSecretRecoveryPhrase);
    } finally {
      setIsLoading(false);
    }
  };

  const handleUnlock = async (password) => {
    try {
      setIsLoading(true);
      let retrievedSecretRecoveryPhrase;

      if (
        isSeedlessOnboardingFeatureEnabled &&
        firstTimeFlowType === FirstTimeFlowType.socialImport
      ) {
        retrievedSecretRecoveryPhrase = await dispatch(
          restoreSocialBackupAndGetSeedPhrase(password),
        );
      } else {
        retrievedSecretRecoveryPhrase = await dispatch(
          unlockAndGetSeedPhrase(password),
        );
      }

      setSecretRecoveryPhrase(retrievedSecretRecoveryPhrase);
      history.replace(nextRoute);
    } finally {
      setIsLoading(false);
    }
  };

  const handleImportWithRecoveryPhrase = async (password, srp) => {
    return await dispatch(createNewVaultAndRestore(password, srp));
  };

  let isFullPage =
    pathname === ONBOARDING_WELCOME_ROUTE ||
    pathname === ONBOARDING_UNLOCK_ROUTE;

  ///: BEGIN:ONLY_INCLUDE_IF(build-flask)
  isFullPage = isFullPage || pathname === ONBOARDING_EXPERIMENTAL_AREA;
  ///: END:ONLY_INCLUDE_IF

  return (
    <Box
      backgroundColor={BackgroundColor.backgroundDefault}
      width={BlockSize.Full}
      height={BlockSize.Full}
      display={Display.Flex}
      flexDirection={FlexDirection.Column}
      alignItems={
        pathname === ONBOARDING_WELCOME_ROUTE
          ? AlignItems.flexStart
          : AlignItems.center
      }
      justifyContent={JustifyContent.flexStart}
      className={classnames('onboarding-flow', {
        'onboarding-flow--welcome-banner':
          welcomePageState === WelcomePageState.Banner,
        'onboarding-flow--welcome-login':
          welcomePageState === WelcomePageState.Login,
      })}
    >
      {!isPopup && <OnboardingAppHeader pageState={welcomePageState} />}
      <Box
        className={classnames('onboarding-flow__container', {
          'onboarding-flow__container--full': isFullPage,
          'onboarding-flow__container--popup': isPopup,
        })}
        width={BlockSize.Full}
        borderStyle={
          isFullPage || isPopup ? BorderStyle.none : BorderStyle.solid
        }
        borderRadius={BorderRadius.LG}
        marginTop={pathname === ONBOARDING_WELCOME_ROUTE || isPopup ? 0 : 3}
        ///: BEGIN:ONLY_INCLUDE_IF(build-flask)
        marginBottom={pathname === ONBOARDING_EXPERIMENTAL_AREA ? 6 : 0}
        ///: END:ONLY_INCLUDE_IF
        marginInline="auto"
        borderColor={BorderColor.borderMuted}
      >
        <Switch>
          <Route path={ONBOARDING_ACCOUNT_EXIST} component={AccountExist} />
          <Route
            path={ONBOARDING_ACCOUNT_NOT_FOUND}
            component={AccountNotFound}
          />
          <Route
            path={ONBOARDING_CREATE_PASSWORD_ROUTE}
            render={(routeProps) => (
              <CreatePassword
                {...routeProps}
                createNewAccount={handleCreateNewAccount}
                importWithRecoveryPhrase={handleImportWithRecoveryPhrase}
                secretRecoveryPhrase={secretRecoveryPhrase}
              />
            )}
          />
          <Route
            path={ONBOARDING_SECURE_YOUR_WALLET_ROUTE}
            component={SecureYourWallet}
          />
          <Route
            path={ONBOARDING_REVEAL_SRP_ROUTE}
            render={() => (
              <RevealRecoveryPhrase
                setSecretRecoveryPhrase={setSecretRecoveryPhrase}
              />
            )}
          />
          <Route
            path={ONBOARDING_REVIEW_SRP_ROUTE}
            render={() => (
              <ReviewRecoveryPhrase
                secretRecoveryPhrase={secretRecoveryPhrase}
              />
            )}
          />
          <Route
            path={ONBOARDING_CONFIRM_SRP_ROUTE}
            render={() => (
              <ConfirmRecoveryPhrase
                secretRecoveryPhrase={secretRecoveryPhrase}
              />
            )}
          />
          <Route
            path={ONBOARDING_IMPORT_WITH_SRP_ROUTE}
            render={(routeProps) => (
              <ImportSRP
                {...routeProps}
                submitSecretRecoveryPhrase={setSecretRecoveryPhrase}
              />
            )}
          />
          <Route
            path={ONBOARDING_UNLOCK_ROUTE}
            render={(routeProps) => (
              <Unlock {...routeProps} onSubmit={handleUnlock} />
            )}
          />
          <Route
            path={ONBOARDING_PRIVACY_SETTINGS_ROUTE}
            component={PrivacySettings}
          />
          <Route
            path={ONBOARDING_COMPLETION_ROUTE}
            component={CreationSuccessful}
          />
          <Route
            path={ONBOARDING_WELCOME_ROUTE}
            render={(routeProps) => (
              <OnboardingWelcome
                {...routeProps}
                pageState={welcomePageState}
                setPageState={setWelcomePageState}
              />
            )}
          />
          <Route
            path={ONBOARDING_PIN_EXTENSION_ROUTE}
            component={OnboardingPinExtension}
          />
          <Route
            path={ONBOARDING_METAMETRICS}
            component={MetaMetricsComponent}
          />
          {
            ///: BEGIN:ONLY_INCLUDE_IF(build-flask)
          }
          <Route
            path={ONBOARDING_EXPERIMENTAL_AREA}
            render={(routeProps) => (
              <ExperimentalArea
                {...routeProps}
                redirectTo={ONBOARDING_WELCOME_ROUTE}
              />
            )}
          />
          {
            ///: END:ONLY_INCLUDE_IF
          }
          <Route exact path="*" component={OnboardingFlowSwitch} />
        </Switch>
      </Box>
<<<<<<< HEAD
      {pathname === ONBOARDING_COMPLETION_ROUTE && (
        <Button
          variant={ButtonVariant.Link}
          href={TWITTER_URL}
          marginInline="auto"
          marginTop={isPopup ? 0 : 4}
          marginBottom={isPopup ? 4 : 0}
          target="_blank"
          rel="noopener noreferrer"
          textProps={{
            variant: TextVariant.bodyLgMedium,
          }}
          onClick={() => {
            trackEvent({
              category: MetaMetricsEventCategory.Onboarding,
              event: MetaMetricsEventName.OnboardingTwitterClick,
              properties: {
                text: t('followUsOnX', ['X']),
                location: MetaMetricsEventName.WalletCreated,
                url: TWITTER_URL,
                hd_entropy_index: hdEntropyIndex,
              },
            });
          }}
        >
          {t('followUsOnX', [
            <Icon
              key="x-icon"
              className="onboarding-flow__x-button__icon"
              name={IconName.X}
              size={IconSize.Lg}
            />,
          ])}
        </Button>
      )}
=======
>>>>>>> 7cdc1939
      {isLoading && <LoadingScreen />}
    </Box>
  );
}

function setOnboardingDate() {
  submitRequestToBackgroundAndCatch('setOnboardingDate');
}<|MERGE_RESOLUTION|>--- conflicted
+++ resolved
@@ -42,14 +42,6 @@
   getShowTermsOfUse,
 } from '../../selectors';
 import { MetaMetricsContext } from '../../contexts/metametrics';
-<<<<<<< HEAD
-import { useI18nContext } from '../../hooks/useI18nContext';
-import {
-  MetaMetricsEventCategory,
-  MetaMetricsEventName,
-} from '../../../shared/constants/metametrics';
-=======
->>>>>>> 7cdc1939
 ///: BEGIN:ONLY_INCLUDE_IF(build-flask)
 import ExperimentalArea from '../../components/app/flask/experimental-area';
 ///: END:ONLY_INCLUDE_IF
@@ -89,11 +81,6 @@
 import AccountExist from './account-exist/account-exist';
 import AccountNotFound from './account-not-found/account-not-found';
 import RevealRecoveryPhrase from './recovery-phrase/reveal-recovery-phrase';
-<<<<<<< HEAD
-
-const TWITTER_URL = 'https://twitter.com/MetaMask';
-=======
->>>>>>> 7cdc1939
 
 export default function OnboardingFlow() {
   const [secretRecoveryPhrase, setSecretRecoveryPhrase] = useState('');
@@ -388,44 +375,6 @@
           <Route exact path="*" component={OnboardingFlowSwitch} />
         </Switch>
       </Box>
-<<<<<<< HEAD
-      {pathname === ONBOARDING_COMPLETION_ROUTE && (
-        <Button
-          variant={ButtonVariant.Link}
-          href={TWITTER_URL}
-          marginInline="auto"
-          marginTop={isPopup ? 0 : 4}
-          marginBottom={isPopup ? 4 : 0}
-          target="_blank"
-          rel="noopener noreferrer"
-          textProps={{
-            variant: TextVariant.bodyLgMedium,
-          }}
-          onClick={() => {
-            trackEvent({
-              category: MetaMetricsEventCategory.Onboarding,
-              event: MetaMetricsEventName.OnboardingTwitterClick,
-              properties: {
-                text: t('followUsOnX', ['X']),
-                location: MetaMetricsEventName.WalletCreated,
-                url: TWITTER_URL,
-                hd_entropy_index: hdEntropyIndex,
-              },
-            });
-          }}
-        >
-          {t('followUsOnX', [
-            <Icon
-              key="x-icon"
-              className="onboarding-flow__x-button__icon"
-              name={IconName.X}
-              size={IconSize.Lg}
-            />,
-          ])}
-        </Button>
-      )}
-=======
->>>>>>> 7cdc1939
       {isLoading && <LoadingScreen />}
     </Box>
   );
