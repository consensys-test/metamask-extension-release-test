import React, { useEffect, useState, useContext } from 'react';
import { Switch, Route, useHistory, useLocation } from 'react-router-dom';
import { useDispatch, useSelector } from 'react-redux';
import classnames from 'classnames';
import Unlock from '../unlock-page';
import {
  ///: BEGIN:ONLY_INCLUDE_IF(build-flask)
  ONBOARDING_EXPERIMENTAL_AREA,
  ///: END:ONLY_INCLUDE_IF
  ONBOARDING_CREATE_PASSWORD_ROUTE,
  ONBOARDING_REVIEW_SRP_ROUTE,
  ONBOARDING_CONFIRM_SRP_ROUTE,
  ONBOARDING_UNLOCK_ROUTE,
  ONBOARDING_WELCOME_ROUTE,
  DEFAULT_ROUTE,
  ONBOARDING_SECURE_YOUR_WALLET_ROUTE,
  ONBOARDING_PRIVACY_SETTINGS_ROUTE,
  ONBOARDING_COMPLETION_ROUTE,
  ONBOARDING_IMPORT_WITH_SRP_ROUTE,
  ONBOARDING_PIN_EXTENSION_ROUTE,
  ONBOARDING_METAMETRICS,
  ONBOARDING_ACCOUNT_EXIST,
  ONBOARDING_ACCOUNT_NOT_FOUND,
  SECURITY_ROUTE,
  ONBOARDING_REVEAL_SRP_ROUTE,
} from '../../helpers/constants/routes';
import {
  getCompletedOnboarding,
  getIsPrimarySeedPhraseBackedUp,
  getIsUnlocked,
} from '../../ducks/metamask/metamask';
import {
  createNewVaultAndGetSeedPhrase,
  unlockAndGetSeedPhrase,
  createNewVaultAndRestore,
  restoreSocialBackupAndGetSeedPhrase,
  createNewVaultAndSyncWithSocial,
} from '../../store/actions';
import {
  getFirstTimeFlowType,
  getFirstTimeFlowTypeRouteAfterUnlock,
  getShowTermsOfUse,
} from '../../selectors';
import { MetaMetricsContext } from '../../contexts/metametrics';
<<<<<<< HEAD
import RevealSRPModal from '../../components/app/reveal-SRP-modal';
=======
>>>>>>> 9ab104b0
import { useI18nContext } from '../../hooks/useI18nContext';
import {
  MetaMetricsEventCategory,
  MetaMetricsEventName,
} from '../../../shared/constants/metametrics';
///: BEGIN:ONLY_INCLUDE_IF(build-flask)
import ExperimentalArea from '../../components/app/flask/experimental-area';
///: END:ONLY_INCLUDE_IF
import { submitRequestToBackgroundAndCatch } from '../../components/app/toast-master/utils';
import { getHDEntropyIndex } from '../../selectors/selectors';
import {
  Box,
  Button,
  ButtonVariant,
  Icon,
  IconName,
  IconSize,
} from '../../components/component-library';
import {
  AlignItems,
  BackgroundColor,
  BlockSize,
  BorderColor,
  BorderRadius,
  BorderStyle,
  Display,
  FlexDirection,
  JustifyContent,
  TextVariant,
} from '../../helpers/constants/design-system';
// eslint-disable-next-line import/no-restricted-paths
import { getEnvironmentType } from '../../../app/scripts/lib/util';
import { ENVIRONMENT_TYPE_POPUP } from '../../../shared/constants/app';
import { FirstTimeFlowType } from '../../../shared/constants/onboarding';
import { getIsSeedlessOnboardingFeatureEnabled } from '../../../shared/modules/environment';
<<<<<<< HEAD
=======
import { TraceName, TraceOperation } from '../../../shared/lib/trace';
>>>>>>> 9ab104b0
import OnboardingFlowSwitch from './onboarding-flow-switch/onboarding-flow-switch';
import CreatePassword from './create-password/create-password';
import ReviewRecoveryPhrase from './recovery-phrase/review-recovery-phrase';
import SecureYourWallet from './secure-your-wallet/secure-your-wallet';
import ConfirmRecoveryPhrase from './recovery-phrase/confirm-recovery-phrase';
import PrivacySettings from './privacy-settings/privacy-settings';
import CreationSuccessful from './creation-successful/creation-successful';
import OnboardingWelcome from './welcome/welcome';
import ImportSRP from './import-srp/import-srp';
import OnboardingPinExtension from './pin-extension/pin-extension';
import MetaMetricsComponent from './metametrics/metametrics';
import OnboardingAppHeader from './onboarding-app-header/onboarding-app-header';
import { WelcomePageState } from './welcome/types';
import AccountExist from './account-exist/account-exist';
import AccountNotFound from './account-not-found/account-not-found';
import RevealRecoveryPhrase from './recovery-phrase/reveal-recovery-phrase';

const TWITTER_URL = 'https://twitter.com/MetaMask';

export default function OnboardingFlow() {
  const [secretRecoveryPhrase, setSecretRecoveryPhrase] = useState('');
  const dispatch = useDispatch();
  const { pathname, search } = useLocation();
  const history = useHistory();
  const t = useI18nContext();
  const hdEntropyIndex = useSelector(getHDEntropyIndex);
  const completedOnboarding = useSelector(getCompletedOnboarding);
  const nextRoute = useSelector(getFirstTimeFlowTypeRouteAfterUnlock);
  const isFromReminder = new URLSearchParams(search).get('isFromReminder');
  const isFromSettingsSecurity = new URLSearchParams(search).get(
    'isFromSettingsSecurity',
  );
  const trackEvent = useContext(MetaMetricsContext);
  const { bufferedTrace, onboardingParentContext } = trackEvent;
  const isUnlocked = useSelector(getIsUnlocked);
  const showTermsOfUse = useSelector(getShowTermsOfUse);
  const firstTimeFlowType = useSelector(getFirstTimeFlowType);
  const isSeedlessOnboardingFeatureEnabled =
    getIsSeedlessOnboardingFeatureEnabled();
  const isPrimarySeedPhraseBackedUp = useSelector(
    getIsPrimarySeedPhraseBackedUp,
  );

  const envType = getEnvironmentType();
  const isPopup = envType === ENVIRONMENT_TYPE_POPUP;

  // If the user has not agreed to the terms of use, we show the banner
  // Otherwise, we show the login page
  const [welcomePageState, setWelcomePageState] = useState(
    WelcomePageState.Banner,
  );

  useEffect(() => {
    setOnboardingDate();
  }, []);

  useEffect(() => {
    if (completedOnboarding && !isFromReminder) {
      history.push(DEFAULT_ROUTE);
    }
  }, [history, completedOnboarding, isFromReminder]);

  useEffect(() => {
    const isSRPBackupRoute = [
      ONBOARDING_SECURE_YOUR_WALLET_ROUTE,
      ONBOARDING_REVIEW_SRP_ROUTE,
      ONBOARDING_CONFIRM_SRP_ROUTE,
    ].some((route) => pathname?.startsWith(route));

    if (isUnlocked && !completedOnboarding && !secretRecoveryPhrase) {
      if (isSRPBackupRoute) {
        history.push(ONBOARDING_UNLOCK_ROUTE);
      }
    }

    if (
      isPrimarySeedPhraseBackedUp &&
      isSRPBackupRoute &&
      completedOnboarding
    ) {
      history.replace(isFromSettingsSecurity ? SECURITY_ROUTE : DEFAULT_ROUTE);
    }

    if (pathname === ONBOARDING_WELCOME_ROUTE) {
      setWelcomePageState(
        showTermsOfUse ? WelcomePageState.Banner : WelcomePageState.Login,
      );
    } else {
      setWelcomePageState(null);
    }
  }, [
    isUnlocked,
    completedOnboarding,
    secretRecoveryPhrase,
    pathname,
    history,
    showTermsOfUse,
    isPrimarySeedPhraseBackedUp,
    isFromSettingsSecurity,
  ]);

  useEffect(() => {
    const trace = bufferedTrace?.({
      name: TraceName.OnboardingJourneyOverall,
      op: TraceOperation.OnboardingUserJourney,
    });
    if (onboardingParentContext) {
      onboardingParentContext.current = trace;
    }
  }, [onboardingParentContext, bufferedTrace]);

  const handleCreateNewAccount = async (password) => {
    let newSecretRecoveryPhrase;
    if (
      isSeedlessOnboardingFeatureEnabled &&
      firstTimeFlowType === FirstTimeFlowType.socialCreate
    ) {
      newSecretRecoveryPhrase = await dispatch(
        createNewVaultAndSyncWithSocial(password),
      );
    } else if (firstTimeFlowType === FirstTimeFlowType.create) {
      newSecretRecoveryPhrase = await dispatch(
        createNewVaultAndGetSeedPhrase(password),
      );
    }

    setSecretRecoveryPhrase(newSecretRecoveryPhrase);
  };

  const handleUnlock = async (password) => {
    let retrievedSecretRecoveryPhrase;

    if (
      isSeedlessOnboardingFeatureEnabled &&
      firstTimeFlowType === FirstTimeFlowType.socialImport
    ) {
      retrievedSecretRecoveryPhrase = await dispatch(
        restoreSocialBackupAndGetSeedPhrase(password),
      );
    } else {
      retrievedSecretRecoveryPhrase = await dispatch(
        unlockAndGetSeedPhrase(password),
      );
    }

    setSecretRecoveryPhrase(retrievedSecretRecoveryPhrase);
    history.push(nextRoute);
  };

  const handleImportWithRecoveryPhrase = async (password, srp) => {
    return await dispatch(createNewVaultAndRestore(password, srp));
  };

<<<<<<< HEAD
  const showPasswordModalToAllowSRPReveal =
    pathname === `${ONBOARDING_REVIEW_SRP_ROUTE}/` &&
    completedOnboarding &&
    !secretRecoveryPhrase &&
    isFromReminder;

=======
>>>>>>> 9ab104b0
  let isFullPage =
    pathname === ONBOARDING_WELCOME_ROUTE ||
    pathname === ONBOARDING_UNLOCK_ROUTE;

  ///: BEGIN:ONLY_INCLUDE_IF(build-flask)
  isFullPage = isFullPage || pathname === ONBOARDING_EXPERIMENTAL_AREA;
  ///: END:ONLY_INCLUDE_IF

  return (
    <Box
      backgroundColor={BackgroundColor.backgroundDefault}
      width={BlockSize.Full}
      height={BlockSize.Full}
      display={Display.Flex}
      flexDirection={FlexDirection.Column}
      alignItems={
        pathname === ONBOARDING_WELCOME_ROUTE
          ? AlignItems.flexStart
          : AlignItems.center
      }
      justifyContent={JustifyContent.flexStart}
      className={classnames('onboarding-flow', {
        'onboarding-flow--welcome-banner':
          welcomePageState === WelcomePageState.Banner,
        'onboarding-flow--welcome-login':
          welcomePageState === WelcomePageState.Login,
      })}
    >
      {!isPopup && <OnboardingAppHeader pageState={welcomePageState} />}
      <Box
        className={classnames('onboarding-flow__container', {
          'onboarding-flow__container--full': isFullPage,
          'onboarding-flow__container--popup': isPopup,
        })}
        width={BlockSize.Full}
        borderStyle={
          isFullPage || isPopup ? BorderStyle.none : BorderStyle.solid
        }
        borderRadius={BorderRadius.LG}
        marginTop={pathname === ONBOARDING_WELCOME_ROUTE || isPopup ? 0 : 3}
        ///: BEGIN:ONLY_INCLUDE_IF(build-flask)
        marginBottom={pathname === ONBOARDING_EXPERIMENTAL_AREA ? 6 : 0}
        ///: END:ONLY_INCLUDE_IF
        marginInline="auto"
        borderColor={BorderColor.borderMuted}
      >
        <Switch>
          <Route path={ONBOARDING_ACCOUNT_EXIST} component={AccountExist} />
          <Route
            path={ONBOARDING_ACCOUNT_NOT_FOUND}
            component={AccountNotFound}
          />
          <Route
            path={ONBOARDING_CREATE_PASSWORD_ROUTE}
            render={(routeProps) => (
              <CreatePassword
                {...routeProps}
                createNewAccount={handleCreateNewAccount}
                importWithRecoveryPhrase={handleImportWithRecoveryPhrase}
                secretRecoveryPhrase={secretRecoveryPhrase}
              />
            )}
          />
          <Route
            path={ONBOARDING_SECURE_YOUR_WALLET_ROUTE}
            component={SecureYourWallet}
          />
          <Route
            path={ONBOARDING_REVEAL_SRP_ROUTE}
            render={() => (
              <RevealRecoveryPhrase
                setSecretRecoveryPhrase={setSecretRecoveryPhrase}
              />
            )}
          />
          <Route
            path={ONBOARDING_REVIEW_SRP_ROUTE}
            render={() => (
              <ReviewRecoveryPhrase
                secretRecoveryPhrase={secretRecoveryPhrase}
              />
            )}
          />
          <Route
            path={ONBOARDING_CONFIRM_SRP_ROUTE}
            render={() => (
              <ConfirmRecoveryPhrase
                secretRecoveryPhrase={secretRecoveryPhrase}
              />
            )}
          />
          <Route
            path={ONBOARDING_IMPORT_WITH_SRP_ROUTE}
            render={(routeProps) => (
              <ImportSRP
                {...routeProps}
                submitSecretRecoveryPhrase={setSecretRecoveryPhrase}
              />
            )}
          />
          <Route
            path={ONBOARDING_UNLOCK_ROUTE}
            render={(routeProps) => (
              <Unlock {...routeProps} onSubmit={handleUnlock} />
            )}
          />
          <Route
            path={ONBOARDING_PRIVACY_SETTINGS_ROUTE}
            component={PrivacySettings}
          />
          <Route
            path={ONBOARDING_COMPLETION_ROUTE}
            component={CreationSuccessful}
          />
          <Route
            path={ONBOARDING_WELCOME_ROUTE}
            render={(routeProps) => (
              <OnboardingWelcome
                {...routeProps}
                pageState={welcomePageState}
                setPageState={setWelcomePageState}
              />
            )}
          />
          <Route
            path={ONBOARDING_PIN_EXTENSION_ROUTE}
            component={OnboardingPinExtension}
          />
          <Route
            path={ONBOARDING_METAMETRICS}
            component={MetaMetricsComponent}
          />
          {
            ///: BEGIN:ONLY_INCLUDE_IF(build-flask)
          }
          <Route
            path={ONBOARDING_EXPERIMENTAL_AREA}
            render={(routeProps) => (
              <ExperimentalArea
                {...routeProps}
                redirectTo={ONBOARDING_WELCOME_ROUTE}
              />
            )}
          />
          {
            ///: END:ONLY_INCLUDE_IF
          }
          <Route exact path="*" component={OnboardingFlowSwitch} />
        </Switch>
      </Box>
      {pathname === ONBOARDING_COMPLETION_ROUTE && (
        <Button
          variant={ButtonVariant.Link}
          href={TWITTER_URL}
          marginInline="auto"
<<<<<<< HEAD
          marginTop={4}
=======
          marginTop={isPopup ? 0 : 4}
          marginBottom={isPopup ? 4 : 0}
>>>>>>> 9ab104b0
          target="_blank"
          rel="noopener noreferrer"
          textProps={{
            variant: TextVariant.bodyLgMedium,
          }}
          onClick={() => {
            trackEvent({
              category: MetaMetricsEventCategory.Onboarding,
              event: MetaMetricsEventName.OnboardingTwitterClick,
              properties: {
                text: t('followUsOnX', ['X']),
<<<<<<< HEAD
                location: MetaMetricsEventName.OnboardingWalletCreationComplete,
=======
                location: MetaMetricsEventName.WalletCreated,
>>>>>>> 9ab104b0
                url: TWITTER_URL,
                hd_entropy_index: hdEntropyIndex,
              },
            });
          }}
        >
          {t('followUsOnX', [
            <Icon
              key="x-icon"
              className="onboarding-flow__x-button__icon"
              name={IconName.X}
              size={IconSize.Lg}
            />,
          ])}
        </Button>
      )}
    </Box>
  );
}

function setOnboardingDate() {
  submitRequestToBackgroundAndCatch('setOnboardingDate');
}<|MERGE_RESOLUTION|>--- conflicted
+++ resolved
@@ -42,10 +42,6 @@
   getShowTermsOfUse,
 } from '../../selectors';
 import { MetaMetricsContext } from '../../contexts/metametrics';
-<<<<<<< HEAD
-import RevealSRPModal from '../../components/app/reveal-SRP-modal';
-=======
->>>>>>> 9ab104b0
 import { useI18nContext } from '../../hooks/useI18nContext';
 import {
   MetaMetricsEventCategory,
@@ -81,10 +77,7 @@
 import { ENVIRONMENT_TYPE_POPUP } from '../../../shared/constants/app';
 import { FirstTimeFlowType } from '../../../shared/constants/onboarding';
 import { getIsSeedlessOnboardingFeatureEnabled } from '../../../shared/modules/environment';
-<<<<<<< HEAD
-=======
 import { TraceName, TraceOperation } from '../../../shared/lib/trace';
->>>>>>> 9ab104b0
 import OnboardingFlowSwitch from './onboarding-flow-switch/onboarding-flow-switch';
 import CreatePassword from './create-password/create-password';
 import ReviewRecoveryPhrase from './recovery-phrase/review-recovery-phrase';
@@ -238,15 +231,6 @@
     return await dispatch(createNewVaultAndRestore(password, srp));
   };
 
-<<<<<<< HEAD
-  const showPasswordModalToAllowSRPReveal =
-    pathname === `${ONBOARDING_REVIEW_SRP_ROUTE}/` &&
-    completedOnboarding &&
-    !secretRecoveryPhrase &&
-    isFromReminder;
-
-=======
->>>>>>> 9ab104b0
   let isFullPage =
     pathname === ONBOARDING_WELCOME_ROUTE ||
     pathname === ONBOARDING_UNLOCK_ROUTE;
@@ -402,12 +386,8 @@
           variant={ButtonVariant.Link}
           href={TWITTER_URL}
           marginInline="auto"
-<<<<<<< HEAD
-          marginTop={4}
-=======
           marginTop={isPopup ? 0 : 4}
           marginBottom={isPopup ? 4 : 0}
->>>>>>> 9ab104b0
           target="_blank"
           rel="noopener noreferrer"
           textProps={{
@@ -419,11 +399,7 @@
               event: MetaMetricsEventName.OnboardingTwitterClick,
               properties: {
                 text: t('followUsOnX', ['X']),
-<<<<<<< HEAD
-                location: MetaMetricsEventName.OnboardingWalletCreationComplete,
-=======
                 location: MetaMetricsEventName.WalletCreated,
->>>>>>> 9ab104b0
                 url: TWITTER_URL,
                 hd_entropy_index: hdEntropyIndex,
               },
