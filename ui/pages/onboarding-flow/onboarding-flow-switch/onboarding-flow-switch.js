--- conflicted
+++ resolved
@@ -26,18 +26,12 @@
 import { getBrowserName } from '../../../../shared/modules/browser-runtime.utils';
 ///: END:ONLY_INCLUDE_IF
 import {
-<<<<<<< HEAD
-  getIsParticipateInMetaMetricsSet,
-  getIsSocialLoginFlow,
-} from '../../../selectors';
-=======
   getFirstTimeFlowType,
   getIsParticipateInMetaMetricsSet,
   getIsSocialLoginFlow,
   getIsSocialLoginFlowInitialized,
 } from '../../../selectors';
 import { FirstTimeFlowType } from '../../../../shared/constants/onboarding';
->>>>>>> 7cdc1939
 
 export default function OnboardingFlowSwitch() {
   /* eslint-disable prefer-const */
@@ -47,10 +41,7 @@
     getIsSocialLoginFlowInitialized,
   );
   const seedPhraseBackedUp = useSelector(getSeedPhraseBackedUp);
-<<<<<<< HEAD
-=======
   const firstTimeFlowType = useSelector(getFirstTimeFlowType);
->>>>>>> 7cdc1939
   const isSocialLoginFlow = useSelector(getIsSocialLoginFlow);
   const isUnlocked = useSelector(getIsUnlocked);
   const isParticipateInMetaMetricsSet = useSelector(
@@ -74,19 +65,6 @@
   }
 
   if (isUnlocked) {
-    // if the vault is already unlocked and the user is in a social login flow but the onboarding is not completed,
-    // we need to redirect to the onboarding completion route
-    if (isSocialLoginFlow && !completedOnboarding) {
-      return (
-        <Redirect
-          to={{
-            pathname: isParticipateInMetaMetricsSet
-              ? ONBOARDING_COMPLETION_ROUTE
-              : ONBOARDING_METAMETRICS,
-          }}
-        />
-      );
-    }
     return <Redirect to={{ pathname: LOCK_ROUTE }} />;
   }
 
