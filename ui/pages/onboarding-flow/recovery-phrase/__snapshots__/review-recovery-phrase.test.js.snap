--- conflicted
+++ resolved
@@ -336,15 +336,10 @@
       class="mm-box mm-box--width-full"
     >
       <button
-<<<<<<< HEAD
-        class="button btn-primary recovery-phrase__footer--button"
-        data-testid="recovery-phrase-reveal"
-=======
         class="mm-box mm-text mm-button-base mm-button-base--size-lg mm-button-base--disabled recovery-phrase__footer--button mm-button-primary mm-button-primary--disabled mm-text--body-md-medium mm-box--padding-0 mm-box--padding-right-4 mm-box--padding-left-4 mm-box--display-inline-flex mm-box--justify-content-center mm-box--align-items-center mm-box--width-full mm-box--color-primary-inverse mm-box--background-color-primary-default mm-box--rounded-xl"
         data-testid="recovery-phrase-continue"
         data-theme="light"
         disabled=""
->>>>>>> 82db9a9c
       >
         Continue
       </button>
@@ -657,15 +652,6 @@
             </div>
           </div>
         </div>
-<<<<<<< HEAD
-        <button
-          class="button btn-primary recovery-phrase__footer--button"
-          data-testid="recovery-phrase-next"
-        >
-          Next
-        </button>
-=======
->>>>>>> 82db9a9c
       </div>
     </div>
     <div
