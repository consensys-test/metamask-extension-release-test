--- conflicted
+++ resolved
@@ -3,28 +3,17 @@
 exports[`Unlock Page should match snapshot 1`] = `
 <div>
   <div
-<<<<<<< HEAD
-    class="mm-box unlock-page__container mm-box--margin-top-0 mm-box--margin-bottom-auto mm-box--margin-inline-0 mm-box--display-flex mm-box--flex-direction-column mm-box--justify-content-center mm-box--width-full mm-box--height-full mm-box--background-color-background-default"
-  >
-    <form
-      class="mm-box unlock-page mm-box--margin-auto mm-box--padding-6 mm-box--display-flex mm-box--gap-6 mm-box--flex-direction-column mm-box--justify-content-space-between mm-box--align-items-center mm-box--width-full mm-box--height-full mm-box--rounded-lg"
-=======
     class="mm-box mm-box--padding-bottom-12 mm-box--display-flex mm-box--flex-direction-column mm-box--justify-content-center mm-box--align-items-center mm-box--width-full mm-box--background-color-background-default"
   >
     <form
       class="mm-box unlock-page mm-box--padding-4 mm-box--display-flex mm-box--flex-direction-column mm-box--justify-content-center mm-box--align-items-center mm-box--width-full"
->>>>>>> 7f4e6d9b
       data-testid="unlock-page"
     >
       <div
         class="mm-box mm-box--display-flex mm-box--flex-direction-column mm-box--align-items-center mm-box--width-full"
       >
         <div
-<<<<<<< HEAD
-          class="mm-box unlock-page__mascot-container mm-box--margin-top-6 mm-box--margin-bottom-0"
-=======
           class="mm-box unlock-page__mascot-container mm-box--margin-bottom-0"
->>>>>>> 7f4e6d9b
         >
           <div
             style="z-index: 0;"
@@ -33,88 +22,30 @@
           </div>
         </div>
         <h1
-<<<<<<< HEAD
-          class="mm-box mm-text mm-text--heading-lg mm-box--margin-top-1 mm-box--margin-bottom-2 mm-box--color-text-default"
-=======
           class="mm-box mm-text mm-text--display-md mm-text--font-weight-medium mm-text--text-align-center mm-box--margin-bottom-12 mm-box--color-text-default"
->>>>>>> 7f4e6d9b
           data-testid="unlock-page-title"
         >
           Welcome back
         </h1>
         <div
-<<<<<<< HEAD
-          class="mm-box mm-form-text-field mm-box--display-flex mm-box--flex-direction-column mm-box--width-full"
-        >
-          <label
-            class="mm-box mm-text mm-label mm-label--html-for mm-form-text-field__label mm-text--body-md mm-text--font-weight-medium mm-box--margin-bottom-1 mm-box--display-inline-flex mm-box--align-items-center mm-box--color-text-default"
-            for="password"
-          >
-            <div
-              class="mm-box mm-box--display-flex mm-box--justify-content-space-between mm-box--align-items-center mm-box--width-full"
-            >
-              <p
-                class="mm-box mm-text mm-text--body-md-medium mm-box--color-text-default"
-              >
-                Password
-              </p>
-            </div>
-          </label>
-=======
           class="mm-box mm-form-text-field mm-box--margin-bottom-4 mm-box--display-flex mm-box--flex-direction-column mm-box--width-full"
         >
->>>>>>> 7f4e6d9b
           <div
             class="mm-box mm-text-field mm-text-field--size-lg mm-text-field--focused mm-text-field--truncate mm-form-text-field__text-field mm-box--padding-right-0 mm-box--padding-left-0 mm-box--display-inline-flex mm-box--align-items-center mm-box--background-color-background-default mm-box--rounded-lg mm-box--border-width-1 box--border-style-solid"
           >
             <input
-<<<<<<< HEAD
-=======
               aria-label="Password"
->>>>>>> 7f4e6d9b
               autocomplete="on"
               class="mm-box mm-text mm-input mm-input--disable-state-styles mm-text-field__input mm-text--body-md mm-box--margin-0 mm-box--padding-0 mm-box--padding-right-4 mm-box--padding-left-4 mm-box--color-text-default mm-box--background-color-transparent mm-box--border-style-none"
               data-testid="unlock-password"
               focused="true"
               id="password"
-<<<<<<< HEAD
-              placeholder="Enter password"
-=======
               placeholder="Enter your password"
->>>>>>> 7f4e6d9b
               type="password"
               value=""
             />
           </div>
         </div>
-<<<<<<< HEAD
-      </div>
-      <div
-        class="mm-box mm-box--display-flex mm-box--flex-direction-column mm-box--align-items-center mm-box--width-full"
-      >
-        <div
-          class="mm-box unlock-page__buttons mm-box--display-flex mm-box--gap-4 mm-box--flex-direction-column mm-box--width-full"
-        >
-          <button
-            class="mm-box mm-text mm-button-base mm-button-base--size-lg mm-button-base--disabled mm-button-base--block mm-button-primary mm-button-primary--disabled mm-text--body-md-medium mm-box--padding-0 mm-box--padding-right-4 mm-box--padding-left-4 mm-box--display-inline-flex mm-box--justify-content-center mm-box--align-items-center mm-box--color-primary-inverse mm-box--background-color-primary-default mm-box--rounded-xl"
-            data-testid="unlock-submit"
-            data-theme="light"
-            disabled=""
-            type="submit"
-          >
-            Unlock
-          </button>
-          <button
-            class="mm-box mm-text mm-button-base mm-button-link mm-button-link--size-auto mm-text--body-md-medium mm-box--padding-0 mm-box--padding-right-0 mm-box--padding-left-0 mm-box--display-inline-flex mm-box--justify-content-center mm-box--align-items-center mm-box--color-primary-default mm-box--background-color-transparent"
-            data-testid="unlock-forgot-password-button"
-            type="button"
-          >
-            Forgot password?
-          </button>
-        </div>
-        <div
-          class="mm-box unlock-page__support mm-box--margin-top-6"
-=======
         <button
           class="mm-box mm-text mm-button-base mm-button-base--size-lg mm-button-base--disabled mm-button-base--block mm-button-primary mm-button-primary--disabled mm-text--body-md-medium mm-box--margin-bottom-6 mm-box--padding-0 mm-box--padding-right-4 mm-box--padding-left-4 mm-box--display-inline-flex mm-box--justify-content-center mm-box--align-items-center mm-box--color-icon-inverse mm-box--background-color-icon-default mm-box--rounded-xl"
           data-testid="unlock-submit"
@@ -132,34 +63,23 @@
         </button>
         <p
           class="mm-box mm-text mm-text--body-md mm-box--color-text-default"
->>>>>>> 7f4e6d9b
         >
           <span>
              
             Need help? Contact 
             <a
-<<<<<<< HEAD
-              href="https://support.metamask.io"
-              rel="noopener noreferrer"
-              target="_blank"
-=======
               class="mm-box mm-text mm-button-base mm-button-link mm-button-link--size-auto mm-text--body-md-medium mm-box--padding-0 mm-box--padding-right-0 mm-box--padding-left-0 mm-box--display-inline-flex mm-box--justify-content-center mm-box--align-items-center mm-box--color-primary-default mm-box--background-color-transparent"
               href="https://support.metamask.io"
               rel="noopener noreferrer"
               target="_blank"
               type="button"
->>>>>>> 7f4e6d9b
             >
               MetaMask support
             </a>
             
              
           </span>
-<<<<<<< HEAD
-        </div>
-=======
         </p>
->>>>>>> 7f4e6d9b
       </div>
     </form>
   </div>
