--- conflicted
+++ resolved
@@ -75,22 +75,16 @@
 import CustomNonce from '../components/custom-nonce';
 import FeeDetailsComponent from '../components/fee-details-component/fee-details-component';
 import { BlockaidResultType } from '../../../../shared/constants/security-provider';
-<<<<<<< HEAD
-=======
 import { QueuedRequestsBannerAlert } from '../confirmation/components/queued-requests-banner-alert/queued-requests-banner-alert';
->>>>>>> b960add2
 
 ///: BEGIN:ONLY_INCLUDE_IF(build-mmi)
 import { getAccountType } from '../../../selectors/selectors';
 import { mmiActionsFactory } from '../../../store/institutional/institution-background';
 import { showCustodyConfirmLink } from '../../../store/institutional/institution-actions';
-<<<<<<< HEAD
-=======
 import {
   AccountType,
   CustodyStatus,
 } from '../../../../shared/constants/custody';
->>>>>>> b960add2
 ///: END:ONLY_INCLUDE_IF
 
 const ALLOWED_HOSTS = ['portfolio.metamask.io'];
@@ -250,13 +244,8 @@
 
   ///: BEGIN:ONLY_INCLUDE_IF(build-mmi)
   const mmiApprovalFlow = () => {
-<<<<<<< HEAD
-    if (accountType === 'custody') {
-      fullTxData.custodyStatus = 'created';
-=======
     if (accountType === AccountType.CUSTODY) {
       fullTxData.custodyStatus = CustodyStatus.CREATED;
->>>>>>> b960add2
       fullTxData.metadata = fullTxData.metadata || {};
 
       dispatch(mmiActions.setWaitForConfirmDeepLinkDialog(true));
@@ -458,10 +447,7 @@
         marginLeft={4}
         marginRight={4}
       />
-<<<<<<< HEAD
-=======
       <QueuedRequestsBannerAlert />
->>>>>>> b960add2
       {isSuspiciousResponse(txData?.securityProviderResponse) && (
         <SecurityProviderBannerMessage
           securityProviderResponse={txData.securityProviderResponse}
