--- conflicted
+++ resolved
@@ -14,43 +14,6 @@
 import mockState from '../../../../test/data/mock-state.json';
 import useCurrentConfirmation from './useCurrentConfirmation';
 
-<<<<<<< HEAD
-const mockState = {
-  metamask: {
-    unapprovedPersonalMsgs: {
-      '1': {
-        id: '1',
-        msgParams: {},
-      },
-      '2': {
-        id: '2',
-        msgParams: {},
-      },
-    },
-    pendingApprovals: {
-      '1': {
-        id: '1',
-        origin: 'origin',
-        time: Date.now(),
-        type: ApprovalType.PersonalSign,
-        requestData: {},
-        requestState: null,
-        expectsResult: false,
-      },
-      '2': {
-        id: '2',
-        origin: 'origin',
-        time: Date.now(),
-        type: ApprovalType.EthSignTypedData,
-        requestData: {},
-        requestState: null,
-        expectsResult: false,
-      },
-    },
-    preferences: {
-      redesignedConfirmationsEnabled: true,
-    },
-=======
 const ID_MOCK = '123-456';
 const ID_2_MOCK = '456-789';
 
@@ -58,7 +21,6 @@
   id: ID_MOCK,
   msgParams: {
     data: 'test',
->>>>>>> 717376e8
   },
 };
 
@@ -138,13 +100,6 @@
 }
 
 describe('useCurrentConfirmation', () => {
-<<<<<<< HEAD
-  it('should return current confirmation', () => {
-    const { result } = renderHookWithProvider(
-      () => useCurrentConfirmation(),
-      mockState,
-    );
-=======
   beforeEach(() => {
     jest.resetModules();
     process.env.ENABLE_CONFIRMATION_REDESIGN = 'false';
@@ -172,7 +127,6 @@
       transaction: TRANSACTION_MOCK,
       isRedesignedConfirmationsDeveloperEnabled: true,
     });
->>>>>>> 717376e8
 
     expect(currentConfirmation).toStrictEqual(TRANSACTION_MOCK);
   });
@@ -192,16 +146,6 @@
     expect(currentConfirmation).toStrictEqual(MESSAGE_MOCK);
   });
 
-<<<<<<< HEAD
-  it('should not return confirmation if user has not enabled preference for redesigned confirmations', () => {
-    const { result } = renderHookWithProvider(() => useCurrentConfirmation(), {
-      ...mockState,
-      metamask: {
-        ...mockState.metamask,
-        preferences: {
-          redesignedConfirmationsEnabled: false,
-        },
-=======
   it('returns transaction matching ID param', () => {
     mockParamId(ID_MOCK);
 
@@ -275,7 +219,6 @@
       message: {
         ...MESSAGE_MOCK,
         msgParams: { siwe: { isSIWEMessage: true } },
->>>>>>> 717376e8
       },
       pendingApprovals: [{ ...APPROVAL_MOCK, type: ApprovalType.PersonalSign }],
       redesignedConfirmationsEnabled: true,
