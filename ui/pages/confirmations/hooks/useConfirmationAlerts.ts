--- conflicted
+++ resolved
@@ -14,13 +14,7 @@
 import { useNonContractAddressAlerts } from './alerts/transactions/useNonContractAddressAlerts';
 import { usePendingTransactionAlerts } from './alerts/transactions/usePendingTransactionAlerts';
 import { useResimulationAlert } from './alerts/transactions/useResimulationAlert';
-<<<<<<< HEAD
-///: BEGIN:ONLY_INCLUDE_IF(build-main,build-beta,build-flask)
 import { useSigningOrSubmittingAlerts } from './alerts/transactions/useSigningOrSubmittingAlerts';
-///: END:ONLY_INCLUDE_IF
-=======
-import { useSigningOrSubmittingAlerts } from './alerts/transactions/useSigningOrSubmittingAlerts';
->>>>>>> 82a0a03d
 import useBlockaidAlerts from './alerts/useBlockaidAlerts';
 import useConfirmationOriginAlerts from './alerts/useConfirmationOriginAlerts';
 import { useNetworkAndOriginSwitchingAlerts } from './alerts/useNetworkAndOriginSwitchingAlerts';
@@ -49,13 +43,7 @@
   const nonContractAddressAlerts = useNonContractAddressAlerts();
   const pendingTransactionAlerts = usePendingTransactionAlerts();
   const resimulationAlert = useResimulationAlert();
-<<<<<<< HEAD
-  ///: BEGIN:ONLY_INCLUDE_IF(build-main,build-beta,build-flask)
   const signingOrSubmittingAlerts = useSigningOrSubmittingAlerts();
-  ///: END:ONLY_INCLUDE_IF
-=======
-  const signingOrSubmittingAlerts = useSigningOrSubmittingAlerts();
->>>>>>> 82a0a03d
 
   return useMemo(
     () => [
@@ -71,13 +59,7 @@
       ...nonContractAddressAlerts,
       ...pendingTransactionAlerts,
       ...resimulationAlert,
-<<<<<<< HEAD
-      ///: BEGIN:ONLY_INCLUDE_IF(build-main,build-beta,build-flask)
       ...signingOrSubmittingAlerts,
-      ///: END:ONLY_INCLUDE_IF
-=======
-      ...signingOrSubmittingAlerts,
->>>>>>> 82a0a03d
     ],
     [
       accountTypeUpgradeAlerts,
@@ -92,13 +74,7 @@
       nonContractAddressAlerts,
       pendingTransactionAlerts,
       resimulationAlert,
-<<<<<<< HEAD
-      ///: BEGIN:ONLY_INCLUDE_IF(build-main,build-beta,build-flask)
       signingOrSubmittingAlerts,
-      ///: END:ONLY_INCLUDE_IF
-=======
-      signingOrSubmittingAlerts,
->>>>>>> 82a0a03d
     ],
   );
 }
