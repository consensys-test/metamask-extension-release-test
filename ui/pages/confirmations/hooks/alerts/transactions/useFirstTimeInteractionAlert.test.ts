--- conflicted
+++ resolved
@@ -17,10 +17,7 @@
 const TRANSACTION_META_MOCK = {
   id: TRANSACTION_ID_MOCK,
   chainId: '0x5',
-<<<<<<< HEAD
-=======
   networkClientId: 'testNetworkClientId',
->>>>>>> 16d16930
   status: TransactionStatus.unapproved,
   type: TransactionType.contractInteraction,
   txParams: {
