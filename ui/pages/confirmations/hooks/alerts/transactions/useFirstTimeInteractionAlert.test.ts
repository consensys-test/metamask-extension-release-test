import {
  TransactionMeta,
  TransactionStatus,
  TransactionType,
} from '@metamask/transaction-controller';

import { getMockConfirmStateForTransaction } from '../../../../../../test/data/confirmations/helper';
import { renderHookWithConfirmContextProvider } from '../../../../../../test/lib/confirmations/render-helpers';
import { Severity } from '../../../../../helpers/constants/design-system';
import { RowAlertKey } from '../../../../../components/app/confirm/info/row/constants';
import { genUnapprovedTokenTransferConfirmation } from '../../../../../../test/data/confirmations/token-transfer';
import {
  TrustSignalDisplayState,
  useTrustSignal,
} from '../../../../../hooks/useTrustSignals';
<<<<<<< HEAD
=======
import { getExperience } from '../../../../../../shared/constants/verification';
import { EXPERIENCES_TYPE } from '../../../../../../shared/constants/first-party-contracts';
>>>>>>> 9ab104b0
import { useFirstTimeInteractionAlert } from './useFirstTimeInteractionAlert';

jest.mock('../../../../../hooks/useTrustSignals', () => {
  const actual = jest.requireActual('../../../../../hooks/useTrustSignals');
  return {
    ...actual,
    useTrustSignal: jest.fn(),
  };
});

jest.mock('../../../../../../shared/constants/verification', () => ({
  ...jest.requireActual('../../../../../../shared/constants/verification'),
  getExperience: jest.fn(),
}));

const ACCOUNT_ADDRESS_MOCK = '0x0dcd5d886577d5081b0c52e242ef29e70be3e7bc';
const ACCOUNT_ADDRESS_2_MOCK = '0x2e0d7e8c45221fca00d74a3609a0f7097035d09b';
const CONTRACT_ADDRESS_MOCK = '0x0dcd5d886577d5081b0c52e242ef29e70be3e7be';
const TRANSACTION_ID_MOCK = '123-456';

const TRANSACTION_META_MOCK = {
  id: TRANSACTION_ID_MOCK,
  chainId: '0x5',
  networkClientId: 'testNetworkClientId',
  status: TransactionStatus.unapproved,
  type: TransactionType.contractInteraction,
  txParams: {
    from: ACCOUNT_ADDRESS_MOCK,
  },
  time: new Date().getTime() - 10000,
} as TransactionMeta;

jest.mock('../../../../../hooks/useTrustSignals', () => {
  const actual = jest.requireActual('../../../../../hooks/useTrustSignals');
  return {
    ...actual,
    useTrustSignal: jest.fn(),
  };
});

function runHook({
  currentConfirmation,
  internalAccountAddresses,
}: {
  currentConfirmation?: TransactionMeta;
  internalAccountAddresses?: string[];
} = {}) {
  const internalAccounts = {
    accounts: internalAccountAddresses?.map((address) => ({ address })) ?? [],
  };

  const state = currentConfirmation
    ? getMockConfirmStateForTransaction(
        currentConfirmation as TransactionMeta,
        {
          metamask: {
            internalAccounts,
          },
        },
      )
    : {};

  const response = renderHookWithConfirmContextProvider(
    useFirstTimeInteractionAlert,
    state,
  );

  return response.result.current;
}

describe('useFirstTimeInteractionAlert', () => {
  const mockUseTrustSignal = jest.mocked(useTrustSignal);
<<<<<<< HEAD
=======
  const mockIsFirstPartyContract = jest.mocked(getExperience);

>>>>>>> 9ab104b0
  beforeEach(() => {
    jest.resetAllMocks();
    mockUseTrustSignal.mockReturnValue({
      state: TrustSignalDisplayState.Unknown,
      label: null,
    });
<<<<<<< HEAD
=======
    mockIsFirstPartyContract.mockReturnValue(undefined);
>>>>>>> 9ab104b0
  });

  it('returns no alerts if no confirmation', () => {
    expect(runHook()).toEqual([]);
  });

  it('returns no alerts if firstTimeInteraction is false', () => {
    const notFirstTimeConfirmation = {
      ...TRANSACTION_META_MOCK,
      isFirstTimeInteraction: false,
    };
    expect(
      runHook({
        currentConfirmation: notFirstTimeConfirmation,
      }),
    ).toEqual([]);
  });

  it('returns no alerts if firstTimeInteraction is undefined', () => {
    const notFirstTimeConfirmation = {
      ...TRANSACTION_META_MOCK,
      isFirstTimeInteraction: undefined,
    };
    expect(
      runHook({
        currentConfirmation: notFirstTimeConfirmation,
      }),
    ).toEqual([]);
  });

  it('returns no alerts if transaction destination is internal account', () => {
    const firstTimeConfirmation = {
      ...TRANSACTION_META_MOCK,
      isFirstTimeInteraction: true,
      type: TransactionType.simpleSend,
      txParams: {
        ...TRANSACTION_META_MOCK.txParams,
        to: ACCOUNT_ADDRESS_2_MOCK,
      },
    };
    expect(
      runHook({
        currentConfirmation: firstTimeConfirmation,
        internalAccountAddresses: [ACCOUNT_ADDRESS_2_MOCK],
      }),
    ).toEqual([]);
  });

  it('returns no alerts if token transfer recipient is internal account', () => {
    const firstTimeConfirmation = {
      ...TRANSACTION_META_MOCK,
      isFirstTimeInteraction: true,
      type: TransactionType.tokenMethodTransfer,
      txParams: {
        ...TRANSACTION_META_MOCK.txParams,
        to: CONTRACT_ADDRESS_MOCK,
        data: genUnapprovedTokenTransferConfirmation().txParams.data,
      },
    };
    expect(
      runHook({
        currentConfirmation: firstTimeConfirmation,
        internalAccountAddresses: [ACCOUNT_ADDRESS_2_MOCK],
      }),
    ).toEqual([]);
  });

  it('returns no alerts if transaction destination is internal account with different case', () => {
    const firstTimeConfirmation = {
      ...TRANSACTION_META_MOCK,
      isFirstTimeInteraction: true,
      type: TransactionType.simpleSend,
      txParams: {
        ...TRANSACTION_META_MOCK.txParams,
        to: ACCOUNT_ADDRESS_2_MOCK.toLowerCase(),
      },
    };
    expect(
      runHook({
        currentConfirmation: firstTimeConfirmation,
        internalAccountAddresses: [ACCOUNT_ADDRESS_2_MOCK.toUpperCase()],
      }),
    ).toEqual([]);
  });

  it('returns no alerts if transaction destination is verified', () => {
    mockUseTrustSignal.mockReturnValue({
      state: TrustSignalDisplayState.Verified,
      label: null,
    });

    const firstTimeConfirmation = {
      ...TRANSACTION_META_MOCK,
      isFirstTimeInteraction: true,
      type: TransactionType.simpleSend,
      txParams: {
        ...TRANSACTION_META_MOCK.txParams,
        to: ACCOUNT_ADDRESS_2_MOCK,
      },
    };

    expect(
      runHook({
        currentConfirmation: firstTimeConfirmation,
      }),
    ).toEqual([]);
  });

  it('returns no alerts if token transfer recipient is verified', () => {
    mockUseTrustSignal.mockReturnValue({
      state: TrustSignalDisplayState.Verified,
      label: null,
    });

    const firstTimeConfirmation = {
      ...TRANSACTION_META_MOCK,
      isFirstTimeInteraction: true,
      type: TransactionType.tokenMethodTransfer,
      txParams: {
        ...TRANSACTION_META_MOCK.txParams,
        to: ACCOUNT_ADDRESS_2_MOCK.toLowerCase(),
        data: genUnapprovedTokenTransferConfirmation().txParams.data,
      },
    };

    expect(
      runHook({
        currentConfirmation: firstTimeConfirmation,
      }),
    ).toEqual([]);
  });

  it('returns alert if isFirstTimeInteraction is true', () => {
    const firstTimeConfirmation = {
      ...TRANSACTION_META_MOCK,
      isFirstTimeInteraction: true,
    };
    const alerts = runHook({
      currentConfirmation: firstTimeConfirmation,
    });

    expect(alerts).toEqual([
      {
        actions: [],
        field: RowAlertKey.InteractingWith,
        isBlocking: false,
        key: 'firstTimeInteractionTitle',
        message:
          "You're interacting with this address for the first time. Make sure that it's correct before you continue.",
        reason: '1st interaction',
        severity: Severity.Warning,
      },
    ]);
  });

  it('does not return alert if recipient is a first-party contract', () => {
    mockIsFirstPartyContract.mockReturnValue(EXPERIENCES_TYPE.METAMASK_BRIDGE);

    const firstTimeConfirmation = {
      ...TRANSACTION_META_MOCK,
      isFirstTimeInteraction: true,
      txParams: {
        ...TRANSACTION_META_MOCK.txParams,
        to: CONTRACT_ADDRESS_MOCK,
      },
    };

    const alerts = runHook({
      currentConfirmation: firstTimeConfirmation,
    });

    expect(alerts).toEqual([]);
  });
});<|MERGE_RESOLUTION|>--- conflicted
+++ resolved
@@ -13,11 +13,8 @@
   TrustSignalDisplayState,
   useTrustSignal,
 } from '../../../../../hooks/useTrustSignals';
-<<<<<<< HEAD
-=======
 import { getExperience } from '../../../../../../shared/constants/verification';
 import { EXPERIENCES_TYPE } from '../../../../../../shared/constants/first-party-contracts';
->>>>>>> 9ab104b0
 import { useFirstTimeInteractionAlert } from './useFirstTimeInteractionAlert';
 
 jest.mock('../../../../../hooks/useTrustSignals', () => {
@@ -90,21 +87,15 @@
 
 describe('useFirstTimeInteractionAlert', () => {
   const mockUseTrustSignal = jest.mocked(useTrustSignal);
-<<<<<<< HEAD
-=======
   const mockIsFirstPartyContract = jest.mocked(getExperience);
 
->>>>>>> 9ab104b0
   beforeEach(() => {
     jest.resetAllMocks();
     mockUseTrustSignal.mockReturnValue({
       state: TrustSignalDisplayState.Unknown,
       label: null,
     });
-<<<<<<< HEAD
-=======
     mockIsFirstPartyContract.mockReturnValue(undefined);
->>>>>>> 9ab104b0
   });
 
   it('returns no alerts if no confirmation', () => {
