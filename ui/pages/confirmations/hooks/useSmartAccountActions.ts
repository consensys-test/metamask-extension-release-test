import { TransactionMeta } from '@metamask/transaction-controller';
import { JsonRpcError, serializeError } from '@metamask/rpc-errors';
import { useCallback } from 'react';
import { useDispatch } from 'react-redux';

import { rejectPendingApproval } from '../../../store/actions';
import { useConfirmContext } from '../context/confirm';
import { EIP5792ErrorCode } from '../../../../shared/constants/transaction';

export function useSmartAccountActions() {
  const dispatch = useDispatch();
  const { currentConfirmation } = useConfirmContext<TransactionMeta>();
  const { id: confirmationId, chainId, txParams } = currentConfirmation ?? {};
  const { from } = txParams ?? {};

  const handleRejectUpgrade = useCallback(async () => {
    if (!chainId || !from) {
      return;
    }

    const error = new JsonRpcError(
      EIP5792ErrorCode.RejectedUpgrade,
      'User rejected account upgrade',
    );

<<<<<<< HEAD
=======
    const serializedError = serializeError(error);

>>>>>>> 38d5a848
    dispatch(rejectPendingApproval(confirmationId, serializedError));
  }, [dispatch, confirmationId, chainId, from]);

  return { handleRejectUpgrade };
}<|MERGE_RESOLUTION|>--- conflicted
+++ resolved
@@ -23,11 +23,8 @@
       'User rejected account upgrade',
     );
 
-<<<<<<< HEAD
-=======
     const serializedError = serializeError(error);
 
->>>>>>> 38d5a848
     dispatch(rejectPendingApproval(confirmationId, serializedError));
   }, [dispatch, confirmationId, chainId, from]);
 
