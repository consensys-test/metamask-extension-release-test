import React, { Component } from 'react';
import PropTypes from 'prop-types';
import classnames from 'classnames';
import { ObjectInspector } from 'react-inspector';
import { ethErrors, serializeError } from 'eth-rpc-errors';
import { SubjectType } from '@metamask/permission-controller';
import LedgerInstructionField from '../ledger-instruction-field';
import { MESSAGE_TYPE } from '../../../../../shared/constants/app';
import {
  getURLHostName,
  hexToText,
  sanitizeString,
  ///: BEGIN:ONLY_INCLUDE_IF(build-mmi)
  shortenAddress,
  ///: END:ONLY_INCLUDE_IF
} from '../../../../helpers/utils/util';
import { isSuspiciousResponse } from '../../../../../shared/modules/security-provider.utils';
import SiteOrigin from '../../../../components/ui/site-origin';
import Typography from '../../../../components/ui/typography/typography';
import { PageContainerFooter } from '../../../../components/ui/page-container';
import {
  TypographyVariant,
  FontWeight,
  TextAlign,
  TextColor,
  Size,
  ///: BEGIN:ONLY_INCLUDE_IF(build-mmi)
  IconColor,
  Display,
  BlockSize,
  TextVariant,
  BackgroundColor,
  ///: END:ONLY_INCLUDE_IF
} from '../../../../helpers/constants/design-system';
import {
  ButtonLink,
  ///: BEGIN:ONLY_INCLUDE_IF(build-mmi)
  Box,
  Icon,
  IconName,
  Text,
  ///: END:ONLY_INCLUDE_IF
} from '../../../../components/component-library';

import BlockaidBannerAlert from '../security-provider-banner-alert/blockaid-banner-alert/blockaid-banner-alert';
import ConfirmPageContainerNavigation from '../confirm-page-container/confirm-page-container-navigation';
import SecurityProviderBannerMessage from '../security-provider-banner-message/security-provider-banner-message';

import SignatureRequestHeader from '../signature-request-header';
import SnapLegacyAuthorshipHeader from '../../../../components/app/snaps/snap-legacy-authorship-header';
import InsightWarnings from '../../../../components/app/snaps/insight-warnings';
import { BlockaidResultType } from '../../../../../shared/constants/security-provider';
import { NetworkChangeToastLegacy } from '../confirm/network-change-toast';
import { QueuedRequestsBannerAlert } from '../../confirmation/components/queued-requests-banner-alert';

export default class SignatureRequestOriginal extends Component {
  static contextTypes = {
    t: PropTypes.func.isRequired,
    trackEvent: PropTypes.func,
  };

  static propTypes = {
    fromAccount: PropTypes.shape({
      address: PropTypes.string.isRequired,
      name: PropTypes.string,
    }).isRequired,
    txData: PropTypes.object.isRequired,
    subjectMetadata: PropTypes.object,
    hardwareWalletRequiresConnection: PropTypes.bool,
    isLedgerWallet: PropTypes.bool,
    messagesCount: PropTypes.number,
    showRejectTransactionsConfirmationModal: PropTypes.func.isRequired,
    cancelAllApprovals: PropTypes.func.isRequired,
    rejectPendingApproval: PropTypes.func.isRequired,
    clearConfirmTransaction: PropTypes.func.isRequired,
    history: PropTypes.object.isRequired,
    mostRecentOverviewPage: PropTypes.string.isRequired,
    resolvePendingApproval: PropTypes.func.isRequired,
    completedTx: PropTypes.func.isRequired,
    ///: BEGIN:ONLY_INCLUDE_IF(build-mmi)
    // Used to show a warning if the signing account is not the selected account
    // Largely relevant for contract wallet custodians
    selectedAccount: PropTypes.object,
    mmiOnSignCallback: PropTypes.func,
    ///: END:ONLY_INCLUDE_IF
    warnings: PropTypes.array,
  };

  state = {
<<<<<<< HEAD
    showSignatureRequestWarning: false,
=======
>>>>>>> f3548885
    showSignatureInsights: false,
  };

  renderTypedData = (data) => {
    const { t } = this.context;
    const { domain, message } = JSON.parse(data);
    return (
      <div className="request-signature__typed-container">
        {domain ? (
          <div>
            <h1>{t('domain')}</h1>
            <ObjectInspector data={domain} expandLevel={1} name="domain" />
          </div>
        ) : (
          ''
        )}
        {message ? (
          <div>
            <h1>{t('message')}</h1>
            <ObjectInspector data={message} expandLevel={1} name="message" />
          </div>
        ) : (
          ''
        )}
      </div>
    );
  };

  renderBody = () => {
    let rows;
    const notice = `${this.context.t('youSign')}:`;

    const { txData, subjectMetadata } = this.props;
    const {
      type,
      msgParams: { data },
    } = txData;

    if (type === MESSAGE_TYPE.PERSONAL_SIGN) {
      rows = [{ name: this.context.t('message'), value: hexToText(data) }];
    } else if (type === MESSAGE_TYPE.ETH_SIGN_TYPED_DATA) {
      rows = data;
    }

    const targetSubjectMetadata = txData.msgParams.origin
      ? subjectMetadata?.[txData.msgParams.origin]
      : null;

    return (
      <div className="request-signature__body">
        <BlockaidBannerAlert
          txData={txData}
          marginTop={4}
          marginLeft={4}
          marginRight={4}
        />
        {isSuspiciousResponse(txData?.securityProviderResponse) && (
          <SecurityProviderBannerMessage
            securityProviderResponse={txData.securityProviderResponse}
          />
        )}
        <QueuedRequestsBannerAlert />
        {
          ///: BEGIN:ONLY_INCLUDE_IF(build-mmi)
          this.props.selectedAccount.address ===
          this.props.fromAccount.address ? null : (
            <Box
              className="request-signature__mismatch-info"
              display={Display.Flex}
              width={BlockSize.Full}
              padding={4}
              marginBottom={4}
              backgroundColor={BackgroundColor.primaryMuted}
            >
              <Icon
                name={IconName.Info}
                color={IconColor.infoDefault}
                marginRight={2}
              />
              <Text variant={TextVariant.bodyXs} color={TextColor.textDefault}>
                {this.context.t('mismatchAccount', [
                  shortenAddress(this.props.selectedAccount.address),
                  shortenAddress(this.props.fromAccount.address),
                ])}
              </Text>
            </Box>
          )
          ///: END:ONLY_INCLUDE_IF
        }
        <div className="request-signature__origin">
          {
            // Use legacy authorship header for snaps
            targetSubjectMetadata?.subjectType === SubjectType.Snap ? (
              <SnapLegacyAuthorshipHeader
                snapId={targetSubjectMetadata.origin}
                marginLeft={4}
                marginRight={4}
              />
            ) : (
              <SiteOrigin
                title={txData.msgParams.origin}
                siteOrigin={txData.msgParams.origin}
                iconSrc={targetSubjectMetadata?.iconUrl}
                iconName={
                  getURLHostName(targetSubjectMetadata?.origin) ||
                  targetSubjectMetadata?.origin
                }
                chip
              />
            )
          }
        </div>
        <Typography
          className="request-signature__content__title"
          variant={TypographyVariant.H3}
          fontWeight={FontWeight.Bold}
        >
          {this.context.t('sigRequest')}
        </Typography>
        <Typography
          className="request-signature__content__subtitle"
          variant={TypographyVariant.H7}
          color={TextColor.textAlternative}
          align={TextAlign.Center}
          margin={12}
          marginTop={3}
        >
          {this.context.t('signatureRequestGuidance')}
        </Typography>
        <div className={classnames('request-signature__notice')}>{notice}</div>
        <div className="request-signature__rows">
          {rows.map(({ name, value }, index) => {
            if (typeof value === 'boolean') {
              // eslint-disable-next-line no-param-reassign
              value = value.toString();
            }
            return (
              <div
                className="request-signature__row"
                key={`request-signature-row-${index}`}
              >
                <div className="request-signature__row-title">
                  {sanitizeString(`${name}:`)}
                </div>
                <div className="request-signature__row-value">
                  {sanitizeString(value)}
                </div>
              </div>
            );
          })}
        </div>
      </div>
    );
  };

  onSubmit = async () => {
    const {
      resolvePendingApproval,
      completedTx,
      clearConfirmTransaction,
      history,
      mostRecentOverviewPage,
      txData,
    } = this.props;
    ///: BEGIN:ONLY_INCLUDE_IF(build-mmi)
    if (this.props.mmiOnSignCallback) {
      await this.props.mmiOnSignCallback(txData);
      return;
    }
    ///: END:ONLY_INCLUDE_IF

    await resolvePendingApproval(txData.id);
    completedTx(txData.id);
    clearConfirmTransaction();
    history.push(mostRecentOverviewPage);
  };

  onCancel = async () => {
    const {
      clearConfirmTransaction,
      history,
      mostRecentOverviewPage,
      rejectPendingApproval,
      txData: { id },
    } = this.props;

    await rejectPendingApproval(
      id,
      serializeError(ethErrors.provider.userRejectedRequest()),
    );
    clearConfirmTransaction();
    history.push(mostRecentOverviewPage);
  };

  renderFooter = () => {
    const {
      clearConfirmTransaction,
      history,
      mostRecentOverviewPage,
      txData,
      hardwareWalletRequiresConnection,
      rejectPendingApproval,
      warnings,
    } = this.props;
    const { t } = this.context;

    const submitButtonType =
      txData.securityAlertResponse?.result_type === BlockaidResultType.Malicious
        ? 'danger-primary'
        : 'primary';
    return (
      <PageContainerFooter
        cancelText={t('reject')}
        submitText={t('sign')}
        onCancel={async () => {
          await rejectPendingApproval(
            txData.id,
            serializeError(ethErrors.provider.userRejectedRequest()),
          );
          clearConfirmTransaction();
          history.push(mostRecentOverviewPage);
        }}
        onSubmit={async () => {
<<<<<<< HEAD
          if (txData.type === MESSAGE_TYPE.ETH_SIGN) {
            return this.setState({ showSignatureRequestWarning: true });
          }

=======
>>>>>>> f3548885
          if (warnings?.length >= 1) {
            return this.setState({ showSignatureInsights: true });
          }

          return await this.onSubmit();
        }}
        disabled={
          ///: BEGIN:ONLY_INCLUDE_IF(build-mmi)
          Boolean(txData?.custodyId) ||
          ///: END:ONLY_INCLUDE_IF
          hardwareWalletRequiresConnection
        }
        submitButtonType={submitButtonType}
      />
    );
  };

  handleCancelAll = () => {
    const {
      clearConfirmTransaction,
      history,
      mostRecentOverviewPage,
      showRejectTransactionsConfirmationModal,
      messagesCount,
      cancelAllApprovals,
    } = this.props;
    const unapprovedTxCount = messagesCount;

    showRejectTransactionsConfirmationModal({
      unapprovedTxCount,
      onSubmit: async () => {
        await cancelAllApprovals();
        clearConfirmTransaction();
        history.push(mostRecentOverviewPage);
      },
    });
  };

  render = () => {
<<<<<<< HEAD
    const {
      messagesCount,
      fromAccount: { address, name },
      txData,
      warnings,
    } = this.props;
    const { showSignatureRequestWarning } = this.state;
=======
    const { messagesCount, txData, warnings } = this.props;
>>>>>>> f3548885
    const { t } = this.context;

    const rejectNText = t('rejectRequestsN', [messagesCount]);

    return (
      <div className="request-signature__container">
        <div className="request-signature__navigation">
          <ConfirmPageContainerNavigation />
        </div>
        <div className="request-signature__account">
          <SignatureRequestHeader txData={txData} />
        </div>
        {this.renderBody()}
        {this.props.isLedgerWallet ? (
          <div className="confirm-approve-content__ledger-instruction-wrapper">
            <LedgerInstructionField showDataInstruction />
          </div>
        ) : null}
<<<<<<< HEAD
        {showSignatureRequestWarning && (
          <SignatureRequestOriginalWarning
            senderAddress={address}
            name={name}
            onSubmit={async () => {
              if (warnings?.length >= 1) {
                return this.setState({
                  showSignatureInsights: true,
                  showSignatureRequestWarning: false,
                });
              }

              return await this.onSubmit();
            }}
            onCancel={async (event) => await this.onCancel(event)}
          />
        )}
=======

>>>>>>> f3548885
        {this.state.showSignatureInsights && (
          <InsightWarnings
            warnings={warnings}
            action="signing"
            origin={txData.msgParams.origin}
            onCancel={() => {
              this.setState({ showSignatureInsights: false });
            }}
            onSubmit={async () => {
              await this.onSubmit();
              this.setState({ showSignatureInsights: false });
            }}
          />
        )}
        {this.renderFooter()}
        {messagesCount > 1 ? (
          <ButtonLink
            size={Size.inherit}
            className="request-signature__container__reject"
            onClick={() => this.handleCancelAll()}
          >
            {rejectNText}
          </ButtonLink>
        ) : null}
        <NetworkChangeToastLegacy confirmation={txData} />
      </div>
    );
  };
}<|MERGE_RESOLUTION|>--- conflicted
+++ resolved
@@ -87,10 +87,6 @@
   };
 
   state = {
-<<<<<<< HEAD
-    showSignatureRequestWarning: false,
-=======
->>>>>>> f3548885
     showSignatureInsights: false,
   };
 
@@ -314,13 +310,6 @@
           history.push(mostRecentOverviewPage);
         }}
         onSubmit={async () => {
-<<<<<<< HEAD
-          if (txData.type === MESSAGE_TYPE.ETH_SIGN) {
-            return this.setState({ showSignatureRequestWarning: true });
-          }
-
-=======
->>>>>>> f3548885
           if (warnings?.length >= 1) {
             return this.setState({ showSignatureInsights: true });
           }
@@ -360,17 +349,7 @@
   };
 
   render = () => {
-<<<<<<< HEAD
-    const {
-      messagesCount,
-      fromAccount: { address, name },
-      txData,
-      warnings,
-    } = this.props;
-    const { showSignatureRequestWarning } = this.state;
-=======
     const { messagesCount, txData, warnings } = this.props;
->>>>>>> f3548885
     const { t } = this.context;
 
     const rejectNText = t('rejectRequestsN', [messagesCount]);
@@ -389,27 +368,7 @@
             <LedgerInstructionField showDataInstruction />
           </div>
         ) : null}
-<<<<<<< HEAD
-        {showSignatureRequestWarning && (
-          <SignatureRequestOriginalWarning
-            senderAddress={address}
-            name={name}
-            onSubmit={async () => {
-              if (warnings?.length >= 1) {
-                return this.setState({
-                  showSignatureInsights: true,
-                  showSignatureRequestWarning: false,
-                });
-              }
-
-              return await this.onSubmit();
-            }}
-            onCancel={async (event) => await this.onCancel(event)}
-          />
-        )}
-=======
-
->>>>>>> f3548885
+
         {this.state.showSignatureInsights && (
           <InsightWarnings
             warnings={warnings}
