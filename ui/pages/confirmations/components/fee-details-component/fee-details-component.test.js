--- conflicted
+++ resolved
@@ -1,9 +1,5 @@
 import React from 'react';
-<<<<<<< HEAD
-import { screen, act } from '@testing-library/react';
-=======
 import { act, screen } from '@testing-library/react';
->>>>>>> 08f3f3ae
 import configureStore from 'redux-mock-store';
 import { CHAIN_IDS } from '../../../../../shared/constants/network';
 import mockState from '../../../../../test/data/mock-state.json';
