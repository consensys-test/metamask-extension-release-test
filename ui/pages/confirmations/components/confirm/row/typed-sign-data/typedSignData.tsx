import React from 'react';

import { useI18nContext } from '../../../../../../hooks/useI18nContext';
import { Box } from '../../../../../../components/component-library';
import { BlockSize } from '../../../../../../helpers/constants/design-system';
import {
  ConfirmInfoRow,
  ConfirmInfoRowText,
} from '../../../../../../components/app/confirm/info/row';
import { parseSanitizeTypedDataMessage } from '../../../../utils';
import { DataTree } from '../dataTree';

export const ConfirmInfoRowTypedSignData = ({
  data,
<<<<<<< HEAD
  isPermit,
=======
>>>>>>> f3548885
  tokenDecimals,
}: {
  data: string;
  isPermit?: boolean;
  tokenDecimals?: number;
}) => {
  const t = useI18nContext();

  if (!data) {
    return null;
  }

  const { sanitizedMessage, primaryType } = parseSanitizeTypedDataMessage(data);

  return (
    <Box width={BlockSize.Full}>
      <ConfirmInfoRow
        label={`${t('primaryType')}:`}
        style={{ paddingLeft: 0, paddingRight: 0 }}
      >
        <ConfirmInfoRowText text={primaryType} />
      </ConfirmInfoRow>
      <Box style={{ marginLeft: -8 }}>
        <DataTree
          data={sanitizedMessage.value}
<<<<<<< HEAD
          isPermit={isPermit}
=======
          primaryType={primaryType}
>>>>>>> f3548885
          tokenDecimals={tokenDecimals}
        />
      </Box>
    </Box>
  );
};<|MERGE_RESOLUTION|>--- conflicted
+++ resolved
@@ -12,10 +12,6 @@
 
 export const ConfirmInfoRowTypedSignData = ({
   data,
-<<<<<<< HEAD
-  isPermit,
-=======
->>>>>>> f3548885
   tokenDecimals,
 }: {
   data: string;
@@ -41,11 +37,7 @@
       <Box style={{ marginLeft: -8 }}>
         <DataTree
           data={sanitizedMessage.value}
-<<<<<<< HEAD
-          isPermit={isPermit}
-=======
           primaryType={primaryType}
->>>>>>> f3548885
           tokenDecimals={tokenDecimals}
         />
       </Box>
