import { TransactionMeta } from '@metamask/transaction-controller';
import { ethErrors, serializeError } from 'eth-rpc-errors';
import React, { useCallback, useState } from 'react';
import { useDispatch, useSelector } from 'react-redux';
import { ConfirmAlertModal } from '../../../../../components/app/alert-system/confirm-alert-modal';
import {
  Button,
  ButtonSize,
  ButtonVariant,
  IconName,
} from '../../../../../components/component-library';
import { Footer as PageFooter } from '../../../../../components/multichain/pages/page';
import { useI18nContext } from '../../../../../hooks/useI18nContext';
import {
  doesAddressRequireLedgerHidConnection,
  getCustomNonceValue,
} from '../../../../../selectors';
///: BEGIN:ONLY_INCLUDE_IF(build-mmi)
import { useMMIConfirmations } from '../../../../../hooks/useMMIConfirmations';
import { getNoteToTraderMessage } from '../../../../../selectors/institutional/selectors';
///: END:ONLY_INCLUDE_IF
import useAlerts from '../../../../../hooks/useAlerts';
import {
  rejectPendingApproval,
  resolvePendingApproval,
  setNextNonce,
  ///: BEGIN:ONLY_INCLUDE_IF(build-main,build-beta,build-flask)
  updateAndApproveTx,
  ///: END:ONLY_INCLUDE_IF
  updateCustomNonce,
} from '../../../../../store/actions';
<<<<<<< HEAD
import { confirmSelector } from '../../../selectors';
import { REDESIGN_DEV_TRANSACTION_TYPES } from '../../../utils';
=======
import { selectUseTransactionSimulations } from '../../../selectors/preferences';

import {
  isPermitSignatureRequest,
  isSIWESignatureRequest,
  REDESIGN_DEV_TRANSACTION_TYPES,
} from '../../../utils';
import { useConfirmContext } from '../../../context/confirm';
>>>>>>> 65e656c9
import { getConfirmationSender } from '../utils';
import { MetaMetricsEventLocation } from '../../../../../../shared/constants/metametrics';
import { Alert } from '../../../../../ducks/confirm-alerts/confirm-alerts';
import { Severity } from '../../../../../helpers/constants/design-system';

export type OnCancelHandler = ({
  location,
}: {
  location: MetaMetricsEventLocation;
}) => void;

function reviewAlertButtonText(
  unconfirmedDangerAlerts: Alert[],
  t: ReturnType<typeof useI18nContext>,
) {
  if (unconfirmedDangerAlerts.length === 1) {
    return t('reviewAlert');
  }

  if (unconfirmedDangerAlerts.length > 1) {
    return t('reviewAlerts');
  }

  return t('confirm');
}

function getButtonDisabledState(
  hasUnconfirmedDangerAlerts: boolean,
  hasBlockingAlerts: boolean,
  disabled: boolean,
) {
  if (hasBlockingAlerts) {
    return true;
  }

  if (hasUnconfirmedDangerAlerts) {
    return false;
  }

  return disabled;
}

const ConfirmButton = ({
  alertOwnerId = '',
  disabled,
  onSubmit,
  onCancel,
}: {
  alertOwnerId?: string;
  disabled: boolean;
  onSubmit: () => void;
  onCancel: OnCancelHandler;
}) => {
  const t = useI18nContext();

  const [confirmModalVisible, setConfirmModalVisible] =
    useState<boolean>(false);

  const {
    hasDangerAlerts,
    hasUnconfirmedDangerAlerts,
    fieldAlerts,
    hasUnconfirmedFieldDangerAlerts,
    unconfirmedFieldDangerAlerts,
  } = useAlerts(alertOwnerId);

  const hasDangerBlockingAlerts = fieldAlerts.some(
    (alert) => alert.severity === Severity.Danger && alert.isBlocking,
  );

  const handleCloseConfirmModal = useCallback(() => {
    setConfirmModalVisible(false);
  }, []);

  const handleOpenConfirmModal = useCallback(() => {
    setConfirmModalVisible(true);
  }, []);

  return (
    <>
      {confirmModalVisible && (
        <ConfirmAlertModal
          ownerId={alertOwnerId}
          onClose={handleCloseConfirmModal}
          onCancel={onCancel}
          onSubmit={onSubmit}
        />
      )}
      {hasDangerAlerts ? (
        <Button
          block
          danger
          data-testid="confirm-footer-button"
          disabled={getButtonDisabledState(
            hasUnconfirmedDangerAlerts,
            hasDangerBlockingAlerts,
            disabled,
          )}
          onClick={handleOpenConfirmModal}
          size={ButtonSize.Lg}
          startIconName={
            hasUnconfirmedFieldDangerAlerts
              ? IconName.SecuritySearch
              : IconName.Danger
          }
        >
          {reviewAlertButtonText(unconfirmedFieldDangerAlerts, t)}
        </Button>
      ) : (
        <Button
          block
          data-testid="confirm-footer-button"
          disabled={disabled}
          onClick={onSubmit}
          size={ButtonSize.Lg}
        >
          {t('confirm')}
        </Button>
      )}
    </>
  );
};

const Footer = () => {
  const dispatch = useDispatch();
  const t = useI18nContext();
  const customNonceValue = useSelector(getCustomNonceValue);
  const useTransactionSimulations = useSelector(
    selectUseTransactionSimulations,
  );
  const { currentConfirmation, isScrollToBottomCompleted } =
    useConfirmContext();
  const { from } = getConfirmationSender(currentConfirmation);

  ///: BEGIN:ONLY_INCLUDE_IF(build-mmi)
  const noteToTraderMessage = useSelector(getNoteToTraderMessage);
  const { mmiOnTransactionCallback, mmiOnSignCallback, mmiSubmitDisabled } =
    useMMIConfirmations();
  ///: END:ONLY_INCLUDE_IF

  const hardwareWalletRequiresConnection = useSelector((state) => {
    if (from) {
      return doesAddressRequireLedgerHidConnection(state, from);
    }
    return false;
  });

<<<<<<< HEAD
  const onCancel = useCallback(
    ({ location }: { location?: MetaMetricsEventLocation }) => {
      if (!currentConfirmation) {
        return;
      }

=======
  const isSIWE = isSIWESignatureRequest(currentConfirmation);
  const isPermit = isPermitSignatureRequest(currentConfirmation);
  const isPermitSimulationShown = isPermit && useTransactionSimulations;

  const isConfirmDisabled =
    (!isScrollToBottomCompleted && !isSIWE && !isPermitSimulationShown) ||
    ///: BEGIN:ONLY_INCLUDE_IF(build-mmi)
    mmiSubmitDisabled ||
    ///: END:ONLY_INCLUDE_IF
    hardwareWalletRequiresConnection;

  const onCancel = useCallback(
    ({ location }: { location?: MetaMetricsEventLocation }) => {
      if (!currentConfirmation) {
        return;
      }

>>>>>>> 65e656c9
      const error = ethErrors.provider.userRejectedRequest();
      error.data = { location };

      dispatch(
        rejectPendingApproval(currentConfirmation.id, serializeError(error)),
      );
      dispatch(updateCustomNonce(''));
      dispatch(setNextNonce(''));
    },
    [currentConfirmation],
  );

  const onSubmit = useCallback(() => {
    if (!currentConfirmation) {
      return;
    }

    const isTransactionConfirmation = REDESIGN_DEV_TRANSACTION_TYPES.find(
      (type) => type === currentConfirmation?.type,
    );
    if (isTransactionConfirmation) {
      const mergeTxDataWithNonce = (transactionData: TransactionMeta) =>
        customNonceValue
          ? {
              ...transactionData,
              customNonceValue,
            }
          : transactionData;

      const updatedTx = mergeTxDataWithNonce(
        currentConfirmation as TransactionMeta,
      );

      ///: BEGIN:ONLY_INCLUDE_IF(build-mmi)
      mmiOnTransactionCallback(updatedTx, noteToTraderMessage);
      ///: END:ONLY_INCLUDE_IF

      ///: BEGIN:ONLY_INCLUDE_IF(build-main,build-beta,build-flask)
      dispatch(updateAndApproveTx(updatedTx, true, ''));
      ///: END:ONLY_INCLUDE_IF
    } else {
      dispatch(resolvePendingApproval(currentConfirmation.id, undefined));

      ///: BEGIN:ONLY_INCLUDE_IF(build-mmi)
      mmiOnSignCallback();
      ///: END:ONLY_INCLUDE_IF
    }
    dispatch(updateCustomNonce(''));
    dispatch(setNextNonce(''));
<<<<<<< HEAD
  }, [currentConfirmation, customNonceValue]);
=======
  }, [
    currentConfirmation,
    customNonceValue,
    ///: BEGIN:ONLY_INCLUDE_IF(build-mmi)
    noteToTraderMessage,
    ///: END:ONLY_INCLUDE_IF
  ]);

  const onFooterCancel = useCallback(() => {
    onCancel({ location: MetaMetricsEventLocation.Confirmation });
  }, [currentConfirmation, onCancel]);
>>>>>>> 65e656c9

  const onFooterCancel = useCallback(() => {
    onCancel({ location: MetaMetricsEventLocation.Confirmation });
  }, [currentConfirmation, onCancel]);

  return (
    <PageFooter className="confirm-footer_page-footer">
      <Button
        block
        data-testid="confirm-footer-cancel-button"
        onClick={onFooterCancel}
        size={ButtonSize.Lg}
        variant={ButtonVariant.Secondary}
      >
        {t('cancel')}
      </Button>
      <ConfirmButton
        alertOwnerId={currentConfirmation?.id}
        onSubmit={() => onSubmit()}
        disabled={isConfirmDisabled}
        onCancel={onCancel}
      />
    </PageFooter>
  );
};

export default Footer;<|MERGE_RESOLUTION|>--- conflicted
+++ resolved
@@ -29,10 +29,6 @@
   ///: END:ONLY_INCLUDE_IF
   updateCustomNonce,
 } from '../../../../../store/actions';
-<<<<<<< HEAD
-import { confirmSelector } from '../../../selectors';
-import { REDESIGN_DEV_TRANSACTION_TYPES } from '../../../utils';
-=======
 import { selectUseTransactionSimulations } from '../../../selectors/preferences';
 
 import {
@@ -41,7 +37,6 @@
   REDESIGN_DEV_TRANSACTION_TYPES,
 } from '../../../utils';
 import { useConfirmContext } from '../../../context/confirm';
->>>>>>> 65e656c9
 import { getConfirmationSender } from '../utils';
 import { MetaMetricsEventLocation } from '../../../../../../shared/constants/metametrics';
 import { Alert } from '../../../../../ducks/confirm-alerts/confirm-alerts';
@@ -189,14 +184,6 @@
     return false;
   });
 
-<<<<<<< HEAD
-  const onCancel = useCallback(
-    ({ location }: { location?: MetaMetricsEventLocation }) => {
-      if (!currentConfirmation) {
-        return;
-      }
-
-=======
   const isSIWE = isSIWESignatureRequest(currentConfirmation);
   const isPermit = isPermitSignatureRequest(currentConfirmation);
   const isPermitSimulationShown = isPermit && useTransactionSimulations;
@@ -214,7 +201,6 @@
         return;
       }
 
->>>>>>> 65e656c9
       const error = ethErrors.provider.userRejectedRequest();
       error.data = { location };
 
@@ -264,9 +250,6 @@
     }
     dispatch(updateCustomNonce(''));
     dispatch(setNextNonce(''));
-<<<<<<< HEAD
-  }, [currentConfirmation, customNonceValue]);
-=======
   }, [
     currentConfirmation,
     customNonceValue,
@@ -274,11 +257,6 @@
     noteToTraderMessage,
     ///: END:ONLY_INCLUDE_IF
   ]);
-
-  const onFooterCancel = useCallback(() => {
-    onCancel({ location: MetaMetricsEventLocation.Confirmation });
-  }, [currentConfirmation, onCancel]);
->>>>>>> 65e656c9
 
   const onFooterCancel = useCallback(() => {
     onCancel({ location: MetaMetricsEventLocation.Confirmation });
