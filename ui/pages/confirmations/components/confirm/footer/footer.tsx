--- conflicted
+++ resolved
@@ -25,23 +25,16 @@
   updateAndApproveTx,
 } from '../../../../../store/actions';
 import { confirmSelector } from '../../../selectors';
-<<<<<<< HEAD
-import { REDESIGN_TRANSACTION_TYPES } from '../../../utils';
-=======
 import { REDESIGN_DEV_TRANSACTION_TYPES } from '../../../utils';
->>>>>>> f3548885
 import { getConfirmationSender } from '../utils';
 import { MetaMetricsEventLocation } from '../../../../../../shared/constants/metametrics';
 
-<<<<<<< HEAD
-=======
 export type OnCancelHandler = ({
   location,
 }: {
   location: MetaMetricsEventLocation;
 }) => void;
 
->>>>>>> f3548885
 const ConfirmButton = ({
   alertOwnerId = '',
   disabled,
@@ -147,11 +140,7 @@
       return;
     }
 
-<<<<<<< HEAD
-    const isTransactionConfirmation = REDESIGN_TRANSACTION_TYPES.find(
-=======
     const isTransactionConfirmation = REDESIGN_DEV_TRANSACTION_TYPES.find(
->>>>>>> f3548885
       (type) => type === currentConfirmation?.type,
     );
     if (isTransactionConfirmation) {
@@ -173,13 +162,10 @@
       ///: END:ONLY_INCLUDE_IF
     }
   }, [currentConfirmation, customNonceValue]);
-<<<<<<< HEAD
-=======
 
   const onFooterCancel = useCallback(() => {
     onCancel({ location: MetaMetricsEventLocation.Confirmation });
   }, [currentConfirmation, onCancel]);
->>>>>>> f3548885
 
   return (
     <PageFooter className="confirm-footer_page-footer">
