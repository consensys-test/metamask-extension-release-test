--- conflicted
+++ resolved
@@ -13,7 +13,6 @@
     >
       <div
         class="mm-box mm-box--display-flex mm-box--flex-direction-row mm-box--justify-content-center mm-box--align-items-flex-start mm-box--color-text-default"
-        style="align-items: center;"
       >
         <div
           class="mm-box mm-box--display-flex mm-box--align-items-center"
@@ -814,7 +813,6 @@
     >
       <div
         class="mm-box mm-box--display-flex mm-box--flex-direction-row mm-box--justify-content-center mm-box--align-items-flex-start mm-box--color-text-default"
-        style="align-items: center;"
       >
         <div
           class="mm-box mm-box--display-flex mm-box--align-items-center"
@@ -860,19 +858,11 @@
     class="mm-box mm-box--margin-bottom-4 mm-box--padding-2 mm-box--background-color-background-default mm-box--rounded-md"
   >
     <div
-<<<<<<< HEAD
-      class="mm-box confirm-info-row mm-box--margin-top-2 mm-box--margin-bottom-2 mm-box--padding-right-2 mm-box--padding-left-2 mm-box--display-flex mm-box--flex-direction-row mm-box--flex-wrap-wrap mm-box--justify-content-space-between mm-box--color-text-default mm-box--rounded-lg"
-=======
       class="mm-box confirm-info-row mm-box--margin-top-2 mm-box--margin-bottom-2 mm-box--padding-right-2 mm-box--padding-left-2 mm-box--display-flex mm-box--flex-direction-row mm-box--flex-wrap-wrap mm-box--justify-content-space-between mm-box--align-items-center mm-box--color-text-default mm-box--rounded-lg"
->>>>>>> 65e656c9
       style="overflow-wrap: anywhere; min-height: 24px; position: relative; background: transparent;"
     >
       <div
         class="mm-box mm-box--display-flex mm-box--flex-direction-row mm-box--justify-content-center mm-box--align-items-flex-start mm-box--color-text-default"
-<<<<<<< HEAD
-        style="align-items: center;"
-=======
->>>>>>> 65e656c9
       >
         <div
           class="mm-box mm-box--display-flex mm-box--align-items-center"
@@ -915,7 +905,6 @@
     >
       <div
         class="mm-box mm-box--display-flex mm-box--flex-direction-row mm-box--justify-content-center mm-box--align-items-flex-start"
-        style="align-items: center;"
       >
         <div
           class="mm-box mm-box--display-flex mm-box--align-items-center"
@@ -995,7 +984,6 @@
     >
       <div
         class="mm-box mm-box--display-flex mm-box--flex-direction-row mm-box--justify-content-center mm-box--align-items-flex-start"
-        style="align-items: center;"
       >
         <div
           class="mm-box mm-box--display-flex mm-box--align-items-center"
@@ -1016,7 +1004,6 @@
         >
           <div
             class="mm-box mm-box--display-flex mm-box--flex-direction-row mm-box--justify-content-center mm-box--align-items-flex-start"
-            style="align-items: center;"
           >
             <div
               class="mm-box mm-box--display-flex mm-box--align-items-center"
@@ -1052,7 +1039,6 @@
             >
               <div
                 class="mm-box mm-box--display-flex mm-box--flex-direction-row mm-box--justify-content-center mm-box--align-items-flex-start"
-                style="align-items: center;"
               >
                 <div
                   class="mm-box mm-box--display-flex mm-box--align-items-center"
@@ -1101,7 +1087,6 @@
                 >
                   <div
                     class="mm-box mm-box--display-flex mm-box--flex-direction-row mm-box--justify-content-center mm-box--align-items-flex-start"
-                    style="align-items: center;"
                   >
                     <div
                       class="mm-box mm-box--display-flex mm-box--align-items-center"
@@ -1130,7 +1115,6 @@
                 >
                   <div
                     class="mm-box mm-box--display-flex mm-box--flex-direction-row mm-box--justify-content-center mm-box--align-items-flex-start"
-                    style="align-items: center;"
                   >
                     <div
                       class="mm-box mm-box--display-flex mm-box--align-items-center"
@@ -1380,7 +1364,6 @@
             >
               <div
                 class="mm-box mm-box--display-flex mm-box--flex-direction-row mm-box--justify-content-center mm-box--align-items-flex-start"
-                style="align-items: center;"
               >
                 <div
                   class="mm-box mm-box--display-flex mm-box--align-items-center"
@@ -1401,7 +1384,6 @@
                 >
                   <div
                     class="mm-box mm-box--display-flex mm-box--flex-direction-row mm-box--justify-content-center mm-box--align-items-flex-start"
-                    style="align-items: center;"
                   >
                     <div
                       class="mm-box mm-box--display-flex mm-box--align-items-center"
@@ -1414,12 +1396,7 @@
                     </div>
                   </div>
                   <div
-<<<<<<< HEAD
-                    class="mm-box mm-box--display-flex mm-box--flex-direction-row mm-box--justify-content-center mm-box--align-items-flex-start"
-                    style="align-items: center;"
-=======
                     class="mm-box mm-box--width-full"
->>>>>>> 65e656c9
                   >
                     <div
                       class="mm-box confirm-info-row mm-box--margin-top-2 mm-box--margin-bottom-2 mm-box--padding-right-2 mm-box--padding-left-2 mm-box--display-flex mm-box--flex-direction-row mm-box--flex-wrap-wrap mm-box--justify-content-space-between mm-box--align-items-center mm-box--color-text-default mm-box--rounded-lg"
@@ -1700,34 +1677,6 @@
                 </div>
               </div>
             </div>
-<<<<<<< HEAD
-            <div
-              class="mm-box confirm-info-row mm-box--margin-top-2 mm-box--margin-bottom-2 mm-box--padding-right-2 mm-box--padding-left-2 mm-box--display-flex mm-box--flex-direction-row mm-box--flex-wrap-wrap mm-box--justify-content-space-between mm-box--color-text-default mm-box--rounded-lg"
-              style="overflow-wrap: anywhere; min-height: 24px; position: relative; padding-right: 0px;"
-            >
-              <div
-                class="mm-box mm-box--display-flex mm-box--flex-direction-row mm-box--justify-content-center mm-box--align-items-flex-start"
-                style="align-items: center;"
-              >
-                <p
-                  class="mm-box mm-text mm-text--body-md-medium mm-box--color-inherit"
-                >
-                  Contents:
-                </p>
-              </div>
-              <div
-                class="mm-box mm-box--display-flex mm-box--gap-2 mm-box--flex-wrap-wrap mm-box--align-items-center mm-box--min-width-0"
-              >
-                <p
-                  class="mm-box mm-text mm-text--body-md mm-box--color-inherit"
-                  style="white-space: pre-wrap;"
-                >
-                  Hello, Bob!
-                </p>
-              </div>
-            </div>
-=======
->>>>>>> 65e656c9
           </div>
         </div>
       </div>
