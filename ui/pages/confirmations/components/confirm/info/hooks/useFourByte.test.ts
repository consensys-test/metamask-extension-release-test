import { TransactionMeta } from '@metamask/transaction-controller';
import {
  CONTRACT_INTERACTION_SENDER_ADDRESS,
  genUnapprovedContractInteractionConfirmation,
} from '../../../../../../../test/data/confirmations/contract-interaction';
import mockState from '../../../../../../../test/data/mock-state.json';
import { renderHookWithProvider } from '../../../../../../../test/lib/render-helpers';
import { useFourByte } from './useFourByte';

describe('useFourByte', () => {
  const depositHexData = '0xd0e30db0';

  it('returns the method name and params', () => {
    const currentConfirmation = genUnapprovedContractInteractionConfirmation({
      address: CONTRACT_INTERACTION_SENDER_ADDRESS,
      txData: depositHexData,
    }) as TransactionMeta;

    const { result } = renderHookWithProvider(
      () => useFourByte(currentConfirmation),
      {
        ...mockState,
        metamask: {
          ...mockState.metamask,
          use4ByteResolution: true,
          knownMethodData: {
            [depositHexData]: { name: 'Deposit', params: [] },
          },
        },
      },
    );

    expect(result.current.name).toEqual('Deposit');
    expect(result.current.params).toEqual([]);
  });

  it('returns empty object if resolution is turned off', () => {
    const currentConfirmation = genUnapprovedContractInteractionConfirmation({
      address: CONTRACT_INTERACTION_SENDER_ADDRESS,
      txData: depositHexData,
    }) as TransactionMeta;

    const { result } = renderHookWithProvider(
      () => useFourByte(currentConfirmation),
      {
        ...mockState,
        metamask: {
          ...mockState.metamask,
          use4ByteResolution: false,
          knownMethodData: {
            [depositHexData]: { name: 'Deposit', params: [] },
          },
        },
      },
    );

<<<<<<< HEAD
    expect(result.current).toBeNull();
=======
    expect(result.current).toEqual({});
>>>>>>> d6b95fc4
  });

  it("returns undefined if it's not known even if resolution is enabled", () => {
    const currentConfirmation = genUnapprovedContractInteractionConfirmation({
      address: CONTRACT_INTERACTION_SENDER_ADDRESS,
      txData: depositHexData,
    }) as TransactionMeta;

    const { result } = renderHookWithProvider(
      () => useFourByte(currentConfirmation),
      {
        ...mockState,
        metamask: {
          ...mockState.metamask,
          use4ByteResolution: true,
          knownMethodData: {},
        },
      },
    );

<<<<<<< HEAD
    expect(result.current).toBeNull();
=======
    expect(result.current).toEqual({});
>>>>>>> d6b95fc4
  });
});<|MERGE_RESOLUTION|>--- conflicted
+++ resolved
@@ -54,11 +54,7 @@
       },
     );
 
-<<<<<<< HEAD
     expect(result.current).toBeNull();
-=======
-    expect(result.current).toEqual({});
->>>>>>> d6b95fc4
   });
 
   it("returns undefined if it's not known even if resolution is enabled", () => {
@@ -79,10 +75,6 @@
       },
     );
 
-<<<<<<< HEAD
     expect(result.current).toBeNull();
-=======
-    expect(result.current).toEqual({});
->>>>>>> d6b95fc4
   });
 });