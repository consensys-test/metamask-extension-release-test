--- conflicted
+++ resolved
@@ -64,10 +64,7 @@
   // @ts-expect-error This is missing from the Mocha type definitions
   it.each([undefined, null, []] as const)(
     'isUpgrade is false if authorizationList is %s',
-<<<<<<< HEAD
-=======
     // @ts-expect-error This is missing from the Mocha type definitions
->>>>>>> 626e8e3c
     async (authorizationList) => {
       const result = runUpgradeHook(
         authorizationList as unknown as AuthorizationList,
