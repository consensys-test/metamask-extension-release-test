--- conflicted
+++ resolved
@@ -232,7 +232,6 @@
       >
         <div
           class="mm-box mm-box--display-flex mm-box--flex-direction-row mm-box--justify-content-center mm-box--align-items-flex-start mm-box--color-text-default"
-<<<<<<< HEAD
         >
           <div
             class="mm-box mm-box--display-flex mm-box--align-items-center"
@@ -263,38 +262,6 @@
         <div
           class="mm-box mm-box--display-flex mm-box--gap-1 mm-box--flex-direction-row mm-box--justify-content-space-between mm-box--align-items-center mm-box--text-align-center"
         >
-=======
-        >
-          <div
-            class="mm-box mm-box--display-flex mm-box--align-items-center"
-          >
-            <p
-              class="mm-box mm-text mm-text--body-md-medium mm-box--color-inherit"
-            >
-              Network fee
-            </p>
-            <div>
-              <div
-                aria-describedby="tippy-tooltip-4"
-                class=""
-                data-original-title="Amount paid to process the transaction on network."
-                data-tooltipped=""
-                style="display: flex;"
-                tabindex="0"
-              >
-                <span
-                  class="mm-box mm-icon mm-icon--size-sm mm-box--margin-left-1 mm-box--display-inline-block mm-box--color-icon-muted"
-                  data-testid="edit-gas-fees-row-tooltip"
-                  style="mask-image: url('./images/icons/question.svg');"
-                />
-              </div>
-            </div>
-          </div>
-        </div>
-        <div
-          class="mm-box mm-box--display-flex mm-box--gap-1 mm-box--flex-direction-row mm-box--justify-content-space-between mm-box--align-items-center mm-box--text-align-center"
-        >
->>>>>>> 4c122d36
           <button
             class="mm-box mm-text mm-button-base mm-button-link mm-button-link--size-auto mm-text--body-md-medium mm-box--padding-0 mm-box--padding-right-0 mm-box--padding-left-0 mm-box--display-inline-flex mm-box--justify-content-center mm-box--align-items-center mm-box--color-primary-default mm-box--background-color-transparent"
             data-testid="edit-gas-fee-icon"
@@ -315,14 +282,9 @@
             $0.08
           </p>
           <div
-<<<<<<< HEAD
-            class="mm-box mm-box--padding-inline-2 mm-box--display-inline-flex mm-box--gap-1 mm-box--align-items-center mm-box--background-color-background-alternative mm-box--rounded-pill"
-            style="cursor: default;"
-=======
             class="mm-box mm-box--padding-inline-start-1 mm-box--display-inline-flex mm-box--gap-1 mm-box--align-items-center mm-box--background-color-background-alternative mm-box--rounded-pill"
             data-testid="selected-gas-fee-token"
             style="cursor: default; padding-inline-end: 6px;"
->>>>>>> 4c122d36
           >
             <div
               class="mm-box"
@@ -347,10 +309,7 @@
       >
         <p
           class="mm-box mm-text mm-text--body-sm mm-box--color-text-alternative"
-<<<<<<< HEAD
-=======
           data-testid="gas-fee-token-fee"
->>>>>>> 4c122d36
         >
            
         </p>
