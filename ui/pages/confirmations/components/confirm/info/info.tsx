--- conflicted
+++ resolved
@@ -9,19 +9,7 @@
 import TypedSignInfo from './typed-sign/typed-sign';
 import ApproveInfo from './approve/approve';
 
-<<<<<<< HEAD
-type InfoProps = {
-  showAdvancedDetails: boolean;
-};
-
-const Info: React.FC<InfoProps> = ({
-  showAdvancedDetails,
-}: {
-  showAdvancedDetails: boolean;
-}) => {
-=======
 const Info = () => {
->>>>>>> f3548885
   const currentConfirmation = useSelector(currentConfirmationSelector);
 
   const ConfirmationInfoComponentMap = useMemo(
@@ -46,12 +34,12 @@
     return null;
   }
 
-  const InfoComponent: React.FC<InfoProps> =
+  const InfoComponent =
     ConfirmationInfoComponentMap[
       currentConfirmation?.type as keyof typeof ConfirmationInfoComponentMap
     ]();
 
-  return <InfoComponent showAdvancedDetails={showAdvancedDetails} />;
+  return <InfoComponent />;
 };
 
 export default Info;