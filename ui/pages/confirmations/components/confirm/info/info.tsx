--- conflicted
+++ resolved
@@ -10,11 +10,7 @@
 import TypedSignInfo from './typed-sign/typed-sign';
 
 const Info = () => {
-<<<<<<< HEAD
-  const currentConfirmation = useSelector(currentConfirmationSelector);
-=======
   const { currentConfirmation } = useConfirmContext();
->>>>>>> ad7a5462
 
   const ConfirmationInfoComponentMap = useMemo(
     () => ({
