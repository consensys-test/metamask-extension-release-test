import React from 'react';
import { useSelector } from 'react-redux';

import {
  ConfirmInfoRow,
  ConfirmInfoRowAddress,
  ConfirmInfoRowText,
  ConfirmInfoRowUrl,
} from '../../../../../../components/app/confirm/info/row';
import { useI18nContext } from '../../../../../../hooks/useI18nContext';
import { currentConfirmationSelector } from '../../../../../../selectors';
import {
  hexToText,
  sanitizeString,
} from '../../../../../../helpers/utils/util';
import { SignatureRequestType } from '../../../../types/confirm';
<<<<<<< HEAD
import { isSIWESignatureRequest } from '../../../../utils';
import { AlertRow } from '../../../../../../components/app/confirm/info/row/alert-row/alert-row';
=======
import { selectUseTransactionSimulations } from '../../../../selectors/preferences';
import { isSIWESignatureRequest } from '../../../../utils';
import { ConfirmInfoAlertRow } from '../../../../../../components/app/confirm/info/row/alert-row/alert-row';
import { RowAlertKey } from '../../../../../../components/app/confirm/info/row/constants';
import { ConfirmInfoSection } from '../../../../../../components/app/confirm/info/row/section';
import { SIWESignInfo } from './siwe-sign';
>>>>>>> 717376e8

const PersonalSignInfo: React.FC = () => {
  const t = useI18nContext();
  const currentConfirmation = useSelector(
    currentConfirmationSelector,
  ) as SignatureRequestType;
<<<<<<< HEAD
=======
  const useTransactionSimulations = useSelector(
    selectUseTransactionSimulations,
  );
>>>>>>> 717376e8

  if (!currentConfirmation?.msgParams) {
    return null;
  }

  const { from } = currentConfirmation.msgParams;
<<<<<<< HEAD
  const isSiweSigReq = isSIWESignatureRequest(currentConfirmation);

  return (
    <>
      {isSiweSigReq && (
        <Box
          backgroundColor={BackgroundColor.backgroundDefault}
          borderRadius={BorderRadius.MD}
          padding={2}
          marginBottom={4}
        >
=======
  const isSIWE = isSIWESignatureRequest(currentConfirmation);

  return (
    <>
      {isSIWE && useTransactionSimulations && (
        <ConfirmInfoSection>
>>>>>>> 717376e8
          <ConfirmInfoRow
            label={t('simulationDetailsTitle')}
            tooltip={t('simulationDetailsTitleTooltip')}
          >
            <ConfirmInfoRowText text={t('siweSignatureSimulationDetailInfo')} />
          </ConfirmInfoRow>
<<<<<<< HEAD
        </Box>
      )}
      <Box
        backgroundColor={BackgroundColor.backgroundDefault}
        borderRadius={BorderRadius.MD}
        padding={2}
        marginBottom={4}
      >
        <AlertRow
          alertKey="requestFrom"
          ownerId={currentConfirmation.id}
          label={t('requestFrom')}
          tooltip={t('requestFromInfo')}
        >
          <ConfirmInfoRowUrl url={currentConfirmation.msgParams.origin} />
        </AlertRow>
        {isSiweSigReq && (
          <ConfirmInfoRow label={t('signingInWith')}>
            <ConfirmInfoRowAddress address={from} />
          </ConfirmInfoRow>
        )}
      </Box>
      <Box
        backgroundColor={BackgroundColor.backgroundDefault}
        borderRadius={BorderRadius.MD}
        padding={2}
        marginBottom={4}
      >
        <AlertRow
          alertKey="message"
          ownerId={currentConfirmation.id}
          label={t('message')}
        >
          <ConfirmInfoRowText
            text={sanitizeString(
              hexToText(currentConfirmation.msgParams?.data),
            )}
          />
        </AlertRow>
      </Box>
=======
        </ConfirmInfoSection>
      )}
      <ConfirmInfoSection>
        <ConfirmInfoAlertRow
          alertKey="requestFrom"
          ownerId={currentConfirmation.id}
          label={t('requestFrom')}
          tooltip={isSIWE ? undefined : t('requestFromInfo')}
        >
          <ConfirmInfoRowUrl url={currentConfirmation.msgParams.origin} />
        </ConfirmInfoAlertRow>
        {isSIWE && (
          <ConfirmInfoAlertRow
            alertKey={RowAlertKey.SigningInWith}
            label={t('signingInWith')}
            ownerId={currentConfirmation.id}
          >
            <ConfirmInfoRowAddress address={from} />
          </ConfirmInfoAlertRow>
        )}
      </ConfirmInfoSection>
      <ConfirmInfoSection>
        {isSIWE ? (
          <SIWESignInfo />
        ) : (
          <ConfirmInfoAlertRow
            alertKey="message"
            ownerId={currentConfirmation.id}
            label={t('message')}
          >
            <ConfirmInfoRowText
              text={sanitizeString(
                hexToText(currentConfirmation.msgParams?.data),
              )}
            />
          </ConfirmInfoAlertRow>
        )}
      </ConfirmInfoSection>
>>>>>>> 717376e8
    </>
  );
};

export default PersonalSignInfo;<|MERGE_RESOLUTION|>--- conflicted
+++ resolved
@@ -14,103 +14,39 @@
   sanitizeString,
 } from '../../../../../../helpers/utils/util';
 import { SignatureRequestType } from '../../../../types/confirm';
-<<<<<<< HEAD
-import { isSIWESignatureRequest } from '../../../../utils';
-import { AlertRow } from '../../../../../../components/app/confirm/info/row/alert-row/alert-row';
-=======
 import { selectUseTransactionSimulations } from '../../../../selectors/preferences';
 import { isSIWESignatureRequest } from '../../../../utils';
 import { ConfirmInfoAlertRow } from '../../../../../../components/app/confirm/info/row/alert-row/alert-row';
 import { RowAlertKey } from '../../../../../../components/app/confirm/info/row/constants';
 import { ConfirmInfoSection } from '../../../../../../components/app/confirm/info/row/section';
 import { SIWESignInfo } from './siwe-sign';
->>>>>>> 717376e8
 
 const PersonalSignInfo: React.FC = () => {
   const t = useI18nContext();
   const currentConfirmation = useSelector(
     currentConfirmationSelector,
   ) as SignatureRequestType;
-<<<<<<< HEAD
-=======
   const useTransactionSimulations = useSelector(
     selectUseTransactionSimulations,
   );
->>>>>>> 717376e8
 
   if (!currentConfirmation?.msgParams) {
     return null;
   }
 
   const { from } = currentConfirmation.msgParams;
-<<<<<<< HEAD
-  const isSiweSigReq = isSIWESignatureRequest(currentConfirmation);
-
-  return (
-    <>
-      {isSiweSigReq && (
-        <Box
-          backgroundColor={BackgroundColor.backgroundDefault}
-          borderRadius={BorderRadius.MD}
-          padding={2}
-          marginBottom={4}
-        >
-=======
   const isSIWE = isSIWESignatureRequest(currentConfirmation);
 
   return (
     <>
       {isSIWE && useTransactionSimulations && (
         <ConfirmInfoSection>
->>>>>>> 717376e8
           <ConfirmInfoRow
             label={t('simulationDetailsTitle')}
             tooltip={t('simulationDetailsTitleTooltip')}
           >
             <ConfirmInfoRowText text={t('siweSignatureSimulationDetailInfo')} />
           </ConfirmInfoRow>
-<<<<<<< HEAD
-        </Box>
-      )}
-      <Box
-        backgroundColor={BackgroundColor.backgroundDefault}
-        borderRadius={BorderRadius.MD}
-        padding={2}
-        marginBottom={4}
-      >
-        <AlertRow
-          alertKey="requestFrom"
-          ownerId={currentConfirmation.id}
-          label={t('requestFrom')}
-          tooltip={t('requestFromInfo')}
-        >
-          <ConfirmInfoRowUrl url={currentConfirmation.msgParams.origin} />
-        </AlertRow>
-        {isSiweSigReq && (
-          <ConfirmInfoRow label={t('signingInWith')}>
-            <ConfirmInfoRowAddress address={from} />
-          </ConfirmInfoRow>
-        )}
-      </Box>
-      <Box
-        backgroundColor={BackgroundColor.backgroundDefault}
-        borderRadius={BorderRadius.MD}
-        padding={2}
-        marginBottom={4}
-      >
-        <AlertRow
-          alertKey="message"
-          ownerId={currentConfirmation.id}
-          label={t('message')}
-        >
-          <ConfirmInfoRowText
-            text={sanitizeString(
-              hexToText(currentConfirmation.msgParams?.data),
-            )}
-          />
-        </AlertRow>
-      </Box>
-=======
         </ConfirmInfoSection>
       )}
       <ConfirmInfoSection>
@@ -149,7 +85,6 @@
           </ConfirmInfoAlertRow>
         )}
       </ConfirmInfoSection>
->>>>>>> 717376e8
     </>
   );
 };
