--- conflicted
+++ resolved
@@ -33,21 +33,9 @@
 
   return (
     <ConfirmInfoSection>
-<<<<<<< HEAD
-      <ConfirmInfoRow label={t('account')}>
-        <ConfirmInfoRowAddress chainId={chainId} address={from} />
-      </ConfirmInfoRow>
-      {isUpgrade && (
-        <ConfirmInfoRow label={t('confirmAccountType')}>
-          <ConfirmInfoRowText
-            text={t('confirmAccountTypeSmartContract')}
-            data-testid="tx-type"
-          />
-=======
       {(isUpgradeOnly || isDowngrade) && (
         <ConfirmInfoRow label={t('account')}>
           <ConfirmInfoRowAddress chainId={chainId} address={from} />
->>>>>>> 2f987b6e
         </ConfirmInfoRow>
       )}
       {isUpgrade && (
