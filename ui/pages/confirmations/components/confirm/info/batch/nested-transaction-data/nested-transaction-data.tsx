--- conflicted
+++ resolved
@@ -14,10 +14,7 @@
   ConfirmInfoRowText,
 } from '../../../../../../../components/app/confirm/info/row';
 import { ConfirmInfoRowCurrency } from '../../../../../../../components/app/confirm/info/row/currency';
-<<<<<<< HEAD
-=======
 import { useI18nContext } from '../../../../../../../hooks/useI18nContext';
->>>>>>> 7f4e6d9b
 import { useNestedTransactionLabels } from '../../hooks/useNestedTransactionLabels';
 
 // TODO: Fix in https://github.com/MetaMask/metamask-extension/issues/31860
@@ -52,10 +49,7 @@
   index: number;
   nestedTransaction: BatchTransactionParams;
 }) {
-<<<<<<< HEAD
-=======
   const t = useI18nContext();
->>>>>>> 7f4e6d9b
   const { data, to, value } = nestedTransaction;
 
   const label = useNestedTransactionLabels({
@@ -71,13 +65,6 @@
           <>
             {to && <RecipientRow recipient={to} />}
             {value && (
-<<<<<<< HEAD
-              <ConfirmInfoRow label="Amount">
-                <ConfirmInfoRowCurrency value={value} />
-              </ConfirmInfoRow>
-            )}
-            {data && to && <TransactionData data={data} to={to} noPadding />}
-=======
               <ConfirmInfoRow label={t('amount')}>
                 <ConfirmInfoRowCurrency value={value} />
               </ConfirmInfoRow>
@@ -90,7 +77,6 @@
                 nestedTransactionIndex={index}
               />
             )}
->>>>>>> 7f4e6d9b
           </>
         }
       >
