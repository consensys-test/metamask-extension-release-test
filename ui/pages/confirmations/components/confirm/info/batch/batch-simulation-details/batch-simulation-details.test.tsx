import React from 'react';
import { BigNumber } from 'bignumber.js';
import { BatchTransactionParams } from '@metamask/transaction-controller';
import { act } from '@testing-library/react';
import { renderWithConfirmContextProvider } from '../../../../../../../../test/lib/confirmations/render-helpers';
import configureStore from '../../../../../../../store/store';
import { getMockConfirmStateForTransaction } from '../../../../../../../../test/data/confirmations/helper';
import { genUnapprovedContractInteractionConfirmation } from '../../../../../../../../test/data/confirmations/contract-interaction';
import {
  ApprovalBalanceChange,
  useBatchApproveBalanceChanges,
} from '../../hooks/useBatchApproveBalanceChanges';
import { AlertMetricsProvider } from '../../../../../../../components/app/alert-system/contexts/alertMetricsContext';
import { useBalanceChanges } from '../../../../simulation-details/useBalanceChanges';
import { TokenStandard } from '../../../../../../../../shared/constants/transaction';
import { buildApproveTransactionData } from '../../../../../../../../test/data/confirmations/token-approve';
<<<<<<< HEAD
import { RevokeDelegation } from '../../../../../../../../test/data/confirmations/batch-transaction';
=======
import {
  downgradeAccountConfirmation,
  upgradeAccountConfirmationOnly,
} from '../../../../../../../../test/data/confirmations/batch-transaction';
>>>>>>> 2f987b6e
import { updateAtomicBatchData } from '../../../../../../../store/controller-actions/transaction-controller';
import { Confirmation } from '../../../../../types/confirm';
import { getCustomTxParamsData } from '../../../../../confirm-approve/confirm-approve.util';
import { BatchSimulationDetails } from './batch-simulation-details';

jest.mock('../../../../simulation-details/useBalanceChanges', () => ({
  useBalanceChanges: jest.fn(),
}));

jest.mock('../../hooks/useBatchApproveBalanceChanges', () => ({
  useBatchApproveBalanceChanges: jest.fn(),
}));

jest.mock(
  '../../../../../../../store/controller-actions/transaction-controller',
  () => ({
    updateAtomicBatchData: jest.fn(),
  }),
);

jest.mock('../../../../../confirm-approve/confirm-approve.util', () => ({
  getCustomTxParamsData: jest.fn(),
}));

const ADDRESS_MOCK = '0x1234567891234567891234567891234567891234';
const ADDRESS_SHORT_MOCK = '0x12345...91234';
const DATA_MOCK = '0x12345678';

const NESTED_TRANSACTION_MOCK: BatchTransactionParams = {
  data: buildApproveTransactionData(ADDRESS_MOCK, 123),
  to: ADDRESS_MOCK,
};

const BALANCE_CHANGE_ERC20_MOCK: ApprovalBalanceChange = {
  asset: {
    address: ADDRESS_MOCK,
    chainId: '0x123',
    standard: TokenStandard.ERC20,
  },
  amount: new BigNumber(123.56),
  fiatAmount: null,
  isApproval: true,
  isAllApproval: false,
  isUnlimitedApproval: false,
  nestedTransactionIndex: 0,
};

const BALANCE_CHANGE_ERC721_MOCK: ApprovalBalanceChange = {
  asset: {
    address: ADDRESS_MOCK,
    chainId: '0x123',
    standard: TokenStandard.ERC721,
    tokenId: '0x141',
  },
  amount: new BigNumber(1),
  fiatAmount: null,
  isApproval: true,
  isAllApproval: false,
  isUnlimitedApproval: false,
  nestedTransactionIndex: 0,
};

const BALANCE_CHANGE_ERC1155_MOCK: ApprovalBalanceChange = {
  asset: {
    address: ADDRESS_MOCK,
    chainId: '0x123',
    standard: TokenStandard.ERC1155,
    tokenId: '0x141',
  },
  amount: new BigNumber(123),
  fiatAmount: null,
  isApproval: true,
  isAllApproval: false,
  isUnlimitedApproval: false,
  nestedTransactionIndex: 0,
};

function render(transaction?: Confirmation) {
  const store = configureStore(
    getMockConfirmStateForTransaction(
      transaction ??
        genUnapprovedContractInteractionConfirmation({
          nestedTransactions: [NESTED_TRANSACTION_MOCK],
          simulationData: {
            tokenBalanceChanges: [],
          },
        }),
    ),
  );

  return renderWithConfirmContextProvider(
    <AlertMetricsProvider metrics={{} as never}>
      <BatchSimulationDetails />
    </AlertMetricsProvider>,
    store,
  );
}

describe('BatchSimulationDetails', () => {
  const useBalanceChangesMock = jest.mocked(useBalanceChanges);
  const updateAtomicBatchDataMock = jest.mocked(updateAtomicBatchData);
  const getCustomTxParamsDataMock = jest.mocked(getCustomTxParamsData);

  const useBatchApproveBalanceChangesMock = jest.mocked(
    useBatchApproveBalanceChanges,
  );

  beforeEach(() => {
    jest.resetAllMocks();

    useBalanceChangesMock.mockReturnValue({
      pending: false,
      value: [],
    });

    useBatchApproveBalanceChangesMock.mockReturnValue({
      pending: false,
      value: [],
    });
  });

  it('renders ERC-20 approve row', () => {
    useBatchApproveBalanceChangesMock.mockReturnValue({
      pending: false,
      value: [BALANCE_CHANGE_ERC20_MOCK],
    });

    const { getByText } = render();
    expect(getByText('You approve')).toBeInTheDocument();
    expect(getByText('123.6')).toBeInTheDocument();
    expect(getByText(ADDRESS_SHORT_MOCK)).toBeInTheDocument();
  });

  it('renders unlimited ERC-20 approve row', () => {
    useBatchApproveBalanceChangesMock.mockReturnValue({
      pending: false,
      value: [{ ...BALANCE_CHANGE_ERC20_MOCK, isUnlimitedApproval: true }],
    });

    const { getByText } = render();
    expect(getByText('You approve')).toBeInTheDocument();
    expect(getByText('Unlimited')).toBeInTheDocument();
    expect(getByText(ADDRESS_SHORT_MOCK)).toBeInTheDocument();
  });

  it('renders ERC-721 approve row', () => {
    useBatchApproveBalanceChangesMock.mockReturnValue({
      pending: false,
      value: [BALANCE_CHANGE_ERC721_MOCK],
    });

    const { getByText } = render();
    expect(getByText('You approve')).toBeInTheDocument();
    expect(getByText('#321')).toBeInTheDocument();
    expect(getByText(ADDRESS_SHORT_MOCK)).toBeInTheDocument();
  });

  it('renders all ERC-721 approve row', () => {
    useBatchApproveBalanceChangesMock.mockReturnValue({
      pending: false,
      value: [
        {
          ...BALANCE_CHANGE_ERC721_MOCK,
          asset: {
            ...BALANCE_CHANGE_ERC721_MOCK.asset,
            tokenId: undefined,
          },
          isAllApproval: true,
        },
      ],
    });

    const { getByText } = render();
    expect(getByText('You approve')).toBeInTheDocument();
    expect(getByText('All')).toBeInTheDocument();
    expect(getByText(ADDRESS_SHORT_MOCK)).toBeInTheDocument();
  });

  it('renders ERC-1155 approve row', () => {
    useBatchApproveBalanceChangesMock.mockReturnValue({
      pending: false,
      value: [BALANCE_CHANGE_ERC1155_MOCK],
    });

    const { getByText } = render();
    expect(getByText('You approve')).toBeInTheDocument();
    expect(getByText('123 #321')).toBeInTheDocument();
    expect(getByText(ADDRESS_SHORT_MOCK)).toBeInTheDocument();
  });

  it('renders all ERC-1155 approve row', () => {
    useBatchApproveBalanceChangesMock.mockReturnValue({
      pending: false,
      value: [
        {
          ...BALANCE_CHANGE_ERC1155_MOCK,
          asset: {
            ...BALANCE_CHANGE_ERC1155_MOCK.asset,
            tokenId: undefined,
          },
          isAllApproval: true,
        },
      ],
    });

    const { getByText } = render();
    expect(getByText('You approve')).toBeInTheDocument();
    expect(getByText('All')).toBeInTheDocument();
    expect(getByText(ADDRESS_SHORT_MOCK)).toBeInTheDocument();
  });

  it('renders multiple approve rows', () => {
    useBatchApproveBalanceChangesMock.mockReturnValue({
      pending: false,
      value: [BALANCE_CHANGE_ERC20_MOCK, BALANCE_CHANGE_ERC721_MOCK],
    });

    const { getByText } = render();
    expect(getByText('You approve')).toBeInTheDocument();
    expect(getByText('123.6')).toBeInTheDocument();
    expect(getByText('#321')).toBeInTheDocument();
  });

  it('does not render approve row if no approve balance changes', () => {
    const { queryByText } = render();
    expect(queryByText('You approve')).toBeNull();
  });

  it('shows edit modal on edit click', () => {
    useBatchApproveBalanceChangesMock.mockReturnValue({
      pending: false,
      value: [BALANCE_CHANGE_ERC20_MOCK],
    });

    const { getByTestId, getByText } = render();

    getByTestId('balance-change-edit').click();

    expect(getByText('Edit spending cap')).toBeInTheDocument();
  });

  it('updates nested transaction data on modal submit', async () => {
    useBatchApproveBalanceChangesMock.mockReturnValue({
      pending: false,
      value: [BALANCE_CHANGE_ERC20_MOCK],
    });

    getCustomTxParamsDataMock.mockReturnValue(DATA_MOCK);

    const { getByTestId, getByText } = render();

    await act(async () => {
      getByTestId('balance-change-edit').click();
    });

    await act(async () => {
      getByText('Save').click();
    });

    expect(updateAtomicBatchDataMock).toHaveBeenCalledTimes(1);
    expect(updateAtomicBatchDataMock).toHaveBeenCalledWith({
      transactionId: expect.any(String),
      transactionData: DATA_MOCK,
      transactionIndex: 0,
    });
  });

  it('return null for transaction of type revokeDelegation', () => {
<<<<<<< HEAD
    const { container } = render(RevokeDelegation);
=======
    const { container } = render(downgradeAccountConfirmation);
    expect(container.firstChild).toBeNull();
  });

  it('return null for upgrade transaction if there are no nested transactions', () => {
    const { container } = render(upgradeAccountConfirmationOnly);
>>>>>>> 2f987b6e
    expect(container.firstChild).toBeNull();
  });
});<|MERGE_RESOLUTION|>--- conflicted
+++ resolved
@@ -14,14 +14,10 @@
 import { useBalanceChanges } from '../../../../simulation-details/useBalanceChanges';
 import { TokenStandard } from '../../../../../../../../shared/constants/transaction';
 import { buildApproveTransactionData } from '../../../../../../../../test/data/confirmations/token-approve';
-<<<<<<< HEAD
-import { RevokeDelegation } from '../../../../../../../../test/data/confirmations/batch-transaction';
-=======
 import {
   downgradeAccountConfirmation,
   upgradeAccountConfirmationOnly,
 } from '../../../../../../../../test/data/confirmations/batch-transaction';
->>>>>>> 2f987b6e
 import { updateAtomicBatchData } from '../../../../../../../store/controller-actions/transaction-controller';
 import { Confirmation } from '../../../../../types/confirm';
 import { getCustomTxParamsData } from '../../../../../confirm-approve/confirm-approve.util';
@@ -290,16 +286,12 @@
   });
 
   it('return null for transaction of type revokeDelegation', () => {
-<<<<<<< HEAD
-    const { container } = render(RevokeDelegation);
-=======
     const { container } = render(downgradeAccountConfirmation);
     expect(container.firstChild).toBeNull();
   });
 
   it('return null for upgrade transaction if there are no nested transactions', () => {
     const { container } = render(upgradeAccountConfirmationOnly);
->>>>>>> 2f987b6e
     expect(container.firstChild).toBeNull();
   });
 });