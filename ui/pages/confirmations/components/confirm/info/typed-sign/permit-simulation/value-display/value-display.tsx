--- conflicted
+++ resolved
@@ -2,10 +2,6 @@
 import { NameType } from '@metamask/name-controller';
 import { Hex } from '@metamask/utils';
 import { captureException } from '@sentry/browser';
-<<<<<<< HEAD
-import { shortenString } from '../../../../../../../../helpers/utils/util';
-=======
->>>>>>> 6173a139
 
 import { MetaMetricsEventLocation } from '../../../../../../../../../shared/constants/metametrics';
 import { shortenString } from '../../../../../../../../helpers/utils/util';
@@ -33,33 +29,6 @@
   TextAlign,
 } from '../../../../../../../../helpers/constants/design-system';
 import Name from '../../../../../../../../components/app/name/name';
-<<<<<<< HEAD
-import { fetchErc20Decimals } from '../../../../../../utils/token';
-
-type PermitSimulationValueDisplayParams = {
-  /** The primaryType of the typed sign message */
-  primaryType?: string;
-
-  /**
-   * The ethereum token contract address. It is expected to be in hex format.
-   * We currently accept strings since we have a patch that accepts a custom string
-   * {@see .yarn/patches/@metamask-eth-json-rpc-middleware-npm-14.0.1-b6c2ccbe8c.patch}
-   */
-  tokenContract: Hex | string;
-
-  /** The token amount */
-  value: number | string;
-};
-
-const PermitSimulationValueDisplay: React.FC<
-  PermitSimulationValueDisplayParams
-> = ({ primaryType, tokenContract, value }) => {
-  const exchangeRate = useTokenExchangeRate(tokenContract);
-
-  const { value: tokenDecimals } = useAsyncResult(
-    async () => await fetchErc20Decimals(tokenContract),
-    [tokenContract],
-=======
 import { TokenDetailsERC20 } from '../../../../../../utils/token';
 
 type PermitSimulationValueDisplayParams = {
@@ -90,7 +59,6 @@
     tokenContract,
     tokenDetails as TokenDetailsERC20,
     MetaMetricsEventLocation.SignatureConfirmation,
->>>>>>> 6173a139
   );
   const { decimalsNumber: tokenDecimals } = tokenDetails;
 
