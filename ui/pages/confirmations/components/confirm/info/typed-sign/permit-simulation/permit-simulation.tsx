<<<<<<< HEAD
import { NameType } from '@metamask/name-controller';
import React, { useMemo } from 'react';
=======
import React from 'react';
>>>>>>> 318aaadf
import { useSelector } from 'react-redux';

import { PrimaryType } from '../../../../../../../../shared/constants/signatures';
import { parseTypedDataMessage } from '../../../../../../../../shared/modules/transaction.utils';
<<<<<<< HEAD
import useTokenExchangeRate from '../../../../../../../components/app/currency-input/hooks/useTokenExchangeRate';
import Name from '../../../../../../../components/app/name/name';
import { Box, Text } from '../../../../../../../components/component-library';
import Tooltip from '../../../../../../../components/ui/tooltip';
=======
import {
  ConfirmInfoRow,
  ConfirmInfoRowText,
} from '../../../../../../../components/app/confirm/info/row';
import { useI18nContext } from '../../../../../../../hooks/useI18nContext';
import { currentConfirmationSelector } from '../../../../../../../selectors';
import { Box } from '../../../../../../../components/component-library';
>>>>>>> 318aaadf
import {
  Display,
  FlexDirection,
} from '../../../../../../../helpers/constants/design-system';
import { shortenString } from '../../../../../../../helpers/utils/util';
import { useI18nContext } from '../../../../../../../hooks/useI18nContext';
import { currentConfirmationSelector } from '../../../../../../../selectors';
import { SignatureRequestType } from '../../../../../types/confirm';
<<<<<<< HEAD
import { IndividualFiatDisplay } from '../../../../simulation-details/fiat-display';
import {
  formatAmount,
  formatAmountMaxPrecision,
} from '../../../../simulation-details/formatAmount';
import StaticSimulation from '../../shared/static-simulation/static-simulation';
=======
import { ConfirmInfoSection } from '../../../../../../../components/app/confirm/info/row/section';
import PermitSimulationValueDisplay from './value-display/value-display';

function extractTokenDetailsByPrimaryType(
  message: Record<string, unknown>,
  primaryType: PrimaryType,
): object[] | unknown {
  let tokenDetails;

  switch (primaryType) {
    case PrimaryType.PermitBatch:
    case PrimaryType.PermitSingle:
      tokenDetails = message?.details;
      break;
    case PrimaryType.PermitBatchTransferFrom:
    case PrimaryType.PermitTransferFrom:
      tokenDetails = message?.permitted;
      break;
    default:
      break;
  }

  const isNonArrayObject = tokenDetails && !Array.isArray(tokenDetails);
>>>>>>> 318aaadf

  return isNonArrayObject ? [tokenDetails] : tokenDetails;
}

const PermitSimulation: React.FC<object> = () => {
  const t = useI18nContext();
  const currentConfirmation = useSelector(
    currentConfirmationSelector,
  ) as SignatureRequestType;

  const msgData = currentConfirmation.msgParams?.data;
  const {
    domain: { verifyingContract },
<<<<<<< HEAD
    message: { value },
  } = parseTypedDataMessage(currentConfirmation.msgParams?.data as string);

  const exchangeRate = useTokenExchangeRate(verifyingContract);

  const fiatValue = useMemo(() => {
    if (exchangeRate && value) {
      const tokenAmount = calcTokenAmount(value, tokenDecimals);
      return exchangeRate.times(tokenAmount).toNumber();
    }
    return undefined;
  }, [exchangeRate, value]);

  const { tokenValue, tokenValueMaxPrecision } = useMemo(() => {
    if (!value) {
      return { tokenValue: null, tokenValueMaxPrecision: null };
    }
    const tokenAmount = calcTokenAmount(value, tokenDecimals);
=======
    message,
    primaryType,
  } = parseTypedDataMessage(msgData as string);
>>>>>>> 318aaadf

  const tokenDetails = extractTokenDetailsByPrimaryType(message, primaryType);

  return (
<<<<<<< HEAD
    <StaticSimulation
      title={t('simulationDetailsTitle')}
      titleTooltip={t('simulationDetailsTitleTooltip')}
      description={t('permitSimulationDetailInfo')}
      simulationHeading={t('spendingCap')}
      simulationElements={
        <>
          <Box display={Display.Flex}>
=======
    <ConfirmInfoSection data-testid="confirmation__simulation_section">
      <ConfirmInfoRow
        label={t('simulationDetailsTitle')}
        tooltip={t('simulationDetailsTitleTooltip')}
      >
        <ConfirmInfoRowText text={t('permitSimulationDetailInfo')} />
      </ConfirmInfoRow>
      <ConfirmInfoRow label={t('spendingCap')}>
        <Box style={{ marginLeft: 'auto', maxWidth: '100%' }}>
          {Array.isArray(tokenDetails) ? (
>>>>>>> 318aaadf
            <Box
              display={Display.Flex}
              flexDirection={FlexDirection.Column}
              gap={2}
            >
              {tokenDetails.map(
                (
                  { token, amount }: { token: string; amount: string },
                  i: number,
                ) => (
                  <PermitSimulationValueDisplay
                    key={`${token}-${i}`}
                    primaryType={primaryType}
                    tokenContract={token}
                    value={amount}
                  />
                ),
              )}
            </Box>
<<<<<<< HEAD
            <Name value={verifyingContract} type={NameType.ETHEREUM_ADDRESS} />
          </Box>
          <Box>
            {fiatValue && (
              <IndividualFiatDisplay fiatAmount={fiatValue} shorten />
            )}
          </Box>
        </>
      }
    />
=======
          ) : (
            <PermitSimulationValueDisplay
              tokenContract={verifyingContract}
              value={message.value}
            />
          )}
        </Box>
      </ConfirmInfoRow>
    </ConfirmInfoSection>
>>>>>>> 318aaadf
  );
};

export default PermitSimulation;<|MERGE_RESOLUTION|>--- conflicted
+++ resolved
@@ -1,44 +1,16 @@
-<<<<<<< HEAD
-import { NameType } from '@metamask/name-controller';
-import React, { useMemo } from 'react';
-=======
 import React from 'react';
->>>>>>> 318aaadf
 import { useSelector } from 'react-redux';
-
+import { Box } from '../../../../../../../components/component-library';
 import { PrimaryType } from '../../../../../../../../shared/constants/signatures';
 import { parseTypedDataMessage } from '../../../../../../../../shared/modules/transaction.utils';
-<<<<<<< HEAD
-import useTokenExchangeRate from '../../../../../../../components/app/currency-input/hooks/useTokenExchangeRate';
-import Name from '../../../../../../../components/app/name/name';
-import { Box, Text } from '../../../../../../../components/component-library';
-import Tooltip from '../../../../../../../components/ui/tooltip';
-=======
-import {
-  ConfirmInfoRow,
-  ConfirmInfoRowText,
-} from '../../../../../../../components/app/confirm/info/row';
-import { useI18nContext } from '../../../../../../../hooks/useI18nContext';
-import { currentConfirmationSelector } from '../../../../../../../selectors';
-import { Box } from '../../../../../../../components/component-library';
->>>>>>> 318aaadf
 import {
   Display,
   FlexDirection,
 } from '../../../../../../../helpers/constants/design-system';
-import { shortenString } from '../../../../../../../helpers/utils/util';
 import { useI18nContext } from '../../../../../../../hooks/useI18nContext';
+import { SignatureRequestType } from '../../../../../types/confirm';
 import { currentConfirmationSelector } from '../../../../../../../selectors';
-import { SignatureRequestType } from '../../../../../types/confirm';
-<<<<<<< HEAD
-import { IndividualFiatDisplay } from '../../../../simulation-details/fiat-display';
-import {
-  formatAmount,
-  formatAmountMaxPrecision,
-} from '../../../../simulation-details/formatAmount';
 import StaticSimulation from '../../shared/static-simulation/static-simulation';
-=======
-import { ConfirmInfoSection } from '../../../../../../../components/app/confirm/info/row/section';
 import PermitSimulationValueDisplay from './value-display/value-display';
 
 function extractTokenDetailsByPrimaryType(
@@ -61,7 +33,6 @@
   }
 
   const isNonArrayObject = tokenDetails && !Array.isArray(tokenDetails);
->>>>>>> 318aaadf
 
   return isNonArrayObject ? [tokenDetails] : tokenDetails;
 }
@@ -75,96 +46,47 @@
   const msgData = currentConfirmation.msgParams?.data;
   const {
     domain: { verifyingContract },
-<<<<<<< HEAD
-    message: { value },
-  } = parseTypedDataMessage(currentConfirmation.msgParams?.data as string);
-
-  const exchangeRate = useTokenExchangeRate(verifyingContract);
-
-  const fiatValue = useMemo(() => {
-    if (exchangeRate && value) {
-      const tokenAmount = calcTokenAmount(value, tokenDecimals);
-      return exchangeRate.times(tokenAmount).toNumber();
-    }
-    return undefined;
-  }, [exchangeRate, value]);
-
-  const { tokenValue, tokenValueMaxPrecision } = useMemo(() => {
-    if (!value) {
-      return { tokenValue: null, tokenValueMaxPrecision: null };
-    }
-    const tokenAmount = calcTokenAmount(value, tokenDecimals);
-=======
     message,
     primaryType,
   } = parseTypedDataMessage(msgData as string);
->>>>>>> 318aaadf
 
   const tokenDetails = extractTokenDetailsByPrimaryType(message, primaryType);
 
   return (
-<<<<<<< HEAD
     <StaticSimulation
       title={t('simulationDetailsTitle')}
       titleTooltip={t('simulationDetailsTitleTooltip')}
       description={t('permitSimulationDetailInfo')}
       simulationHeading={t('spendingCap')}
       simulationElements={
-        <>
-          <Box display={Display.Flex}>
-=======
-    <ConfirmInfoSection data-testid="confirmation__simulation_section">
-      <ConfirmInfoRow
-        label={t('simulationDetailsTitle')}
-        tooltip={t('simulationDetailsTitleTooltip')}
-      >
-        <ConfirmInfoRowText text={t('permitSimulationDetailInfo')} />
-      </ConfirmInfoRow>
-      <ConfirmInfoRow label={t('spendingCap')}>
-        <Box style={{ marginLeft: 'auto', maxWidth: '100%' }}>
-          {Array.isArray(tokenDetails) ? (
->>>>>>> 318aaadf
-            <Box
-              display={Display.Flex}
-              flexDirection={FlexDirection.Column}
-              gap={2}
-            >
-              {tokenDetails.map(
-                (
-                  { token, amount }: { token: string; amount: string },
-                  i: number,
-                ) => (
-                  <PermitSimulationValueDisplay
-                    key={`${token}-${i}`}
-                    primaryType={primaryType}
-                    tokenContract={token}
-                    value={amount}
-                  />
-                ),
-              )}
-            </Box>
-<<<<<<< HEAD
-            <Name value={verifyingContract} type={NameType.ETHEREUM_ADDRESS} />
-          </Box>
-          <Box>
-            {fiatValue && (
-              <IndividualFiatDisplay fiatAmount={fiatValue} shorten />
+        Array.isArray(tokenDetails) ? (
+          <Box
+            display={Display.Flex}
+            flexDirection={FlexDirection.Column}
+            gap={2}
+          >
+            {tokenDetails.map(
+              (
+                { token, amount }: { token: string; amount: string },
+                i: number,
+              ) => (
+                <PermitSimulationValueDisplay
+                  key={`${token}-${i}`}
+                  primaryType={primaryType}
+                  tokenContract={token}
+                  value={amount}
+                />
+              ),
             )}
           </Box>
-        </>
+        ) : (
+          <PermitSimulationValueDisplay
+            tokenContract={verifyingContract}
+            value={message.value}
+          />
+        )
       }
     />
-=======
-          ) : (
-            <PermitSimulationValueDisplay
-              tokenContract={verifyingContract}
-              value={message.value}
-            />
-          )}
-        </Box>
-      </ConfirmInfoRow>
-    </ConfirmInfoSection>
->>>>>>> 318aaadf
   );
 };
 
