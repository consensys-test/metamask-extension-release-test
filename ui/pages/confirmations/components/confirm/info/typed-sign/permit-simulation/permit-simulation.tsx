import React, { useMemo } from 'react';
import { useSelector } from 'react-redux';
import { NameType } from '@metamask/name-controller';
import { BigNumber } from 'bignumber.js';

import { calcTokenAmount } from '../../../../../../../../shared/lib/transactions-controller-utils';
import { parseTypedDataMessage } from '../../../../../../../../shared/modules/transaction.utils';
import { Numeric } from '../../../../../../../../shared/modules/Numeric';
import Name from '../../../../../../../components/app/name/name';
import {
  ConfirmInfoRow,
  ConfirmInfoRowText,
} from '../../../../../../../components/app/confirm/info/row';
import { shortenString } from '../../../../../../../helpers/utils/util';
import { useI18nContext } from '../../../../../../../hooks/useI18nContext';
import { currentConfirmationSelector } from '../../../../../../../selectors';
import { Box, Text } from '../../../../../../../components/component-library';
import Tooltip from '../../../../../../../components/ui/tooltip';
import {
  BackgroundColor,
  BlockSize,
  BorderRadius,
  Display,
  TextAlign,
} from '../../../../../../../helpers/constants/design-system';
import { SignatureRequestType } from '../../../../../types/confirm';
import useTokenExchangeRate from '../../../../../../../components/app/currency-input/hooks/useTokenExchangeRate';
import { IndividualFiatDisplay } from '../../../../simulation-details/fiat-display';
import {
  formatAmount,
  formatAmountMaxPrecision,
} from '../../../../simulation-details/formatAmount';
import { ConfirmInfoSection } from '../../../../../../../components/app/confirm/info/row/section';

const PermitSimulation: React.FC<{
  tokenDecimals: number;
}> = ({ tokenDecimals }) => {
  const t = useI18nContext();
  const currentConfirmation = useSelector(
    currentConfirmationSelector,
  ) as SignatureRequestType;

  const {
    domain: { verifyingContract },
    message: { value },
  } = parseTypedDataMessage(currentConfirmation.msgParams?.data as string);

  const exchangeRate = useTokenExchangeRate(verifyingContract);

  const fiatValue = useMemo(() => {
    if (exchangeRate && value) {
      return exchangeRate.times(new Numeric(value, 10)).toNumber();
    }
    return undefined;
  }, [exchangeRate, value]);

  const { tokenValue, tokenValueMaxPrecision } = useMemo(() => {
<<<<<<< HEAD
    const valueBN = new BigNumber(value);
    const diviserBN = new BigNumber(10).pow(tokenDecimals);
    const resultBn = valueBN.div(diviserBN);

    // FIXME - Precision may be lost for large values when using formatAmount
    /** @see {@link https://github.com/MetaMask/metamask-extension/issues/25755} */
    return {
      tokenValue: formatAmount('en-US', resultBn),
      tokenValueMaxPrecision: formatAmountMaxPrecision('en-US', resultBn),
=======
    const tokenAmount = calcTokenAmount(value, tokenDecimals);

    return {
      tokenValue: formatAmount('en-US', tokenAmount),
      tokenValueMaxPrecision: formatAmountMaxPrecision('en-US', tokenAmount),
>>>>>>> 335c9e47
    };
  }, [tokenDecimals, value]);

  return (
    <ConfirmInfoSection>
      <ConfirmInfoRow
        label={t('simulationDetailsTitle')}
        tooltip={t('simulationDetailsTitleTooltip')}
      >
        <ConfirmInfoRowText text={t('permitSimulationDetailInfo')} />
      </ConfirmInfoRow>
      <ConfirmInfoRow label={t('spendingCap')}>
        <Box style={{ marginLeft: 'auto', maxWidth: '100%' }}>
          <Box display={Display.Flex}>
            <Box
              display={Display.Inline}
              marginInlineEnd={1}
              minWidth={BlockSize.Zero}
            >
              <Tooltip
                position="bottom"
                title={tokenValueMaxPrecision}
                wrapperStyle={{ minWidth: 0 }}
                interactive
              >
                <Text
                  backgroundColor={BackgroundColor.backgroundAlternative}
                  borderRadius={BorderRadius.XL}
                  paddingInline={2}
<<<<<<< HEAD
                  textAlign={TextAlign.Center}
                  ellipsis
                >
                  {tokenValue}
=======
                  style={{ paddingTop: '1px', paddingBottom: '1px' }}
                  textAlign={TextAlign.Center}
                >
                  {shortenString(tokenValue || '', {
                    truncatedCharLimit: 15,
                    truncatedStartChars: 15,
                    truncatedEndChars: 0,
                    skipCharacterInEnd: true,
                  })}
>>>>>>> 335c9e47
                </Text>
              </Tooltip>
            </Box>
            <Name value={verifyingContract} type={NameType.ETHEREUM_ADDRESS} />
          </Box>
          <Box>
            {fiatValue && (
              <IndividualFiatDisplay fiatAmount={fiatValue} shorten />
            )}
          </Box>
        </Box>
      </ConfirmInfoRow>
    </ConfirmInfoSection>
  );
};

export default PermitSimulation;<|MERGE_RESOLUTION|>--- conflicted
+++ resolved
@@ -1,7 +1,6 @@
 import React, { useMemo } from 'react';
 import { useSelector } from 'react-redux';
 import { NameType } from '@metamask/name-controller';
-import { BigNumber } from 'bignumber.js';
 
 import { calcTokenAmount } from '../../../../../../../../shared/lib/transactions-controller-utils';
 import { parseTypedDataMessage } from '../../../../../../../../shared/modules/transaction.utils';
@@ -55,23 +54,11 @@
   }, [exchangeRate, value]);
 
   const { tokenValue, tokenValueMaxPrecision } = useMemo(() => {
-<<<<<<< HEAD
-    const valueBN = new BigNumber(value);
-    const diviserBN = new BigNumber(10).pow(tokenDecimals);
-    const resultBn = valueBN.div(diviserBN);
-
-    // FIXME - Precision may be lost for large values when using formatAmount
-    /** @see {@link https://github.com/MetaMask/metamask-extension/issues/25755} */
-    return {
-      tokenValue: formatAmount('en-US', resultBn),
-      tokenValueMaxPrecision: formatAmountMaxPrecision('en-US', resultBn),
-=======
     const tokenAmount = calcTokenAmount(value, tokenDecimals);
 
     return {
       tokenValue: formatAmount('en-US', tokenAmount),
       tokenValueMaxPrecision: formatAmountMaxPrecision('en-US', tokenAmount),
->>>>>>> 335c9e47
     };
   }, [tokenDecimals, value]);
 
@@ -101,12 +88,6 @@
                   backgroundColor={BackgroundColor.backgroundAlternative}
                   borderRadius={BorderRadius.XL}
                   paddingInline={2}
-<<<<<<< HEAD
-                  textAlign={TextAlign.Center}
-                  ellipsis
-                >
-                  {tokenValue}
-=======
                   style={{ paddingTop: '1px', paddingBottom: '1px' }}
                   textAlign={TextAlign.Center}
                 >
@@ -116,7 +97,6 @@
                     truncatedEndChars: 0,
                     skipCharacterInEnd: true,
                   })}
->>>>>>> 335c9e47
                 </Text>
               </Tooltip>
             </Box>
