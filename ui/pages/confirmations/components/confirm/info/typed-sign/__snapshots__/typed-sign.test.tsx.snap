--- conflicted
+++ resolved
@@ -206,11 +206,7 @@
     />
     <div
       class="mm-box confirm-info-row mm-box--margin-top-2 mm-box--margin-bottom-2 mm-box--padding-right-2 mm-box--padding-left-2 mm-box--display-flex mm-box--flex-direction-row mm-box--flex-wrap-wrap mm-box--justify-content-space-between mm-box--color-text-default mm-box--rounded-lg"
-<<<<<<< HEAD
-      style="overflow-wrap: anywhere; min-height: 24px; position: relative;"
-=======
       style="overflow-wrap: anywhere; min-height: 24px; position: relative; background: transparent;"
->>>>>>> ad7a5462
     >
       <div
         class="mm-box mm-box--display-flex mm-box--flex-direction-row mm-box--justify-content-center mm-box--align-items-flex-start mm-box--color-text-default"
@@ -628,7 +624,6 @@
                   style="white-space: pre-wrap;"
                 >
                   09 June 3554, 16:53
-<<<<<<< HEAD
                 </p>
               </div>
             </div>
@@ -653,24 +648,28 @@
       <div
         class="mm-box mm-box--display-flex mm-box--flex-direction-row mm-box--justify-content-center mm-box--align-items-flex-start"
       >
-        <p
-          class="mm-box mm-text mm-text--body-md-medium mm-box--color-inherit"
-        >
-          Estimated changes
-        </p>
-        <div>
-          <div
-            aria-describedby="tippy-tooltip-10"
-            class=""
-            data-original-title="Estimated changes are what might happen if you go through with this transaction. This is just a prediction, not a guarantee."
-            data-tooltipped=""
-            style="display: flex;"
-            tabindex="0"
-          >
-            <span
-              class="mm-box mm-icon mm-icon--size-sm mm-box--margin-left-1 mm-box--display-inline-block mm-box--color-icon-muted"
-              style="mask-image: url('./images/icons/question.svg');"
-            />
+        <div
+          class="mm-box mm-box--display-flex mm-box--align-items-center"
+        >
+          <p
+            class="mm-box mm-text mm-text--body-md-medium mm-box--color-inherit"
+          >
+            Estimated changes
+          </p>
+          <div>
+            <div
+              aria-describedby="tippy-tooltip-12"
+              class=""
+              data-original-title="Estimated changes are what might happen if you go through with this transaction. This is just a prediction, not a guarantee."
+              data-tooltipped=""
+              style="display: flex;"
+              tabindex="0"
+            >
+              <span
+                class="mm-box mm-icon mm-icon--size-sm mm-box--margin-left-1 mm-box--display-inline-block mm-box--color-icon-muted"
+                style="mask-image: url('./images/icons/question.svg');"
+              />
+            </div>
           </div>
         </div>
       </div>
@@ -692,11 +691,15 @@
       <div
         class="mm-box mm-box--display-flex mm-box--flex-direction-row mm-box--justify-content-center mm-box--align-items-flex-start"
       >
-        <p
-          class="mm-box mm-text mm-text--body-md-medium mm-box--color-inherit"
-        >
-          Spending cap
-        </p>
+        <div
+          class="mm-box mm-box--display-flex mm-box--align-items-center"
+        >
+          <p
+            class="mm-box mm-text mm-text--body-md-medium mm-box--color-inherit"
+          >
+            Spending cap
+          </p>
+        </div>
       </div>
       <div
         class="mm-box"
@@ -715,7 +718,7 @@
                 style="min-width: 0;"
               >
                 <div
-                  aria-describedby="tippy-tooltip-11"
+                  aria-describedby="tippy-tooltip-13"
                   class=""
                   data-original-title="3,000"
                   data-tooltipped=""
@@ -765,11 +768,15 @@
       <div
         class="mm-box mm-box--display-flex mm-box--flex-direction-row mm-box--justify-content-center mm-box--align-items-flex-start"
       >
-        <p
-          class="mm-box mm-text mm-text--body-md-medium mm-box--color-inherit"
-        >
-          Spender
-        </p>
+        <div
+          class="mm-box mm-box--display-flex mm-box--align-items-center"
+        >
+          <p
+            class="mm-box mm-text mm-text--body-md-medium mm-box--color-inherit"
+          >
+            Spender
+          </p>
+        </div>
       </div>
       <div
         class="mm-box mm-box--display-flex mm-box--flex-direction-row mm-box--align-items-center"
@@ -834,29 +841,33 @@
     />
     <div
       class="mm-box confirm-info-row mm-box--margin-top-2 mm-box--margin-bottom-2 mm-box--padding-right-2 mm-box--padding-left-2 mm-box--display-flex mm-box--flex-direction-row mm-box--flex-wrap-wrap mm-box--justify-content-space-between mm-box--color-text-default mm-box--rounded-lg"
-      style="overflow-wrap: anywhere; min-height: 24px; position: relative;"
+      style="overflow-wrap: anywhere; min-height: 24px; position: relative; background: transparent;"
     >
       <div
-        class="mm-box mm-box--display-flex mm-box--flex-direction-row mm-box--justify-content-center mm-box--align-items-flex-start"
-      >
-        <p
-          class="mm-box mm-text mm-text--body-md-medium mm-box--color-inherit"
-        >
-          Request from
-        </p>
-        <div>
-          <div
-            aria-describedby="tippy-tooltip-12"
-            class=""
-            data-original-title="This is the site asking for your signature."
-            data-tooltipped=""
-            style="display: flex;"
-            tabindex="0"
-          >
-            <span
-              class="mm-box mm-icon mm-icon--size-sm mm-box--margin-left-1 mm-box--display-inline-block mm-box--color-icon-muted"
-              style="mask-image: url('./images/icons/question.svg');"
-            />
+        class="mm-box mm-box--display-flex mm-box--flex-direction-row mm-box--justify-content-center mm-box--align-items-flex-start mm-box--color-text-default"
+      >
+        <div
+          class="mm-box mm-box--display-flex mm-box--align-items-center"
+        >
+          <p
+            class="mm-box mm-text mm-text--body-md-medium mm-box--color-inherit"
+          >
+            Request from
+          </p>
+          <div>
+            <div
+              aria-describedby="tippy-tooltip-14"
+              class=""
+              data-original-title="This is the site asking for your signature."
+              data-tooltipped=""
+              style="display: flex;"
+              tabindex="0"
+            >
+              <span
+                class="mm-box mm-icon mm-icon--size-sm mm-box--margin-left-1 mm-box--display-inline-block mm-box--color-icon-muted"
+                style="mask-image: url('./images/icons/question.svg');"
+              />
+            </div>
           </div>
         </div>
       </div>
@@ -877,11 +888,15 @@
       <div
         class="mm-box mm-box--display-flex mm-box--flex-direction-row mm-box--justify-content-center mm-box--align-items-flex-start"
       >
-        <p
-          class="mm-box mm-text mm-text--body-md-medium mm-box--color-inherit"
-        >
-          Interacting with
-        </p>
+        <div
+          class="mm-box mm-box--display-flex mm-box--align-items-center"
+        >
+          <p
+            class="mm-box mm-text mm-text--body-md-medium mm-box--color-inherit"
+          >
+            Interacting with
+          </p>
+        </div>
       </div>
       <div
         class="mm-box mm-box--display-flex mm-box--flex-direction-row mm-box--align-items-center"
@@ -952,11 +967,15 @@
       <div
         class="mm-box mm-box--display-flex mm-box--flex-direction-row mm-box--justify-content-center mm-box--align-items-flex-start"
       >
-        <p
-          class="mm-box mm-text mm-text--body-md-medium mm-box--color-inherit"
-        >
-          Message
-        </p>
+        <div
+          class="mm-box mm-box--display-flex mm-box--align-items-center"
+        >
+          <p
+            class="mm-box mm-text mm-text--body-md-medium mm-box--color-inherit"
+          >
+            Message
+          </p>
+        </div>
       </div>
       <div
         class="mm-box mm-box--width-full"
@@ -968,11 +987,15 @@
           <div
             class="mm-box mm-box--display-flex mm-box--flex-direction-row mm-box--justify-content-center mm-box--align-items-flex-start"
           >
-            <p
-              class="mm-box mm-text mm-text--body-md-medium mm-box--color-inherit"
-            >
-              Primary type:
-            </p>
+            <div
+              class="mm-box mm-box--display-flex mm-box--align-items-center"
+            >
+              <p
+                class="mm-box mm-text mm-text--body-md-medium mm-box--color-inherit"
+              >
+                Primary type:
+              </p>
+            </div>
           </div>
           <div
             class="mm-box mm-box--display-flex mm-box--gap-2 mm-box--flex-wrap-wrap mm-box--align-items-center mm-box--min-width-0"
@@ -999,11 +1022,15 @@
               <div
                 class="mm-box mm-box--display-flex mm-box--flex-direction-row mm-box--justify-content-center mm-box--align-items-flex-start"
               >
-                <p
-                  class="mm-box mm-text mm-text--body-md-medium mm-box--color-inherit"
-                >
-                  Owner:
-                </p>
+                <div
+                  class="mm-box mm-box--display-flex mm-box--align-items-center"
+                >
+                  <p
+                    class="mm-box mm-text mm-text--body-md-medium mm-box--color-inherit"
+                  >
+                    Owner:
+                  </p>
+                </div>
               </div>
               <div
                 class="mm-box mm-box--display-flex mm-box--flex-direction-row mm-box--align-items-center"
@@ -1070,655 +1097,12 @@
               <div
                 class="mm-box mm-box--display-flex mm-box--flex-direction-row mm-box--justify-content-center mm-box--align-items-flex-start"
               >
-                <p
-                  class="mm-box mm-text mm-text--body-md-medium mm-box--color-inherit"
-                >
-                  Spender:
-                </p>
-              </div>
-              <div
-                class="mm-box mm-box--display-flex mm-box--flex-direction-row mm-box--align-items-center"
-              >
-                <div
-                  class="mm-box mm-box--display-flex mm-box--flex-direction-row mm-box--align-items-center"
-                >
-                  <div
-                    class="mm-box mm-text mm-avatar-base mm-avatar-base--size-xs mm-avatar-account mm-text--body-xs mm-text--text-transform-uppercase mm-box--display-flex mm-box--justify-content-center mm-box--align-items-center mm-box--color-text-default mm-box--background-color-background-alternative mm-box--rounded-full mm-box--border-color-transparent box--border-style-solid box--border-width-1"
-                  >
-                    <div
-                      class="mm-avatar-account__jazzicon"
-                    >
-                      <div
-                        style="border-radius: 50px; overflow: hidden; padding: 0px; margin: 0px; width: 16px; height: 16px; display: inline-block; background: rgb(200, 20, 65);"
-                      >
-                        <svg
-                          height="16"
-                          width="16"
-                          x="0"
-                          y="0"
-                        >
-                          <rect
-                            fill="#FB1851"
-                            height="16"
-                            transform="translate(4.039516030164602 1.5782203519382538) rotate(112.1 8 8)"
-                            width="16"
-                            x="0"
-                            y="0"
-                          />
-                          <rect
-                            fill="#188CF2"
-                            height="16"
-                            transform="translate(5.66194575958382 -1.2306431953956085) rotate(470.0 8 8)"
-                            width="16"
-                            x="0"
-                            y="0"
-                          />
-                          <rect
-                            fill="#F2AE02"
-                            height="16"
-                            transform="translate(2.167526701566883 -11.265379840592708) rotate(458.4 8 8)"
-                            width="16"
-                            x="0"
-                            y="0"
-                          />
-                        </svg>
-                      </div>
-                    </div>
-                  </div>
-                  <p
-                    class="mm-box mm-text mm-text--body-md mm-box--margin-left-2 mm-box--color-inherit"
-                    data-testid="confirm-info-row-display-name"
-                  >
-                    0x5B38D...eddC4
-                  </p>
-                </div>
-              </div>
-            </div>
-            <div
-              class="mm-box confirm-info-row mm-box--margin-top-2 mm-box--margin-bottom-2 mm-box--padding-right-2 mm-box--padding-left-2 mm-box--display-flex mm-box--flex-direction-row mm-box--flex-wrap-wrap mm-box--justify-content-space-between mm-box--color-text-default mm-box--rounded-lg"
-              style="overflow-wrap: anywhere; min-height: 24px; position: relative; padding-right: 0px;"
-            >
-              <div
-                class="mm-box mm-box--display-flex mm-box--flex-direction-row mm-box--justify-content-center mm-box--align-items-flex-start"
-              >
-                <p
-                  class="mm-box mm-text mm-text--body-md-medium mm-box--color-inherit"
-                >
-                  Value:
-                </p>
-              </div>
-              <div
-                class="mm-box mm-box--display-flex mm-box--gap-2 mm-box--flex-wrap-wrap mm-box--align-items-center mm-box--min-width-0"
-              >
-                <div
-                  style="min-width: 0;"
-                >
-                  <div
-                    aria-describedby="tippy-tooltip-13"
-                    class=""
-                    data-original-title="3,000"
-                    data-tooltipped=""
-                    style="display: inline;"
-                    tabindex="0"
-                  >
-                    <p
-                      class="mm-box mm-text mm-text--body-md mm-box--color-inherit"
-                      style="white-space: pre-wrap;"
-                    >
-                      3,000
-                    </p>
-                  </div>
-                </div>
-              </div>
-            </div>
-            <div
-              class="mm-box confirm-info-row mm-box--margin-top-2 mm-box--margin-bottom-2 mm-box--padding-right-2 mm-box--padding-left-2 mm-box--display-flex mm-box--flex-direction-row mm-box--flex-wrap-wrap mm-box--justify-content-space-between mm-box--color-text-default mm-box--rounded-lg"
-              style="overflow-wrap: anywhere; min-height: 24px; position: relative; padding-right: 0px;"
-            >
-              <div
-                class="mm-box mm-box--display-flex mm-box--flex-direction-row mm-box--justify-content-center mm-box--align-items-flex-start"
-              >
-                <p
-                  class="mm-box mm-text mm-text--body-md-medium mm-box--color-inherit"
-                >
-                  Nonce:
-                </p>
-              </div>
-              <div
-                class="mm-box mm-box--display-flex mm-box--gap-2 mm-box--flex-wrap-wrap mm-box--align-items-center mm-box--min-width-0"
-              >
-                <p
-                  class="mm-box mm-text mm-text--body-md mm-box--color-inherit"
-                  style="white-space: pre-wrap;"
-                >
-                  0
-                </p>
-              </div>
-            </div>
-            <div
-              class="mm-box confirm-info-row mm-box--margin-top-2 mm-box--margin-bottom-2 mm-box--padding-right-2 mm-box--padding-left-2 mm-box--display-flex mm-box--flex-direction-row mm-box--flex-wrap-wrap mm-box--justify-content-space-between mm-box--color-text-default mm-box--rounded-lg"
-              style="overflow-wrap: anywhere; min-height: 24px; position: relative; padding-right: 0px;"
-            >
-              <div
-                class="mm-box mm-box--display-flex mm-box--flex-direction-row mm-box--justify-content-center mm-box--align-items-flex-start"
-              >
-                <p
-                  class="mm-box mm-text mm-text--body-md-medium mm-box--color-inherit"
-                >
-                  Deadline:
-                </p>
-              </div>
-              <div
-                class="mm-box mm-box--display-flex mm-box--gap-2 mm-box--flex-wrap-wrap mm-box--align-items-center mm-box--min-width-0"
-              >
-                <p
-                  class="mm-box mm-text mm-text--body-md mm-box--color-inherit"
-                  style="white-space: pre-wrap;"
-                >
-                  None
-=======
->>>>>>> ad7a5462
-                </p>
-              </div>
-            </div>
-          </div>
-        </div>
-      </div>
-    </div>
-  </div>
-</div>
-`;
-
-exports[`TypedSignInfo correctly renders permit sign type with no deadline 1`] = `
-<div>
-  <div
-    class="mm-box mm-box--margin-bottom-4 mm-box--padding-2 mm-box--background-color-background-default mm-box--rounded-md"
-    data-testid="confirmation__simulation_section"
-  >
-    <div
-      class="mm-box confirm-info-row mm-box--margin-top-2 mm-box--margin-bottom-2 mm-box--padding-right-2 mm-box--padding-left-2 mm-box--display-flex mm-box--flex-direction-row mm-box--flex-wrap-wrap mm-box--justify-content-space-between mm-box--color-text-default mm-box--rounded-lg"
-      style="overflow-wrap: anywhere; min-height: 24px; position: relative;"
-    >
-      <div
-        class="mm-box mm-box--display-flex mm-box--flex-direction-row mm-box--justify-content-center mm-box--align-items-flex-start"
-      >
-        <div
-          class="mm-box mm-box--display-flex mm-box--align-items-center"
-        >
-          <p
-            class="mm-box mm-text mm-text--body-md-medium mm-box--color-inherit"
-          >
-            Estimated changes
-          </p>
-          <div>
-            <div
-              aria-describedby="tippy-tooltip-12"
-              class=""
-              data-original-title="Estimated changes are what might happen if you go through with this transaction. This is just a prediction, not a guarantee."
-              data-tooltipped=""
-              style="display: flex;"
-              tabindex="0"
-            >
-              <span
-                class="mm-box mm-icon mm-icon--size-sm mm-box--margin-left-1 mm-box--display-inline-block mm-box--color-icon-muted"
-                style="mask-image: url('./images/icons/question.svg');"
-              />
-            </div>
-          </div>
-        </div>
-      </div>
-      <div
-        class="mm-box mm-box--display-flex mm-box--gap-2 mm-box--flex-wrap-wrap mm-box--align-items-center mm-box--min-width-0"
-      >
-        <p
-          class="mm-box mm-text mm-text--body-md mm-box--color-inherit"
-          style="white-space: pre-wrap;"
-        >
-          You're giving the spender permission to spend this many tokens from your account.
-        </p>
-      </div>
-    </div>
-    <div
-      class="mm-box confirm-info-row mm-box--margin-top-2 mm-box--margin-bottom-2 mm-box--padding-right-2 mm-box--padding-left-2 mm-box--display-flex mm-box--flex-direction-row mm-box--flex-wrap-wrap mm-box--justify-content-space-between mm-box--color-text-default mm-box--rounded-lg"
-      style="overflow-wrap: anywhere; min-height: 24px; position: relative;"
-    >
-      <div
-        class="mm-box mm-box--display-flex mm-box--flex-direction-row mm-box--justify-content-center mm-box--align-items-flex-start"
-      >
-        <div
-          class="mm-box mm-box--display-flex mm-box--align-items-center"
-        >
-          <p
-            class="mm-box mm-text mm-text--body-md-medium mm-box--color-inherit"
-          >
-            Spending cap
-          </p>
-        </div>
-      </div>
-      <div
-        class="mm-box"
-        style="margin-left: auto; max-width: 100%;"
-      >
-        <div
-          class="mm-box"
-        >
-          <div
-            class="mm-box mm-box--display-flex mm-box--justify-content-flex-end"
-          >
-            <div
-              class="mm-box mm-box--margin-inline-end-1 mm-box--display-inline mm-box--min-width-0"
-            >
-              <div
-                style="min-width: 0;"
-              >
-                <div
-                  aria-describedby="tippy-tooltip-13"
-                  class=""
-                  data-original-title="3,000"
-                  data-tooltipped=""
-                  style="display: inline;"
-                  tabindex="0"
-                >
-                  <p
-                    class="mm-box mm-text mm-text--body-md mm-text--text-align-center mm-box--padding-inline-2 mm-box--color-text-default mm-box--background-color-background-alternative mm-box--rounded-xl"
-                    data-testid="simulation-token-value"
-                    style="padding-top: 1px; padding-bottom: 1px;"
-                  >
-                    3,000
-                  </p>
-                </div>
-              </div>
-            </div>
-            <div>
-              <div
-                class="name name__missing"
-              >
-                <span
-                  class="mm-box name__icon mm-icon mm-icon--size-md mm-box--display-inline-block mm-box--color-inherit"
-                  style="mask-image: url('./images/icons/question.svg');"
-                />
-                <p
-                  class="mm-box mm-text name__value mm-text--body-md mm-box--color-text-default"
-                >
-                  0xCcCCc...ccccC
-                </p>
-              </div>
-            </div>
-          </div>
-          <div
-            class="mm-box"
-          />
-        </div>
-      </div>
-    </div>
-  </div>
-  <div
-    class="mm-box mm-box--margin-bottom-4 mm-box--padding-2 mm-box--background-color-background-default mm-box--rounded-md"
-  >
-    <div
-      class="mm-box confirm-info-row mm-box--margin-top-2 mm-box--margin-bottom-2 mm-box--padding-right-2 mm-box--padding-left-2 mm-box--display-flex mm-box--flex-direction-row mm-box--flex-wrap-wrap mm-box--justify-content-space-between mm-box--color-text-default mm-box--rounded-lg"
-      style="overflow-wrap: anywhere; min-height: 24px; position: relative;"
-    >
-      <div
-        class="mm-box mm-box--display-flex mm-box--flex-direction-row mm-box--justify-content-center mm-box--align-items-flex-start"
-      >
-        <div
-          class="mm-box mm-box--display-flex mm-box--align-items-center"
-        >
-          <p
-            class="mm-box mm-text mm-text--body-md-medium mm-box--color-inherit"
-          >
-            Spender
-          </p>
-        </div>
-      </div>
-      <div
-        class="mm-box mm-box--display-flex mm-box--flex-direction-row mm-box--align-items-center"
-      >
-        <div
-          class="mm-box mm-box--display-flex mm-box--flex-direction-row mm-box--align-items-center"
-        >
-          <div
-            class="mm-box mm-text mm-avatar-base mm-avatar-base--size-xs mm-avatar-account mm-text--body-xs mm-text--text-transform-uppercase mm-box--display-flex mm-box--justify-content-center mm-box--align-items-center mm-box--color-text-default mm-box--background-color-background-alternative mm-box--rounded-full mm-box--border-color-transparent box--border-style-solid box--border-width-1"
-          >
-            <div
-              class="mm-avatar-account__jazzicon"
-            >
-              <div
-                style="border-radius: 50px; overflow: hidden; padding: 0px; margin: 0px; width: 16px; height: 16px; display: inline-block; background: rgb(200, 20, 65);"
-              >
-                <svg
-                  height="16"
-                  width="16"
-                  x="0"
-                  y="0"
-                >
-                  <rect
-                    fill="#FB1851"
-                    height="16"
-                    transform="translate(4.039516030164602 1.5782203519382538) rotate(112.1 8 8)"
-                    width="16"
-                    x="0"
-                    y="0"
-                  />
-                  <rect
-                    fill="#188CF2"
-                    height="16"
-                    transform="translate(5.66194575958382 -1.2306431953956085) rotate(470.0 8 8)"
-                    width="16"
-                    x="0"
-                    y="0"
-                  />
-                  <rect
-                    fill="#F2AE02"
-                    height="16"
-                    transform="translate(2.167526701566883 -11.265379840592708) rotate(458.4 8 8)"
-                    width="16"
-                    x="0"
-                    y="0"
-                  />
-                </svg>
-              </div>
-            </div>
-          </div>
-          <p
-            class="mm-box mm-text mm-text--body-md mm-box--margin-left-2 mm-box--color-inherit"
-            data-testid="confirm-info-row-display-name"
-          >
-            0x5B38D...eddC4
-          </p>
-        </div>
-      </div>
-    </div>
-    <div
-      style="height: 1px; margin-left: -8px; margin-right: -8px;"
-    />
-    <div
-      class="mm-box confirm-info-row mm-box--margin-top-2 mm-box--margin-bottom-2 mm-box--padding-right-2 mm-box--padding-left-2 mm-box--display-flex mm-box--flex-direction-row mm-box--flex-wrap-wrap mm-box--justify-content-space-between mm-box--color-text-default mm-box--rounded-lg"
-<<<<<<< HEAD
-      style="overflow-wrap: anywhere; min-height: 24px; position: relative;"
-=======
-      style="overflow-wrap: anywhere; min-height: 24px; position: relative; background: transparent;"
->>>>>>> ad7a5462
-    >
-      <div
-        class="mm-box mm-box--display-flex mm-box--flex-direction-row mm-box--justify-content-center mm-box--align-items-flex-start mm-box--color-text-default"
-      >
-        <div
-          class="mm-box mm-box--display-flex mm-box--align-items-center"
-        >
-          <p
-            class="mm-box mm-text mm-text--body-md-medium mm-box--color-inherit"
-          >
-            Request from
-          </p>
-          <div>
-            <div
-              aria-describedby="tippy-tooltip-14"
-              class=""
-              data-original-title="This is the site asking for your signature."
-              data-tooltipped=""
-              style="display: flex;"
-              tabindex="0"
-            >
-              <span
-                class="mm-box mm-icon mm-icon--size-sm mm-box--margin-left-1 mm-box--display-inline-block mm-box--color-icon-muted"
-                style="mask-image: url('./images/icons/question.svg');"
-              />
-            </div>
-          </div>
-        </div>
-      </div>
-      <div
-        class="mm-box mm-box--display-flex mm-box--gap-2 mm-box--flex-wrap-wrap mm-box--align-items-center"
-      >
-        <p
-          class="mm-box mm-text mm-text--body-md mm-box--color-inherit"
-        >
-          metamask.github.io
-        </p>
-      </div>
-    </div>
-    <div
-      class="mm-box confirm-info-row mm-box--margin-top-2 mm-box--margin-bottom-2 mm-box--padding-right-2 mm-box--padding-left-2 mm-box--display-flex mm-box--flex-direction-row mm-box--flex-wrap-wrap mm-box--justify-content-space-between mm-box--color-text-default mm-box--rounded-lg"
-      style="overflow-wrap: anywhere; min-height: 24px; position: relative;"
-    >
-      <div
-        class="mm-box mm-box--display-flex mm-box--flex-direction-row mm-box--justify-content-center mm-box--align-items-flex-start"
-      >
-        <div
-<<<<<<< HEAD
-=======
-          class="mm-box mm-box--display-flex mm-box--align-items-center"
-        >
-          <p
-            class="mm-box mm-text mm-text--body-md-medium mm-box--color-inherit"
-          >
-            Interacting with
-          </p>
-        </div>
-      </div>
-      <div
-        class="mm-box mm-box--display-flex mm-box--flex-direction-row mm-box--align-items-center"
-      >
-        <div
-          class="mm-box mm-box--display-flex mm-box--flex-direction-row mm-box--align-items-center"
-        >
-          <div
-            class="mm-box mm-text mm-avatar-base mm-avatar-base--size-xs mm-avatar-account mm-text--body-xs mm-text--text-transform-uppercase mm-box--display-flex mm-box--justify-content-center mm-box--align-items-center mm-box--color-text-default mm-box--background-color-background-alternative mm-box--rounded-full mm-box--border-color-transparent box--border-style-solid box--border-width-1"
-          >
-            <div
-              class="mm-avatar-account__jazzicon"
-            >
-              <div
-                style="border-radius: 50px; overflow: hidden; padding: 0px; margin: 0px; width: 16px; height: 16px; display: inline-block; background: rgb(1, 142, 116);"
-              >
-                <svg
-                  height="16"
-                  width="16"
-                  x="0"
-                  y="0"
-                >
-                  <rect
-                    fill="#FB1891"
-                    height="16"
-                    transform="translate(0.6335263099240563 1.7352552986765108) rotate(129.9 8 8)"
-                    width="16"
-                    x="0"
-                    y="0"
-                  />
-                  <rect
-                    fill="#F90901"
-                    height="16"
-                    transform="translate(-5.227286615169763 8.640359200885621) rotate(141.5 8 8)"
-                    width="16"
-                    x="0"
-                    y="0"
-                  />
-                  <rect
-                    fill="#F26A02"
-                    height="16"
-                    transform="translate(10.585940898259892 -4.814122444807073) rotate(339.2 8 8)"
-                    width="16"
-                    x="0"
-                    y="0"
-                  />
-                </svg>
-              </div>
-            </div>
-          </div>
-          <p
-            class="mm-box mm-text mm-text--body-md mm-box--margin-left-2 mm-box--color-inherit"
-            data-testid="confirm-info-row-display-name"
-          >
-            0xCcCCc...ccccC
-          </p>
-        </div>
-      </div>
-    </div>
-  </div>
-  <div
-    class="mm-box mm-box--margin-bottom-4 mm-box--padding-2 mm-box--background-color-background-default mm-box--rounded-md"
-  >
-    <div
-      class="mm-box confirm-info-row mm-box--margin-top-2 mm-box--margin-bottom-2 mm-box--padding-right-2 mm-box--padding-left-2 mm-box--display-flex mm-box--flex-direction-row mm-box--flex-wrap-wrap mm-box--justify-content-space-between mm-box--color-text-default mm-box--rounded-lg"
-      style="overflow-wrap: anywhere; min-height: 24px; position: relative;"
-    >
-      <div
-        class="mm-box mm-box--display-flex mm-box--flex-direction-row mm-box--justify-content-center mm-box--align-items-flex-start"
-      >
-        <div
-          class="mm-box mm-box--display-flex mm-box--align-items-center"
-        >
-          <p
-            class="mm-box mm-text mm-text--body-md-medium mm-box--color-inherit"
-          >
-            Message
-          </p>
-        </div>
-      </div>
-      <div
-        class="mm-box mm-box--width-full"
-      >
-        <div
->>>>>>> ad7a5462
-          class="mm-box confirm-info-row mm-box--margin-top-2 mm-box--margin-bottom-2 mm-box--padding-right-2 mm-box--padding-left-2 mm-box--display-flex mm-box--flex-direction-row mm-box--flex-wrap-wrap mm-box--justify-content-space-between mm-box--color-text-default mm-box--rounded-lg"
-          style="overflow-wrap: anywhere; min-height: 24px; position: relative; padding-left: 0px; padding-right: 0px;"
-        >
-          <div
-            class="mm-box mm-box--display-flex mm-box--flex-direction-row mm-box--justify-content-center mm-box--align-items-flex-start"
-          >
-            <div
-              class="mm-box mm-box--display-flex mm-box--align-items-center"
-            >
-              <p
-                class="mm-box mm-text mm-text--body-md-medium mm-box--color-inherit"
-              >
-                Primary type:
-              </p>
-            </div>
-          </div>
-          <div
-            class="mm-box mm-box--display-flex mm-box--gap-2 mm-box--flex-wrap-wrap mm-box--align-items-center mm-box--min-width-0"
-          >
-            <p
-              class="mm-box mm-text mm-text--body-md mm-box--color-inherit"
-              style="white-space: pre-wrap;"
-            >
-              Permit
-            </p>
-          </div>
-        </div>
-        <div
-          class="mm-box"
-          style="margin-left: -8px;"
-        >
-          <div
-            class="mm-box mm-box--width-full"
-          >
-            <div
-              class="mm-box confirm-info-row mm-box--margin-top-2 mm-box--margin-bottom-2 mm-box--padding-right-2 mm-box--padding-left-2 mm-box--display-flex mm-box--flex-direction-row mm-box--flex-wrap-wrap mm-box--justify-content-space-between mm-box--color-text-default mm-box--rounded-lg"
-              style="overflow-wrap: anywhere; min-height: 24px; position: relative; padding-right: 0px;"
-            >
-              <div
-                class="mm-box mm-box--display-flex mm-box--flex-direction-row mm-box--justify-content-center mm-box--align-items-flex-start"
-              >
-                <div
-<<<<<<< HEAD
-                  class="mm-box confirm-info-row mm-box--margin-top-2 mm-box--margin-bottom-2 mm-box--padding-right-2 mm-box--padding-left-2 mm-box--display-flex mm-box--flex-direction-row mm-box--flex-wrap-wrap mm-box--justify-content-space-between mm-box--color-text-default mm-box--rounded-lg"
-                  style="overflow-wrap: anywhere; min-height: 24px; position: relative; padding-right: 0px;"
-=======
+                <div
                   class="mm-box mm-box--display-flex mm-box--align-items-center"
->>>>>>> ad7a5462
                 >
                   <p
                     class="mm-box mm-text mm-text--body-md-medium mm-box--color-inherit"
                   >
-                    Owner:
-                  </p>
-                </div>
-              </div>
-              <div
-                class="mm-box mm-box--display-flex mm-box--flex-direction-row mm-box--align-items-center"
-              >
-                <div
-<<<<<<< HEAD
-                  class="mm-box confirm-info-row mm-box--margin-top-2 mm-box--margin-bottom-2 mm-box--padding-right-2 mm-box--padding-left-2 mm-box--display-flex mm-box--flex-direction-row mm-box--flex-wrap-wrap mm-box--justify-content-space-between mm-box--color-text-default mm-box--rounded-lg"
-                  style="overflow-wrap: anywhere; min-height: 24px; position: relative; padding-right: 0px;"
-=======
-                  class="mm-box mm-box--display-flex mm-box--flex-direction-row mm-box--align-items-center"
->>>>>>> ad7a5462
-                >
-                  <div
-                    class="mm-box mm-text mm-avatar-base mm-avatar-base--size-xs mm-avatar-account mm-text--body-xs mm-text--text-transform-uppercase mm-box--display-flex mm-box--justify-content-center mm-box--align-items-center mm-box--color-text-default mm-box--background-color-background-alternative mm-box--rounded-full mm-box--border-color-transparent box--border-style-solid box--border-width-1"
-                  >
-                    <div
-                      class="mm-avatar-account__jazzicon"
-                    >
-                      <div
-                        style="border-radius: 50px; overflow: hidden; padding: 0px; margin: 0px; width: 16px; height: 16px; display: inline-block; background: rgb(200, 20, 59);"
-                      >
-                        <svg
-                          height="16"
-                          width="16"
-                          x="0"
-                          y="0"
-                        >
-                          <rect
-                            fill="#017B8E"
-                            height="16"
-                            transform="translate(0.39972303467835485 -0.4108005578484912) rotate(317.9 8 8)"
-                            width="16"
-                            x="0"
-                            y="0"
-                          />
-                          <rect
-                            fill="#F2B602"
-                            height="16"
-                            transform="translate(-3.7466980184561267 5.704967714142398) rotate(134.1 8 8)"
-                            width="16"
-                            x="0"
-                            y="0"
-                          />
-                          <rect
-                            fill="#FA8E00"
-                            height="16"
-                            transform="translate(-12.856136345377399 -5.7794405216344416) rotate(364.0 8 8)"
-                            width="16"
-                            x="0"
-                            y="0"
-                          />
-                        </svg>
-                      </div>
-                    </div>
-                  </div>
-                  <p
-                    class="mm-box mm-text mm-text--body-md mm-box--margin-left-2 mm-box--color-inherit"
-                    data-testid="confirm-info-row-display-name"
-                  >
-                    0x935E7...05477
-                  </p>
-                </div>
-              </div>
-            </div>
-            <div
-              class="mm-box confirm-info-row mm-box--margin-top-2 mm-box--margin-bottom-2 mm-box--padding-right-2 mm-box--padding-left-2 mm-box--display-flex mm-box--flex-direction-row mm-box--flex-wrap-wrap mm-box--justify-content-space-between mm-box--color-text-default mm-box--rounded-lg"
-              style="overflow-wrap: anywhere; min-height: 24px; position: relative; padding-right: 0px;"
-            >
-              <div
-                class="mm-box mm-box--display-flex mm-box--flex-direction-row mm-box--justify-content-center mm-box--align-items-flex-start"
-              >
-                <div
-<<<<<<< HEAD
-                  class="mm-box confirm-info-row mm-box--margin-top-2 mm-box--margin-bottom-2 mm-box--padding-right-2 mm-box--padding-left-2 mm-box--display-flex mm-box--flex-direction-row mm-box--flex-wrap-wrap mm-box--justify-content-space-between mm-box--color-text-default mm-box--rounded-lg"
-                  style="overflow-wrap: anywhere; min-height: 24px; position: relative; padding-right: 0px;"
-=======
-                  class="mm-box mm-box--display-flex mm-box--align-items-center"
->>>>>>> ad7a5462
-                >
-                  <p
-                    class="mm-box mm-text mm-text--body-md-medium mm-box--color-inherit"
-                  >
                     Spender:
                   </p>
                 </div>
@@ -1727,12 +1111,7 @@
                 class="mm-box mm-box--display-flex mm-box--flex-direction-row mm-box--align-items-center"
               >
                 <div
-<<<<<<< HEAD
-                  class="mm-box confirm-info-row mm-box--margin-top-2 mm-box--margin-bottom-2 mm-box--padding-right-2 mm-box--padding-left-2 mm-box--display-flex mm-box--flex-direction-row mm-box--flex-wrap-wrap mm-box--justify-content-space-between mm-box--color-text-default mm-box--rounded-lg"
-                  style="overflow-wrap: anywhere; min-height: 24px; position: relative; padding-right: 0px;"
-=======
                   class="mm-box mm-box--display-flex mm-box--flex-direction-row mm-box--align-items-center"
->>>>>>> ad7a5462
                 >
                   <div
                     class="mm-box mm-text mm-avatar-base mm-avatar-base--size-xs mm-avatar-account mm-text--body-xs mm-text--text-transform-uppercase mm-box--display-flex mm-box--justify-content-center mm-box--align-items-center mm-box--color-text-default mm-box--background-color-background-alternative mm-box--rounded-full mm-box--border-color-transparent box--border-style-solid box--border-width-1"
@@ -2718,33 +2097,6 @@
                 </div>
               </div>
             </div>
-<<<<<<< HEAD
-            <div
-              class="mm-box confirm-info-row mm-box--margin-top-2 mm-box--margin-bottom-2 mm-box--padding-right-2 mm-box--padding-left-2 mm-box--display-flex mm-box--flex-direction-row mm-box--flex-wrap-wrap mm-box--justify-content-space-between mm-box--color-text-default mm-box--rounded-lg"
-              style="overflow-wrap: anywhere; min-height: 24px; position: relative; padding-right: 0px;"
-            >
-              <div
-                class="mm-box mm-box--display-flex mm-box--flex-direction-row mm-box--justify-content-center mm-box--align-items-flex-start"
-              >
-                <p
-                  class="mm-box mm-text mm-text--body-md-medium mm-box--color-inherit"
-                >
-                  Contents:
-                </p>
-              </div>
-              <div
-                class="mm-box mm-box--display-flex mm-box--gap-2 mm-box--flex-wrap-wrap mm-box--align-items-center mm-box--min-width-0"
-              >
-                <p
-                  class="mm-box mm-text mm-text--body-md mm-box--color-inherit"
-                  style="white-space: pre-wrap;"
-                >
-                  Hello, Bob!
-                </p>
-              </div>
-            </div>
-=======
->>>>>>> ad7a5462
           </div>
         </div>
       </div>
@@ -2760,11 +2112,7 @@
   >
     <div
       class="mm-box confirm-info-row mm-box--margin-top-2 mm-box--margin-bottom-2 mm-box--padding-right-2 mm-box--padding-left-2 mm-box--display-flex mm-box--flex-direction-row mm-box--flex-wrap-wrap mm-box--justify-content-space-between mm-box--color-text-default mm-box--rounded-lg"
-<<<<<<< HEAD
-      style="overflow-wrap: anywhere; min-height: 24px; position: relative;"
-=======
       style="overflow-wrap: anywhere; min-height: 24px; position: relative; background: transparent;"
->>>>>>> ad7a5462
     >
       <div
         class="mm-box mm-box--display-flex mm-box--flex-direction-row mm-box--justify-content-center mm-box--align-items-flex-start mm-box--color-text-default"
@@ -3231,11 +2579,7 @@
   >
     <div
       class="mm-box confirm-info-row mm-box--margin-top-2 mm-box--margin-bottom-2 mm-box--padding-right-2 mm-box--padding-left-2 mm-box--display-flex mm-box--flex-direction-row mm-box--flex-wrap-wrap mm-box--justify-content-space-between mm-box--color-text-default mm-box--rounded-lg"
-<<<<<<< HEAD
-      style="overflow-wrap: anywhere; min-height: 24px; position: relative;"
-=======
       style="overflow-wrap: anywhere; min-height: 24px; position: relative; background: transparent;"
->>>>>>> ad7a5462
     >
       <div
         class="mm-box mm-box--display-flex mm-box--flex-direction-row mm-box--justify-content-center mm-box--align-items-flex-start mm-box--color-text-default"
