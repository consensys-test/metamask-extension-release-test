import React, { useEffect, useState } from 'react';
import { useSelector } from 'react-redux';
import { isValidAddress } from 'ethereumjs-util';

<<<<<<< HEAD
import { parseTypedDataMessage } from '../../../../../../../shared/modules/transaction.utils';
=======
import { ConfirmInfoAlertRow } from '../../../../../../components/app/confirm/info/row/alert-row/alert-row';
import { parseTypedDataMessage } from '../../../../../../../shared/modules/transaction.utils';
import { RowAlertKey } from '../../../../../../components/app/confirm/info/row/constants';
>>>>>>> f3548885
import {
  ConfirmInfoRow,
  ConfirmInfoRowAddress,
  ConfirmInfoRowDivider,
  ConfirmInfoRowUrl,
} from '../../../../../../components/app/confirm/info/row';
import { useI18nContext } from '../../../../../../hooks/useI18nContext';
import { currentConfirmationSelector } from '../../../../../../selectors';
import { getTokenStandardAndDetails } from '../../../../../../store/actions';
import { SignatureRequestType } from '../../../../types/confirm';
<<<<<<< HEAD
import { isPermitSignatureRequest } from '../../../../utils';
=======
import {
  isOrderSignatureRequest,
  isPermitSignatureRequest,
} from '../../../../utils';
>>>>>>> f3548885
import { selectUseTransactionSimulations } from '../../../../selectors/preferences';
import { ConfirmInfoRowTypedSignData } from '../../row/typed-sign-data/typedSignData';
import { ConfirmInfoSection } from '../../../../../../components/app/confirm/info/row/section';
import { PermitSimulation } from './permit-simulation';

const TypedSignInfo: React.FC = () => {
  const t = useI18nContext();
  const currentConfirmation = useSelector(
    currentConfirmationSelector,
  ) as SignatureRequestType;
  const useTransactionSimulations = useSelector(
    selectUseTransactionSimulations,
  );
  const [decimals, setDecimals] = useState<number>(0);

  if (!currentConfirmation?.msgParams) {
    return null;
  }

  const {
    domain: { verifyingContract },
    message: { spender },
  } = parseTypedDataMessage(currentConfirmation.msgParams.data as string);

  const isPermit = isPermitSignatureRequest(currentConfirmation);
<<<<<<< HEAD

  useEffect(() => {
    (async () => {
      if (!isPermit) {
        return;
      }
      const { decimals: tokenDecimals } = await getTokenStandardAndDetails(
        verifyingContract,
      );
=======
  const isOrder = isOrderSignatureRequest(currentConfirmation);

  useEffect(() => {
    (async () => {
      if (!isPermit && !isOrder) {
        return;
      }
      const tokenDetails = await getTokenStandardAndDetails(verifyingContract);
      const tokenDecimals = tokenDetails?.decimals;

>>>>>>> f3548885
      setDecimals(parseInt(tokenDecimals ?? '0', 10));
    })();
  }, [verifyingContract]);

  return (
    <>
      {isPermit && useTransactionSimulations && (
        <PermitSimulation tokenDecimals={decimals} />
      )}
      <ConfirmInfoSection>
        {isPermit && (
          <>
            <ConfirmInfoRow label={t('spender')}>
              <ConfirmInfoRowAddress address={spender} />
            </ConfirmInfoRow>
            <ConfirmInfoRowDivider />
          </>
        )}
<<<<<<< HEAD
        <ConfirmInfoRow label={t('requestFrom')} tooltip={t('requestFromInfo')}>
          <ConfirmInfoRowUrl url={currentConfirmation.msgParams.origin} />
        </ConfirmInfoRow>
=======
        <ConfirmInfoAlertRow
          alertKey={RowAlertKey.RequestFrom}
          ownerId={currentConfirmation.id}
          label={t('requestFrom')}
          tooltip={t('requestFromInfo')}
        >
          <ConfirmInfoRowUrl url={currentConfirmation.msgParams.origin} />
        </ConfirmInfoAlertRow>
>>>>>>> f3548885
        {isValidAddress(verifyingContract) && (
          <ConfirmInfoRow label={t('interactingWith')}>
            <ConfirmInfoRowAddress address={verifyingContract} />
          </ConfirmInfoRow>
        )}
      </ConfirmInfoSection>
      <ConfirmInfoSection>
        <ConfirmInfoRow label={t('message')}>
          <ConfirmInfoRowTypedSignData
            data={currentConfirmation.msgParams?.data as string}
<<<<<<< HEAD
            isPermit={isPermit}
=======
>>>>>>> f3548885
            tokenDecimals={decimals}
          />
        </ConfirmInfoRow>
      </ConfirmInfoSection>
    </>
  );
};

export default TypedSignInfo;<|MERGE_RESOLUTION|>--- conflicted
+++ resolved
@@ -2,13 +2,9 @@
 import { useSelector } from 'react-redux';
 import { isValidAddress } from 'ethereumjs-util';
 
-<<<<<<< HEAD
-import { parseTypedDataMessage } from '../../../../../../../shared/modules/transaction.utils';
-=======
 import { ConfirmInfoAlertRow } from '../../../../../../components/app/confirm/info/row/alert-row/alert-row';
 import { parseTypedDataMessage } from '../../../../../../../shared/modules/transaction.utils';
 import { RowAlertKey } from '../../../../../../components/app/confirm/info/row/constants';
->>>>>>> f3548885
 import {
   ConfirmInfoRow,
   ConfirmInfoRowAddress,
@@ -19,14 +15,10 @@
 import { currentConfirmationSelector } from '../../../../../../selectors';
 import { getTokenStandardAndDetails } from '../../../../../../store/actions';
 import { SignatureRequestType } from '../../../../types/confirm';
-<<<<<<< HEAD
-import { isPermitSignatureRequest } from '../../../../utils';
-=======
 import {
   isOrderSignatureRequest,
   isPermitSignatureRequest,
 } from '../../../../utils';
->>>>>>> f3548885
 import { selectUseTransactionSimulations } from '../../../../selectors/preferences';
 import { ConfirmInfoRowTypedSignData } from '../../row/typed-sign-data/typedSignData';
 import { ConfirmInfoSection } from '../../../../../../components/app/confirm/info/row/section';
@@ -52,17 +44,6 @@
   } = parseTypedDataMessage(currentConfirmation.msgParams.data as string);
 
   const isPermit = isPermitSignatureRequest(currentConfirmation);
-<<<<<<< HEAD
-
-  useEffect(() => {
-    (async () => {
-      if (!isPermit) {
-        return;
-      }
-      const { decimals: tokenDecimals } = await getTokenStandardAndDetails(
-        verifyingContract,
-      );
-=======
   const isOrder = isOrderSignatureRequest(currentConfirmation);
 
   useEffect(() => {
@@ -73,7 +54,6 @@
       const tokenDetails = await getTokenStandardAndDetails(verifyingContract);
       const tokenDecimals = tokenDetails?.decimals;
 
->>>>>>> f3548885
       setDecimals(parseInt(tokenDecimals ?? '0', 10));
     })();
   }, [verifyingContract]);
@@ -92,11 +72,6 @@
             <ConfirmInfoRowDivider />
           </>
         )}
-<<<<<<< HEAD
-        <ConfirmInfoRow label={t('requestFrom')} tooltip={t('requestFromInfo')}>
-          <ConfirmInfoRowUrl url={currentConfirmation.msgParams.origin} />
-        </ConfirmInfoRow>
-=======
         <ConfirmInfoAlertRow
           alertKey={RowAlertKey.RequestFrom}
           ownerId={currentConfirmation.id}
@@ -105,7 +80,6 @@
         >
           <ConfirmInfoRowUrl url={currentConfirmation.msgParams.origin} />
         </ConfirmInfoAlertRow>
->>>>>>> f3548885
         {isValidAddress(verifyingContract) && (
           <ConfirmInfoRow label={t('interactingWith')}>
             <ConfirmInfoRowAddress address={verifyingContract} />
@@ -116,10 +90,6 @@
         <ConfirmInfoRow label={t('message')}>
           <ConfirmInfoRowTypedSignData
             data={currentConfirmation.msgParams?.data as string}
-<<<<<<< HEAD
-            isPermit={isPermit}
-=======
->>>>>>> f3548885
             tokenDecimals={decimals}
           />
         </ConfirmInfoRow>
