--- conflicted
+++ resolved
@@ -30,17 +30,11 @@
     return null;
   }
 
-<<<<<<< HEAD
-  const { domain = {} } = JSON.parse(
-    currentConfirmation.msgParams.data as string,
-  );
-=======
   const {
     domain,
     domain: { verifyingContract },
     primaryType,
   } = parseTypedDataMessage(currentConfirmation.msgParams.data as string);
->>>>>>> ee3841d8
 
   return (
     <>
@@ -50,14 +44,6 @@
         marginBottom={4}
         padding={0}
       >
-<<<<<<< HEAD
-        <ConfirmInfoRow label={t('requestFrom')} tooltip={t('requestFromInfo')}>
-          <ConfirmInfoRowUrl url={currentConfirmation.msgParams.origin} />
-        </ConfirmInfoRow>
-        {isValidAddress(domain.verifyingContract) && (
-          <ConfirmInfoRow label={t('interactingWith')}>
-            <ConfirmInfoRowAddress address={domain.verifyingContract} />
-=======
         {primaryType === EIP712_PRIMARY_TYPE_PERMIT && (
           <>
             <Box padding={2}>
@@ -74,7 +60,6 @@
             tooltip={t('requestFromInfo')}
           >
             <ConfirmInfoRowUrl url={currentConfirmation.msgParams.origin} />
->>>>>>> ee3841d8
           </ConfirmInfoRow>
         </Box>
         {isValidAddress(domain.verifyingContract) && (
