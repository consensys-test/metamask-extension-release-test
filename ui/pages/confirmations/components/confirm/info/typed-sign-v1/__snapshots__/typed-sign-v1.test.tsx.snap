// Jest Snapshot v1, https://goo.gl/fbAQLP

exports[`TypedSignInfo correctly renders typed sign data request 1`] = `
<div>
  <div
    class="mm-box mm-box--margin-bottom-4 mm-box--padding-2 mm-box--background-color-background-default mm-box--rounded-md"
  >
    <div
<<<<<<< HEAD
      class="mm-box confirm-info-row mm-box--margin-top-2 mm-box--margin-bottom-2 mm-box--padding-right-2 mm-box--padding-left-2 mm-box--display-flex mm-box--flex-direction-row mm-box--flex-wrap-wrap mm-box--justify-content-space-between mm-box--color-text-default mm-box--rounded-lg"
=======
      class="mm-box confirm-info-row mm-box--margin-top-2 mm-box--margin-bottom-2 mm-box--padding-right-2 mm-box--padding-left-2 mm-box--display-flex mm-box--flex-direction-row mm-box--flex-wrap-wrap mm-box--justify-content-space-between mm-box--align-items-center mm-box--color-text-default mm-box--rounded-lg"
>>>>>>> 65e656c9
      style="overflow-wrap: anywhere; min-height: 24px; position: relative; background: transparent;"
    >
      <div
        class="mm-box mm-box--display-flex mm-box--flex-direction-row mm-box--justify-content-center mm-box--align-items-flex-start mm-box--color-text-default"
<<<<<<< HEAD
        style="align-items: center;"
=======
>>>>>>> 65e656c9
      >
        <div
          class="mm-box mm-box--display-flex mm-box--align-items-center"
        >
          <p
            class="mm-box mm-text mm-text--body-md-medium mm-box--color-inherit"
          >
            Request from
          </p>
          <div>
            <div
              aria-describedby="tippy-tooltip-1"
              class=""
              data-original-title="This is the site asking for your signature."
              data-tooltipped=""
              style="display: flex;"
              tabindex="0"
            >
              <span
                class="mm-box mm-icon mm-icon--size-sm mm-box--margin-left-1 mm-box--display-inline-block mm-box--color-icon-muted"
                style="mask-image: url('./images/icons/question.svg');"
              />
            </div>
          </div>
        </div>
      </div>
      <div
        class="mm-box mm-box--display-flex mm-box--gap-2 mm-box--flex-wrap-wrap mm-box--align-items-center"
      >
        <p
          class="mm-box mm-text mm-text--body-md mm-box--color-inherit"
        >
          metamask.github.io
        </p>
      </div>
    </div>
  </div>
  <div
    class="mm-box mm-box--margin-bottom-4 mm-box--padding-2 mm-box--background-color-background-default mm-box--rounded-md"
  >
    <div
      class="mm-box confirm-info-row mm-box--margin-top-2 mm-box--margin-bottom-2 mm-box--padding-right-2 mm-box--padding-left-2 mm-box--display-flex mm-box--flex-direction-row mm-box--flex-wrap-wrap mm-box--justify-content-space-between mm-box--align-items-center mm-box--color-text-default mm-box--rounded-lg"
      style="overflow-wrap: anywhere; min-height: 24px; position: relative;"
    >
      <div
        class="mm-box mm-box--display-flex mm-box--flex-direction-row mm-box--justify-content-center mm-box--align-items-flex-start"
        style="align-items: center;"
      >
        <div
          class="mm-box mm-box--display-flex mm-box--align-items-center"
        >
          <p
            class="mm-box mm-text mm-text--body-md-medium mm-box--color-inherit"
          >
            Message
          </p>
        </div>
      </div>
      <div
        class="mm-box mm-box--width-full"
      >
        <div
          class="mm-box"
          style="margin-left: -8px;"
        >
          <div
            class="mm-box mm-box--width-full"
          >
            <div
              class="mm-box confirm-info-row mm-box--margin-top-2 mm-box--margin-bottom-2 mm-box--padding-right-2 mm-box--padding-left-2 mm-box--display-flex mm-box--flex-direction-row mm-box--flex-wrap-wrap mm-box--justify-content-space-between mm-box--align-items-center mm-box--color-text-default mm-box--rounded-lg"
              style="overflow-wrap: anywhere; min-height: 24px; position: relative; padding-right: 0px;"
            >
              <div
                class="mm-box mm-box--display-flex mm-box--flex-direction-row mm-box--justify-content-center mm-box--align-items-flex-start"
                style="align-items: center;"
              >
                <div
                  class="mm-box mm-box--display-flex mm-box--align-items-center"
                >
                  <p
                    class="mm-box mm-text mm-text--body-md-medium mm-box--color-inherit"
                  >
                    Message:
                  </p>
                </div>
              </div>
              <div
                class="mm-box mm-box--display-flex mm-box--gap-2 mm-box--flex-wrap-wrap mm-box--align-items-center mm-box--min-width-0"
              >
                <p
                  class="mm-box mm-text mm-text--body-md mm-box--color-inherit"
                  style="white-space: pre-wrap;"
                >
                  Hi, Alice!
                </p>
              </div>
            </div>
            <div
              class="mm-box confirm-info-row mm-box--margin-top-2 mm-box--margin-bottom-2 mm-box--padding-right-2 mm-box--padding-left-2 mm-box--display-flex mm-box--flex-direction-row mm-box--flex-wrap-wrap mm-box--justify-content-space-between mm-box--align-items-center mm-box--color-text-default mm-box--rounded-lg"
              style="overflow-wrap: anywhere; min-height: 24px; position: relative; padding-right: 0px;"
            >
              <div
                class="mm-box mm-box--display-flex mm-box--flex-direction-row mm-box--justify-content-center mm-box--align-items-flex-start"
                style="align-items: center;"
              >
                <div
                  class="mm-box mm-box--display-flex mm-box--align-items-center"
                >
                  <p
                    class="mm-box mm-text mm-text--body-md-medium mm-box--color-inherit"
                  >
                    A number:
                  </p>
                </div>
              </div>
              <div
                class="mm-box mm-box--display-flex mm-box--gap-2 mm-box--flex-wrap-wrap mm-box--align-items-center mm-box--min-width-0"
              >
                <p
                  class="mm-box mm-text mm-text--body-md mm-box--color-inherit"
                  style="white-space: pre-wrap;"
                >
                  1337
                </p>
              </div>
            </div>
          </div>
        </div>
      </div>
    </div>
  </div>
</div>
`;<|MERGE_RESOLUTION|>--- conflicted
+++ resolved
@@ -6,19 +6,11 @@
     class="mm-box mm-box--margin-bottom-4 mm-box--padding-2 mm-box--background-color-background-default mm-box--rounded-md"
   >
     <div
-<<<<<<< HEAD
-      class="mm-box confirm-info-row mm-box--margin-top-2 mm-box--margin-bottom-2 mm-box--padding-right-2 mm-box--padding-left-2 mm-box--display-flex mm-box--flex-direction-row mm-box--flex-wrap-wrap mm-box--justify-content-space-between mm-box--color-text-default mm-box--rounded-lg"
-=======
       class="mm-box confirm-info-row mm-box--margin-top-2 mm-box--margin-bottom-2 mm-box--padding-right-2 mm-box--padding-left-2 mm-box--display-flex mm-box--flex-direction-row mm-box--flex-wrap-wrap mm-box--justify-content-space-between mm-box--align-items-center mm-box--color-text-default mm-box--rounded-lg"
->>>>>>> 65e656c9
       style="overflow-wrap: anywhere; min-height: 24px; position: relative; background: transparent;"
     >
       <div
         class="mm-box mm-box--display-flex mm-box--flex-direction-row mm-box--justify-content-center mm-box--align-items-flex-start mm-box--color-text-default"
-<<<<<<< HEAD
-        style="align-items: center;"
-=======
->>>>>>> 65e656c9
       >
         <div
           class="mm-box mm-box--display-flex mm-box--align-items-center"
@@ -65,7 +57,6 @@
     >
       <div
         class="mm-box mm-box--display-flex mm-box--flex-direction-row mm-box--justify-content-center mm-box--align-items-flex-start"
-        style="align-items: center;"
       >
         <div
           class="mm-box mm-box--display-flex mm-box--align-items-center"
@@ -93,7 +84,6 @@
             >
               <div
                 class="mm-box mm-box--display-flex mm-box--flex-direction-row mm-box--justify-content-center mm-box--align-items-flex-start"
-                style="align-items: center;"
               >
                 <div
                   class="mm-box mm-box--display-flex mm-box--align-items-center"
@@ -122,7 +112,6 @@
             >
               <div
                 class="mm-box mm-box--display-flex mm-box--flex-direction-row mm-box--justify-content-center mm-box--align-items-flex-start"
-                style="align-items: center;"
               >
                 <div
                   class="mm-box mm-box--display-flex mm-box--align-items-center"
