import React from 'react';
import configureMockStore from 'redux-mock-store';
import thunk from 'redux-thunk';

import mockState from '../../../../../../../../test/data/mock-state.json';
import { renderWithConfirmContextProvider } from '../../../../../../../../test/lib/confirmations/render-helpers';
import { AdvancedDetails } from './advanced-details';

describe('<AdvancedDetails />', () => {
  const middleware = [thunk];

<<<<<<< HEAD
  it('does not render component for advanced transaction details', () => {
    const state = mockState;
=======
  it('does not render component when the state property is false', () => {
    const state = {
      ...mockState,
      metamask: {
        ...mockState.metamask,
        preferences: {
          ...mockState.metamask.preferences,
          showConfirmationAdvancedDetails: false,
        },
      },
    };

>>>>>>> 6173a139
    const mockStore = configureMockStore(middleware)(state);
    const { container } = renderWithConfirmContextProvider(
      <AdvancedDetails />,
      mockStore,
    );

    expect(container).toMatchSnapshot();
  });

  it('renders component when the state property is true', () => {
    const state = {
      ...mockState,
<<<<<<< HEAD
=======
      metamask: {
        ...mockState.metamask,
        preferences: {
          ...mockState.metamask.preferences,
          showConfirmationAdvancedDetails: true,
        },
      },
    };

    const mockStore = configureMockStore(middleware)(state);
    const { container } = renderWithConfirmContextProvider(
      <AdvancedDetails />,
      mockStore,
    );

    expect(container).toMatchSnapshot();
  });

  it('renders component when the prop override is passed', () => {
    const state = {
      ...mockState,
>>>>>>> 6173a139
      metamask: {
        ...mockState.metamask,
        preferences: {
          ...mockState.metamask.preferences,
          showConfirmationAdvancedDetails: false,
        },
      },
    };

    const mockStore = configureMockStore(middleware)(state);
    const { container } = renderWithConfirmContextProvider(
<<<<<<< HEAD
      <AdvancedDetails />,
=======
      <AdvancedDetails overrideVisibility />,
>>>>>>> 6173a139
      mockStore,
    );

    expect(container).toMatchSnapshot();
  });
});<|MERGE_RESOLUTION|>--- conflicted
+++ resolved
@@ -9,10 +9,6 @@
 describe('<AdvancedDetails />', () => {
   const middleware = [thunk];
 
-<<<<<<< HEAD
-  it('does not render component for advanced transaction details', () => {
-    const state = mockState;
-=======
   it('does not render component when the state property is false', () => {
     const state = {
       ...mockState,
@@ -25,7 +21,6 @@
       },
     };
 
->>>>>>> 6173a139
     const mockStore = configureMockStore(middleware)(state);
     const { container } = renderWithConfirmContextProvider(
       <AdvancedDetails />,
@@ -38,8 +33,6 @@
   it('renders component when the state property is true', () => {
     const state = {
       ...mockState,
-<<<<<<< HEAD
-=======
       metamask: {
         ...mockState.metamask,
         preferences: {
@@ -61,7 +54,6 @@
   it('renders component when the prop override is passed', () => {
     const state = {
       ...mockState,
->>>>>>> 6173a139
       metamask: {
         ...mockState.metamask,
         preferences: {
@@ -73,11 +65,7 @@
 
     const mockStore = configureMockStore(middleware)(state);
     const { container } = renderWithConfirmContextProvider(
-<<<<<<< HEAD
-      <AdvancedDetails />,
-=======
       <AdvancedDetails overrideVisibility />,
->>>>>>> 6173a139
       mockStore,
     );
 
