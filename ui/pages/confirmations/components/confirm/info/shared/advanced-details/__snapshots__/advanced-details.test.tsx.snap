// Jest Snapshot v1, https://goo.gl/fbAQLP

exports[`<AdvancedDetails /> does not render component when the state property is false 1`] = `<div />`;

exports[`<AdvancedDetails /> renders component when the prop override is passed 1`] = `
<div>
  <div
    class="mm-box mm-box--margin-bottom-4 mm-box--padding-2 mm-box--background-color-background-default mm-box--rounded-md"
    data-testid="advanced-details-nonce-section"
  >
    <div
      class="mm-box confirm-info-row mm-box--margin-top-2 mm-box--margin-bottom-2 mm-box--padding-right-2 mm-box--padding-left-2 mm-box--display-flex mm-box--flex-direction-row mm-box--flex-wrap-wrap mm-box--justify-content-space-between mm-box--align-items-center mm-box--color-text-default mm-box--rounded-lg"
      style="overflow-wrap: anywhere; min-height: 24px; position: relative;"
    >
      <div
        class="mm-box mm-box--display-flex mm-box--flex-direction-row mm-box--justify-content-center mm-box--align-items-flex-start"
      >
        <div
          class="mm-box mm-box--display-flex mm-box--align-items-center"
        >
          <p
            class="mm-box mm-text mm-text--body-md-medium mm-box--color-inherit"
          >
            Nonce
          </p>
          <div>
            <div
<<<<<<< HEAD
              aria-describedby="tippy-tooltip-1"
=======
              aria-describedby="tippy-tooltip-2"
>>>>>>> 6173a139
              class=""
              data-original-title="This is the transaction number of an account. Nonce for the first transaction is 0 and it increases in sequential order."
              data-tooltipped=""
              style="display: flex;"
              tabindex="0"
            >
              <span
                class="mm-box mm-icon mm-icon--size-sm mm-box--margin-left-1 mm-box--display-inline-block mm-box--color-icon-muted"
                style="mask-image: url('./images/icons/question.svg');"
              />
            </div>
          </div>
        </div>
      </div>
      <div
        class="mm-box mm-box--display-flex mm-box--gap-2 mm-box--flex-wrap-wrap mm-box--align-items-center mm-box--min-width-0"
        data-testid="advanced-details-displayed-nonce"
      >
        <p
          class="mm-box mm-text mm-text--body-md mm-box--color-inherit"
          style="white-space: pre-wrap;"
        >
          undefined
        </p>
      </div>
    </div>
  </div>
  <div
    class="mm-box mm-box--margin-bottom-4 mm-box--padding-2 mm-box--background-color-background-default mm-box--rounded-md"
    data-testid="advanced-details-data-section"
  >
    <div
      class="mm-box confirm-info-row mm-box--margin-top-2 mm-box--margin-bottom-2 mm-box--padding-right-2 mm-box--padding-left-2 mm-box--display-flex mm-box--flex-direction-row mm-box--flex-wrap-wrap mm-box--justify-content-space-between mm-box--align-items-center mm-box--color-text-default mm-box--rounded-lg"
      style="overflow-wrap: anywhere; min-height: 24px; position: relative;"
    >
      <div
        class="mm-box mm-box--display-flex mm-box--flex-direction-row mm-box--justify-content-center mm-box--align-items-flex-start"
      >
        <div
          class="mm-box mm-box--display-flex mm-box--align-items-center"
        >
          <p
            class="mm-box mm-text mm-text--body-md-medium mm-box--color-inherit"
          >
            Data
          </p>
        </div>
      </div>
      <div
        class="mm-box"
      >
        <svg
          class="preloader__icon"
          fill="none"
          height="20"
          viewBox="0 0 16 16"
          width="20"
          xmlns="http://www.w3.org/2000/svg"
        >
          <path
            clip-rule="evenodd"
            d="M8 13.7143C4.84409 13.7143 2.28571 11.1559 2.28571 8C2.28571 4.84409 4.84409 2.28571 8 2.28571C11.1559 2.28571 13.7143 4.84409 13.7143 8C13.7143 11.1559 11.1559 13.7143 8 13.7143ZM8 16C3.58172 16 0 12.4183 0 8C0 3.58172 3.58172 0 8 0C12.4183 0 16 3.58172 16 8C16 12.4183 12.4183 16 8 16Z"
            fill="var(--color-primary-muted)"
            fill-rule="evenodd"
          />
          <mask
            height="16"
            id="mask0"
            mask-type="alpha"
            maskUnits="userSpaceOnUse"
            width="16"
            x="0"
            y="0"
          >
            <path
              clip-rule="evenodd"
              d="M8 13.7143C4.84409 13.7143 2.28571 11.1559 2.28571 8C2.28571 4.84409 4.84409 2.28571 8 2.28571C11.1559 2.28571 13.7143 4.84409 13.7143 8C13.7143 11.1559 11.1559 13.7143 8 13.7143ZM8 16C3.58172 16 0 12.4183 0 8C0 3.58172 3.58172 0 8 0C12.4183 0 16 3.58172 16 8C16 12.4183 12.4183 16 8 16Z"
              fill="var(--color-primary-default)"
              fill-rule="evenodd"
            />
          </mask>
          <g
            mask="url(#mask0)"
          >
            <path
              d="M6.85718 17.9999V11.4285V8.28564H-4.85711V17.9999H6.85718Z"
              fill="var(--color-primary-default)"
            />
          </g>
        </svg>
      </div>
    </div>
  </div>
</div>
`;

exports[`<AdvancedDetails /> renders component when the state property is true 1`] = `
<div>
  <div
    class="mm-box mm-box--margin-bottom-4 mm-box--padding-2 mm-box--background-color-background-default mm-box--rounded-md"
    data-testid="advanced-details-nonce-section"
  >
    <div
      class="mm-box confirm-info-row mm-box--margin-top-2 mm-box--margin-bottom-2 mm-box--padding-right-2 mm-box--padding-left-2 mm-box--display-flex mm-box--flex-direction-row mm-box--flex-wrap-wrap mm-box--justify-content-space-between mm-box--align-items-center mm-box--color-text-default mm-box--rounded-lg"
      style="overflow-wrap: anywhere; min-height: 24px; position: relative;"
    >
      <div
        class="mm-box mm-box--display-flex mm-box--flex-direction-row mm-box--justify-content-center mm-box--align-items-flex-start"
      >
        <div
          class="mm-box mm-box--display-flex mm-box--align-items-center"
        >
          <p
            class="mm-box mm-text mm-text--body-md-medium mm-box--color-inherit"
          >
            Nonce
          </p>
          <div>
            <div
<<<<<<< HEAD
              aria-describedby="tippy-tooltip-2"
=======
              aria-describedby="tippy-tooltip-1"
>>>>>>> 6173a139
              class=""
              data-original-title="This is the transaction number of an account. Nonce for the first transaction is 0 and it increases in sequential order."
              data-tooltipped=""
              style="display: flex;"
              tabindex="0"
            >
              <span
                class="mm-box mm-icon mm-icon--size-sm mm-box--margin-left-1 mm-box--display-inline-block mm-box--color-icon-muted"
                style="mask-image: url('./images/icons/question.svg');"
              />
            </div>
          </div>
        </div>
      </div>
      <div
        class="mm-box mm-box--display-flex mm-box--gap-2 mm-box--flex-wrap-wrap mm-box--align-items-center mm-box--min-width-0"
        data-testid="advanced-details-displayed-nonce"
      >
        <p
          class="mm-box mm-text mm-text--body-md mm-box--color-inherit"
          style="white-space: pre-wrap;"
        >
          undefined
        </p>
      </div>
    </div>
  </div>
  <div
    class="mm-box mm-box--margin-bottom-4 mm-box--padding-2 mm-box--background-color-background-default mm-box--rounded-md"
    data-testid="advanced-details-data-section"
  >
    <div
      class="mm-box confirm-info-row mm-box--margin-top-2 mm-box--margin-bottom-2 mm-box--padding-right-2 mm-box--padding-left-2 mm-box--display-flex mm-box--flex-direction-row mm-box--flex-wrap-wrap mm-box--justify-content-space-between mm-box--align-items-center mm-box--color-text-default mm-box--rounded-lg"
      style="overflow-wrap: anywhere; min-height: 24px; position: relative;"
    >
      <div
        class="mm-box mm-box--display-flex mm-box--flex-direction-row mm-box--justify-content-center mm-box--align-items-flex-start"
      >
        <div
          class="mm-box mm-box--display-flex mm-box--align-items-center"
        >
          <p
            class="mm-box mm-text mm-text--body-md-medium mm-box--color-inherit"
          >
            Data
          </p>
        </div>
      </div>
      <div
        class="mm-box"
      >
        <svg
          class="preloader__icon"
          fill="none"
          height="20"
          viewBox="0 0 16 16"
          width="20"
          xmlns="http://www.w3.org/2000/svg"
        >
          <path
            clip-rule="evenodd"
            d="M8 13.7143C4.84409 13.7143 2.28571 11.1559 2.28571 8C2.28571 4.84409 4.84409 2.28571 8 2.28571C11.1559 2.28571 13.7143 4.84409 13.7143 8C13.7143 11.1559 11.1559 13.7143 8 13.7143ZM8 16C3.58172 16 0 12.4183 0 8C0 3.58172 3.58172 0 8 0C12.4183 0 16 3.58172 16 8C16 12.4183 12.4183 16 8 16Z"
            fill="var(--color-primary-muted)"
            fill-rule="evenodd"
          />
          <mask
            height="16"
            id="mask0"
            mask-type="alpha"
            maskUnits="userSpaceOnUse"
            width="16"
            x="0"
            y="0"
          >
            <path
              clip-rule="evenodd"
              d="M8 13.7143C4.84409 13.7143 2.28571 11.1559 2.28571 8C2.28571 4.84409 4.84409 2.28571 8 2.28571C11.1559 2.28571 13.7143 4.84409 13.7143 8C13.7143 11.1559 11.1559 13.7143 8 13.7143ZM8 16C3.58172 16 0 12.4183 0 8C0 3.58172 3.58172 0 8 0C12.4183 0 16 3.58172 16 8C16 12.4183 12.4183 16 8 16Z"
              fill="var(--color-primary-default)"
              fill-rule="evenodd"
            />
          </mask>
          <g
            mask="url(#mask0)"
          >
            <path
              d="M6.85718 17.9999V11.4285V8.28564H-4.85711V17.9999H6.85718Z"
              fill="var(--color-primary-default)"
            />
          </g>
        </svg>
      </div>
    </div>
  </div>
</div>
`;<|MERGE_RESOLUTION|>--- conflicted
+++ resolved
@@ -25,11 +25,7 @@
           </p>
           <div>
             <div
-<<<<<<< HEAD
-              aria-describedby="tippy-tooltip-1"
-=======
               aria-describedby="tippy-tooltip-2"
->>>>>>> 6173a139
               class=""
               data-original-title="This is the transaction number of an account. Nonce for the first transaction is 0 and it increases in sequential order."
               data-tooltipped=""
@@ -149,11 +145,7 @@
           </p>
           <div>
             <div
-<<<<<<< HEAD
-              aria-describedby="tippy-tooltip-2"
-=======
               aria-describedby="tippy-tooltip-1"
->>>>>>> 6173a139
               class=""
               data-original-title="This is the transaction number of an account. Nonce for the first transaction is 0 and it increases in sequential order."
               data-tooltipped=""
