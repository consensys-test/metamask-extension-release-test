import { TransactionMeta } from '@metamask/transaction-controller';
import { isValidAddress } from 'ethereumjs-util';
import React from 'react';
import { useSelector } from 'react-redux';
import {
  ConfirmInfoRow,
  ConfirmInfoRowAddress,
  ConfirmInfoRowText,
  ConfirmInfoRowUrl,
} from '../../../../../../../components/app/confirm/info/row';
import { ConfirmInfoAlertRow } from '../../../../../../../components/app/confirm/info/row/alert-row/alert-row';
import { RowAlertKey } from '../../../../../../../components/app/confirm/info/row/constants';
import { ConfirmInfoSection } from '../../../../../../../components/app/confirm/info/row/section';
import { useI18nContext } from '../../../../../../../hooks/useI18nContext';
import { selectPaymasterAddress } from '../../../../../../../selectors/account-abstraction';
import { selectConfirmationAdvancedDetailsOpen } from '../../../../../selectors/preferences';
import { useConfirmContext } from '../../../../../context/confirm';
import { useFourByte } from '../../hooks/useFourByte';

export const OriginRow = () => {
  const t = useI18nContext();

  const { currentConfirmation } = useConfirmContext<TransactionMeta>();

  const origin = currentConfirmation?.origin;

  if (!origin) {
    return null;
  }

  return (
<<<<<<< HEAD
    <ConfirmInfoRow
=======
    <ConfirmInfoAlertRow
      alertKey={RowAlertKey.RequestFrom}
      ownerId={currentConfirmation.id}
>>>>>>> ad7a5462
      data-testid="transaction-details-origin-row"
      label={t('requestFrom')}
      tooltip={t('requestFromTransactionDescription')}
    >
      <ConfirmInfoRowUrl url={origin} />
    </ConfirmInfoAlertRow>
  );
};

export const RecipientRow = () => {
  const t = useI18nContext();
  const { currentConfirmation } = useConfirmContext<TransactionMeta>();

  if (
    !currentConfirmation?.txParams?.to ||
    !isValidAddress(currentConfirmation?.txParams?.to ?? '')
  ) {
    return null;
  }

  return (
    <ConfirmInfoRow
      data-testid="transaction-details-recipient-row"
      label={t('interactingWith')}
      tooltip={t('interactingWithTransactionDescription')}
    >
      <ConfirmInfoRowAddress address={currentConfirmation.txParams.to} />
    </ConfirmInfoRow>
  );
};

export const MethodDataRow = () => {
  const t = useI18nContext();
  const { currentConfirmation } = useConfirmContext<TransactionMeta>();
  const methodData = useFourByte(currentConfirmation);

  if (!methodData?.name) {
    return null;
  }

  return (
    <ConfirmInfoRow
      data-testid="transaction-details-method-data-row"
      label={t('methodData')}
      tooltip={t('methodDataTransactionDesc')}
    >
      <ConfirmInfoRowText text={methodData.name} />
    </ConfirmInfoRow>
  );
};

const PaymasterRow = () => {
  const t = useI18nContext();
  const { currentConfirmation } = useConfirmContext<TransactionMeta>();

  const { id: userOperationId } = currentConfirmation ?? {};
  const isUserOperation = Boolean(currentConfirmation?.isUserOperation);

  // eslint-disable-next-line @typescript-eslint/no-explicit-any
  const paymasterAddress = useSelector((state: any) =>
    selectPaymasterAddress(state, userOperationId as string),
  );

  if (!isUserOperation || !paymasterAddress) {
    return null;
  }

  return (
    <ConfirmInfoSection>
      <ConfirmInfoRow
        data-testid="transaction-details-paymaster-row"
        label={t('confirmFieldPaymaster')}
        tooltip={t('confirmFieldTooltipPaymaster')}
      >
        <ConfirmInfoRowAddress address={paymasterAddress} />
      </ConfirmInfoRow>
    </ConfirmInfoSection>
  );
};

export const TransactionDetails = () => {
  const showAdvancedDetails = useSelector(
    selectConfirmationAdvancedDetailsOpen,
  );

  return (
    <>
      <ConfirmInfoSection data-testid="transaction-details-section">
        <OriginRow />
        <RecipientRow />
        {showAdvancedDetails && <MethodDataRow />}
      </ConfirmInfoSection>
      <PaymasterRow />
    </>
  );
};<|MERGE_RESOLUTION|>--- conflicted
+++ resolved
@@ -29,13 +29,9 @@
   }
 
   return (
-<<<<<<< HEAD
-    <ConfirmInfoRow
-=======
     <ConfirmInfoAlertRow
       alertKey={RowAlertKey.RequestFrom}
       ownerId={currentConfirmation.id}
->>>>>>> ad7a5462
       data-testid="transaction-details-origin-row"
       label={t('requestFrom')}
       tooltip={t('requestFromTransactionDescription')}
