--- conflicted
+++ resolved
@@ -31,14 +31,10 @@
   it('does not render component for gas fees section', () => {
     const state = getMockConfirmState();
     const mockStore = configureMockStore(middleware)(state);
-<<<<<<< HEAD
-    const { container } = renderWithProvider(<GasFeesSection />, mockStore);
-=======
     const { container } = renderWithConfirmContextProvider(
       <GasFeesSection />,
       mockStore,
     );
->>>>>>> ad7a5462
     expect(container).toMatchSnapshot();
   });
 
@@ -51,14 +47,10 @@
     const mockStore = configureMockStore(middleware)(state);
     let container;
     await act(async () => {
-<<<<<<< HEAD
-      const renderResult = renderWithProvider(<GasFeesSection />, mockStore);
-=======
       const renderResult = renderWithConfirmContextProvider(
         <GasFeesSection />,
         mockStore,
       );
->>>>>>> ad7a5462
       container = renderResult.container;
 
       // Wait for any asynchronous operations to complete
