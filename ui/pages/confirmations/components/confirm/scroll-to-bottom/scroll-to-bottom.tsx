import React, { useContext, useEffect } from 'react';
import { useDispatch, useSelector } from 'react-redux';
import {
  Box,
  ButtonIcon,
  ButtonIconSize,
  IconName,
} from '../../../../../components/component-library';
import { I18nContext } from '../../../../../contexts/i18n';

import { updateConfirm } from '../../../../../ducks/confirm/confirm';
import {
  BackgroundColor,
  BlockSize,
  BorderRadius,
  Display,
  FlexDirection,
  IconColor,
} from '../../../../../helpers/constants/design-system';
import { usePrevious } from '../../../../../hooks/usePrevious';
import { useScrollRequired } from '../../../../../hooks/useScrollRequired';
import { currentConfirmationSelector } from '../../../selectors';
import { selectConfirmationAdvancedDetailsOpen } from '../../../selectors/preferences';

type ContentProps = {
  /**
   * Elements that go in the page content section
   */
  children: React.ReactNode | React.ReactNode[];
};

const ScrollToBottom = ({ children }: ContentProps) => {
  const t = useContext(I18nContext);
  const dispatch = useDispatch();
  const currentConfirmation = useSelector(currentConfirmationSelector);
  const previousId = usePrevious(currentConfirmation?.id);
<<<<<<< HEAD
=======
  const showAdvancedDetails = useSelector(
    selectConfirmationAdvancedDetailsOpen,
  );
>>>>>>> 717376e8

  const {
    hasScrolledToBottom,
    isScrollable,
    isScrolledToBottom,
    onScroll,
    scrollToBottom,
    setHasScrolledToBottom,
    ref,
<<<<<<< HEAD
  } = useScrollRequired([currentConfirmation?.id], { offsetPxFromBottom: 0 });
=======
  } = useScrollRequired([currentConfirmation?.id, showAdvancedDetails], {
    offsetPxFromBottom: 0,
  });
>>>>>>> 717376e8

  /**
   * Scroll to the top of the page when the confirmation changes. This happens
   * when we navigate through different confirmations. Also, resets hasScrolledToBottom
   */
  useEffect(() => {
    if (previousId === currentConfirmation?.id) {
      return;
    }

    const currentRef = ref?.current as null | HTMLDivElement;
    if (!currentRef) {
      return;
    }

    if (typeof currentRef.scrollTo === 'function') {
      currentRef.scrollTo(0, 0);
    }

    setHasScrolledToBottom(false);
  }, [currentConfirmation?.id, previousId, ref?.current]);

  useEffect(() => {
    dispatch(
      updateConfirm({
        isScrollToBottomNeeded: isScrollable && !hasScrolledToBottom,
      }),
    );
  }, [isScrollable, hasScrolledToBottom]);

  return (
    <Box
      backgroundColor={BackgroundColor.backgroundAlternative}
      width={BlockSize.Full}
      height={BlockSize.Full}
      style={{
        /** As a flex child, this ensures the element stretches the full available space without overflowing */
        minHeight: '0',
        overflow: 'hidden',
        /**
         * This is for the scroll button. If we placed position: relative on the element below, with overflow: 'auto',
         * the button would be positioned absolute to the entire content relative the scroll container. Thus, it would
         * not stick to the bottom of the scroll container.
         */
        position: 'relative',
      }}
    >
      <Box
        display={Display.Flex}
        flexDirection={FlexDirection.Column}
        width={BlockSize.Full}
        height={BlockSize.Full}
        paddingLeft={4}
        paddingRight={4}
        onScroll={onScroll}
        ref={ref}
        style={{ overflow: 'auto' }}
      >
        {children}

        {isScrollable && !isScrolledToBottom && (
          <ButtonIcon
            className={'confirm-scroll-to-bottom__button'}
            onClick={scrollToBottom}
            iconName={IconName.Arrow2Down}
            ariaLabel={t('scrollDown')}
            backgroundColor={BackgroundColor.backgroundDefault}
            borderRadius={BorderRadius.full}
            color={IconColor.primaryDefault}
            display={Display.Flex}
            size={ButtonIconSize.Md}
          />
        )}
      </Box>
    </Box>
  );
};

export default ScrollToBottom;<|MERGE_RESOLUTION|>--- conflicted
+++ resolved
@@ -34,12 +34,9 @@
   const dispatch = useDispatch();
   const currentConfirmation = useSelector(currentConfirmationSelector);
   const previousId = usePrevious(currentConfirmation?.id);
-<<<<<<< HEAD
-=======
   const showAdvancedDetails = useSelector(
     selectConfirmationAdvancedDetailsOpen,
   );
->>>>>>> 717376e8
 
   const {
     hasScrolledToBottom,
@@ -49,13 +46,9 @@
     scrollToBottom,
     setHasScrolledToBottom,
     ref,
-<<<<<<< HEAD
-  } = useScrollRequired([currentConfirmation?.id], { offsetPxFromBottom: 0 });
-=======
   } = useScrollRequired([currentConfirmation?.id, showAdvancedDetails], {
     offsetPxFromBottom: 0,
   });
->>>>>>> 717376e8
 
   /**
    * Scroll to the top of the page when the confirmation changes. This happens
