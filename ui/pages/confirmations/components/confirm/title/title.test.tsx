import React from 'react';
import configureMockStore from 'redux-mock-store';
import { TransactionType } from '@metamask/transaction-controller';

import {
  permitSignatureMsg,
  unapprovedTypedSignMsgV4,
} from '../../../../../../test/data/confirmations/typed_sign';
import { renderWithProvider } from '../../../../../../test/lib/render-helpers';
import { Confirmation } from '../../../types/confirm';
import { Severity } from '../../../../../helpers/constants/design-system';
import {
  Alert,
  ConfirmAlertsState,
} from '../../../../../ducks/confirm-alerts/confirm-alerts';
import ConfirmTitle from './title';

const genMockState = (confirmationOverride: Partial<Confirmation> = {}) => ({
  confirm: {
    currentConfirmation: {
      type: TransactionType.personalSign,
      ...confirmationOverride,
    },
  },
  confirmAlerts: {
    alerts: {},
    confirmed: {},
  },
});

describe('ConfirmTitle', () => {
  it('should render the title and description for a personal signature', () => {
    const mockStore = configureMockStore([])(
      genMockState({ type: TransactionType.personalSign }),
    );
<<<<<<< HEAD
    const { getByText } = renderWithProvider(<ConfirmTitle />, mockStore);

    expect(getByText('Signature request')).toBeInTheDocument();
    expect(
      getByText(
        'Only confirm this message if you approve the content and trust the requesting site.',
      ),
    ).toBeInTheDocument();
  });

  it('should render the title and description for typed signature', () => {
    const mockStore = configureMockStore([])(
      genMockState({ type: TransactionType.signTypedData }),
    );
=======
>>>>>>> 717376e8
    const { getByText } = renderWithProvider(<ConfirmTitle />, mockStore);

    expect(getByText('Signature request')).toBeInTheDocument();
    expect(
      getByText(
        'Only confirm this message if you approve the content and trust the requesting site.',
<<<<<<< HEAD
      ),
    ).toBeInTheDocument();
  });

  it('should render the title and description for a contract interaction transaction', () => {
    const mockStore = configureMockStore([])(
      genMockState({ type: TransactionType.contractInteraction }),
    );
    const { getByText } = renderWithProvider(<ConfirmTitle />, mockStore);

    expect(getByText('Transaction request')).toBeInTheDocument();
    expect(
      getByText(
        'Only confirm this transaction if you fully understand the content and trust the requesting site.',
=======
>>>>>>> 717376e8
      ),
    ).toBeInTheDocument();
  });

<<<<<<< HEAD
=======
  it('should render the title and description for a permit signature', () => {
    const mockStore = configureMockStore([])(
      genMockState(permitSignatureMsg as Confirmation),
    );
    const { getByText } = renderWithProvider(<ConfirmTitle />, mockStore);

    expect(getByText('Spending cap request')).toBeInTheDocument();
    expect(
      getByText('This site wants permission to spend your tokens.'),
    ).toBeInTheDocument();
  });

  it('should render the title and description for typed signature', () => {
    const mockStore = configureMockStore([])(
      genMockState(unapprovedTypedSignMsgV4 as Confirmation),
    );
    const { getByText } = renderWithProvider(<ConfirmTitle />, mockStore);

    expect(getByText('Signature request')).toBeInTheDocument();
    expect(
      getByText(
        'Only confirm this message if you approve the content and trust the requesting site.',
      ),
    ).toBeInTheDocument();
  });

  it('should render the title and description for a contract interaction transaction', () => {
    const mockStore = configureMockStore([])(
      genMockState({ type: TransactionType.contractInteraction }),
    );
    const { getByText } = renderWithProvider(<ConfirmTitle />, mockStore);

    expect(getByText('Transaction request')).toBeInTheDocument();
    expect(
      getByText(
        'Only confirm this transaction if you fully understand the content and trust the requesting site.',
      ),
    ).toBeInTheDocument();
  });

>>>>>>> 717376e8
  describe('Alert banner', () => {
    const CONFIRMATION_ID_MOCK = '123';
    const alertMock = {
      severity: Severity.Danger,
      message: 'mock message',
      reason: 'mock reason',
      key: 'mock key',
    };
    const mockAlertState = (state: Partial<ConfirmAlertsState> = {}) => ({
      confirm: {
        currentConfirmation: {
          type: TransactionType.personalSign,
          id: CONFIRMATION_ID_MOCK,
        },
      },
      confirmAlerts: {
        alerts: {
          [CONFIRMATION_ID_MOCK]: [alertMock, alertMock, alertMock],
        },
        confirmed: {
          [CONFIRMATION_ID_MOCK]: {
            [alertMock.key]: false,
          },
        },
        ...state,
      },
    });
    it('renders an alert banner if there is a danger alert', () => {
      const mockStore = configureMockStore([])(
        mockAlertState({
          alerts: {
            [CONFIRMATION_ID_MOCK]: [alertMock as Alert],
          },
        }),
      );
      const { queryByText } = renderWithProvider(<ConfirmTitle />, mockStore);

      expect(queryByText(alertMock.reason)).toBeInTheDocument();
      expect(queryByText(alertMock.message)).toBeInTheDocument();
    });

    it('renders alert banner when there are multiple alerts', () => {
      const mockStore = configureMockStore([])(mockAlertState());

      const { getByText } = renderWithProvider(<ConfirmTitle />, mockStore);

      expect(getByText('Multiple alerts!')).toBeInTheDocument();
    });
  });
});<|MERGE_RESOLUTION|>--- conflicted
+++ resolved
@@ -33,7 +33,6 @@
     const mockStore = configureMockStore([])(
       genMockState({ type: TransactionType.personalSign }),
     );
-<<<<<<< HEAD
     const { getByText } = renderWithProvider(<ConfirmTitle />, mockStore);
 
     expect(getByText('Signature request')).toBeInTheDocument();
@@ -44,41 +43,6 @@
     ).toBeInTheDocument();
   });
 
-  it('should render the title and description for typed signature', () => {
-    const mockStore = configureMockStore([])(
-      genMockState({ type: TransactionType.signTypedData }),
-    );
-=======
->>>>>>> 717376e8
-    const { getByText } = renderWithProvider(<ConfirmTitle />, mockStore);
-
-    expect(getByText('Signature request')).toBeInTheDocument();
-    expect(
-      getByText(
-        'Only confirm this message if you approve the content and trust the requesting site.',
-<<<<<<< HEAD
-      ),
-    ).toBeInTheDocument();
-  });
-
-  it('should render the title and description for a contract interaction transaction', () => {
-    const mockStore = configureMockStore([])(
-      genMockState({ type: TransactionType.contractInteraction }),
-    );
-    const { getByText } = renderWithProvider(<ConfirmTitle />, mockStore);
-
-    expect(getByText('Transaction request')).toBeInTheDocument();
-    expect(
-      getByText(
-        'Only confirm this transaction if you fully understand the content and trust the requesting site.',
-=======
->>>>>>> 717376e8
-      ),
-    ).toBeInTheDocument();
-  });
-
-<<<<<<< HEAD
-=======
   it('should render the title and description for a permit signature', () => {
     const mockStore = configureMockStore([])(
       genMockState(permitSignatureMsg as Confirmation),
@@ -119,7 +83,6 @@
     ).toBeInTheDocument();
   });
 
->>>>>>> 717376e8
   describe('Alert banner', () => {
     const CONFIRMATION_ID_MOCK = '123';
     const alertMock = {
