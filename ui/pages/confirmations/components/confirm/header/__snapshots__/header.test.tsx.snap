// Jest Snapshot v1, https://goo.gl/fbAQLP

exports[`Header should match snapshot with signature confirmation 1`] = `
<div>
  <div
    class="mm-box confirm_header__wrapper mm-box--display-flex mm-box--justify-content-space-between mm-box--align-items-center"
    data-testid="confirm-header"
  >
    <div
      class="mm-box mm-box--padding-4 mm-box--display-flex mm-box--align-items-flex-start"
    >
      <div
        class="mm-box mm-box--margin-top-2 mm-box--display-flex"
      >
        <div
          class=""
        >
          <div
            class="identicon"
            style="height: 32px; width: 32px; border-radius: 16px;"
          >
            <div
              style="border-radius: 50px; overflow: hidden; padding: 0px; margin: 0px; width: 32px; height: 32px; display: inline-block; background: rgb(250, 58, 0);"
            >
              <svg
                height="32"
                width="32"
                x="0"
                y="0"
              >
                <rect
                  fill="#18CDF2"
                  height="32"
                  transform="translate(-1.04839350379394 -3.3042840694604987) rotate(328.9 16 16)"
                  width="32"
                  x="0"
                  y="0"
                />
                <rect
                  fill="#035E56"
                  height="32"
                  transform="translate(-18.298461708832043 10.5924618717486) rotate(176.2 16 16)"
                  width="32"
                  x="0"
                  y="0"
                />
                <rect
                  fill="#F26602"
                  height="32"
                  transform="translate(16.667842018223922 -14.205139722997082) rotate(468.9 16 16)"
                  width="32"
                  x="0"
                  y="0"
                />
              </svg>
            </div>
          </div>
        </div>
        <div
          class="mm-box mm-text mm-avatar-base mm-avatar-base--size-xs mm-avatar-network confirm_header__avatar-network mm-text--body-xs mm-text--text-transform-uppercase mm-box--display-flex mm-box--justify-content-center mm-box--align-items-center mm-box--color-text-default mm-box--background-color-background-alternative mm-box--rounded-full mm-box--border-color-transparent box--border-style-solid box--border-width-1"
        >
          C
        </div>
      </div>
      <div
        class="mm-box mm-box--margin-inline-start-4"
      >
        <p
          class="mm-box mm-text mm-text--body-md-medium mm-box--color-text-default"
          data-testid="header-account-name"
<<<<<<< HEAD
        />
=======
        >
          Test Account
        </p>
>>>>>>> b960add2
        <p
          class="mm-box mm-text mm-text--body-md mm-box--color-text-alternative"
          data-testid="header-network-display-name"
        >
          Chain 5
        </p>
      </div>
    </div>
    <div
      class="mm-box mm-box--padding-4 mm-box--display-flex mm-box--align-items-flex-end"
    >
      <div
        class="mm-box mm-box--display-flex mm-box--justify-content-flex-end"
        style="align-self: flex-end;"
      >
        <div>
          <div
            aria-describedby="tippy-tooltip-1"
            class=""
            data-original-title="Account details"
            data-tooltipped=""
            style="display: inline;"
            tabindex="0"
          >
            <button
              aria-label="Account details"
              class="mm-box mm-button-icon mm-button-icon--size-md mm-box--display-inline-flex mm-box--justify-content-center mm-box--align-items-center mm-box--color-icon-default mm-box--background-color-transparent mm-box--rounded-lg"
              data-testid="header-info__account-details-button"
            >
              <span
                class="mm-box mm-icon mm-icon--size-md mm-box--display-inline-block mm-box--color-inherit"
                style="mask-image: url('./images/icons/info.svg');"
              />
            </button>
          </div>
        </div>
      </div>
    </div>
  </div>
</div>
`;

exports[`Header should match snapshot with transaction confirmation 1`] = `
<div>
  <div
    class="mm-box confirm_header__wrapper mm-box--display-flex mm-box--justify-content-space-between mm-box--align-items-center"
    data-testid="confirm-header"
  >
    <div
      class="mm-box mm-box--padding-4 mm-box--display-flex mm-box--align-items-flex-start"
    >
      <div
        class="mm-box mm-box--margin-top-2 mm-box--display-flex"
      >
        <div
          class=""
        >
          <div
            class="identicon"
            style="height: 32px; width: 32px; border-radius: 16px;"
          >
            <div
              style="border-radius: 50px; overflow: hidden; padding: 0px; margin: 0px; width: 32px; height: 32px; display: inline-block; background: rgb(24, 100, 242);"
            >
              <svg
                height="32"
                width="32"
                x="0"
                y="0"
              >
                <rect
                  fill="#C81420"
                  height="32"
                  transform="translate(-5.505236904904678 -5.265123363737541) rotate(385.9 16 16)"
                  width="32"
                  x="0"
                  y="0"
                />
                <rect
                  fill="#E9F500"
                  height="32"
                  transform="translate(10.674469406726399 12.429928159193388) rotate(184.5 16 16)"
                  width="32"
                  x="0"
                  y="0"
                />
                <rect
                  fill="#FAB300"
                  height="32"
                  transform="translate(1.815455199236231 -26.03028190637629) rotate(431.3 16 16)"
                  width="32"
                  x="0"
                  y="0"
                />
              </svg>
            </div>
          </div>
        </div>
        <div
          class="mm-box mm-text mm-avatar-base mm-avatar-base--size-xs mm-avatar-network confirm_header__avatar-network mm-text--body-xs mm-text--text-transform-uppercase mm-box--display-flex mm-box--justify-content-center mm-box--align-items-center mm-box--color-text-default mm-box--background-color-background-alternative mm-box--rounded-full mm-box--border-color-transparent box--border-style-solid box--border-width-1"
        >
          C
        </div>
      </div>
      <div
        class="mm-box mm-box--margin-inline-start-4"
      >
        <p
          class="mm-box mm-text mm-text--body-md-medium mm-box--color-text-default"
          data-testid="header-account-name"
<<<<<<< HEAD
        >
          Test Account
        </p>
        <p
          class="mm-box mm-text mm-text--body-md mm-box--color-text-alternative"
          data-testid="header-network-display-name"
        />
=======
        />
        <p
          class="mm-box mm-text mm-text--body-md mm-box--color-text-alternative"
          data-testid="header-network-display-name"
        >
          Chain 5
        </p>
>>>>>>> b960add2
      </div>
    </div>
    <div
      class="mm-box mm-box--padding-4 mm-box--display-flex mm-box--align-items-flex-end"
    >
      <div
        class="mm-box mm-box--display-flex mm-box--justify-content-flex-end"
        style="align-self: flex-end;"
      >
        <div>
          <div
            aria-describedby="tippy-tooltip-2"
            class=""
            data-original-title="Account details"
            data-tooltipped=""
            style="display: inline;"
            tabindex="0"
          >
            <button
              aria-label="Account details"
              class="mm-box mm-button-icon mm-button-icon--size-md mm-box--display-inline-flex mm-box--justify-content-center mm-box--align-items-center mm-box--color-icon-default mm-box--background-color-transparent mm-box--rounded-lg"
              data-testid="header-info__account-details-button"
            >
              <span
                class="mm-box mm-icon mm-icon--size-md mm-box--display-inline-block mm-box--color-inherit"
                style="mask-image: url('./images/icons/info.svg');"
              />
            </button>
          </div>
        </div>
        <div
          class="mm-box mm-box--margin-left-4 mm-box--background-color-transparent mm-box--rounded-md"
        >
          <button
            aria-label="Advanced tx details"
            class="mm-box mm-button-icon mm-button-icon--size-md mm-box--display-inline-flex mm-box--justify-content-center mm-box--align-items-center mm-box--color-icon-default mm-box--background-color-transparent mm-box--rounded-lg"
            data-testid="header-advanced-details-button"
          >
            <span
              class="mm-box mm-icon mm-icon--size-md mm-box--display-inline-block mm-box--color-inherit"
              style="mask-image: url('./images/icons/customize.svg');"
            />
          </button>
        </div>
      </div>
    </div>
  </div>
</div>
`;<|MERGE_RESOLUTION|>--- conflicted
+++ resolved
@@ -68,13 +68,9 @@
         <p
           class="mm-box mm-text mm-text--body-md-medium mm-box--color-text-default"
           data-testid="header-account-name"
-<<<<<<< HEAD
-        />
-=======
         >
           Test Account
         </p>
->>>>>>> b960add2
         <p
           class="mm-box mm-text mm-text--body-md mm-box--color-text-alternative"
           data-testid="header-network-display-name"
@@ -185,23 +181,13 @@
         <p
           class="mm-box mm-text mm-text--body-md-medium mm-box--color-text-default"
           data-testid="header-account-name"
-<<<<<<< HEAD
-        >
-          Test Account
-        </p>
+        />
         <p
           class="mm-box mm-text mm-text--body-md mm-box--color-text-alternative"
           data-testid="header-network-display-name"
-        />
-=======
-        />
-        <p
-          class="mm-box mm-text mm-text--body-md mm-box--color-text-alternative"
-          data-testid="header-network-display-name"
         >
           Chain 5
         </p>
->>>>>>> b960add2
       </div>
     </div>
     <div
