import { fireEvent, waitFor } from '@testing-library/react';
import React from 'react';
import { DefaultRootState } from 'react-redux';

import {
  getMockContractInteractionConfirmState,
<<<<<<< HEAD
=======
  getMockTokenTransferConfirmState,
>>>>>>> 6173a139
  getMockTypedSignConfirmState,
} from '../../../../../../test/data/confirmations/helper';
import { renderWithConfirmContextProvider } from '../../../../../../test/lib/confirmations/render-helpers';
import configureStore from '../../../../../store/store';
import Header from './header';

const render = (state: DefaultRootState = getMockTypedSignConfirmState()) => {
  const store = configureStore(state);
  return renderWithConfirmContextProvider(<Header />, store);
};

describe('Header', () => {
  it('should match snapshot with signature confirmation', () => {
    const { container } = render();

    expect(container).toMatchSnapshot();
  });

  it('should match snapshot with transaction confirmation', () => {
    const { container } = render(getMockContractInteractionConfirmState());
<<<<<<< HEAD
=======

    expect(container).toMatchSnapshot();
  });

  it('should match snapshot with token transfer confirmation initiated in a dApp', () => {
    const { container } = render(
      getMockTokenTransferConfirmState({
        isWalletInitiatedConfirmation: false,
      }),
    );

    expect(container).toMatchSnapshot();
  });

  it('should match snapshot with token transfer confirmation initiated in the wallet', () => {
    const { container } = render(
      getMockTokenTransferConfirmState({
        isWalletInitiatedConfirmation: true,
      }),
    );
>>>>>>> 6173a139

    expect(container).toMatchSnapshot();
  });

  it('contains network name and account name', () => {
    const { getByText } = render();
    expect(getByText('Test Account')).toBeInTheDocument();
    expect(getByText('Goerli')).toBeInTheDocument();
  });

  it('contains account info icon', async () => {
    const { getByLabelText } = render();
    expect(getByLabelText('Account details')).toBeInTheDocument();
  });

  it('shows modal when account info icon is clicked', async () => {
    const { getByLabelText, queryByTestId } = render();
    expect(queryByTestId('account-details-modal')).not.toBeInTheDocument();
    const accountInfoIcon = getByLabelText('Account details');
    fireEvent.click(accountInfoIcon);
    await waitFor(() => {
      expect(queryByTestId('account-details-modal')).toBeInTheDocument();
    });
  });
});<|MERGE_RESOLUTION|>--- conflicted
+++ resolved
@@ -4,10 +4,7 @@
 
 import {
   getMockContractInteractionConfirmState,
-<<<<<<< HEAD
-=======
   getMockTokenTransferConfirmState,
->>>>>>> 6173a139
   getMockTypedSignConfirmState,
 } from '../../../../../../test/data/confirmations/helper';
 import { renderWithConfirmContextProvider } from '../../../../../../test/lib/confirmations/render-helpers';
@@ -28,8 +25,6 @@
 
   it('should match snapshot with transaction confirmation', () => {
     const { container } = render(getMockContractInteractionConfirmState());
-<<<<<<< HEAD
-=======
 
     expect(container).toMatchSnapshot();
   });
@@ -50,7 +45,6 @@
         isWalletInitiatedConfirmation: true,
       }),
     );
->>>>>>> 6173a139
 
     expect(container).toMatchSnapshot();
   });
