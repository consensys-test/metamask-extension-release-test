--- conflicted
+++ resolved
@@ -3,12 +3,6 @@
 import { TransactionType } from '@metamask/transaction-controller';
 
 import {
-<<<<<<< HEAD
-  isSignatureApprovalRequest,
-  isSignatureTransactionType,
-  parseSanitizeTypedDataMessage,
-  parseTypedDataMessage,
-=======
   orderSignatureMsg,
   permitSignatureMsg,
   unapprovedTypedSignMsgV4,
@@ -20,7 +14,6 @@
   isSignatureApprovalRequest,
   isSignatureTransactionType,
   parseSanitizeTypedDataMessage,
->>>>>>> 717376e8
 } from './confirm';
 
 const typedDataMsg =
@@ -46,21 +39,6 @@
     });
   });
 
-<<<<<<< HEAD
-  describe('parseTypedDataMessage', () => {
-    it('parses data passed correctly', () => {
-      const result = parseTypedDataMessage('{"test": "dummy"}');
-      expect(result.test).toBe('dummy');
-    });
-    it('throw error for invalid typedDataMessage', () => {
-      expect(() => {
-        parseSanitizeTypedDataMessage('');
-      }).toThrow();
-    });
-  });
-
-=======
->>>>>>> 717376e8
   describe('parseSanitizeTypedDataMessage', () => {
     it('parses and sanitizes data passed correctly', () => {
       const result = parseSanitizeTypedDataMessage(typedDataMsg);
@@ -88,8 +66,6 @@
       expect(result).toStrictEqual(false);
     });
   });
-<<<<<<< HEAD
-=======
 
   describe('isPermitSignatureRequest', () => {
     it('returns true for permit signature requests', () => {
@@ -121,5 +97,4 @@
       expect(result).toStrictEqual(false);
     });
   });
->>>>>>> 717376e8
 });