--- conflicted
+++ resolved
@@ -11,24 +11,6 @@
 import { SignatureRequestType } from '../types/confirm';
 import { TYPED_SIGNATURE_VERSIONS } from '../constants';
 
-<<<<<<< HEAD
-import { sanitizeMessage } from '../../../helpers/utils/util';
-import { SignatureRequestType } from '../types/confirm';
-
-export const REDESIGN_APPROVAL_TYPES = [
-  ApprovalType.EthSignTypedData,
-  ApprovalType.PersonalSign,
-] as const;
-
-export const REDESIGN_TRANSACTION_TYPES = [
-  ...(process.env.ENABLE_CONFIRMATION_REDESIGN
-    ? [TransactionType.contractInteraction]
-    : []),
-] as const;
-
-const SIGNATURE_APPROVAL_TYPES = [
-  ApprovalType.EthSign,
-=======
 export const REDESIGN_APPROVAL_TYPES = [
   ApprovalType.EthSignTypedData,
   ApprovalType.PersonalSign,
@@ -37,7 +19,6 @@
 export const REDESIGN_TRANSACTION_TYPES = [TransactionType.contractInteraction];
 
 const SIGNATURE_APPROVAL_TYPES = [
->>>>>>> 717376e8
   ApprovalType.PersonalSign,
   ApprovalType.EthSignTypedData,
 ];
@@ -46,11 +27,7 @@
   request: ApprovalRequest<Record<string, Json>>,
 ) => SIGNATURE_APPROVAL_TYPES.includes(request.type as ApprovalType);
 
-<<<<<<< HEAD
-const SIGNATURE_TRANSACTION_TYPES = [
-=======
 export const SIGNATURE_TRANSACTION_TYPES = [
->>>>>>> 717376e8
   TransactionType.personalSign,
   TransactionType.signTypedData,
 ];
@@ -59,12 +36,6 @@
   request &&
   SIGNATURE_TRANSACTION_TYPES.includes(request.type as TransactionType);
 
-<<<<<<< HEAD
-export const parseTypedDataMessage = (dataToParse: string) =>
-  JSON.parse(dataToParse);
-
-=======
->>>>>>> 717376e8
 export const parseSanitizeTypedDataMessage = (dataToParse: string) => {
   const { message, primaryType, types } = parseTypedDataMessage(dataToParse);
   const sanitizedMessage = sanitizeMessage(message, primaryType, types);
@@ -72,9 +43,6 @@
 };
 
 export const isSIWESignatureRequest = (request: SignatureRequestType) =>
-<<<<<<< HEAD
-  request.msgParams?.siwe?.isSIWEMessage;
-=======
   Boolean(request?.msgParams?.siwe?.isSIWEMessage);
 
 export const isOrderSignatureRequest = (request: SignatureRequestType) => {
@@ -107,5 +75,4 @@
   );
 
   return PRIMARY_TYPES_PERMIT.includes(primaryType);
-};
->>>>>>> 717376e8
+};