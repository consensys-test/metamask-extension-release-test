import { ApprovalRequest } from '@metamask/approval-controller';
import { ApprovalType } from '@metamask/controller-utils';
import { TransactionType } from '@metamask/transaction-controller';
import { Json } from '@metamask/utils';
import {
  PRIMARY_TYPES_ORDER,
  PRIMARY_TYPES_PERMIT,
} from '../../../../shared/constants/signatures';
import { parseTypedDataMessage } from '../../../../shared/modules/transaction.utils';
import { sanitizeMessage } from '../../../helpers/utils/util';
import { Confirmation, SignatureRequestType } from '../types/confirm';
import { TYPED_SIGNATURE_VERSIONS } from '../constants';

export const REDESIGN_APPROVAL_TYPES = [
  ApprovalType.EthSignTypedData,
  ApprovalType.PersonalSign,
];

export const REDESIGN_USER_TRANSACTION_TYPES = [
  TransactionType.contractInteraction,
  TransactionType.deployContract,
];

export const REDESIGN_DEV_TRANSACTION_TYPES = [
  ...REDESIGN_USER_TRANSACTION_TYPES,
  TransactionType.tokenMethodApprove,
  TransactionType.tokenMethodIncreaseAllowance,
  TransactionType.tokenMethodSetApprovalForAll,
];

const SIGNATURE_APPROVAL_TYPES = [
  ApprovalType.PersonalSign,
  ApprovalType.EthSignTypedData,
];

export const isSignatureApprovalRequest = (
  request: ApprovalRequest<Record<string, Json>>,
) => SIGNATURE_APPROVAL_TYPES.includes(request.type as ApprovalType);

export const SIGNATURE_TRANSACTION_TYPES = [
  TransactionType.personalSign,
  TransactionType.signTypedData,
];

export const isSignatureTransactionType = (request?: Record<string, unknown>) =>
  request &&
  SIGNATURE_TRANSACTION_TYPES.includes(request.type as TransactionType);

export const parseSanitizeTypedDataMessage = (dataToParse: string) => {
  const { message, primaryType, types } = parseTypedDataMessage(dataToParse);
  const sanitizedMessage = sanitizeMessage(message, primaryType, types);
  return { sanitizedMessage, primaryType };
};

/**
 * Returns true if the request is a SIWE signature request
 *
 * @param request - The confirmation request to check
 */
export const isSIWESignatureRequest = (request?: Confirmation) =>
  Boolean((request as SignatureRequestType)?.msgParams?.siwe?.isSIWEMessage);

export const isOrderSignatureRequest = (request: SignatureRequestType) => {
<<<<<<< HEAD
  if (
    !request ||
    !isSignatureTransactionType(request) ||
    request.type !== 'eth_signTypedData' ||
    request.msgParams?.version?.toUpperCase() === TYPED_SIGNATURE_VERSIONS.V1
  ) {
    return false;
  }
  const { primaryType } = parseTypedDataMessage(
    request.msgParams?.data as string,
  );

  return PRIMARY_TYPES_ORDER.includes(primaryType);
};

export const isPermitSignatureRequest = (request: SignatureRequestType) => {
=======
>>>>>>> ad7a5462
  if (
    !request ||
    !isSignatureTransactionType(request) ||
    request.type !== 'eth_signTypedData' ||
    request.msgParams?.version?.toUpperCase() === TYPED_SIGNATURE_VERSIONS.V1
  ) {
    return false;
  }
  const { primaryType } = parseTypedDataMessage(
    request.msgParams?.data as string,
  );

<<<<<<< HEAD
  return PRIMARY_TYPES_PERMIT.includes(primaryType);
=======
  return PRIMARY_TYPES_ORDER.includes(primaryType);
};

/**
 * Returns true if the request is a Permit Typed Sign signature request
 *
 * @param request - The confirmation request to check
 */
export const isPermitSignatureRequest = (request?: Confirmation) => {
  if (
    !request ||
    !isSignatureTransactionType(request) ||
    request.type !== 'eth_signTypedData' ||
    (request as SignatureRequestType).msgParams?.version?.toUpperCase() ===
      TYPED_SIGNATURE_VERSIONS.V1
  ) {
    return false;
  }
  const { primaryType } = parseTypedDataMessage(
    (request as SignatureRequestType).msgParams?.data as string,
  );

  return PRIMARY_TYPES_PERMIT.includes(primaryType);
};

export const isValidASCIIURL = (urlString?: string) => {
  try {
    return urlString?.includes(new URL(urlString).host);
  } catch (exp: unknown) {
    console.error(exp);
    return false;
  }
};

export const toPunycodeURL = (urlString: string) => {
  try {
    return new URL(urlString).href;
  } catch (err: unknown) {
    console.error(`Failed to convert URL to Punycode: ${err}`);
    return undefined;
  }
>>>>>>> ad7a5462
};<|MERGE_RESOLUTION|>--- conflicted
+++ resolved
@@ -61,7 +61,6 @@
   Boolean((request as SignatureRequestType)?.msgParams?.siwe?.isSIWEMessage);
 
 export const isOrderSignatureRequest = (request: SignatureRequestType) => {
-<<<<<<< HEAD
   if (
     !request ||
     !isSignatureTransactionType(request) ||
@@ -74,27 +73,6 @@
     request.msgParams?.data as string,
   );
 
-  return PRIMARY_TYPES_ORDER.includes(primaryType);
-};
-
-export const isPermitSignatureRequest = (request: SignatureRequestType) => {
-=======
->>>>>>> ad7a5462
-  if (
-    !request ||
-    !isSignatureTransactionType(request) ||
-    request.type !== 'eth_signTypedData' ||
-    request.msgParams?.version?.toUpperCase() === TYPED_SIGNATURE_VERSIONS.V1
-  ) {
-    return false;
-  }
-  const { primaryType } = parseTypedDataMessage(
-    request.msgParams?.data as string,
-  );
-
-<<<<<<< HEAD
-  return PRIMARY_TYPES_PERMIT.includes(primaryType);
-=======
   return PRIMARY_TYPES_ORDER.includes(primaryType);
 };
 
@@ -136,5 +114,4 @@
     console.error(`Failed to convert URL to Punycode: ${err}`);
     return undefined;
   }
->>>>>>> ad7a5462
 };