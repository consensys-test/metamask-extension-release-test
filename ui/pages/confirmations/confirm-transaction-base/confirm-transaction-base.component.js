import React, { Component } from 'react';
import PropTypes from 'prop-types';
import {
  TransactionStatus,
  TransactionType,
} from '@metamask/transaction-controller';
import ConfirmPageContainer from '../components/confirm-page-container';
import { isBalanceSufficient } from '../send/send.utils';
import { DEFAULT_ROUTE } from '../../../helpers/constants/routes';
import {
  TextVariant,
  TextColor,
} from '../../../helpers/constants/design-system';
import {
  INSUFFICIENT_FUNDS_ERROR_KEY,
  GAS_LIMIT_TOO_LOW_ERROR_KEY,
  ETH_GAS_PRICE_FETCH_WARNING_KEY,
  GAS_PRICE_FETCH_FAILURE_ERROR_KEY,
  IS_SIGNING_OR_SUBMITTING,
  USER_OP_CONTRACT_DEPLOY_ERROR_KEY,
} from '../../../helpers/constants/error-keys';

import UserPreferencedCurrencyDisplay from '../../../components/app/user-preferenced-currency-display';

import { PRIMARY, SECONDARY } from '../../../helpers/constants/common';
import TextField from '../../../components/ui/text-field';
import { MetaMetricsEventCategory } from '../../../../shared/constants/metametrics';
import { getMethodName } from '../../../helpers/utils/metrics';
import {
  getTransactionTypeTitle,
  isLegacyTransaction,
} from '../../../helpers/utils/transactions.util';

///: BEGIN:ONLY_INCLUDE_IF(build-mmi)
import NoteToTrader from '../../../components/institutional/note-to-trader';
///: END:ONLY_INCLUDE_IF

import { TransactionModalContextProvider } from '../../../contexts/transaction-modal';
import TransactionDetail from '../components/transaction-detail/transaction-detail.component';
import TransactionDetailItem from '../components/transaction-detail-item/transaction-detail-item.component';
import { Text } from '../../../components/component-library';
import LoadingHeartBeat from '../../../components/ui/loading-heartbeat';
import LedgerInstructionField from '../components/ledger-instruction-field';
import {
  addPollingTokenToAppState,
  removePollingTokenFromAppState,
  gasFeeStartPollingByNetworkClientId,
  gasFeeStopPollingByPollingToken,
} from '../../../store/actions';

import { MIN_GAS_LIMIT_DEC } from '../send/send.constants';

import { NETWORK_TO_NAME_MAP } from '../../../../shared/constants/network';
import {
  sumHexes,
  hexToDecimal,
} from '../../../../shared/modules/conversion.utils';
import TransactionAlerts from '../components/transaction-alerts';
import { ConfirmHexData } from '../components/confirm-hexdata';
import { ConfirmTitle } from '../components/confirm-title';
import { ConfirmSubTitle } from '../components/confirm-subtitle';
import { ConfirmGasDisplay } from '../components/confirm-gas-display';
import updateTxData from '../../../../shared/modules/updateTxData';
///: BEGIN:ONLY_INCLUDE_IF(keyring-snaps)
import { KeyringType } from '../../../../shared/constants/keyring';
import SnapAccountTransactionLoadingScreen from '../../snap-account-transaction-loading-screen/snap-account-transaction-loading-screen';
///: END:ONLY_INCLUDE_IF
import { isHardwareKeyring } from '../../../helpers/utils/hardware';
import FeeDetailsComponent from '../components/fee-details-component/fee-details-component';
import { SimulationDetails } from '../components/simulation-details';
import { fetchSwapsFeatureFlags } from '../../swaps/swaps.util';
import { BlockaidUnavailableBannerAlert } from '../components/blockaid-unavailable-banner-alert/blockaid-unavailable-banner-alert';

export default class ConfirmTransactionBase extends Component {
  static contextTypes = {
    t: PropTypes.func,
    trackEvent: PropTypes.func,
  };

  static propTypes = {
    // react-router props
    history: PropTypes.object,
    // Redux props
    balance: PropTypes.string,
    cancelTransaction: PropTypes.func,
    cancelAllTransactions: PropTypes.func,
    clearConfirmTransaction: PropTypes.func,
    conversionRate: PropTypes.number,
    fromAddress: PropTypes.string,
    fromName: PropTypes.string,
    hexTransactionAmount: PropTypes.string,
    hexMaximumTransactionFee: PropTypes.string,
    hexMinimumTransactionFee: PropTypes.string,
    methodData: PropTypes.object,
    nonce: PropTypes.string,
    useNonceField: PropTypes.bool,
    customNonceValue: PropTypes.string,
    updateCustomNonce: PropTypes.func,
    sendTransaction: PropTypes.func,
    showTransactionConfirmedModal: PropTypes.func,
    showRejectTransactionsConfirmationModal: PropTypes.func,
    toAccounts: PropTypes.array,
    toAddress: PropTypes.string,
    tokenData: PropTypes.object,
    tokenProps: PropTypes.object,
    toName: PropTypes.string,
    toEns: PropTypes.string,
    toNickname: PropTypes.string,
    transactionStatus: PropTypes.string,
    txData: PropTypes.object,
    unapprovedTxCount: PropTypes.number,
    customGas: PropTypes.object,
    addToAddressBookIfNew: PropTypes.func,
    ///: BEGIN:ONLY_INCLUDE_IF(keyring-snaps)
    fromInternalAccount: PropTypes.object,
    ///: END:ONLY_INCLUDE_IF
    keyringForAccount: PropTypes.object,
    // Component props
    actionKey: PropTypes.string,
    contentComponent: PropTypes.node,
    dataHexComponent: PropTypes.node,
    tokenAddress: PropTypes.string,
    customTokenAmount: PropTypes.string,
    dappProposedTokenAmount: PropTypes.string,
    currentTokenBalance: PropTypes.string,
    onEdit: PropTypes.func,
    subtitleComponent: PropTypes.node,
    title: PropTypes.string,
    image: PropTypes.string,
    type: PropTypes.string,
    getNextNonce: PropTypes.func,
    nextNonce: PropTypes.number,
    tryReverseResolveAddress: PropTypes.func.isRequired,
    hideSenderToRecipient: PropTypes.bool,
    showAccountInHeader: PropTypes.bool,
    mostRecentOverviewPage: PropTypes.string.isRequired,
    isEthGasPriceFetched: PropTypes.bool,
    noGasPrice: PropTypes.bool,
    setDefaultHomeActiveTabName: PropTypes.func,
    primaryTotalTextOverride: PropTypes.string,
    secondaryTotalTextOverride: PropTypes.string,
    gasIsLoading: PropTypes.bool,
    primaryTotalTextOverrideMaxAmount: PropTypes.string,
    useNativeCurrencyAsPrimaryCurrency: PropTypes.bool,
    maxFeePerGas: PropTypes.string,
    maxPriorityFeePerGas: PropTypes.string,
    baseFeePerGas: PropTypes.string,
    gasFeeIsCustom: PropTypes.bool,
    showLedgerSteps: PropTypes.bool.isRequired,
    nativeCurrency: PropTypes.string,
    supportsEIP1559: PropTypes.bool,
    hardwareWalletRequiresConnection: PropTypes.bool,
    isBuyableChain: PropTypes.bool,
    isApprovalOrRejection: PropTypes.bool,
    assetStandard: PropTypes.string,
    useCurrencyRateCheck: PropTypes.bool,
    isNotification: PropTypes.bool,
    accountType: PropTypes.string,
    setWaitForConfirmDeepLinkDialog: PropTypes.func,
    showTransactionsFailedModal: PropTypes.func,
    showCustodianDeepLink: PropTypes.func,
    isNoteToTraderSupported: PropTypes.bool,
    custodianPublishesTransaction: PropTypes.bool,
    rpcUrl: PropTypes.string,
    isMainBetaFlask: PropTypes.bool,
    displayAccountBalanceHeader: PropTypes.bool,
    tokenSymbol: PropTypes.string,
    updateTransaction: PropTypes.func,
    updateTransactionValue: PropTypes.func,
    setSwapsFeatureFlags: PropTypes.func,
    fetchSmartTransactionsLiveness: PropTypes.func,
    isUsingPaymaster: PropTypes.bool,
    isSigningOrSubmitting: PropTypes.bool,
    isUserOpContractDeployError: PropTypes.bool,
    useMaxValue: PropTypes.bool,
    maxValue: PropTypes.string,
    smartTransactionsOptInStatus: PropTypes.bool,
    currentChainSupportsSmartTransactions: PropTypes.bool,
    selectedNetworkClientId: PropTypes.string,
<<<<<<< HEAD
    isSmartTransactionsEnabled: PropTypes.bool,
    hasPriorityApprovalRequest: PropTypes.bool,
=======
    hasPriorityApprovalRequest: PropTypes.bool,
    chainId: PropTypes.string,
>>>>>>> d5806d49
  };

  state = {
    submitting: false,
    submitError: null,
    submitWarning: '',
    ethGasPriceWarning: '',
    editingGas: false,
    userAcknowledgedGasMissing: false,
    showWarningModal: false,
    ///: BEGIN:ONLY_INCLUDE_IF(build-mmi)
    noteText: '',
    ///: END:ONLY_INCLUDE_IF
  };

  componentDidUpdate(prevProps) {
    const {
      transactionStatus,
      showTransactionConfirmedModal,
      history,
      clearConfirmTransaction,
      nextNonce,
      customNonceValue,
      toAddress,
      tryReverseResolveAddress,
      isEthGasPriceFetched,
      setDefaultHomeActiveTabName,
      hexMaximumTransactionFee,
      useMaxValue,
      hasPriorityApprovalRequest,
      mostRecentOverviewPage,
    } = this.props;

    const {
      customNonceValue: prevCustomNonceValue,
      nextNonce: prevNextNonce,
      toAddress: prevToAddress,
      transactionStatus: prevTxStatus,
      isEthGasPriceFetched: prevIsEthGasPriceFetched,
      hexMaximumTransactionFee: prevHexMaximumTransactionFee,
      hasPriorityApprovalRequest: prevHasPriorityApprovalRequest,
    } = prevProps;

    const statusUpdated = transactionStatus !== prevTxStatus;
    const txDroppedOrConfirmed =
      transactionStatus === TransactionStatus.dropped ||
      transactionStatus === TransactionStatus.confirmed;

    if (
      nextNonce !== prevNextNonce ||
      customNonceValue !== prevCustomNonceValue
    ) {
      if (nextNonce !== null && customNonceValue > nextNonce) {
        this.setState({
          submitWarning: this.context.t('nextNonceWarning', [nextNonce]),
        });
      } else {
        this.setState({ submitWarning: '' });
      }
    }

    if (statusUpdated && txDroppedOrConfirmed) {
      showTransactionConfirmedModal({
        onSubmit: () => {
          clearConfirmTransaction();
          setDefaultHomeActiveTabName('activity').then(() => {
            history.push(DEFAULT_ROUTE);
          });
        },
      });
    }

    if (toAddress && toAddress !== prevToAddress) {
      tryReverseResolveAddress(toAddress);
    }

    if (isEthGasPriceFetched !== prevIsEthGasPriceFetched) {
      if (isEthGasPriceFetched) {
        this.setState({
          ethGasPriceWarning: this.context.t(ETH_GAS_PRICE_FETCH_WARNING_KEY),
        });
      } else {
        this.setState({
          ethGasPriceWarning: '',
        });
      }
    }

    if (
      hexMaximumTransactionFee !== prevHexMaximumTransactionFee &&
      useMaxValue
    ) {
      this.updateValueToMax();
    }

    if (hasPriorityApprovalRequest && !prevHasPriorityApprovalRequest) {
      // Redirect to home which will redirect to the priority confirmation.
      history.push(mostRecentOverviewPage);
    }
  }

  getErrorKey() {
    const {
      balance,
      conversionRate,
      hexMaximumTransactionFee,
      txData: { txParams: { value: amount } = {} } = {},
      customGas,
      noGasPrice,
      gasFeeIsCustom,
      isSigningOrSubmitting,
      isUserOpContractDeployError,
    } = this.props;

    if (isUserOpContractDeployError) {
      return {
        valid: false,
        errorKey: USER_OP_CONTRACT_DEPLOY_ERROR_KEY,
      };
    }

    const insufficientBalance =
      balance &&
      !isBalanceSufficient({
        amount,
        gasTotal: hexMaximumTransactionFee || '0x0',
        balance,
        conversionRate,
      });

    if (insufficientBalance) {
      return {
        valid: false,
        errorKey: INSUFFICIENT_FUNDS_ERROR_KEY,
      };
    }

    if (hexToDecimal(customGas.gasLimit) < Number(MIN_GAS_LIMIT_DEC)) {
      return {
        valid: false,
        errorKey: GAS_LIMIT_TOO_LOW_ERROR_KEY,
      };
    }

    if (noGasPrice && !gasFeeIsCustom) {
      return {
        valid: false,
        errorKey: GAS_PRICE_FETCH_FAILURE_ERROR_KEY,
      };
    }

    if (isSigningOrSubmitting) {
      return {
        valid: false,
        errorKey: IS_SIGNING_OR_SUBMITTING,
      };
    }

    return {
      valid: true,
    };
  }

  handleEditGas() {
    const {
      actionKey,
      txData: { origin },
      methodData = {},
    } = this.props;

    this.context.trackEvent({
      category: MetaMetricsEventCategory.Transactions,
      event: 'User clicks "Edit" on gas',
      properties: {
        action: 'Confirm Screen',
        legacy_event: true,
        recipientKnown: null,
        functionType:
          actionKey ||
          getMethodName(methodData.name) ||
          TransactionType.contractInteraction,
        origin,
      },
    });

    this.setState({ editingGas: true });
  }

  handleCloseEditGas() {
    this.setState({ editingGas: false });
  }

  setUserAcknowledgedGasMissing() {
    this.setState({ userAcknowledgedGasMissing: true });
  }

  updateValueToMax() {
    const { maxValue: value, txData, updateTransactionValue } = this.props;

    updateTransactionValue(txData.id, value);
  }

  renderDetails() {
    const {
      primaryTotalTextOverride,
      secondaryTotalTextOverride,
      hexMaximumTransactionFee,
      hexMinimumTransactionFee,
      useNonceField,
      customNonceValue,
      updateCustomNonce,
      nextNonce,
      getNextNonce,
      txData,
      useNativeCurrencyAsPrimaryCurrency,
      primaryTotalTextOverrideMaxAmount,
      showLedgerSteps,
      nativeCurrency,
      isBuyableChain,
      useCurrencyRateCheck,
      tokenSymbol,
      isUsingPaymaster,
      isSigningOrSubmitting,
    } = this.props;

    const { t } = this.context;
    const { userAcknowledgedGasMissing } = this.state;

    const { valid } = this.getErrorKey();
    const isDisabled = () => {
      return userAcknowledgedGasMissing ? false : !valid;
    };

    const hasSimulationError = Boolean(txData.simulationFails);

    const renderSimulationFailureWarning =
      hasSimulationError && !userAcknowledgedGasMissing;
    const networkName = NETWORK_TO_NAME_MAP[txData.chainId];

    const getTotalAmount = (useMaxFee) => {
      return sumHexes(
        txData.txParams.value,
        useMaxFee ? hexMaximumTransactionFee : hexMinimumTransactionFee,
        txData.layer1GasFee ?? 0,
      );
    };

    const renderTotalMaxAmount = ({
      useMaxFee,
      isBoldTextAndNotOverridden = false,
    } = {}) => {
      if (
        primaryTotalTextOverrideMaxAmount === undefined &&
        secondaryTotalTextOverride === undefined
      ) {
        // Native Send
        return (
          <UserPreferencedCurrencyDisplay
            type={PRIMARY}
            key="total-max-amount"
            value={getTotalAmount(useMaxFee)}
            hideLabel={!useNativeCurrencyAsPrimaryCurrency}
          />
        );
      }

      // Token send
      const primaryTotal = useMaxFee
        ? primaryTotalTextOverrideMaxAmount
        : primaryTotalTextOverride;
      const totalMaxAmount = useNativeCurrencyAsPrimaryCurrency
        ? primaryTotal
        : secondaryTotalTextOverride;

      return isBoldTextAndNotOverridden ? (
        <Text variant={TextVariant.bodyMdBold}>{totalMaxAmount}</Text>
      ) : (
        totalMaxAmount
      );
    };

    const renderTotalDetailText = (value) => {
      if (
        (primaryTotalTextOverride === undefined &&
          secondaryTotalTextOverride === undefined) ||
        value === '0x0'
      ) {
        return (
          <div className="confirm-page-container-content__total-value">
            <LoadingHeartBeat estimateUsed={this.props.txData?.userFeeLevel} />
            <UserPreferencedCurrencyDisplay
              type={SECONDARY}
              key="total-detail-text"
              value={value}
              suffixProps={{
                color: TextColor.textDefault,
                variant: TextVariant.bodyMdBold,
              }}
              textProps={{
                color: TextColor.textDefault,
                variant: TextVariant.bodyMdBold,
              }}
              hideLabel={Boolean(useNativeCurrencyAsPrimaryCurrency)}
            />
          </div>
        );
      }
      return useNativeCurrencyAsPrimaryCurrency
        ? secondaryTotalTextOverride
        : primaryTotalTextOverride;
    };

    const nonceField =
      useNonceField && !isSigningOrSubmitting ? (
        <div>
          <div className="confirm-detail-row">
            <div className="confirm-detail-row__label">
              {t('nonceFieldHeading')}
            </div>
            <div className="custom-nonce-input">
              <TextField
                type="number"
                min={0}
                placeholder={
                  typeof nextNonce === 'number' ? nextNonce.toString() : null
                }
                onChange={({ target: { value } }) => {
                  if (!value.length || Number(value) < 0) {
                    updateCustomNonce('');
                  } else {
                    updateCustomNonce(String(Math.floor(value)));
                  }
                  getNextNonce();
                }}
                fullWidth
                margin="dense"
                value={customNonceValue || ''}
              />
            </div>
          </div>
        </div>
      ) : null;

    const { simulationData } = txData;

    const simulationDetails = (
      <SimulationDetails
        simulationData={simulationData}
        transactionId={txData.id}
        enableMetrics
      />
    );

    const showTotals = Boolean(simulationData?.error);

    return (
      <div className="confirm-page-container-content__details">
        <BlockaidUnavailableBannerAlert />
        <TransactionAlerts
          txData={txData}
          setUserAcknowledgedGasMissing={() =>
            this.setUserAcknowledgedGasMissing()
          }
          userAcknowledgedGasMissing={userAcknowledgedGasMissing}
          nativeCurrency={nativeCurrency}
          networkName={networkName}
          type={txData.type}
          isBuyableChain={isBuyableChain}
          tokenSymbol={tokenSymbol}
          isUsingPaymaster={isUsingPaymaster}
        />
        {simulationDetails}
        {!renderSimulationFailureWarning && (
          <TransactionDetail
            disableEditGasFeeButton
            disabled={isDisabled()}
            userAcknowledgedGasMissing={userAcknowledgedGasMissing}
            onEdit={() => this.handleEditGas()}
            rows={[
              <div key="confirm-transaction-base_confirm-gas-display">
                <ConfirmGasDisplay
                  userAcknowledgedGasMissing={userAcknowledgedGasMissing}
                />
                <FeeDetailsComponent
                  useCurrencyRateCheck={useCurrencyRateCheck}
                  txData={txData}
                />
              </div>,
            ]}
          />
        )}
        {showTotals && (
          <TransactionDetail
            disableEditGasFeeButton
            disabled={isDisabled()}
            userAcknowledgedGasMissing={userAcknowledgedGasMissing}
            rows={[
              <TransactionDetailItem
                key="confirm-transaction-base-total-item"
                detailTitle={t('total')}
                detailText={
                  useCurrencyRateCheck &&
                  renderTotalDetailText(getTotalAmount())
                }
                detailTotal={renderTotalMaxAmount({
                  useMaxFee: false,
                  isBoldTextAndNotOverridden: true,
                })}
                subTitle={t('transactionDetailGasTotalSubtitle')}
                subText={
                  <div className="confirm-page-container-content__total-amount">
                    <LoadingHeartBeat
                      estimateUsed={this.props.txData?.userFeeLevel}
                    />
                    <Text
                      color={TextColor.textAlternative}
                      variant={TextVariant.bodySmMedium}
                    >
                      {t('editGasSubTextAmountLabel')}
                    </Text>{' '}
                    {renderTotalMaxAmount({
                      useMaxFee: true,
                    })}
                  </div>
                }
              />,
            ]}
          />
        )}
        {nonceField}
        {showLedgerSteps ? (
          <LedgerInstructionField
            showDataInstruction={Boolean(txData.txParams?.data)}
          />
        ) : null}
      </div>
    );
  }

  renderDataHex() {
    const { txData, dataHexComponent } = this.props;
    const {
      txParams: { data },
    } = txData;
    if (!data) {
      return null;
    }
    return (
      <ConfirmHexData txData={txData} dataHexComponent={dataHexComponent} />
    );
  }

  handleEdit() {
    const {
      txData,
      tokenData,
      tokenProps,
      onEdit,
      actionKey,
      txData: { origin },
      methodData = {},
    } = this.props;

    this.context.trackEvent({
      category: MetaMetricsEventCategory.Transactions,
      event: 'Edit Transaction',
      properties: {
        action: 'Confirm Screen',
        legacy_event: true,
        recipientKnown: null,
        functionType:
          actionKey ||
          getMethodName(methodData.name) ||
          TransactionType.contractInteraction,
        origin,
      },
    });

    onEdit({ txData, tokenData, tokenProps });
  }

  handleCancelAll() {
    const {
      cancelAllTransactions,
      clearConfirmTransaction,
      history,
      mostRecentOverviewPage,
      showRejectTransactionsConfirmationModal,
      unapprovedTxCount,
    } = this.props;

    showRejectTransactionsConfirmationModal({
      unapprovedTxCount,
      onSubmit: async () => {
        this._removeBeforeUnload();
        await cancelAllTransactions();
        clearConfirmTransaction();
        history.push(mostRecentOverviewPage);
      },
    });
  }

  async handleCancel() {
    const {
      txData,
      cancelTransaction,
      history,
      mostRecentOverviewPage,
      updateCustomNonce,
    } = this.props;

    this._removeBeforeUnload();
    updateCustomNonce('');
    await cancelTransaction(txData);
    history.push(mostRecentOverviewPage);
  }

  handleSubmit() {
    const { submitting } = this.state;

    if (submitting) {
      return;
    }

    this.props.isMainBetaFlask
      ? this.handleMainSubmit()
      : this.handleMMISubmit();
  }

  handleMainSubmit() {
    const {
      sendTransaction,
      txData,
      history,
      mostRecentOverviewPage,
      updateCustomNonce,
      methodData,
      maxFeePerGas,
      customTokenAmount,
      dappProposedTokenAmount,
      currentTokenBalance,
      maxPriorityFeePerGas,
      baseFeePerGas,
      addToAddressBookIfNew,
      toAccounts,
      toAddress,
      keyringForAccount,
      ///: BEGIN:ONLY_INCLUDE_IF(keyring-snaps)
      fromInternalAccount,
      ///: END:ONLY_INCLUDE_IF
    } = this.props;

    let loadingIndicatorMessage;

    switch (keyringForAccount?.type) {
      ///: BEGIN:ONLY_INCLUDE_IF(keyring-snaps)
      case KeyringType.snap:
        loadingIndicatorMessage = (
          <SnapAccountTransactionLoadingScreen
            internalAccount={fromInternalAccount}
          ></SnapAccountTransactionLoadingScreen>
        );
        break;
      ///: END:ONLY_INCLUDE_IF
      default:
        if (isHardwareKeyring(keyringForAccount?.type)) {
          loadingIndicatorMessage = this.context.t(
            'loadingScreenHardwareWalletMessage',
          );
        } else {
          loadingIndicatorMessage = null;
        }
        break;
    }

    updateTxData({
      txData,
      maxFeePerGas,
      customTokenAmount,
      dappProposedTokenAmount,
      currentTokenBalance,
      maxPriorityFeePerGas,
      baseFeePerGas,
      addToAddressBookIfNew,
      toAccounts,
      toAddress,
      name: methodData.name,
    });

    this.setState(
      {
        submitting: true,
        submitError: null,
      },
      () => {
        this._removeBeforeUnload();

        sendTransaction(txData, false, loadingIndicatorMessage)
          .then(() => {
            if (!this._isMounted) {
              return;
            }

            this.setState(
              {
                submitting: false,
              },
              () => {
                history.push(mostRecentOverviewPage);
                updateCustomNonce('');
              },
            );
          })
          .catch((error) => {
            if (!this._isMounted) {
              return;
            }
            this.setState({
              submitting: false,
              submitError: error.message,
            });
            updateCustomNonce('');
          });
      },
    );
  }

  async handleMMISubmit() {
    const {
      sendTransaction,
      updateTransaction,
      txData,
      history,
      mostRecentOverviewPage,
      updateCustomNonce,
      unapprovedTxCount,
      accountType,
      isNotification,
      setWaitForConfirmDeepLinkDialog,
      showTransactionsFailedModal,
      fromAddress,
      isNoteToTraderSupported,
      custodianPublishesTransaction,
      rpcUrl,
      methodData,
      maxFeePerGas,
      customTokenAmount,
      dappProposedTokenAmount,
      currentTokenBalance,
      maxPriorityFeePerGas,
      baseFeePerGas,
      addToAddressBookIfNew,
      toAccounts,
      toAddress,
      showCustodianDeepLink,
      clearConfirmTransaction,
      isSmartTransactionsEnabled,
    } = this.props;
    const { noteText } = this.state;

    if (accountType === 'custody') {
      txData.custodyStatus = 'created';
      txData.metadata = txData.metadata || {};

      if (isNoteToTraderSupported) {
        txData.metadata.note = noteText;
      }

      if (isSmartTransactionsEnabled) {
        txData.origin += '#smartTransaction';
      }

      txData.metadata.custodianPublishesTransaction =
        custodianPublishesTransaction;
      txData.metadata.rpcUrl = rpcUrl;

      await updateTransaction(txData);
    }

    updateTxData({
      txData,
      maxFeePerGas,
      customTokenAmount,
      dappProposedTokenAmount,
      currentTokenBalance,
      maxPriorityFeePerGas,
      baseFeePerGas,
      addToAddressBookIfNew,
      toAccounts,
      toAddress,
      name: methodData.name,
    });

    this.setState(
      {
        submitting: true,
        submitError: null,
      },
      () => {
        this._removeBeforeUnload();

        if (txData.custodyStatus) {
          setWaitForConfirmDeepLinkDialog(true);
        }

        sendTransaction(txData)
          .then(() => {
            if (txData.custodyStatus) {
              showCustodianDeepLink({
                fromAddress,
                closeNotification: isNotification && unapprovedTxCount === 1,
                txId: txData.id,
                onDeepLinkFetched: () => {
                  this.context.trackEvent({
                    category: 'MMI',
                    event: 'Show deeplink for transaction',
                  });
                },
                onDeepLinkShown: () => {
                  clearConfirmTransaction();
                  if (!this._isMounted) {
                    return;
                  }
                  this.setState({ submitting: false }, () => {
                    history.push(mostRecentOverviewPage);
                    updateCustomNonce('');
                  });
                },
              });
            } else {
              if (!this._isMounted) {
                return;
              }
              this.setState(
                {
                  submitting: false,
                },
                () => {
                  history.push(mostRecentOverviewPage);
                  updateCustomNonce('');
                },
              );
            }
          })
          .catch((error) => {
            if (!this._isMounted) {
              return;
            }

            showTransactionsFailedModal(error.message, isNotification);

            this.setState({
              submitting: false,
              submitError: error.message,
            });
            setWaitForConfirmDeepLinkDialog(true);
            updateCustomNonce('');
          });
      },
    );
  }

  handleSetApprovalForAll() {
    this.setState({ showWarningModal: true });
  }

  renderTitleComponent() {
    const { title, hexTransactionAmount, txData } = this.props;

    return (
      <ConfirmTitle
        title={title}
        hexTransactionAmount={hexTransactionAmount}
        txData={txData}
      />
    );
  }

  renderSubtitleComponent() {
    const { assetStandard, subtitleComponent, hexTransactionAmount, txData } =
      this.props;

    return (
      <ConfirmSubTitle
        hexTransactionAmount={hexTransactionAmount}
        subtitleComponent={subtitleComponent}
        txData={txData}
        assetStandard={assetStandard}
      />
    );
  }

  _beforeUnloadForGasPolling = () => {
    this._isMounted = false;
    if (this.state.pollingToken) {
      gasFeeStopPollingByPollingToken(this.state.pollingToken);
      removePollingTokenFromAppState(this.state.pollingToken);
    }
  };

  _removeBeforeUnload = () => {
    window.removeEventListener('beforeunload', this._beforeUnloadForGasPolling);
  };

  componentDidMount() {
    this._isMounted = true;
    const {
      toAddress,
      txData: { origin, chainId: txChainId } = {},
      getNextNonce,
      tryReverseResolveAddress,
      smartTransactionsOptInStatus,
      currentChainSupportsSmartTransactions,
      setSwapsFeatureFlags,
      fetchSmartTransactionsLiveness,
      chainId,
    } = this.props;

    // If the user somehow finds themselves seeing a confirmation
    // on a network which is not presently selected, throw
    if (txChainId === undefined || txChainId !== chainId) {
      throw new Error(
        `Currently selected chainId (${chainId}) does not match chainId (${txChainId}) on which the transaction was proposed.`,
      );
    }

    const { trackEvent } = this.context;
    trackEvent({
      category: MetaMetricsEventCategory.Transactions,
      event: 'Confirm: Started',
      properties: {
        action: 'Confirm Screen',
        legacy_event: true,
        origin,
      },
    });

    getNextNonce();
    if (toAddress) {
      tryReverseResolveAddress(toAddress);
    }

    /**
     * This makes a request to get estimates and begin polling, keeping track of the poll
     * token in component state.
     * It then disconnects polling upon componentWillUnmount. If the hook is unmounted
     * while waiting for `gasFeeStartPollingByNetworkClientId` to resolve, the `_isMounted`
     * flag ensures that a call to disconnect happens after promise resolution.
     */
    gasFeeStartPollingByNetworkClientId(
      this.props.selectedNetworkClientId,
    ).then((pollingToken) => {
      if (this._isMounted) {
        addPollingTokenToAppState(pollingToken);
        this.setState({ pollingToken });
      } else {
        gasFeeStopPollingByPollingToken(pollingToken);
        removePollingTokenFromAppState(this.state.pollingToken);
      }
    });

    window.addEventListener('beforeunload', this._beforeUnloadForGasPolling);

    if (smartTransactionsOptInStatus && currentChainSupportsSmartTransactions) {
      // TODO: Fetching swaps feature flags, which include feature flags for smart transactions, is only a short-term solution.
      // Long-term, we want to have a new proxy service specifically for feature flags.
      Promise.all([
        fetchSwapsFeatureFlags(),
        fetchSmartTransactionsLiveness(),
      ]).then(([swapsFeatureFlags]) => setSwapsFeatureFlags(swapsFeatureFlags));
    }
  }

  componentWillUnmount() {
    this._beforeUnloadForGasPolling();
    this._removeBeforeUnload();
    this.props.clearConfirmTransaction();
  }

  supportsEIP1559 =
    this.props.supportsEIP1559 && !isLegacyTransaction(this.props.txData);

  render() {
    const { t } = this.context;
    const {
      fromName,
      fromAddress,
      toName,
      toAddress,
      toEns,
      toNickname,
      methodData,
      tokenAddress,
      contentComponent,
      onEdit,
      nonce,
      customNonceValue,
      unapprovedTxCount,
      type,
      hideSenderToRecipient,
      showAccountInHeader,
      txData,
      gasIsLoading,
      gasFeeIsCustom,
      nativeCurrency,
      hardwareWalletRequiresConnection,
      image,
      isApprovalOrRejection,
      assetStandard,
      displayAccountBalanceHeader,
      title,
      isSigningOrSubmitting,
      ///: BEGIN:ONLY_INCLUDE_IF(build-mmi)
      isNoteToTraderSupported,
      ///: END:ONLY_INCLUDE_IF
    } = this.props;
    const {
      submitting,
      submitError,
      submitWarning,
      ethGasPriceWarning,
      editingGas,
      userAcknowledgedGasMissing,
      showWarningModal,
    } = this.state;
    const { name } = methodData;
    const { valid, errorKey } = this.getErrorKey();
    const hasSimulationError = Boolean(txData.simulationFails);
    const renderSimulationFailureWarning =
      hasSimulationError && !userAcknowledgedGasMissing;

    // This `isTokenApproval` case is added to handle possible rendering of this component from
    // confirm-approve.js when `assetStandard` is `undefined`. That will happen if the request to
    // get the asset standard fails. In that scenario, confirm-approve.js returns the `<ConfirmContractInteraction />`
    // component, which in turn returns this `<ConfirmTransactionBase />` component. We meed to prevent
    // the user from editing the transaction in those cases.

    // as this component is made functional, useTransactionFunctionType can be used to get functionType
    const isTokenApproval =
      txData.type === TransactionType.tokenMethodSetApprovalForAll ||
      txData.type === TransactionType.tokenMethodApprove ||
      txData.type === TransactionType.tokenMethodIncreaseAllowance;
    const isContractInteraction =
      txData.type === TransactionType.contractInteraction;

    const isContractInteractionFromDapp =
      (isTokenApproval || isContractInteraction) &&
      txData.origin !== 'metamask';
    let functionType;
    if (isContractInteractionFromDapp) {
      functionType = getMethodName(name);
    }

    if (!functionType) {
      if (type) {
        functionType = getTransactionTypeTitle(t, type, nativeCurrency);
      } else {
        functionType = t('contractInteraction');
      }
    }

    return (
      <TransactionModalContextProvider>
        <ConfirmPageContainer
          fromName={fromName}
          fromAddress={fromAddress}
          showAccountInHeader={showAccountInHeader}
          toName={toName}
          toAddress={toAddress}
          toEns={toEns}
          toNickname={toNickname}
          showEdit={!isContractInteractionFromDapp && Boolean(onEdit)}
          action={functionType}
          image={image}
          title={title}
          titleComponent={this.renderTitleComponent()}
          subtitleComponent={this.renderSubtitleComponent()}
          detailsComponent={this.renderDetails()}
          dataHexComponent={this.renderDataHex(functionType)}
          contentComponent={contentComponent}
          ///: BEGIN:ONLY_INCLUDE_IF(build-mmi)
          noteComponent={
            isNoteToTraderSupported && (
              <NoteToTrader
                maxLength="280"
                placeholder={t('notePlaceholder')}
                onChange={(value) => this.setState({ noteText: value })}
                noteText={this.state.noteText}
                labelText={t('transactionNote')}
              />
            )
          }
          ///: END:ONLY_INCLUDE_IF
          nonce={customNonceValue || nonce}
          unapprovedTxCount={unapprovedTxCount}
          tokenAddress={tokenAddress}
          errorMessage={submitError}
          errorKey={errorKey}
          hasSimulationError={hasSimulationError}
          warning={submitWarning}
          disabled={
            renderSimulationFailureWarning ||
            !valid ||
            submitting ||
            hardwareWalletRequiresConnection ||
            (gasIsLoading && !gasFeeIsCustom) ||
            isSigningOrSubmitting
          }
          onEdit={() => this.handleEdit()}
          onCancelAll={() => this.handleCancelAll()}
          onCancel={() => this.handleCancel()}
          onSubmit={() => this.handleSubmit()}
          onSetApprovalForAll={() => this.handleSetApprovalForAll()}
          showWarningModal={showWarningModal}
          hideSenderToRecipient={hideSenderToRecipient}
          origin={txData.origin}
          ethGasPriceWarning={ethGasPriceWarning}
          editingGas={editingGas}
          handleCloseEditGas={() => this.handleCloseEditGas()}
          currentTransaction={txData}
          supportsEIP1559={this.supportsEIP1559}
          nativeCurrency={nativeCurrency}
          isApprovalOrRejection={isApprovalOrRejection}
          assetStandard={assetStandard}
          txData={txData}
          displayAccountBalanceHeader={displayAccountBalanceHeader}
        />
      </TransactionModalContextProvider>
    );
  }
}<|MERGE_RESOLUTION|>--- conflicted
+++ resolved
@@ -177,13 +177,9 @@
     smartTransactionsOptInStatus: PropTypes.bool,
     currentChainSupportsSmartTransactions: PropTypes.bool,
     selectedNetworkClientId: PropTypes.string,
-<<<<<<< HEAD
     isSmartTransactionsEnabled: PropTypes.bool,
     hasPriorityApprovalRequest: PropTypes.bool,
-=======
-    hasPriorityApprovalRequest: PropTypes.bool,
     chainId: PropTypes.string,
->>>>>>> d5806d49
   };
 
   state = {
