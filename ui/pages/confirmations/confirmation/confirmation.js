--- conflicted
+++ resolved
@@ -39,10 +39,6 @@
 import Loading from '../../../components/ui/loading-screen';
 ///: BEGIN:ONLY_INCLUDE_IF(snaps)
 import SnapAuthorshipHeader from '../../../components/app/snaps/snap-authorship-header';
-<<<<<<< HEAD
-import { getSnapName } from '../../../helpers/utils/util';
-=======
->>>>>>> 08f3f3ae
 import { SnapUIRenderer } from '../../../components/app/snaps/snap-ui-renderer';
 ///: END:ONLY_INCLUDE_IF
 ///: BEGIN:ONLY_INCLUDE_IF(keyring-snaps)
@@ -323,12 +319,9 @@
             matchedChain,
             currencySymbolWarning,
           },
-<<<<<<< HEAD
-=======
           // Passing `t` in the contexts object is a bit redundant but since it's a
           // context too, it makes sense (for completeness)
           { t, trackEvent },
->>>>>>> 08f3f3ae
         )
       : {};
   }, [
