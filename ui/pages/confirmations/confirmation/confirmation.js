--- conflicted
+++ resolved
@@ -44,15 +44,11 @@
 import { SNAP_MANAGE_ACCOUNTS_CONFIRMATION_TYPES } from '../../../../shared/constants/app';
 ///: END:ONLY_INCLUDE_IF
 import { DAY } from '../../../../shared/constants/time';
-<<<<<<< HEAD
-import { BlockSize } from '../../../helpers/constants/design-system';
-=======
 import {
   BlockSize,
   Display,
   BackgroundColor,
 } from '../../../helpers/constants/design-system';
->>>>>>> ad7a5462
 import ConfirmationFooter from './components/confirmation-footer';
 import {
   getTemplateValues,
@@ -488,8 +484,6 @@
       ? handleSubmit
       : null);
 
-<<<<<<< HEAD
-=======
   const NAVIGATION_CONTROLS_HEIGHT = 32;
   const SNAP_DIALOG_HEADER_HEIGHT = 64;
 
@@ -501,7 +495,6 @@
     contentMargin += SNAP_DIALOG_HEADER_HEIGHT;
   }
 
->>>>>>> ad7a5462
   return (
     <div className="confirmation-page">
       {pendingConfirmations.length > 1 && (
@@ -554,19 +547,6 @@
           />
         </Box>
       )}
-<<<<<<< HEAD
-      <div className="confirmation-page__content">
-        {isSnapCustomUIDialog && (
-          <Box width={BlockSize.Screen}>
-            <SnapAuthorshipHeader
-              snapId={pendingConfirmation?.origin}
-              onCancel={handleSnapDialogCancel}
-            />
-          </Box>
-        )}
-        {templatedValues.networkDisplay ? (
-          <Box justifyContent="center" marginTop={2}>
-=======
       <Box
         className="confirmation-page__content"
         padding={process.env.CHAIN_PERMISSIONS && !isSnapCustomUIDialog ? 4 : 0}
@@ -577,7 +557,6 @@
       >
         {templatedValues.networkDisplay && !process.env.CHAIN_PERMISSIONS ? (
           <Box justifyContent="center" marginTop={2} display={Display.Flex}>
->>>>>>> ad7a5462
             <NetworkDisplay />
           </Box>
         ) : null}
@@ -594,10 +573,7 @@
             useDelineator={false}
             onCancel={handleSnapDialogCancel}
             useFooter={isSnapDefaultDialog}
-<<<<<<< HEAD
-=======
             contentBackgroundColor={BackgroundColor.backgroundAlternative}
->>>>>>> ad7a5462
           />
         ) : (
           <MetaMaskTemplateRenderer sections={templatedValues.content} />
@@ -613,11 +589,7 @@
             onCancel={templatedValues.onCancel}
           />
         )}
-<<<<<<< HEAD
-      </div>
-=======
       </Box>
->>>>>>> ad7a5462
       {!isSnapDefaultDialog && (
         <ConfirmationFooter
           alerts={
