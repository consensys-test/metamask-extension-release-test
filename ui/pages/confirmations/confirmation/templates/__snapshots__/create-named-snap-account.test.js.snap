--- conflicted
+++ resolved
@@ -84,109 +84,6 @@
               class="mm-box mm-text mm-button-base mm-button-base--size-md mm-button-base--block mm-button-primary mm-text--body-md-medium mm-box--padding-0 mm-box--padding-right-4 mm-box--padding-left-4 mm-box--display-inline-flex mm-box--justify-content-center mm-box--align-items-center mm-box--color-primary-inverse mm-box--background-color-primary-default mm-box--rounded-pill"
               data-testid="submit-add-account-with-name"
               data-theme="light"
-<<<<<<< HEAD
-              type="submit"
-            >
-              Add account
-            </button>
-          </div>
-        </form>
-      </div>
-    </div>
-    <div
-      class="confirmation-footer"
-      style="box-shadow: var(--shadow-size-lg) var(--color-shadow-default);"
-    />
-  </div>
-</div>
-`;
-
-exports[`create-named-snap-account confirmation matches snapshot 2`] = `
-<div>
-  <div
-    class="confirmation-page"
-  >
-    <div
-      class="mm-box confirmation-page__content mm-box--padding-0"
-      style="margin-top: 0px; overflow-y: auto;"
-    >
-      <div
-        class="mm-box name-snap-account-page mm-box--padding-4"
-      >
-        <header
-          class="mm-box mm-header-base mm-modal-header mm-box--padding-4 mm-box--padding-right-4 mm-box--padding-bottom-4 mm-box--padding-left-4 mm-box--display-flex mm-box--justify-content-space-between"
-        >
-          <div
-            class="mm-box mm-box--width-full"
-          >
-            <h4
-              class="mm-box mm-text mm-text--heading-sm mm-text--text-align-center mm-box--color-text-default"
-            >
-              Add account to MetaMask
-            </h4>
-          </div>
-          <div
-            class="mm-box mm-box--display-flex mm-box--justify-content-flex-end"
-            style="min-width: 0px;"
-          >
-            <button
-              aria-label="Close"
-              class="mm-box mm-button-icon mm-button-icon--size-sm mm-box--display-inline-flex mm-box--justify-content-center mm-box--align-items-center mm-box--color-icon-default mm-box--background-color-transparent mm-box--rounded-lg"
-            >
-              <span
-                class="mm-box mm-icon mm-icon--size-sm mm-box--display-inline-block mm-box--color-inherit"
-                style="mask-image: url('./images/icons/close.svg');"
-              />
-            </button>
-          </div>
-        </header>
-        <form
-          class="mm-box"
-        >
-          <div
-            class="mm-box mm-form-text-field mm-box--display-flex mm-box--gap-2 mm-box--flex-direction-column"
-          >
-            <label
-              class="mm-box mm-text mm-label mm-label--html-for mm-form-text-field__label mm-text--body-md mm-text--font-weight-medium mm-box--display-inline-flex mm-box--align-items-center mm-box--color-text-default"
-              for="account-name"
-            >
-              Account name
-            </label>
-            <div
-              class="mm-box mm-text-field mm-text-field--size-lg mm-text-field--focused mm-text-field--truncate mm-form-text-field__text-field mm-box--padding-right-0 mm-box--padding-left-0 mm-box--display-inline-flex mm-box--align-items-center mm-box--background-color-background-default mm-box--rounded-sm mm-box--border-width-1 box--border-style-solid"
-            >
-              <input
-                autocomplete="off"
-                class="mm-box mm-text mm-input mm-input--disable-state-styles mm-text-field__input mm-text--body-md mm-box--margin-0 mm-box--padding-0 mm-box--padding-right-4 mm-box--padding-left-4 mm-box--color-text-default mm-box--background-color-transparent mm-box--border-style-none"
-                focused="true"
-                id="account-name"
-                placeholder="Suggested Account Name"
-                type="text"
-                value=""
-              />
-            </div>
-            <p
-              class="mm-box mm-text mm-help-text mm-form-text-field__help-text mm-text--body-xs mm-box--margin-top-1 mm-box--color-text-default"
-            >
-              ​
-            </p>
-          </div>
-          <div
-            class="mm-box mm-box--margin-top-1 mm-box--display-flex mm-box--gap-2"
-          >
-            <button
-              class="mm-box mm-text mm-button-base mm-button-base--size-md mm-button-base--block mm-button-secondary mm-text--body-md-medium mm-box--padding-0 mm-box--padding-right-4 mm-box--padding-left-4 mm-box--display-inline-flex mm-box--justify-content-center mm-box--align-items-center mm-box--color-primary-default mm-box--background-color-transparent mm-box--rounded-pill mm-box--border-color-primary-default box--border-style-solid box--border-width-1"
-              data-testid="cancel-add-account-with-name"
-              type="button"
-            >
-              Cancel
-            </button>
-            <button
-              class="mm-box mm-text mm-button-base mm-button-base--size-md mm-button-base--block mm-button-primary mm-text--body-md-medium mm-box--padding-0 mm-box--padding-right-4 mm-box--padding-left-4 mm-box--display-inline-flex mm-box--justify-content-center mm-box--align-items-center mm-box--color-primary-inverse mm-box--background-color-primary-default mm-box--rounded-pill"
-              data-testid="submit-add-account-with-name"
-              data-theme="light"
-=======
->>>>>>> 6173a139
               type="submit"
             >
               Add account
