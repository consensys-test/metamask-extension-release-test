--- conflicted
+++ resolved
@@ -41,10 +41,7 @@
     },
     approvalFlows: [],
     subjectMetadata: {},
-<<<<<<< HEAD
-=======
     ...mockNetworkState({ chainId: CHAIN_IDS.GOERLI }),
->>>>>>> 65e656c9
   },
 };
 
