import React, { Component } from 'react';
import PropTypes from 'prop-types';
import ConfirmPageContainer from '../../components/app/confirm-page-container';
import TransactionDecoding from '../../components/app/transaction-decoding';
import { isBalanceSufficient } from '../send/send.utils';
import { DEFAULT_ROUTE } from '../../helpers/constants/routes';
import {
  INSUFFICIENT_FUNDS_ERROR_KEY,
  GAS_LIMIT_TOO_LOW_ERROR_KEY,
  ETH_GAS_PRICE_FETCH_WARNING_KEY,
  GAS_PRICE_FETCH_FAILURE_ERROR_KEY,
} from '../../helpers/constants/error-keys';
import UserPreferencedCurrencyDisplay from '../../components/app/user-preferenced-currency-display';
import CopyRawData from '../../components/app/transaction-decoding/components/ui/copy-raw-data';

import { PRIMARY, SECONDARY } from '../../helpers/constants/common';
import TextField from '../../components/ui/text-field';
import SimulationErrorMessage from '../../components/ui/simulation-error-message';
import Disclosure from '../../components/ui/disclosure';
import { EVENT } from '../../../shared/constants/metametrics';
import {
  TransactionType,
  TransactionStatus,
} from '../../../shared/constants/transaction';
import { getMethodName } from '../../helpers/utils/metrics';
import {
  getTransactionTypeTitle,
  isLegacyTransaction,
} from '../../helpers/utils/transactions.util';
import { toBuffer } from '../../../shared/modules/buffer-utils';

import { TransactionModalContextProvider } from '../../contexts/transaction-modal';
import TransactionDetail from '../../components/app/transaction-detail/transaction-detail.component';
import TransactionDetailItem from '../../components/app/transaction-detail-item/transaction-detail-item.component';
import InfoTooltip from '../../components/ui/info-tooltip/info-tooltip';
import LoadingHeartBeat from '../../components/ui/loading-heartbeat';
import GasDetailsItem from '../../components/app/gas-details-item';
import GasTiming from '../../components/app/gas-timing/gas-timing.component';
import LedgerInstructionField from '../../components/app/ledger-instruction-field';
import MultiLayerFeeMessage from '../../components/app/multilayer-fee-message';
import Typography from '../../components/ui/typography/typography';
import {
  TextColor,
  FONT_STYLE,
  TypographyVariant,
} from '../../helpers/constants/design-system';
import {
  disconnectGasFeeEstimatePoller,
  getGasFeeEstimatesAndStartPolling,
  addPollingTokenToAppState,
  removePollingTokenFromAppState,
} from '../../store/actions';

import { MIN_GAS_LIMIT_DEC } from '../send/send.constants';

import { NETWORK_TO_NAME_MAP } from '../../../shared/constants/network';
import {
<<<<<<< HEAD
  NETWORK_TO_NAME_MAP,
  ///: BEGIN:ONLY_INCLUDE_IN(flask)
  CHAIN_ID_TO_NETWORK_ID_MAP,
  ///: END:ONLY_INCLUDE_IN
} from '../../../shared/constants/network';
=======
  addHexes,
  hexToDecimal,
  hexWEIToDecGWEI,
} from '../../../shared/modules/conversion.utils';
>>>>>>> 7e97ff2b
import TransactionAlerts from '../../components/app/transaction-alerts';

const renderHeartBeatIfNotInTest = () =>
  process.env.IN_TEST ? null : <LoadingHeartBeat />;

export default class ConfirmTransactionBase extends Component {
  static contextTypes = {
    t: PropTypes.func,
    trackEvent: PropTypes.func,
  };

  static propTypes = {
    // react-router props
    history: PropTypes.object,
    // Redux props
    balance: PropTypes.string,
    cancelTransaction: PropTypes.func,
    cancelAllTransactions: PropTypes.func,
    clearConfirmTransaction: PropTypes.func,
    conversionRate: PropTypes.number,
    fromAddress: PropTypes.string,
    fromName: PropTypes.string,
    hexTransactionAmount: PropTypes.string,
    hexMinimumTransactionFee: PropTypes.string,
    hexMaximumTransactionFee: PropTypes.string,
    hexTransactionTotal: PropTypes.string,
    methodData: PropTypes.object,
    nonce: PropTypes.string,
    useNonceField: PropTypes.bool,
    customNonceValue: PropTypes.string,
    updateCustomNonce: PropTypes.func,
    sendTransaction: PropTypes.func,
    showTransactionConfirmedModal: PropTypes.func,
    showRejectTransactionsConfirmationModal: PropTypes.func,
    toAddress: PropTypes.string,
    tokenData: PropTypes.object,
    tokenProps: PropTypes.object,
    toName: PropTypes.string,
    toEns: PropTypes.string,
    toNickname: PropTypes.string,
    transactionStatus: PropTypes.string,
    txData: PropTypes.object,
    unapprovedTxCount: PropTypes.number,
    customGas: PropTypes.object,
    // Component props
    actionKey: PropTypes.string,
    contentComponent: PropTypes.node,
    dataComponent: PropTypes.node,
    dataHexComponent: PropTypes.node,
    hideData: PropTypes.bool,
    hideSubtitle: PropTypes.bool,
    tokenAddress: PropTypes.string,
    customTokenAmount: PropTypes.string,
    dappProposedTokenAmount: PropTypes.string,
    currentTokenBalance: PropTypes.string,
    onEdit: PropTypes.func,
    subtitleComponent: PropTypes.node,
    title: PropTypes.string,
    image: PropTypes.string,
    type: PropTypes.string,
    getNextNonce: PropTypes.func,
    nextNonce: PropTypes.number,
    tryReverseResolveAddress: PropTypes.func.isRequired,
    hideSenderToRecipient: PropTypes.bool,
    showAccountInHeader: PropTypes.bool,
    mostRecentOverviewPage: PropTypes.string.isRequired,
    isEthGasPrice: PropTypes.bool,
    noGasPrice: PropTypes.bool,
    setDefaultHomeActiveTabName: PropTypes.func,
    primaryTotalTextOverride: PropTypes.string,
    secondaryTotalTextOverride: PropTypes.string,
    gasIsLoading: PropTypes.bool,
    primaryTotalTextOverrideMaxAmount: PropTypes.string,
    useNativeCurrencyAsPrimaryCurrency: PropTypes.bool,
    maxFeePerGas: PropTypes.string,
    maxPriorityFeePerGas: PropTypes.string,
    baseFeePerGas: PropTypes.string,
    isMainnet: PropTypes.bool,
    gasFeeIsCustom: PropTypes.bool,
    showLedgerSteps: PropTypes.bool.isRequired,
    nativeCurrency: PropTypes.string,
    supportsEIP1559: PropTypes.bool,
    hardwareWalletRequiresConnection: PropTypes.bool,
    isMultiLayerFeeNetwork: PropTypes.bool,
    isBuyableChain: PropTypes.bool,
    isApprovalOrRejection: PropTypes.bool,
    assetStandard: PropTypes.string,
    useCurrencyRateCheck: PropTypes.bool,
  };

  state = {
    submitting: false,
    submitError: null,
    submitWarning: '',
    ethGasPriceWarning: '',
    editingGas: false,
    userAcknowledgedGasMissing: false,
    showWarningModal: false,
  };

  componentDidUpdate(prevProps) {
    const {
      transactionStatus,
      showTransactionConfirmedModal,
      history,
      clearConfirmTransaction,
      nextNonce,
      customNonceValue,
      toAddress,
      tryReverseResolveAddress,
      isEthGasPrice,
      setDefaultHomeActiveTabName,
    } = this.props;
    const {
      customNonceValue: prevCustomNonceValue,
      nextNonce: prevNextNonce,
      toAddress: prevToAddress,
      transactionStatus: prevTxStatus,
      isEthGasPrice: prevIsEthGasPrice,
    } = prevProps;
    const statusUpdated = transactionStatus !== prevTxStatus;
    const txDroppedOrConfirmed =
      transactionStatus === TransactionStatus.dropped ||
      transactionStatus === TransactionStatus.confirmed;

    if (
      nextNonce !== prevNextNonce ||
      customNonceValue !== prevCustomNonceValue
    ) {
      if (nextNonce !== null && customNonceValue > nextNonce) {
        this.setState({
          submitWarning: this.context.t('nextNonceWarning', [nextNonce]),
        });
      } else {
        this.setState({ submitWarning: '' });
      }
    }

    if (statusUpdated && txDroppedOrConfirmed) {
      showTransactionConfirmedModal({
        onSubmit: () => {
          clearConfirmTransaction();
          setDefaultHomeActiveTabName('activity').then(() => {
            history.push(DEFAULT_ROUTE);
          });
        },
      });
    }

    if (toAddress && toAddress !== prevToAddress) {
      tryReverseResolveAddress(toAddress);
    }

    if (isEthGasPrice !== prevIsEthGasPrice) {
      if (isEthGasPrice) {
        this.setState({
          ethGasPriceWarning: this.context.t(ETH_GAS_PRICE_FETCH_WARNING_KEY),
        });
      } else {
        this.setState({
          ethGasPriceWarning: '',
        });
      }
    }
  }

  getErrorKey() {
    const {
      balance,
      conversionRate,
      hexMaximumTransactionFee,
      txData: { txParams: { value: amount } = {} } = {},
      customGas,
      noGasPrice,
      gasFeeIsCustom,
    } = this.props;

    const insufficientBalance =
      balance &&
      !isBalanceSufficient({
        amount,
        gasTotal: hexMaximumTransactionFee || '0x0',
        balance,
        conversionRate,
      });

    if (insufficientBalance) {
      return {
        valid: false,
        errorKey: INSUFFICIENT_FUNDS_ERROR_KEY,
      };
    }

    if (hexToDecimal(customGas.gasLimit) < Number(MIN_GAS_LIMIT_DEC)) {
      return {
        valid: false,
        errorKey: GAS_LIMIT_TOO_LOW_ERROR_KEY,
      };
    }

    if (noGasPrice && !gasFeeIsCustom) {
      return {
        valid: false,
        errorKey: GAS_PRICE_FETCH_FAILURE_ERROR_KEY,
      };
    }

    return {
      valid: true,
    };
  }

  handleEditGas() {
    const {
      actionKey,
      txData: { origin },
      methodData = {},
    } = this.props;

    this.context.trackEvent({
      category: EVENT.CATEGORIES.TRANSACTIONS,
      event: 'User clicks "Edit" on gas',
      properties: {
        action: 'Confirm Screen',
        legacy_event: true,
        recipientKnown: null,
        functionType:
          actionKey ||
          getMethodName(methodData.name) ||
          TransactionType.contractInteraction,
        origin,
      },
    });

    this.setState({ editingGas: true });
  }

  handleCloseEditGas() {
    this.setState({ editingGas: false });
  }

  setUserAcknowledgedGasMissing() {
    this.setState({ userAcknowledgedGasMissing: true });
  }

  renderDetails() {
    const {
      primaryTotalTextOverride,
      secondaryTotalTextOverride,
      hexMinimumTransactionFee,
      hexMaximumTransactionFee,
      hexTransactionTotal,
      useNonceField,
      customNonceValue,
      updateCustomNonce,
      nextNonce,
      getNextNonce,
      txData,
      useNativeCurrencyAsPrimaryCurrency,
      primaryTotalTextOverrideMaxAmount,
      maxFeePerGas,
      maxPriorityFeePerGas,
      isMainnet,
      showLedgerSteps,
      supportsEIP1559,
      isMultiLayerFeeNetwork,
      nativeCurrency,
      isBuyableChain,
      useCurrencyRateCheck,
    } = this.props;
    const { t } = this.context;
    const { userAcknowledgedGasMissing } = this.state;

    const { valid } = this.getErrorKey();
    const isDisabled = () => {
      return userAcknowledgedGasMissing ? false : !valid;
    };

    const hasSimulationError = Boolean(txData.simulationFails);

    const renderSimulationFailureWarning =
      hasSimulationError && !userAcknowledgedGasMissing;
    const networkName = NETWORK_TO_NAME_MAP[txData.chainId];

    const renderTotalMaxAmount = () => {
      if (
        primaryTotalTextOverrideMaxAmount === undefined &&
        secondaryTotalTextOverride === undefined
      ) {
        // Native Send
        return (
          <UserPreferencedCurrencyDisplay
            type={PRIMARY}
            key="total-max-amount"
            value={addHexes(txData.txParams.value, hexMaximumTransactionFee)}
            hideLabel={!useNativeCurrencyAsPrimaryCurrency}
          />
        );
      }

      // Token send
      return useNativeCurrencyAsPrimaryCurrency
        ? primaryTotalTextOverrideMaxAmount
        : secondaryTotalTextOverride;
    };

    const renderTotalDetailTotal = () => {
      if (
        primaryTotalTextOverride === undefined &&
        secondaryTotalTextOverride === undefined
      ) {
        return (
          <div className="confirm-page-container-content__total-value">
            <LoadingHeartBeat estimateUsed={this.props.txData?.userFeeLevel} />
            <UserPreferencedCurrencyDisplay
              type={PRIMARY}
              key="total-detail-value"
              value={hexTransactionTotal}
              hideLabel={!useNativeCurrencyAsPrimaryCurrency}
            />
          </div>
        );
      }
      return useNativeCurrencyAsPrimaryCurrency
        ? primaryTotalTextOverride
        : secondaryTotalTextOverride;
    };

    const renderTotalDetailText = () => {
      if (
        primaryTotalTextOverride === undefined &&
        secondaryTotalTextOverride === undefined
      ) {
        return (
          <div className="confirm-page-container-content__total-value">
            <LoadingHeartBeat estimateUsed={this.props.txData?.userFeeLevel} />
            <UserPreferencedCurrencyDisplay
              type={SECONDARY}
              key="total-detail-text"
              value={hexTransactionTotal}
              hideLabel={Boolean(useNativeCurrencyAsPrimaryCurrency)}
            />
          </div>
        );
      }
      return useNativeCurrencyAsPrimaryCurrency
        ? secondaryTotalTextOverride
        : primaryTotalTextOverride;
    };

    const nonceField = useNonceField ? (
      <div>
        <div className="confirm-detail-row">
          <div className="confirm-detail-row__label">
            {t('nonceFieldHeading')}
          </div>
          <div className="custom-nonce-input">
            <TextField
              type="number"
              min={0}
              placeholder={
                typeof nextNonce === 'number' ? nextNonce.toString() : null
              }
              onChange={({ target: { value } }) => {
                if (!value.length || Number(value) < 0) {
                  updateCustomNonce('');
                } else {
                  updateCustomNonce(String(Math.floor(value)));
                }
                getNextNonce();
              }}
              fullWidth
              margin="dense"
              value={customNonceValue || ''}
            />
          </div>
        </div>
      </div>
    ) : null;

    const renderGasDetailsItem = () => {
      return this.supportsEIP1559 ? (
        <GasDetailsItem
          key="gas_details"
          userAcknowledgedGasMissing={userAcknowledgedGasMissing}
        />
      ) : (
        <TransactionDetailItem
          key="gas-item"
          detailTitle={
            txData.dappSuggestedGasFees ? (
              <>
                {t('transactionDetailGasHeading')}
                <InfoTooltip
                  contentText={t('transactionDetailDappGasTooltip')}
                  position="top"
                >
                  <i className="fa fa-info-circle" />
                </InfoTooltip>
              </>
            ) : (
              <>
                {t('transactionDetailGasHeading')}
                <InfoTooltip
                  contentText={
                    <>
                      <p>
                        {t('transactionDetailGasTooltipIntro', [
                          isMainnet ? t('networkNameEthereum') : '',
                        ])}
                      </p>
                      <p>{t('transactionDetailGasTooltipExplanation')}</p>
                      <p>
                        <a
                          href="https://community.metamask.io/t/what-is-gas-why-do-transactions-take-so-long/3172"
                          target="_blank"
                          rel="noopener noreferrer"
                        >
                          {t('transactionDetailGasTooltipConversion')}
                        </a>
                      </p>
                    </>
                  }
                  position="top"
                >
                  <i className="fa fa-info-circle" />
                </InfoTooltip>
              </>
            )
          }
          detailText={
            useCurrencyRateCheck && (
              <div className="confirm-page-container-content__currency-container test">
                {renderHeartBeatIfNotInTest()}
                <UserPreferencedCurrencyDisplay
                  type={SECONDARY}
                  value={hexMinimumTransactionFee}
                  hideLabel={Boolean(useNativeCurrencyAsPrimaryCurrency)}
                />
              </div>
            )
          }
          detailTotal={
            <div className="confirm-page-container-content__currency-container">
              {renderHeartBeatIfNotInTest()}
              <UserPreferencedCurrencyDisplay
                type={PRIMARY}
                value={hexMinimumTransactionFee}
                hideLabel={!useNativeCurrencyAsPrimaryCurrency}
                numberOfDecimals={6}
              />
            </div>
          }
          subText={
            <>
              <strong key="editGasSubTextFeeLabel">
                {t('editGasSubTextFeeLabel')}
              </strong>
              <div
                key="editGasSubTextFeeValue"
                className="confirm-page-container-content__currency-container"
              >
                {renderHeartBeatIfNotInTest()}
                <UserPreferencedCurrencyDisplay
                  key="editGasSubTextFeeAmount"
                  type={PRIMARY}
                  value={hexMaximumTransactionFee}
                  hideLabel={!useNativeCurrencyAsPrimaryCurrency}
                />
              </div>
            </>
          }
          subTitle={
            <>
              {txData.dappSuggestedGasFees ? (
                <Typography
                  variant={TypographyVariant.H7}
                  fontStyle={FONT_STYLE.ITALIC}
                  color={TextColor.textAlternative}
                >
                  {t('transactionDetailDappGasMoreInfo')}
                </Typography>
              ) : (
                ''
              )}
              {supportsEIP1559 && (
                <GasTiming
                  maxPriorityFeePerGas={hexWEIToDecGWEI(
                    maxPriorityFeePerGas ||
                      txData.txParams.maxPriorityFeePerGas,
                  ).toString()}
                  maxFeePerGas={hexWEIToDecGWEI(
                    maxFeePerGas || txData.txParams.maxFeePerGas,
                  ).toString()}
                />
              )}
            </>
          }
        />
      );
    };

    const simulationFailureWarning = () => (
      <div className="confirm-page-container-content__error-container">
        <SimulationErrorMessage
          userAcknowledgedGasMissing={userAcknowledgedGasMissing}
          setUserAcknowledgedGasMissing={() =>
            this.setUserAcknowledgedGasMissing()
          }
        />
      </div>
    );

    return (
      <div className="confirm-page-container-content__details">
        <TransactionAlerts
          setUserAcknowledgedGasMissing={() =>
            this.setUserAcknowledgedGasMissing()
          }
          userAcknowledgedGasMissing={userAcknowledgedGasMissing}
          nativeCurrency={nativeCurrency}
          networkName={networkName}
          type={txData.type}
          isBuyableChain={isBuyableChain}
        />
        <TransactionDetail
          disabled={isDisabled()}
          userAcknowledgedGasMissing={userAcknowledgedGasMissing}
          onEdit={
            renderSimulationFailureWarning || isMultiLayerFeeNetwork
              ? null
              : () => this.handleEditGas()
          }
          rows={[
            renderSimulationFailureWarning &&
              !this.supportsEIP1559 &&
              simulationFailureWarning(),
            !renderSimulationFailureWarning &&
              !isMultiLayerFeeNetwork &&
              renderGasDetailsItem(),
            !renderSimulationFailureWarning && isMultiLayerFeeNetwork && (
              <MultiLayerFeeMessage
                transaction={txData}
                layer2fee={hexMinimumTransactionFee}
                nativeCurrency={nativeCurrency}
              />
            ),
            !isMultiLayerFeeNetwork && (
              <TransactionDetailItem
                key="total-item"
                detailTitle={t('total')}
                detailText={useCurrencyRateCheck && renderTotalDetailText()}
                detailTotal={renderTotalDetailTotal()}
                subTitle={t('transactionDetailGasTotalSubtitle')}
                subText={
                  <div className="confirm-page-container-content__total-amount">
                    <LoadingHeartBeat
                      estimateUsed={this.props.txData?.userFeeLevel}
                    />
                    <strong key="editGasSubTextAmountLabel">
                      {t('editGasSubTextAmountLabel')}
                    </strong>{' '}
                    {renderTotalMaxAmount()}
                  </div>
                }
              />
            ),
          ]}
        />
        {nonceField}
        {showLedgerSteps ? (
          <LedgerInstructionField
            showDataInstruction={Boolean(txData.txParams?.data)}
          />
        ) : null}
      </div>
    );
  }

  renderData(functionType) {
    const { t } = this.context;
    const {
      txData: { txParams } = {},
      methodData: { params } = {},
      hideData,
      dataComponent,
    } = this.props;

    if (hideData) {
      return null;
    }

    const functionParams = params?.length
      ? `(${params.map(({ type }) => type).join(', ')})`
      : '';

    return (
      dataComponent || (
        <div className="confirm-page-container-content__data">
          <div className="confirm-page-container-content__data-box-label">
            {`${t('functionType')}:`}
            <span className="confirm-page-container-content__function-type">
              {`${functionType} ${functionParams}`}
            </span>
          </div>
          <Disclosure>
            <TransactionDecoding to={txParams?.to} inputData={txParams?.data} />
          </Disclosure>
        </div>
      )
    );
  }

  renderDataHex(functionType) {
    const { t } = this.context;
    const {
      txData: { txParams } = {},
      methodData: { params } = {},
      hideData,
      dataHexComponent,
    } = this.props;

    if (hideData || !txParams.to) {
      return null;
    }

    const functionParams = params?.length
      ? `(${params.map(({ type }) => type).join(', ')})`
      : '';

    return (
      dataHexComponent || (
        <div className="confirm-page-container-content__data">
          <div className="confirm-page-container-content__data-box-label">
            {`${t('functionType')}:`}
            <span className="confirm-page-container-content__function-type">
              {`${functionType} ${functionParams}`}
            </span>
          </div>
          {params && (
            <div className="confirm-page-container-content__data-box">
              <div className="confirm-page-container-content__data-field-label">
                {`${t('parameters')}:`}
              </div>
              <div>
                <pre>{JSON.stringify(params, null, 2)}</pre>
              </div>
            </div>
          )}
          <div className="confirm-page-container-content__data-box-label">
            {`${t('hexData')}: ${toBuffer(txParams?.data).length} bytes`}
          </div>
          <div className="confirm-page-container-content__data-box">
            {txParams?.data}
          </div>
          <CopyRawData data={txParams?.data} />
        </div>
      )
    );
  }

<<<<<<< HEAD
  ///: BEGIN:ONLY_INCLUDE_IN(flask)
  renderInsight() {
    const { txData, insightSnaps } = this.props;
    const { selectedInsightSnapId } = this.state;
    const { txParams, chainId, origin } = txData;

    const selectedSnap = insightSnaps.find(
      ({ id }) => id === selectedInsightSnapId,
    );

    const allowedTransactionTypes =
      txData.type === TransactionType.contractInteraction ||
      txData.type === TransactionType.simpleSend ||
      txData.type === TransactionType.tokenMethodSafeTransferFrom ||
      txData.type === TransactionType.tokenMethodTransferFrom ||
      txData.type === TransactionType.tokenMethodTransfer;

    const networkId = CHAIN_ID_TO_NETWORK_ID_MAP[chainId];
    const caip2ChainId = `eip155:${networkId ?? stripHexPrefix(chainId)}`;

    if (!allowedTransactionTypes || !insightSnaps.length) {
      return null;
    }

    const dropdownOptions = insightSnaps.map(
      ({ id, manifest: { proposedName } }) => ({
        value: id,
        name: proposedName,
      }),
    );

    return insightSnaps.length > 1 ? (
      <DropdownTab
        className="confirm-page-container-content__tab"
        options={dropdownOptions}
        selectedOption={selectedInsightSnapId}
        onChange={(snapId) => this.handleSnapSelected(snapId)}
      >
        <SnapInsight
          transaction={txParams}
          origin={origin}
          chainId={caip2ChainId}
          selectedSnap={selectedSnap}
        />
      </DropdownTab>
    ) : (
      <Tab
        className="confirm-page-container-content__tab"
        name={selectedSnap.manifest.proposedName}
      >
        <SnapInsight
          transaction={txParams}
          origin={origin}
          chainId={caip2ChainId}
          selectedSnap={selectedSnap}
        />
      </Tab>
    );
  }
  ///: END:ONLY_INCLUDE_IN

=======
>>>>>>> 7e97ff2b
  handleEdit() {
    const {
      txData,
      tokenData,
      tokenProps,
      onEdit,
      actionKey,
      txData: { origin },
      methodData = {},
    } = this.props;

    this.context.trackEvent({
      category: EVENT.CATEGORIES.TRANSACTIONS,
      event: 'Edit Transaction',
      properties: {
        action: 'Confirm Screen',
        legacy_event: true,
        recipientKnown: null,
        functionType:
          actionKey ||
          getMethodName(methodData.name) ||
          TransactionType.contractInteraction,
        origin,
      },
    });

    onEdit({ txData, tokenData, tokenProps });
  }

  handleCancelAll() {
    const {
      cancelAllTransactions,
      clearConfirmTransaction,
      history,
      mostRecentOverviewPage,
      showRejectTransactionsConfirmationModal,
      unapprovedTxCount,
    } = this.props;

    showRejectTransactionsConfirmationModal({
      unapprovedTxCount,
      onSubmit: async () => {
        this._removeBeforeUnload();
        await cancelAllTransactions();
        clearConfirmTransaction();
        history.push(mostRecentOverviewPage);
      },
    });
  }

  handleCancel() {
    const {
      txData,
      cancelTransaction,
      history,
      mostRecentOverviewPage,
      clearConfirmTransaction,
      updateCustomNonce,
    } = this.props;

    this._removeBeforeUnload();
    updateCustomNonce('');
    cancelTransaction(txData).then(() => {
      clearConfirmTransaction();
      history.push(mostRecentOverviewPage);
    });
  }

  handleSubmit() {
    const {
      sendTransaction,
      clearConfirmTransaction,
      txData,
      history,
      mostRecentOverviewPage,
      updateCustomNonce,
      maxFeePerGas,
      customTokenAmount,
      dappProposedTokenAmount,
      currentTokenBalance,
      maxPriorityFeePerGas,
      baseFeePerGas,
      methodData,
    } = this.props;
    const { submitting } = this.state;
    const { name } = methodData;

    if (submitting) {
      return;
    }

    if (baseFeePerGas) {
      txData.estimatedBaseFee = baseFeePerGas;
    }

    if (name) {
      txData.contractMethodName = name;
    }

    if (dappProposedTokenAmount) {
      txData.dappProposedTokenAmount = dappProposedTokenAmount;
      txData.originalApprovalAmount = dappProposedTokenAmount;
    }

    if (customTokenAmount) {
      txData.customTokenAmount = customTokenAmount;
      txData.finalApprovalAmount = customTokenAmount;
    } else if (dappProposedTokenAmount !== undefined) {
      txData.finalApprovalAmount = dappProposedTokenAmount;
    }

    if (currentTokenBalance) {
      txData.currentTokenBalance = currentTokenBalance;
    }

    if (maxFeePerGas) {
      txData.txParams = {
        ...txData.txParams,
        maxFeePerGas,
      };
    }

    if (maxPriorityFeePerGas) {
      txData.txParams = {
        ...txData.txParams,
        maxPriorityFeePerGas,
      };
    }

    this.setState(
      {
        submitting: true,
        submitError: null,
      },
      () => {
        this._removeBeforeUnload();

        sendTransaction(txData)
          .then(() => {
            clearConfirmTransaction();
            this.setState(
              {
                submitting: false,
              },
              () => {
                history.push(mostRecentOverviewPage);
                updateCustomNonce('');
              },
            );
          })
          .catch((error) => {
            this.setState({
              submitting: false,
              submitError: error.message,
            });
            updateCustomNonce('');
          });
      },
    );
  }

  handleSetApprovalForAll() {
    this.setState({ showWarningModal: true });
  }

  renderTitleComponent() {
    const { title, hexTransactionAmount, txData } = this.props;

    // Title string passed in by props takes priority
    if (title) {
      return null;
    }

    const isContractInteraction =
      txData.type === TransactionType.contractInteraction;

    return (
      <UserPreferencedCurrencyDisplay
        value={hexTransactionAmount}
        type={PRIMARY}
        showEthLogo
        ethLogoHeight={24}
        hideLabel={!isContractInteraction}
        showCurrencySuffix={isContractInteraction}
      />
    );
  }

  renderSubtitleComponent() {
    const { subtitleComponent, hexTransactionAmount } = this.props;

    return (
      subtitleComponent || (
        <UserPreferencedCurrencyDisplay
          value={hexTransactionAmount}
          type={SECONDARY}
          showEthLogo
          hideLabel
        />
      )
    );
  }

  _beforeUnloadForGasPolling = () => {
    this._isMounted = false;
    if (this.state.pollingToken) {
      disconnectGasFeeEstimatePoller(this.state.pollingToken);
      removePollingTokenFromAppState(this.state.pollingToken);
    }
  };

  _removeBeforeUnload = () => {
    window.removeEventListener('beforeunload', this._beforeUnloadForGasPolling);
  };

  componentDidMount() {
    this._isMounted = true;
    const {
      toAddress,
      txData: { origin } = {},
      getNextNonce,
      tryReverseResolveAddress,
    } = this.props;
    const { trackEvent } = this.context;
    trackEvent({
      category: EVENT.CATEGORIES.TRANSACTIONS,
      event: 'Confirm: Started',
      properties: {
        action: 'Confirm Screen',
        legacy_event: true,
        origin,
      },
    });

    getNextNonce();
    if (toAddress) {
      tryReverseResolveAddress(toAddress);
    }

    /**
     * This makes a request to get estimates and begin polling, keeping track of the poll
     * token in component state.
     * It then disconnects polling upon componentWillUnmount. If the hook is unmounted
     * while waiting for `getGasFeeEstimatesAndStartPolling` to resolve, the `_isMounted`
     * flag ensures that a call to disconnect happens after promise resolution.
     */
    getGasFeeEstimatesAndStartPolling().then((pollingToken) => {
      if (this._isMounted) {
        addPollingTokenToAppState(pollingToken);
        this.setState({ pollingToken });
      } else {
        disconnectGasFeeEstimatePoller(pollingToken);
        removePollingTokenFromAppState(this.state.pollingToken);
      }
    });
    window.addEventListener('beforeunload', this._beforeUnloadForGasPolling);
  }

  componentWillUnmount() {
    this._beforeUnloadForGasPolling();
    this._removeBeforeUnload();
  }

  supportsEIP1559 =
    this.props.supportsEIP1559 && !isLegacyTransaction(this.props.txData);

  render() {
    const { t } = this.context;
    const {
      fromName,
      fromAddress,
      toName,
      toAddress,
      toEns,
      toNickname,
      methodData,
      title,
      hideSubtitle,
      tokenAddress,
      contentComponent,
      onEdit,
      nonce,
      customNonceValue,
      unapprovedTxCount,
      type,
      hideSenderToRecipient,
      showAccountInHeader,
      txData,
      gasIsLoading,
      gasFeeIsCustom,
      nativeCurrency,
      hardwareWalletRequiresConnection,
      image,
      isApprovalOrRejection,
      assetStandard,
    } = this.props;
    const {
      submitting,
      submitError,
      submitWarning,
      ethGasPriceWarning,
      editingGas,
      userAcknowledgedGasMissing,
      showWarningModal,
    } = this.state;

    const { name } = methodData;
    const { valid, errorKey } = this.getErrorKey();
    const hasSimulationError = Boolean(txData.simulationFails);
    const renderSimulationFailureWarning =
      hasSimulationError && !userAcknowledgedGasMissing;

    // This `isTokenApproval` case is added to handle possible rendering of this component from
    // confirm-approve.js when `assetStandard` is `undefined`. That will happen if the request to
    // get the asset standard fails. In that scenario, confirm-approve.js returns the `<ConfirmContractInteraction />`
    // component, which in turn returns this `<ConfirmTransactionBase />` component. We meed to prevent
    // the user from editing the transaction in those cases.

    const isTokenApproval =
      txData.type === TransactionType.tokenMethodSetApprovalForAll ||
      txData.type === TransactionType.tokenMethodApprove;

    const isContractInteraction =
      txData.type === TransactionType.contractInteraction;

    const isContractInteractionFromDapp =
      (isTokenApproval || isContractInteraction) &&
      txData.origin !== 'metamask';
    let functionType;
    if (isContractInteractionFromDapp) {
      functionType = getMethodName(name);
    }

    if (!functionType) {
      if (type) {
        functionType = getTransactionTypeTitle(t, type, nativeCurrency);
      } else {
        functionType = t('contractInteraction');
      }
    }

    return (
      <TransactionModalContextProvider>
        <ConfirmPageContainer
          fromName={fromName}
          fromAddress={fromAddress}
          showAccountInHeader={showAccountInHeader}
          toName={toName}
          toAddress={toAddress}
          toEns={toEns}
          toNickname={toNickname}
          showEdit={!isContractInteractionFromDapp && Boolean(onEdit)}
          action={functionType}
          title={title}
          image={image}
          titleComponent={this.renderTitleComponent()}
          subtitleComponent={this.renderSubtitleComponent()}
          hideSubtitle={hideSubtitle}
          detailsComponent={this.renderDetails()}
          dataComponent={this.renderData(functionType)}
          dataHexComponent={this.renderDataHex(functionType)}
          contentComponent={contentComponent}
          nonce={customNonceValue || nonce}
          unapprovedTxCount={unapprovedTxCount}
          tokenAddress={tokenAddress}
          errorMessage={submitError}
          errorKey={errorKey}
          hasSimulationError={hasSimulationError}
          warning={submitWarning}
          disabled={
            renderSimulationFailureWarning ||
            !valid ||
            submitting ||
            hardwareWalletRequiresConnection ||
            (gasIsLoading && !gasFeeIsCustom)
          }
          onEdit={() => this.handleEdit()}
          onCancelAll={() => this.handleCancelAll()}
          onCancel={() => this.handleCancel()}
          onSubmit={() => this.handleSubmit()}
          onSetApprovalForAll={() => this.handleSetApprovalForAll()}
          showWarningModal={showWarningModal}
          hideSenderToRecipient={hideSenderToRecipient}
          origin={txData.origin}
          ethGasPriceWarning={ethGasPriceWarning}
          editingGas={editingGas}
          handleCloseEditGas={() => this.handleCloseEditGas()}
          currentTransaction={txData}
          supportsEIP1559={this.supportsEIP1559}
          nativeCurrency={nativeCurrency}
          isApprovalOrRejection={isApprovalOrRejection}
          assetStandard={assetStandard}
          txData={txData}
        />
      </TransactionModalContextProvider>
    );
  }
}<|MERGE_RESOLUTION|>--- conflicted
+++ resolved
@@ -55,18 +55,10 @@
 
 import { NETWORK_TO_NAME_MAP } from '../../../shared/constants/network';
 import {
-<<<<<<< HEAD
-  NETWORK_TO_NAME_MAP,
-  ///: BEGIN:ONLY_INCLUDE_IN(flask)
-  CHAIN_ID_TO_NETWORK_ID_MAP,
-  ///: END:ONLY_INCLUDE_IN
-} from '../../../shared/constants/network';
-=======
   addHexes,
   hexToDecimal,
   hexWEIToDecGWEI,
 } from '../../../shared/modules/conversion.utils';
->>>>>>> 7e97ff2b
 import TransactionAlerts from '../../components/app/transaction-alerts';
 
 const renderHeartBeatIfNotInTest = () =>
@@ -728,70 +720,6 @@
     );
   }
 
-<<<<<<< HEAD
-  ///: BEGIN:ONLY_INCLUDE_IN(flask)
-  renderInsight() {
-    const { txData, insightSnaps } = this.props;
-    const { selectedInsightSnapId } = this.state;
-    const { txParams, chainId, origin } = txData;
-
-    const selectedSnap = insightSnaps.find(
-      ({ id }) => id === selectedInsightSnapId,
-    );
-
-    const allowedTransactionTypes =
-      txData.type === TransactionType.contractInteraction ||
-      txData.type === TransactionType.simpleSend ||
-      txData.type === TransactionType.tokenMethodSafeTransferFrom ||
-      txData.type === TransactionType.tokenMethodTransferFrom ||
-      txData.type === TransactionType.tokenMethodTransfer;
-
-    const networkId = CHAIN_ID_TO_NETWORK_ID_MAP[chainId];
-    const caip2ChainId = `eip155:${networkId ?? stripHexPrefix(chainId)}`;
-
-    if (!allowedTransactionTypes || !insightSnaps.length) {
-      return null;
-    }
-
-    const dropdownOptions = insightSnaps.map(
-      ({ id, manifest: { proposedName } }) => ({
-        value: id,
-        name: proposedName,
-      }),
-    );
-
-    return insightSnaps.length > 1 ? (
-      <DropdownTab
-        className="confirm-page-container-content__tab"
-        options={dropdownOptions}
-        selectedOption={selectedInsightSnapId}
-        onChange={(snapId) => this.handleSnapSelected(snapId)}
-      >
-        <SnapInsight
-          transaction={txParams}
-          origin={origin}
-          chainId={caip2ChainId}
-          selectedSnap={selectedSnap}
-        />
-      </DropdownTab>
-    ) : (
-      <Tab
-        className="confirm-page-container-content__tab"
-        name={selectedSnap.manifest.proposedName}
-      >
-        <SnapInsight
-          transaction={txParams}
-          origin={origin}
-          chainId={caip2ChainId}
-          selectedSnap={selectedSnap}
-        />
-      </Tab>
-    );
-  }
-  ///: END:ONLY_INCLUDE_IN
-
-=======
->>>>>>> 7e97ff2b
   handleEdit() {
     const {
       txData,
