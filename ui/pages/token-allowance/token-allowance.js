--- conflicted
+++ resolved
@@ -67,8 +67,6 @@
 
 const ALLOWED_HOSTS = ['portfolio.metamask.io'];
 
-const ALLOWED_HOSTS = ['portfolio.metamask.io'];
-
 export default function TokenAllowance({
   origin,
   siteImage,
@@ -119,10 +117,7 @@
   const unapprovedTxCount = useSelector(getUnapprovedTxCount);
   const unapprovedTxs = useSelector(getUnapprovedTransactions);
   const useCurrencyRateCheck = useSelector(getUseCurrencyRateCheck);
-<<<<<<< HEAD
-=======
   const isHardwareWalletConnected = useSelector(isHardwareWallet);
->>>>>>> 4b271868
   let customTokenAmount = useSelector(getCustomTokenAmount);
   if (thisOriginIsAllowedToSkipFirstPage && dappProposedTokenAmount) {
     customTokenAmount = dappProposedTokenAmount;
