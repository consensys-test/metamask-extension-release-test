import React from 'react';
import configureMockStore from 'redux-mock-store';
import { AssetType } from '@metamask/bridge-controller';
import { renderWithProvider } from '../../../../../test/jest/rendering';
<<<<<<< HEAD
import { DailyAllowance, TOKEN_DETAILS, TokenSymbol } from '../../remote.types';
=======
import {
  DailyAllowance,
  TOKEN_DETAILS,
  TokenSymbol,
} from '../../../../../shared/lib/remote-mode';
>>>>>>> 82db9a9c
import RemoteModeDailyAllowanceCard from './remote-mode-daily-allowance-card.component';

const mockDailyAllowance: DailyAllowance = {
  symbol: TokenSymbol.USDC,
  amount: 100,
  image: TOKEN_DETAILS[TokenSymbol.USDC].image,
  name: TOKEN_DETAILS[TokenSymbol.USDC].name,
  type: AssetType.token,
  address: '',
<<<<<<< HEAD
=======
  decimals: 6,
>>>>>>> 82db9a9c
};

const renderComponent = (
  props = {
    dailyAllowance: mockDailyAllowance,
    onRemove: () => undefined,
  },
) => {
  const store = configureMockStore([])({
    metamask: {},
  });
  return renderWithProvider(<RemoteModeDailyAllowanceCard {...props} />, store);
};

describe('RemoteModeDailyAllowanceCard Component', () => {
  it('should render correctly', () => {
    expect(() => {
      renderComponent();
    }).not.toThrow();
  });

  it('should call onRemove when remove button is clicked', () => {
    const onRemove = jest.fn();
    const { getByText } = renderComponent({
      dailyAllowance: mockDailyAllowance,
      onRemove,
    });
    getByText('Remove').click();
    expect(onRemove).toHaveBeenCalled();
  });
});<|MERGE_RESOLUTION|>--- conflicted
+++ resolved
@@ -2,15 +2,11 @@
 import configureMockStore from 'redux-mock-store';
 import { AssetType } from '@metamask/bridge-controller';
 import { renderWithProvider } from '../../../../../test/jest/rendering';
-<<<<<<< HEAD
-import { DailyAllowance, TOKEN_DETAILS, TokenSymbol } from '../../remote.types';
-=======
 import {
   DailyAllowance,
   TOKEN_DETAILS,
   TokenSymbol,
 } from '../../../../../shared/lib/remote-mode';
->>>>>>> 82db9a9c
 import RemoteModeDailyAllowanceCard from './remote-mode-daily-allowance-card.component';
 
 const mockDailyAllowance: DailyAllowance = {
@@ -20,10 +16,7 @@
   name: TOKEN_DETAILS[TokenSymbol.USDC].name,
   type: AssetType.token,
   address: '',
-<<<<<<< HEAD
-=======
   decimals: 6,
->>>>>>> 82db9a9c
 };
 
 const renderComponent = (
