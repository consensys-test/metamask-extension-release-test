import { connect } from 'react-redux';
import { withRouter } from 'react-router-dom';
import { compose } from 'redux';
import {
  getAllAccountsOnNetworkAreEmpty,
  getIsNetworkUsed,
  getNetworkIdentifier,
  getPreferences,
  isNetworkLoading,
  getTheme,
  getIsTestnet,
  getCurrentChainId,
  getShouldShowSeedPhraseReminder,
  isCurrentProviderCustom,
  ///: BEGIN:ONLY_INCLUDE_IF(keyring-snaps)
  getUnapprovedConfirmations,
  ///: END:ONLY_INCLUDE_IF
  getShowExtensionInFullSizeView,
  getSelectedAccount,
  getPermittedAccountsForCurrentTab,
  getSwitchedNetworkDetails,
  getNeverShowSwitchedNetworkMessage,
  getNetworkToAutomaticallySwitchTo,
  getNumberOfAllUnapprovedTransactionsAndMessages,
  getShowSurveyToast,
  getNewPrivacyPolicyToastShownDate,
  getShowPrivacyPolicyToast,
  getUseRequestQueue,
  getUseNftDetection,
  getNftDetectionEnablementToast,
  getCurrentNetwork,
} from '../../selectors';
<<<<<<< HEAD
import { getSmartTransactionsOptInStatus } from '../../../shared/modules/selectors';
=======
>>>>>>> 6173a139
import {
  lockMetamask,
  hideImportNftsModal,
  hideIpfsModal,
  setCurrentCurrency,
  setLastActiveTime,
  toggleAccountMenu,
  toggleNetworkMenu,
  hideImportTokensModal,
  hideDeprecatedNetworkModal,
  addPermittedAccount,
  setSurveyLinkLastClickedOrClosed,
  setNewPrivacyPolicyToastClickedOrClosed,
  setNewPrivacyPolicyToastShownDate,
  automaticallySwitchNetwork,
  clearSwitchedNetworkDetails,
  neverShowSwitchedNetworkMessage,
  setShowNftDetectionEnablementToast,
  ///: BEGIN:ONLY_INCLUDE_IF(keyring-snaps)
  hideKeyringRemovalResultModal,
  ///: END:ONLY_INCLUDE_IF
  setEditedNetwork,
  hidePermittedNetworkToast,
} from '../../store/actions';
import { pageChanged } from '../../ducks/history/history';
import { prepareToLeaveSwaps } from '../../ducks/swaps/swaps';
import { getSendStage } from '../../ducks/send';
import {
  getAlertEnabledness,
  getIsUnlocked,
  getProviderConfig,
} from '../../ducks/metamask/metamask';
import { DEFAULT_AUTO_LOCK_TIME_LIMIT } from '../../../shared/constants/preferences';
import Routes from './routes.component';

function mapStateToProps(state) {
  const { activeTab, appState } = state;
  const { alertOpen, alertMessage, isLoading, loadingMessage } = appState;
  const { autoLockTimeLimit = DEFAULT_AUTO_LOCK_TIME_LIMIT } =
    getPreferences(state);
  const { completedOnboarding } = state.metamask;

  // If there is more than one connected account to activeTabOrigin,
  // *BUT* the current account is not one of them, show the banner
  const allowShowAccountSetting = getAlertEnabledness(state).unconnectedAccount;
  const account = getSelectedAccount(state);
  const activeTabOrigin = activeTab?.origin;
  const connectedAccounts = getPermittedAccountsForCurrentTab(state);
  const currentNetwork = getCurrentNetwork(state);
  const showConnectAccountToast = Boolean(
    allowShowAccountSetting &&
      account &&
      activeTabOrigin &&
      connectedAccounts.length > 0 &&
      !connectedAccounts.find((address) => address === account.address),
  );

  const networkToAutomaticallySwitchTo =
    getNetworkToAutomaticallySwitchTo(state);
  const switchedNetworkDetails = getSwitchedNetworkDetails(state);

  const useNftDetection = getUseNftDetection(state);
  const showNftEnablementToast = getNftDetectionEnablementToast(state);

  return {
    alertOpen,
    alertMessage,
    account,
    showConnectAccountToast,
    activeTabOrigin,
    textDirection: state.metamask.textDirection,
    isLoading,
    loadingMessage,
    isUnlocked: getIsUnlocked(state),
    isNetworkLoading: isNetworkLoading(state),
    currentCurrency: state.metamask.currentCurrency,
    autoLockTimeLimit,
    browserEnvironmentOs: state.metamask.browserEnvironment?.os,
    browserEnvironmentContainter: state.metamask.browserEnvironment?.browser,
    providerId: getNetworkIdentifier(state),
    providerType: getProviderConfig(state).type,
    theme: getTheme(state),
    sendStage: getSendStage(state),
    isNetworkUsed: getIsNetworkUsed(state),
    allAccountsOnNetworkAreEmpty: getAllAccountsOnNetworkAreEmpty(state),
    isTestNet: getIsTestnet(state),
    showExtensionInFullSizeView: getShowExtensionInFullSizeView(state),
    currentChainId: getCurrentChainId(state),
    shouldShowSeedPhraseReminder: getShouldShowSeedPhraseReminder(state),
    forgottenPassword: state.metamask.forgottenPassword,
    isCurrentProviderCustom: isCurrentProviderCustom(state),
    completedOnboarding,
    isAccountMenuOpen: state.metamask.isAccountMenuOpen,
    isNetworkMenuOpen: state.metamask.isNetworkMenuOpen,
    isImportTokensModalOpen: state.appState.importTokensModalOpen,
    isBasicConfigurationModalOpen: state.appState.showBasicFunctionalityModal,
    isDeprecatedNetworkModalOpen: state.appState.deprecatedNetworkModalOpen,
    accountDetailsAddress: state.appState.accountDetailsAddress,
    isImportNftsModalOpen: state.appState.importNftsModal.open,
    isIpfsModalOpen: state.appState.showIpfsModalOpen,
    isPermittedNetworkToastOpen: state.appState.showPermittedNetworkToastOpen,
    switchedNetworkDetails,
    useNftDetection,
    showNftEnablementToast,
    networkToAutomaticallySwitchTo,
    currentNetwork,
    totalUnapprovedConfirmationCount:
      getNumberOfAllUnapprovedTransactionsAndMessages(state),
    neverShowSwitchedNetworkMessage: getNeverShowSwitchedNetworkMessage(state),
    currentExtensionPopupId: state.metamask.currentExtensionPopupId,
    useRequestQueue: getUseRequestQueue(state),
    newPrivacyPolicyToastShownDate: getNewPrivacyPolicyToastShownDate(state),
    showPrivacyPolicyToast: getShowPrivacyPolicyToast(state),
    showSurveyToast: getShowSurveyToast(state),
    ///: BEGIN:ONLY_INCLUDE_IF(keyring-snaps)
    isShowKeyringSnapRemovalResultModal:
      state.appState.showKeyringRemovalSnapModal,
    pendingConfirmations: getUnapprovedConfirmations(state),
    ///: END:ONLY_INCLUDE_IF
  };
}

function mapDispatchToProps(dispatch) {
  return {
    lockMetaMask: () => dispatch(lockMetamask(false)),
    setCurrentCurrencyToUSD: () => dispatch(setCurrentCurrency('usd')),
    setLastActiveTime: () => dispatch(setLastActiveTime()),
    pageChanged: (path) => dispatch(pageChanged(path)),
    prepareToLeaveSwaps: () => dispatch(prepareToLeaveSwaps()),
    toggleAccountMenu: () => dispatch(toggleAccountMenu()),
    toggleNetworkMenu: () => dispatch(toggleNetworkMenu()),
    hideImportNftsModal: () => dispatch(hideImportNftsModal()),
    hideIpfsModal: () => dispatch(hideIpfsModal()),
    hidePermittedNetworkToast: () => dispatch(hidePermittedNetworkToast()),
    hideImportTokensModal: () => dispatch(hideImportTokensModal()),
    hideDeprecatedNetworkModal: () => dispatch(hideDeprecatedNetworkModal()),
    addPermittedAccount: (activeTabOrigin, address) =>
      dispatch(addPermittedAccount(activeTabOrigin, address)),
    clearSwitchedNetworkDetails: () => dispatch(clearSwitchedNetworkDetails()),
    setSwitchedNetworkNeverShowMessage: () =>
      dispatch(neverShowSwitchedNetworkMessage()),
    automaticallySwitchNetwork: (networkId, selectedTabOrigin) =>
      dispatch(automaticallySwitchNetwork(networkId, selectedTabOrigin)),
    setSurveyLinkLastClickedOrClosed: (time) =>
      dispatch(setSurveyLinkLastClickedOrClosed(time)),
    setNewPrivacyPolicyToastClickedOrClosed: () =>
      dispatch(setNewPrivacyPolicyToastClickedOrClosed()),
    setNewPrivacyPolicyToastShownDate: (date) =>
      dispatch(setNewPrivacyPolicyToastShownDate(date)),
    clearEditedNetwork: () => dispatch(setEditedNetwork()),
    ///: BEGIN:ONLY_INCLUDE_IF(keyring-snaps)
    hideShowKeyringSnapRemovalResultModal: () =>
      dispatch(hideKeyringRemovalResultModal()),
    ///: END:ONLY_INCLUDE_IF
    setHideNftEnablementToast: (value) =>
      dispatch(setShowNftDetectionEnablementToast(value)),
  };
}

export default compose(
  withRouter,
  connect(mapStateToProps, mapDispatchToProps),
)(Routes);<|MERGE_RESOLUTION|>--- conflicted
+++ resolved
@@ -30,10 +30,6 @@
   getNftDetectionEnablementToast,
   getCurrentNetwork,
 } from '../../selectors';
-<<<<<<< HEAD
-import { getSmartTransactionsOptInStatus } from '../../../shared/modules/selectors';
-=======
->>>>>>> 6173a139
 import {
   lockMetamask,
   hideImportNftsModal,
