--- conflicted
+++ resolved
@@ -53,13 +53,10 @@
   IMPORT_SRP_ROUTE,
   DEFI_ROUTE,
   DEEP_LINK_ROUTE,
-<<<<<<< HEAD
-=======
   SMART_ACCOUNT_UPDATE,
   WALLET_DETAILS_ROUTE,
   ACCOUNT_DETAILS_ROUTE,
   ACCOUNT_DETAILS_QR_CODE_ROUTE,
->>>>>>> 7f4e6d9b
 } from '../../helpers/constants/routes';
 
 import {
@@ -92,12 +89,9 @@
   isCorrectSignatureApprovalType,
 } from '../../../shared/lib/confirmation.utils';
 import { MultichainAccountListMenu } from '../../components/multichain-accounts/multichain-account-list-menu';
-<<<<<<< HEAD
-=======
 import { SmartAccountUpdate } from '../confirmations/components/confirm/smart-account-update';
 import { MultichainAccountDetails } from '../multichain-accounts/account-details';
 import { AddressQRCode } from '../multichain-accounts/address-qr-code';
->>>>>>> 7f4e6d9b
 import {
   getConnectingLabel,
   hideAppHeader,
@@ -170,7 +164,6 @@
 const WalletDetails = mmLazy(
   () => import('../multichain-accounts/wallet-details'),
 );
-const DeepLink = mmLazy(() => import('../deep-link/deep-link'));
 // End Lazy Routes
 
 export default class Routes extends Component {
