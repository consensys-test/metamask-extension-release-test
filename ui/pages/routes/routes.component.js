import classnames from 'classnames';
import PropTypes from 'prop-types';
import React, { Component } from 'react';
import { matchPath, Route, Switch } from 'react-router-dom';
import IdleTimer from 'react-idle-timer';
import { isEvmAccountType } from '@metamask/keyring-api';

import Swaps from '../swaps';
import ConfirmTransaction from '../confirmations/confirm-transaction';
import Home from '../home';
import {
  PermissionsPage,
  Connections,
} from '../../components/multichain/pages';
import Settings from '../settings';
import Authenticated from '../../helpers/higher-order-components/authenticated';
import Initialized from '../../helpers/higher-order-components/initialized';
import Lock from '../lock';
import PermissionsConnect from '../permissions-connect';
import RestoreVaultPage from '../keychains/restore-vault';
import RevealSeedConfirmation from '../keychains/reveal-seed';
import ConfirmAddSuggestedTokenPage from '../confirm-add-suggested-token';
import CreateAccountPage from '../create-account/create-account.component';
import ConfirmAddSuggestedNftPage from '../confirm-add-suggested-nft';
import Loading from '../../components/ui/loading-screen';
import LoadingNetwork from '../../components/app/loading-network-screen';
import { Modal } from '../../components/app/modals';
import Alert from '../../components/ui/alert';
import { SURVEY_LINK, PRIVACY_POLICY_LINK } from '../../../shared/lib/ui-utils';
import {
  AppHeader,
  AccountListMenu,
  NetworkListMenu,
  AccountDetails,
  ImportNftsModal,
  ImportTokensModal,
  ToastContainer,
  Toast,
} from '../../components/multichain';
import UnlockPage from '../unlock-page';
import Alerts from '../../components/app/alerts';
import Asset from '../asset';
import OnboardingAppHeader from '../onboarding-flow/onboarding-app-header/onboarding-app-header';
import TokenDetailsPage from '../token-details';
import Notifications from '../notifications';
import NotificationsSettings from '../notifications-settings';
import NotificationDetails from '../notification-details';
import SnapList from '../snaps/snaps-list';
import SnapView from '../snaps/snap-view';
///: BEGIN:ONLY_INCLUDE_IF(build-mmi)
import InstitutionalEntityDonePage from '../institutional/institutional-entity-done-page';
import InteractiveReplacementTokenNotification from '../../components/institutional/interactive-replacement-token-notification';
import ConfirmAddCustodianToken from '../institutional/confirm-add-custodian-token';
import InteractiveReplacementTokenPage from '../institutional/interactive-replacement-token-page';
import CustodyPage from '../institutional/custody';
///: END:ONLY_INCLUDE_IF

import {
  ASSET_ROUTE,
  CONFIRM_ADD_SUGGESTED_TOKEN_ROUTE,
  CONFIRM_ADD_SUGGESTED_NFT_ROUTE,
  CONFIRM_TRANSACTION_ROUTE,
  CONNECT_ROUTE,
  DEFAULT_ROUTE,
  LOCK_ROUTE,
  NEW_ACCOUNT_ROUTE,
  RESTORE_VAULT_ROUTE,
  REVEAL_SEED_ROUTE,
  SEND_ROUTE,
  SWAPS_ROUTE,
  SETTINGS_ROUTE,
  UNLOCK_ROUTE,
  BUILD_QUOTE_ROUTE,
  CONFIRMATION_V_NEXT_ROUTE,
  ONBOARDING_ROUTE,
  ONBOARDING_UNLOCK_ROUTE,
  TOKEN_DETAILS,
  CONNECTIONS,
  PERMISSIONS,
  ///: BEGIN:ONLY_INCLUDE_IF(build-mmi)
  INSTITUTIONAL_FEATURES_DONE_ROUTE,
  CUSTODY_ACCOUNT_DONE_ROUTE,
  CONFIRM_ADD_CUSTODIAN_TOKEN,
  INTERACTIVE_REPLACEMENT_TOKEN_PAGE,
  CUSTODY_ACCOUNT_ROUTE,
  ///: END:ONLY_INCLUDE_IF
  SNAPS_ROUTE,
  SNAPS_VIEW_ROUTE,
  NOTIFICATIONS_ROUTE,
  NOTIFICATIONS_SETTINGS_ROUTE,
  CROSS_CHAIN_SWAP_ROUTE,
} from '../../helpers/constants/routes';

import {
  ENVIRONMENT_TYPE_NOTIFICATION,
  ENVIRONMENT_TYPE_POPUP,
  ///: BEGIN:ONLY_INCLUDE_IF(keyring-snaps)
  SNAP_MANAGE_ACCOUNTS_CONFIRMATION_TYPES,
  ///: END:ONLY_INCLUDE_IF
} from '../../../shared/constants/app';
import { NETWORK_TYPES } from '../../../shared/constants/network';
import { getEnvironmentType } from '../../../app/scripts/lib/util';
import ConfirmationPage from '../confirmations/confirmation';
import OnboardingFlow from '../onboarding-flow/onboarding-flow';
import QRHardwarePopover from '../../components/app/qr-hardware-popover';
import { SEND_STAGES } from '../../ducks/send';
import DeprecatedNetworks from '../../components/ui/deprecated-networks/deprecated-networks';
import NewNetworkInfo from '../../components/ui/new-network-info/new-network-info';
import { ThemeType } from '../../../shared/constants/preferences';
import {
  AvatarAccount,
  AvatarAccountSize,
  AvatarNetwork,
  Box,
  Icon,
  IconName,
} from '../../components/component-library';
import { ToggleIpfsModal } from '../../components/app/assets/nfts/nft-default-image/toggle-ipfs-modal';
import { BasicConfigurationModal } from '../../components/app/basic-configuration-modal';
///: BEGIN:ONLY_INCLUDE_IF(keyring-snaps)
import KeyringSnapRemovalResult from '../../components/app/modals/keyring-snap-removal-modal';
///: END:ONLY_INCLUDE_IF

import { SendPage } from '../../components/multichain/pages/send';
import { DeprecatedNetworkModal } from '../settings/deprecated-network-modal/DeprecatedNetworkModal';
import { getURLHost } from '../../helpers/utils/util';
import {
  BorderColor,
  BorderRadius,
  IconColor,
  TextVariant,
} from '../../helpers/constants/design-system';
import { MILLISECOND, SECOND } from '../../../shared/constants/time';
import { MultichainMetaFoxLogo } from '../../components/multichain/app-header/multichain-meta-fox-logo';
import NetworkConfirmationPopover from '../../components/multichain/network-list-menu/network-confirmation-popover/network-confirmation-popover';
<<<<<<< HEAD
import NftFullImage from '../../components/app/assets/nfts/nft-details/nft-full-image';
import CrossChainSwap from '../bridge';
=======
>>>>>>> 535c139b

const isConfirmTransactionRoute = (pathname) =>
  Boolean(
    matchPath(pathname, {
      path: CONFIRM_TRANSACTION_ROUTE,
      exact: false,
    }),
  );

export default class Routes extends Component {
  static propTypes = {
    currentCurrency: PropTypes.string,
    account: PropTypes.object,
    activeTabOrigin: PropTypes.string,
    showConnectAccountToast: PropTypes.bool.isRequired,
    setCurrentCurrencyToUSD: PropTypes.func,
    isLoading: PropTypes.bool,
    loadingMessage: PropTypes.string,
    alertMessage: PropTypes.string,
    textDirection: PropTypes.string,
    isNetworkLoading: PropTypes.bool,
    alertOpen: PropTypes.bool,
    isUnlocked: PropTypes.bool,
    setLastActiveTime: PropTypes.func,
    history: PropTypes.object,
    location: PropTypes.object,
    lockMetaMask: PropTypes.func,
    providerId: PropTypes.string,
    providerType: PropTypes.string,
    autoLockTimeLimit: PropTypes.number,
    pageChanged: PropTypes.func.isRequired,
    prepareToLeaveSwaps: PropTypes.func,
    browserEnvironmentOs: PropTypes.string,
    browserEnvironmentBrowser: PropTypes.string,
    theme: PropTypes.string,
    sendStage: PropTypes.string,
    isNetworkUsed: PropTypes.bool,
    allAccountsOnNetworkAreEmpty: PropTypes.bool,
    isTestNet: PropTypes.bool,
    showExtensionInFullSizeView: PropTypes.bool,
    currentChainId: PropTypes.string,
    shouldShowSeedPhraseReminder: PropTypes.bool,
    forgottenPassword: PropTypes.bool,
    isCurrentProviderCustom: PropTypes.bool,
    completedOnboarding: PropTypes.bool,
    isAccountMenuOpen: PropTypes.bool,
    toggleAccountMenu: PropTypes.func,
    isNetworkMenuOpen: PropTypes.bool,
    toggleNetworkMenu: PropTypes.func,
    accountDetailsAddress: PropTypes.string,
    isImportNftsModalOpen: PropTypes.bool.isRequired,
    hideImportNftsModal: PropTypes.func.isRequired,
    isIpfsModalOpen: PropTypes.bool.isRequired,
    isBasicConfigurationModalOpen: PropTypes.bool.isRequired,
    hideIpfsModal: PropTypes.func.isRequired,
    isImportTokensModalOpen: PropTypes.bool.isRequired,
    hideImportTokensModal: PropTypes.func.isRequired,
    isDeprecatedNetworkModalOpen: PropTypes.bool.isRequired,
    hideDeprecatedNetworkModal: PropTypes.func.isRequired,
    addPermittedAccount: PropTypes.func.isRequired,
    switchedNetworkDetails: PropTypes.object,
    useNftDetection: PropTypes.bool,
    showNftEnablementToast: PropTypes.bool,
    setHideNftEnablementToast: PropTypes.func.isRequired,
    clearSwitchedNetworkDetails: PropTypes.func.isRequired,
    setSwitchedNetworkNeverShowMessage: PropTypes.func.isRequired,
    networkToAutomaticallySwitchTo: PropTypes.object,
    neverShowSwitchedNetworkMessage: PropTypes.bool.isRequired,
    automaticallySwitchNetwork: PropTypes.func.isRequired,
    totalUnapprovedConfirmationCount: PropTypes.number.isRequired,
    currentExtensionPopupId: PropTypes.number,
    useRequestQueue: PropTypes.bool,
    showSurveyToast: PropTypes.bool.isRequired,
    networkMenuRedesign: PropTypes.bool.isRequired,
    showPrivacyPolicyToast: PropTypes.bool.isRequired,
    newPrivacyPolicyToastShownDate: PropTypes.number,
    setSurveyLinkLastClickedOrClosed: PropTypes.func.isRequired,
    setNewPrivacyPolicyToastShownDate: PropTypes.func.isRequired,
    clearEditedNetwork: PropTypes.func.isRequired,
    setNewPrivacyPolicyToastClickedOrClosed: PropTypes.func.isRequired,
    ///: BEGIN:ONLY_INCLUDE_IF(keyring-snaps)
    isShowKeyringSnapRemovalResultModal: PropTypes.bool.isRequired,
    hideShowKeyringSnapRemovalResultModal: PropTypes.func.isRequired,
    pendingConfirmations: PropTypes.array.isRequired,
    ///: END:ONLY_INCLUDE_IF
  };

  static contextTypes = {
    t: PropTypes.func,
    metricsEvent: PropTypes.func,
  };

  state = {
    hideConnectAccountToast: false,
  };

  getTheme() {
    const { theme } = this.props;
    if (theme === ThemeType.os) {
      if (window?.matchMedia('(prefers-color-scheme: dark)')?.matches) {
        return ThemeType.dark;
      }
      return ThemeType.light;
    }
    return theme;
  }

  setTheme() {
    const theme = this.getTheme();
    document.documentElement.setAttribute('data-theme', theme);
  }

  componentDidMount() {
    this.updateNewPrivacyPolicyToastDate();
  }

  componentDidUpdate(prevProps) {
    const {
      theme,
      account,
      networkToAutomaticallySwitchTo,
      activeTabOrigin,
      totalUnapprovedConfirmationCount,
      isUnlocked,
      useRequestQueue,
      currentExtensionPopupId,
    } = this.props;
    if (theme !== prevProps.theme) {
      this.setTheme();
    }

    if (prevProps.account?.address !== account?.address) {
      this.setState({ hideConnectAccountToast: false });
    }

    // Automatically switch the network if the user
    // no longer has unapproved transactions and they
    // should be on a different network for the
    // currently active tab's dapp
    if (
      networkToAutomaticallySwitchTo &&
      totalUnapprovedConfirmationCount === 0 &&
      (prevProps.totalUnapprovedConfirmationCount > 0 ||
        (prevProps.isUnlocked === false && isUnlocked))
    ) {
      this.props.automaticallySwitchNetwork(
        networkToAutomaticallySwitchTo,
        activeTabOrigin,
      );
    }

    // Terminate the popup when another popup is opened
    // if the user is using RPC queueing
    if (
      useRequestQueue &&
      currentExtensionPopupId !== undefined &&
      global.metamask.id !== undefined &&
      currentExtensionPopupId !== global.metamask.id
    ) {
      window.close();
    }
  }

  UNSAFE_componentWillMount() {
    const {
      currentCurrency,
      pageChanged,
      setCurrentCurrencyToUSD,
      history,
      showExtensionInFullSizeView,
    } = this.props;

    const windowType = getEnvironmentType();
    if (showExtensionInFullSizeView && windowType === ENVIRONMENT_TYPE_POPUP) {
      global.platform.openExtensionInBrowser();
    }

    if (!currentCurrency) {
      setCurrentCurrencyToUSD();
    }

    history.listen((locationObj, action) => {
      if (action === 'PUSH') {
        pageChanged(locationObj.pathname);
      }
    });

    this.setTheme();
  }

  renderRoutes() {
    const { autoLockTimeLimit, setLastActiveTime, forgottenPassword } =
      this.props;
    const RestoreVaultComponent = forgottenPassword ? Route : Initialized;

    const routes = (
      <Switch>
        <Route path={ONBOARDING_ROUTE} component={OnboardingFlow} />
        <Route path={LOCK_ROUTE} component={Lock} exact />
        <Initialized path={UNLOCK_ROUTE} component={UnlockPage} exact />
        <RestoreVaultComponent
          path={RESTORE_VAULT_ROUTE}
          component={RestoreVaultPage}
          exact
        />
        <Authenticated
          path={REVEAL_SEED_ROUTE}
          component={RevealSeedConfirmation}
          exact
        />
        <Authenticated path={SETTINGS_ROUTE} component={Settings} />
        <Authenticated
          path={NOTIFICATIONS_SETTINGS_ROUTE}
          component={NotificationsSettings}
        />
        <Authenticated
          path={`${NOTIFICATIONS_ROUTE}/:uuid`}
          component={NotificationDetails}
        />
        <Authenticated path={NOTIFICATIONS_ROUTE} component={Notifications} />
        <Authenticated exact path={SNAPS_ROUTE} component={SnapList} />
        <Authenticated path={SNAPS_VIEW_ROUTE} component={SnapView} />
        <Authenticated
          path={`${CONFIRM_TRANSACTION_ROUTE}/:id?`}
          component={ConfirmTransaction}
        />
        <Authenticated path={SEND_ROUTE} component={SendPage} exact />
        <Authenticated
          path={`${TOKEN_DETAILS}/:address/`}
          component={TokenDetailsPage}
          exact
        />
        <Authenticated path={SWAPS_ROUTE} component={Swaps} />
        <Authenticated
          path={CROSS_CHAIN_SWAP_ROUTE}
          component={CrossChainSwap}
        />
        <Authenticated
          path={CONFIRM_ADD_SUGGESTED_TOKEN_ROUTE}
          component={ConfirmAddSuggestedTokenPage}
          exact
        />
        <Authenticated
          path={CONFIRM_ADD_SUGGESTED_NFT_ROUTE}
          component={ConfirmAddSuggestedNftPage}
          exact
        />
        <Authenticated
          path={`${CONFIRMATION_V_NEXT_ROUTE}/:id?`}
          component={ConfirmationPage}
        />
        {
          ///: BEGIN:ONLY_INCLUDE_IF(build-mmi)
        }
        <Authenticated
          path={CUSTODY_ACCOUNT_DONE_ROUTE}
          component={InstitutionalEntityDonePage}
          exact
        />
        <Authenticated
          path={INSTITUTIONAL_FEATURES_DONE_ROUTE}
          component={InstitutionalEntityDonePage}
          exact
        />
        <Authenticated
          path={CONFIRM_ADD_CUSTODIAN_TOKEN}
          component={ConfirmAddCustodianToken}
          exact
        />
        <Authenticated
          path={INTERACTIVE_REPLACEMENT_TOKEN_PAGE}
          component={InteractiveReplacementTokenPage}
          exact
        />
        <Authenticated
          path={CONFIRM_ADD_CUSTODIAN_TOKEN}
          component={ConfirmAddCustodianToken}
        />
        <Authenticated
          path={CUSTODY_ACCOUNT_ROUTE}
          component={CustodyPage}
          exact
        />
        {
          ///: END:ONLY_INCLUDE_IF
        }
        <Authenticated path={NEW_ACCOUNT_ROUTE} component={CreateAccountPage} />
        <Authenticated
          path={`${CONNECT_ROUTE}/:id`}
          component={PermissionsConnect}
        />
        <Authenticated
          path={`${ASSET_ROUTE}/image/:asset/:id`}
          component={NftFullImage}
        />

        <Authenticated path={`${ASSET_ROUTE}/:asset/:id`} component={Asset} />
        <Authenticated path={`${ASSET_ROUTE}/:asset/`} component={Asset} />
        <Authenticated
          path={`${CONNECTIONS}/:origin`}
          component={Connections}
        />
        <Authenticated path={PERMISSIONS} component={PermissionsPage} exact />
        <Authenticated path={DEFAULT_ROUTE} component={Home} />
      </Switch>
    );

    if (autoLockTimeLimit > 0) {
      return (
        <IdleTimer onAction={setLastActiveTime} throttle={1000}>
          {routes}
        </IdleTimer>
      );
    }

    return routes;
  }

  onInitializationUnlockPage() {
    const { location } = this.props;
    return Boolean(
      matchPath(location.pathname, {
        path: ONBOARDING_UNLOCK_ROUTE,
        exact: true,
      }),
    );
  }

  onConfirmPage() {
    const { location } = this.props;
    return Boolean(
      matchPath(location.pathname, {
        path: CONFIRM_TRANSACTION_ROUTE,
        exact: false,
      }),
    );
  }

  onEditTransactionPage() {
    return (
      this.props.sendStage === SEND_STAGES.EDIT ||
      this.props.sendStage === SEND_STAGES.DRAFT ||
      this.props.sendStage === SEND_STAGES.ADD_RECIPIENT
    );
  }

  onSwapsPage() {
    const { location } = this.props;
    return Boolean(
      matchPath(location.pathname, { path: SWAPS_ROUTE, exact: false }),
    );
  }

  onSwapsBuildQuotePage() {
    const { location } = this.props;
    return Boolean(
      matchPath(location.pathname, { path: BUILD_QUOTE_ROUTE, exact: false }),
    );
  }

  onHomeScreen() {
    const { location } = this.props;
    return location.pathname === DEFAULT_ROUTE;
  }

  hideAppHeader() {
    const { location } = this.props;

    const isNotificationsPage = Boolean(
      matchPath(location.pathname, {
        path: `${NOTIFICATIONS_ROUTE}`,
        exact: false,
      }),
    );

    if (isNotificationsPage) {
      return true;
    }

    const isInitializing = Boolean(
      matchPath(location.pathname, {
        path: ONBOARDING_ROUTE,
        exact: false,
      }),
    );

    if (isInitializing && !this.onInitializationUnlockPage()) {
      return true;
    }

    const windowType = getEnvironmentType();

    if (windowType === ENVIRONMENT_TYPE_NOTIFICATION) {
      return true;
    }

    const isPermissionsPage = Boolean(
      matchPath(location.pathname, {
        path: PERMISSIONS,
        exact: false,
      }),
    );

    if (isPermissionsPage) {
      return true;
    }

    const isConnectionsPage = Boolean(
      matchPath(location.pathname, {
        path: CONNECTIONS,
        exact: false,
      }),
    );

    if (isConnectionsPage) {
      return true;
    }

    if (windowType === ENVIRONMENT_TYPE_POPUP && this.onConfirmPage()) {
      return true;
    }

    const isHandlingPermissionsRequest = Boolean(
      matchPath(location.pathname, {
        path: CONNECT_ROUTE,
        exact: false,
      }),
    );

    const isMultichainSend = Boolean(
      matchPath(location.pathname, {
        path: SEND_ROUTE,
        exact: false,
      }),
    );
    if (isMultichainSend) {
      return true;
    }

    const isSnapsHome = Boolean(
      matchPath(location.pathname, {
        path: SNAPS_VIEW_ROUTE,
        exact: false,
      }),
    );
    if (isSnapsHome) {
      return true;
    }

    const isHandlingAddEthereumChainRequest = Boolean(
      matchPath(location.pathname, {
        path: CONFIRMATION_V_NEXT_ROUTE,
        exact: false,
      }),
    );

    return (
      isHandlingPermissionsRequest ||
      isHandlingAddEthereumChainRequest ||
      isConfirmTransactionRoute(this.pathname)
    );
  }

  showOnboardingHeader() {
    const { location } = this.props;

    return Boolean(
      matchPath(location.pathname, {
        path: ONBOARDING_ROUTE,
        exact: false,
      }),
    );
  }

  onAppHeaderClick = async () => {
    const { prepareToLeaveSwaps } = this.props;
    if (this.onSwapsPage()) {
      await prepareToLeaveSwaps();
    }
  };

  renderToasts() {
    const { t } = this.context;
    const {
      account,
      activeTabOrigin,
      addPermittedAccount,
      showSurveyToast,
      showConnectAccountToast,
      showPrivacyPolicyToast,
      newPrivacyPolicyToastShownDate,
      clearSwitchedNetworkDetails,
      setSurveyLinkLastClickedOrClosed,
      setNewPrivacyPolicyToastClickedOrClosed,
      setSwitchedNetworkNeverShowMessage,
      switchedNetworkDetails,
      useNftDetection,
      showNftEnablementToast,
      setHideNftEnablementToast,
    } = this.props;

    const showAutoNetworkSwitchToast = this.getShowAutoNetworkSwitchTest();
    const isPrivacyToastRecent = this.getIsPrivacyToastRecent();
    const isPrivacyToastNotShown = !newPrivacyPolicyToastShownDate;
    const isEvmAccount = isEvmAccountType(account?.type);
<<<<<<< HEAD
=======

    const autoHideToastDelay = 5 * SECOND;

    const onAutoHideToast = () => {
      setHideNftEnablementToast(false);
    };
>>>>>>> 535c139b

    const autoHideToastDelay = 5 * SECOND;

    const onAutoHideToast = () => {
      setHideNftEnablementToast(false);
    };
    if (!this.onHomeScreen()) {
      return null;
    }

    return (
      <ToastContainer>
        {showConnectAccountToast &&
        !this.state.hideConnectAccountToast &&
        isEvmAccount ? (
          <Toast
            dataTestId="connect-account-toast"
            key="connect-account-toast"
            startAdornment={
              <AvatarAccount
                address={account.address}
                size={AvatarAccountSize.Md}
                borderColor={BorderColor.transparent}
              />
            }
            text={this.context.t('accountIsntConnectedToastText', [
              account?.metadata?.name,
              getURLHost(activeTabOrigin),
            ])}
            actionText={this.context.t('connectAccount')}
            onActionClick={() => {
              // Connect this account
              addPermittedAccount(activeTabOrigin, account.address);
              // Use setTimeout to prevent React re-render from
              // hiding the tooltip
              setTimeout(() => {
                // Trigger a mouseenter on the header's connection icon
                // to display the informative connection tooltip
                document
                  .querySelector(
                    '[data-testid="connection-menu"] [data-tooltipped]',
                  )
                  ?.dispatchEvent(new CustomEvent('mouseenter', {}));
              }, 250 * MILLISECOND);
            }}
            onClose={() => this.setState({ hideConnectAccountToast: true })}
          />
        ) : null}
        {showSurveyToast && (
          <Toast
            key="survey-toast"
            startAdornment={
              <Icon name={IconName.Heart} color={IconColor.errorDefault} />
            }
            text={t('surveyTitle')}
            actionText={t('surveyConversion')}
            onActionClick={() => {
              global.platform.openTab({
                url: SURVEY_LINK,
              });
              setSurveyLinkLastClickedOrClosed(Date.now());
            }}
            onClose={() => {
              setSurveyLinkLastClickedOrClosed(Date.now());
            }}
          />
        )}
        {showPrivacyPolicyToast &&
          (isPrivacyToastRecent || isPrivacyToastNotShown) && (
            <Toast
              key="privacy-policy-toast"
              startAdornment={
                <Icon name={IconName.Info} color={IconColor.iconDefault} />
              }
              text={t('newPrivacyPolicyTitle')}
              actionText={t('newPrivacyPolicyActionButton')}
              onActionClick={() => {
                global.platform.openTab({
                  url: PRIVACY_POLICY_LINK,
                });
                setNewPrivacyPolicyToastClickedOrClosed();
              }}
              onClose={() => {
                setNewPrivacyPolicyToastClickedOrClosed();
              }}
            />
          )}
        {showAutoNetworkSwitchToast ? (
          <Toast
            key="switched-network-toast"
            startAdornment={
              <AvatarNetwork
                size={AvatarAccountSize.Md}
                borderColor={BorderColor.transparent}
                src={switchedNetworkDetails?.imageUrl}
                name={switchedNetworkDetails?.nickname}
              />
            }
            text={this.context.t('switchedNetworkToastMessage', [
              switchedNetworkDetails.nickname,
              getURLHost(switchedNetworkDetails.origin),
            ])}
            actionText={this.context.t('switchedNetworkToastDecline')}
            onActionClick={() => setSwitchedNetworkNeverShowMessage()}
            onClose={() => clearSwitchedNetworkDetails()}
          />
        ) : null}
        {showNftEnablementToast && useNftDetection ? (
          <Toast
            key="enabled-nft-auto-detection"
            startAdornment={
              <Icon name={IconName.CheckBold} color={IconColor.iconDefault} />
            }
            text={this.context.t('nftAutoDetectionEnabled')}
            borderRadius={BorderRadius.LG}
            textVariant={TextVariant.bodyMd}
            autoHideTime={autoHideToastDelay}
            onAutoHideToast={onAutoHideToast}
          />
        ) : null}
      </ToastContainer>
    );
  }

  updateNewPrivacyPolicyToastDate() {
    const {
      showPrivacyPolicyToast,
      newPrivacyPolicyToastShownDate,
      setNewPrivacyPolicyToastShownDate,
    } = this.props;

    if (showPrivacyPolicyToast && !newPrivacyPolicyToastShownDate) {
      setNewPrivacyPolicyToastShownDate(Date.now());
    }
  }

  getIsPrivacyToastRecent() {
    const { newPrivacyPolicyToastShownDate } = this.props;

    const currentDate = new Date();
    const oneDayInMilliseconds = 24 * 60 * 60 * 1000;
    const newPrivacyPolicyToastShownDateObj = new Date(
      newPrivacyPolicyToastShownDate,
    );
    const toastWasShownLessThanADayAgo =
      currentDate - newPrivacyPolicyToastShownDateObj < oneDayInMilliseconds;

    return toastWasShownLessThanADayAgo;
  }

  getShowAutoNetworkSwitchTest() {
    return (
      this.props.switchedNetworkDetails &&
      !this.props.neverShowSwitchedNetworkMessage
    );
  }

  render() {
    const {
      isLoading,
      isUnlocked,
      alertMessage,
      textDirection,
      loadingMessage,
      isNetworkLoading,
      browserEnvironmentOs: os,
      browserEnvironmentBrowser: browser,
      isNetworkUsed,
      allAccountsOnNetworkAreEmpty,
      isTestNet,
      currentChainId,
      shouldShowSeedPhraseReminder,
      isCurrentProviderCustom,
      completedOnboarding,
      isAccountMenuOpen,
      toggleAccountMenu,
      isNetworkMenuOpen,
      toggleNetworkMenu,
      accountDetailsAddress,
      isImportTokensModalOpen,
      isDeprecatedNetworkModalOpen,
      location,
      isImportNftsModalOpen,
      hideImportNftsModal,
      isIpfsModalOpen,
      isBasicConfigurationModalOpen,
      hideIpfsModal,
      hideImportTokensModal,
      hideDeprecatedNetworkModal,
      switchedNetworkDetails,
      clearSwitchedNetworkDetails,
      networkMenuRedesign,
      clearEditedNetwork,
      ///: BEGIN:ONLY_INCLUDE_IF(keyring-snaps)
      isShowKeyringSnapRemovalResultModal,
      hideShowKeyringSnapRemovalResultModal,
      pendingConfirmations,
      ///: END:ONLY_INCLUDE_IF
    } = this.props;

    const loadMessage =
      loadingMessage || isNetworkLoading
        ? this.getConnectingLabel(loadingMessage)
        : null;

    // Conditions for displaying the Send route
    const isSendRoute = matchPath(location.pathname, {
      path: SEND_ROUTE,
      exact: false,
    });
    const shouldShowNetworkInfo =
      isUnlocked &&
      currentChainId &&
      !isTestNet &&
      !isSendRoute &&
      !isNetworkUsed &&
      !isCurrentProviderCustom &&
      completedOnboarding &&
      allAccountsOnNetworkAreEmpty &&
      switchedNetworkDetails === null;

    const windowType = getEnvironmentType();

    const shouldShowNetworkDeprecationWarning =
      windowType !== ENVIRONMENT_TYPE_NOTIFICATION &&
      isUnlocked &&
      !shouldShowSeedPhraseReminder;

    let isLoadingShown = isLoading && completedOnboarding;

    ///: BEGIN:ONLY_INCLUDE_IF(keyring-snaps)
    isLoadingShown =
      isLoading &&
      completedOnboarding &&
      !pendingConfirmations.some(
        (confirmation) =>
          confirmation.type ===
          SNAP_MANAGE_ACCOUNTS_CONFIRMATION_TYPES.showSnapAccountRedirect,
      );
    ///: END:ONLY_INCLUDE_IF

    const showAutoNetworkSwitchToast = this.getShowAutoNetworkSwitchTest();

    return (
      <div
        className={classnames('app', {
          [`os-${os}`]: os,
          [`browser-${browser}`]: browser,
        })}
        dir={textDirection}
        onMouseUp={
          showAutoNetworkSwitchToast
            ? () => clearSwitchedNetworkDetails()
            : undefined
        }
      >
        {shouldShowNetworkDeprecationWarning ? <DeprecatedNetworks /> : null}
        {location.pathname === DEFAULT_ROUTE && shouldShowNetworkInfo ? (
          <NewNetworkInfo />
        ) : null}
        <QRHardwarePopover />
        <Modal />
        <Alert visible={this.props.alertOpen} msg={alertMessage} />
        {!this.hideAppHeader() && <AppHeader location={location} />}
        {isConfirmTransactionRoute(this.pathname) && <MultichainMetaFoxLogo />}
        {this.showOnboardingHeader() && <OnboardingAppHeader />}
        {
          ///: BEGIN:ONLY_INCLUDE_IF(build-mmi)
          isUnlocked ? <InteractiveReplacementTokenNotification /> : null
          ///: END:ONLY_INCLUDE_IF
        }
        {isAccountMenuOpen ? (
          <AccountListMenu onClose={() => toggleAccountMenu()} />
        ) : null}
        {isNetworkMenuOpen ? (
          <NetworkListMenu
            onClose={() => {
              toggleNetworkMenu();
              clearEditedNetwork();
            }}
          />
        ) : null}
        {networkMenuRedesign ? <NetworkConfirmationPopover /> : null}
        {accountDetailsAddress ? (
          <AccountDetails address={accountDetailsAddress} />
        ) : null}
        {isImportNftsModalOpen ? (
          <ImportNftsModal onClose={() => hideImportNftsModal()} />
        ) : null}
        {isIpfsModalOpen ? (
          <ToggleIpfsModal onClose={() => hideIpfsModal()} />
        ) : null}
        {isBasicConfigurationModalOpen ? <BasicConfigurationModal /> : null}
        {isImportTokensModalOpen ? (
          <ImportTokensModal onClose={() => hideImportTokensModal()} />
        ) : null}
        {isDeprecatedNetworkModalOpen ? (
          <DeprecatedNetworkModal
            onClose={() => hideDeprecatedNetworkModal()}
          />
        ) : null}
        {
          ///: BEGIN:ONLY_INCLUDE_IF(keyring-snaps)
          isShowKeyringSnapRemovalResultModal && (
            <KeyringSnapRemovalResult
              isOpen={isShowKeyringSnapRemovalResultModal}
              onClose={() => hideShowKeyringSnapRemovalResultModal()}
            />
          )
          ///: END:ONLY_INCLUDE_IF
        }
        <Box className="main-container-wrapper">
          {isLoadingShown ? <Loading loadingMessage={loadMessage} /> : null}
          {!isLoading && isNetworkLoading && completedOnboarding ? (
            <LoadingNetwork />
          ) : null}
          {this.renderRoutes()}
        </Box>
        {isUnlocked ? <Alerts history={this.props.history} /> : null}
        {this.renderToasts()}
      </div>
    );
  }

  toggleMetamaskActive() {
    if (this.props.isUnlocked) {
      // currently active: deactivate
      this.props.lockMetaMask();
    } else {
      // currently inactive: redirect to password box
      const passwordBox = document.querySelector('input[type=password]');
      if (!passwordBox) {
        return;
      }
      passwordBox.focus();
    }
  }

  getConnectingLabel(loadingMessage) {
    if (loadingMessage) {
      return loadingMessage;
    }
    const { providerType, providerId } = this.props;
    const { t } = this.context;

    switch (providerType) {
      case NETWORK_TYPES.MAINNET:
        return t('connectingToMainnet');
      case NETWORK_TYPES.GOERLI:
        return t('connectingToGoerli');
      case NETWORK_TYPES.SEPOLIA:
        return t('connectingToSepolia');
      case NETWORK_TYPES.LINEA_GOERLI:
        return t('connectingToLineaGoerli');
      case NETWORK_TYPES.LINEA_SEPOLIA:
        return t('connectingToLineaSepolia');
      case NETWORK_TYPES.LINEA_MAINNET:
        return t('connectingToLineaMainnet');
      default:
        return t('connectingTo', [providerId]);
    }
  }
}<|MERGE_RESOLUTION|>--- conflicted
+++ resolved
@@ -133,11 +133,8 @@
 import { MILLISECOND, SECOND } from '../../../shared/constants/time';
 import { MultichainMetaFoxLogo } from '../../components/multichain/app-header/multichain-meta-fox-logo';
 import NetworkConfirmationPopover from '../../components/multichain/network-list-menu/network-confirmation-popover/network-confirmation-popover';
-<<<<<<< HEAD
 import NftFullImage from '../../components/app/assets/nfts/nft-details/nft-full-image';
 import CrossChainSwap from '../bridge';
-=======
->>>>>>> 535c139b
 
 const isConfirmTransactionRoute = (pathname) =>
   Boolean(
@@ -643,24 +640,12 @@
     const isPrivacyToastRecent = this.getIsPrivacyToastRecent();
     const isPrivacyToastNotShown = !newPrivacyPolicyToastShownDate;
     const isEvmAccount = isEvmAccountType(account?.type);
-<<<<<<< HEAD
-=======
 
     const autoHideToastDelay = 5 * SECOND;
 
     const onAutoHideToast = () => {
       setHideNftEnablementToast(false);
     };
->>>>>>> 535c139b
-
-    const autoHideToastDelay = 5 * SECOND;
-
-    const onAutoHideToast = () => {
-      setHideNftEnablementToast(false);
-    };
-    if (!this.onHomeScreen()) {
-      return null;
-    }
 
     return (
       <ToastContainer>
