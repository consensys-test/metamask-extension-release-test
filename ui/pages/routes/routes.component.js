--- conflicted
+++ resolved
@@ -88,10 +88,6 @@
   hideAppHeader,
   isConfirmTransactionRoute,
   setTheme,
-<<<<<<< HEAD
-  showOnboardingHeader,
-=======
->>>>>>> 82db9a9c
   showAppHeader,
 } from './utils';
 
