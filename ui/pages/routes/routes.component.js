import classnames from 'classnames';
import PropTypes from 'prop-types';
import React, { Component, Suspense } from 'react';
import { Route, Switch } from 'react-router-dom';
import IdleTimer from 'react-idle-timer';

import Authenticated from '../../helpers/higher-order-components/authenticated';
import Initialized from '../../helpers/higher-order-components/initialized';
import PermissionsConnect from '../permissions-connect';
import Loading from '../../components/ui/loading-screen';
import LoadingNetwork from '../../components/app/loading-network-screen';
import { Modal } from '../../components/app/modals';
import Alert from '../../components/ui/alert';
import {
  AppHeader,
  AccountListMenu,
  NetworkListMenu,
  AccountDetails,
  ImportNftsModal,
  ImportTokensModal,
} from '../../components/multichain';
import Alerts from '../../components/app/alerts';
import OnboardingAppHeader from '../onboarding-flow/onboarding-app-header/onboarding-app-header';

import {
  ASSET_ROUTE,
  CONFIRM_ADD_SUGGESTED_TOKEN_ROUTE,
  CONFIRM_ADD_SUGGESTED_NFT_ROUTE,
  CONFIRM_TRANSACTION_ROUTE,
  CONNECT_ROUTE,
  DEFAULT_ROUTE,
  LOCK_ROUTE,
  NEW_ACCOUNT_ROUTE,
  RESTORE_VAULT_ROUTE,
  REVEAL_SEED_ROUTE,
  SEND_ROUTE,
  SWAPS_ROUTE,
  SETTINGS_ROUTE,
  UNLOCK_ROUTE,
  CONFIRMATION_V_NEXT_ROUTE,
  ONBOARDING_ROUTE,
  CONNECTIONS,
  PERMISSIONS,
  REVIEW_PERMISSIONS,
  SNAPS_ROUTE,
  SNAPS_VIEW_ROUTE,
  NOTIFICATIONS_ROUTE,
  NOTIFICATIONS_SETTINGS_ROUTE,
  CROSS_CHAIN_SWAP_ROUTE,
  CROSS_CHAIN_SWAP_TX_DETAILS_ROUTE,
  REMOTE_ROUTE,
  REMOTE_ROUTE_SETUP_SWAPS,
  REMOTE_ROUTE_SETUP_DAILY_ALLOWANCE,
<<<<<<< HEAD
=======
  DEFI_ROUTE,
>>>>>>> 626e8e3c
} from '../../helpers/constants/routes';

import {
  ENVIRONMENT_TYPE_NOTIFICATION,
  ENVIRONMENT_TYPE_POPUP,
  ///: BEGIN:ONLY_INCLUDE_IF(keyring-snaps)
  SNAP_MANAGE_ACCOUNTS_CONFIRMATION_TYPES,
  ///: END:ONLY_INCLUDE_IF
} from '../../../shared/constants/app';
// TODO: Remove restricted import
// eslint-disable-next-line import/no-restricted-paths
import { getEnvironmentType } from '../../../app/scripts/lib/util';
import QRHardwarePopover from '../../components/app/qr-hardware-popover';
import DeprecatedNetworks from '../../components/ui/deprecated-networks/deprecated-networks';
import { Box } from '../../components/component-library';
import { ToggleIpfsModal } from '../../components/app/assets/nfts/nft-default-image/toggle-ipfs-modal';
import { BasicConfigurationModal } from '../../components/app/basic-configuration-modal';
///: BEGIN:ONLY_INCLUDE_IF(keyring-snaps)
import KeyringSnapRemovalResult from '../../components/app/modals/keyring-snap-removal-modal';
///: END:ONLY_INCLUDE_IF

import { DeprecatedNetworkModal } from '../settings/deprecated-network-modal/DeprecatedNetworkModal';
import { MultichainMetaFoxLogo } from '../../components/multichain/app-header/multichain-meta-fox-logo';
import NetworkConfirmationPopover from '../../components/multichain/network-list-menu/network-confirmation-popover/network-confirmation-popover';
import { ToastMaster } from '../../components/app/toast-master/toast-master';
import { mmLazy } from '../../helpers/utils/mm-lazy';
import CrossChainSwapTxDetails from '../bridge/transaction-details/transaction-details';
import {
  isCorrectDeveloperTransactionType,
  isCorrectSignatureApprovalType,
} from '../../../shared/lib/confirmation.utils';
import {
  getConnectingLabel,
  hideAppHeader,
  isConfirmTransactionRoute,
  setTheme,
  showOnboardingHeader,
  showAppHeader,
} from './utils';

// Begin Lazy Routes
const OnboardingFlow = mmLazy(() =>
  import('../onboarding-flow/onboarding-flow'),
);
const Lock = mmLazy(() => import('../lock'));
const UnlockPage = mmLazy(() => import('../unlock-page'));
const RestoreVaultPage = mmLazy(() => import('../keychains/restore-vault'));
const RevealSeedConfirmation = mmLazy(() => import('../keychains/reveal-seed'));
const Settings = mmLazy(() => import('../settings'));
const NotificationsSettings = mmLazy(() => import('../notifications-settings'));
const NotificationDetails = mmLazy(() => import('../notification-details'));
const Notifications = mmLazy(() => import('../notifications'));
const SnapList = mmLazy(() => import('../snaps/snaps-list'));
const SnapView = mmLazy(() => import('../snaps/snap-view'));
const ConfirmTransaction = mmLazy(() =>
  import('../confirmations/confirm-transaction'),
);
const SendPage = mmLazy(() => import('../../components/multichain/pages/send'));
const Swaps = mmLazy(() => import('../swaps'));
const CrossChainSwap = mmLazy(() => import('../bridge'));
const ConfirmAddSuggestedTokenPage = mmLazy(() =>
  import('../confirm-add-suggested-token'),
);
const ConfirmAddSuggestedNftPage = mmLazy(() =>
  import('../confirm-add-suggested-nft'),
);
const ConfirmationPage = mmLazy(() => import('../confirmations/confirmation'));
const CreateAccountPage = mmLazy(() =>
  import('../create-account/create-account.component'),
);
const NftFullImage = mmLazy(() =>
  import('../../components/app/assets/nfts/nft-details/nft-full-image'),
);
const Asset = mmLazy(() => import('../asset'));
const DeFiPage = mmLazy(() => import('../defi'));
const PermissionsPage = mmLazy(() =>
  import('../../components/multichain/pages/permissions-page/permissions-page'),
);
const Connections = mmLazy(() =>
  import('../../components/multichain/pages/connections'),
);
const ReviewPermissions = mmLazy(() =>
  import(
    '../../components/multichain/pages/review-permissions-page/review-permissions-page'
  ),
);
const Home = mmLazy(() => import('../home'));

const RemoteModeOverview = mmLazy(() => import('../remote-mode/overview'));
const RemoteModeSetupSwaps = mmLazy(() =>
  import('../remote-mode/setup/setup-swaps'),
);
const RemoteModeSetupDailyAllowance = mmLazy(() =>
  import('../remote-mode/setup/setup-daily-allowance'),
);
// End Lazy Routes

export default class Routes extends Component {
  static propTypes = {
    currentCurrency: PropTypes.string,
    activeTabOrigin: PropTypes.string,
    setCurrentCurrencyToUSD: PropTypes.func,
    isLoading: PropTypes.bool,
    loadingMessage: PropTypes.string,
    alertMessage: PropTypes.string,
    textDirection: PropTypes.string,
    isNetworkLoading: PropTypes.bool,
    alertOpen: PropTypes.bool,
    isUnlocked: PropTypes.bool,
    setLastActiveTime: PropTypes.func,
    history: PropTypes.object,
    location: PropTypes.object,
    autoLockTimeLimit: PropTypes.number,
    privacyMode: PropTypes.bool,
    pageChanged: PropTypes.func.isRequired,
    browserEnvironmentOs: PropTypes.string,
    browserEnvironmentBrowser: PropTypes.string,
    theme: PropTypes.string,
    showExtensionInFullSizeView: PropTypes.bool,
    shouldShowSeedPhraseReminder: PropTypes.bool,
    forgottenPassword: PropTypes.bool,
    completedOnboarding: PropTypes.bool,
    isAccountMenuOpen: PropTypes.bool,
    toggleAccountMenu: PropTypes.func,
    isNetworkMenuOpen: PropTypes.bool,
    networkMenuClose: PropTypes.func,
    accountDetailsAddress: PropTypes.string,
    isImportNftsModalOpen: PropTypes.bool.isRequired,
    hideImportNftsModal: PropTypes.func.isRequired,
    isIpfsModalOpen: PropTypes.bool.isRequired,
    isBasicConfigurationModalOpen: PropTypes.bool.isRequired,
    hideIpfsModal: PropTypes.func.isRequired,
    isImportTokensModalOpen: PropTypes.bool.isRequired,
    hideImportTokensModal: PropTypes.func.isRequired,
    isDeprecatedNetworkModalOpen: PropTypes.bool.isRequired,
    hideDeprecatedNetworkModal: PropTypes.func.isRequired,
    clearSwitchedNetworkDetails: PropTypes.func.isRequired,
    switchedNetworkDetails: PropTypes.oneOf([
      null,
      PropTypes.shape({
        origin: PropTypes.string.isRequired,
        networkClientId: PropTypes.string.isRequired,
      }),
    ]),
    switchedNetworkNeverShowMessage: PropTypes.bool,
    networkToAutomaticallySwitchTo: PropTypes.object,
    automaticallySwitchNetwork: PropTypes.func.isRequired,
    totalUnapprovedConfirmationCount: PropTypes.number.isRequired,
    currentExtensionPopupId: PropTypes.number,
    oldestPendingApproval: PropTypes.object,
    pendingApprovals: PropTypes.arrayOf(PropTypes.object).isRequired,
    transactionsMetadata: PropTypes.object.isRequired,
    ///: BEGIN:ONLY_INCLUDE_IF(keyring-snaps)
    isShowKeyringSnapRemovalResultModal: PropTypes.bool.isRequired,
    hideShowKeyringSnapRemovalResultModal: PropTypes.func.isRequired,
    pendingConfirmations: PropTypes.array.isRequired,
    ///: END:ONLY_INCLUDE_IF
  };

  static contextTypes = {
    t: PropTypes.func,
    metricsEvent: PropTypes.func,
  };

  componentDidUpdate(prevProps) {
    const {
      theme,
      networkToAutomaticallySwitchTo,
      activeTabOrigin,
      totalUnapprovedConfirmationCount,
      isUnlocked,
      currentExtensionPopupId,
    } = this.props;
    if (theme !== prevProps.theme) {
      setTheme(theme);
    }

    // Automatically switch the network if the user
    // no longer has unapproved transactions and they
    // should be on a different network for the
    // currently active tab's dapp
    if (
      networkToAutomaticallySwitchTo &&
      totalUnapprovedConfirmationCount === 0 &&
      (prevProps.totalUnapprovedConfirmationCount > 0 ||
        (prevProps.isUnlocked === false && isUnlocked))
    ) {
      this.props.automaticallySwitchNetwork(
        networkToAutomaticallySwitchTo,
        activeTabOrigin,
      );
    }

    // Terminate the popup when another popup is opened
    // if the user is using RPC queueing
    if (
      currentExtensionPopupId !== undefined &&
      global.metamask.id !== undefined &&
      currentExtensionPopupId !== global.metamask.id
    ) {
      window.close();
    }
  }

  UNSAFE_componentWillMount() {
    const {
      currentCurrency,
      pageChanged,
      setCurrentCurrencyToUSD,
      history,
      showExtensionInFullSizeView,
    } = this.props;

    const windowType = getEnvironmentType();
    if (showExtensionInFullSizeView && windowType === ENVIRONMENT_TYPE_POPUP) {
      global.platform.openExtensionInBrowser();
    }

    if (!currentCurrency) {
      setCurrentCurrencyToUSD();
    }

    history.listen((locationObj, action) => {
      if (action === 'PUSH') {
        pageChanged(locationObj.pathname);
      }
    });

    setTheme(this.props.theme);
  }

  renderRoutes() {
    const { autoLockTimeLimit, setLastActiveTime, forgottenPassword } =
      this.props;
    const RestoreVaultComponent = forgottenPassword ? Route : Initialized;

    const routes = (
      <Suspense fallback={null}>
        {/* since the loading time is less than 200ms, we decided not to show a spinner fallback or anything */}
        <Switch>
          <Route path={ONBOARDING_ROUTE} component={OnboardingFlow} />
          <Route path={LOCK_ROUTE} component={Lock} exact />
          <Initialized path={UNLOCK_ROUTE} component={UnlockPage} exact />
          <RestoreVaultComponent
            path={RESTORE_VAULT_ROUTE}
            component={RestoreVaultPage}
            exact
          />
          <Authenticated
            // `:keyringId` is optional here, if not provided, this will fallback
            // to the main seed phrase.
            path={`${REVEAL_SEED_ROUTE}/:keyringId?`}
            component={RevealSeedConfirmation}
          />
          <Authenticated path={SETTINGS_ROUTE} component={Settings} />
          <Authenticated
            path={NOTIFICATIONS_SETTINGS_ROUTE}
            component={NotificationsSettings}
          />
          <Authenticated
            path={`${NOTIFICATIONS_ROUTE}/:uuid`}
            component={NotificationDetails}
          />
          <Authenticated path={NOTIFICATIONS_ROUTE} component={Notifications} />
          <Authenticated exact path={SNAPS_ROUTE} component={SnapList} />
          <Authenticated path={SNAPS_VIEW_ROUTE} component={SnapView} />
          <Authenticated
            path={`${CONFIRM_TRANSACTION_ROUTE}/:id?`}
            component={ConfirmTransaction}
          />
          <Authenticated path={SEND_ROUTE} component={SendPage} exact />
          <Authenticated path={SWAPS_ROUTE} component={Swaps} />
          <Authenticated
            path={`${CROSS_CHAIN_SWAP_TX_DETAILS_ROUTE}/:srcTxMetaId`}
            component={CrossChainSwapTxDetails}
            exact
          />
          <Authenticated
            path={CROSS_CHAIN_SWAP_ROUTE}
            component={CrossChainSwap}
          />
          <Authenticated
            path={CONFIRM_ADD_SUGGESTED_TOKEN_ROUTE}
            component={ConfirmAddSuggestedTokenPage}
            exact
          />
          <Authenticated
            path={CONFIRM_ADD_SUGGESTED_NFT_ROUTE}
            component={ConfirmAddSuggestedNftPage}
            exact
          />
          <Authenticated
            path={`${CONFIRMATION_V_NEXT_ROUTE}/:id?`}
            component={ConfirmationPage}
          />
          <Authenticated
            path={NEW_ACCOUNT_ROUTE}
            component={CreateAccountPage}
          />
          <Authenticated
            path={`${CONNECT_ROUTE}/:id`}
            component={PermissionsConnect}
          />
          <Authenticated
            path={`${ASSET_ROUTE}/image/:asset/:id`}
            component={NftFullImage}
          />
          <Authenticated
            path={`${ASSET_ROUTE}/:chainId/:asset/:id`}
            component={Asset}
          />
          <Authenticated
            path={`${ASSET_ROUTE}/:chainId/:asset/`}
            component={Asset}
          />
          <Authenticated path={`${ASSET_ROUTE}/:chainId`} component={Asset} />
          <Authenticated
            path={`${DEFI_ROUTE}/:chainId/:protocolId`}
            component={DeFiPage}
          />
          <Authenticated
            path={`${CONNECTIONS}/:origin`}
            component={Connections}
          />
          <Authenticated path={PERMISSIONS} component={PermissionsPage} exact />
          <Authenticated
            path={`${REVIEW_PERMISSIONS}/:origin`}
            component={ReviewPermissions}
            exact
          />
          <Authenticated
            path={REMOTE_ROUTE}
            component={RemoteModeOverview}
            exact
          />
          <Authenticated
            path={REMOTE_ROUTE_SETUP_SWAPS}
            component={RemoteModeSetupSwaps}
            exact
          />
          <Authenticated
            path={REMOTE_ROUTE_SETUP_DAILY_ALLOWANCE}
            component={RemoteModeSetupDailyAllowance}
            exact
          />

          <Authenticated path={DEFAULT_ROUTE} component={Home} />
        </Switch>
      </Suspense>
    );

    if (autoLockTimeLimit > 0) {
      return (
        <IdleTimer onAction={setLastActiveTime} throttle={1000}>
          {routes}
        </IdleTimer>
      );
    }

    return routes;
  }

  render() {
    const {
      isLoading,
      isUnlocked,
      alertMessage,
      textDirection,
      loadingMessage,
      isNetworkLoading,
      browserEnvironmentOs: os,
      browserEnvironmentBrowser: browser,
      shouldShowSeedPhraseReminder,
      completedOnboarding,
      isAccountMenuOpen,
      toggleAccountMenu,
      isNetworkMenuOpen,
      accountDetailsAddress,
      isImportTokensModalOpen,
      isDeprecatedNetworkModalOpen,
      location,
      isImportNftsModalOpen,
      hideImportNftsModal,
      isIpfsModalOpen,
      isBasicConfigurationModalOpen,
      hideIpfsModal,
      hideImportTokensModal,
      hideDeprecatedNetworkModal,
      clearSwitchedNetworkDetails,
      networkMenuClose,
      privacyMode,
      oldestPendingApproval,
      pendingApprovals,
      transactionsMetadata,
      switchedNetworkDetails,
      switchedNetworkNeverShowMessage,
      ///: BEGIN:ONLY_INCLUDE_IF(keyring-snaps)
      isShowKeyringSnapRemovalResultModal,
      hideShowKeyringSnapRemovalResultModal,
      pendingConfirmations,
      ///: END:ONLY_INCLUDE_IF
    } = this.props;

    const loadMessage =
      loadingMessage || isNetworkLoading
        ? getConnectingLabel(loadingMessage, this.props, this.context)
        : null;

    const windowType = getEnvironmentType();

    const shouldShowNetworkDeprecationWarning =
      windowType !== ENVIRONMENT_TYPE_NOTIFICATION &&
      isUnlocked &&
      !shouldShowSeedPhraseReminder;

    const paramsConfirmationId = location.pathname.split(
      '/confirm-transaction/',
    )[1];
    const confirmationId = paramsConfirmationId ?? oldestPendingApproval?.id;
    const pendingApproval = pendingApprovals.find(
      (approval) => approval.id === confirmationId,
    );
    const isCorrectApprovalType = isCorrectSignatureApprovalType(
      pendingApproval?.type,
    );
    const isCorrectTransactionType = isCorrectDeveloperTransactionType(
      transactionsMetadata[confirmationId]?.type,
    );

    let isLoadingShown =
      isLoading &&
      completedOnboarding &&
      // In the redesigned screens, we hide the general loading spinner and the
      // loading states are on a component by component basis.
      !isCorrectApprovalType &&
      !isCorrectTransactionType;

    ///: BEGIN:ONLY_INCLUDE_IF(keyring-snaps)
    isLoadingShown =
      isLoading &&
      completedOnboarding &&
      !pendingConfirmations.some(
        (confirmation) =>
          confirmation.type ===
          SNAP_MANAGE_ACCOUNTS_CONFIRMATION_TYPES.showSnapAccountRedirect,
      ) &&
      // In the redesigned screens, we hide the general loading spinner and the
      // loading states are on a component by component basis.
      !isCorrectApprovalType &&
      !isCorrectTransactionType;
    ///: END:ONLY_INCLUDE_IF

    return (
      <div
        className={classnames('app', {
          [`os-${os}`]: os,
          [`browser-${browser}`]: browser,
        })}
        dir={textDirection}
        onMouseUp={
          switchedNetworkDetails && !switchedNetworkNeverShowMessage
            ? clearSwitchedNetworkDetails
            : undefined
        }
      >
        {shouldShowNetworkDeprecationWarning ? <DeprecatedNetworks /> : null}
        <QRHardwarePopover />
        <Modal />
        <Alert visible={this.props.alertOpen} msg={alertMessage} />
        {process.env.REMOVE_GNS
          ? showAppHeader(this.props) && <AppHeader location={location} />
          : !hideAppHeader(this.props) && <AppHeader location={location} />}
        {isConfirmTransactionRoute(this.pathname) && <MultichainMetaFoxLogo />}
        {showOnboardingHeader(location) && <OnboardingAppHeader />}
        {isAccountMenuOpen ? (
          <AccountListMenu
            onClose={toggleAccountMenu}
            privacyMode={privacyMode}
          />
        ) : null}
        {isNetworkMenuOpen ? (
          <NetworkListMenu onClose={networkMenuClose} />
        ) : null}
        <NetworkConfirmationPopover />
        {accountDetailsAddress ? (
          <AccountDetails address={accountDetailsAddress} />
        ) : null}
        {isImportNftsModalOpen ? (
          <ImportNftsModal onClose={hideImportNftsModal} />
        ) : null}

        {isIpfsModalOpen ? <ToggleIpfsModal onClose={hideIpfsModal} /> : null}
        {isBasicConfigurationModalOpen ? <BasicConfigurationModal /> : null}
        {isImportTokensModalOpen ? (
          <ImportTokensModal onClose={hideImportTokensModal} />
        ) : null}
        {isDeprecatedNetworkModalOpen ? (
          <DeprecatedNetworkModal onClose={hideDeprecatedNetworkModal} />
        ) : null}
        {
          ///: BEGIN:ONLY_INCLUDE_IF(keyring-snaps)
          isShowKeyringSnapRemovalResultModal && (
            <KeyringSnapRemovalResult
              isOpen={isShowKeyringSnapRemovalResultModal}
              onClose={hideShowKeyringSnapRemovalResultModal}
            />
          )
          ///: END:ONLY_INCLUDE_IF
        }
        <Box className="main-container-wrapper">
          {isLoadingShown ? <Loading loadingMessage={loadMessage} /> : null}
          {!isLoading && isNetworkLoading && completedOnboarding ? (
            <LoadingNetwork />
          ) : null}
          {this.renderRoutes()}
        </Box>
        {isUnlocked ? <Alerts history={this.props.history} /> : null}
        <ToastMaster />
      </div>
    );
  }
}<|MERGE_RESOLUTION|>--- conflicted
+++ resolved
@@ -51,10 +51,7 @@
   REMOTE_ROUTE,
   REMOTE_ROUTE_SETUP_SWAPS,
   REMOTE_ROUTE_SETUP_DAILY_ALLOWANCE,
-<<<<<<< HEAD
-=======
   DEFI_ROUTE,
->>>>>>> 626e8e3c
 } from '../../helpers/constants/routes';
 
 import {
