--- conflicted
+++ resolved
@@ -617,14 +617,12 @@
     const isPrivacyToastRecent = this.getIsPrivacyToastRecent();
     const isPrivacyToastNotShown = !newPrivacyPolicyToastShownDate;
 
-<<<<<<< HEAD
     const autoHideToastDelay = 5 * SECOND;
 
     const onAutoHideToast = () => {
       setHideNftEnablementToast(false);
     };
-=======
->>>>>>> d5806d49
+
     if (!this.onHomeScreen()) {
       return null;
     }
