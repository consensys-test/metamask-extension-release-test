--- conflicted
+++ resolved
@@ -113,15 +113,9 @@
 import {
   ENVIRONMENT_TYPE_NOTIFICATION,
   ENVIRONMENT_TYPE_POPUP,
-<<<<<<< HEAD
-  ///: BEGIN:ONLY_INCLUDE_IN(keyring-snaps)
-  SNAP_MANAGE_ACCOUNTS_CONFIRMATION_TYPES,
-  ///: END:ONLY_INCLUDE_IN
-=======
   ///: BEGIN:ONLY_INCLUDE_IF(keyring-snaps)
   SNAP_MANAGE_ACCOUNTS_CONFIRMATION_TYPES,
   ///: END:ONLY_INCLUDE_IF
->>>>>>> 4e8e0b41
 } from '../../../shared/constants/app';
 import { NETWORK_TYPES } from '../../../shared/constants/network';
 import { getEnvironmentType } from '../../../app/scripts/lib/util';
@@ -189,11 +183,7 @@
     isShowKeyringSnapRemovalResultModal: PropTypes.bool.isRequired,
     hideShowKeyringSnapRemovalResultModal: PropTypes.func.isRequired,
     pendingConfirmations: PropTypes.array.isRequired,
-<<<<<<< HEAD
-    ///: END:ONLY_INCLUDE_IN
-=======
     ///: END:ONLY_INCLUDE_IF
->>>>>>> 4e8e0b41
   };
 
   static contextTypes = {
@@ -608,11 +598,7 @@
       isShowKeyringSnapRemovalResultModal,
       hideShowKeyringSnapRemovalResultModal,
       pendingConfirmations,
-<<<<<<< HEAD
-      ///: END:ONLY_INCLUDE_IN
-=======
       ///: END:ONLY_INCLUDE_IF
->>>>>>> 4e8e0b41
     } = this.props;
 
     const loadMessage =
@@ -638,11 +624,7 @@
 
     let isLoadingShown = isLoading;
 
-<<<<<<< HEAD
-    ///: BEGIN:ONLY_INCLUDE_IN(keyring-snaps)
-=======
     ///: BEGIN:ONLY_INCLUDE_IF(keyring-snaps)
->>>>>>> 4e8e0b41
     isLoadingShown =
       isLoading &&
       !pendingConfirmations.some(
@@ -650,11 +632,7 @@
           confirmation.type ===
           SNAP_MANAGE_ACCOUNTS_CONFIRMATION_TYPES.showSnapAccountRedirect,
       );
-<<<<<<< HEAD
-    ///: END:ONLY_INCLUDE_IN
-=======
     ///: END:ONLY_INCLUDE_IF
->>>>>>> 4e8e0b41
 
     return (
       <div
