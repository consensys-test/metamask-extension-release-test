--- conflicted
+++ resolved
@@ -373,10 +373,6 @@
     @include H6;
 
     color: var(--color-text-alternative);
-<<<<<<< HEAD
-    padding-top: 5px;
-=======
->>>>>>> 90d2ca07
 
     a {
       color: var(--color-primary-default);
