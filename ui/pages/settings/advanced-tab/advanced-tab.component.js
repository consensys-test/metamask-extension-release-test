import PropTypes from 'prop-types';
import React, { PureComponent } from 'react';
import {
  MetaMetricsEventCategory,
  MetaMetricsEventName,
} from '../../../../shared/constants/metametrics';
import { DEFAULT_AUTO_LOCK_TIME_LIMIT } from '../../../../shared/constants/preferences';
import { SMART_TRANSACTIONS_LEARN_MORE_URL } from '../../../../shared/constants/smartTransactions';
import {
  Box,
  ButtonLink,
  ButtonLinkSize,
} from '../../../components/component-library';
import Button from '../../../components/ui/button';
import TextField from '../../../components/ui/text-field';
import ToggleButton from '../../../components/ui/toggle-button';
import {
  Display,
  FlexDirection,
  JustifyContent,
  TextVariant,
  AlignItems,
} from '../../../helpers/constants/design-system';
import {
  ExportableContentType,
  exportAsFile,
} from '../../../helpers/utils/export-utils';
import {
  getNumberOfSettingRoutesInTab,
  handleSettingsRefs,
} from '../../../helpers/utils/settings-search';
// TODO: Remove restricted import
// eslint-disable-next-line import/no-restricted-paths
import { getPlatform } from '../../../../app/scripts/lib/util';
import { PLATFORM_FIREFOX } from '../../../../shared/constants/app';

export default class AdvancedTab extends PureComponent {
  static contextTypes = {
    t: PropTypes.func,
    trackEvent: PropTypes.func,
  };

  static propTypes = {
    setHexDataFeatureFlag: PropTypes.func,
    displayErrorInSettings: PropTypes.func,
    hideErrorInSettings: PropTypes.func,
    showResetAccountConfirmationModal: PropTypes.func,
    errorInSettings: PropTypes.string,
    sendHexData: PropTypes.bool,
    showFiatInTestnets: PropTypes.bool,
    showTestNetworks: PropTypes.bool,
    smartTransactionsEnabled: PropTypes.bool,
    autoLockTimeLimit: PropTypes.number,
    setAutoLockTimeLimit: PropTypes.func.isRequired,
    setShowFiatConversionOnTestnetsPreference: PropTypes.func.isRequired,
    setShowTestNetworks: PropTypes.func.isRequired,
    setSmartTransactionsEnabled: PropTypes.func.isRequired,
    setDismissSeedBackUpReminder: PropTypes.func.isRequired,
    dismissSeedBackUpReminder: PropTypes.bool.isRequired,
    backupUserData: PropTypes.func.isRequired,
    showExtensionInFullSizeView: PropTypes.bool,
    setShowExtensionInFullSizeView: PropTypes.func.isRequired,
    overrideContentSecurityPolicyHeader: PropTypes.bool,
    setOverrideContentSecurityPolicyHeader: PropTypes.func.isRequired,
  };

  state = {
    autoLockTimeLimit: this.props.autoLockTimeLimit,
    autoLockTimeLimitBeforeNormalization: this.props.autoLockTimeLimit,
    lockTimeError: '',
  };

  settingsRefs = Array(
    getNumberOfSettingRoutesInTab(this.context.t, this.context.t('advanced')),
  )
    .fill(undefined)
    .map(() => {
      return React.createRef();
    });

  componentDidUpdate() {
    const { t } = this.context;
    handleSettingsRefs(t, t('advanced'), this.settingsRefs);
  }

  componentDidMount() {
    const { t } = this.context;
    const { hideErrorInSettings } = this.props;
    handleSettingsRefs(t, t('advanced'), this.settingsRefs);
    hideErrorInSettings();
  }

  async getTextFromFile(file) {
    return new Promise((resolve, reject) => {
      const reader = new window.FileReader();
      reader.onload = (e) => {
        const text = e.target.result;
        resolve(text);
      };

      reader.onerror = (e) => {
        reject(e);
      };

      reader.readAsText(file);
    });
  }

  backupUserData = async () => {
    const { fileName, data } = await this.props.backupUserData();
    exportAsFile(fileName, data, ExportableContentType.JSON);

    this.context.trackEvent({
      event: 'User Data Exported',
      category: 'Backup',
      properties: {},
    });
  };

  renderStateLogs() {
    const { t } = this.context;
    const { displayErrorInSettings } = this.props;

    return (
      <Box
        className="settings-page__content-row"
        display={Display.Flex}
        flexDirection={FlexDirection.Column}
        ref={this.settingsRefs[0]}
        data-testid="advanced-setting-state-logs"
      >
        <div className="settings-page__content-item">
          <span>{t('stateLogs')}</span>
          <span className="settings-page__content-description">
            {t('stateLogsDescription')}
          </span>
        </div>
        <div className="settings-page__content-item">
          <div className="settings-page__content-item-col">
            <Button
              type="secondary"
              large
              data-testid="advanced-setting-state-logs-button"
              onClick={() => {
                window.logStateString(async (err, result) => {
                  if (err) {
                    displayErrorInSettings(t('stateLogError'));
                  } else {
                    try {
                      await exportAsFile(
                        `${t('stateLogFileName')}.json`,
                        result,
                        ExportableContentType.JSON,
                      );
                    } catch (error) {
                      displayErrorInSettings(error.message);
                    }
                  }
                });
              }}
            >
              {t('downloadStateLogs')}
            </Button>
          </div>
        </div>
      </Box>
    );
  }

  renderResetAccount() {
    const { t } = this.context;
    const { showResetAccountConfirmationModal } = this.props;

    return (
      <Box
        ref={this.settingsRefs[1]}
        className="settings-page__content-row"
        display={Display.Flex}
        flexDirection={FlexDirection.Column}
        data-testid="advanced-setting-reset-account"
      >
        <div className="settings-page__content-item">
          <span>{t('clearActivity')}</span>
          <span className="settings-page__content-description">
            {t('clearActivityDescription')}
          </span>
        </div>
        <div className="settings-page__content-item">
          <div className="settings-page__content-item-col">
            <Button
              type="danger"
              large
              className="settings-tab__button--red"
              onClick={(event) => {
                event.preventDefault();
                this.context.trackEvent({
                  category: MetaMetricsEventCategory.Settings,
                  event: MetaMetricsEventName.AccountReset,
                  properties: {},
                });
                showResetAccountConfirmationModal();
              }}
            >
              {t('clearActivityButton')}
            </Button>
          </div>
        </div>
      </Box>
    );
  }

  renderToggleStxOptIn() {
    const { t } = this.context;
    const { smartTransactionsEnabled, setSmartTransactionsEnabled } =
      this.props;

    const learMoreLink = (
      <ButtonLink
        size={ButtonLinkSize.Inherit}
        textProps={{
          variant: TextVariant.bodyMd,
          alignItems: AlignItems.flexStart,
        }}
        as="a"
        href={SMART_TRANSACTIONS_LEARN_MORE_URL}
        target="_blank"
        rel="noopener noreferrer"
      >
        {t('learnMoreUpperCase')}
      </ButtonLink>
    );

    return (
      <Box
        ref={this.settingsRefs[2]}
        className="settings-page__content-row"
        data-testid="advanced-setting-enable-smart-transactions"
        display={Display.Flex}
        flexDirection={FlexDirection.Row}
        justifyContent={JustifyContent.spaceBetween}
        gap={4}
      >
        <div className="settings-page__content-item">
          <span>{t('smartTransactions')}</span>
          <div className="settings-page__content-description">
<<<<<<< HEAD
            {t('stxOptInEthereumBnbDescription', [learMoreLink])}
=======
            {t('stxOptInSupportedNetworksDescription', [learMoreLink])}
>>>>>>> 551d530b
          </div>
        </div>

        <div className="settings-page__content-item-col">
          <ToggleButton
            value={smartTransactionsEnabled}
            onToggle={(oldValue) => {
              const newValue = !oldValue;
              setSmartTransactionsEnabled(newValue);
            }}
            offLabel={t('off')}
            onLabel={t('on')}
            dataTestId="settings-page-stx-opt-in-toggle"
          />
        </div>
      </Box>
    );
  }

  renderHexDataOptIn() {
    const { t } = this.context;
    const { sendHexData, setHexDataFeatureFlag } = this.props;

    return (
      <Box
        ref={this.settingsRefs[3]}
        className="settings-page__content-row"
        display={Display.Flex}
        flexDirection={FlexDirection.Row}
        justifyContent={JustifyContent.spaceBetween}
        gap={4}
        data-testid="advanced-setting-hex-data"
      >
        <div className="settings-page__content-item">
          <span>{t('showHexData')}</span>
          <div className="settings-page__content-description">
            {t('showHexDataDescription')}
          </div>
        </div>
        <div className="settings-page__content-item-col">
          <ToggleButton
            value={sendHexData}
            onToggle={(value) => setHexDataFeatureFlag(!value)}
            offLabel={t('off')}
            onLabel={t('on')}
            className="hex-data-toggle"
          />
        </div>
      </Box>
    );
  }

  renderShowConversionInTestnets() {
    const { t } = this.context;
    const { showFiatInTestnets, setShowFiatConversionOnTestnetsPreference } =
      this.props;

    return (
      <Box
        ref={this.settingsRefs[4]}
        className="settings-page__content-row"
        display={Display.Flex}
        flexDirection={FlexDirection.Row}
        justifyContent={JustifyContent.spaceBetween}
        gap={4}
        data-testid="advanced-setting-show-testnet-conversion"
      >
        <div className="settings-page__content-item">
          <span>{t('showFiatConversionInTestnets')}</span>
          <div className="settings-page__content-description">
            {t('showFiatConversionInTestnetsDescription')}
          </div>
        </div>

        <div className="settings-page__content-item-col">
          <ToggleButton
            value={showFiatInTestnets}
            onToggle={(value) =>
              setShowFiatConversionOnTestnetsPreference(!value)
            }
            offLabel={t('off')}
            onLabel={t('on')}
            className="show-fiat-on-testnets-toggle"
          />
        </div>
      </Box>
    );
  }

  renderToggleTestNetworks() {
    const { t } = this.context;
    const { showTestNetworks, setShowTestNetworks } = this.props;

    return (
      <Box
        ref={this.settingsRefs[5]}
        className="settings-page__content-row"
        data-testid="advanced-setting-show-testnet-conversion"
        display={Display.Flex}
        flexDirection={FlexDirection.Row}
        justifyContent={JustifyContent.spaceBetween}
        gap={4}
      >
        <div className="settings-page__content-item">
          <span>{t('showTestnetNetworks')}</span>
          <div className="settings-page__content-description">
            {t('showTestnetNetworksDescription')}
          </div>
        </div>

        <div className="settings-page__content-item-col">
          <ToggleButton
            value={showTestNetworks}
            onToggle={(value) => setShowTestNetworks(!value)}
            offLabel={t('off')}
            onLabel={t('on')}
          />
        </div>
      </Box>
    );
  }

  renderToggleExtensionInFullSizeView() {
    const { t } = this.context;
    const { showExtensionInFullSizeView, setShowExtensionInFullSizeView } =
      this.props;

    return (
      <Box
        ref={this.settingsRefs[8]}
        className="settings-page__content-row"
        data-testid="advanced-setting-show-extension-in-full-size-view"
        display={Display.Flex}
        flexDirection={FlexDirection.Row}
        justifyContent={JustifyContent.spaceBetween}
        gap={4}
      >
        <div className="settings-page__content-item">
          <span>{t('showExtensionInFullSizeView')}</span>
          <div className="settings-page__content-description">
            {t('showExtensionInFullSizeViewDescription')}
          </div>
        </div>

        <div className="settings-page__content-item-col">
          <ToggleButton
            value={showExtensionInFullSizeView}
            onToggle={(value) => setShowExtensionInFullSizeView(!value)}
            offLabel={t('off')}
            onLabel={t('on')}
          />
        </div>
      </Box>
    );
  }

  renderAutoLockTimeLimit() {
    const { t } = this.context;
    const { lockTimeError } = this.state;
    const { setAutoLockTimeLimit } = this.props;

    return (
      <Box
        ref={this.settingsRefs[7]}
        className="settings-page__content-row"
        data-testid="advanced-setting-auto-lock"
        display={Display.Flex}
        flexDirection={FlexDirection.Column}
      >
        <div className="settings-page__content-item">
          <span>{t('autoLockTimeLimit')}</span>
          <div className="settings-page__content-description">
            {t('autoLockTimeLimitDescription')}
          </div>
        </div>
        <div className="settings-page__content-item">
          <div className="settings-page__content-item-col">
            <TextField
              id="autoTimeout"
              data-testid="auto-lockout-time"
              placeholder="0"
              value={this.state.autoLockTimeLimitBeforeNormalization}
              onChange={(e) => this.handleLockChange(e.target.value)}
              error={lockTimeError}
              fullWidth
              margin="dense"
              min={0}
            />
            <Button
              type="primary"
              data-testid="auto-lockout-button"
              className="settings-tab__rpc-save-button"
              disabled={lockTimeError !== ''}
              onClick={() => {
                setAutoLockTimeLimit(this.state.autoLockTimeLimit);
              }}
            >
              {t('save')}
            </Button>
          </div>
        </div>
      </Box>
    );
  }

  renderDismissSeedBackupReminderControl() {
    const { t } = this.context;
    const { dismissSeedBackUpReminder, setDismissSeedBackUpReminder } =
      this.props;

    return (
      <Box
        ref={this.settingsRefs[9]}
        className="settings-page__content-row"
        data-testid="advanced-setting-dismiss-reminder"
        display={Display.Flex}
        flexDirection={FlexDirection.Row}
        justifyContent={JustifyContent.spaceBetween}
        gap={4}
      >
        <div className="settings-page__content-item">
          <span>{t('dismissReminderField')}</span>
          <div className="settings-page__content-description">
            {t('dismissReminderDescriptionField')}
          </div>
        </div>

        <div className="settings-page__content-item-col">
          <ToggleButton
            value={dismissSeedBackUpReminder}
            onToggle={(value) => setDismissSeedBackUpReminder(!value)}
            offLabel={t('off')}
            onLabel={t('on')}
          />
        </div>
      </Box>
    );
  }

  handleLockChange(autoLockTimeLimitBeforeNormalization) {
    const { t } = this.context;

    if (autoLockTimeLimitBeforeNormalization === '') {
      this.setState({
        autoLockTimeLimitBeforeNormalization,
        autoLockTimeLimit: DEFAULT_AUTO_LOCK_TIME_LIMIT,
        lockTimeError: '',
      });
      return;
    }

    const autoLockTimeLimitAfterNormalization = Number(
      autoLockTimeLimitBeforeNormalization,
    );

    if (
      Number.isNaN(autoLockTimeLimitAfterNormalization) ||
      autoLockTimeLimitAfterNormalization < 0 ||
      autoLockTimeLimitAfterNormalization > 10080
    ) {
      this.setState({
        autoLockTimeLimitBeforeNormalization,
        autoLockTimeLimit: null,
        lockTimeError: t('lockTimeInvalid'),
      });
      return;
    }

    const autoLockTimeLimit = autoLockTimeLimitAfterNormalization;

    this.setState({
      autoLockTimeLimitBeforeNormalization,
      autoLockTimeLimit,
      lockTimeError: '',
    });
  }

  renderUserDataBackup() {
    const { t } = this.context;
    return (
      <Box
        ref={this.settingsRefs[10]}
        className="settings-page__content-row"
        data-testid="advanced-setting-data-backup"
        display={Display.Flex}
        flexDirection={FlexDirection.Column}
      >
        <div className="settings-page__content-item">
          <span>{t('exportYourData')}</span>
          <span className="settings-page__content-description">
            {t('exportYourDataDescription')}
          </span>
        </div>
        <div className="settings-page__content-item">
          <div className="settings-page__content-item-col">
            <Button
              data-testid="export-data-button"
              type="secondary"
              large
              onClick={this.backupUserData}
            >
              {t('exportYourDataButton')}
            </Button>
          </div>
        </div>
      </Box>
    );
  }

  renderOverrideContentSecurityPolicyHeader() {
    const { t } = this.context;
    const {
      overrideContentSecurityPolicyHeader,
      setOverrideContentSecurityPolicyHeader,
    } = this.props;

    return (
      <Box
        ref={this.settingsRefs[11]}
        className="settings-page__content-row"
        data-testid="advanced-setting-override-content-security-policy-header"
        display={Display.Flex}
        flexDirection={FlexDirection.Row}
        justifyContent={JustifyContent.spaceBetween}
        gap={4}
      >
        <div className="settings-page__content-item">
          <span>{t('overrideContentSecurityPolicyHeader')}</span>
          <div className="settings-page__content-description">
            {t('overrideContentSecurityPolicyHeaderDescription')}
          </div>
        </div>

        <div className="settings-page__content-item-col">
          <ToggleButton
            value={overrideContentSecurityPolicyHeader}
            onToggle={(value) => setOverrideContentSecurityPolicyHeader(!value)}
            offLabel={t('off')}
            onLabel={t('on')}
          />
        </div>
      </Box>
    );
  }

  render() {
    const { errorInSettings } = this.props;
    // When adding/removing/editing the order of renders, double-check the order of the settingsRefs. This affects settings-search.js
    return (
      <div className="settings-page__body">
        {errorInSettings ? (
          <div className="settings-tab__error">{errorInSettings}</div>
        ) : null}
        {this.renderStateLogs()}
        {this.renderResetAccount()}
        {this.renderToggleStxOptIn()}
        {this.renderHexDataOptIn()}
        {this.renderShowConversionInTestnets()}
        {this.renderToggleTestNetworks()}
        {this.renderToggleExtensionInFullSizeView()}
        {this.renderAutoLockTimeLimit()}
        {this.renderUserDataBackup()}
        {this.renderDismissSeedBackupReminderControl()}
        {getPlatform() === PLATFORM_FIREFOX
          ? this.renderOverrideContentSecurityPolicyHeader()
          : null}
      </div>
    );
  }
}<|MERGE_RESOLUTION|>--- conflicted
+++ resolved
@@ -243,11 +243,7 @@
         <div className="settings-page__content-item">
           <span>{t('smartTransactions')}</span>
           <div className="settings-page__content-description">
-<<<<<<< HEAD
-            {t('stxOptInEthereumBnbDescription', [learMoreLink])}
-=======
             {t('stxOptInSupportedNetworksDescription', [learMoreLink])}
->>>>>>> 551d530b
           </div>
         </div>
 
