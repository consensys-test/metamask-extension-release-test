--- conflicted
+++ resolved
@@ -80,20 +80,6 @@
   &__scrollable {
     overflow-y: auto;
   }
-<<<<<<< HEAD
-
-  &__network-form {
-    padding: 16px 16px;
-    width: 100%;
-
-    @include design-system.screen-sm-min {
-      padding: 16px;
-    }
-
-    .page-container__footer {
-      border-top: none;
-=======
->>>>>>> ad7a5462
 
   &__network-form {
     &__footer {
@@ -207,71 +193,4 @@
       color: var(--color-text-default);
     }
   }
-<<<<<<< HEAD
-
-  &__network-form-footer {
-    display: flex;
-    flex-flow: row nowrap;
-    padding: 12px 0;
-
-    .btn--rounded {
-      white-space: nowrap;
-    }
-
-    .btn-secondary {
-      margin-left: auto;
-    }
-
-    .btn-primary {
-      margin-left: 16px;
-    }
-
-    .btn-danger {
-      margin-right: 16px;
-    }
-  }
-
-  &__new-network-form-footer {
-    position: sticky;
-    bottom: 0;
-  }
-
-  &__add-network-form {
-    grid-column: span 2; // spread both columns of grid layout
-
-    @include design-system.screen-sm-min {
-      max-width: 400px; // but only expand to 400px
-      padding-left: 16px;
-      padding-right: 16px;
-      padding-bottom: 16px;
-    }
-
-    &__alert {
-      margin-top: 4;
-      padding: 4;
-    }
-  }
-
-  &__restrict-height {
-    max-height: 578px;
-    overflow-y: auto;
-    width: 100%;
-  }
-
-  &__add-network-form-footer {
-    display: flex;
-    flex-flow: row;
-    padding: 12px 0;
-    width: 60%;
-
-    .btn-secondary {
-      margin-right: 0.5rem;
-    }
-
-    .btn-primary {
-      margin-left: 0.5rem;
-    }
-  }
-=======
->>>>>>> ad7a5462
 }