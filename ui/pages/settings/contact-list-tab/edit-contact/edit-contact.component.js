import React, { PureComponent } from 'react';
import PropTypes from 'prop-types';
import { Redirect } from 'react-router-dom';
import Button from '../../../../components/ui/button/button.component';
import TextField from '../../../../components/ui/text-field';
import PageContainerFooter from '../../../../components/ui/page-container/page-container-footer';
import {
  isBurnAddress,
  isValidHexAddress,
} from '../../../../../shared/modules/hexstring-utils';
import {
  AvatarAccount,
  AvatarAccountSize,
  Box,
} from '../../../../components/component-library';
<<<<<<< HEAD
import { Text } from '../../../../components/component-library/text/deprecated';
=======

>>>>>>> 877e184b
import {
  AlignItems,
  Display,
  TextVariant,
} from '../../../../helpers/constants/design-system';

export default class EditContact extends PureComponent {
  static contextTypes = {
    t: PropTypes.func,
  };

  static propTypes = {
    addToAddressBook: PropTypes.func,
    removeFromAddressBook: PropTypes.func,
    history: PropTypes.object,
    name: PropTypes.string,
    address: PropTypes.string,
    chainId: PropTypes.string,
    memo: PropTypes.string,
    viewRoute: PropTypes.string,
    listRoute: PropTypes.string,
  };

  static defaultProps = {
    name: '',
    memo: '',
  };

  state = {
    newName: this.props.name,
    newAddress: this.props.address,
    newMemo: this.props.memo,
    error: '',
  };

  render() {
    const { t } = this.context;
    const {
      address,
      addToAddressBook,
      chainId,
      history,
      listRoute,
      memo,
      name,
      removeFromAddressBook,
      viewRoute,
    } = this.props;

    if (!address) {
      return <Redirect to={{ pathname: listRoute }} />;
    }

    return (
      <div className="settings-page__content-row address-book__edit-contact">
        <Box
          className="settings-page__header address-book__header--edit"
          paddingLeft={6}
          paddingRight={6}
        >
          <Box display={Display.Flex} alignItems={AlignItems.center}>
            <AvatarAccount size={AvatarAccountSize.Lg} address={address} />
            <Text
              className="address-book__header__name"
              variant={TextVariant.bodyLgMedium}
              marginInlineStart={4}
            >
              {name || address}
            </Text>
          </Box>
          <Button
            type="link"
            className="settings-page__address-book-button"
            onClick={async () => {
              await removeFromAddressBook(chainId, address);
              history.push(listRoute);
            }}
          >
            {t('deleteContact')}
          </Button>
        </Box>
        <div className="address-book__edit-contact__content">
          <div className="address-book__view-contact__group">
            <div className="address-book__view-contact__group__label">
              {t('userName')}
            </div>
            <TextField
              type="text"
              id="nickname"
              placeholder={this.context.t('addAlias')}
              value={this.state.newName}
              onChange={(e) => this.setState({ newName: e.target.value })}
              fullWidth
              margin="dense"
            />
          </div>

          <div className="address-book__view-contact__group">
            <div className="address-book__view-contact__group__label">
              {t('ethereumPublicAddress')}
            </div>
            <TextField
              type="text"
              id="address"
              value={this.state.newAddress}
              error={this.state.error}
              onChange={(e) => this.setState({ newAddress: e.target.value })}
              fullWidth
              multiline
              rows={4}
              margin="dense"
              classes={{
                inputMultiline:
                  'address-book__view-contact__address__text-area',
                inputRoot: 'address-book__view-contact__address',
              }}
            />
          </div>

          <div className="address-book__view-contact__group">
            <div className="address-book__view-contact__group__label--capitalized">
              {t('memo')}
            </div>
            <TextField
              type="text"
              id="memo"
              placeholder={memo}
              value={this.state.newMemo}
              onChange={(e) => this.setState({ newMemo: e.target.value })}
              fullWidth
              margin="dense"
              multiline
              rows={3}
              classes={{
                inputMultiline: 'address-book__view-contact__text-area',
                inputRoot: 'address-book__view-contact__text-area-wrapper',
              }}
            />
          </div>
        </div>
        <PageContainerFooter
          cancelText={this.context.t('cancel')}
          onSubmit={async () => {
            if (
              this.state.newAddress !== '' &&
              this.state.newAddress !== address
            ) {
              // if the user makes a valid change to the address field, remove the original address
              if (
                !isBurnAddress(this.state.newAddress) &&
                isValidHexAddress(this.state.newAddress, {
                  mixedCaseUseChecksum: true,
                })
              ) {
                await removeFromAddressBook(chainId, address);
                await addToAddressBook(
                  this.state.newAddress,
                  this.state.newName || name,
                  this.state.newMemo || memo,
                );
                history.push(listRoute);
              } else {
                this.setState({ error: this.context.t('invalidAddress') });
              }
            } else {
              // update name
              await addToAddressBook(
                address,
                this.state.newName || name,
                this.state.newMemo || memo,
              );
              history.push(listRoute);
            }
          }}
          onCancel={() => {
            history.push(`${viewRoute}/${address}`);
          }}
          submitText={this.context.t('save')}
          disabled={
            (this.state.newName === name &&
              this.state.newAddress === address &&
              this.state.newMemo === memo) ||
            !this.state.newName.trim()
          }
        />
      </div>
    );
  }
}<|MERGE_RESOLUTION|>--- conflicted
+++ resolved
@@ -12,12 +12,9 @@
   AvatarAccount,
   AvatarAccountSize,
   Box,
+  Text,
 } from '../../../../components/component-library';
-<<<<<<< HEAD
-import { Text } from '../../../../components/component-library/text/deprecated';
-=======
-
->>>>>>> 877e184b
+
 import {
   AlignItems,
   Display,
