import React, { PureComponent } from 'react';
import PropTypes from 'prop-types';
import { debounce } from 'lodash';
import TextField from '../../../../components/ui/text-field';
import { CONTACT_LIST_ROUTE } from '../../../../helpers/constants/routes';
import { isValidDomainName } from '../../../../helpers/utils/util';
import DomainInput from '../../../confirmations/send/send-content/add-recipient/domain-input';
import PageContainerFooter from '../../../../components/ui/page-container/page-container-footer';
import {
  isBurnAddress,
  isValidHexAddress,
} from '../../../../../shared/modules/hexstring-utils';
import { INVALID_RECIPIENT_ADDRESS_ERROR } from '../../../confirmations/send/send.constants';
import { DomainInputResolutionCell } from '../../../../components/multichain/pages/send/components';

export default class AddContact extends PureComponent {
  static contextTypes = {
    t: PropTypes.func,
  };

  static propTypes = {
    addToAddressBook: PropTypes.func,
    history: PropTypes.object,
    scanQrCode: PropTypes.func,
    qrCodeData:
      PropTypes.object /* eslint-disable-line react/no-unused-prop-types */,
    qrCodeDetected: PropTypes.func,
    domainResolutions: PropTypes.arrayOf(PropTypes.object),
    domainError: PropTypes.string,
    resetDomainResolution: PropTypes.func,
  };

  state = {
    newName: '',
    selectedAddress: '',
    error: '',
    input: '',
  };

  constructor(props) {
    super(props);
    this.dValidate = debounce(this.validate, 500);
  }

  UNSAFE_componentWillReceiveProps(nextProps) {
    if (nextProps.qrCodeData) {
      if (nextProps.qrCodeData.type === 'address') {
        const { domainResolutions } = this.props;
        const scannedAddress =
          nextProps.qrCodeData.values.address.toLowerCase();
        const addresses = [
          ...domainResolutions.map(({ resolvedAddress }) => resolvedAddress),
          this.state.ethAddress,
        ].map((address) => address.toLowerCase());
        if (!addresses.some((address) => address === scannedAddress)) {
          this.setState({ input: scannedAddress });
          this.validate(scannedAddress);
          // Clean up QR code data after handling
          this.props.qrCodeDetected(null);
        }
      }
    }
  }

  validate = (input) => {
    const valid =
      !isBurnAddress(input) &&
      isValidHexAddress(input, { mixedCaseUseChecksum: true });
    const validEnsAddress = isValidDomainName(input);

    if (!validEnsAddress && !valid) {
      this.setState({ error: INVALID_RECIPIENT_ADDRESS_ERROR });
    } else {
      this.setState({ error: null });
    }
  };

  onChange = (input) => {
    this.setState({ input });
    this.dValidate(input);
  };

  renderInput() {
    return (
      <DomainInput
        scanQrCode={(_) => {
          this.props.scanQrCode();
        }}
        onChange={this.onChange}
        onPaste={(input) => {
          this.setState({ input });
          this.validate(input);
        }}
        onReset={() => {
          this.props.resetDomainResolution();
          this.setState({ input: '', selectedAddress: '' });
        }}
        userInput={this.state.selectedAddress || this.state.input}
      />
    );
  }

  render() {
    const { t } = this.context;
    const { history, addToAddressBook, domainError, domainResolutions } =
      this.props;

    const errorToRender = domainError || this.state.error;
    const newAddress = this.state.selectedAddress || this.state.input;
    const validAddress =
      !isBurnAddress(newAddress) &&
      isValidHexAddress(newAddress, { mixedCaseUseChecksum: true });

    return (
      <div className="settings-page__content-row address-book__add-contact">
        <div className="address-book__add-contact__content">
          <div className="address-book__view-contact__group address-book__add-contact__content__username">
            <div className="address-book__view-contact__group__label">
              {t('userName')}
            </div>
            <TextField
              type="text"
              id="nickname"
              value={this.state.newName}
              onChange={(e) => this.setState({ newName: e.target.value })}
              fullWidth
              margin="dense"
            />
          </div>

          <div className="address-book__view-contact__group">
            <div className="address-book__view-contact__group__label">
              {t('ethereumPublicAddress')}
            </div>
            {this.renderInput()}
            <div
              className={`address-book__view-contact__group__${
                domainResolutions?.length === 1 ? 'single-' : ''
              }resolution-list`}
            >
              {domainResolutions?.map((resolution) => {
                const {
                  resolvedAddress,
                  resolvingSnap,
                  addressBookEntryName,
                  protocol,
<<<<<<< HEAD
                } = resolution;
                const domainName = addressBookEntryName || this.state.input;
=======
                  domainName,
                } = resolution;
>>>>>>> f3548885
                return (
                  <DomainInputResolutionCell
                    key={`${resolvedAddress}${resolvingSnap}${protocol}`}
                    domainType={
                      protocol === 'Ethereum Name Service' ? 'ENS' : 'Other'
                    }
                    address={resolvedAddress}
<<<<<<< HEAD
                    domainName={domainName}
=======
                    domainName={addressBookEntryName ?? domainName}
>>>>>>> f3548885
                    onClick={() => {
                      this.setState({
                        input: resolvedAddress,
                        newName: this.state.newName || domainName,
                      });
                      this.props.resetDomainResolution();
                    }}
                    protocol={protocol}
                    resolvingSnap={resolvingSnap}
                  />
                );
              })}
            </div>
            {errorToRender && (
              <div className="address-book__add-contact__error">
                {t(errorToRender)}
              </div>
            )}
          </div>
        </div>
        <PageContainerFooter
          cancelText={this.context.t('cancel')}
          disabled={Boolean(
            this.state.error || !validAddress || !this.state.newName.trim(),
          )}
          onSubmit={async () => {
            await addToAddressBook(newAddress, this.state.newName);
            history.push(CONTACT_LIST_ROUTE);
          }}
          onCancel={() => {
            history.push(CONTACT_LIST_ROUTE);
          }}
          submitText={this.context.t('save')}
        />
      </div>
    );
  }
}<|MERGE_RESOLUTION|>--- conflicted
+++ resolved
@@ -144,13 +144,8 @@
                   resolvingSnap,
                   addressBookEntryName,
                   protocol,
-<<<<<<< HEAD
-                } = resolution;
-                const domainName = addressBookEntryName || this.state.input;
-=======
                   domainName,
                 } = resolution;
->>>>>>> f3548885
                 return (
                   <DomainInputResolutionCell
                     key={`${resolvedAddress}${resolvingSnap}${protocol}`}
@@ -158,11 +153,7 @@
                       protocol === 'Ethereum Name Service' ? 'ENS' : 'Other'
                     }
                     address={resolvedAddress}
-<<<<<<< HEAD
-                    domainName={domainName}
-=======
                     domainName={addressBookEntryName ?? domainName}
->>>>>>> f3548885
                     onClick={() => {
                       this.setState({
                         input: resolvedAddress,
