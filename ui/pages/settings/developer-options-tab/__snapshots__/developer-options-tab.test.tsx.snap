// Jest Snapshot v1, https://goo.gl/fbAQLP

exports[`Develop options tab should match snapshot 1`] = `
<div>
  <div
    class="settings-page__body"
  >
    <p
      class="mm-box mm-text settings-page__security-tab-sub-header__bold mm-text--body-md mm-box--color-text-default"
    >
      States
    </p>
    <p
      class="mm-box mm-text settings-page__security-tab-sub-header mm-text--body-md mm-box--padding-top-6 mm-box--color-text-alternative"
    >
      Reset States
    </p>
    <div
      class="settings-page__content-padded"
    >
      <div
        class="mm-box settings-page__content-row mm-box--display-flex mm-box--gap-4 mm-box--flex-direction-row mm-box--justify-content-space-between"
      >
        <div
          class="settings-page__content-item"
        >
          <span>
            Announcements
          </span>
          <div
            class="settings-page__content-description"
          >
            Resets isShown boolean to false for all announcements. Announcements are the notifications shown in the What's New popup modal.
          </div>
        </div>
        <div
          class="settings-page__content-item-col"
        >
          <button
            class="mm-box mm-text mm-button-base mm-button-base--size-md mm-button-primary mm-text--body-md-medium mm-box--padding-0 mm-box--padding-right-4 mm-box--padding-left-4 mm-box--display-inline-flex mm-box--justify-content-center mm-box--align-items-center mm-box--color-primary-inverse mm-box--background-color-primary-default mm-box--rounded-pill"
          >
            Reset
          </button>
        </div>
        <div
          class="settings-page__content-item-col"
        >
          <div
            class="mm-box mm-box--padding-right-2 mm-box--padding-left-2 mm-box--display-flex mm-box--align-items-center"
            style="height: 40px; width: 40px;"
          >
            <span
              class="mm-box settings-page-developer-options__icon-check mm-icon mm-icon--size-lg mm-box--display-inline-block mm-box--color-success-default"
              hidden=""
              style="mask-image: url('./images/icons/check.svg');"
            />
          </div>
        </div>
      </div>
      <div
        class="mm-box settings-page__content-row mm-box--display-flex mm-box--gap-4 mm-box--flex-direction-row mm-box--justify-content-space-between"
      >
        <div
          class="settings-page__content-item"
          style="flex: 1 1 auto;"
        >
          <span>
            Onboarding
          </span>
          <div
            class="settings-page__content-description"
          >
            Resets various states related to onboarding and redirects to the "Secure Your Wallet" onboarding page.
          </div>
        </div>
        <div
          class="settings-page__content-item-col"
        >
          <button
            class="mm-box mm-text mm-button-base mm-button-base--size-md mm-button-primary mm-text--body-md-medium mm-box--padding-0 mm-box--padding-right-4 mm-box--padding-left-4 mm-box--display-inline-flex mm-box--justify-content-center mm-box--align-items-center mm-box--color-primary-inverse mm-box--background-color-primary-default mm-box--rounded-pill"
          >
            Reset
          </button>
        </div>
        <div
          class="settings-page__content-item-col"
        >
          <div
            class="mm-box mm-box--padding-right-2 mm-box--padding-left-2 mm-box--display-flex mm-box--align-items-center"
            style="height: 40px; width: 40px;"
          >
            <span
              class="mm-box settings-page-developer-options__icon-check mm-icon mm-icon--size-lg mm-box--display-inline-block mm-box--color-success-default"
              hidden=""
              style="mask-image: url('./images/icons/check.svg');"
            />
          </div>
        </div>
      </div>
      <div
        class="mm-box settings-page__content-row mm-box--display-flex mm-box--gap-4 mm-box--flex-direction-row mm-box--justify-content-space-between"
      >
        <div
          class="settings-page__content-item"
        >
          <div
            class="settings-page__content-description"
          >
            <span>
              Service Worker Keep Alive
            </span>
            <div
              class="settings-page__content-description"
            >
              Results in a timestamp being continuously saved to session.storage
            </div>
          </div>
        </div>
        <div
          class="settings-page__content-item-col"
        >
          <label
            class="toggle-button toggle-button--on"
            tabindex="0"
          >
            <div
              style="display: flex; width: 52px; align-items: center; justify-content: flex-start; position: relative; cursor: pointer; background-color: transparent; border: 0px; padding: 0px; user-select: none;"
            >
              <div
                style="width: 40px; height: 24px; padding: 0px; border-radius: 26px; display: flex; align-items: center; justify-content: center; background-color: rgb(67, 174, 252);"
              >
                <div
                  style="font-size: 11px; display: flex; align-items: center; justify-content: center; font-family: 'Helvetica Neue', Helvetica, sans-serif; position: relative; color: rgb(250, 250, 250); margin-top: auto; margin-bottom: auto; line-height: 0; opacity: 1; width: 26px; height: 20px; left: 4px;"
                />
                <div
                  style="font-size: 11px; display: flex; align-items: center; justify-content: center; font-family: 'Helvetica Neue', Helvetica, sans-serif; position: relative; color: rgba(255, 255, 255, 0.6); bottom: 0px; margin-top: auto; margin-bottom: auto; padding-right: 5px; line-height: 0; width: 26px; height: 20px; opacity: 0;"
                />
              </div>
              <div
                style="position: absolute; height: 100%; top: 0px; left: 0px; display: flex; flex: 1; align-self: stretch; align-items: center; justify-content: flex-start;"
              >
                <div
                  style="width: 18px; height: 18px; display: flex; align-self: center; box-shadow: var(--shadow-size-xs) var(--color-shadow-default); border-radius: 50%; box-sizing: border-box; position: relative; background-color: rgb(255, 255, 255); left: 18px;"
                />
              </div>
              <input
                data-testid="developer-options-service-worker-alive-toggle"
                style="border: 0px; height: 1px; margin: -1px; overflow: hidden; padding: 0px; position: absolute; width: 1px;"
                type="checkbox"
                value="true"
              />
            </div>
            <div
              class="toggle-button__status"
            >
              <span
                class="toggle-button__label-off"
              >
                Off
              </span>
              <span
                class="toggle-button__label-on"
              >
                On
              </span>
            </div>
          </label>
        </div>
      </div>
      <div
        class="mm-box settings-page__content-row mm-box--display-flex mm-box--gap-4 mm-box--flex-direction-row mm-box--justify-content-space-between"
      >
        <div
          class="settings-page__content-item"
        >
          <div
            class="settings-page__content-description"
          >
            <span>
              Network Menu Redesign
            </span>
            <div
              class="settings-page__content-description"
            >
              Toggles the new design of the Networks menu
            </div>
          </div>
        </div>
        <div
          class="settings-page__content-item-col"
        >
          <label
            class="toggle-button toggle-button--off"
            tabindex="0"
          >
            <div
              style="display: flex; width: 52px; align-items: center; justify-content: flex-start; position: relative; cursor: pointer; background-color: transparent; border: 0px; padding: 0px; user-select: none;"
            >
              <div
                style="width: 40px; height: 24px; padding: 0px; border-radius: 26px; display: flex; align-items: center; justify-content: center; background-color: rgb(132, 140, 150);"
              >
                <div
                  style="font-size: 11px; display: flex; align-items: center; justify-content: center; font-family: 'Helvetica Neue', Helvetica, sans-serif; position: relative; color: rgb(250, 250, 250); margin-top: auto; margin-bottom: auto; line-height: 0; opacity: 0; width: 26px; height: 20px; left: 4px;"
                />
                <div
                  style="font-size: 11px; display: flex; align-items: center; justify-content: center; font-family: 'Helvetica Neue', Helvetica, sans-serif; position: relative; color: rgba(255, 255, 255, 0.6); bottom: 0px; margin-top: auto; margin-bottom: auto; padding-right: 5px; line-height: 0; width: 26px; height: 20px; opacity: 1;"
                />
              </div>
              <div
                style="position: absolute; height: 100%; top: 0px; left: 0px; display: flex; flex: 1; align-self: stretch; align-items: center; justify-content: flex-start;"
              >
                <div
                  style="width: 18px; height: 18px; display: flex; align-self: center; box-shadow: var(--shadow-size-xs) var(--color-shadow-default); border-radius: 50%; box-sizing: border-box; position: relative; background-color: rgb(255, 255, 255); left: 3px;"
                />
              </div>
              <input
                data-testid="developer-options-network-redesign"
                style="border: 0px; height: 1px; margin: -1px; overflow: hidden; padding: 0px; position: absolute; width: 1px;"
                type="checkbox"
                value="false"
              />
            </div>
            <div
              class="toggle-button__status"
            >
              <span
                class="toggle-button__label-off"
              >
                Off
              </span>
              <span
                class="toggle-button__label-on"
              >
                On
              </span>
            </div>
          </label>
        </div>
      </div>
<<<<<<< HEAD
=======
      <div
        class="mm-box settings-page__content-row mm-box--display-flex mm-box--gap-4 mm-box--flex-direction-row mm-box--justify-content-space-between"
      >
        <div
          class="settings-page__content-item"
        >
          <div
            class="settings-page__content-description"
          >
            <span>
              Confirmations Redesign
            </span>
            <div
              class="settings-page__content-description"
            >
              Enables or disables the confirmations redesign feature currently in development
            </div>
          </div>
        </div>
        <div
          class="settings-page__content-item-col"
        >
          <label
            class="toggle-button toggle-button--off"
            tabindex="0"
          >
            <div
              style="display: flex; width: 52px; align-items: center; justify-content: flex-start; position: relative; cursor: pointer; background-color: transparent; border: 0px; padding: 0px; user-select: none;"
            >
              <div
                style="width: 40px; height: 24px; padding: 0px; border-radius: 26px; display: flex; align-items: center; justify-content: center; background-color: rgb(132, 140, 150);"
              >
                <div
                  style="font-size: 11px; display: flex; align-items: center; justify-content: center; font-family: 'Helvetica Neue', Helvetica, sans-serif; position: relative; color: rgb(250, 250, 250); margin-top: auto; margin-bottom: auto; line-height: 0; opacity: 0; width: 26px; height: 20px; left: 4px;"
                />
                <div
                  style="font-size: 11px; display: flex; align-items: center; justify-content: center; font-family: 'Helvetica Neue', Helvetica, sans-serif; position: relative; color: rgba(255, 255, 255, 0.6); bottom: 0px; margin-top: auto; margin-bottom: auto; padding-right: 5px; line-height: 0; width: 26px; height: 20px; opacity: 1;"
                />
              </div>
              <div
                style="position: absolute; height: 100%; top: 0px; left: 0px; display: flex; flex: 1; align-self: stretch; align-items: center; justify-content: flex-start;"
              >
                <div
                  style="width: 18px; height: 18px; display: flex; align-self: center; box-shadow: var(--shadow-size-xs) var(--color-shadow-default); border-radius: 50%; box-sizing: border-box; position: relative; background-color: rgb(255, 255, 255); left: 3px;"
                />
              </div>
              <input
                data-testid="developer-options-enable-confirmations-redesign-toggle"
                style="border: 0px; height: 1px; margin: -1px; overflow: hidden; padding: 0px; position: absolute; width: 1px;"
                type="checkbox"
                value="false"
              />
            </div>
            <div
              class="toggle-button__status"
            >
              <span
                class="toggle-button__label-off"
              >
                Off
              </span>
              <span
                class="toggle-button__label-on"
              >
                On
              </span>
            </div>
          </label>
        </div>
      </div>
>>>>>>> f3548885
    </div>
    <p
      class="mm-box mm-text settings-page__security-tab-sub-header__bold mm-text--body-md mm-box--color-text-default"
    >
      Sentry
    </p>
    <div
      class="settings-page__content-padded"
    >
      <div
        class="mm-box settings-page__content-row mm-box--display-flex mm-box--gap-4 mm-box--flex-direction-row mm-box--justify-content-space-between"
      >
        <div
          class="settings-page__content-item"
        >
          <div
            class="settings-page__content-description"
          >
            <span>
<<<<<<< HEAD
               
=======
>>>>>>> f3548885
              Generate an unhandled 
              <b>
                TestError
              </b>
               in this window.
<<<<<<< HEAD
               
=======
>>>>>>> f3548885
            </span>
          </div>
        </div>
        <div
          class="settings-page__content-item-col"
        >
          <button
            class="mm-box mm-text mm-button-base mm-button-base--size-md mm-button-primary mm-text--body-md-medium mm-box--padding-0 mm-box--padding-right-4 mm-box--padding-left-4 mm-box--display-inline-flex mm-box--justify-content-center mm-box--align-items-center mm-box--color-primary-inverse mm-box--background-color-primary-default mm-box--rounded-pill"
          >
            Generate UI Error
          </button>
        </div>
        <div
          class="settings-page__content-item-col"
        >
          <div
            class="mm-box mm-box--padding-right-2 mm-box--padding-left-2 mm-box--display-flex mm-box--align-items-center"
            style="height: 40px; width: 40px;"
          >
            <span
              class="mm-box settings-page-developer-options__icon-check mm-icon mm-icon--size-lg mm-box--display-inline-block mm-box--color-success-default"
              hidden=""
              style="mask-image: url('./images/icons/check.svg');"
            />
          </div>
        </div>
      </div>
      <div
        class="mm-box settings-page__content-row mm-box--display-flex mm-box--gap-4 mm-box--flex-direction-row mm-box--justify-content-space-between"
      >
        <div
          class="settings-page__content-item"
        >
          <div
            class="settings-page__content-description"
          >
            <span>
<<<<<<< HEAD
               
=======
>>>>>>> f3548885
              Generate an unhandled 
              <b>
                TestError
              </b>
               in the service worker.
<<<<<<< HEAD
               
=======
>>>>>>> f3548885
            </span>
          </div>
        </div>
        <div
          class="settings-page__content-item-col"
        >
          <button
            class="mm-box mm-text mm-button-base mm-button-base--size-md mm-button-primary mm-text--body-md-medium mm-box--padding-0 mm-box--padding-right-4 mm-box--padding-left-4 mm-box--display-inline-flex mm-box--justify-content-center mm-box--align-items-center mm-box--color-primary-inverse mm-box--background-color-primary-default mm-box--rounded-pill"
          >
            Generate Background Error
          </button>
        </div>
        <div
          class="settings-page__content-item-col"
        >
          <div
            class="mm-box mm-box--padding-right-2 mm-box--padding-left-2 mm-box--display-flex mm-box--align-items-center"
            style="height: 40px; width: 40px;"
          >
            <span
              class="mm-box settings-page-developer-options__icon-check mm-icon mm-icon--size-lg mm-box--display-inline-block mm-box--color-success-default"
              hidden=""
              style="mask-image: url('./images/icons/check.svg');"
            />
          </div>
        </div>
      </div>
      <div
        class="mm-box settings-page__content-row mm-box--display-flex mm-box--gap-4 mm-box--flex-direction-row mm-box--justify-content-space-between"
      >
        <div
          class="settings-page__content-item"
        >
          <div
            class="settings-page__content-description"
          >
            <span>
<<<<<<< HEAD
               
               Generate a 
=======
              Generate a 
>>>>>>> f3548885
              <b>
                Developer Test
              </b>
               Sentry trace.
<<<<<<< HEAD
               
=======
>>>>>>> f3548885
            </span>
          </div>
        </div>
        <div
          class="settings-page__content-item-col"
        >
          <button
            class="mm-box mm-text mm-button-base mm-button-base--size-md mm-button-primary mm-text--body-md-medium mm-box--padding-0 mm-box--padding-right-4 mm-box--padding-left-4 mm-box--display-inline-flex mm-box--justify-content-center mm-box--align-items-center mm-box--color-primary-inverse mm-box--background-color-primary-default mm-box--rounded-pill"
          >
            Generate Trace
          </button>
        </div>
        <div
          class="settings-page__content-item-col"
        >
          <div
            class="mm-box mm-box--padding-right-2 mm-box--padding-left-2 mm-box--display-flex mm-box--align-items-center"
            style="height: 40px; width: 40px;"
          >
            <span
              class="mm-box settings-page-developer-options__icon-check mm-icon mm-icon--size-lg mm-box--display-inline-block mm-box--color-success-default"
              hidden=""
              style="mask-image: url('./images/icons/check.svg');"
            />
          </div>
        </div>
      </div>
    </div>
  </div>
</div>
`;<|MERGE_RESOLUTION|>--- conflicted
+++ resolved
@@ -237,8 +237,6 @@
           </label>
         </div>
       </div>
-<<<<<<< HEAD
-=======
       <div
         class="mm-box settings-page__content-row mm-box--display-flex mm-box--gap-4 mm-box--flex-direction-row mm-box--justify-content-space-between"
       >
@@ -309,7 +307,6 @@
           </label>
         </div>
       </div>
->>>>>>> f3548885
     </div>
     <p
       class="mm-box mm-text settings-page__security-tab-sub-header__bold mm-text--body-md mm-box--color-text-default"
@@ -329,19 +326,11 @@
             class="settings-page__content-description"
           >
             <span>
-<<<<<<< HEAD
-               
-=======
->>>>>>> f3548885
               Generate an unhandled 
               <b>
                 TestError
               </b>
                in this window.
-<<<<<<< HEAD
-               
-=======
->>>>>>> f3548885
             </span>
           </div>
         </div>
@@ -379,19 +368,11 @@
             class="settings-page__content-description"
           >
             <span>
-<<<<<<< HEAD
-               
-=======
->>>>>>> f3548885
               Generate an unhandled 
               <b>
                 TestError
               </b>
                in the service worker.
-<<<<<<< HEAD
-               
-=======
->>>>>>> f3548885
             </span>
           </div>
         </div>
@@ -429,20 +410,11 @@
             class="settings-page__content-description"
           >
             <span>
-<<<<<<< HEAD
-               
-               Generate a 
-=======
               Generate a 
->>>>>>> f3548885
               <b>
                 Developer Test
               </b>
                Sentry trace.
-<<<<<<< HEAD
-               
-=======
->>>>>>> f3548885
             </span>
           </div>
         </div>
