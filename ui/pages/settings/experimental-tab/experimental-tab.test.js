--- conflicted
+++ resolved
@@ -30,11 +30,7 @@
     const { getAllByRole } = render();
     const toggle = getAllByRole('checkbox');
 
-<<<<<<< HEAD
-    expect(toggle).toHaveLength(4);
-=======
     expect(toggle).toHaveLength(7);
->>>>>>> 717376e8
   });
 
   it('enables add account snap', async () => {
@@ -77,11 +73,7 @@
     });
   });
 
-<<<<<<< HEAD
-  it('should enable redesigned confirmations', async () => {
-=======
   it('enables redesigned confirmations', async () => {
->>>>>>> 717376e8
     const setRedesignedConfirmationsEnabled = jest.fn();
     const { getByTestId } = render(
       {},
@@ -97,8 +89,6 @@
     await waitFor(() => {
       expect(setRedesignedConfirmationsEnabled).toHaveBeenCalledWith(true);
     });
-<<<<<<< HEAD
-=======
   });
 
   it('enables the experimental bitcoin account feature', async () => {
@@ -117,6 +107,5 @@
     await waitFor(() => {
       expect(setBitcoinSupportEnabled).toHaveBeenNthCalledWith(1, true);
     });
->>>>>>> 717376e8
   });
 });