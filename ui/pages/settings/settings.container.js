import { compose } from 'redux';
import { connect } from 'react-redux';
import { withRouter } from 'react-router-dom';
import { getAddressBookEntryOrAccountName } from '../../selectors';
import { ENVIRONMENT_TYPE_POPUP } from '../../../shared/constants/app';
// TODO: Remove restricted import
// eslint-disable-next-line import/no-restricted-paths
import { getEnvironmentType } from '../../../app/scripts/lib/util';
import { getMostRecentOverviewPage } from '../../ducks/history/history';
import {
  isValidHexAddress,
  isBurnAddress,
} from '../../../shared/modules/hexstring-utils';

import {
  ABOUT_US_ROUTE,
  ADVANCED_ROUTE,
  ALERTS_ROUTE,
  CONTACT_LIST_ROUTE,
  CONTACT_ADD_ROUTE,
  CONTACT_EDIT_ROUTE,
  CONTACT_VIEW_ROUTE,
  DEVELOPER_OPTIONS_ROUTE,
  GENERAL_ROUTE,
  NETWORKS_FORM_ROUTE,
  NETWORKS_ROUTE,
  SECURITY_ROUTE,
  SETTINGS_ROUTE,
  EXPERIMENTAL_ROUTE,
  ADD_NETWORK_ROUTE,
  ADD_POPULAR_CUSTOM_NETWORK,
} from '../../helpers/constants/routes';
import { getProviderConfig } from '../../ducks/metamask/metamask';
<<<<<<< HEAD
=======
import { toggleNetworkMenu } from '../../store/actions';
>>>>>>> 65e656c9
import Settings from './settings.component';

const ROUTES_TO_I18N_KEYS = {
  [ABOUT_US_ROUTE]: 'about',
  [ADD_NETWORK_ROUTE]: 'networks',
  [ADD_POPULAR_CUSTOM_NETWORK]: 'addNetwork',
  [ADVANCED_ROUTE]: 'advanced',
  [ALERTS_ROUTE]: 'alerts',
  [CONTACT_ADD_ROUTE]: 'newContact',
  [CONTACT_EDIT_ROUTE]: 'editContact',
  [CONTACT_LIST_ROUTE]: 'contacts',
  [CONTACT_VIEW_ROUTE]: 'viewContact',
  [DEVELOPER_OPTIONS_ROUTE]: 'developerOptions',
  [EXPERIMENTAL_ROUTE]: 'experimental',
  [GENERAL_ROUTE]: 'general',
  [NETWORKS_FORM_ROUTE]: 'networks',
  [NETWORKS_ROUTE]: 'networks',
  [SECURITY_ROUTE]: 'securityAndPrivacy',
};

const mapStateToProps = (state, ownProps) => {
  const { location } = ownProps;
  const { pathname } = location;
  const { ticker } = getProviderConfig(state);
  const {
    metamask: { currencyRates },
  } = state;

  const conversionDate = currencyRates[ticker]?.conversionDate;

  const pathNameTail = pathname.match(/[^/]+$/u)[0];
  const isAddressEntryPage = pathNameTail.includes('0x');
  const isAddContactPage = Boolean(pathname.match(CONTACT_ADD_ROUTE));
  const isEditContactPage = Boolean(pathname.match(CONTACT_EDIT_ROUTE));
  const isNetworksFormPage =
    Boolean(pathname.match(NETWORKS_FORM_ROUTE)) ||
    Boolean(pathname.match(ADD_NETWORK_ROUTE));
  const addNewNetwork = Boolean(pathname.match(ADD_NETWORK_ROUTE));
  const isAddPopularCustomNetwork = Boolean(
    pathname.match(ADD_POPULAR_CUSTOM_NETWORK),
  );

  const isPopup = getEnvironmentType() === ENVIRONMENT_TYPE_POPUP;
  const pathnameI18nKey = ROUTES_TO_I18N_KEYS[pathname];

  let backRoute = SETTINGS_ROUTE;
  if (isEditContactPage) {
    backRoute = `${CONTACT_VIEW_ROUTE}/${pathNameTail}`;
  } else if (isAddressEntryPage || isAddContactPage) {
    backRoute = CONTACT_LIST_ROUTE;
  } else if (isNetworksFormPage) {
    backRoute = NETWORKS_ROUTE;
  } else if (isAddPopularCustomNetwork) {
    backRoute = NETWORKS_ROUTE;
  }

  let initialBreadCrumbRoute;
  let initialBreadCrumbKey;

  const addressName = getAddressBookEntryOrAccountName(
    state,
    !isBurnAddress(pathNameTail) &&
      isValidHexAddress(pathNameTail, { mixedCaseUseChecksum: true })
      ? pathNameTail
      : '',
  );

  return {
    addNewNetwork,
    addressName,
    backRoute,
    conversionDate,
    currentPath: pathname,
    initialBreadCrumbKey,
    initialBreadCrumbRoute,
    isAddressEntryPage,
    isPopup,
    mostRecentOverviewPage: getMostRecentOverviewPage(state),
    pathnameI18nKey,
  };
};

function mapDispatchToProps(dispatch) {
  return {
    toggleNetworkMenu: (payload) => dispatch(toggleNetworkMenu(payload)),
  };
}

export default compose(
  withRouter,
  connect(mapStateToProps, mapDispatchToProps),
)(Settings);<|MERGE_RESOLUTION|>--- conflicted
+++ resolved
@@ -31,10 +31,7 @@
   ADD_POPULAR_CUSTOM_NETWORK,
 } from '../../helpers/constants/routes';
 import { getProviderConfig } from '../../ducks/metamask/metamask';
-<<<<<<< HEAD
-=======
 import { toggleNetworkMenu } from '../../store/actions';
->>>>>>> 65e656c9
 import Settings from './settings.component';
 
 const ROUTES_TO_I18N_KEYS = {
