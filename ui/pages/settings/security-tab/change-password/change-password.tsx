import EventEmitter from 'events';
import React, { useContext, useEffect, useRef, useState } from 'react';
import { useDispatch, useSelector } from 'react-redux';
import { useHistory } from 'react-router-dom';
import {
  Box,
  Button,
  ButtonSize,
  Checkbox,
  FormTextField,
  FormTextFieldSize,
  Text,
  TextFieldType,
} from '../../../../components/component-library';
import {
  AlignItems,
  BlockSize,
  Display,
  FlexDirection,
  JustifyContent,
  TextColor,
  TextVariant,
} from '../../../../helpers/constants/design-system';
import { isBeta, isFlask } from '../../../../helpers/utils/build-types';
import Mascot from '../../../../components/ui/mascot';
import Spinner from '../../../../components/ui/spinner';
import { useI18nContext } from '../../../../hooks/useI18nContext';
import {
  changePassword,
  checkIsSeedlessPasswordOutdated,
  verifyPassword,
} from '../../../../store/actions';
import PasswordForm from '../../../../components/app/password-form/password-form';
import { SECURITY_ROUTE } from '../../../../helpers/constants/routes';
import { setShowPasswordChangeToast } from '../../../../components/app/toast-master/utils';
import { PasswordChangeToastType } from '../../../../../shared/constants/app-state';
import { getIsSocialLoginFlow } from '../../../../selectors';
import ZENDESK_URLS from '../../../../helpers/constants/zendesk-url';
import { MetaMetricsContext } from '../../../../contexts/metametrics';
import {
  MetaMetricsEventCategory,
  MetaMetricsEventName,
} from '../../../../../shared/constants/metametrics';
import { getPasswordStrengthCategory } from '../../../../helpers/utils/common.util';
import ChangePasswordWarning from './change-password-warning';

const ChangePasswordSteps = {
  VerifyCurrentPassword: 1,
  ChangePassword: 2,
  ChangePasswordLoading: 3,
};

const ChangePassword = () => {
  const t = useI18nContext();
  const dispatch = useDispatch();
  const history = useHistory();
  const trackEvent = useContext(MetaMetricsContext);
  const isSocialLoginFlow = useSelector(getIsSocialLoginFlow);
  const animationEventEmitter = useRef(new EventEmitter());
  const [step, setStep] = useState(ChangePasswordSteps.VerifyCurrentPassword);

  const [currentPassword, setCurrentPassword] = useState('');
  const [isIncorrectPasswordError, setIsIncorrectPasswordError] =
    useState(false);

  const [termsChecked, setTermsChecked] = useState(false);
  const [newPassword, setNewPassword] = useState('');
  const [showChangePasswordWarning, setShowChangePasswordWarning] =
    useState(false);

  const renderMascot = () => {
    if (isFlask()) {
      return (
        <img src="./images/logo/metamask-fox.svg" width="100" height="100" />
      );
    }
    if (isBeta()) {
      return (
        <img src="./images/logo/metamask-fox.svg" width="100" height="100" />
      );
    }
    return (
      <Mascot
        animationEventEmitter={animationEventEmitter.current}
        width="100"
        height="100"
      />
    );
  };

  const handleSubmitCurrentPassword = async () => {
    try {
      await verifyPassword(currentPassword);
      setIsIncorrectPasswordError(false);
      setStep(ChangePasswordSteps.ChangePassword);
    } catch (error) {
      setIsIncorrectPasswordError(true);
    }
  };

  const onChangePassword = async () => {
    try {
      setShowChangePasswordWarning(false);
      setStep(ChangePasswordSteps.ChangePasswordLoading);
      await dispatch(changePassword(newPassword, currentPassword));

      // Track password changed event
      trackEvent({
        category: MetaMetricsEventCategory.Settings,
        event: MetaMetricsEventName.PasswordChanged,
        properties: {
          // TODO: Fix in https://github.com/MetaMask/metamask-extension/issues/31860
          // eslint-disable-next-line @typescript-eslint/naming-convention
          biometrics_enabled: false,
<<<<<<< HEAD
          // TODO: Fix in https://github.com/MetaMask/metamask-extension/issues/31860
          // eslint-disable-next-line @typescript-eslint/naming-convention
          password_strength: getPasswordStrengthCategory(newPassword),
=======
>>>>>>> 7cdc1939
        },
      });

      // upon successful password change, go back to the settings page
      history.push(SECURITY_ROUTE);
      dispatch(setShowPasswordChangeToast(PasswordChangeToastType.Success));
    } catch (error) {
      console.error(error);
      setStep(ChangePasswordSteps.ChangePassword);
      dispatch(setShowPasswordChangeToast(PasswordChangeToastType.Errored));
    }
  };

  const handleLearnMoreClick = (event: React.MouseEvent<HTMLAnchorElement>) => {
    event.stopPropagation();
    trackEvent({
      category: MetaMetricsEventCategory.Onboarding,
      event: MetaMetricsEventName.ExternalLinkClicked,
      properties: {
        text: 'Learn More',
        location: 'change_password',
        url: ZENDESK_URLS.PASSWORD_ARTICLE,
      },
    });
  };

  const createPasswordLink = (
    <a
      onClick={handleLearnMoreClick}
      key="change-password__link-text"
      href={ZENDESK_URLS.PASSWORD_ARTICLE}
      target="_blank"
      rel="noopener noreferrer"
    >
      <span className="change-password__link-text">
        {t('learnMoreUpperCaseWithDot')}
      </span>
    </a>
  );

  useEffect(() => {
    (async () => {
      // check if the seedless password is outdated as long as the user land on the change password page
      if (isSocialLoginFlow) {
        await dispatch(checkIsSeedlessPasswordOutdated());
      }
    })();
  }, [dispatch, isSocialLoginFlow]);

  return (
    <Box padding={4} className="change-password">
      {step === ChangePasswordSteps.VerifyCurrentPassword && (
        <Box
          as="form"
          display={Display.Flex}
          flexDirection={FlexDirection.Column}
          gap={6}
          justifyContent={JustifyContent.spaceBetween}
          height={BlockSize.Full}
          onSubmit={(e: React.FormEvent<HTMLFormElement>) => {
            e.preventDefault();
            handleSubmitCurrentPassword();
          }}
        >
          <FormTextField
            id="current-password"
            label={t('enterPasswordCurrent')}
            textFieldProps={{ type: TextFieldType.Password }}
            size={FormTextFieldSize.Lg}
            labelProps={{
              marginBottom: 1,
            }}
            inputProps={{
              autoFocus: true,
              'data-testid': 'verify-current-password-input',
            }}
            value={currentPassword}
            error={isIncorrectPasswordError}
            helpText={
              isIncorrectPasswordError ? t('unlockPageIncorrectPassword') : null
            }
            onChange={(e) => {
              setCurrentPassword(e.target.value);
              setIsIncorrectPasswordError(false);
            }}
          />

          <Button
            type="submit"
            block
            size={ButtonSize.Lg}
            disabled={isIncorrectPasswordError || !currentPassword}
            data-testid="verify-current-password-button"
          >
            {t('continue')}
          </Button>
        </Box>
      )}

      {step === ChangePasswordSteps.ChangePassword && (
        <Box
          as="form"
          display={Display.Flex}
          flexDirection={FlexDirection.Column}
          gap={6}
          justifyContent={JustifyContent.spaceBetween}
          height={BlockSize.Full}
          onSubmit={(e: React.FormEvent<HTMLFormElement>) => {
            e.preventDefault();
            if (isSocialLoginFlow) {
              setShowChangePasswordWarning(true);
            } else {
              onChangePassword();
            }
          }}
        >
          <Box>
            <Text
              variant={TextVariant.bodyMd}
              color={TextColor.textAlternative}
              marginBottom={4}
              as="h2"
            >
              {isSocialLoginFlow
                ? t('createPasswordDetailsSocial')
                : t('createPasswordDetails')}
            </Text>
            <PasswordForm
              onChange={(password) => setNewPassword(password)}
              pwdInputTestId="change-password-input"
              confirmPwdInputTestId="change-password-confirm-input"
            />
            <Box
              className="create-password__terms-container"
              alignItems={AlignItems.center}
              justifyContent={JustifyContent.spaceBetween}
              marginTop={6}
            >
              <Checkbox
                inputProps={{ 'data-testid': 'change-password-terms' }}
                alignItems={AlignItems.flexStart}
                isChecked={termsChecked}
                onChange={() => {
                  setTermsChecked(!termsChecked);
                }}
                label={
                  <>
                    {isSocialLoginFlow
                      ? t('passwordTermsWarningSocial')
                      : t('passwordTermsWarning')}
                    &nbsp;
                    {createPasswordLink}
                  </>
                }
              />
            </Box>
          </Box>
          <Button
            type="submit"
            disabled={!currentPassword || !newPassword || !termsChecked}
            data-testid="change-password-button"
            block
          >
            {t('save')}
          </Button>
        </Box>
      )}

      {step === ChangePasswordSteps.ChangePasswordLoading && (
        <Box
          display={Display.Flex}
          flexDirection={FlexDirection.Column}
          alignItems={AlignItems.center}
          marginTop={12}
        >
          <div>{renderMascot()}</div>
          <Spinner className="change-password__spinner" />
          <Text variant={TextVariant.bodyLgMedium} marginBottom={4}>
            {t('changePasswordLoading')}
          </Text>
          <Text variant={TextVariant.bodySm} color={TextColor.textAlternative}>
            {t('changePasswordLoadingNote')}
          </Text>
        </Box>
      )}
      {showChangePasswordWarning && (
        <ChangePasswordWarning
          onConfirm={() => {
            onChangePassword();
          }}
          onCancel={() => setShowChangePasswordWarning(false)}
        />
      )}
    </Box>
  );
};

export default ChangePassword;<|MERGE_RESOLUTION|>--- conflicted
+++ resolved
@@ -41,7 +41,6 @@
   MetaMetricsEventCategory,
   MetaMetricsEventName,
 } from '../../../../../shared/constants/metametrics';
-import { getPasswordStrengthCategory } from '../../../../helpers/utils/common.util';
 import ChangePasswordWarning from './change-password-warning';
 
 const ChangePasswordSteps = {
@@ -112,12 +111,6 @@
           // TODO: Fix in https://github.com/MetaMask/metamask-extension/issues/31860
           // eslint-disable-next-line @typescript-eslint/naming-convention
           biometrics_enabled: false,
-<<<<<<< HEAD
-          // TODO: Fix in https://github.com/MetaMask/metamask-extension/issues/31860
-          // eslint-disable-next-line @typescript-eslint/naming-convention
-          password_strength: getPasswordStrengthCategory(newPassword),
-=======
->>>>>>> 7cdc1939
         },
       });
 
