import React, { useContext, useEffect } from 'react';
import { useDispatch, useSelector } from 'react-redux';
import { useI18nContext } from '../../../../hooks/useI18nContext';
import { MetaMetricsContext } from '../../../../contexts/metametrics';
import {
  useEnableProfileSyncing,
  useDisableProfileSyncing,
  useSetIsProfileSyncingEnabled,
} from '../../../../hooks/metamask-notifications/useProfileSyncing';
import {
  MetaMetricsEventCategory,
  MetaMetricsEventName,
} from '../../../../../shared/constants/metametrics';
import {
  selectIsProfileSyncingEnabled,
  selectIsProfileSyncingUpdateLoading,
} from '../../../../selectors/metamask-notifications/profile-syncing';
<<<<<<< HEAD
=======
import { selectIsMetamaskNotificationsEnabled } from '../../../../selectors/metamask-notifications/metamask-notifications';
>>>>>>> 535c139b
import { showModal } from '../../../../store/actions';
import { Box, Text } from '../../../../components/component-library';
import ToggleButton from '../../../../components/ui/toggle-button';
import {
  Display,
  FlexDirection,
  JustifyContent,
  TextColor,
  TextVariant,
} from '../../../../helpers/constants/design-system';
import Preloader from '../../../../components/ui/icon/preloader/preloader-icon.component';
import { getUseExternalServices } from '../../../../selectors';

function ProfileSyncBasicFunctionalitySetting() {
  const basicFunctionality: boolean = useSelector(getUseExternalServices);
  const { setIsProfileSyncingEnabled } = useSetIsProfileSyncingEnabled();

  // Effect - toggle profile syncing off when basic functionality is off
  useEffect(() => {
    if (basicFunctionality === false) {
      setIsProfileSyncingEnabled(false);
    }
  }, [basicFunctionality, setIsProfileSyncingEnabled]);

  return {
    isProfileSyncDisabled: !basicFunctionality,
  };
}

const ProfileSyncToggle = () => {
  const trackEvent = useContext(MetaMetricsContext);
  const t = useI18nContext();
  const dispatch = useDispatch();
  const { enableProfileSyncing, error: enableProfileSyncingError } =
    useEnableProfileSyncing();
  const { disableProfileSyncing, error: disableProfileSyncingError } =
    useDisableProfileSyncing();

  const { isProfileSyncDisabled } = ProfileSyncBasicFunctionalitySetting();

  const error = enableProfileSyncingError || disableProfileSyncingError;

  const isProfileSyncingEnabled = useSelector(selectIsProfileSyncingEnabled);
  const isProfileSyncingUpdateLoading = useSelector(
    selectIsProfileSyncingUpdateLoading,
  );
  const isMetamaskNotificationsEnabled = useSelector(
    selectIsMetamaskNotificationsEnabled,
  );

  const handleUseProfileSync = async () => {
    if (isProfileSyncingEnabled) {
      dispatch(
        showModal({
          name: 'CONFIRM_TURN_OFF_PROFILE_SYNCING',
          turnOffProfileSyncing: () => {
            disableProfileSyncing();
            trackEvent({
              category: MetaMetricsEventCategory.Settings,
              event: MetaMetricsEventName.SettingsUpdated,
              properties: {
<<<<<<< HEAD
                settings_group: 'security',
                settings_type: 'profile_syncing',
                old_value: true,
                new_value: false,
=======
                settings_group: 'security_privacy',
                settings_type: 'profile_syncing',
                old_value: true,
                new_value: false,
                was_notifications_on: isMetamaskNotificationsEnabled,
>>>>>>> 535c139b
              },
            });
          },
        }),
      );
    } else {
      await enableProfileSyncing();
      trackEvent({
        category: MetaMetricsEventCategory.Settings,
        event: MetaMetricsEventName.SettingsUpdated,
        properties: {
<<<<<<< HEAD
          settings_group: 'security',
          settings_type: 'profile_syncing',
          old_value: false,
          new_value: true,
=======
          settings_group: 'security_privacy',
          settings_type: 'profile_syncing',
          old_value: false,
          new_value: true,
          was_notifications_on: isMetamaskNotificationsEnabled,
>>>>>>> 535c139b
        },
      });
    }
  };

  return (
    <Box>
      <Box
        className="settings-page__content-row"
        display={Display.Flex}
        flexDirection={FlexDirection.Row}
        justifyContent={JustifyContent.spaceBetween}
        gap={4}
        data-testid="profileSyncToggle"
      >
        <div className="settings-page__content-item" id="profileSyncLabel">
          <span>{t('profileSync')}</span>
          <div
            className="settings-page__content-description"
            data-testid="profileSyncDescription"
          >
            {t('profileSyncDescription', [
              <a
                href="https://support.metamask.io/privacy-and-security/profile-privacy"
                key="link"
                target="_blank"
                rel="noopener noreferrer"
                data-testid="privacyPolicyLink"
              >
                {t('profileSyncPrivacyLink')}
              </a>,
            ])}
          </div>
        </div>

        {isProfileSyncingUpdateLoading && (
          <Box paddingLeft={5} paddingRight={5}>
            <Preloader size={36} />
          </Box>
        )}

        {!isProfileSyncingUpdateLoading && (
          <div className="settings-page__content-item-col">
            <ToggleButton
              disabled={isProfileSyncDisabled}
              value={isProfileSyncingEnabled}
              onToggle={handleUseProfileSync}
              offLabel={t('off')}
              onLabel={t('on')}
              dataTestId="toggleButton"
            />
          </div>
        )}
      </Box>
      {error && (
        <Box paddingBottom={4}>
          <Text
            as="p"
            color={TextColor.errorDefault}
            variant={TextVariant.bodySm}
          >
            {t('notificationsSettingsBoxError')}
          </Text>
        </Box>
      )}
    </Box>
  );
};

export default ProfileSyncToggle;<|MERGE_RESOLUTION|>--- conflicted
+++ resolved
@@ -15,10 +15,7 @@
   selectIsProfileSyncingEnabled,
   selectIsProfileSyncingUpdateLoading,
 } from '../../../../selectors/metamask-notifications/profile-syncing';
-<<<<<<< HEAD
-=======
 import { selectIsMetamaskNotificationsEnabled } from '../../../../selectors/metamask-notifications/metamask-notifications';
->>>>>>> 535c139b
 import { showModal } from '../../../../store/actions';
 import { Box, Text } from '../../../../components/component-library';
 import ToggleButton from '../../../../components/ui/toggle-button';
@@ -80,18 +77,11 @@
               category: MetaMetricsEventCategory.Settings,
               event: MetaMetricsEventName.SettingsUpdated,
               properties: {
-<<<<<<< HEAD
-                settings_group: 'security',
-                settings_type: 'profile_syncing',
-                old_value: true,
-                new_value: false,
-=======
                 settings_group: 'security_privacy',
                 settings_type: 'profile_syncing',
                 old_value: true,
                 new_value: false,
                 was_notifications_on: isMetamaskNotificationsEnabled,
->>>>>>> 535c139b
               },
             });
           },
@@ -103,18 +93,11 @@
         category: MetaMetricsEventCategory.Settings,
         event: MetaMetricsEventName.SettingsUpdated,
         properties: {
-<<<<<<< HEAD
-          settings_group: 'security',
-          settings_type: 'profile_syncing',
-          old_value: false,
-          new_value: true,
-=======
           settings_group: 'security_privacy',
           settings_type: 'profile_syncing',
           old_value: false,
           new_value: true,
           was_notifications_on: isMetamaskNotificationsEnabled,
->>>>>>> 535c139b
         },
       });
     }
