import { connect } from 'react-redux';
import { withRouter } from 'react-router-dom';
import { compose } from 'redux';
import {
  setIpfsGateway,
  setIsIpfsGatewayEnabled,
  setParticipateInMetaMetrics,
  setDataCollectionForMarketing,
  setUseCurrencyRateCheck,
  setUseMultiAccountBalanceChecker,
  setUsePhishDetect,
  setUseTokenDetection,
  toggleExternalServices,
  setUseAddressBarEnsResolution,
  setOpenSeaEnabled,
  setUseNftDetection,
  setUse4ByteResolution,
  setUseSafeChainsListValidation,
  setUseExternalNameSources,
  setUseTransactionSimulations,
  setSecurityAlertsEnabled,
  updateDataDeletionTaskStatus,
} from '../../../store/actions';
import {
  getIsSecurityAlertsEnabled,
  getMetaMetricsDataDeletionId,
  getHDEntropyIndex,
} from '../../../selectors/selectors';
import { getNetworkConfigurationsByChainId } from '../../../../shared/modules/selectors/networks';
import { openBasicFunctionalityModal } from '../../../ducks/app/app';
<<<<<<< HEAD
///: BEGIN:ONLY_INCLUDE_IF(multi-srp)
import { getMetaMaskHdKeyrings } from '../../../selectors';
///: END:ONLY_INCLUDE_IF
=======
import { getMetaMaskHdKeyrings } from '../../../selectors';
>>>>>>> 4c122d36
import SecurityTab from './security-tab.component';

const mapStateToProps = (state) => {
  const { metamask } = state;

  const {
    participateInMetaMetrics,
    dataCollectionForMarketing,
    usePhishDetect,
    useTokenDetection,
    ipfsGateway,
    useMultiAccountBalanceChecker,
    useSafeChainsListValidation,
    useCurrencyRateCheck,
    useAddressBarEnsResolution,
    openSeaEnabled,
    useNftDetection,
    use4ByteResolution,
    useExternalServices,
    useExternalNameSources,
  } = metamask;

  const networkConfigurations = getNetworkConfigurationsByChainId(state);

<<<<<<< HEAD
  ///: BEGIN:ONLY_INCLUDE_IF(multi-srp)
  const hasMultipleHdKeyrings = getMetaMaskHdKeyrings(state).length > 1;
  ///: END:ONLY_INCLUDE_IF
=======
  const hasMultipleHdKeyrings = getMetaMaskHdKeyrings(state).length > 1;
>>>>>>> 4c122d36

  return {
    networkConfigurations,
    participateInMetaMetrics,
    dataCollectionForMarketing,
    usePhishDetect,
    useTokenDetection,
    ipfsGateway,
    useMultiAccountBalanceChecker,
    useSafeChainsListValidation,
    useCurrencyRateCheck,
    useAddressBarEnsResolution,
    openSeaEnabled,
    useNftDetection,
    use4ByteResolution,
    useExternalNameSources,
    useExternalServices,
    securityAlertsEnabled: getIsSecurityAlertsEnabled(state),
    useTransactionSimulations: metamask.useTransactionSimulations,
    metaMetricsDataDeletionId: getMetaMetricsDataDeletionId(state),
    hdEntropyIndex: getHDEntropyIndex(state),
<<<<<<< HEAD
    ///: BEGIN:ONLY_INCLUDE_IF(multi-srp)
    hasMultipleHdKeyrings,
    ///: END:ONLY_INCLUDE_IF
=======
    hasMultipleHdKeyrings,
>>>>>>> 4c122d36
  };
};

const mapDispatchToProps = (dispatch) => {
  return {
    setParticipateInMetaMetrics: (val) =>
      dispatch(setParticipateInMetaMetrics(val)),
    setDataCollectionForMarketing: (val) =>
      dispatch(setDataCollectionForMarketing(val)),
    setUsePhishDetect: (val) => dispatch(setUsePhishDetect(val)),
    setUseCurrencyRateCheck: (val) => dispatch(setUseCurrencyRateCheck(val)),
    setUseTokenDetection: (val) => dispatch(setUseTokenDetection(val)),
    setIpfsGateway: (val) => dispatch(setIpfsGateway(val)),
    setIsIpfsGatewayEnabled: (val) => dispatch(setIsIpfsGatewayEnabled(val)),
    setUseMultiAccountBalanceChecker: (val) =>
      dispatch(setUseMultiAccountBalanceChecker(val)),
    setUseAddressBarEnsResolution: (val) =>
      dispatch(setUseAddressBarEnsResolution(val)),
    setUseSafeChainsListValidation: (val) =>
      dispatch(setUseSafeChainsListValidation(val)),
    setBasicFunctionalityModalOpen: () =>
      dispatch(openBasicFunctionalityModal()),
    setOpenSeaEnabled: (val) => dispatch(setOpenSeaEnabled(val)),
    setUseNftDetection: (val) => dispatch(setUseNftDetection(val)),
    setUse4ByteResolution: (value) => {
      return dispatch(setUse4ByteResolution(value));
    },
    setUseExternalNameSources: (value) => {
      return dispatch(setUseExternalNameSources(value));
    },
    toggleExternalServices: (value) => {
      return dispatch(toggleExternalServices(value));
    },
    setUseTransactionSimulations: (value) => {
      return dispatch(setUseTransactionSimulations(value));
    },
    updateDataDeletionTaskStatus: () => {
      return updateDataDeletionTaskStatus();
    },
    setSecurityAlertsEnabled: (value) => setSecurityAlertsEnabled(value),
  };
};

export default compose(
  withRouter,
  connect(mapStateToProps, mapDispatchToProps),
)(SecurityTab);<|MERGE_RESOLUTION|>--- conflicted
+++ resolved
@@ -28,13 +28,7 @@
 } from '../../../selectors/selectors';
 import { getNetworkConfigurationsByChainId } from '../../../../shared/modules/selectors/networks';
 import { openBasicFunctionalityModal } from '../../../ducks/app/app';
-<<<<<<< HEAD
-///: BEGIN:ONLY_INCLUDE_IF(multi-srp)
 import { getMetaMaskHdKeyrings } from '../../../selectors';
-///: END:ONLY_INCLUDE_IF
-=======
-import { getMetaMaskHdKeyrings } from '../../../selectors';
->>>>>>> 4c122d36
 import SecurityTab from './security-tab.component';
 
 const mapStateToProps = (state) => {
@@ -59,13 +53,7 @@
 
   const networkConfigurations = getNetworkConfigurationsByChainId(state);
 
-<<<<<<< HEAD
-  ///: BEGIN:ONLY_INCLUDE_IF(multi-srp)
   const hasMultipleHdKeyrings = getMetaMaskHdKeyrings(state).length > 1;
-  ///: END:ONLY_INCLUDE_IF
-=======
-  const hasMultipleHdKeyrings = getMetaMaskHdKeyrings(state).length > 1;
->>>>>>> 4c122d36
 
   return {
     networkConfigurations,
@@ -87,13 +75,7 @@
     useTransactionSimulations: metamask.useTransactionSimulations,
     metaMetricsDataDeletionId: getMetaMetricsDataDeletionId(state),
     hdEntropyIndex: getHDEntropyIndex(state),
-<<<<<<< HEAD
-    ///: BEGIN:ONLY_INCLUDE_IF(multi-srp)
     hasMultipleHdKeyrings,
-    ///: END:ONLY_INCLUDE_IF
-=======
-    hasMultipleHdKeyrings,
->>>>>>> 4c122d36
   };
 };
 
