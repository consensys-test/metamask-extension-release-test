import { startCase } from 'lodash';
import PropTypes from 'prop-types';
import React, { PureComponent } from 'react';
import {
  addUrlProtocolPrefix,
  getEnvironmentType,
} from '../../../../app/scripts/lib/util';
import { ENVIRONMENT_TYPE_POPUP } from '../../../../shared/constants/app';
import {
  MetaMetricsEventCategory,
  MetaMetricsEventKeyType,
  MetaMetricsEventName,
} from '../../../../shared/constants/metametrics';
import { IPFS_DEFAULT_GATEWAY_URL } from '../../../../shared/constants/network';
import {
  AUTO_DETECT_TOKEN_LEARN_MORE_LINK,
  COINGECKO_LINK,
  CONSENSYS_PRIVACY_LINK,
  CRYPTOCOMPARE_LINK,
  PRIVACY_POLICY_LINK,
  SECURITY_ALERTS_LEARN_MORE_LINK,
  TRANSACTION_SIMULATIONS_LEARN_MORE_LINK,
} from '../../../../shared/lib/ui-utils';
import SRPQuiz from '../../../components/app/srp-quiz-modal/SRPQuiz';
import {
  Button,
  BUTTON_SIZES,
  Box,
  Text,
} from '../../../components/component-library';
import TextField from '../../../components/ui/text-field';
import ToggleButton from '../../../components/ui/toggle-button';
import {
  Display,
  FlexDirection,
  JustifyContent,
  TextColor,
  TextVariant,
} from '../../../helpers/constants/design-system';
import { ADD_POPULAR_CUSTOM_NETWORK } from '../../../helpers/constants/routes';
import {
  getNumberOfSettingRoutesInTab,
  handleSettingsRefs,
} from '../../../helpers/utils/settings-search';

import IncomingTransactionToggle from '../../../components/app/incoming-trasaction-toggle/incoming-transaction-toggle';

export default class SecurityTab extends PureComponent {
  static contextTypes = {
    t: PropTypes.func,
    trackEvent: PropTypes.func,
  };

  static propTypes = {
    warning: PropTypes.string,
    history: PropTypes.object,
    openSeaEnabled: PropTypes.bool,
    setOpenSeaEnabled: PropTypes.func,
    useNftDetection: PropTypes.bool,
    setUseNftDetection: PropTypes.func,
    participateInMetaMetrics: PropTypes.bool.isRequired,
    setParticipateInMetaMetrics: PropTypes.func.isRequired,
    incomingTransactionsPreferences: PropTypes.object.isRequired,
    allNetworks: PropTypes.array.isRequired,
    setIncomingTransactionsPreferences: PropTypes.func.isRequired,
    setUsePhishDetect: PropTypes.func.isRequired,
    usePhishDetect: PropTypes.bool.isRequired,
    setUse4ByteResolution: PropTypes.func.isRequired,
    use4ByteResolution: PropTypes.bool.isRequired,
    useTokenDetection: PropTypes.bool.isRequired,
    setUseTokenDetection: PropTypes.func.isRequired,
    setIpfsGateway: PropTypes.func.isRequired,
    setIsIpfsGatewayEnabled: PropTypes.func.isRequired,
    ipfsGateway: PropTypes.string.isRequired,
    useMultiAccountBalanceChecker: PropTypes.bool.isRequired,
    setUseMultiAccountBalanceChecker: PropTypes.func.isRequired,
    useSafeChainsListValidation: PropTypes.bool.isRequired,
    setUseSafeChainsListValidation: PropTypes.func.isRequired,
    useCurrencyRateCheck: PropTypes.bool.isRequired,
    setUseCurrencyRateCheck: PropTypes.func.isRequired,
    useAddressBarEnsResolution: PropTypes.bool.isRequired,
    setUseAddressBarEnsResolution: PropTypes.func.isRequired,
    useExternalNameSources: PropTypes.bool.isRequired,
    setUseExternalNameSources: PropTypes.func.isRequired,
    setUseTransactionSimulations: PropTypes.func.isRequired,
    useTransactionSimulations: PropTypes.bool.isRequired,
    petnamesEnabled: PropTypes.bool.isRequired,
    securityAlertsEnabled: PropTypes.bool,
    ///: BEGIN:ONLY_INCLUDE_IF(blockaid)
    setSecurityAlertsEnabled: PropTypes.func,
    ///: END:ONLY_INCLUDE_IF
  };

  state = {
    ipfsGateway: this.props.ipfsGateway || IPFS_DEFAULT_GATEWAY_URL,
    ipfsGatewayError: '',
    srpQuizModalVisible: false,
    ipfsToggle: this.props.ipfsGateway.length > 0,
  };

  settingsRefCounter = 0;

  settingsRefs = Array(
    getNumberOfSettingRoutesInTab(
      this.context.t,
      this.context.t('securityAndPrivacy'),
    ),
  )
    .fill(undefined)
    .map(() => {
      return React.createRef();
    });

  componentDidUpdate() {
    const { t } = this.context;
    handleSettingsRefs(t, t('securityAndPrivacy'), this.settingsRefs);
  }

  componentDidMount() {
    const { t } = this.context;
    handleSettingsRefs(t, t('securityAndPrivacy'), this.settingsRefs);
  }

  toggleSetting(value, eventName, eventAction, toggleMethod) {
    this.context.trackEvent({
      category: MetaMetricsEventCategory.Settings,
      event: eventName,
      properties: {
        action: eventAction,
        legacy_event: true,
      },
    });
    toggleMethod(!value);
  }

  hideSrpQuizModal = () => this.setState({ srpQuizModalVisible: false });

  renderSeedWords() {
    const { t } = this.context;

    return (
      <>
        <div
          ref={this.settingsRefs[0]}
          className="settings-page__security-tab-sub-header"
        >
          {t('secretRecoveryPhrase')}
        </div>
        <div className="settings-page__content-padded">
          <Button
            data-testid="reveal-seed-words"
            type="danger"
            size={BUTTON_SIZES.LG}
            onClick={(event) => {
              event.preventDefault();
              this.context.trackEvent({
                category: MetaMetricsEventCategory.Settings,
                event: MetaMetricsEventName.KeyExportSelected,
                properties: {
                  key_type: MetaMetricsEventKeyType.Srp,
                  location: 'Settings',
                },
              });
              this.context.trackEvent({
                category: MetaMetricsEventCategory.Settings,
                event: MetaMetricsEventName.SrpRevealClicked,
                properties: {
                  key_type: MetaMetricsEventKeyType.Srp,
                  location: 'Settings',
                },
              });
              this.setState({ srpQuizModalVisible: true });
            }}
          >
            {t('revealSeedWords')}
          </Button>
          {this.state.srpQuizModalVisible && (
            <SRPQuiz
              isOpen={this.state.srpQuizModalVisible}
              onClose={this.hideSrpQuizModal}
            />
          )}
        </div>
      </>
    );
  }

  renderSecurityAlertsToggle() {
    const { t } = this.context;
    const { securityAlertsEnabled } = this.props;

    return (
      <>
<<<<<<< HEAD
        <div
          ref={this.settingsRefs[15]}
          className="settings-page__security-tab-sub-header"
        >
          <span>{t('securityAlerts')}</span>
=======
        <div ref={this.settingsRefs[15]}>
          <span className="settings-page__security-tab-sub-header">
            {t('securityAlerts')}
          </span>
>>>>>>> fef29be9
        </div>
        <div className="settings-page__content-padded">
          <Box
            ref={this.settingsRefs[2]}
            className="settings-page__content-row"
            display={Display.Flex}
            flexDirection={FlexDirection.Row}
            justifyContent={JustifyContent.spaceBetween}
            gap={4}
          >
            <div className="settings-page__content-item">
              <div className="settings-page__content-description">
                {t('securityAlertsDescription', [
                  <a
                    key="learn_more_link"
                    href={SECURITY_ALERTS_LEARN_MORE_LINK}
                    rel="noreferrer"
                    target="_blank"
                  >
                    {t('learnMoreUpperCase')}
                  </a>,
                ])}
              </div>
            </div>
            <div
              className="settings-page__content-item-col"
              data-testid="securityAlert"
            >
              <ToggleButton
                value={securityAlertsEnabled}
                onToggle={this.toggleSecurityAlert.bind(this)}
                offLabel={t('off')}
                onLabel={t('on')}
              />
            </div>
          </Box>
        </div>
      </>
    );
  }

  renderIncomingTransactionsOptIn() {
    const {
      incomingTransactionsPreferences,
      allNetworks,
      setIncomingTransactionsPreferences,
    } = this.props;

    return (
      <IncomingTransactionToggle
        wrapperRef={this.settingsRefs[1]}
        allNetworks={allNetworks}
        setIncomingTransactionsPreferences={setIncomingTransactionsPreferences}
        incomingTransactionsPreferences={incomingTransactionsPreferences}
      />
    );
  }

  renderPhishingDetectionToggle() {
    const { t } = this.context;
    const { usePhishDetect, setUsePhishDetect } = this.props;

    return (
      <Box
        ref={this.settingsRefs[2]}
        className="settings-page__content-row"
        display={Display.Flex}
        flexDirection={FlexDirection.Row}
        justifyContent={JustifyContent.spaceBetween}
        gap={4}
      >
        <div className="settings-page__content-item">
          <span>{t('usePhishingDetection')}</span>
          <div className="settings-page__content-description">
            {t('usePhishingDetectionDescription')}
          </div>
        </div>

        <div
          className="settings-page__content-item-col"
          data-testid="usePhishingDetection"
        >
          <ToggleButton
            value={usePhishDetect}
            onToggle={(value) => setUsePhishDetect(!value)}
            offLabel={t('off')}
            onLabel={t('on')}
          />
        </div>
      </Box>
    );
  }

  renderUse4ByteResolutionToggle() {
    const { t } = this.context;
    const { use4ByteResolution, setUse4ByteResolution } = this.props;
    return (
      <Box
        ref={this.settingsRefs[3]}
        className="settings-page__content-row"
        display={Display.Flex}
        flexDirection={FlexDirection.Row}
        justifyContent={JustifyContent.spaceBetween}
        gap={4}
      >
        <div className="settings-page__content-item">
          <span>{t('use4ByteResolution')}</span>
          <div className="settings-page__content-description">
            {t('use4ByteResolutionDescription')}
          </div>
        </div>

        <div
          className="settings-page__content-item-col"
          data-testid="4byte-resolution-container"
        >
          <ToggleButton
            value={use4ByteResolution}
            onToggle={(value) => setUse4ByteResolution(!value)}
            offLabel={t('off')}
            onLabel={t('on')}
          />
        </div>
      </Box>
    );
  }

  renderMetaMetricsOptIn() {
    const { t } = this.context;
    const { participateInMetaMetrics, setParticipateInMetaMetrics } =
      this.props;

    return (
      <Box
        ref={this.settingsRefs[4]}
        className="settings-page__content-row"
        display={Display.Flex}
        flexDirection={FlexDirection.Row}
        justifyContent={JustifyContent.spaceBetween}
        gap={4}
      >
        <div className="settings-page__content-item">
          <span>{t('participateInMetaMetrics')}</span>
          <div className="settings-page__content-description">
            <span>{t('participateInMetaMetricsDescription')}</span>
          </div>
        </div>

        <div
          className="settings-page__content-item-col"
          data-testid="participateInMetaMetrics"
        >
          <ToggleButton
            value={participateInMetaMetrics}
            onToggle={(value) => setParticipateInMetaMetrics(!value)}
            offLabel={t('off')}
            onLabel={t('on')}
          />
        </div>
      </Box>
    );
  }

  renderChooseYourNetworkButton() {
    const { t } = this.context;

    return (
      <Box
        className="settings-page__content-row"
        data-testid="advanced-setting-choose-your-network"
        display={Display.Flex}
        flexDirection={FlexDirection.Column}
        gap={4}
      >
        <div className="settings-page__content-item">
          <span>{t('chooseYourNetwork')}</span>
          <div className="settings-page__content-description">
            {t('chooseYourNetworkDescription', [
              // TODO: Update to use real link
              <a
                href={CONSENSYS_PRIVACY_LINK}
                target="_blank"
                rel="noopener noreferrer"
                key="cyn-consensys-privacy-link"
              >
                {t('privacyMsg')}
              </a>,
            ])}
          </div>
        </div>
        <div className="settings-page__content-item-col">
          <Button
            type="secondary"
            className="settings-page__button"
            onClick={() => {
              getEnvironmentType() === ENVIRONMENT_TYPE_POPUP
                ? global.platform.openExtensionInBrowser(
                    ADD_POPULAR_CUSTOM_NETWORK,
                  )
                : this.props.history.push(ADD_POPULAR_CUSTOM_NETWORK);
            }}
          >
            {t('addCustomNetwork')}
          </Button>
        </div>
      </Box>
    );
  }

  renderSafeChainsListValidationToggle() {
    const { t } = this.context;
    const { useSafeChainsListValidation, setUseSafeChainsListValidation } =
      this.props;

    const useSafeChainsListValidationWebsite = t(
      'useSafeChainsListValidationWebsite',
    );

    return (
      <Box
        ref={this.settingsRefs[13]}
        className="settings-page__content-row"
        data-testid="setting-safe-chains-validation"
        display={Display.Flex}
        flexDirection={FlexDirection.Column}
        gap={4}
      >
        <Box
          className="settings-page__content-row"
          gap={4}
          display={Display.Flex}
          flexDirection={FlexDirection.Row}
          justifyContent={JustifyContent.spaceBetween}
        >
          <div className="settings-page__content-item">
            <span>{t('useSafeChainsListValidation')}</span>
            <div className="settings-page__content-description">
              {t('useSafeChainsListValidationDescription', [
                <b key="safechain-list-validation-website">
                  {useSafeChainsListValidationWebsite}
                </b>,
              ])}
            </div>
          </div>

          <div
            className="settings-page__content-item-col"
            data-testid="useSafeChainsListValidation"
          >
            <ToggleButton
              value={useSafeChainsListValidation}
              onToggle={(value) => setUseSafeChainsListValidation(!value)}
              offLabel={t('off')}
              onLabel={t('on')}
            />
          </div>
        </Box>
      </Box>
    );
  }

  renderIpfsGatewayControl() {
    const { t } = this.context;
    let ipfsError = '';

    const handleIpfsGatewayChange = (url) => {
      if (url.length > 0) {
        try {
          const validUrl = addUrlProtocolPrefix(url);

          if (!validUrl) {
            ipfsError = t('invalidIpfsGateway');
          }

          const urlObj = new URL(validUrl);

          // don't allow the use of this gateway
          if (urlObj.host === 'gateway.ipfs.io') {
            ipfsError = t('forbiddenIpfsGateway');
          }

          if (ipfsError.length === 0) {
            this.props.setIpfsGateway(urlObj.host);
          }
        } catch (error) {
          ipfsError = t('invalidIpfsGateway');
        }
      } else {
        ipfsError = t('invalidIpfsGateway');
      }

      this.setState({
        ipfsGateway: url,
        ipfsGatewayError: ipfsError,
      });
    };

    return (
      <Box
        ref={this.settingsRefs[6]}
        className="settings-page__content-row"
        data-testid="setting-ipfs-gateway"
        display={Display.Flex}
        flexDirection={FlexDirection.Column}
        gap={4}
      >
        <Box
          className="settings-page__content-row"
          gap={4}
          display={Display.Flex}
          flexDirection={FlexDirection.Row}
          justifyContent={JustifyContent.spaceBetween}
        >
          <div className="settings-page__content-item">
            <span>{t('ipfsGateway')}</span>
            <div className="settings-page__content-description">
              {t('ipfsGatewayDescription')}
            </div>
          </div>
          <div
            className="settings-page__content-item-col"
            data-testid="ipfsToggle"
          >
            <ToggleButton
              value={this.state.ipfsToggle}
              onToggle={(value) => {
                if (value) {
                  // turning from true to false
                  this.props.setIsIpfsGatewayEnabled(false);
                  this.props.setIpfsGateway('');
                } else {
                  // turning from false to true
                  this.props.setIsIpfsGatewayEnabled(true);
                  handleIpfsGatewayChange(this.state.ipfsGateway);
                }

                this.setState({ ipfsToggle: !value });
              }}
              offLabel={t('off')}
              onLabel={t('on')}
            />
          </div>
        </Box>
        {this.state.ipfsToggle && (
          <div className="settings-page__content-item">
            <span>{t('addIPFSGateway')}</span>
            <div className="settings-page__content-item-col">
              <TextField
                type="text"
                value={this.state.ipfsGateway}
                onChange={(e) => handleIpfsGatewayChange(e.target.value)}
                error={this.state.ipfsGatewayError}
                fullWidth
                margin="dense"
              />
            </div>
          </div>
        )}
        <Box
          className="settings-page__content-row"
          display={Display.Flex}
          flexDirection={FlexDirection.Row}
          justifyContent={JustifyContent.spaceBetween}
          gap={4}
          ref={this.settingsRefs[10]}
          marginTop={3}
          id="ens-domains"
        >
          <div>
            {t('ensDomainsSettingTitle')}
            <div className="settings-page__content-description">
              <Text color={TextColor.inherit} variant={TextVariant.inherit}>
                {t('ensDomainsSettingDescriptionIntroduction')}
              </Text>
              <Box
                as="ul"
                marginTop={4}
                marginBottom={4}
                paddingInlineStart={4}
                style={{ listStyleType: 'circle' }}
              >
                <Text
                  as="li"
                  color={TextColor.inherit}
                  variant={TextVariant.inherit}
                >
                  {t('ensDomainsSettingDescriptionPart1')}
                </Text>
                <Text
                  as="li"
                  color={TextColor.inherit}
                  variant={TextVariant.inherit}
                >
                  {t('ensDomainsSettingDescriptionPart2')}
                </Text>
              </Box>
              <Text color={TextColor.inherit} variant={TextVariant.inherit}>
                {t('ensDomainsSettingDescriptionOutroduction')}
              </Text>
            </div>
          </div>

          <div
            className="settings-page__content-item-col"
            data-testid="ipfs-gateway-resolution-container"
          >
            <ToggleButton
              value={this.props.useAddressBarEnsResolution}
              onToggle={(value) =>
                this.props.setUseAddressBarEnsResolution(!value)
              }
              offLabel={t('off')}
              onLabel={t('on')}
            />
          </div>
        </Box>
      </Box>
    );
  }

  renderAutoDetectTokensToggle() {
    const { t } = this.context;
    const { useTokenDetection, setUseTokenDetection } = this.props;

    return (
      <Box
        ref={this.settingsRefs[7]}
        className="settings-page__content-row"
        data-testid="advanced-setting-gas-fee-estimation"
        display={Display.Flex}
        flexDirection={FlexDirection.Row}
        justifyContent={JustifyContent.spaceBetween}
        gap={4}
        id="advanced-settings-autodetect-tokens"
      >
        <div className="settings-page__content-item">
          <span>{t('autoDetectTokens')}</span>
          <div className="settings-page__content-description">
            {t('autoDetectTokensDescription', [
              // TODO: Update to use real link
              <a
                href={AUTO_DETECT_TOKEN_LEARN_MORE_LINK}
                target="_blank"
                rel="noopener noreferrer"
                key="cyn-consensys-privacy-link"
              >
                {startCase(t('learnMore'))}
              </a>,
            ])}
          </div>
        </div>

        <div
          className="settings-page__content-item-col"
          data-testid="autoDetectTokens"
        >
          <ToggleButton
            value={useTokenDetection}
            onToggle={(value) => {
              this.toggleSetting(
                value,
                MetaMetricsEventName.KeyAutoDetectTokens,
                MetaMetricsEventName.KeyAutoDetectTokens,
                setUseTokenDetection,
              );
            }}
            offLabel={t('off')}
            onLabel={t('on')}
          />
        </div>
      </Box>
    );
  }

  renderBatchAccountBalanceRequestsToggle() {
    const { t } = this.context;
    const { useMultiAccountBalanceChecker, setUseMultiAccountBalanceChecker } =
      this.props;

    return (
      <Box
        ref={this.settingsRefs[8]}
        className="settings-page__content-row"
        display={Display.Flex}
        flexDirection={FlexDirection.Row}
        justifyContent={JustifyContent.spaceBetween}
        gap={4}
      >
        <div className="settings-page__content-item">
          <span>{t('useMultiAccountBalanceChecker')}</span>
          <div className="settings-page__content-description">
            {t('useMultiAccountBalanceCheckerSettingDescription')}
          </div>
        </div>

        <div
          className="settings-page__content-item-col"
          data-testid="useMultiAccountBalanceChecker"
        >
          <ToggleButton
            value={useMultiAccountBalanceChecker}
            onToggle={(value) => {
              this.toggleSetting(
                value,
                MetaMetricsEventName.KeyBatchAccountBalanceRequests,
                MetaMetricsEventName.KeyBatchAccountBalanceRequests,
                setUseMultiAccountBalanceChecker,
              );
            }}
            offLabel={t('off')}
            onLabel={t('on')}
          />
        </div>
      </Box>
    );
  }

  renderCurrencyRateCheckToggle() {
    const { t } = this.context;
    const { useCurrencyRateCheck, setUseCurrencyRateCheck } = this.props;

    return (
      <Box
        ref={this.settingsRefs[9]}
        className="settings-page__content-row"
        display={Display.Flex}
        flexDirection={FlexDirection.Row}
        justifyContent={JustifyContent.spaceBetween}
        gap={4}
      >
        <div className="settings-page__content-item">
          <span>{t('currencyRateCheckToggle')}</span>
          <div className="settings-page__content-description">
            {t('currencyRateCheckToggleDescription', [
              <a
                key="coingecko_link"
                href={COINGECKO_LINK}
                rel="noreferrer"
                target="_blank"
              >
                {t('coingecko')}
              </a>,
              <a
                key="cryptocompare_link"
                href={CRYPTOCOMPARE_LINK}
                rel="noreferrer"
                target="_blank"
              >
                {t('cryptoCompare')}
              </a>,
              <a
                key="privacy_policy_link"
                href={PRIVACY_POLICY_LINK}
                rel="noreferrer"
                target="_blank"
              >
                {t('privacyMsg')}
              </a>,
            ])}
          </div>
        </div>

        <div
          className="settings-page__content-item-col"
          data-testid="currencyRateCheckToggle"
        >
          <ToggleButton
            value={useCurrencyRateCheck}
            onToggle={(value) => setUseCurrencyRateCheck(!value)}
            offLabel={t('off')}
            onLabel={t('on')}
          />
        </div>
      </Box>
    );
  }

  renderDisplayNftMediaToggle() {
    const { t } = this.context;
    const {
      openSeaEnabled,
      setOpenSeaEnabled,
      useNftDetection,
      setUseNftDetection,
    } = this.props;

    return (
      <Box
        ref={this.settingsRefs[11]}
        className="settings-page__content-row"
        display={Display.Flex}
        flexDirection={FlexDirection.Row}
        justifyContent={JustifyContent.spaceBetween}
        gap={4}
        id="display-nft-media"
      >
        <div className="settings-page__content-item">
          <span>{t('displayNftMedia')}</span>
          <div className="settings-page__content-description">
            {t('displayNftMediaDescription')}
          </div>
        </div>
        <div
          className="settings-page__content-item-col"
          data-testid="displayNftMedia"
        >
          <ToggleButton
            value={openSeaEnabled}
            onToggle={(value) => {
              this.context.trackEvent({
                category: MetaMetricsEventCategory.Settings,
                event: 'Enabled/Disable OpenSea',
                properties: {
                  action: 'Enabled/Disable OpenSea',
                  legacy_event: true,
                },
              });
              // value is positive when being toggled off
              if (value && useNftDetection) {
                setUseNftDetection(false);
              }
              setOpenSeaEnabled(!value);
            }}
            offLabel={t('off')}
            onLabel={t('on')}
          />
        </div>
      </Box>
    );
  }

  renderNftDetectionToggle() {
    const { t } = this.context;
    const {
      openSeaEnabled,
      setOpenSeaEnabled,
      useNftDetection,
      setUseNftDetection,
    } = this.props;
    return (
      <Box
        ref={this.settingsRefs[12]}
        className="settings-page__content-row"
        display={Display.Flex}
        flexDirection={FlexDirection.Row}
        justifyContent={JustifyContent.spaceBetween}
        gap={4}
      >
        <div className="settings-page__content-item">
          <span>{t('useNftDetection')}</span>
          <div className="settings-page__content-description">
            {t('useNftDetectionDescriptionText')}
          </div>
        </div>

        <div
          className="settings-page__content-item-col"
          data-testid="useNftDetection"
        >
          <ToggleButton
            value={useNftDetection}
            onToggle={(value) => {
              this.context.trackEvent({
                category: MetaMetricsEventCategory.Settings,
                event: 'NFT Detected',
                properties: {
                  action: 'NFT Detected',
                  legacy_event: true,
                },
              });
              if (!value && !openSeaEnabled) {
                setOpenSeaEnabled(!value);
              }
              setUseNftDetection(!value);
            }}
            offLabel={t('off')}
            onLabel={t('on')}
          />
        </div>
      </Box>
    );
  }

  renderExternalNameSourcesToggle() {
    const { t } = this.context;
    const { useExternalNameSources, setUseExternalNameSources } = this.props;

    return (
      <Box
        ref={this.settingsRefs[14]}
        className="settings-page__content-row"
        display={Display.Flex}
        flexDirection={FlexDirection.Row}
        justifyContent={JustifyContent.spaceBetween}
        gap={4}
      >
        <div className="settings-page__content-item">
          <span>{t('externalNameSourcesSetting')}</span>
          <div className="settings-page__content-description">
            {t('externalNameSourcesSettingDescription')}
          </div>
        </div>

        <div
          className="settings-page__content-item-col"
          data-testid="useExternalNameSources"
        >
          <ToggleButton
            value={useExternalNameSources}
            onToggle={(value) => setUseExternalNameSources(!value)}
            offLabel={t('off')}
            onLabel={t('on')}
          />
        </div>
      </Box>
    );
  }

  renderSimulationsToggle() {
    const { t } = this.context;
    const { useTransactionSimulations, setUseTransactionSimulations } =
      this.props;

    return (
      <Box
        ref={this.settingsRefs[18]}
        className="settings-page__content-row"
        display={Display.Flex}
        flexDirection={FlexDirection.Row}
        justifyContent={JustifyContent.spaceBetween}
        gap={4}
      >
        <div className="settings-page__content-item">
          <span>{t('simulationsSettingSubHeader')}</span>
          <div className="settings-page__content-description">
            {t('simulationsSettingDescription', [
              <a
                key="learn_more_link"
                href={TRANSACTION_SIMULATIONS_LEARN_MORE_LINK}
                rel="noreferrer"
                target="_blank"
              >
                {t('learnMoreUpperCase')}
              </a>,
            ])}
          </div>
        </div>

        <div
          className="settings-page__content-item-col"
          data-testid="useTransactionSimulations"
        >
          <ToggleButton
            value={useTransactionSimulations}
            onToggle={(value) => setUseTransactionSimulations(!value)}
            offLabel={t('off')}
            onLabel={t('on')}
          />
        </div>
      </Box>
    );
  }

  ///: BEGIN:ONLY_INCLUDE_IF(blockaid)
  /**
   * toggleSecurityAlert
   *
   * @param {boolean} oldValue - the current securityAlertEnabled value.
   */
  toggleSecurityAlert(oldValue) {
    const newValue = !oldValue;
    const { setSecurityAlertsEnabled } = this.props;
    this.context.trackEvent({
      category: MetaMetricsEventCategory.Settings,
      event: MetaMetricsEventName.SettingsUpdated,
      properties: {
        blockaid_alerts_enabled: newValue,
      },
    });
    setSecurityAlertsEnabled(newValue);
  }
  ///: END:ONLY_INCLUDE_IF

  render() {
    const { warning, petnamesEnabled } = this.props;

    return (
      <div className="settings-page__body">
        {warning && <div className="settings-tab__error">{warning}</div>}
        <span className="settings-page__security-tab-sub-header__bold">
          {this.context.t('security')}
        </span>
        {this.renderSeedWords()}
        {/* ///: BEGIN:ONLY_INCLUDE_IF(blockaid) */}
        {this.renderSecurityAlertsToggle()}
        {/* ///: END:ONLY_INCLUDE_IF */}
        <span className="settings-page__security-tab-sub-header__bold">
          {this.context.t('privacy')}
        </span>

        <div>
          <span className="settings-page__security-tab-sub-header">
            {this.context.t('alerts')}
          </span>
        </div>
        <div className="settings-page__content-padded">
          {this.renderPhishingDetectionToggle()}
        </div>

        <div>
          <span className="settings-page__security-tab-sub-header">
            {this.context.t('smartContracts')}
          </span>
        </div>
        <div className="settings-page__content-padded">
          {this.renderUse4ByteResolutionToggle()}
        </div>

        <span className="settings-page__security-tab-sub-header">
          {this.context.t('transactions')}
        </span>
        <div className="settings-page__content-padded">
          {this.renderCurrencyRateCheckToggle()}
          {this.renderIncomingTransactionsOptIn()}
          {this.renderSimulationsToggle()}
        </div>

        <span
          className="settings-page__security-tab-sub-header"
          ref={this.settingsRefs[5]}
        >
          {this.context.t('networkProvider')}
        </span>
        <div className="settings-page__content-padded">
          {this.renderChooseYourNetworkButton()}
          {this.renderSafeChainsListValidationToggle()}
          {this.renderIpfsGatewayControl()}
        </div>

        <span className="settings-page__security-tab-sub-header">
          {this.context.t('tokenAutoDetection')}
        </span>
        <div className="settings-page__content-padded">
          {this.renderAutoDetectTokensToggle()}
          {this.renderBatchAccountBalanceRequestsToggle()}
          {this.renderDisplayNftMediaToggle()}
          {this.renderNftDetectionToggle()}
        </div>

        {petnamesEnabled && (
          <>
            <span className="settings-page__security-tab-sub-header">
              {this.context.t('settingsSubHeadingSignaturesAndTransactions')}
            </span>
            <div className="settings-page__content-padded">
              {this.renderExternalNameSourcesToggle()}
            </div>
          </>
        )}

        <span className="settings-page__security-tab-sub-header">
          {this.context.t('metrics')}
        </span>
        <div className="settings-page__content-padded">
          {this.renderMetaMetricsOptIn()}
        </div>
      </div>
    );
  }
}<|MERGE_RESOLUTION|>--- conflicted
+++ resolved
@@ -191,18 +191,10 @@
 
     return (
       <>
-<<<<<<< HEAD
-        <div
-          ref={this.settingsRefs[15]}
-          className="settings-page__security-tab-sub-header"
-        >
-          <span>{t('securityAlerts')}</span>
-=======
         <div ref={this.settingsRefs[15]}>
           <span className="settings-page__security-tab-sub-header">
             {t('securityAlerts')}
           </span>
->>>>>>> fef29be9
         </div>
         <div className="settings-page__content-padded">
           <Box
