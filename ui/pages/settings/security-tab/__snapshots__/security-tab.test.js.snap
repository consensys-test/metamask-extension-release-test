// Jest Snapshot v1, https://goo.gl/fbAQLP

exports[`Security Tab should match snapshot 1`] = `
<div>
  <div
    class="settings-page__body"
  >
    <div
      class="settings-tab__error"
    >
      warning
    </div>
    <span
      class="settings-page__security-tab-sub-header__bold"
    >
      Security
    </span>
    <div
      class="settings-page__security-tab-sub-header"
    >
      Secret Recovery Phrase
    </div>
    <div
      class="settings-page__content-padded"
    >
      <button
<<<<<<< HEAD
        class="mm-box mm-text mm-button-base mm-button-base--size-lg mm-button-primary mm-text--body-md-medium mm-box--padding-right-4 mm-box--padding-left-4 mm-box--display-inline-flex mm-box--justify-content-center mm-box--align-items-center mm-box--color-primary-inverse mm-box--background-color-primary-default mm-box--rounded-pill"
=======
        class="mm-box mm-text mm-button-base mm-button-base--size-lg mm-button-primary mm-text--body-md-medium mm-box--padding-0 mm-box--padding-right-4 mm-box--padding-left-4 mm-box--display-inline-flex mm-box--justify-content-center mm-box--align-items-center mm-box--color-primary-inverse mm-box--background-color-primary-default mm-box--rounded-pill"
>>>>>>> 877e184b
        data-testid="reveal-seed-words"
        type="danger"
      >
        Reveal Secret Recovery Phrase
      </button>
    </div>
    <span
      class="settings-page__security-tab-sub-header__bold"
    >
      Privacy
    </span>
    <div>
      <span
        class="settings-page__security-tab-sub-header"
      >
        Alerts
      </span>
    </div>
    <div
      class="settings-page__content-padded"
    >
      <div
        class="mm-box settings-page__content-row mm-box--display-flex mm-box--gap-4 mm-box--flex-direction-row mm-box--justify-content-space-between"
      >
        <div
          class="settings-page__content-item"
        >
          <span>
            Use phishing detection
          </span>
          <div
            class="settings-page__content-description"
          >
            Display a warning for phishing domains targeting Ethereum users
          </div>
        </div>
        <div
          class="settings-page__content-item-col"
          data-testid="usePhishingDetection"
        >
          <label
            class="toggle-button toggle-button--on"
            tabindex="0"
          >
            <div
              style="display: flex; width: 52px; align-items: center; justify-content: flex-start; position: relative; cursor: pointer; background-color: transparent; border: 0px; padding: 0px; user-select: none;"
            >
              <div
                style="width: 40px; height: 24px; padding: 0px; border-radius: 26px; display: flex; align-items: center; justify-content: center; background-color: rgb(242, 244, 246);"
              >
                <div
                  style="font-size: 11px; display: flex; align-items: center; justify-content: center; font-family: 'Helvetica Neue', Helvetica, sans-serif; position: relative; color: rgb(250, 250, 250); margin-top: auto; margin-bottom: auto; line-height: 0; opacity: 1; width: 26px; height: 20px; left: 4px;"
                />
                <div
                  style="font-size: 11px; display: flex; align-items: center; justify-content: center; font-family: 'Helvetica Neue', Helvetica, sans-serif; position: relative; color: rgba(255, 255, 255, 0.6); bottom: 0px; margin-top: auto; margin-bottom: auto; padding-right: 5px; line-height: 0; width: 26px; height: 20px; opacity: 0;"
                />
              </div>
              <div
                style="position: absolute; height: 100%; top: 0px; left: 0px; display: flex; flex: 1; align-self: stretch; align-items: center; justify-content: flex-start;"
              >
                <div
                  style="width: 18px; height: 18px; display: flex; align-self: center; box-shadow: none; border-radius: 50%; box-sizing: border-box; position: relative; background-color: rgb(3, 125, 214); left: 18px;"
                />
              </div>
              <input
                style="border: 0px; height: 1px; margin: -1px; overflow: hidden; padding: 0px; position: absolute; width: 1px;"
                type="checkbox"
                value="true"
              />
            </div>
            <div
              class="toggle-button__status"
            >
              <span
                class="toggle-button__label-off"
              >
                Off
              </span>
              <span
                class="toggle-button__label-on"
              >
                On
              </span>
            </div>
          </label>
        </div>
      </div>
    </div>
    <div>
      <span
        class="settings-page__security-tab-sub-header"
      >
        Smart contracts
      </span>
    </div>
    <div
      class="settings-page__content-padded"
    >
      <div
        class="mm-box settings-page__content-row mm-box--display-flex mm-box--gap-4 mm-box--flex-direction-row mm-box--justify-content-space-between"
      >
        <div
          class="settings-page__content-item"
        >
          <span>
            Decode smart contracts
          </span>
          <div
            class="settings-page__content-description"
          >
            To improve user experience, we customize the activity tab with messages based on the smart contracts you interact with. MetaMask uses a service called 4byte.directory to decode data and show you a version of a smart contract that's easier to read. This helps reduce your chances of approving malicious smart contract actions, but can result in your IP address being shared.
          </div>
        </div>
        <div
          class="settings-page__content-item-col"
          data-testid="4byte-resolution-container"
        >
          <label
            class="toggle-button toggle-button--on"
            tabindex="0"
          >
            <div
              style="display: flex; width: 52px; align-items: center; justify-content: flex-start; position: relative; cursor: pointer; background-color: transparent; border: 0px; padding: 0px; user-select: none;"
            >
              <div
                style="width: 40px; height: 24px; padding: 0px; border-radius: 26px; display: flex; align-items: center; justify-content: center; background-color: rgb(242, 244, 246);"
              >
                <div
                  style="font-size: 11px; display: flex; align-items: center; justify-content: center; font-family: 'Helvetica Neue', Helvetica, sans-serif; position: relative; color: rgb(250, 250, 250); margin-top: auto; margin-bottom: auto; line-height: 0; opacity: 1; width: 26px; height: 20px; left: 4px;"
                />
                <div
                  style="font-size: 11px; display: flex; align-items: center; justify-content: center; font-family: 'Helvetica Neue', Helvetica, sans-serif; position: relative; color: rgba(255, 255, 255, 0.6); bottom: 0px; margin-top: auto; margin-bottom: auto; padding-right: 5px; line-height: 0; width: 26px; height: 20px; opacity: 0;"
                />
              </div>
              <div
                style="position: absolute; height: 100%; top: 0px; left: 0px; display: flex; flex: 1; align-self: stretch; align-items: center; justify-content: flex-start;"
              >
                <div
                  style="width: 18px; height: 18px; display: flex; align-self: center; box-shadow: none; border-radius: 50%; box-sizing: border-box; position: relative; background-color: rgb(3, 125, 214); left: 18px;"
                />
              </div>
              <input
                style="border: 0px; height: 1px; margin: -1px; overflow: hidden; padding: 0px; position: absolute; width: 1px;"
                type="checkbox"
                value="true"
              />
            </div>
            <div
              class="toggle-button__status"
            >
              <span
                class="toggle-button__label-off"
              >
                Off
              </span>
              <span
                class="toggle-button__label-on"
              >
                On
              </span>
            </div>
          </label>
        </div>
      </div>
    </div>
    <span
      class="settings-page__security-tab-sub-header"
    >
      Transactions
    </span>
    <div
      class="settings-page__content-padded"
    >
      <div
        class="mm-box settings-page__content-row mm-box--display-flex mm-box--gap-4 mm-box--flex-direction-row mm-box--justify-content-space-between"
      >
        <div
          class="settings-page__content-item"
        >
          <span>
            Show balance and token price checker
          </span>
          <div
            class="settings-page__content-description"
          >
            <span>
               
              We use 
              <a
                href="https://www.coingecko.com/"
                rel="noreferrer"
                target="_blank"
              >
                CoinGecko
              </a>
               and 
              <a
                href="https://www.cryptocompare.com/"
                rel="noreferrer"
                target="_blank"
              >
                CryptoCompare
              </a>
               APIs to display your balance and token price. 
              <a
                href="https://consensys.net/privacy-policy/"
                rel="noreferrer"
                target="_blank"
              >
                Privacy policy
              </a>
              
               
            </span>
          </div>
        </div>
        <div
          class="settings-page__content-item-col"
          data-testid="currencyRateCheckToggle"
        >
          <label
            class="toggle-button toggle-button--on"
            tabindex="0"
          >
            <div
              style="display: flex; width: 52px; align-items: center; justify-content: flex-start; position: relative; cursor: pointer; background-color: transparent; border: 0px; padding: 0px; user-select: none;"
            >
              <div
                style="width: 40px; height: 24px; padding: 0px; border-radius: 26px; display: flex; align-items: center; justify-content: center; background-color: rgb(242, 244, 246);"
              >
                <div
                  style="font-size: 11px; display: flex; align-items: center; justify-content: center; font-family: 'Helvetica Neue', Helvetica, sans-serif; position: relative; color: rgb(250, 250, 250); margin-top: auto; margin-bottom: auto; line-height: 0; opacity: 1; width: 26px; height: 20px; left: 4px;"
                />
                <div
                  style="font-size: 11px; display: flex; align-items: center; justify-content: center; font-family: 'Helvetica Neue', Helvetica, sans-serif; position: relative; color: rgba(255, 255, 255, 0.6); bottom: 0px; margin-top: auto; margin-bottom: auto; padding-right: 5px; line-height: 0; width: 26px; height: 20px; opacity: 0;"
                />
              </div>
              <div
                style="position: absolute; height: 100%; top: 0px; left: 0px; display: flex; flex: 1; align-self: stretch; align-items: center; justify-content: flex-start;"
              >
                <div
                  style="width: 18px; height: 18px; display: flex; align-self: center; box-shadow: none; border-radius: 50%; box-sizing: border-box; position: relative; background-color: rgb(3, 125, 214); left: 18px;"
                />
              </div>
              <input
                style="border: 0px; height: 1px; margin: -1px; overflow: hidden; padding: 0px; position: absolute; width: 1px;"
                type="checkbox"
                value="true"
              />
            </div>
            <div
              class="toggle-button__status"
            >
              <span
                class="toggle-button__label-off"
              >
                Off
              </span>
              <span
                class="toggle-button__label-on"
              >
                On
              </span>
            </div>
          </label>
        </div>
      </div>
      <div
        class="mm-box mm-incoming-transaction-toggle"
      >
        <p
          class="mm-box mm-text mm-text--body-md-medium mm-box--color-text-default"
        >
          Show incoming transactions
        </p>
        <p
          class="mm-box mm-text mm-text--body-sm mm-box--color-text-alternative"
        >
          This relies on each network which will have access to your Ethereum address and your IP address.
        </p>
        <div
          class="mm-box mm-box--margin-top-3 mm-box--display-flex mm-box--gap-4 mm-box--flex-direction-row mm-box--justify-content-space-between"
          data-testid="incoming-transaction-toggle-enable-all"
        >
          <p
            class="mm-box mm-text mm-text--body-sm-bold mm-box--color-text-default"
          >
            Enable for all networks
          </p>
          <label
            class="toggle-button toggle-button--off"
            tabindex="0"
          >
            <div
              style="display: flex; width: 52px; align-items: center; justify-content: flex-start; position: relative; cursor: pointer; background-color: transparent; border: 0px; padding: 0px; user-select: none;"
            >
              <div
                style="width: 40px; height: 24px; padding: 0px; border-radius: 26px; display: flex; align-items: center; justify-content: center; background-color: rgb(242, 244, 246);"
              >
                <div
                  style="font-size: 11px; display: flex; align-items: center; justify-content: center; font-family: 'Helvetica Neue', Helvetica, sans-serif; position: relative; color: rgb(250, 250, 250); margin-top: auto; margin-bottom: auto; line-height: 0; opacity: 0; width: 26px; height: 20px; left: 4px;"
                />
                <div
                  style="font-size: 11px; display: flex; align-items: center; justify-content: center; font-family: 'Helvetica Neue', Helvetica, sans-serif; position: relative; color: rgba(255, 255, 255, 0.6); bottom: 0px; margin-top: auto; margin-bottom: auto; padding-right: 5px; line-height: 0; width: 26px; height: 20px; opacity: 1;"
                />
              </div>
              <div
                style="position: absolute; height: 100%; top: 0px; left: 0px; display: flex; flex: 1; align-self: stretch; align-items: center; justify-content: flex-start;"
              >
                <div
                  style="width: 18px; height: 18px; display: flex; align-self: center; box-shadow: none; border-radius: 50%; box-sizing: border-box; position: relative; background-color: rgb(106, 115, 125); left: 3px;"
                />
              </div>
              <input
                style="border: 0px; height: 1px; margin: -1px; overflow: hidden; padding: 0px; position: absolute; width: 1px;"
                type="checkbox"
                value="false"
              />
            </div>
            <div
              class="toggle-button__status"
            >
              <span
                class="toggle-button__label-off"
              >
                Off
              </span>
              <span
                class="toggle-button__label-on"
              >
                On
              </span>
            </div>
          </label>
        </div>
        <div
          class="mm-box network-toggle-wrapper mm-box--margin-top-6 mm-box--margin-bottom-6 mm-box--display-flex mm-box--flex-direction-row mm-box--justify-content-space-between"
          data-testid="network-toggle-0x1"
        >
          <div
            class="mm-box mm-box--display-flex mm-box--gap-2 mm-box--align-items-center mm-box--width-full mm-box--background-color-transparent"
          >
            <div
              class="mm-box mm-text mm-avatar-base mm-avatar-base--size-sm mm-avatar-network mm-text--body-sm mm-text--text-transform-uppercase mm-box--display-flex mm-box--justify-content-center mm-box--align-items-center mm-box--color-text-default mm-box--background-color-background-alternative mm-box--rounded-full mm-box--border-color-transparent box--border-style-solid box--border-width-1"
            >
              C
            </div>
            <p
              class="mm-box mm-text mm-text--body-md mm-text--ellipsis mm-box--margin-left-2 mm-box--color-text-default mm-box--background-color-transparent"
            >
              Custom Mainnet RPC
            </p>
          </div>
          <label
            class="toggle-button toggle-button--on"
            tabindex="0"
          >
            <div
              style="display: flex; width: 52px; align-items: center; justify-content: flex-start; position: relative; cursor: pointer; background-color: transparent; border: 0px; padding: 0px; user-select: none;"
            >
              <div
                style="width: 40px; height: 24px; padding: 0px; border-radius: 26px; display: flex; align-items: center; justify-content: center; background-color: rgb(242, 244, 246);"
              >
                <div
                  style="font-size: 11px; display: flex; align-items: center; justify-content: center; font-family: 'Helvetica Neue', Helvetica, sans-serif; position: relative; color: rgb(250, 250, 250); margin-top: auto; margin-bottom: auto; line-height: 0; opacity: 1; width: 26px; height: 20px; left: 4px;"
                />
                <div
                  style="font-size: 11px; display: flex; align-items: center; justify-content: center; font-family: 'Helvetica Neue', Helvetica, sans-serif; position: relative; color: rgba(255, 255, 255, 0.6); bottom: 0px; margin-top: auto; margin-bottom: auto; padding-right: 5px; line-height: 0; width: 26px; height: 20px; opacity: 0;"
                />
              </div>
              <div
                style="position: absolute; height: 100%; top: 0px; left: 0px; display: flex; flex: 1; align-self: stretch; align-items: center; justify-content: flex-start;"
              >
                <div
                  style="width: 18px; height: 18px; display: flex; align-self: center; box-shadow: none; border-radius: 50%; box-sizing: border-box; position: relative; background-color: rgb(3, 125, 214); left: 18px;"
                />
              </div>
              <input
                style="border: 0px; height: 1px; margin: -1px; overflow: hidden; padding: 0px; position: absolute; width: 1px;"
                type="checkbox"
                value="true"
              />
            </div>
            <div
              class="toggle-button__status"
            >
              <span
                class="toggle-button__label-off"
              >
                Off
              </span>
              <span
                class="toggle-button__label-on"
              >
                On
              </span>
            </div>
          </label>
        </div>
        <div
          class="mm-box network-toggle-wrapper mm-box--margin-top-6 mm-box--margin-bottom-6 mm-box--display-flex mm-box--flex-direction-row mm-box--justify-content-space-between"
          data-testid="network-toggle-0xe708"
        >
          <div
            class="mm-box mm-box--display-flex mm-box--gap-2 mm-box--align-items-center mm-box--width-full mm-box--background-color-transparent"
          >
            <div
              class="mm-box mm-text mm-avatar-base mm-avatar-base--size-sm mm-avatar-network mm-text--body-sm mm-text--text-transform-uppercase mm-box--display-flex mm-box--justify-content-center mm-box--align-items-center mm-box--color-text-default mm-box--background-color-background-alternative mm-box--rounded-full mm-box--border-color-transparent box--border-style-solid box--border-width-1"
            >
              <img
                alt="Linea Mainnet logo"
                class="mm-avatar-network__network-image"
                src="./images/linea-logo-mainnet.png"
              />
            </div>
            <p
              class="mm-box mm-text mm-text--body-md mm-text--ellipsis mm-box--margin-left-2 mm-box--color-text-default mm-box--background-color-transparent"
            >
              Linea Mainnet
            </p>
          </div>
          <label
            class="toggle-button toggle-button--off"
            tabindex="0"
          >
            <div
              style="display: flex; width: 52px; align-items: center; justify-content: flex-start; position: relative; cursor: pointer; background-color: transparent; border: 0px; padding: 0px; user-select: none;"
            >
              <div
                style="width: 40px; height: 24px; padding: 0px; border-radius: 26px; display: flex; align-items: center; justify-content: center; background-color: rgb(242, 244, 246);"
              >
                <div
                  style="font-size: 11px; display: flex; align-items: center; justify-content: center; font-family: 'Helvetica Neue', Helvetica, sans-serif; position: relative; color: rgb(250, 250, 250); margin-top: auto; margin-bottom: auto; line-height: 0; opacity: 0; width: 26px; height: 20px; left: 4px;"
                />
                <div
                  style="font-size: 11px; display: flex; align-items: center; justify-content: center; font-family: 'Helvetica Neue', Helvetica, sans-serif; position: relative; color: rgba(255, 255, 255, 0.6); bottom: 0px; margin-top: auto; margin-bottom: auto; padding-right: 5px; line-height: 0; width: 26px; height: 20px; opacity: 1;"
                />
              </div>
              <div
                style="position: absolute; height: 100%; top: 0px; left: 0px; display: flex; flex: 1; align-self: stretch; align-items: center; justify-content: flex-start;"
              >
                <div
                  style="width: 18px; height: 18px; display: flex; align-self: center; box-shadow: none; border-radius: 50%; box-sizing: border-box; position: relative; background-color: rgb(106, 115, 125); left: 3px;"
                />
              </div>
              <input
                style="border: 0px; height: 1px; margin: -1px; overflow: hidden; padding: 0px; position: absolute; width: 1px;"
                type="checkbox"
                value="false"
              />
            </div>
            <div
              class="toggle-button__status"
            >
              <span
                class="toggle-button__label-off"
              >
                Off
              </span>
              <span
                class="toggle-button__label-on"
              >
                On
              </span>
            </div>
          </label>
        </div>
        <div
          class="mm-box network-toggle-wrapper mm-box--margin-top-6 mm-box--margin-bottom-6 mm-box--display-flex mm-box--flex-direction-row mm-box--justify-content-space-between"
          data-testid="network-toggle-0x5"
        >
          <div
            class="mm-box mm-box--display-flex mm-box--gap-2 mm-box--align-items-center mm-box--width-full mm-box--background-color-transparent"
          >
            <div
              class="mm-box mm-text mm-avatar-base mm-avatar-base--size-sm mm-avatar-network mm-text--body-sm mm-text--text-transform-uppercase mm-box--display-flex mm-box--justify-content-center mm-box--align-items-center mm-box--color-text-default mm-box--background-color-background-alternative mm-box--rounded-full mm-box--border-color-transparent box--border-style-solid box--border-width-1"
            >
              G
            </div>
            <p
              class="mm-box mm-text mm-text--body-md mm-text--ellipsis mm-box--margin-left-2 mm-box--color-text-default mm-box--background-color-transparent"
            >
              Goerli
            </p>
          </div>
          <label
            class="toggle-button toggle-button--off"
            tabindex="0"
          >
            <div
              style="display: flex; width: 52px; align-items: center; justify-content: flex-start; position: relative; cursor: pointer; background-color: transparent; border: 0px; padding: 0px; user-select: none;"
            >
              <div
                style="width: 40px; height: 24px; padding: 0px; border-radius: 26px; display: flex; align-items: center; justify-content: center; background-color: rgb(242, 244, 246);"
              >
                <div
                  style="font-size: 11px; display: flex; align-items: center; justify-content: center; font-family: 'Helvetica Neue', Helvetica, sans-serif; position: relative; color: rgb(250, 250, 250); margin-top: auto; margin-bottom: auto; line-height: 0; opacity: 0; width: 26px; height: 20px; left: 4px;"
                />
                <div
                  style="font-size: 11px; display: flex; align-items: center; justify-content: center; font-family: 'Helvetica Neue', Helvetica, sans-serif; position: relative; color: rgba(255, 255, 255, 0.6); bottom: 0px; margin-top: auto; margin-bottom: auto; padding-right: 5px; line-height: 0; width: 26px; height: 20px; opacity: 1;"
                />
              </div>
              <div
                style="position: absolute; height: 100%; top: 0px; left: 0px; display: flex; flex: 1; align-self: stretch; align-items: center; justify-content: flex-start;"
              >
                <div
                  style="width: 18px; height: 18px; display: flex; align-self: center; box-shadow: none; border-radius: 50%; box-sizing: border-box; position: relative; background-color: rgb(106, 115, 125); left: 3px;"
                />
              </div>
              <input
                style="border: 0px; height: 1px; margin: -1px; overflow: hidden; padding: 0px; position: absolute; width: 1px;"
                type="checkbox"
                value="false"
              />
            </div>
            <div
              class="toggle-button__status"
            >
              <span
                class="toggle-button__label-off"
              >
                Off
              </span>
              <span
                class="toggle-button__label-on"
              >
                On
              </span>
            </div>
          </label>
        </div>
        <div
          class="mm-box network-toggle-wrapper mm-box--margin-top-6 mm-box--margin-bottom-6 mm-box--display-flex mm-box--flex-direction-row mm-box--justify-content-space-between"
          data-testid="network-toggle-0xaa36a7"
        >
          <div
            class="mm-box mm-box--display-flex mm-box--gap-2 mm-box--align-items-center mm-box--width-full mm-box--background-color-transparent"
          >
            <div
              class="mm-box mm-text mm-avatar-base mm-avatar-base--size-sm mm-avatar-network mm-text--body-sm mm-text--text-transform-uppercase mm-box--display-flex mm-box--justify-content-center mm-box--align-items-center mm-box--color-text-default mm-box--background-color-background-alternative mm-box--rounded-full mm-box--border-color-transparent box--border-style-solid box--border-width-1"
            >
              S
            </div>
            <p
              class="mm-box mm-text mm-text--body-md mm-text--ellipsis mm-box--margin-left-2 mm-box--color-text-default mm-box--background-color-transparent"
            >
              Sepolia
            </p>
          </div>
          <label
            class="toggle-button toggle-button--on"
            tabindex="0"
          >
            <div
              style="display: flex; width: 52px; align-items: center; justify-content: flex-start; position: relative; cursor: pointer; background-color: transparent; border: 0px; padding: 0px; user-select: none;"
            >
              <div
                style="width: 40px; height: 24px; padding: 0px; border-radius: 26px; display: flex; align-items: center; justify-content: center; background-color: rgb(242, 244, 246);"
              >
                <div
                  style="font-size: 11px; display: flex; align-items: center; justify-content: center; font-family: 'Helvetica Neue', Helvetica, sans-serif; position: relative; color: rgb(250, 250, 250); margin-top: auto; margin-bottom: auto; line-height: 0; opacity: 1; width: 26px; height: 20px; left: 4px;"
                />
                <div
                  style="font-size: 11px; display: flex; align-items: center; justify-content: center; font-family: 'Helvetica Neue', Helvetica, sans-serif; position: relative; color: rgba(255, 255, 255, 0.6); bottom: 0px; margin-top: auto; margin-bottom: auto; padding-right: 5px; line-height: 0; width: 26px; height: 20px; opacity: 0;"
                />
              </div>
              <div
                style="position: absolute; height: 100%; top: 0px; left: 0px; display: flex; flex: 1; align-self: stretch; align-items: center; justify-content: flex-start;"
              >
                <div
                  style="width: 18px; height: 18px; display: flex; align-self: center; box-shadow: none; border-radius: 50%; box-sizing: border-box; position: relative; background-color: rgb(3, 125, 214); left: 18px;"
                />
              </div>
              <input
                style="border: 0px; height: 1px; margin: -1px; overflow: hidden; padding: 0px; position: absolute; width: 1px;"
                type="checkbox"
                value="true"
              />
            </div>
            <div
              class="toggle-button__status"
            >
              <span
                class="toggle-button__label-off"
              >
                Off
              </span>
              <span
                class="toggle-button__label-on"
              >
                On
              </span>
            </div>
          </label>
        </div>
        <div
          class="mm-box network-toggle-wrapper mm-box--margin-top-6 mm-box--margin-bottom-6 mm-box--display-flex mm-box--flex-direction-row mm-box--justify-content-space-between"
          data-testid="network-toggle-0xe704"
        >
          <div
            class="mm-box mm-box--display-flex mm-box--gap-2 mm-box--align-items-center mm-box--width-full mm-box--background-color-transparent"
          >
            <div
              class="mm-box mm-text mm-avatar-base mm-avatar-base--size-sm mm-avatar-network mm-text--body-sm mm-text--text-transform-uppercase mm-box--display-flex mm-box--justify-content-center mm-box--align-items-center mm-box--color-text-default mm-box--background-color-background-alternative mm-box--rounded-full mm-box--border-color-transparent box--border-style-solid box--border-width-1"
            >
              <img
                alt="Linea Goerli logo"
                class="mm-avatar-network__network-image"
                src="./images/linea-logo-testnet.png"
              />
            </div>
            <p
              class="mm-box mm-text mm-text--body-md mm-text--ellipsis mm-box--margin-left-2 mm-box--color-text-default mm-box--background-color-transparent"
            >
              Linea Goerli
            </p>
          </div>
          <label
            class="toggle-button toggle-button--on"
            tabindex="0"
          >
            <div
              style="display: flex; width: 52px; align-items: center; justify-content: flex-start; position: relative; cursor: pointer; background-color: transparent; border: 0px; padding: 0px; user-select: none;"
            >
              <div
                style="width: 40px; height: 24px; padding: 0px; border-radius: 26px; display: flex; align-items: center; justify-content: center; background-color: rgb(242, 244, 246);"
              >
                <div
                  style="font-size: 11px; display: flex; align-items: center; justify-content: center; font-family: 'Helvetica Neue', Helvetica, sans-serif; position: relative; color: rgb(250, 250, 250); margin-top: auto; margin-bottom: auto; line-height: 0; opacity: 1; width: 26px; height: 20px; left: 4px;"
                />
                <div
                  style="font-size: 11px; display: flex; align-items: center; justify-content: center; font-family: 'Helvetica Neue', Helvetica, sans-serif; position: relative; color: rgba(255, 255, 255, 0.6); bottom: 0px; margin-top: auto; margin-bottom: auto; padding-right: 5px; line-height: 0; width: 26px; height: 20px; opacity: 0;"
                />
              </div>
              <div
                style="position: absolute; height: 100%; top: 0px; left: 0px; display: flex; flex: 1; align-self: stretch; align-items: center; justify-content: flex-start;"
              >
                <div
                  style="width: 18px; height: 18px; display: flex; align-self: center; box-shadow: none; border-radius: 50%; box-sizing: border-box; position: relative; background-color: rgb(3, 125, 214); left: 18px;"
                />
              </div>
              <input
                style="border: 0px; height: 1px; margin: -1px; overflow: hidden; padding: 0px; position: absolute; width: 1px;"
                type="checkbox"
                value="true"
              />
            </div>
            <div
              class="toggle-button__status"
            >
              <span
                class="toggle-button__label-off"
              >
                Off
              </span>
              <span
                class="toggle-button__label-on"
              >
                On
              </span>
            </div>
          </label>
        </div>
      </div>
    </div>
    <span
      class="settings-page__security-tab-sub-header"
    >
      Network provider
    </span>
    <div
      class="settings-page__content-padded"
    >
      <div
        class="mm-box settings-page__content-row mm-box--display-flex mm-box--gap-4 mm-box--flex-direction-column"
        data-testid="advanced-setting-choose-your-network"
      >
        <div
          class="settings-page__content-item"
        >
          <span>
            Choose your network
          </span>
          <div
            class="settings-page__content-description"
          >
            <span>
               
              We use Infura as our remote procedure call (RPC) provider to offer the most reliable and private access to Ethereum data we can. You can choose your own RPC, but remember that any RPC will receive your IP address and Ethereum wallet to make transactions. Read our 
              <a
                href="https://consensys.net/privacy-policy/"
                rel="noopener noreferrer"
                target="_blank"
              >
                Privacy policy
              </a>
               to learn more about how Infura handles data.
               
            </span>
          </div>
        </div>
        <div
          class="settings-page__content-item-col"
        >
          <button
            class="mm-box mm-text mm-button-base mm-button-base--size-md settings-page__button mm-button-primary mm-text--body-md-medium mm-box--padding-0 mm-box--padding-right-4 mm-box--padding-left-4 mm-box--display-inline-flex mm-box--justify-content-center mm-box--align-items-center mm-box--color-primary-inverse mm-box--background-color-primary-default mm-box--rounded-pill"
            type="secondary"
          >
            Add custom network
          </button>
        </div>
      </div>
      <div
        class="mm-box settings-page__content-row mm-box--display-flex mm-box--gap-4 mm-box--flex-direction-column"
        data-testid="setting-ipfs-gateway"
      >
        <div
          class="mm-box settings-page__content-row mm-box--display-flex mm-box--gap-4 mm-box--flex-direction-row mm-box--justify-content-space-between"
        >
          <div
            class="settings-page__content-item"
          >
            <span>
              IPFS gateway
            </span>
            <div
              class="settings-page__content-description"
            >
              MetaMask uses third-party services to show images of your NFTs stored on IPFS, display information related to ENS addresses entered in your browser's address bar, and fetch icons for different tokens. Your IP address may be exposed to these services when you’re using them.
            </div>
          </div>
          <div
            class="settings-page__content-item-col"
            data-testid="ipfsToggle"
          >
            <label
              class="toggle-button toggle-button--on"
              tabindex="0"
            >
              <div
                style="display: flex; width: 52px; align-items: center; justify-content: flex-start; position: relative; cursor: pointer; background-color: transparent; border: 0px; padding: 0px; user-select: none;"
              >
                <div
                  style="width: 40px; height: 24px; padding: 0px; border-radius: 26px; display: flex; align-items: center; justify-content: center; background-color: rgb(242, 244, 246);"
                >
                  <div
                    style="font-size: 11px; display: flex; align-items: center; justify-content: center; font-family: 'Helvetica Neue', Helvetica, sans-serif; position: relative; color: rgb(250, 250, 250); margin-top: auto; margin-bottom: auto; line-height: 0; opacity: 1; width: 26px; height: 20px; left: 4px;"
                  />
                  <div
                    style="font-size: 11px; display: flex; align-items: center; justify-content: center; font-family: 'Helvetica Neue', Helvetica, sans-serif; position: relative; color: rgba(255, 255, 255, 0.6); bottom: 0px; margin-top: auto; margin-bottom: auto; padding-right: 5px; line-height: 0; width: 26px; height: 20px; opacity: 0;"
                  />
                </div>
                <div
                  style="position: absolute; height: 100%; top: 0px; left: 0px; display: flex; flex: 1; align-self: stretch; align-items: center; justify-content: flex-start;"
                >
                  <div
                    style="width: 18px; height: 18px; display: flex; align-self: center; box-shadow: none; border-radius: 50%; box-sizing: border-box; position: relative; background-color: rgb(3, 125, 214); left: 18px;"
                  />
                </div>
                <input
                  style="border: 0px; height: 1px; margin: -1px; overflow: hidden; padding: 0px; position: absolute; width: 1px;"
                  type="checkbox"
                  value="true"
                />
              </div>
              <div
                class="toggle-button__status"
              >
                <span
                  class="toggle-button__label-off"
                >
                  Off
                </span>
                <span
                  class="toggle-button__label-on"
                >
                  On
                </span>
              </div>
            </label>
          </div>
        </div>
        <div
          class="settings-page__content-item"
        >
          <span>
            Add your preferred IPFS gateway
          </span>
          <div
            class="settings-page__content-item-col"
          >
            <div
              class="MuiFormControl-root MuiTextField-root MuiFormControl-marginDense MuiFormControl-fullWidth"
            >
              <div
                class="MuiInputBase-root MuiInput-root TextField-inputRoot-12 MuiInputBase-fullWidth MuiInput-fullWidth MuiInputBase-formControl MuiInput-formControl MuiInputBase-marginDense MuiInput-marginDense"
              >
                <input
                  aria-invalid="false"
                  class="MuiInputBase-input MuiInput-input MuiInputBase-inputMarginDense MuiInput-inputMarginDense"
                  dir="auto"
                  type="text"
                  value="dweb.link"
                />
              </div>
              
            </div>
          </div>
        </div>
        <div
          class="mm-box settings-page__content-row mm-box--margin-top-3 mm-box--display-flex mm-box--gap-4 mm-box--flex-direction-row mm-box--justify-content-space-between"
          id="ens-domains"
        >
          <div>
            Show ENS domains in address bar
            <div
              class="settings-page__content-description"
            >
              <span
                class="mm-box mm-text mm-text--inherit mm-box--color-inherit"
              >
                MetaMask lets you see ENS domains like "https://metamask.eth" right in your browser's address bar. Here's how it works:
              </span>
              <ul
                class="mm-box mm-box--margin-top-4 mm-box--margin-bottom-4 mm-box--padding-inline-start-4"
                style="list-style-type: circle;"
              >
                <li
                  class="mm-box mm-text mm-text--inherit mm-box--color-inherit"
                >
                  MetaMask checks with Ethereum's ENS contract to find the code connected to the ENS name.
                </li>
                <li
                  class="mm-box mm-text mm-text--inherit mm-box--color-inherit"
                >
                  If the code is linked to IPFS, it gets the content from the IPFS network.
                </li>
                <li
                  class="mm-box mm-text mm-text--inherit mm-box--color-inherit"
                >
                  Then, you can see the content, usually a website or something similar.
                </li>
              </ul>
              <span
                class="mm-box mm-text mm-text--inherit mm-box--color-inherit"
              >
                Regular browsers don't usually handle ENS or IPFS addresses, but MetaMask helps with that. Using this feature might share your IP address with IPFS third-party services.
              </span>
            </div>
          </div>
          <div
            class="settings-page__content-item-col"
            data-testid="ipfs-gateway-resolution-container"
          >
            <label
              class="toggle-button toggle-button--off"
              tabindex="0"
            >
              <div
                style="display: flex; width: 52px; align-items: center; justify-content: flex-start; position: relative; cursor: pointer; background-color: transparent; border: 0px; padding: 0px; user-select: none;"
              >
                <div
                  style="width: 40px; height: 24px; padding: 0px; border-radius: 26px; display: flex; align-items: center; justify-content: center; background-color: rgb(242, 244, 246);"
                >
                  <div
                    style="font-size: 11px; display: flex; align-items: center; justify-content: center; font-family: 'Helvetica Neue', Helvetica, sans-serif; position: relative; color: rgb(250, 250, 250); margin-top: auto; margin-bottom: auto; line-height: 0; opacity: 0; width: 26px; height: 20px; left: 4px;"
                  />
                  <div
                    style="font-size: 11px; display: flex; align-items: center; justify-content: center; font-family: 'Helvetica Neue', Helvetica, sans-serif; position: relative; color: rgba(255, 255, 255, 0.6); bottom: 0px; margin-top: auto; margin-bottom: auto; padding-right: 5px; line-height: 0; width: 26px; height: 20px; opacity: 1;"
                  />
                </div>
                <div
                  style="position: absolute; height: 100%; top: 0px; left: 0px; display: flex; flex: 1; align-self: stretch; align-items: center; justify-content: flex-start;"
                >
                  <div
                    style="width: 18px; height: 18px; display: flex; align-self: center; box-shadow: none; border-radius: 50%; box-sizing: border-box; position: relative; background-color: rgb(106, 115, 125); left: 3px;"
                  />
                </div>
                <input
                  style="border: 0px; height: 1px; margin: -1px; overflow: hidden; padding: 0px; position: absolute; width: 1px;"
                  type="checkbox"
                  value="false"
                />
              </div>
              <div
                class="toggle-button__status"
              >
                <span
                  class="toggle-button__label-off"
                >
                  Off
                </span>
                <span
                  class="toggle-button__label-on"
                >
                  On
                </span>
              </div>
            </label>
          </div>
        </div>
      </div>
    </div>
    <span
      class="settings-page__security-tab-sub-header"
    >
      Token autodetection
    </span>
    <div
      class="settings-page__content-padded"
    >
      <div
        class="mm-box settings-page__content-row mm-box--display-flex mm-box--gap-4 mm-box--flex-direction-row mm-box--justify-content-space-between"
        data-testid="advanced-setting-gas-fee-estimation"
        id="advanced-settings-autodetect-tokens"
      >
        <div
          class="settings-page__content-item"
        >
          <span>
            Autodetect tokens
          </span>
          <div
            class="settings-page__content-description"
          >
            <span>
               
              We use third-party APIs to detect and display new tokens sent to your wallet. Turn off if you don’t want the app to automatically pull data from those services. 
              <a
                href="https://consensys.net/privacy-policy/"
                rel="noopener noreferrer"
                target="_blank"
              >
                Learn More
              </a>
              
               
            </span>
          </div>
        </div>
        <div
          class="settings-page__content-item-col"
          data-testid="autoDetectTokens"
        >
          <label
            class="toggle-button toggle-button--on"
            tabindex="0"
          >
<<<<<<< HEAD
            <button
              class="mm-box mm-text mm-button-base mm-button-base--size-md settings-page__button mm-button-primary mm-text--body-md-medium mm-box--padding-right-4 mm-box--padding-left-4 mm-box--display-inline-flex mm-box--justify-content-center mm-box--align-items-center mm-box--color-primary-inverse mm-box--background-color-primary-default mm-box--rounded-pill"
              type="secondary"
=======
            <div
              style="display: flex; width: 52px; align-items: center; justify-content: flex-start; position: relative; cursor: pointer; background-color: transparent; border: 0px; padding: 0px; user-select: none;"
>>>>>>> 877e184b
            >
              <div
                style="width: 40px; height: 24px; padding: 0px; border-radius: 26px; display: flex; align-items: center; justify-content: center; background-color: rgb(242, 244, 246);"
              >
                <div
                  style="font-size: 11px; display: flex; align-items: center; justify-content: center; font-family: 'Helvetica Neue', Helvetica, sans-serif; position: relative; color: rgb(250, 250, 250); margin-top: auto; margin-bottom: auto; line-height: 0; opacity: 1; width: 26px; height: 20px; left: 4px;"
                />
                <div
                  style="font-size: 11px; display: flex; align-items: center; justify-content: center; font-family: 'Helvetica Neue', Helvetica, sans-serif; position: relative; color: rgba(255, 255, 255, 0.6); bottom: 0px; margin-top: auto; margin-bottom: auto; padding-right: 5px; line-height: 0; width: 26px; height: 20px; opacity: 0;"
                />
              </div>
              <div
                style="position: absolute; height: 100%; top: 0px; left: 0px; display: flex; flex: 1; align-self: stretch; align-items: center; justify-content: flex-start;"
              >
                <div
                  style="width: 18px; height: 18px; display: flex; align-self: center; box-shadow: none; border-radius: 50%; box-sizing: border-box; position: relative; background-color: rgb(3, 125, 214); left: 18px;"
                />
              </div>
              <input
                style="border: 0px; height: 1px; margin: -1px; overflow: hidden; padding: 0px; position: absolute; width: 1px;"
                type="checkbox"
                value="true"
              />
            </div>
            <div
              class="toggle-button__status"
            >
              <span
                class="toggle-button__label-off"
              >
                Off
              </span>
              <span
                class="toggle-button__label-on"
              >
                On
              </span>
            </div>
          </label>
        </div>
      </div>
      <div
        class="mm-box settings-page__content-row mm-box--display-flex mm-box--gap-4 mm-box--flex-direction-row mm-box--justify-content-space-between"
      >
        <div
          class="settings-page__content-item"
        >
          <span>
            Batch account balance requests
          </span>
          <div
            class="settings-page__content-description"
          >
            Get faster balance updates by batching account balance requests. This lets us fetch your account balances together, so you get quicker updates for an improved experience. When this feature is off, third parties may be less likely to associate your accounts with each other.
          </div>
        </div>
        <div
          class="settings-page__content-item-col"
          data-testid="useMultiAccountBalanceChecker"
        >
          <label
            class="toggle-button toggle-button--off"
            tabindex="0"
          >
            <div
              style="display: flex; width: 52px; align-items: center; justify-content: flex-start; position: relative; cursor: pointer; background-color: transparent; border: 0px; padding: 0px; user-select: none;"
            >
              <div
                style="width: 40px; height: 24px; padding: 0px; border-radius: 26px; display: flex; align-items: center; justify-content: center; background-color: rgb(242, 244, 246);"
              >
                <div
                  style="font-size: 11px; display: flex; align-items: center; justify-content: center; font-family: 'Helvetica Neue', Helvetica, sans-serif; position: relative; color: rgb(250, 250, 250); margin-top: auto; margin-bottom: auto; line-height: 0; opacity: 0; width: 26px; height: 20px; left: 4px;"
                />
                <div
                  style="font-size: 11px; display: flex; align-items: center; justify-content: center; font-family: 'Helvetica Neue', Helvetica, sans-serif; position: relative; color: rgba(255, 255, 255, 0.6); bottom: 0px; margin-top: auto; margin-bottom: auto; padding-right: 5px; line-height: 0; width: 26px; height: 20px; opacity: 1;"
                />
              </div>
              <div
                style="position: absolute; height: 100%; top: 0px; left: 0px; display: flex; flex: 1; align-self: stretch; align-items: center; justify-content: flex-start;"
              >
                <div
                  style="width: 18px; height: 18px; display: flex; align-self: center; box-shadow: none; border-radius: 50%; box-sizing: border-box; position: relative; background-color: rgb(106, 115, 125); left: 3px;"
                />
              </div>
              <input
                style="border: 0px; height: 1px; margin: -1px; overflow: hidden; padding: 0px; position: absolute; width: 1px;"
                type="checkbox"
                value="false"
              />
            </div>
            <div
              class="toggle-button__status"
            >
              <span
                class="toggle-button__label-off"
              >
                Off
              </span>
              <span
                class="toggle-button__label-on"
              >
                On
              </span>
            </div>
          </label>
        </div>
      </div>
      <div
        class="mm-box settings-page__content-row mm-box--display-flex mm-box--gap-4 mm-box--flex-direction-row mm-box--justify-content-space-between"
      >
        <div
          class="settings-page__content-item"
        >
          <span>
            Display NFT media
          </span>
          <div
            class="settings-page__content-description"
          >
            Displaying NFT media and data exposes your IP address to OpenSea or other third parties. This can allow attackers to associate your IP address with your Ethereum address. NFT autodetection relies on this setting, and won't be available when this is turned off.
          </div>
        </div>
        <div
          class="settings-page__content-item-col"
          data-testid="enableOpenSeaAPI"
        >
          <label
            class="toggle-button toggle-button--on"
            tabindex="0"
          >
            <div
              style="display: flex; width: 52px; align-items: center; justify-content: flex-start; position: relative; cursor: pointer; background-color: transparent; border: 0px; padding: 0px; user-select: none;"
            >
              <div
                style="width: 40px; height: 24px; padding: 0px; border-radius: 26px; display: flex; align-items: center; justify-content: center; background-color: rgb(242, 244, 246);"
              >
                <div
                  style="font-size: 11px; display: flex; align-items: center; justify-content: center; font-family: 'Helvetica Neue', Helvetica, sans-serif; position: relative; color: rgb(250, 250, 250); margin-top: auto; margin-bottom: auto; line-height: 0; opacity: 1; width: 26px; height: 20px; left: 4px;"
                />
                <div
                  style="font-size: 11px; display: flex; align-items: center; justify-content: center; font-family: 'Helvetica Neue', Helvetica, sans-serif; position: relative; color: rgba(255, 255, 255, 0.6); bottom: 0px; margin-top: auto; margin-bottom: auto; padding-right: 5px; line-height: 0; width: 26px; height: 20px; opacity: 0;"
                />
              </div>
              <div
                style="position: absolute; height: 100%; top: 0px; left: 0px; display: flex; flex: 1; align-self: stretch; align-items: center; justify-content: flex-start;"
              >
                <div
                  style="width: 18px; height: 18px; display: flex; align-self: center; box-shadow: none; border-radius: 50%; box-sizing: border-box; position: relative; background-color: rgb(3, 125, 214); left: 18px;"
                />
              </div>
              <input
                style="border: 0px; height: 1px; margin: -1px; overflow: hidden; padding: 0px; position: absolute; width: 1px;"
                type="checkbox"
                value="true"
              />
            </div>
            <div
              class="toggle-button__status"
            >
              <span
                class="toggle-button__label-off"
              >
                Off
              </span>
              <span
                class="toggle-button__label-on"
              >
                On
              </span>
            </div>
          </label>
        </div>
      </div>
      <div
        class="mm-box settings-page__content-row mm-box--display-flex mm-box--gap-4 mm-box--flex-direction-row mm-box--justify-content-space-between"
      >
        <div
          class="settings-page__content-item"
        >
          <span>
            Autodetect NFTs
          </span>
          <div
            class="settings-page__content-description"
          >
            <p
              class="mm-box mm-text mm-text--body-md mm-box--color-text-alternative"
            >
              We use third-party APIs to detect NFTs in your wallet, which means your IP address may be exposed to centralized servers. There are a few things to be cautious about when enabling this feature.
            </p>
            <ul
              class="settings-page__content-unordered-list"
            >
              <li>
                Your account address will be viewable to third-party APIs.
              </li>
              <li>
                NFT metadata may contain links to scams or phishing sites.
              </li>
              <li>
                Anyone can airdrop NFTs to your account. This can include offensive content that might be automatically displayed in your wallet.
              </li>
            </ul>
            <p
              class="mm-box mm-text mm-text--body-md mm-box--padding-top-4 mm-box--color-text-alternative"
            >
              Leave this feature off if you don't want the app to pull data from those services.
            </p>
          </div>
        </div>
        <div
          class="settings-page__content-item-col"
          data-testid="useNftDetection"
        >
          <label
            class="toggle-button toggle-button--on"
            tabindex="0"
          >
            <div
              style="display: flex; width: 52px; align-items: center; justify-content: flex-start; position: relative; cursor: pointer; background-color: transparent; border: 0px; padding: 0px; user-select: none;"
            >
              <div
                style="width: 40px; height: 24px; padding: 0px; border-radius: 26px; display: flex; align-items: center; justify-content: center; background-color: rgb(242, 244, 246);"
              >
                <div
                  style="font-size: 11px; display: flex; align-items: center; justify-content: center; font-family: 'Helvetica Neue', Helvetica, sans-serif; position: relative; color: rgb(250, 250, 250); margin-top: auto; margin-bottom: auto; line-height: 0; opacity: 1; width: 26px; height: 20px; left: 4px;"
                />
                <div
                  style="font-size: 11px; display: flex; align-items: center; justify-content: center; font-family: 'Helvetica Neue', Helvetica, sans-serif; position: relative; color: rgba(255, 255, 255, 0.6); bottom: 0px; margin-top: auto; margin-bottom: auto; padding-right: 5px; line-height: 0; width: 26px; height: 20px; opacity: 0;"
                />
              </div>
              <div
                style="position: absolute; height: 100%; top: 0px; left: 0px; display: flex; flex: 1; align-self: stretch; align-items: center; justify-content: flex-start;"
              >
                <div
                  style="width: 18px; height: 18px; display: flex; align-self: center; box-shadow: none; border-radius: 50%; box-sizing: border-box; position: relative; background-color: rgb(3, 125, 214); left: 18px;"
                />
              </div>
              <input
                style="border: 0px; height: 1px; margin: -1px; overflow: hidden; padding: 0px; position: absolute; width: 1px;"
                type="checkbox"
                value="true"
              />
            </div>
            <div
              class="toggle-button__status"
            >
              <span
                class="toggle-button__label-off"
              >
                Off
              </span>
              <span
                class="toggle-button__label-on"
              >
                On
              </span>
            </div>
          </label>
        </div>
      </div>
    </div>
    <span
      class="settings-page__security-tab-sub-header"
    >
      Metrics
    </span>
    <div
      class="settings-page__content-padded"
    >
      <div
        class="mm-box settings-page__content-row mm-box--display-flex mm-box--gap-4 mm-box--flex-direction-row mm-box--justify-content-space-between"
      >
        <div
          class="settings-page__content-item"
        >
          <span>
            Participate in MetaMetrics
          </span>
          <div
            class="settings-page__content-description"
          >
            <span>
              Participate in MetaMetrics to help us make MetaMask better
            </span>
          </div>
        </div>
        <div
          class="settings-page__content-item-col"
          data-testid="participateInMetaMetrics"
        >
          <label
            class="toggle-button toggle-button--off"
            tabindex="0"
          >
            <div
              style="display: flex; width: 52px; align-items: center; justify-content: flex-start; position: relative; cursor: pointer; background-color: transparent; border: 0px; padding: 0px; user-select: none;"
            >
              <div
                style="width: 40px; height: 24px; padding: 0px; border-radius: 26px; display: flex; align-items: center; justify-content: center; background-color: rgb(242, 244, 246);"
              >
                <div
                  style="font-size: 11px; display: flex; align-items: center; justify-content: center; font-family: 'Helvetica Neue', Helvetica, sans-serif; position: relative; color: rgb(250, 250, 250); margin-top: auto; margin-bottom: auto; line-height: 0; opacity: 0; width: 26px; height: 20px; left: 4px;"
                />
                <div
                  style="font-size: 11px; display: flex; align-items: center; justify-content: center; font-family: 'Helvetica Neue', Helvetica, sans-serif; position: relative; color: rgba(255, 255, 255, 0.6); bottom: 0px; margin-top: auto; margin-bottom: auto; padding-right: 5px; line-height: 0; width: 26px; height: 20px; opacity: 1;"
                />
              </div>
              <div
                style="position: absolute; height: 100%; top: 0px; left: 0px; display: flex; flex: 1; align-self: stretch; align-items: center; justify-content: flex-start;"
              >
                <div
                  style="width: 18px; height: 18px; display: flex; align-self: center; box-shadow: none; border-radius: 50%; box-sizing: border-box; position: relative; background-color: rgb(106, 115, 125); left: 3px;"
                />
              </div>
              <input
                style="border: 0px; height: 1px; margin: -1px; overflow: hidden; padding: 0px; position: absolute; width: 1px;"
                type="checkbox"
                value="false"
              />
            </div>
            <div
              class="toggle-button__status"
            >
              <span
                class="toggle-button__label-off"
              >
                Off
              </span>
              <span
                class="toggle-button__label-on"
              >
                On
              </span>
            </div>
          </label>
        </div>
      </div>
    </div>
  </div>
</div>
`;<|MERGE_RESOLUTION|>--- conflicted
+++ resolved
@@ -24,11 +24,7 @@
       class="settings-page__content-padded"
     >
       <button
-<<<<<<< HEAD
-        class="mm-box mm-text mm-button-base mm-button-base--size-lg mm-button-primary mm-text--body-md-medium mm-box--padding-right-4 mm-box--padding-left-4 mm-box--display-inline-flex mm-box--justify-content-center mm-box--align-items-center mm-box--color-primary-inverse mm-box--background-color-primary-default mm-box--rounded-pill"
-=======
         class="mm-box mm-text mm-button-base mm-button-base--size-lg mm-button-primary mm-text--body-md-medium mm-box--padding-0 mm-box--padding-right-4 mm-box--padding-left-4 mm-box--display-inline-flex mm-box--justify-content-center mm-box--align-items-center mm-box--color-primary-inverse mm-box--background-color-primary-default mm-box--rounded-pill"
->>>>>>> 877e184b
         data-testid="reveal-seed-words"
         type="danger"
       >
@@ -977,14 +973,8 @@
             class="toggle-button toggle-button--on"
             tabindex="0"
           >
-<<<<<<< HEAD
-            <button
-              class="mm-box mm-text mm-button-base mm-button-base--size-md settings-page__button mm-button-primary mm-text--body-md-medium mm-box--padding-right-4 mm-box--padding-left-4 mm-box--display-inline-flex mm-box--justify-content-center mm-box--align-items-center mm-box--color-primary-inverse mm-box--background-color-primary-default mm-box--rounded-pill"
-              type="secondary"
-=======
             <div
               style="display: flex; width: 52px; align-items: center; justify-content: flex-start; position: relative; cursor: pointer; background-color: transparent; border: 0px; padding: 0px; user-select: none;"
->>>>>>> 877e184b
             >
               <div
                 style="width: 40px; height: 24px; padding: 0px; border-radius: 26px; display: flex; align-items: center; justify-content: center; background-color: rgb(242, 244, 246);"
