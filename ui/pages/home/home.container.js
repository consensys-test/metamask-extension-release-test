--- conflicted
+++ resolved
@@ -55,10 +55,7 @@
   openBasicFunctionalityModal,
 } from '../../ducks/app/app';
 import {
-<<<<<<< HEAD
-=======
   getIsPrimarySeedPhraseBackedUp,
->>>>>>> 9ab104b0
   getIsSeedlessPasswordOutdated,
   getWeb3ShimUsageAlertEnabledness,
 } from '../../ducks/metamask/metamask';
@@ -193,13 +190,9 @@
     hasAllowedPopupRedirectApprovals,
     showMultiRpcModal: state.metamask.preferences.showMultiRpcModal,
     showUpdateModal: getShowUpdateModal(state),
-<<<<<<< HEAD
-    isSeedlessPasswordOutdated: getIsSeedlessPasswordOutdated(state),
-=======
     redirectAfterDefaultPage,
     isSeedlessPasswordOutdated: getIsSeedlessPasswordOutdated(state),
     isPrimarySeedPhraseBackedUp: getIsPrimarySeedPhraseBackedUp(state),
->>>>>>> 9ab104b0
   };
 };
 
