import { compose } from 'redux';
import { connect } from 'react-redux';
import { withRouter } from 'react-router-dom';
///: BEGIN:ONLY_INCLUDE_IF(build-mmi)
import {
  getMmiPortfolioEnabled,
  getMmiPortfolioUrl,
  getWaitForConfirmDeepLinkDialog,
} from '../../selectors/institutional/selectors';
import { mmiActionsFactory } from '../../store/institutional/institution-background';
import { getInstitutionalConnectRequests } from '../../ducks/institutional/institutional';
///: END:ONLY_INCLUDE_IF
import {
  activeTabHasPermissions,
  getFirstPermissionRequest,
  ///: BEGIN:ONLY_INCLUDE_IF(snaps)
  getFirstSnapInstallOrUpdateRequest,
  ///: END:ONLY_INCLUDE_IF
  getIsMainnet,
  getOriginOfCurrentTab,
  getTotalUnapprovedCount,
  getUnapprovedTemplatedConfirmations,
  getWeb3ShimUsageStateForOrigin,
  getInfuraBlocked,
  getShowWhatsNewPopup,
  getSortedAnnouncementsToShow,
  getShowRecoveryPhraseReminder,
  getShowTermsOfUse,
  getShowOutdatedBrowserWarning,
  getNewNetworkAdded,
  getIsSigningQRHardwareTransaction,
  getNewNftAddedMessage,
  getNewTokensImported,
  getShouldShowSeedPhraseReminder,
  getRemoveNftMessage,
  getSuggestedTokens,
  getSuggestedNfts,
  getApprovalFlows,
  getShowSurveyToast,
<<<<<<< HEAD
=======
  getNewTokensImportedError,
  hasPendingApprovals,
>>>>>>> 93a950fa
} from '../../selectors';

import {
  closeNotificationPopup,
  setConnectedStatusPopoverHasBeenShown,
  setDefaultHomeActiveTabName,
  setWeb3ShimUsageAlertDismissed,
  setAlertEnabledness,
  setRecoveryPhraseReminderHasBeenShown,
  setRecoveryPhraseReminderLastShown,
  setTermsOfUseLastAgreed,
  setOutdatedBrowserWarningLastShown,
  setNewNetworkAdded,
  setNewNftAddedMessage,
  setRemoveNftMessage,
  setNewTokensImported,
  setActiveNetwork,
  setSurveyLinkLastClickedOrClosed,
<<<<<<< HEAD
=======
  setNewTokensImportedError,
>>>>>>> 93a950fa
} from '../../store/actions';
import { hideWhatsNewPopup } from '../../ducks/app/app';
import { getWeb3ShimUsageAlertEnabledness } from '../../ducks/metamask/metamask';
import { getSwapsFeatureIsLive } from '../../ducks/swaps/swaps';
import { getEnvironmentType } from '../../../app/scripts/lib/util';
import { getIsBrowserDeprecated } from '../../helpers/utils/util';
import {
  ENVIRONMENT_TYPE_NOTIFICATION,
  ENVIRONMENT_TYPE_POPUP,
  ///: BEGIN:ONLY_INCLUDE_IF(keyring-snaps)
  SNAP_MANAGE_ACCOUNTS_CONFIRMATION_TYPES,
  ///: END:ONLY_INCLUDE_IF
} from '../../../shared/constants/app';
import {
  AlertTypes,
  Web3ShimUsageAlertStates,
} from '../../../shared/constants/alerts';
import { hasTransactionPendingApprovals } from '../../selectors/transactions';
import Home from './home.component';

const mapStateToProps = (state) => {
  const { metamask, appState } = state;
  const {
    seedPhraseBackedUp,
    selectedAddress,
    connectedStatusPopoverHasBeenShown,
    defaultHomeActiveTabName,
    swapsState,
    firstTimeFlowType,
    completedOnboarding,
  } = metamask;
  const { forgottenPassword } = metamask;
  const totalUnapprovedCount = getTotalUnapprovedCount(state);
  const swapsEnabled = getSwapsFeatureIsLive(state);
  const pendingConfirmations = getUnapprovedTemplatedConfirmations(state);
  ///: BEGIN:ONLY_INCLUDE_IF(build-mmi)
  const institutionalConnectRequests = getInstitutionalConnectRequests(state);
  ///: END:ONLY_INCLUDE_IF

  const envType = getEnvironmentType();
  const isPopup = envType === ENVIRONMENT_TYPE_POPUP;
  const isNotification = envType === ENVIRONMENT_TYPE_NOTIFICATION;

  let firstPermissionsRequest, firstPermissionsRequestId;
  firstPermissionsRequest = getFirstPermissionRequest(state);
  firstPermissionsRequestId = firstPermissionsRequest?.metadata.id || null;

  // getFirstPermissionRequest should be updated with snap update logic once we hit main extension release

  ///: BEGIN:ONLY_INCLUDE_IF(snaps)
  if (!firstPermissionsRequest) {
    firstPermissionsRequest = getFirstSnapInstallOrUpdateRequest(state);
    firstPermissionsRequestId = firstPermissionsRequest?.metadata.id || null;
  }
  ///: END:ONLY_INCLUDE_IF

  const originOfCurrentTab = getOriginOfCurrentTab(state);
  const shouldShowWeb3ShimUsageNotification =
    isPopup &&
    getWeb3ShimUsageAlertEnabledness(state) &&
    activeTabHasPermissions(state) &&
    getWeb3ShimUsageStateForOrigin(state, originOfCurrentTab) ===
      Web3ShimUsageAlertStates.recorded;

  const hasWatchTokenPendingApprovals = getSuggestedTokens(state).length > 0;

  const hasWatchNftPendingApprovals = getSuggestedNfts(state).length > 0;

  const hasAllowedPopupRedirectApprovals = hasPendingApprovals(state, [
    ///: BEGIN:ONLY_INCLUDE_IF(keyring-snaps)
    SNAP_MANAGE_ACCOUNTS_CONFIRMATION_TYPES.showSnapAccountRedirect,
    ///: END:ONLY_INCLUDE_IF
  ]);

  return {
    forgottenPassword,
    hasWatchTokenPendingApprovals,
    hasWatchNftPendingApprovals,
    swapsEnabled,
    hasTransactionPendingApprovals: hasTransactionPendingApprovals(state),
    shouldShowSeedPhraseReminder: getShouldShowSeedPhraseReminder(state),
    isPopup,
    isNotification,
    selectedAddress,
    firstPermissionsRequestId,
    totalUnapprovedCount,
    hasApprovalFlows: getApprovalFlows(state)?.length > 0,
    connectedStatusPopoverHasBeenShown,
    defaultHomeActiveTabName,
    firstTimeFlowType,
    completedOnboarding,
    haveSwapsQuotes: Boolean(Object.values(swapsState.quotes || {}).length),
    swapsFetchParams: swapsState.fetchParams,
    showAwaitingSwapScreen: swapsState.routeState === 'awaiting',
    isMainnet: getIsMainnet(state),
    originOfCurrentTab,
    shouldShowWeb3ShimUsageNotification,
    pendingConfirmations,
    infuraBlocked: getInfuraBlocked(state),
    announcementsToShow: getSortedAnnouncementsToShow(state).length > 0,
    showWhatsNewPopup: getShowWhatsNewPopup(state),
    showRecoveryPhraseReminder: getShowRecoveryPhraseReminder(state),
    showTermsOfUsePopup: getShowTermsOfUse(state),
    showOutdatedBrowserWarning:
      getIsBrowserDeprecated() && getShowOutdatedBrowserWarning(state),
    seedPhraseBackedUp,
    newNetworkAddedName: getNewNetworkAdded(state),
    isSigningQRHardwareTransaction: getIsSigningQRHardwareTransaction(state),
    newNftAddedMessage: getNewNftAddedMessage(state),
    removeNftMessage: getRemoveNftMessage(state),
    newTokensImported: getNewTokensImported(state),
    newTokensImportedError: getNewTokensImportedError(state),
    newNetworkAddedConfigurationId: appState.newNetworkAddedConfigurationId,
    onboardedInThisUISession: appState.onboardedInThisUISession,
    showSurveyToast: getShowSurveyToast(state),
<<<<<<< HEAD
=======
    hasAllowedPopupRedirectApprovals,
>>>>>>> 93a950fa
    ///: BEGIN:ONLY_INCLUDE_IF(build-mmi)
    waitForConfirmDeepLinkDialog: getWaitForConfirmDeepLinkDialog(state),
    institutionalConnectRequests,
    modalOpen: state.appState.modal.open,
    mmiPortfolioUrl: getMmiPortfolioUrl(state),
    mmiPortfolioEnabled: getMmiPortfolioEnabled(state),
    notificationsToShow: getSortedAnnouncementsToShow(state).length > 0,
    ///: END:ONLY_INCLUDE_IF
  };
};

const mapDispatchToProps = (dispatch) => {
  ///: BEGIN:ONLY_INCLUDE_IF(build-mmi)
  const mmiActions = mmiActionsFactory();
  ///: END:ONLY_INCLUDE_IF

  return {
    closeNotificationPopup: () => closeNotificationPopup(),
    setConnectedStatusPopoverHasBeenShown: () =>
      dispatch(setConnectedStatusPopoverHasBeenShown()),
    onTabClick: (name) => dispatch(setDefaultHomeActiveTabName(name)),
    setWeb3ShimUsageAlertDismissed: (origin) =>
      setWeb3ShimUsageAlertDismissed(origin),
    disableWeb3ShimUsageAlert: () =>
      setAlertEnabledness(AlertTypes.web3ShimUsage, false),
    hideWhatsNewPopup: () => dispatch(hideWhatsNewPopup()),
    setRecoveryPhraseReminderHasBeenShown: () =>
      dispatch(setRecoveryPhraseReminderHasBeenShown()),
    setRecoveryPhraseReminderLastShown: (lastShown) =>
      dispatch(setRecoveryPhraseReminderLastShown(lastShown)),
    setTermsOfUseLastAgreed: (lastAgreed) => {
      dispatch(setTermsOfUseLastAgreed(lastAgreed));
    },
    setOutdatedBrowserWarningLastShown: (lastShown) => {
      dispatch(setOutdatedBrowserWarningLastShown(lastShown));
    },
    setNewNftAddedMessage: (message) => {
      dispatch(setRemoveNftMessage(''));
      dispatch(setNewNftAddedMessage(message));
    },
    setRemoveNftMessage: (message) => {
      dispatch(setNewNftAddedMessage(''));
      dispatch(setRemoveNftMessage(message));
    },
    setNewTokensImported: (newTokens) => {
      dispatch(setNewTokensImported(newTokens));
    },
    setNewTokensImportedError: (msg) => {
      dispatch(setNewTokensImportedError(msg));
    },
    clearNewNetworkAdded: () => {
      dispatch(setNewNetworkAdded({}));
    },
    setActiveNetwork: (networkConfigurationId) => {
      dispatch(setActiveNetwork(networkConfigurationId));
    },
    ///: BEGIN:ONLY_INCLUDE_IF(build-mmi)
    setWaitForConfirmDeepLinkDialog: (wait) =>
      dispatch(mmiActions.setWaitForConfirmDeepLinkDialog(wait)),
    ///: END:ONLY_INCLUDE_IF
    setSurveyLinkLastClickedOrClosed: (time) =>
      dispatch(setSurveyLinkLastClickedOrClosed(time)),
  };
};

export default compose(
  withRouter,
  connect(mapStateToProps, mapDispatchToProps),
)(Home);<|MERGE_RESOLUTION|>--- conflicted
+++ resolved
@@ -37,11 +37,8 @@
   getSuggestedNfts,
   getApprovalFlows,
   getShowSurveyToast,
-<<<<<<< HEAD
-=======
   getNewTokensImportedError,
   hasPendingApprovals,
->>>>>>> 93a950fa
 } from '../../selectors';
 
 import {
@@ -60,10 +57,7 @@
   setNewTokensImported,
   setActiveNetwork,
   setSurveyLinkLastClickedOrClosed,
-<<<<<<< HEAD
-=======
   setNewTokensImportedError,
->>>>>>> 93a950fa
 } from '../../store/actions';
 import { hideWhatsNewPopup } from '../../ducks/app/app';
 import { getWeb3ShimUsageAlertEnabledness } from '../../ducks/metamask/metamask';
@@ -179,10 +173,7 @@
     newNetworkAddedConfigurationId: appState.newNetworkAddedConfigurationId,
     onboardedInThisUISession: appState.onboardedInThisUISession,
     showSurveyToast: getShowSurveyToast(state),
-<<<<<<< HEAD
-=======
     hasAllowedPopupRedirectApprovals,
->>>>>>> 93a950fa
     ///: BEGIN:ONLY_INCLUDE_IF(build-mmi)
     waitForConfirmDeepLinkDialog: getWaitForConfirmDeepLinkDialog(state),
     institutionalConnectRequests,
