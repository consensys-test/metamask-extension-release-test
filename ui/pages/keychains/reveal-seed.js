import React, { useContext, useEffect, useState } from 'react';
import { useSelector, useDispatch } from 'react-redux';
import { useHistory } from 'react-router-dom';
import qrCode from 'qrcode-generator';
import { requestRevealSeedWords, showModal } from '../../store/actions';
import ExportTextContainer from '../../components/ui/export-text-container';
import { getMostRecentOverviewPage } from '../../ducks/history/history';
<<<<<<< HEAD
import { EVENT, EVENT_NAMES } from '../../../shared/constants/metametrics';
=======
import {
  MetaMetricsEventCategory,
  MetaMetricsEventKeyType,
  MetaMetricsEventName,
} from '../../../shared/constants/metametrics';
>>>>>>> 4b271868
import {
  TextVariant,
  SEVERITIES,
  Size,
  BLOCK_SIZES,
  JustifyContent,
  AlignItems,
  DISPLAY,
} from '../../helpers/constants/design-system';

import Box from '../../components/ui/box';
import {
  Text,
  Label,
  BannerAlert,
  Button,
  TextField,
  HelpText,
  BUTTON_TYPES,
  TEXT_FIELD_SIZES,
  TEXT_FIELD_TYPES,
  BUTTON_SIZES,
} from '../../components/component-library';
import { useI18nContext } from '../../hooks/useI18nContext';
import { MetaMetricsContext } from '../../contexts/metametrics';
import ZENDESK_URLS from '../../helpers/constants/zendesk-url';
import { Tabs, Tab } from '../../components/ui/tabs';

const PASSWORD_PROMPT_SCREEN = 'PASSWORD_PROMPT_SCREEN';
const REVEAL_SEED_SCREEN = 'REVEAL_SEED_SCREEN';

const RevealSeedPage = () => {
  const history = useHistory();
  const dispatch = useDispatch();
  const t = useI18nContext();
  const trackEvent = useContext(MetaMetricsContext);

  const [screen, setScreen] = useState(PASSWORD_PROMPT_SCREEN);
  const [password, setPassword] = useState('');
  const [seedWords, setSeedWords] = useState(null);
  const [completedLongPress, setCompletedLongPress] = useState(false);
  const [error, setError] = useState(null);
  const mostRecentOverviewPage = useSelector(getMostRecentOverviewPage);

  useEffect(() => {
    const passwordBox = document.getElementById('password-box');
    if (passwordBox) {
      passwordBox.focus();
    }
  }, []);

  const renderQR = () => {
    const qrImage = qrCode(0, 'L');
    qrImage.addData(seedWords);
    qrImage.make();
    return qrImage;
  };

  const handleSubmit = (event) => {
    event.preventDefault();
    setSeedWords(null);
    setCompletedLongPress(false);
    setError(null);
    dispatch(requestRevealSeedWords(password))
      .then((revealedSeedWords) => {
        trackEvent({
<<<<<<< HEAD
          category: EVENT.CATEGORIES.KEYS,
          event: EVENT_NAMES.KEY_EXPORT_REVEALED,
=======
          category: MetaMetricsEventCategory.Keys,
          event: MetaMetricsEventName.KeyExportRevealed,
>>>>>>> 4b271868
          properties: {
            key_type: MetaMetricsEventKeyType.Srp,
          },
        });
        setSeedWords(revealedSeedWords);

        dispatch(
          showModal({
            name: 'HOLD_TO_REVEAL_SRP',
            onLongPressed: () => {
              setCompletedLongPress(true);
              setScreen(REVEAL_SEED_SCREEN);
            },
          }),
        );
      })
      .catch((e) => {
        trackEvent({
<<<<<<< HEAD
          category: EVENT.CATEGORIES.KEYS,
          event: EVENT_NAMES.KEY_EXPORT_FAILED,
          properties: {
            key_type: EVENT.KEY_TYPES.SRP,
=======
          category: MetaMetricsEventCategory.Keys,
          event: MetaMetricsEventName.KeyExportFailed,
          properties: {
            key_type: MetaMetricsEventKeyType.Srp,
>>>>>>> 4b271868
            reason: e.message, // 'incorrect_password',
          },
        });
        setError(e.message);
      });
  };

  const renderWarning = () => {
    return (
      <BannerAlert severity={SEVERITIES.DANGER}>
        <Text variant={TextVariant.bodyMd}>
          {t('revealSeedWordsWarning', [
            <Text
              key="reveal-seed-words-warning-2"
              variant={TextVariant.bodyMdBold}
              as="strong"
            >
              {t('revealSeedWordsWarning2')}
            </Text>,
          ])}
        </Text>
      </BannerAlert>
    );
  };

  const renderPasswordPromptContent = () => {
    return (
      <form onSubmit={(event) => handleSubmit(event)}>
        <Label htmlFor="password-box">{t('enterPasswordContinue')}</Label>
        <TextField
          inputProps={{
            'data-testid': 'input-password',
          }}
          type={TEXT_FIELD_TYPES.PASSWORD}
          placeholder={t('makeSureNoOneWatching')}
          id="password-box"
          size={TEXT_FIELD_SIZES.LG}
          value={password}
          onChange={(event) => setPassword(event.target.value)}
          error={error}
          width={BLOCK_SIZES.FULL}
        />
        {error && <HelpText severity={SEVERITIES.DANGER}>{error}</HelpText>}
      </form>
    );
  };

  const renderRevealSeedContent = () => {
    return (
      <div>
        <Tabs defaultActiveTabName={t('revealSeedWordsText')}>
          <Tab
            name={t('revealSeedWordsText')}
            className="reveal-seed__tab"
            activeClassName="reveal-seed__active-tab"
            tabKey="text-seed"
          >
            <Label marginTop={4}>{t('yourPrivateSeedPhrase')}</Label>
            <ExportTextContainer
              text={seedWords}
              onClickCopy={() => {
                trackEvent({
<<<<<<< HEAD
                  category: EVENT.CATEGORIES.KEYS,
                  event: EVENT_NAMES.KEY_EXPORT_COPIED,
                  properties: {
                    key_type: EVENT.KEY_TYPES.SRP,
=======
                  category: MetaMetricsEventCategory.Keys,
                  event: MetaMetricsEventName.KeyExportCopied,
                  properties: {
                    key_type: MetaMetricsEventKeyType.Srp,
>>>>>>> 4b271868
                    copy_method: 'clipboard',
                  },
                });
              }}
            />
          </Tab>
          <Tab
            name={t('revealSeedWordsQR')}
            className="reveal-seed__tab"
            activeClassName="reveal-seed__active-tab"
            tabKey="qr-seed"
          >
            <Box
              display={DISPLAY.FLEX}
              justifyContent={JustifyContent.center}
              alignItems={AlignItems.center}
              paddingTop={4}
            >
              <div
                dangerouslySetInnerHTML={{
                  __html: renderQR().createTableTag(5, 15),
                }}
              />
            </Box>
          </Tab>
        </Tabs>
      </div>
    );
  };

  const renderPasswordPromptFooter = () => {
    return (
      <Box display={DISPLAY.FLEX} marginTop="auto" gap={4}>
        <Button
          width={BLOCK_SIZES.FULL}
          size={Size.LG}
          type={BUTTON_TYPES.SECONDARY}
          onClick={() => {
            trackEvent({
<<<<<<< HEAD
              category: EVENT.CATEGORIES.KEYS,
              event: EVENT_NAMES.KEY_EXPORT_CANCELED,
              properties: {
                key_type: EVENT.KEY_TYPES.SRP,
=======
              category: MetaMetricsEventCategory.Keys,
              event: MetaMetricsEventName.KeyExportCanceled,
              properties: {
                key_type: MetaMetricsEventKeyType.Srp,
>>>>>>> 4b271868
              },
            });
            history.push(mostRecentOverviewPage);
          }}
        >
          {t('cancel')}
        </Button>
        <Button
          width={BLOCK_SIZES.FULL}
          size={Size.LG}
          onClick={(event) => {
            trackEvent({
<<<<<<< HEAD
              category: EVENT.CATEGORIES.KEYS,
              event: EVENT_NAMES.KEY_EXPORT_REQUESTED,
              properties: {
                key_type: EVENT.KEY_TYPES.SRP,
=======
              category: MetaMetricsEventCategory.Keys,
              event: MetaMetricsEventName.KeyExportRequested,
              properties: {
                key_type: MetaMetricsEventKeyType.Srp,
>>>>>>> 4b271868
              },
            });
            handleSubmit(event);
          }}
          disabled={password === ''}
        >
          {t('next')}
        </Button>
      </Box>
    );
  };

  const renderRevealSeedFooter = () => {
    return (
      <Box marginTop="auto">
        <Button
          type={BUTTON_TYPES.SECONDARY}
          width={BLOCK_SIZES.FULL}
          size={Size.LG}
          onClick={() => history.push(mostRecentOverviewPage)}
        >
          {t('close')}
        </Button>
      </Box>
    );
  };

  const renderContent = () => {
    return screen === PASSWORD_PROMPT_SCREEN || !completedLongPress
      ? renderPasswordPromptContent()
      : renderRevealSeedContent();
  };

  const renderFooter = () => {
    return screen === PASSWORD_PROMPT_SCREEN || !completedLongPress
      ? renderPasswordPromptFooter()
      : renderRevealSeedFooter();
  };

  return (
    <Box
      className="page-container"
      paddingTop={8}
      paddingBottom={8}
      paddingLeft={4}
      paddingRight={4}
      gap={4}
    >
      <Text variant={TextVariant.headingLg}>{t('secretRecoveryPhrase')}</Text>
      <Text variant={TextVariant.bodyMd}>
        {t('revealSeedWordsDescription1', [
          <Button
            key="srp-learn-srp"
            type={BUTTON_TYPES.LINK}
            size={BUTTON_SIZES.INHERIT}
            as="a"
            href={ZENDESK_URLS.SECRET_RECOVERY_PHRASE}
            target="_blank"
            rel="noopener noreferrer"
          >
            {t('revealSeedWordsSRPName')}
          </Button>,
          <Text
            key="reveal-seed-word-part-3"
            variant={TextVariant.bodyMdBold}
            as="strong"
          >
            {t('revealSeedWordsDescription3')}
          </Text>,
        ])}
      </Text>
      <Text variant={TextVariant.bodyMd}>
        {t('revealSeedWordsDescription2', [
          <Button
            key="srp-learn-more-non-custodial"
            type={BUTTON_TYPES.LINK}
            size={BUTTON_SIZES.INHERIT}
            as="a"
            href={ZENDESK_URLS.NON_CUSTODIAL_WALLET}
            target="_blank"
            rel="noopener noreferrer"
          >
            {t('revealSeedWordsNonCustodialWallet')}
          </Button>,
        ])}
      </Text>
      {renderWarning()}
      {renderContent()}
      {renderFooter()}
    </Box>
  );
};

export default RevealSeedPage;<|MERGE_RESOLUTION|>--- conflicted
+++ resolved
@@ -5,15 +5,11 @@
 import { requestRevealSeedWords, showModal } from '../../store/actions';
 import ExportTextContainer from '../../components/ui/export-text-container';
 import { getMostRecentOverviewPage } from '../../ducks/history/history';
-<<<<<<< HEAD
-import { EVENT, EVENT_NAMES } from '../../../shared/constants/metametrics';
-=======
 import {
   MetaMetricsEventCategory,
   MetaMetricsEventKeyType,
   MetaMetricsEventName,
 } from '../../../shared/constants/metametrics';
->>>>>>> 4b271868
 import {
   TextVariant,
   SEVERITIES,
@@ -80,13 +76,8 @@
     dispatch(requestRevealSeedWords(password))
       .then((revealedSeedWords) => {
         trackEvent({
-<<<<<<< HEAD
-          category: EVENT.CATEGORIES.KEYS,
-          event: EVENT_NAMES.KEY_EXPORT_REVEALED,
-=======
           category: MetaMetricsEventCategory.Keys,
           event: MetaMetricsEventName.KeyExportRevealed,
->>>>>>> 4b271868
           properties: {
             key_type: MetaMetricsEventKeyType.Srp,
           },
@@ -105,17 +96,10 @@
       })
       .catch((e) => {
         trackEvent({
-<<<<<<< HEAD
-          category: EVENT.CATEGORIES.KEYS,
-          event: EVENT_NAMES.KEY_EXPORT_FAILED,
-          properties: {
-            key_type: EVENT.KEY_TYPES.SRP,
-=======
           category: MetaMetricsEventCategory.Keys,
           event: MetaMetricsEventName.KeyExportFailed,
           properties: {
             key_type: MetaMetricsEventKeyType.Srp,
->>>>>>> 4b271868
             reason: e.message, // 'incorrect_password',
           },
         });
@@ -178,17 +162,10 @@
               text={seedWords}
               onClickCopy={() => {
                 trackEvent({
-<<<<<<< HEAD
-                  category: EVENT.CATEGORIES.KEYS,
-                  event: EVENT_NAMES.KEY_EXPORT_COPIED,
-                  properties: {
-                    key_type: EVENT.KEY_TYPES.SRP,
-=======
                   category: MetaMetricsEventCategory.Keys,
                   event: MetaMetricsEventName.KeyExportCopied,
                   properties: {
                     key_type: MetaMetricsEventKeyType.Srp,
->>>>>>> 4b271868
                     copy_method: 'clipboard',
                   },
                 });
@@ -228,17 +205,10 @@
           type={BUTTON_TYPES.SECONDARY}
           onClick={() => {
             trackEvent({
-<<<<<<< HEAD
-              category: EVENT.CATEGORIES.KEYS,
-              event: EVENT_NAMES.KEY_EXPORT_CANCELED,
-              properties: {
-                key_type: EVENT.KEY_TYPES.SRP,
-=======
               category: MetaMetricsEventCategory.Keys,
               event: MetaMetricsEventName.KeyExportCanceled,
               properties: {
                 key_type: MetaMetricsEventKeyType.Srp,
->>>>>>> 4b271868
               },
             });
             history.push(mostRecentOverviewPage);
@@ -251,17 +221,10 @@
           size={Size.LG}
           onClick={(event) => {
             trackEvent({
-<<<<<<< HEAD
-              category: EVENT.CATEGORIES.KEYS,
-              event: EVENT_NAMES.KEY_EXPORT_REQUESTED,
-              properties: {
-                key_type: EVENT.KEY_TYPES.SRP,
-=======
               category: MetaMetricsEventCategory.Keys,
               event: MetaMetricsEventName.KeyExportRequested,
               properties: {
                 key_type: MetaMetricsEventKeyType.Srp,
->>>>>>> 4b271868
               },
             });
             handleSubmit(event);
