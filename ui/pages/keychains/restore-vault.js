import React, { Component } from 'react';
import PropTypes from 'prop-types';
import { connect } from 'react-redux';
import {
  createNewVaultAndRestore,
  resetOAuthLoginState,
  setFirstTimeFlowType,
  unMarkPasswordForgotten,
} from '../../store/actions';
import { DEFAULT_ROUTE } from '../../helpers/constants/routes';
import CreateNewVault from '../../components/app/create-new-vault';
import Button from '../../components/ui/button';
import Box from '../../components/ui/box';
import { Text } from '../../components/component-library';
import { TextVariant, TextColor } from '../../helpers/constants/design-system';
import ZENDESK_URLS from '../../helpers/constants/zendesk-url';
import {
  MetaMetricsEventCategory,
  MetaMetricsEventName,
} from '../../../shared/constants/metametrics';
<<<<<<< HEAD
=======
import { getIsSocialLoginFlow } from '../../selectors';
import { FirstTimeFlowType } from '../../../shared/constants/onboarding';
>>>>>>> 7f4e6d9b

class RestoreVaultPage extends Component {
  static contextTypes = {
    t: PropTypes.func,
    trackEvent: PropTypes.func,
  };

  static propTypes = {
    createNewVaultAndRestore: PropTypes.func.isRequired,
    leaveImportSeedScreenState: PropTypes.func,
    setFirstTimeFlowType: PropTypes.func,
    resetOAuthLoginState: PropTypes.func,
    history: PropTypes.object,
    isLoading: PropTypes.bool,
    isSocialLoginFlow: PropTypes.bool,
  };

  handleImport = async (password, seedPhrase) => {
    const {
      createNewVaultAndRestore: propsCreateNewVaultAndRestore,
      setFirstTimeFlowType: propsSetFirstTimeFlowType,
      resetOAuthLoginState: propsResetOAuthLoginState,
      leaveImportSeedScreenState,
      history,
      isSocialLoginFlow: propsIsSocialLoginFlow,
    } = this.props;

    leaveImportSeedScreenState();

    if (propsIsSocialLoginFlow) {
      // reset oauth and onboarding state
      await propsResetOAuthLoginState();
    }

    // update the first time flow type to restore
    await propsSetFirstTimeFlowType(FirstTimeFlowType.restore);

    // import the seed phrase and create a new vault
    await propsCreateNewVaultAndRestore(password, seedPhrase);
    this.context.trackEvent({
      category: MetaMetricsEventCategory.Retention,
      event: MetaMetricsEventName.WalletRestored,
    });
    history.push(DEFAULT_ROUTE);
  };

  render() {
    const { t } = this.context;
    const { isLoading } = this.props;

    return (
      <Box className="first-view-main-wrapper">
        <Box className="first-view-main">
          <Box className="import-account">
            <a
              className="import-account__back-button"
              onClick={(e) => {
                e.preventDefault();
                this.props.leaveImportSeedScreenState();
                this.props.history.push(DEFAULT_ROUTE);
              }}
              href="#"
            >
              {`< ${t('back')}`}
            </a>
            <Text variant={TextVariant.displayMd} color={TextColor.textDefault}>
              {t('resetWallet')}
            </Text>
            <Text color={TextColor.textDefault}>
              {t('resetWalletSubHeader')}
            </Text>
            <Text color={TextColor.textDefault} marginTop={4} marginBottom={4}>
              {t('resetWalletUsingSRP', [
                <Button
                  type="link"
                  target="_blank"
                  rel="noopener noreferrer"
                  href={ZENDESK_URLS.ADD_MISSING_ACCOUNTS}
                  key="import-account-secretphase"
                  className="import-account__link"
                >
                  {t('reAddAccounts')}
                </Button>,
                <Button
                  type="link"
                  target="_blank"
                  rel="noopener noreferrer"
                  href={ZENDESK_URLS.IMPORT_ACCOUNTS}
                  key="import-account-reimport-accounts"
                  className="import-account__link"
                >
                  {t('reAdded')}
                </Button>,
                <Button
                  type="link"
                  target="_blank"
                  rel="noopener noreferrer"
                  href={ZENDESK_URLS.ADD_CUSTOM_TOKENS}
                  key="import-account-readd-tokens"
                  className="import-account__link"
                >
                  {t('reAdded')}
                </Button>,
              ])}
            </Text>
            <Text color={TextColor.textDefault} margin={0} marginBottom={4}>
              {t('resetWalletWarning')}
            </Text>
            <CreateNewVault
              disabled={isLoading}
              onSubmit={this.handleImport}
              submitText={t('restore')}
            />
          </Box>
        </Box>
      </Box>
    );
  }
}

export default connect(
  (state) => {
    return {
      isLoading: state.appState.isLoading,
      isSocialLoginFlow: getIsSocialLoginFlow(state),
    };
  },
  (dispatch) => ({
    leaveImportSeedScreenState: () => {
      dispatch(unMarkPasswordForgotten());
    },
    createNewVaultAndRestore: (pw, seed) =>
      dispatch(createNewVaultAndRestore(pw, seed)),
    setFirstTimeFlowType: (type) => dispatch(setFirstTimeFlowType(type)),
    resetOAuthLoginState: () => dispatch(resetOAuthLoginState()),
  }),
)(RestoreVaultPage);<|MERGE_RESOLUTION|>--- conflicted
+++ resolved
@@ -18,11 +18,8 @@
   MetaMetricsEventCategory,
   MetaMetricsEventName,
 } from '../../../shared/constants/metametrics';
-<<<<<<< HEAD
-=======
 import { getIsSocialLoginFlow } from '../../selectors';
 import { FirstTimeFlowType } from '../../../shared/constants/onboarding';
->>>>>>> 7f4e6d9b
 
 class RestoreVaultPage extends Component {
   static contextTypes = {
