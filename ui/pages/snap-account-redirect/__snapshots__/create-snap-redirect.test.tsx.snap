--- conflicted
+++ resolved
@@ -6,63 +6,17 @@
     class="mm-box create-snap-account-page mm-box--flex-direction-column mm-box--align-items-center mm-box--width-full mm-box--height-full mm-box--border-style-none"
   >
     <div
-<<<<<<< HEAD
-      class="mm-box snaps-authorship-header mm-box--padding-4 mm-box--display-flex mm-box--align-items-center mm-box--width-full mm-box--background-color-background-alternative"
-      style="box-shadow: var(--shadow-size-md) var(--color-shadow-default);"
-    >
-      <div
-        class="mm-box mm-box--margin-right-4 mm-box--margin-left-4 mm-box--display-flex mm-box--flex-direction-column mm-box--width-full"
-=======
       class="mm-box snaps-authorship-header mm-box--padding-4 mm-box--display-flex mm-box--align-items-center mm-box--width-full mm-box--background-color-background-default"
       style="box-shadow: var(--shadow-size-md) var(--color-shadow-default); min-height: 64px; z-index: 1;"
     >
       <div
         class="mm-box mm-box--margin-right-4 mm-box--margin-left-4 mm-box--display-flex mm-box--justify-content-center mm-box--align-items-center mm-box--width-full"
->>>>>>> ad7a5462
         style="overflow: hidden;"
       >
         <div
           class="mm-box mm-box--display-flex mm-box--justify-content-center mm-box--align-items-center"
         >
           <div
-<<<<<<< HEAD
-            class="mm-box mm-badge-wrapper snap-avatar mm-box--display-inline-block"
-          >
-            <div
-              class="mm-box mm-text mm-avatar-base mm-avatar-base--size-sm mm-text--body-sm mm-text--text-transform-uppercase mm-box--display-flex mm-box--justify-content-center mm-box--align-items-center mm-box--color-text-alternative mm-box--background-color-background-alternative mm-box--rounded-full"
-              style="border-width: 0px;"
-            >
-              m
-            </div>
-            <div
-              class="mm-box mm-badge-wrapper__badge-container mm-badge-wrapper__badge-container--circular-bottom-right"
-            >
-              <div
-                class="mm-box mm-text mm-avatar-base mm-avatar-base--size-xs mm-avatar-icon mm-text--body-xs mm-text--text-transform-uppercase mm-box--display-flex mm-box--justify-content-center mm-box--align-items-center mm-box--color-primary-default mm-box--background-color-info-default mm-box--rounded-full mm-box--border-color-background-alternative mm-box--border-width-2 box--border-style-solid"
-              >
-                <span
-                  class="mm-box mm-icon mm-icon--size-xs mm-box--display-inline-block mm-box--color-info-inverse"
-                  style="mask-image: url('./images/icons/snaps.svg');"
-                />
-              </div>
-            </div>
-          </div>
-          <p
-            class="mm-box mm-text mm-text--body-md-medium mm-text--ellipsis mm-box--margin-left-2 mm-box--color-text-default"
-          >
-            @metamask/snap-simple-keyring
-          </p>
-        </div>
-        <div
-          class="mm-box mm-box--padding-top-1 mm-box--display-flex mm-box--justify-content-center mm-box--align-items-center"
-        >
-          <p
-            class="mm-box mm-text mm-text--body-sm mm-text--ellipsis mm-box--color-text-alternative"
-          >
-            @metamask/snap-simple-keyring
-          </p>
-        </div>
-=======
             class="mm-box mm-text mm-avatar-base mm-avatar-base--size-sm mm-text--body-sm mm-text--text-transform-uppercase mm-box--display-flex mm-box--justify-content-center mm-box--align-items-center mm-box--color-text-alternative mm-box--background-color-background-alternative mm-box--rounded-full"
             style="border-width: 0px;"
           >
@@ -74,7 +28,6 @@
             @metamask/snap-simple-keyring
           </p>
         </div>
->>>>>>> ad7a5462
       </div>
       <div
         class="mm-box mm-box--margin-left-auto"
