--- conflicted
+++ resolved
@@ -27,19 +27,11 @@
   } = state;
 
   const { useNativeCurrencyAsPrimaryCurrency } = getPreferences(state);
-<<<<<<< HEAD
-
-  const unconfirmedTransactions = unconfirmedTransactionsListSelector(state);
-=======
->>>>>>> 93be4810
 
   const unconfirmedTransactions = unconfirmedTransactionsListSelector(state);
 
-<<<<<<< HEAD
-=======
   const txData = cloneDeep(unconfirmedTransactions[0]);
 
->>>>>>> 93be4810
   const fromAccount = getTargetAccountWithSendEtherInfo(
     state,
     txData?.msgParams?.from,
