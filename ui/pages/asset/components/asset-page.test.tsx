--- conflicted
+++ resolved
@@ -103,13 +103,9 @@
       },
       useCurrencyRateCheck: true,
       preferences: {},
-<<<<<<< HEAD
-      enabledNetworkMap: {},
-=======
       enabledNetworkMap: {
         eip155: {},
       },
->>>>>>> 7f4e6d9b
       internalAccounts: {
         accounts: {
           [selectedAccountAddress]: {
