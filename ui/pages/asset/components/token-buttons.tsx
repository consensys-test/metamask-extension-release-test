--- conflicted
+++ resolved
@@ -344,11 +344,7 @@
         disabled={!isSwapsChain}
       />
 
-<<<<<<< HEAD
-      {!isUnifiedUIEnabled && (
-=======
       {!isUnifiedUIEnabled && !isTestnet && isBridgeChain && (
->>>>>>> 7cdc1939
         <IconButton
           className="token-overview__button"
           data-testid="token-overview-bridge"
