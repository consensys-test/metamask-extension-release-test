/* eslint-disable @metamask/design-tokens/color-no-hex*/
import EventEmitter from 'events';
import React, { useRef } from 'react';
import PropTypes from 'prop-types';

import Mascot from '../../../components/ui/mascot';
import { isFlask, isBeta } from '../../../helpers/utils/build-types';

export default function MascotBackgroundAnimation({ height, width }) {
  const animationEventEmitter = useRef(new EventEmitter());

  const renderMascot = () => {
<<<<<<< HEAD
    if (process.env.METAMASK_BUILD_TYPE === 'flask') {
=======
    if (isFlask()) {
      return (
        <img
          src="./images/logo/metamask-fox.svg"
          width={width ?? '42'}
          height={height ?? '42'}
        />
      );
    }
    if (isBeta()) {
>>>>>>> 551d530b
      return (
        <img
          src="./images/logo/metamask-fox.svg"
          width={width ?? '42'}
          height={height ?? '42'}
        />
      );
    }
    return (
      <Mascot
        animationEventEmitter={animationEventEmitter.current}
        width={width ?? '42'}
        height={height ?? '42'}
        followMouse={false}
      />
    );
  };

  return (
    <div className="mascot-background-animation__animation">
      <div
        className="mascot-background-animation__background-1"
        data-testid="mascot-background-animation-background-1"
      >
        <svg
          width="193"
          height="190"
          viewBox="0 0 193 190"
          fill="none"
          xmlns="http://www.w3.org/2000/svg"
        >
          <path
            d="M153.753 53.876C153.595 53.9493 153.419 54.0161 153.25 54.0651C151.081 54.7451 148.777 53.538 148.086 51.3768C147.763 50.3298 147.851 49.2109 148.361 48.2363C148.87 47.2618 149.732 46.5374 150.78 46.2144C151.828 45.8913 152.948 45.9781 153.923 46.4865C154.898 46.9949 155.622 47.8557 155.944 48.9027C156.567 50.918 155.592 53.0243 153.753 53.876ZM150.817 47.5708C150.245 47.8359 149.782 48.2721 149.495 48.8334C149.144 49.5127 149.073 50.2843 149.303 51.0047C149.774 52.4998 151.375 53.3384 152.877 52.8787C154.374 52.4069 155.215 50.8063 154.756 49.3056C154.526 48.5852 154.027 47.9888 153.36 47.6334C152.68 47.2836 151.908 47.213 151.187 47.4437C151.049 47.4636 150.927 47.52 150.817 47.5708Z"
            fill="#86E29B"
          />
          <path
            d="M18.3624 73.9241C18.3015 73.9523 18.2407 73.9805 18.1798 74.0087C17.0495 74.4733 15.8073 74.4728 14.6751 74.0078C12.3517 73.0461 11.2387 70.3567 12.2031 68.0341C13.1676 65.7115 15.8598 64.5971 18.1833 65.5589C19.3155 66.0239 20.1951 66.9013 20.6591 68.0304C21.123 69.1595 21.1215 70.4008 20.6552 71.5326C20.2207 72.6053 19.4093 73.4391 18.3624 73.9241ZM15.0433 66.7921C14.3129 67.1305 13.713 67.7186 13.3766 68.5243C12.6776 70.207 13.4834 72.1377 15.1666 72.8348C15.9849 73.1647 16.8786 73.1789 17.6933 72.831C18.5136 72.4952 19.1388 71.8659 19.4818 71.0424C19.8126 70.2245 19.8276 69.3313 19.4801 68.5175C19.1448 67.6981 18.5155 67.0739 17.6917 66.7319C16.8144 66.3703 15.8589 66.4142 15.0433 66.7921Z"
            fill="#FFB0EB"
          />
          <path
            d="M116.617 37.3839C117.397 37.0226 117.736 36.0982 117.375 35.3192C117.015 34.5402 116.09 34.2016 115.31 34.5629C114.53 34.9243 114.19 35.8487 114.551 36.6277C114.912 37.4067 115.837 37.7453 116.617 37.3839Z"
            fill="url(#paint0_linear)"
          />
          <path
            d="M55.1317 91.7213C55.9116 91.36 56.2512 90.4356 55.8903 89.6566C55.5294 88.8776 54.6046 88.539 53.8247 88.9003C53.0448 89.2617 52.7052 90.1861 53.0661 90.9651C53.427 91.7441 54.3518 92.0827 55.1317 91.7213Z"
            fill="url(#paint1_linear)"
          />
          <path
            d="M31.9932 126.235C32.7731 125.874 33.1127 124.95 32.7518 124.171C32.3909 123.392 31.4661 123.053 30.6863 123.414C29.9064 123.776 29.5667 124.7 29.9277 125.479C30.2886 126.258 31.2134 126.597 31.9932 126.235Z"
            fill="url(#paint2_linear)"
          />
          <path
            d="M119.43 132.589C120.21 132.228 120.55 131.304 120.189 130.525C119.828 129.746 118.903 129.407 118.123 129.768C117.344 130.13 117.004 131.054 117.365 131.833C117.726 132.612 118.651 132.951 119.43 132.589Z"
            fill="url(#paint3_linear)"
          />
          <path
            d="M44.7469 47.3835C46.0108 46.7979 46.5612 45.2997 45.9763 44.0372C45.3914 42.7747 43.8926 42.2259 42.6286 42.8115C41.3647 43.3971 40.8143 44.8953 41.3992 46.1578C41.9841 47.4203 43.4829 47.9691 44.7469 47.3835Z"
            fill="url(#paint4_linear)"
          />
          <path
            d="M105.107 90.7857C106.371 90.2001 106.922 88.702 106.337 87.4394C105.752 86.1769 104.253 85.6282 102.989 86.2137C101.725 86.7993 101.175 88.2975 101.76 89.56C102.344 90.8226 103.843 91.3713 105.107 90.7857Z"
            fill="url(#paint5_linear)"
          />
          <path
            d="M95.5179 172.376C96.7818 171.791 97.3322 170.293 96.7473 169.03C96.1624 167.767 94.6636 167.219 93.3996 167.804C92.1357 168.39 91.5853 169.888 92.1702 171.151C92.7551 172.413 94.2539 172.962 95.5179 172.376Z"
            fill="url(#paint6_linear)"
          />
          <path
            d="M165.098 102.367C166.362 101.781 166.912 100.283 166.327 99.0205C165.742 97.758 164.244 97.2092 162.98 97.7948C161.716 98.3804 161.165 99.8786 161.75 101.141C162.335 102.404 163.834 102.952 165.098 102.367Z"
            fill="url(#paint7_linear)"
          />
          <defs>
            <linearGradient
              id="paint0_linear"
              x1="114.554"
              y1="36.6326"
              x2="117.379"
              y2="35.3237"
              gradientUnits="userSpaceOnUse"
            >
              <stop stopColor="#75C3FC" />
              <stop offset="1" stopColor="#75C3FC" />
            </linearGradient>
            <linearGradient
              id="paint1_linear"
              x1="53.0688"
              y1="90.97"
              x2="55.8937"
              y2="89.6611"
              gradientUnits="userSpaceOnUse"
            >
              <stop stopColor="#75C3FC" />
              <stop offset="1" stopColor="#75C3FC" />
            </linearGradient>
            <linearGradient
              id="paint2_linear"
              x1="29.9283"
              y1="125.483"
              x2="32.7532"
              y2="124.174"
              gradientUnits="userSpaceOnUse"
            >
              <stop stopColor="#75C3FC" />
              <stop offset="1" stopColor="#75C3FC" />
            </linearGradient>
            <linearGradient
              id="paint3_linear"
              x1="117.365"
              y1="131.837"
              x2="120.19"
              y2="130.528"
              gradientUnits="userSpaceOnUse"
            >
              <stop stopColor="#75C3FC" />
              <stop offset="1" stopColor="#75C3FC" />
            </linearGradient>
            <linearGradient
              id="paint4_linear"
              x1="41.4394"
              y1="46.2402"
              x2="45.947"
              y2="43.9537"
              gradientUnits="userSpaceOnUse"
            >
              <stop stopColor="#75C3FC" />
              <stop offset="1" stopColor="#75C3FC" />
            </linearGradient>
            <linearGradient
              id="paint5_linear"
              x1="101.8"
              y1="89.6425"
              x2="106.307"
              y2="87.356"
              gradientUnits="userSpaceOnUse"
            >
              <stop stopColor="#75C3FC" />
              <stop offset="1" stopColor="#75C3FC" />
            </linearGradient>
            <linearGradient
              id="paint6_linear"
              x1="92.2104"
              y1="171.233"
              x2="96.718"
              y2="168.947"
              gradientUnits="userSpaceOnUse"
            >
              <stop stopColor="#75C3FC" />
              <stop offset="1" stopColor="#75C3FC" />
            </linearGradient>
            <linearGradient
              id="paint7_linear"
              x1="161.79"
              y1="101.224"
              x2="166.298"
              y2="98.937"
              gradientUnits="userSpaceOnUse"
            >
              <stop stopColor="#75C3FC" />
              <stop offset="1" stopColor="#75C3FC" />
            </linearGradient>
          </defs>
        </svg>
      </div>
      <div
        className="mascot-background-animation__background-2"
        data-testid="mascot-background-animation-background-2"
      >
        <svg
          width="195"
          height="205"
          viewBox="0 0 195 205"
          fill="none"
          xmlns="http://www.w3.org/2000/svg"
        >
          <path
            d="M29.84 121.982C30.0408 121.969 30.245 122.01 30.4258 122.106L46.4233 130.275C46.8125 130.478 47.0536 130.893 47.0402 131.324C47.0143 131.768 46.7423 132.148 46.3356 132.308L24.5484 140.937C24.1417 141.097 23.6789 141.005 23.3642 140.702C23.0495 140.4 22.9398 139.937 23.0753 139.525L28.8651 122.727C28.9671 122.426 29.2065 122.169 29.5086 122.056C29.614 122.023 29.7194 121.989 29.84 121.982ZM43.1981 131.148L30.5607 124.689L25.9884 137.96L43.1981 131.148Z"
            fill="#75C4FD"
          />
          <path
            d="M168.214 54.3381C168.442 54.3238 168.674 54.3764 168.869 54.485C169.217 54.6781 169.44 55.0266 169.465 55.4145L170.59 68.4358C170.631 68.8763 170.416 69.3061 170.041 69.5444C169.666 69.7827 169.182 69.7862 168.805 69.5681L156.14 62.2246C155.763 62.0065 155.535 61.5911 155.548 61.1472C155.56 60.7033 155.818 60.3112 156.209 60.1122L167.75 54.4343C167.908 54.3841 168.067 54.3473 168.214 54.3381ZM168.027 66.3674L167.248 57.3661L159.267 61.2902L168.027 66.3674Z"
            fill="#FFB0EB"
          />
          <path
            d="M88.6283 16.6885C88.8694 16.6734 89.1154 16.7385 89.3255 16.873L100.21 24.1133C100.561 24.3464 100.762 24.7635 100.708 25.1832C100.653 25.6028 100.381 25.969 99.9864 26.1146L86.3391 31.4276C85.9449 31.5731 85.5106 31.5064 85.1842 31.2314C84.8712 30.9556 84.7239 30.5352 84.8192 30.1264L87.5815 17.5731C87.666 17.2053 87.9162 16.9076 88.2702 16.7646C88.3882 16.7169 88.5078 16.696 88.6283 16.6885ZM97.1342 24.7894L89.4471 19.6718L87.5021 28.5349L97.1342 24.7894Z"
            fill="url(#paint0_linear)"
          />
          <path
            d="M117.145 183.156C116.944 183.289 116.698 183.356 116.449 183.344L103.402 182.517C102.982 182.49 102.6 182.229 102.437 181.839C102.274 181.448 102.327 180.995 102.596 180.671L111.758 169.247C112.027 168.923 112.436 168.764 112.856 168.839C113.265 168.921 113.603 169.212 113.725 169.614L117.609 181.866C117.72 182.227 117.652 182.61 117.417 182.911C117.339 183.011 117.246 183.089 117.145 183.156ZM105.728 180.393L114.944 180.981L112.197 172.333L105.728 180.393Z"
            fill="url(#paint1_linear)"
          />
          <path
            d="M38.0816 74.0208C38.1217 74.0183 38.1485 74.0166 38.1887 74.0141C42.3831 73.805 45.9744 77.0577 46.1831 81.2474C46.3919 85.4371 43.1484 89.0241 38.9407 89.234C34.7463 89.4431 31.1549 86.1904 30.9462 82.0007C30.7391 77.8377 33.9307 74.2809 38.0816 74.0208ZM38.9104 87.2486C41.9767 87.0565 44.3523 84.4236 44.1997 81.3448C44.0455 78.2393 41.3949 75.8407 38.2859 75.9952C35.1761 76.1364 32.7753 78.7977 32.9296 81.9033C33.0838 85.0088 35.7344 87.4073 38.8434 87.2528C38.8568 87.252 38.8836 87.2503 38.9104 87.2486Z"
            fill="#86E29B"
          />
          <path
            d="M162.178 97.8401C162.218 97.8376 162.245 97.8359 162.285 97.8334C166.48 97.6243 170.071 100.877 170.28 105.067C170.489 109.256 167.245 112.843 163.037 113.053C158.843 113.262 155.252 110.01 155.043 105.82C154.836 101.657 158.027 98.1002 162.178 97.8401ZM163.007 111.068C166.073 110.876 168.449 108.243 168.296 105.164C168.142 102.059 165.492 99.6601 162.383 99.8146C159.273 99.9557 156.872 102.617 157.026 105.723C157.181 108.828 159.831 111.227 162.94 111.072C162.953 111.071 162.98 111.07 163.007 111.068Z"
            fill="#86E29B"
          />
          <defs>
            <linearGradient
              id="paint0_linear"
              x1="100.609"
              y1="23.2611"
              x2="84.4152"
              y2="24.2757"
              gradientUnits="userSpaceOnUse"
            >
              <stop stopColor="#FFE466" />
              <stop offset="1" stopColor="#FFAFEA" />
            </linearGradient>
            <linearGradient
              id="paint1_linear"
              x1="103.812"
              y1="183.939"
              x2="116.959"
              y2="174.66"
              gradientUnits="userSpaceOnUse"
            >
              <stop stopColor="#75C3FC" />
              <stop offset="0.0928503" stopColor="#81C2F6" />
              <stop offset="1" stopColor="#F0B8BD" />
            </linearGradient>
          </defs>
        </svg>
      </div>
      <div
        className="mascot-background-animation__mascot-container"
        data-testid="mascot-background-animation-mascot-container"
      >
        {renderMascot()}
      </div>
    </div>
  );
}

MascotBackgroundAnimation.propTypes = {
  height: PropTypes.string,
  width: PropTypes.string,
};<|MERGE_RESOLUTION|>--- conflicted
+++ resolved
@@ -10,9 +10,6 @@
   const animationEventEmitter = useRef(new EventEmitter());
 
   const renderMascot = () => {
-<<<<<<< HEAD
-    if (process.env.METAMASK_BUILD_TYPE === 'flask') {
-=======
     if (isFlask()) {
       return (
         <img
@@ -23,7 +20,6 @@
       );
     }
     if (isBeta()) {
->>>>>>> 551d530b
       return (
         <img
           src="./images/logo/metamask-fox.svg"
