import EventEmitter from 'events';
import React, { useContext, useRef, useState, useEffect } from 'react';
import { shallowEqual, useDispatch, useSelector } from 'react-redux';
import PropTypes from 'prop-types';
import { useHistory } from 'react-router-dom';
import isEqual from 'lodash/isEqual';
import { getBlockExplorerLink } from '@metamask/etherscan-link';
import { I18nContext } from '../../../contexts/i18n';
import { MetaMetricsContext } from '../../../contexts/metametrics';
import {
  MetaMetricsContextProp,
  MetaMetricsEventCategory,
  MetaMetricsEventName,
} from '../../../../shared/constants/metametrics';
import { getCurrentChainId } from '../../../../shared/modules/selectors/networks';
import { getCurrentCurrency } from '../../../ducks/metamask/metamask';
import {
  getRpcPrefsForCurrentProvider,
  getUSDConversionRate,
  isHardwareWallet,
  getHardwareWalletType,
  getFullTxData,
} from '../../../selectors';
import {
  getSmartTransactionsEnabled,
  getSmartTransactionsOptInStatusForMetrics,
} from '../../../../shared/modules/selectors';

import {
  getUsedQuote,
  getFetchParams,
  getApproveTxParams,
  getUsedSwapsGasPrice,
  fetchQuotesAndSetQuoteState,
  navigateBackToPrepareSwap,
  prepareForRetryGetQuotes,
  prepareToLeaveSwaps,
  getCurrentSmartTransactionsEnabled,
  getFromTokenInputValue,
  getMaxSlippage,
} from '../../../ducks/swaps/swaps';
import Mascot from '../../../components/ui/mascot';
import {
  QUOTES_EXPIRED_ERROR,
  SWAP_FAILED_ERROR,
  ERROR_FETCHING_QUOTES,
  QUOTES_NOT_AVAILABLE_ERROR,
  CONTRACT_DATA_DISABLED_ERROR,
  OFFLINE_FOR_MAINTENANCE,
} from '../../../../shared/constants/swaps';
import { CHAINID_DEFAULT_BLOCK_EXPLORER_URL_MAP } from '../../../../shared/constants/common';
import { isSwapsDefaultTokenSymbol } from '../../../../shared/modules/swaps.utils';
import PulseLoader from '../../../components/ui/pulse-loader';
import { isFlask, isBeta } from '../../../helpers/utils/build-types';

import { DEFAULT_ROUTE } from '../../../helpers/constants/routes';
import {
  stopPollingForQuotes,
  setDefaultHomeActiveTabName,
} from '../../../store/actions';

import { getRenderableNetworkFeesForQuote } from '../swaps.util';
import SwapsFooter from '../swaps-footer';

import CreateNewSwap from '../create-new-swap';
import ViewOnBlockExplorer from '../view-on-block-explorer';
import { SUPPORT_LINK } from '../../../../shared/lib/ui-utils';
import SwapFailureIcon from './swap-failure-icon';
import SwapSuccessIcon from './swap-success-icon';
import QuotesTimeoutIcon from './quotes-timeout-icon';

export default function AwaitingSwap({
  swapComplete,
  errorKey,
  txHash,
  tokensReceived,
  submittingSwap,
  txId,
}) {
  const t = useContext(I18nContext);
  const trackEvent = useContext(MetaMetricsContext);
  const history = useHistory();
  const dispatch = useDispatch();
  const animationEventEmitter = useRef(new EventEmitter());
  const { swapMetaData } =
    useSelector((state) => getFullTxData(state, txId)) || {};
  const fetchParams = useSelector(getFetchParams, isEqual);
  const fromTokenInputValue = useSelector(getFromTokenInputValue);
  const maxSlippage = useSelector(getMaxSlippage);
  const usedQuote = useSelector(getUsedQuote, isEqual);
  const approveTxParams = useSelector(getApproveTxParams, shallowEqual);
  const swapsGasPrice = useSelector(getUsedSwapsGasPrice);
  const currentCurrency = useSelector(getCurrentCurrency);
  const usdConversionRate = useSelector(getUSDConversionRate);
  const chainId = useSelector(getCurrentChainId);
  const rpcPrefs = useSelector(getRpcPrefsForCurrentProvider, shallowEqual);
  const [trackedQuotesExpiredEvent, setTrackedQuotesExpiredEvent] =
    useState(false);

  const destinationTokenSymbol =
    usedQuote?.destinationTokenInfo?.symbol || swapMetaData?.token_to;

  let feeinUnformattedFiat;

  if (usedQuote && swapsGasPrice) {
    const renderableNetworkFees = getRenderableNetworkFeesForQuote({
      tradeGas: usedQuote.gasEstimateWithRefund || usedQuote.averageGas,
      approveGas: approveTxParams?.gas || '0x0',
      gasPrice: swapsGasPrice,
      currentCurrency,
      conversionRate: usdConversionRate,
      tradeValue: usedQuote?.trade?.value,
      sourceSymbol: usedQuote?.sourceTokenInfo?.symbol,
      sourceAmount: usedQuote.sourceAmount,
      chainId,
    });
    feeinUnformattedFiat = renderableNetworkFees.rawNetworkFees;
  }

  const hardwareWalletUsed = useSelector(isHardwareWallet);
  const hardwareWalletType = useSelector(getHardwareWalletType);
  const smartTransactionsOptInStatus = useSelector(
    getSmartTransactionsOptInStatusForMetrics,
  );
  const smartTransactionsEnabled = useSelector(getSmartTransactionsEnabled);
  const currentSmartTransactionsEnabled = useSelector(
    getCurrentSmartTransactionsEnabled,
  );
  const swapSlippage = swapMetaData?.slippage || usedQuote?.slippage;
  const sensitiveProperties = {
    token_from: swapMetaData?.token_from || usedQuote?.sourceTokenInfo?.symbol,
    token_from_amount: swapMetaData?.token_from_amount,
    token_to: destinationTokenSymbol,
    request_type: fetchParams?.balanceError ? 'Quote' : 'Order',
    slippage: swapSlippage,
    custom_slippage: swapSlippage === 2,
    gas_fees: feeinUnformattedFiat,
    is_hardware_wallet: hardwareWalletUsed,
    hardware_wallet_type: hardwareWalletType,
    stx_enabled: smartTransactionsEnabled,
    current_stx_enabled: currentSmartTransactionsEnabled,
    stx_user_opt_in: smartTransactionsOptInStatus,
  };
  const baseNetworkUrl =
    rpcPrefs.blockExplorerUrl ??
    CHAINID_DEFAULT_BLOCK_EXPLORER_URL_MAP[chainId] ??
    null;
  const blockExplorerUrl = getBlockExplorerLink(
    { hash: txHash, chainId },
    { blockExplorerUrl: baseNetworkUrl },
  );

  let headerText;
  let statusImage;
  let descriptionText;
  let submitText;
  let content;

  if (errorKey === OFFLINE_FOR_MAINTENANCE) {
    headerText = t('offlineForMaintenance');
    descriptionText = t('metamaskSwapsOfflineDescription');
    submitText = t('close');
    statusImage = <SwapFailureIcon />;
  } else if (errorKey === SWAP_FAILED_ERROR) {
    headerText = t('swapFailedErrorTitle');
    descriptionText = t('swapFailedErrorDescriptionWithSupportLink', [
      <a
        className="awaiting-swap__support-link"
        key="awaiting-swap-support-link"
        href={SUPPORT_LINK}
        target="_blank"
        rel="noopener noreferrer"
        onClick={() => {
          trackEvent(
            {
              category: MetaMetricsEventCategory.Swaps,
              event: MetaMetricsEventName.SupportLinkClicked,
              properties: {
                url: SUPPORT_LINK,
              },
            },
            {
              contextPropsIntoEventProperties: [
                MetaMetricsContextProp.PageTitle,
              ],
            },
          );
        }}
      >
        {new URL(SUPPORT_LINK).hostname}
      </a>,
    ]);
    submitText = t('tryAgain');
    statusImage = <SwapFailureIcon />;
    content = blockExplorerUrl && (
      <ViewOnBlockExplorer
        blockExplorerUrl={blockExplorerUrl}
        sensitiveTrackingProperties={sensitiveProperties}
      />
    );
  } else if (errorKey === QUOTES_EXPIRED_ERROR) {
    headerText = t('swapQuotesExpiredErrorTitle');
    descriptionText = t('swapQuotesExpiredErrorDescription');
    submitText = t('tryAgain');
    statusImage = <QuotesTimeoutIcon />;

    if (!trackedQuotesExpiredEvent) {
      setTrackedQuotesExpiredEvent(true);
      trackEvent({
        event: 'Quotes Timed Out',
        category: MetaMetricsEventCategory.Swaps,
        sensitiveProperties,
      });
    }
  } else if (errorKey === ERROR_FETCHING_QUOTES) {
    headerText = t('swapFetchingQuotesErrorTitle');
    descriptionText = t('swapFetchingQuotesErrorDescription');
    submitText = t('back');
    statusImage = <SwapFailureIcon />;
  } else if (errorKey === QUOTES_NOT_AVAILABLE_ERROR) {
    headerText = t('swapQuotesNotAvailableErrorTitle');
    descriptionText = t('swapQuotesNotAvailableErrorDescription');
    submitText = t('tryAgain');
    statusImage = <SwapFailureIcon />;
  } else if (errorKey === CONTRACT_DATA_DISABLED_ERROR) {
    headerText = t('swapContractDataDisabledErrorTitle');
    descriptionText = t('swapContractDataDisabledErrorDescription');
    submitText = t('tryAgain');
    statusImage = <SwapFailureIcon />;
  } else if (!errorKey && !swapComplete) {
    headerText = t('swapProcessing');
    statusImage = <PulseLoader />;
    submitText = t('swapsViewInActivity');
    descriptionText = t('swapOnceTransactionHasProcess', [
      <span
        key="swapOnceTransactionHasProcess-1"
        className="awaiting-swap__amount-and-symbol"
        data-testid="awaiting-swap-amount-and-symbol"
      >
        {destinationTokenSymbol}
      </span>,
    ]);
    content = blockExplorerUrl && (
      <ViewOnBlockExplorer
        blockExplorerUrl={blockExplorerUrl}
        sensitiveTrackingProperties={sensitiveProperties}
      />
    );
  } else if (!errorKey && swapComplete) {
    headerText = t('swapTransactionComplete');
    statusImage = <SwapSuccessIcon />;
    submitText = t('close');
    descriptionText = t('swapTokenAvailable', [
      <span
        key="swapTokenAvailable-2"
        className="awaiting-swap__amount-and-symbol"
      >
        {`${tokensReceived || ''} ${destinationTokenSymbol}`}
      </span>,
    ]);
    content = blockExplorerUrl && (
      <ViewOnBlockExplorer
        blockExplorerUrl={blockExplorerUrl}
        sensitiveTrackingProperties={sensitiveProperties}
      />
    );
  }

  useEffect(() => {
    if (errorKey) {
      // If there was an error, stop polling for quotes.
      dispatch(stopPollingForQuotes());
    }
  }, [dispatch, errorKey]);

  const renderMascot = () => {
<<<<<<< HEAD
    if (process.env.METAMASK_BUILD_TYPE === 'flask') {
=======
    if (isFlask()) {
      return (
        <div className="awaiting-swap__mascot">
          <img src="./images/logo/metamask-fox.svg" width="90" height="90" />
        </div>
      );
    }
    if (isBeta()) {
>>>>>>> 551d530b
      return (
        <div className="awaiting-swap__mascot">
          <img src="./images/logo/metamask-fox.svg" width="90" height="90" />
        </div>
      );
    }
    return (
      <Mascot
        animationEventEmitter={animationEventEmitter.current}
        width="90"
        height="90"
      />
    );
  };

  return (
    <div className="awaiting-swap">
      <div className="awaiting-swap__content">
        {!(swapComplete || errorKey) && renderMascot()}
        <div className="awaiting-swap__status-image">{statusImage}</div>
        <div
          className="awaiting-swap__header"
          data-testid="awaiting-swap-header"
        >
          {headerText}
        </div>
        <div
          className="awaiting-swap__main-description"
          data-testid="awaiting-swap-main-description"
        >
          {descriptionText}
        </div>
        {content}
      </div>
      {!errorKey && swapComplete ? (
        <CreateNewSwap sensitiveTrackingProperties={sensitiveProperties} />
      ) : null}
      <SwapsFooter
        onSubmit={async () => {
          /* istanbul ignore next */
          if (errorKey === OFFLINE_FOR_MAINTENANCE) {
            await dispatch(prepareToLeaveSwaps());
            history.push(DEFAULT_ROUTE);
          } else if (errorKey === QUOTES_EXPIRED_ERROR) {
            dispatch(prepareForRetryGetQuotes());
            await dispatch(
              fetchQuotesAndSetQuoteState(
                history,
                fromTokenInputValue,
                maxSlippage,
                trackEvent,
              ),
            );
          } else if (errorKey) {
            await dispatch(navigateBackToPrepareSwap(history));
          } else if (
            isSwapsDefaultTokenSymbol(destinationTokenSymbol, chainId) ||
            swapComplete
          ) {
            history.push(DEFAULT_ROUTE);
          } else {
            await dispatch(setDefaultHomeActiveTabName('activity'));
            history.push(DEFAULT_ROUTE);
          }
        }}
        onCancel={async () =>
          await dispatch(navigateBackToPrepareSwap(history))
        }
        submitText={submitText}
        disabled={submittingSwap}
        hideCancel={errorKey !== QUOTES_EXPIRED_ERROR}
      />
    </div>
  );
}

AwaitingSwap.propTypes = {
  swapComplete: PropTypes.bool,
  txHash: PropTypes.string,
  tokensReceived: PropTypes.string,
  errorKey: PropTypes.oneOf([
    QUOTES_EXPIRED_ERROR,
    SWAP_FAILED_ERROR,
    ERROR_FETCHING_QUOTES,
    QUOTES_NOT_AVAILABLE_ERROR,
    OFFLINE_FOR_MAINTENANCE,
    CONTRACT_DATA_DISABLED_ERROR,
  ]),
  submittingSwap: PropTypes.bool,
  txId: PropTypes.string,
};<|MERGE_RESOLUTION|>--- conflicted
+++ resolved
@@ -274,9 +274,6 @@
   }, [dispatch, errorKey]);
 
   const renderMascot = () => {
-<<<<<<< HEAD
-    if (process.env.METAMASK_BUILD_TYPE === 'flask') {
-=======
     if (isFlask()) {
       return (
         <div className="awaiting-swap__mascot">
@@ -285,7 +282,6 @@
       );
     }
     if (isBeta()) {
->>>>>>> 551d530b
       return (
         <div className="awaiting-swap__mascot">
           <img src="./images/logo/metamask-fox.svg" width="90" height="90" />
