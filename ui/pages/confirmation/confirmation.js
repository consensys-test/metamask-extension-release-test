--- conflicted
+++ resolved
@@ -10,7 +10,6 @@
 import { isEqual } from 'lodash';
 import { produce } from 'immer';
 import Box from '../../components/ui/box';
-import Chip from '../../components/ui/chip';
 import MetaMaskTemplateRenderer from '../../components/app/metamask-template-renderer';
 import SiteIcon from '../../components/ui/site-icon';
 import { DEFAULT_ROUTE } from '../../helpers/constants/routes';
@@ -25,6 +24,7 @@
 import { getUnapprovedTemplatedConfirmations } from '../../selectors';
 import NetworkDisplay from '../../components/app/network-display/network-display';
 import Callout from '../../components/ui/callout';
+import SiteOrigin from '../../components/ui/site-origin';
 import ConfirmationFooter from './components/confirmation-footer';
 import { getTemplateValues, getTemplateAlerts } from './templates';
 
@@ -208,16 +208,10 @@
             name={originMetadata.hostname}
             size={36}
           />
-<<<<<<< HEAD
-          <Chip
-            label={stripHttpsScheme(originMetadata.origin)}
-            borderColor={COLORS.BORDER_DEFAULT}
-=======
           <SiteOrigin
             chip
             siteOrigin={stripHttpsScheme(originMetadata.origin)}
             title={stripHttpsScheme(originMetadata.origin)}
->>>>>>> 78682ea9
           />
         </Box>
         <MetaMaskTemplateRenderer sections={templatedValues.content} />
