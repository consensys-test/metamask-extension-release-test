import { Story, Canvas, ArgsTable } from '@storybook/addon-docs';

import { Text } from '../text';

# Text

Good typography improves readability, legibility and hierarchy of information.

> Contribute to improving the UI consistency of the extension by helping to replace the deprecated `<Typography>` with `<Text>`. [See details](#converting-from-typography-to-text)

<Canvas>
  <Story id="components-componentlibrary-text--default-story" />
</Canvas>

## Props

<<<<<<< HEAD
The `Text` accepts all props below as well as all [Box](/docs/components-componentlibrary-box--docs#props) component props

=======
>>>>>>> 877e184b
<ArgsTable of={Text} />

### Variant

Use the `variant` prop and the `TextVariant` enum from `./ui/helpers/constants/design-system.js` to change the font size of the component.

`TextVariant` options:

- TextVariant.displayMd (default renders as `h1` tag)
- TextVariant.headingLg (default renders as `h2` tag)
- TextVariant.headingMd (default renders as `h3` tag)
- TextVariant.headingSm (default renders as `h4` tag)
- TextVariant.bodyLgMedium (default renders as `p` tag)
- TextVariant.bodyMd (default renders as `p` tag)
- TextVariant.bodyMdBold (default renders as `p` tag)
- TextVariant.bodyMdMedium (default renders as `p` tag)
- TextVariant.bodySm (default renders as `p` tag)
- TextVariant.bodySmMedium (default renders as `p` tag)
- TextVariant.bodySmBold (default renders as `p` tag)
- TextVariant.bodyXs (default renders as `p` tag)
- TextVariant.bodyXsMedium (default renders as `p` tag)
- TextVariant.inherit (default renders as `span` tag)

<Canvas>
  <Story id="components-componentlibrary-text--variant" />
</Canvas>

```jsx
import { Text } from '../../component-library';
import { TextVariant } from '../../../helpers/constants/design-system';

<Text variant={TextVariant.displayMd}>display-md</Text>
<Text variant={TextVariant.headingLg}>heading-lg</Text>
<Text variant={TextVariant.headingMd}>heading-md</Text>
<Text variant={TextVariant.headingSm}>heading-sm</Text>
<Text variant={TextVariant.bodyLgMedium}>body-lg-medium</Text>
<Text variant={TextVariant.bodyMd}>body-md</Text>
<Text variant={TextVariant.bodyMdBold}>body-md-bold</Text>
<Text variant={TextVariant.bodyMdMedium}>body-md-medium</Text>
<Text variant={TextVariant.bodySm}>body-sm</Text>
<Text variant={TextVariant.bodySmMedium}>body-sm-medium</Text>
<Text variant={TextVariant.bodySmBold}>body-sm-bold</Text>
<Text variant={TextVariant.bodyXs}>body-xs</Text>
<Text variant={TextVariant.bodyXsMedium}>body-xs-medium</Text>
<Text variant={TextVariant.inherit}>inherit</Text>
```

### Color

Use the `color` prop and the `TextColor` enum from `./ui/helpers/constants/design-system.js` to change the color of the `Text` component.

<Canvas>
  <Story id="components-componentlibrary-text--color-story" />
</Canvas>

```jsx
import { Text } from '../../component-library';
import { TextColor, BackgroundColor } from '../../../helpers/constants/design-system';

<Text color={TextColor.textDefault}>
  text-default
</Text>
<Text color={TextColor.textAlternative}>
  text-alternative
</Text>
<Text color={TextColor.textMuted}>
  text-muted
</Text>
<Text color={TextColor.primaryDefault}>
  primary-default
</Text>
<Text color={TextColor.primaryInverse} backgroundColor={BackgroundColor.primaryDefault}>
  primary-inverse
</Text>
<Text color={TextColor.errorDefault}>
  error-default
</Text>
<Text color={TextColor.errorInverse} backgroundColor={BackgroundColor.errorDefault}>
  error-inverse
</Text>
<Text color={TextColor.successDefault}>
  success-default
</Text>
<Text color={TextColor.successInverse} backgroundColor={BackgroundColor.successDefault}>
  success-inverse
</Text>
<Text color={TextColor.warningDefault}>
  warning-default
</Text>
<Text color={TextColor.warningInverse} backgroundColor={BackgroundColor.warningDefault}>
  warning-inverse
</Text>
<Text color={TextColor.infoDefault}>
  info-default
</Text>
<Text color={TextColor.infoInverse} backgroundColor={BackgroundColor.infoDefault}>
  info-inverse
</Text>
```

### Font Weight

Use the `fontWeight` prop and the `FontWeight` enum from `./ui/helpers/constants/design-system.js` to change the font weight of the `Text` component. There are 3 font weights:

- `FontWeight.Normal` = `normal` || `400`
- `FontWeight.Medium` = `medium` || `500`
- `FontWeight.Bold` = `bold` || `700`

<Canvas>
  <Story id="components-componentlibrary-text--font-weight-story" />
</Canvas>

```jsx
import { Text } from '../../component-library';
import { FontWeight } from '../../../helpers/constants/design-system';

<Text fontWeight={FontWeight.Normal}>
  normal
</Text>
<Text fontWeight={FontWeight.Medium}>
  medium
</Text>
<Text fontWeight={FontWeight.Bold}>
  bold
</Text>
```

### Font Style

Use the `fontStyle` prop and the `FontStyle` enum from `./ui/helpers/constants/design-system.js` to change the font style of the `Text` component. There are 2 font styles:

- `FontStyle.Normal`
- `FontStyle.Italic`

<Canvas>
  <Story id="components-componentlibrary-text--font-style-story" />
</Canvas>

```jsx
import { Text } from '../../component-library';
import { FontStyle } from '../../../helpers/constants/design-system';

<Text fontStyle={FontStyle.Normal}>
  normal
</Text>
<Text fontStyle={FontStyle.Italic}>
  bold
</Text>
```

### Text Transform

Use the `textTransform` prop and the `TextTransform` enum from `./ui/helpers/constants/design-system.ts` to change the text alignment of the `Text` component

<Canvas>
  <Story id="components-componentlibrary-text--text-transform-story" />
</Canvas>

```jsx
import { Text } from '../../component-library';
import { TextTransform } from '../../../helpers/constants/design-system';

<Text textAlign={TextTransform.Uppercase}>
  uppercase
</Text>
<Text textAlign={TextTransform.Lowercase}>
  lowercase
</Text>
<Text textAlign={TextTransform.Capitalize}>
  capitalize
</Text>
```

### Text Align

Use the `textAlign` prop and the `TextAlign` enum from `./ui/helpers/constants/design-system.ts` to change the text alignment of the `Text` component

<Canvas>
  <Story id="components-componentlibrary-text--text-align-story" />
</Canvas>

```jsx
import { Text } from '../../component-library';
import { TextAlign } from '../../../helpers/constants/design-system';

<Text textAlign={TextAlign.Left}>
  left
</Text>
<Text textAlign={TextAlign.Center}>
  center
</Text>
<Text textAlign={TextAlign.Right}>
  right
</Text>
<Text textAlign={TextAlign.Justify}>
  justify
</Text>
<Text textAlign={TextAlign.End}>
  end
</Text>
```

### Overflow Wrap

Use the `overflowWrap` prop and the `OverflowWrap` enum from `./ui/helpers/constants/design-system.ts` to change the overflow wrap of the `Text` component

<Canvas>
  <Story id="components-componentlibrary-text--overflow-wrap-story" />
</Canvas>

```jsx
import { Text } from '../../component-library';
import { OverflowWrap } from '../../../helpers/constants/design-system';

<div
  style={{
    width: 250,
    border: '1px solid var(--color-error-default)',
    display: 'block',
  }}
>
  <Text overflowWrap={OverflowWrap.Normal}>
    {OverflowWrap.Normal}: 0x39013f961c378f02c2b82a6e1d31e9812786fd9d
  </Text>
  <Text overflowWrap={OverflowWrap.BreakWord}>
    {OverflowWrap.BreakWord}: 0x39013f961c378f02c2b82a6e1d31e9812786fd9d
  </Text>
</div>;
```

### Ellipsis

Use the boolean `ellipsis` prop to change the if the `Text` component to have an ellipsis.

<Canvas>
  <Story id="components-componentlibrary-text--ellipsis" />
</Canvas>

```jsx
import { Text } from '../../component-library';

<div
  style={{
    width: 250,
    border: '1px solid var(--color-error-default)',
    display: 'block',
  }}
>
  <Text ellipsis>Ellipsis: 0x39013f961c378f02c2b82a6e1d31e9812786fd9d</Text>
  <Text>No Ellipsis: 0x39013f961c378f02c2b82a6e1d31e9812786fd9d</Text>
</div>;
```

### As

Use the `as` prop to change the root html element of the `Text` component

You can also utilize the `ValidTag` enum from `./text.types` to ensure that you are using a valid html element

<Canvas>
  <Story id="components-componentlibrary-text--as" />
</Canvas>

```jsx
import { Display } from '../../../helpers/constants/design-system';
import { Text } from '../../component-library'

<Text as="dd">dd</Text>
<Text as="div">div</Text>
<Text as="dt">dt</Text>
<Text as="em">em</Text>
<Text as="h1">h1</Text>
<Text as="h2">h2</Text>
<Text as="h3">h3</Text>
<Text as="h4">h4</Text>
<Text as="h5">h5</Text>
<Text as="h6">h6</Text>
<Text as="li">li</Text>
<Text as="p">p</Text>
<Text display={Display.Block} as="span">span</Text>
<Text display={Display.Block} as="strong">strong</Text>
<Text as="ul">ul</Text>
<Text as="label">label</Text>
<Text as="header">header</Text>
<Text as="input" placeholder="input" />
```

Renders the html:

```html
<dd>dd</dd>
<div>div</div>
<dt>dt</dt>
<em>em</em>
<h1>h1</h1>
<h2>h2</h2>
<h3>h3</h3>
<h4>h4</h4>
<h5>h5</h5>
<h6>h6</h6>
<li>li</li>
<p>p</p>
<span>span</span>
<strong>strong</strong>
<ul>
  ul
</ul>
<label>label</label>
<header>header</header>
<input placeholder="input" />
```

### Text Direction

Use the `textDirection` prop and the `TextDirection` enum from `./text.types` to change the text direction of `Text`

<Canvas>
  <Story id="components-componentlibrary-text--text-direction-story" />
</Canvas>

```jsx
import { Text, TextDirection } from '../../component-library';

<Text textDirection={TextDirection.LeftToRight}>
  This is left to right (ltr) for English and most languages
</Text>
<Text textDirection={TextDirection.RightToLeft}>
  This is right to left (rtl) for use with other laguanges such as Arabic. This Enlgish example is incorrect usage.
</Text>
<Text textDirection={TextDirection.Auto}>
  Let the user agent decide with the auto option
</Text>
```

### Strong

Using the `as` prop with the value of `strong` will render the `Text` component as a `strong` element and any `strong` emlements used within a `Text` component will be supported with bold styles.

<Canvas>
  <Story id="components-componentlibrary-text--strong" />
</Canvas>

```jsx
import { Text } from '../../component-library';

<Text as="strong">
  This is an as="strong" demo.
</Text>
<Text>
  This is a <strong>strong element</strong> demo.
</Text>
```

### Class Name

Adds an additional class to the `Text` component

### Children

The text content of the `Text` component

---

# Converting from `Typography` to `Text`

The `Typography` component has been deprecated in favor of the `Text` component. You can contribute by submitting a PR against [Replace deprecated Typography with Text component](https://github.com/MetaMask/metamask-extension/issues/17670) on GitHub. Below are code examples converting from `Typography` to `Text`.

### Variant

Table below is the 1:1 mapping of `TypographyVariant` to `TextVariant` and the html element that needs to be rendered.

The new `Text` component does not have matching default elements for `TypographyVariant.H5`, `TypographyVariant.H6`, `TypographyVariant.H7` or `TypographyVariant.H8` or `TypographyVariant.H9` variant.

If you need to use these variants, please use the `as` prop to render the correct html element.

| TypographyVariant                                          | Typography Tag | TextVariant           | Text Default Tag |
| ---------------------------------------------------------- | -------------- | --------------------- | ---------------- |
| [TypographyVariant.H1](#typographyvarianth1)               | h1             | TextVariant.displayMd | h1               |
| [TypographyVariant.H2](#typographyvarianth2)               | h2             | TextVariant.headingLg | h2               |
| [TypographyVariant.H3](#typographyvarianth3)               | h3             | TextVariant.headingMd | h3               |
| [TypographyVariant.H4](#typographyvarianth4)               | h4             | TextVariant.headingSm | h4               |
| [TypographyVariant.H5](#typographyvarianth5)               | h5             | TextVariant.bodyMd    | p                |
| [TypographyVariant.H6](#typographyvarianth6)               | h6             | TextVariant.bodySm    | p                |
| [TypographyVariant.Paragraph](#typographyvariantparagraph) | p              | TextVariant.bodyMd    | p                |
| [TypographyVariant.H7](#typographyvarianth7)               | h6             | TextVariant.bodySm    | p                |
| [TypographyVariant.H8](#typographyvarianth8)               | h6             | TextVariant.bodyXs    | p                |
| [TypographyVariant.H9](#typographyvarianth9)               | h6             | TextVariant.bodyXs    | p                |

#### TypographyVariant.H1

```jsx
// Before
import { TypographyVariant } from '../../../helpers/constants/design-system';

<Typography variant={TypographyVariant.H1}>Demo</Typography>;

// After
import { TextVariant } from '../../../helpers/constants/design-system';

<Text variant={TextVariant.displayMd}>Demo</Text>;
```

#### TypographyVariant.H2

```jsx
// Before
import { TypographyVariant } from '../../../helpers/constants/design-system';

<Typograpghy variant={TypographyVariant.H2}>Demo</Typograpghy>;

// After
import { TextVariant } from '../../../helpers/constants/design-system';

<Text variant={TextVariant.headingLg}>Demo</Text>;
```

#### TypographyVariant.H3

```jsx
// Before
import { TypographyVariant } from '../../../helpers/constants/design-system';

<Typograpghy variant={TypographyVariant.H3}>Demo</Typograpghy>;

// After
import { TextVariant } from '../../../helpers/constants/design-system';

<Text variant={TextVariant.headingMd}>Demo</Text>;
```

#### TypographyVariant.H4

```jsx
// Before
import { TypographyVariant } from '../../../helpers/constants/design-system';

<Typograpghy variant={TypographyVariant.H4}>Demo</Typograpghy>;

// After
import { TextVariant } from '../../../helpers/constants/design-system';

<Text variant={TextVariant.headingSm}>Demo</Text>;
```

#### TypographyVariant.H5

Requires `as="h6"` prop for 1:1 conversion

```jsx
// Before
import { TypographyVariant } from '../../../helpers/constants/design-system';

<Typograpghy variant={TypographyVariant.H5}>Demo</Typograpghy>;

// After
import { TextVariant } from '../../../helpers/constants/design-system';

<Text variant={TextVariant.bodyMd} as="h6">
  Demo
</Text>;
```

#### TypographyVariant.H6

Requires `as="h6"` prop for 1:1 conversion

```jsx
// Before
import { TypographyVariant } from '../../../helpers/constants/design-system';

<Typograpghy variant={TypographyVariant.H6}>Demo</Typograpghy>;

// After
import { TextVariant } from '../../../helpers/constants/design-system';

<Text variant={TextVariant.bodySm} as="h6">
  Demo
</Text>;
```

#### TypographyVariant.Paragraph

```jsx
// Before
import { TypographyVariant } from '../../../helpers/constants/design-system';

<Typograpghy variant={TypographyVariant.Paragraph}>Demo</Typograpghy>;

// After
import { TextVariant } from '../../../helpers/constants/design-system';

<Text variant={TextVariant.bodyMd}>Demo</Text>;
```

#### TypographyVariant.H7

Requires `as="h6"` prop for 1:1 conversion

```jsx
// Before
import { TypographyVariant } from '../../../helpers/constants/design-system';

<Typograpghy variant={TypographyVariant.H7}>Demo</Typograpghy>;

// After
import { TextVariant } from '../../../helpers/constants/design-system';

<Text variant={TextVariant.bodySm} as="h6">
  Demo
</Text>;
```

#### TypographyVariant.H8

Requires `as="h6"` prop for 1:1 conversion

```jsx
// Before
import { TypographyVariant } from '../../../helpers/constants/design-system';

<Typograpghy variant={TypographyVariant.H8}>Demo</Typograpghy>;

// After
import { TextVariant } from '../../../helpers/constants/design-system';

<Text variant={TextVariant.bodyXs} as="h6">
  Demo
</Text>;
```

#### TypographyVariant.H9

Requires `as="h6"` prop for 1:1 conversion

```jsx
// Before
import { TypographyVariant } from '../../../helpers/constants/design-system';

<Typograpghy variant={TypographyVariant.H9}>Demo</Typograpghy>;

// After
import { TextVariant } from '../../../helpers/constants/design-system';

<Text variant={TextVariant.bodyXs} as="h6">
  Demo
</Text>;
```

### Align

The prop name `align` has been deprecated in favor of `textAlign`

Values using the `TextAlign` object from `./ui/helpers/constants/design-system.js` remain the same

```jsx
// Before
<Typography align={TEXT_ALIGN.CENTER}>Demo</Typography>;

// After
<Text textAlign={TextAlign.Center}>Demo</Text>;
```

### Box Props

Box props are now integrated with the `Text` component. Valid Box props: [Box](/docs/components-componentlibrary-box--docs#props)

You no longer need to pass these props as an object through `boxProps`

```jsx
// Before
<Typography
  boxProps={{
    backgroundColor: Color.infoMuted,
    borderColor: Color.infoDefault,
    padding: 4,
    borderRadius: 4,
  }}
  color={Color.textDefault}
>
  Demo
</Typography>;

// After
<Text
  backgroundColor={Color.infoMuted}
  borderColor={Color.infoDefault}
  padding={4}
  borderRadius={4}
  color={Color.textDefault}
>
  Demo
</Text>;
```<|MERGE_RESOLUTION|>--- conflicted
+++ resolved
@@ -14,11 +14,6 @@
 
 ## Props
 
-<<<<<<< HEAD
-The `Text` accepts all props below as well as all [Box](/docs/components-componentlibrary-box--docs#props) component props
-
-=======
->>>>>>> 877e184b
 <ArgsTable of={Text} />
 
 ### Variant
