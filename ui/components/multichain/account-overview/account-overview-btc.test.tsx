--- conflicted
+++ resolved
@@ -40,13 +40,9 @@
     const { queryByTestId } = render();
 
     expect(queryByTestId('account-overview__asset-tab')).toBeInTheDocument();
-<<<<<<< HEAD
-    expect(queryByTestId('import-token-button')).not.toBeInTheDocument();
-=======
     const button = queryByTestId('import-token-button');
     expect(button).toBeInTheDocument(); // Verify the button is present
     expect(button).toBeDisabled(); // Verify the button is disabled
->>>>>>> 65e656c9
     // TODO: This one might be required, but we do not really handle tokens for BTC yet...
     expect(queryByTestId('refresh-list-button')).not.toBeInTheDocument();
   });
