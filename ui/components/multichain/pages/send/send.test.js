--- conflicted
+++ resolved
@@ -170,13 +170,9 @@
       showFiatInTestnets: true,
       tokenNetworkFilter: {},
     },
-<<<<<<< HEAD
-    enabledNetworkMap: {},
-=======
     enabledNetworkMap: {
       eip155: {},
     },
->>>>>>> 7f4e6d9b
     currentCurrency: 'USD',
     nativeCurrency: 'ETH',
     featureFlags: {
