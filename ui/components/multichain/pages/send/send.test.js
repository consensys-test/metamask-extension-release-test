--- conflicted
+++ resolved
@@ -3,10 +3,7 @@
 import configureMockStore from 'redux-mock-store';
 import { NetworkType } from '@metamask/controller-utils';
 import { EthAccountType, EthMethod } from '@metamask/keyring-api';
-<<<<<<< HEAD
-=======
 import { act } from '@testing-library/react';
->>>>>>> ef0e1a84
 import mockState from '../../../../../test/data/mock-state.json';
 import {
   renderWithProvider,
@@ -16,10 +13,6 @@
 import { domainInitialState } from '../../../../ducks/domains';
 import { INITIAL_SEND_STATE_FOR_EXISTING_DRAFT } from '../../../../../test/jest/mocks';
 import { GasEstimateTypes } from '../../../../../shared/constants/gas';
-<<<<<<< HEAD
-import { KeyringType } from '../../../../../shared/constants/keyring';
-=======
->>>>>>> ef0e1a84
 import { SEND_STAGES, startNewDraftTransaction } from '../../../../ducks/send';
 import { AssetType } from '../../../../../shared/constants/transaction';
 import {
@@ -53,14 +46,6 @@
   const originalModule = jest.requireActual('../../../../store/actions.ts');
   return {
     ...originalModule,
-<<<<<<< HEAD
-    disconnectGasFeeEstimatePoller: jest.fn(),
-    getGasFeeEstimatesAndStartPolling: jest
-      .fn()
-      .mockImplementation(() => Promise.resolve()),
-    addPollingTokenToAppState: jest.fn(),
-    removePollingTokenFromAppState: jest.fn(),
-=======
     gasFeeStartPollingByNetworkClientId: jest
       .fn()
       .mockResolvedValue('pollingToken'),
@@ -68,7 +53,6 @@
     getNetworkConfigurationByNetworkClientId: jest
       .fn()
       .mockResolvedValue({ chainId: '0x5' }),
->>>>>>> ef0e1a84
     getTokenSymbol: jest.fn().mockResolvedValue('ETH'),
     getGasFeeTimeEstimate: jest
       .fn()
@@ -93,123 +77,6 @@
   };
 });
 
-<<<<<<< HEAD
-describe('SendPage', () => {
-  describe('render and initialization', () => {
-    const middleware = [thunk];
-
-    const baseStore = {
-      send: INITIAL_SEND_STATE_FOR_EXISTING_DRAFT,
-      DNS: domainInitialState,
-      gas: {
-        customData: { limit: null, price: null },
-      },
-      history: { mostRecentOverviewPage: 'activity' },
-      metamask: {
-        transactions: [
-          {
-            id: 1,
-            txParams: {
-              value: 'oldTxValue',
-            },
-          },
-        ],
-        currencyRates: {
-          ETH: {
-            conversionDate: 1620710825.03,
-            conversionRate: 3910.28,
-            usdConversionRate: 3910.28,
-          },
-        },
-        gasEstimateType: GasEstimateTypes.legacy,
-        gasFeeEstimates: {
-          low: '0',
-          medium: '1',
-          fast: '2',
-        },
-        selectedAddress: '0x0',
-        internalAccounts: {
-          accounts: {
-            'cf8dace4-9439-4bd4-b3a8-88c821c8fcb3': {
-              address: '0x0',
-              id: 'cf8dace4-9439-4bd4-b3a8-88c821c8fcb3',
-              metadata: {
-                name: 'Test Account',
-                keyring: {
-                  type: 'HD Key Tree',
-                },
-              },
-              options: {},
-              methods: [...Object.values(EthMethod)],
-              type: EthAccountType.Eoa,
-            },
-          },
-          selectedAccount: 'cf8dace4-9439-4bd4-b3a8-88c821c8fcb3',
-        },
-        keyrings: [
-          {
-            type: KeyringType.hdKeyTree,
-            accounts: ['0x0'],
-          },
-        ],
-        selectedNetworkClientId: NetworkType.mainnet,
-        networksMetadata: {
-          [NetworkType.mainnet]: {
-            EIPS: {},
-            status: 'available',
-          },
-        },
-        tokens: [],
-        preferences: {
-          useNativeCurrencyAsPrimaryCurrency: false,
-        },
-        currentCurrency: 'USD',
-        providerConfig: {
-          chainId: CHAIN_IDS.GOERLI,
-        },
-        nativeCurrency: 'ETH',
-        featureFlags: {
-          sendHexData: false,
-        },
-        addressBook: {
-          [CHAIN_IDS.GOERLI]: [],
-        },
-        cachedBalances: {
-          [CHAIN_IDS.GOERLI]: {},
-        },
-        accounts: {
-          '0x0': { balance: '0x0', address: '0x0', name: 'Account 1' },
-        },
-        identities: { '0x0': { address: '0x0' } },
-        tokenAddress: '0x32e6c34cd57087abbd59b5a4aecc4cb495924356',
-        tokenList: {
-          '0x32e6c34cd57087abbd59b5a4aecc4cb495924356': {
-            name: 'BitBase',
-            symbol: 'BTBS',
-            decimals: 18,
-            address: '0x32E6C34Cd57087aBBD59B5A4AECC4cB495924356',
-            iconUrl: 'BTBS.svg',
-            occurrences: null,
-          },
-          '0x3fa400483487a489ec9b1db29c4129063eec4654': {
-            name: 'Cryptokek.com',
-            symbol: 'KEK',
-            decimals: 18,
-            address: '0x3fa400483487A489EC9b1dB29C4129063EEC4654',
-            iconUrl: 'cryptokek.svg',
-            occurrences: null,
-          },
-        },
-      },
-      appState: {
-        sendInputCurrencySwitched: false,
-      },
-    };
-
-    it('should initialize the ENS slice on render', () => {
-      const store = configureMockStore(middleware)(baseStore);
-      renderWithProvider(<SendPage />, store);
-=======
 const baseStore = {
   send: INITIAL_SEND_STATE_FOR_EXISTING_DRAFT,
   DNS: domainInitialState,
@@ -383,7 +250,6 @@
           hiddenAccountList: [],
         },
       });
->>>>>>> ef0e1a84
       const actions = store.getActions();
       expect(actions).toStrictEqual(
         expect.arrayContaining([
@@ -394,11 +260,6 @@
       );
     });
 
-<<<<<<< HEAD
-    it('should render correctly even when a draftTransaction does not exist', () => {
-      const modifiedStore = {
-        ...baseStore,
-=======
     it('should render correctly even when a draftTransaction does not exist', async () => {
       const modifiedState = {
         ...baseStore,
@@ -410,31 +271,21 @@
           ],
           hiddenAccountList: [],
         },
->>>>>>> ef0e1a84
         send: {
           ...baseStore.send,
           currentTransactionUUID: null,
         },
       };
-<<<<<<< HEAD
-      const store = configureMockStore(middleware)(modifiedStore);
-      const { container, getByTestId, getByPlaceholderText } =
-        renderWithProvider(<SendPage />, store);
-=======
       const {
         result: { container, getByTestId, getByPlaceholderText },
       } = await render(modifiedState);
->>>>>>> ef0e1a84
 
       // Ensure that the send flow renders on the add recipient screen when
       // there is no draft transaction.
       expect(
         getByPlaceholderText('Enter public address (0x) or ENS name'),
       ).toBeTruthy();
-<<<<<<< HEAD
-=======
-
->>>>>>> ef0e1a84
+
       expect(container).toMatchSnapshot();
       expect(getByTestId('send-page-network-picker')).toBeInTheDocument();
       expect(getByTestId('send-page-account-picker')).toBeInTheDocument();
@@ -445,16 +296,6 @@
   });
 
   describe('footer buttons', () => {
-<<<<<<< HEAD
-    const mockStore = configureMockStore([thunk])(mockState);
-
-    describe('onCancel', () => {
-      it('should call reset send state and route to recent page without cancelling tx', () => {
-        const { queryByText } = renderWithProvider(<SendPage />, mockStore);
-
-        const cancelText = queryByText('Cancel');
-        fireEvent.click(cancelText);
-=======
     describe('onCancel', () => {
       it('should call reset send state and route to recent page without cancelling tx', async () => {
         const {
@@ -465,17 +306,12 @@
         await act(async () => {
           fireEvent.click(cancelText);
         });
->>>>>>> ef0e1a84
 
         expect(mockResetSendState).toHaveBeenCalled();
         expect(mockCancelTx).not.toHaveBeenCalled();
       });
 
-<<<<<<< HEAD
-      it('should reject/cancel tx when coming from tx editing and route to index', () => {
-=======
       it('should reject/cancel tx when coming from tx editing and route to index', async () => {
->>>>>>> ef0e1a84
         const sendDataState = {
           ...mockState,
           send: {
@@ -497,17 +333,6 @@
           },
         };
 
-<<<<<<< HEAD
-        const sendStateStore = configureMockStore([thunk])(sendDataState);
-
-        const { queryByText } = renderWithProvider(
-          <SendPage />,
-          sendStateStore,
-        );
-
-        const rejectText = queryByText('Reject');
-        fireEvent.click(rejectText);
-=======
         const {
           result: { queryByText },
         } = await render(sendDataState);
@@ -516,7 +341,6 @@
         await act(async () => {
           fireEvent.click(rejectText);
         });
->>>>>>> ef0e1a84
 
         expect(mockResetSendState).toHaveBeenCalled();
         expect(mockCancelTx).toHaveBeenCalled();
@@ -554,20 +378,9 @@
         },
       };
 
-<<<<<<< HEAD
-      const sendStateStore = configureMockStore([thunk])(
-        knownRecipientWarningState,
-      );
-
-      const { queryByTestId } = renderWithProvider(
-        <SendPage />,
-        sendStateStore,
-      );
-=======
       const {
         result: { queryByTestId },
       } = await render(knownRecipientWarningState);
->>>>>>> ef0e1a84
 
       const sendWarning = queryByTestId('send-warning');
       await waitFor(() => {
