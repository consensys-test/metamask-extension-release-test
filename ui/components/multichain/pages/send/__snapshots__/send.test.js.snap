--- conflicted
+++ resolved
@@ -68,12 +68,8 @@
             From
           </label>
           <button
-<<<<<<< HEAD
-            class="mm-box mm-text mm-button-base mm-button-base--size-lg mm-button-base--block mm-button-base--ellipsis multichain-account-picker multichain-send-page__account-picker mm-text--body-md-medium mm-text--ellipsis mm-box--padding-0 mm-box--padding-top-4 mm-box--padding-right-4 mm-box--padding-bottom-4 mm-box--padding-left-4 mm-box--display-inline-flex mm-box--justify-content-flex-start mm-box--align-items-center mm-box--width-full mm-box--color-text-default mm-box--background-color-transparent mm-box--rounded-lg mm-box--border-color-border-default mm-box--border-width-1 box--border-style-solid"
-=======
             addressprops="[object Object]"
             class="mm-box mm-text mm-button-base mm-button-base--size-sm mm-button-base--block mm-button-base--ellipsis multichain-account-picker multichain-send-page__account-picker mm-text--body-md-medium mm-text--ellipsis mm-box--padding-0 mm-box--padding-top-4 mm-box--padding-right-4 mm-box--padding-bottom-4 mm-box--padding-left-4 mm-box--display-inline-flex mm-box--gap-2 mm-box--justify-content-flex-start mm-box--align-items-center mm-box--width-full mm-box--color-text-default mm-box--background-color-transparent mm-box--rounded-lg mm-box--border-color-border-default mm-box--border-width-1 box--border-style-solid"
->>>>>>> ef0e1a84
             data-testid="send-page-account-picker"
           >
             <span
@@ -86,11 +82,7 @@
                   class="mm-avatar-account__jazzicon"
                 >
                   <div
-<<<<<<< HEAD
-                    style="border-radius: 50px; overflow: hidden; padding: 0px; margin: 0px; width: 24px; height: 24px; display: inline-block; background: rgb(24, 151, 242);"
-=======
                     style="border-radius: 50px; overflow: hidden; padding: 0px; margin: 0px; width: 16px; height: 16px; display: inline-block; background: rgb(24, 151, 242);"
->>>>>>> ef0e1a84
                   >
                     <svg
                       height="16"
@@ -100,43 +92,25 @@
                     >
                       <rect
                         fill="#2362E1"
-<<<<<<< HEAD
-                        height="24"
-                        transform="translate(2.6919976385943882 -4.000732967425142) rotate(458.4 12 12)"
-                        width="24"
-=======
                         height="16"
                         transform="translate(1.7946650923962586 -2.667155311616761) rotate(458.4 8 8)"
                         width="16"
->>>>>>> ef0e1a84
                         x="0"
                         y="0"
                       />
                       <rect
                         fill="#F94301"
-<<<<<<< HEAD
-                        height="24"
-                        transform="translate(-11.522594467237658 5.994263726614974) rotate(268.8 12 12)"
-                        width="24"
-=======
                         height="16"
                         transform="translate(-7.681729644825104 3.9961758177433153) rotate(268.8 8 8)"
                         width="16"
->>>>>>> ef0e1a84
                         x="0"
                         y="0"
                       />
                       <rect
                         fill="#FA7900"
-<<<<<<< HEAD
-                        height="24"
-                        transform="translate(-6.8071905594760675 22.110011910512533) rotate(117.3 12 12)"
-                        width="24"
-=======
                         height="16"
                         transform="translate(-4.538127039650711 14.740007940341687) rotate(117.3 8 8)"
                         width="16"
->>>>>>> ef0e1a84
                         x="0"
                         y="0"
                       />
@@ -148,15 +122,7 @@
                 class="mm-box mm-text multichain-account-picker__label mm-text--body-md mm-text--ellipsis mm-box--padding-inline-start-2 mm-box--color-text-default"
                 style="flex-grow: 1; text-align: start;"
               >
-<<<<<<< HEAD
-                <p
-                  class="mm-box mm-text mm-text--body-sm mm-text--ellipsis mm-text--text-align-start mm-box--display-flex mm-box--color-text-alternative"
-                >
-                  0x0
-                </p>
-=======
                 Test Account
->>>>>>> ef0e1a84
               </span>
             </span>
             <span
@@ -246,61 +212,35 @@
                       class="mm-avatar-account__jazzicon"
                     >
                       <div
-<<<<<<< HEAD
-                        style="border-radius: 50px; overflow: hidden; padding: 0px; margin: 0px; width: 24px; height: 24px; display: inline-block; background: rgb(24, 151, 242);"
-                      >
-                        <svg
-                          height="24"
-                          width="24"
-=======
                         style="border-radius: 50px; overflow: hidden; padding: 0px; margin: 0px; width: 32px; height: 32px; display: inline-block; background: rgb(24, 151, 242);"
                       >
                         <svg
                           height="32"
                           width="32"
->>>>>>> ef0e1a84
                           x="0"
                           y="0"
                         >
                           <rect
                             fill="#2362E1"
-<<<<<<< HEAD
-                            height="24"
-                            transform="translate(2.6919976385943882 -4.000732967425142) rotate(458.4 12 12)"
-                            width="24"
-=======
                             height="32"
                             transform="translate(3.589330184792517 -5.334310623233522) rotate(458.4 16 16)"
                             width="32"
->>>>>>> ef0e1a84
                             x="0"
                             y="0"
                           />
                           <rect
                             fill="#F94301"
-<<<<<<< HEAD
-                            height="24"
-                            transform="translate(-11.522594467237658 5.994263726614974) rotate(268.8 12 12)"
-                            width="24"
-=======
                             height="32"
                             transform="translate(-15.363459289650208 7.992351635486631) rotate(268.8 16 16)"
                             width="32"
->>>>>>> ef0e1a84
                             x="0"
                             y="0"
                           />
                           <rect
                             fill="#FA7900"
-<<<<<<< HEAD
-                            height="24"
-                            transform="translate(-6.8071905594760675 22.110011910512533) rotate(117.3 12 12)"
-                            width="24"
-=======
                             height="32"
                             transform="translate(-9.076254079301423 29.480015880683375) rotate(117.3 16 16)"
                             width="32"
->>>>>>> ef0e1a84
                             x="0"
                             y="0"
                           />
@@ -323,11 +263,7 @@
                           <button
                             class="mm-box mm-text multichain-account-list-item__account-name__button mm-text--body-md-medium mm-text--ellipsis mm-text--text-align-left mm-box--padding-0 mm-box--width-full mm-box--color-text-default mm-box--background-color-transparent"
                           >
-<<<<<<< HEAD
-                            Account 1
-=======
                             Test Account
->>>>>>> ef0e1a84
                           </button>
                         </div>
                         <div
@@ -335,19 +271,6 @@
                         >
                           <div
                             class="mm-box currency-display-component mm-box--display-flex mm-box--flex-wrap-wrap mm-box--align-items-center"
-<<<<<<< HEAD
-                            title="0 ETH"
-                          >
-                            <span
-                              class="mm-box mm-text currency-display-component__text mm-text--inherit mm-text--ellipsis mm-box--color-text-default"
-                            >
-                              0
-                            </span>
-                            <span
-                              class="mm-box mm-text currency-display-component__suffix mm-text--inherit mm-box--margin-inline-start-1 mm-box--color-text-default"
-                            >
-                              ETH
-=======
                             title="null USD"
                           >
                             <span
@@ -357,7 +280,6 @@
                               class="mm-box mm-text currency-display-component__suffix mm-text--inherit mm-box--margin-inline-start-1 mm-box--color-text-default"
                             >
                               USD
->>>>>>> ef0e1a84
                             </span>
                           </div>
                         </div>
