import React, { useCallback, useContext, useState } from 'react';
import { useSelector } from 'react-redux';
import { EthAccountType } from '@metamask/keyring-api';
import { getSelectedInternalAccount } from '../../../../../selectors';
import { Label } from '../../../../component-library';
import { AccountPicker } from '../../../account-picker';
import {
  BlockSize,
  BorderColor,
  Display,
  JustifyContent,
  TextAlign,
} from '../../../../../helpers/constants/design-system';
import { I18nContext } from '../../../../../contexts/i18n';
import { AccountListMenu } from '../../..';
import { SEND_STAGES, getSendStage } from '../../../../../ducks/send';
import { SendPageRow } from '.';

export const SendPageAccountPicker = () => {
  const t = useContext(I18nContext);
  const internalAccount = useSelector(getSelectedInternalAccount);

  const [showAccountPicker, setShowAccountPicker] = useState(false);

  const sendStage = useSelector(getSendStage);
  const disabled = SEND_STAGES.EDIT === sendStage;
  const accountListItemProps = { showOptions: false };
  const onAccountListMenuClose = useCallback(() => {
    setShowAccountPicker(false);
  }, []);

  return (
    <SendPageRow>
      <Label paddingBottom={2}>{t('from')}</Label>
      <AccountPicker
        className="multichain-send-page__account-picker"
        address={internalAccount.address}
        name={internalAccount.metadata.name}
        onClick={() => setShowAccountPicker(true)}
        showAddress
        borderColor={BorderColor.borderMuted}
        borderWidth={1}
        paddingTop={4}
        paddingBottom={4}
        paddingLeft={3}
        block
        justifyContent={JustifyContent.flexStart}
        addressProps={{
          display: Display.Flex,
          textAlign: TextAlign.Start,
        }}
        labelProps={{
          style: { flexGrow: 1, textAlign: 'start' },
          paddingInlineStart: 1,
          className: 'multichain-send-page__account-picker__label',
        }}
        textProps={{
          display: Display.Flex,
          width: BlockSize.Full,
        }}
        width={BlockSize.Full}
        disabled={disabled}
        data-testid="send-page-account-picker"
      />
      {showAccountPicker ? (
        <AccountListMenu
          accountListItemProps={accountListItemProps}
          showAccountCreation={false}
<<<<<<< HEAD
          onClose={() => setShowAccountPicker(false)}
=======
          onClose={onAccountListMenuClose}
>>>>>>> b960add2
          allowedAccountTypes={[EthAccountType.Eoa, EthAccountType.Erc4337]}
        />
      ) : null}
    </SendPageRow>
  );
};<|MERGE_RESOLUTION|>--- conflicted
+++ resolved
@@ -66,11 +66,7 @@
         <AccountListMenu
           accountListItemProps={accountListItemProps}
           showAccountCreation={false}
-<<<<<<< HEAD
-          onClose={() => setShowAccountPicker(false)}
-=======
           onClose={onAccountListMenuClose}
->>>>>>> b960add2
           allowedAccountTypes={[EthAccountType.Eoa, EthAccountType.Erc4337]}
         />
       ) : null}
