import React, { useState } from 'react';
import { useDispatch, useSelector } from 'react-redux';
import { useHistory } from 'react-router-dom';
import { NonEmptyArray } from '@metamask/utils';
import {
  AlignItems,
  BackgroundColor,
  BlockSize,
  Display,
  FlexDirection,
  IconColor,
  JustifyContent,
  TextAlign,
  TextVariant,
} from '../../../../helpers/constants/design-system';
import { CONNECT_ROUTE } from '../../../../helpers/constants/routes';
import { getURLHost } from '../../../../helpers/utils/util';
import { useI18nContext } from '../../../../hooks/useI18nContext';
import {
  getConnectedSitesList,
  getInternalAccounts,
  getOrderedConnectedAccountsForActiveTab,
  getOriginOfCurrentTab,
  getPermissionSubjects,
  getPermittedAccountsByOrigin,
  getPermittedAccountsForSelectedTab,
  getSelectedAccount,
<<<<<<< HEAD
=======
  getSubjectMetadata,
  getUnconnectedAccounts,
>>>>>>> 2c457705
} from '../../../../selectors';
import {
  AvatarFavicon,
  AvatarFaviconSize,
  Box,
  Button,
  ButtonIcon,
  ButtonIconSize,
  ButtonPrimary,
  ButtonPrimarySize,
  ButtonSize,
  ButtonVariant,
  Icon,
  IconName,
  IconSize,
  Text,
} from '../../../component-library';
import { Tab } from '../../../ui/tabs';
import Tabs from '../../../ui/tabs/tabs.component';
import { mergeAccounts } from '../../account-list-menu/account-list-menu';
import { AccountListItem, AccountListItemMenuTypes } from '../..';
import { Content, Footer, Header, Page } from '../page';
import { ConnectAccountsModal } from '../../connect-accounts-modal/connect-accounts-modal';
import {
  requestAccountsPermissionWithId,
  removePermissionsFor,
} from '../../../../store/actions';
import {
  DisconnectAllModal,
  DisconnectType,
} from '../../disconnect-all-modal/disconnect-all-modal';
import {
  AccountType,
  ConnectedSites,
  SubjectsType,
} from './components/connections.types';
import { NoConnectionContent } from './components/no-connection';

export const Connections = () => {
  const t = useI18nContext();
  const dispatch = useDispatch();
  const history = useHistory();
  const [showConnectAccountsModal, setShowConnectAccountsModal] =
    useState(false);
  const [showDisconnectAllModal, setShowDisconnectAllModal] = useState(false);
  const CONNECTED_ACCOUNTS_TAB_KEY = 'connected-accounts';
  const activeTabOrigin: string = useSelector(getOriginOfCurrentTab);
  const subjectMetadata: { [key: string]: any } = useSelector(
    getConnectedSitesList,
  );
  const { openMetaMaskTabs } = useSelector((state: any) => state.appState);
  const { id } = useSelector((state: any) => state.activeTab);
<<<<<<< HEAD

  const connectedAccounts = useSelector(
    getOrderedConnectedAccountsForActiveTab,
=======
  const unconnectedAccounts = useSelector((state) =>
    getUnconnectedAccounts(state, activeTabOrigin),
  );
  const connectedAccounts = useSelector((state) =>
    getOrderedConnectedAccountsForConnectedDapp(state, activeTabOrigin),
>>>>>>> 2c457705
  );
  const selectedAccount = useSelector(getSelectedAccount);
  const internalAccounts = useSelector(getInternalAccounts);
  const mergedAccounts = mergeAccounts(connectedAccounts, internalAccounts);
  const permittedAccountsByOrigin = useSelector(
    getPermittedAccountsByOrigin,
  ) as { [key: string]: any[] };
  const subjects = useSelector(getPermissionSubjects);
  const currentTabHasNoAccounts =
    !permittedAccountsByOrigin[activeTabOrigin]?.length;
  let tabToConnect: { origin: any } = { origin: null };
  if (activeTabOrigin && currentTabHasNoAccounts && !openMetaMaskTabs[id]) {
    tabToConnect = {
      origin: activeTabOrigin,
    };
  }
  const requestAccountsPermission = async () => {
    const requestId = await dispatch(
      requestAccountsPermissionWithId(tabToConnect.origin),
    );
    history.push(`${CONNECT_ROUTE}/${requestId}`);
  };
  const connectedSubjectsMetadata = subjectMetadata[activeTabOrigin];

  const permittedAccounts = useSelector((state) =>
    getPermittedAccountsForSelectedTab(state, activeTabOrigin),
  );

  const disconnectAllAccounts = () => {
    const subject = (subjects as SubjectsType)[activeTabOrigin];

    if (subject) {
      const permissionMethodNames = Object.values(subject.permissions).map(
        ({ parentCapability }: { parentCapability: string }) =>
          parentCapability,
      ) as string[];
      if (permissionMethodNames.length > 0) {
        const permissionsRecord: Record<string, string[]> = {
          [activeTabOrigin]: permissionMethodNames,
        };

        dispatch(
          removePermissionsFor(
            permissionsRecord as Record<string, NonEmptyArray<string>>,
          ),
        );
      }

      setShowDisconnectAllModal(false);
    }
  };

  return (
    <Page data-testid="connections-page" className="connections-page">
      <Header
        backgroundColor={BackgroundColor.backgroundDefault}
        startAccessory={
          <ButtonIcon
            ariaLabel={t('back')}
            iconName={IconName.ArrowLeft}
            className="connections-header__start-accessory"
            color={IconColor.iconDefault}
            // eslint-disable-next-line @typescript-eslint/no-explicit-any
            onClick={() => (history as any).goBack()}
            size={ButtonIconSize.Sm}
          />
        }
      >
        <Box
          display={Display.Flex}
          alignItems={AlignItems.center}
          gap={2}
          justifyContent={JustifyContent.center}
          className="connections-header__title"
        >
          {connectedSubjectsMetadata?.iconUrl ? (
            <AvatarFavicon
              name={connectedSubjectsMetadata.name}
              size={AvatarFaviconSize.Sm}
              src={connectedSubjectsMetadata.iconUrl}
            />
          ) : (
            <Icon
              name={IconName.Global}
              size={IconSize.Sm}
              color={IconColor.iconDefault}
            />
          )}
          <Text
            as="span"
            variant={TextVariant.headingMd}
            textAlign={TextAlign.Center}
            ellipsis
          >
            {getURLHost(activeTabOrigin)}
          </Text>
        </Box>
      </Header>
      <Content padding={0}>
<<<<<<< HEAD
        {connectedSubjectsMetadata && mergeAccounts.length > 0 ? (
          <Tabs defaultActiveTabKey="connections">
            {
              // eslint-disable-next-line @typescript-eslint/ban-ts-comment
              // @ts-ignore
              <Tab
                tabKey={CONNECTED_ACCOUNTS_TAB_KEY}
                name={t('connectedaccountsTabKey')}
                padding={4}
              >
                {mergedAccounts.map((account: AccountType) => {
                  const connectedSites: ConnectedSites = {};

                  const connectedSite = connectedSites[account.address]?.find(
                    ({ origin }) => origin === activeTabOrigin,
                  );
                  // Since this list renders only connected accounts, selected account will be the active account
                  const isSelectedAccount =
                    selectedAccount.address === account.address;
                  return (
                    <AccountListItem
                      identity={account}
                      key={account.address}
                      accountsCount={mergedAccounts.length}
                      selected={isSelectedAccount}
                      connectedAvatar={connectedSite?.iconUrl}
                      connectedAvatarName={connectedSite?.name}
                      menuType={AccountListItemMenuTypes.Connection}
                      currentTabOrigin={activeTabOrigin}
                      isActive={isSelectedAccount ? t('active') : null}
                    />
                  );
                })}
              </Tab>
            }
          </Tabs>
=======
        {permittedAccounts.length > 0 && mergeAccounts.length > 0 ? (
          <Box>
            {/* TODO: Replace `any` with type */}
            {/* eslint-disable-next-line @typescript-eslint/no-explicit-any */}
            {mergedAccounts.map((account: AccountType, index: any) => {
              const connectedSites: ConnectedSites = {};
              const connectedSite = connectedSites[account.address]?.find(
                ({ origin }) => origin === activeTabOrigin,
              );
              const isSelectedAccount =
                selectedAccount.address === account.address;
              // Match the index of latestSelected Account with the index of all the accounts and set the active status
              let mergedAccountsProps;
              if (index === latestSelected) {
                mergedAccountsProps = { ...account, isAccountActive: true };
              } else {
                mergedAccountsProps = { ...account };
              }
              return (
                <AccountListItem
                  account={mergedAccountsProps}
                  key={account.address}
                  accountsCount={mergedAccounts.length}
                  selected={isSelectedAccount}
                  connectedAvatar={connectedSite?.iconUrl}
                  menuType={AccountListItemMenuTypes.Connection}
                  currentTabOrigin={activeTabOrigin}
                  isActive={
                    mergedAccountsProps.isAccountActive ? t('active') : null
                  }
                  onActionClick={setShowAccountDisconnectedToast}
                />
              );
            })}
          </Box>
>>>>>>> 2c457705
        ) : (
          <NoConnectionContent />
        )}
        {showConnectAccountsModal ? (
          <ConnectAccountsModal
            onClose={() => setShowConnectAccountsModal(false)}
          />
        ) : null}
        {showDisconnectAllModal ? (
          <DisconnectAllModal
            type={DisconnectType.Account}
            hostname={activeTabOrigin}
            onClose={() => setShowDisconnectAllModal(false)}
            onClick={() => disconnectAllAccounts()}
          />
        ) : null}
      </Content>
      <Footer>
<<<<<<< HEAD
        {connectedSubjectsMetadata && mergeAccounts.length > 0 ? (
          <Box
            display={Display.Flex}
            gap={2}
            flexDirection={FlexDirection.Column}
            width={BlockSize.Full}
            data-test-id="connections-button"
          >
            <Button
              size={ButtonSize.Lg}
              block
              variant={ButtonVariant.Secondary}
              startIconName={IconName.Add}
              onClick={() => setShowConnectAccountsModal(true)}
            >
              {t('connectMoreAccounts')}
            </Button>
            <Button
              size={ButtonSize.Lg}
=======
        <Box
          display={Display.Flex}
          flexDirection={FlexDirection.Column}
          width={BlockSize.Full}
          gap={4}
        >
          {showConnectedAccountsUpdatedToast ? (
            <ToastContainer>
              <Toast
                text={t('connectedAccountsToast')}
                onClose={() => setShowConnectedAccountsUpdatedToast(false)}
                startAdornment={
                  <AvatarFavicon
                    name={connectedSubjectsMetadata?.name}
                    size={AvatarFaviconSize.Sm}
                    src={connectedSubjectsMetadata?.iconUrl}
                  />
                }
              />
            </ToastContainer>
          ) : null}
          {showDisconnectedAllAccountsUpdatedToast ? (
            <ToastContainer>
              <Toast
                text={t('disconnectedAllAccountsToast', [
                  getURLHost(activeTabOrigin),
                ])}
                onClose={() =>
                  setShowDisconnectedAllAccountsUpdatedToast(false)
                }
                startAdornment={
                  <AvatarFavicon
                    name={connectedSiteMetadata?.name}
                    size={AvatarFaviconSize.Sm}
                    src={connectedSiteMetadata?.iconUrl}
                  />
                }
              />
            </ToastContainer>
          ) : null}
          {showAccountDisconnectedToast.length > 0 ? (
            <ToastContainer>
              <Toast
                text={t('disconnectedSingleAccountToast', [
                  showAccountDisconnectedToast,
                  getURLHost(activeTabOrigin),
                ])}
                onClose={() => setShowAccountDisconnectedToast('')}
                startAdornment={
                  <AvatarFavicon
                    name={connectedSiteMetadata?.name}
                    size={AvatarFaviconSize.Sm}
                    src={connectedSiteMetadata?.iconUrl}
                  />
                }
              />
            </ToastContainer>
          ) : null}
          {permittedAccounts.length > 0 && mergeAccounts.length > 0 ? (
            <Box
              display={Display.Flex}
              gap={2}
              flexDirection={FlexDirection.Column}
              width={BlockSize.Full}
              data-test-id="connections-button"
            >
              <Button
                size={ButtonSize.Lg}
                block
                variant={ButtonVariant.Secondary}
                disabled={unconnectedAccounts.length === 0}
                startIconName={IconName.Add}
                onClick={() => setShowConnectAccountsModal(true)}
              >
                {t('connectMoreAccounts')}
              </Button>
              <Button
                size={ButtonSize.Lg}
                block
                variant={ButtonVariant.Secondary}
                startIconName={IconName.Logout}
                danger
                onClick={() => setShowDisconnectAllModal(true)}
              >
                {t('disconnectAllAccounts')}
              </Button>
            </Box>
          ) : (
            <ButtonPrimary
              size={ButtonPrimarySize.Lg}
>>>>>>> 2c457705
              block
              variant={ButtonVariant.Secondary}
              startIconName={IconName.Logout}
              danger
              onClick={() => setShowDisconnectAllModal(true)}
            >
              {t('disconnectAllAccounts')}
            </Button>
          </Box>
        ) : (
          <ButtonPrimary
            size={ButtonPrimarySize.Lg}
            block
            data-test-id="no-connections-button"
            onClick={() => dispatch(requestAccountsPermission())}
          >
            {t('connectAccounts')}
          </ButtonPrimary>
        )}
      </Footer>
    </Page>
  );
};<|MERGE_RESOLUTION|>--- conflicted
+++ resolved
@@ -1,6 +1,6 @@
 import React, { useState } from 'react';
 import { useDispatch, useSelector } from 'react-redux';
-import { useHistory } from 'react-router-dom';
+import { useHistory, useParams } from 'react-router-dom';
 import { NonEmptyArray } from '@metamask/utils';
 import {
   AlignItems,
@@ -19,17 +19,13 @@
 import {
   getConnectedSitesList,
   getInternalAccounts,
-  getOrderedConnectedAccountsForActiveTab,
-  getOriginOfCurrentTab,
+  getOrderedConnectedAccountsForConnectedDapp,
   getPermissionSubjects,
   getPermittedAccountsByOrigin,
   getPermittedAccountsForSelectedTab,
   getSelectedAccount,
-<<<<<<< HEAD
-=======
   getSubjectMetadata,
   getUnconnectedAccounts,
->>>>>>> 2c457705
 } from '../../../../selectors';
 import {
   AvatarFavicon,
@@ -47,10 +43,13 @@
   IconSize,
   Text,
 } from '../../../component-library';
-import { Tab } from '../../../ui/tabs';
-import Tabs from '../../../ui/tabs/tabs.component';
 import { mergeAccounts } from '../../account-list-menu/account-list-menu';
-import { AccountListItem, AccountListItemMenuTypes } from '../..';
+import {
+  AccountListItem,
+  AccountListItemMenuTypes,
+  Toast,
+  ToastContainer,
+} from '../..';
 import { Content, Footer, Header, Page } from '../page';
 import { ConnectAccountsModal } from '../../connect-accounts-modal/connect-accounts-modal';
 import {
@@ -75,34 +74,54 @@
   const [showConnectAccountsModal, setShowConnectAccountsModal] =
     useState(false);
   const [showDisconnectAllModal, setShowDisconnectAllModal] = useState(false);
-  const CONNECTED_ACCOUNTS_TAB_KEY = 'connected-accounts';
-  const activeTabOrigin: string = useSelector(getOriginOfCurrentTab);
+  const [showAccountDisconnectedToast, setShowAccountDisconnectedToast] =
+    useState(''); // This is not boolean because we need the account name from the menu when a single account is disconnected
+  const [
+    showConnectedAccountsUpdatedToast,
+    setShowConnectedAccountsUpdatedToast,
+  ] = useState(false);
+  const [
+    showDisconnectedAllAccountsUpdatedToast,
+    setShowDisconnectedAllAccountsUpdatedToast,
+  ] = useState(false);
+
+  const urlParams: { origin: string } = useParams();
+  const securedOrigin = decodeURIComponent(urlParams.origin);
+
+  const activeTabOrigin: string = securedOrigin;
+  // TODO: Replace `any` with type
+  // eslint-disable-next-line @typescript-eslint/no-explicit-any
   const subjectMetadata: { [key: string]: any } = useSelector(
     getConnectedSitesList,
   );
+  const siteMetadata = useSelector(getSubjectMetadata);
+  const connectedSiteMetadata = siteMetadata[activeTabOrigin];
+  // TODO: Replace `any` with type
+  // eslint-disable-next-line @typescript-eslint/no-explicit-any
   const { openMetaMaskTabs } = useSelector((state: any) => state.appState);
+  // TODO: Replace `any` with type
+  // eslint-disable-next-line @typescript-eslint/no-explicit-any
   const { id } = useSelector((state: any) => state.activeTab);
-<<<<<<< HEAD
-
-  const connectedAccounts = useSelector(
-    getOrderedConnectedAccountsForActiveTab,
-=======
   const unconnectedAccounts = useSelector((state) =>
     getUnconnectedAccounts(state, activeTabOrigin),
   );
   const connectedAccounts = useSelector((state) =>
     getOrderedConnectedAccountsForConnectedDapp(state, activeTabOrigin),
->>>>>>> 2c457705
   );
   const selectedAccount = useSelector(getSelectedAccount);
   const internalAccounts = useSelector(getInternalAccounts);
   const mergedAccounts = mergeAccounts(connectedAccounts, internalAccounts);
+
   const permittedAccountsByOrigin = useSelector(
     getPermittedAccountsByOrigin,
+    // TODO: Replace `any` with type
+    // eslint-disable-next-line @typescript-eslint/no-explicit-any
   ) as { [key: string]: any[] };
   const subjects = useSelector(getPermissionSubjects);
   const currentTabHasNoAccounts =
     !permittedAccountsByOrigin[activeTabOrigin]?.length;
+  // TODO: Replace `any` with type
+  // eslint-disable-next-line @typescript-eslint/no-explicit-any
   let tabToConnect: { origin: any } = { origin: null };
   if (activeTabOrigin && currentTabHasNoAccounts && !openMetaMaskTabs[id]) {
     tabToConnect = {
@@ -142,8 +161,34 @@
       }
 
       setShowDisconnectAllModal(false);
+      setShowDisconnectedAllAccountsUpdatedToast(true);
     }
   };
+
+  // In the mergeAccounts, we need the lastSelected value to determine which connectedAccount was last selected.
+  const latestSelected = mergedAccounts.findIndex(
+    // TODO: Replace `any` with type
+    // eslint-disable-next-line @typescript-eslint/no-explicit-any
+    (_account: any, index: any) => {
+      return (
+        index ===
+        mergedAccounts.reduce(
+          (
+            acc: string | number,
+            cur: { metadata: { lastSelected: number } },
+            // TODO: Replace `any` with type
+            // eslint-disable-next-line @typescript-eslint/no-explicit-any
+            i: any,
+          ) =>
+            cur.metadata.lastSelected >
+            mergedAccounts[acc].metadata.lastSelected
+              ? i
+              : acc,
+          0,
+        )
+      );
+    },
+  );
 
   return (
     <Page data-testid="connections-page" className="connections-page">
@@ -187,49 +232,11 @@
             textAlign={TextAlign.Center}
             ellipsis
           >
-            {getURLHost(activeTabOrigin)}
+            {getURLHost(securedOrigin)}
           </Text>
         </Box>
       </Header>
       <Content padding={0}>
-<<<<<<< HEAD
-        {connectedSubjectsMetadata && mergeAccounts.length > 0 ? (
-          <Tabs defaultActiveTabKey="connections">
-            {
-              // eslint-disable-next-line @typescript-eslint/ban-ts-comment
-              // @ts-ignore
-              <Tab
-                tabKey={CONNECTED_ACCOUNTS_TAB_KEY}
-                name={t('connectedaccountsTabKey')}
-                padding={4}
-              >
-                {mergedAccounts.map((account: AccountType) => {
-                  const connectedSites: ConnectedSites = {};
-
-                  const connectedSite = connectedSites[account.address]?.find(
-                    ({ origin }) => origin === activeTabOrigin,
-                  );
-                  // Since this list renders only connected accounts, selected account will be the active account
-                  const isSelectedAccount =
-                    selectedAccount.address === account.address;
-                  return (
-                    <AccountListItem
-                      identity={account}
-                      key={account.address}
-                      accountsCount={mergedAccounts.length}
-                      selected={isSelectedAccount}
-                      connectedAvatar={connectedSite?.iconUrl}
-                      connectedAvatarName={connectedSite?.name}
-                      menuType={AccountListItemMenuTypes.Connection}
-                      currentTabOrigin={activeTabOrigin}
-                      isActive={isSelectedAccount ? t('active') : null}
-                    />
-                  );
-                })}
-              </Tab>
-            }
-          </Tabs>
-=======
         {permittedAccounts.length > 0 && mergeAccounts.length > 0 ? (
           <Box>
             {/* TODO: Replace `any` with type */}
@@ -265,13 +272,14 @@
               );
             })}
           </Box>
->>>>>>> 2c457705
         ) : (
           <NoConnectionContent />
         )}
         {showConnectAccountsModal ? (
           <ConnectAccountsModal
             onClose={() => setShowConnectAccountsModal(false)}
+            onAccountsUpdate={() => setShowConnectedAccountsUpdatedToast(true)}
+            activeTabOrigin={activeTabOrigin}
           />
         ) : null}
         {showDisconnectAllModal ? (
@@ -284,27 +292,6 @@
         ) : null}
       </Content>
       <Footer>
-<<<<<<< HEAD
-        {connectedSubjectsMetadata && mergeAccounts.length > 0 ? (
-          <Box
-            display={Display.Flex}
-            gap={2}
-            flexDirection={FlexDirection.Column}
-            width={BlockSize.Full}
-            data-test-id="connections-button"
-          >
-            <Button
-              size={ButtonSize.Lg}
-              block
-              variant={ButtonVariant.Secondary}
-              startIconName={IconName.Add}
-              onClick={() => setShowConnectAccountsModal(true)}
-            >
-              {t('connectMoreAccounts')}
-            </Button>
-            <Button
-              size={ButtonSize.Lg}
-=======
         <Box
           display={Display.Flex}
           flexDirection={FlexDirection.Column}
@@ -395,26 +382,14 @@
           ) : (
             <ButtonPrimary
               size={ButtonPrimarySize.Lg}
->>>>>>> 2c457705
               block
-              variant={ButtonVariant.Secondary}
-              startIconName={IconName.Logout}
-              danger
-              onClick={() => setShowDisconnectAllModal(true)}
+              data-test-id="no-connections-button"
+              onClick={() => dispatch(requestAccountsPermission())}
             >
-              {t('disconnectAllAccounts')}
-            </Button>
-          </Box>
-        ) : (
-          <ButtonPrimary
-            size={ButtonPrimarySize.Lg}
-            block
-            data-test-id="no-connections-button"
-            onClick={() => dispatch(requestAccountsPermission())}
-          >
-            {t('connectAccounts')}
-          </ButtonPrimary>
-        )}
+              {t('connectAccounts')}
+            </ButtonPrimary>
+          )}
+        </Box>
       </Footer>
     </Page>
   );
