import React, { useContext, useMemo, useState } from 'react';
import { useSelector } from 'react-redux';
import Card from '../../../ui/card';
import {
  Box,
  IconName,
  Icon,
  Text,
  IconSize,
} from '../../../component-library';
import {
  JustifyContent,
  Display,
  TextColor,
  FlexDirection,
  AlignItems,
  BlockSize,
  TextVariant,
} from '../../../../helpers/constants/design-system';
import { getMetaMaskAccounts } from '../../../../selectors/selectors';
import { InternalAccountWithBalance } from '../../../../selectors/selectors.types';
import { useI18nContext } from '../../../../hooks/useI18nContext';
import {
  MetaMetricsEventCategory,
  MetaMetricsEventName,
} from '../../../../../shared/constants/metametrics';
import { MetaMetricsContext } from '../../../../contexts/metametrics';
<<<<<<< HEAD
=======
import { useHdKeyringsWithSnapAccounts } from '../../../../hooks/multi-srp/useHdKeyringsWithSnapAccounts';
>>>>>>> 4c122d36
import { SrpListItem } from './srp-list-item';

export const SrpList = ({
  onActionComplete,
  hideShowAccounts,
}: {
  onActionComplete: (id: string) => void;
  hideShowAccounts?: boolean;
}) => {
  const t = useI18nContext();
  const trackEvent = useContext(MetaMetricsContext);
<<<<<<< HEAD
  const hdKeyrings: KeyringObjectWithMetadata[] = useSelector(
    getMetaMaskHdKeyrings,
  );
=======
  const hdKeyringsWithSnapAccounts = useHdKeyringsWithSnapAccounts();

>>>>>>> 4c122d36
  // This selector will return accounts with nonEVM balances as well.
  const accountsWithBalances: Record<string, InternalAccountWithBalance> =
    useSelector(getMetaMaskAccounts);

  const showAccountsInitState = useMemo(
    () => new Array(hdKeyringsWithSnapAccounts.length).fill(hideShowAccounts),
    [hdKeyringsWithSnapAccounts, hideShowAccounts],
  );

  const [showAccounts, setShowAccounts] = useState<boolean[]>(
    showAccountsInitState,
  );

  const showHideText = (index: number, numberOfAccounts: number): string => {
    if (numberOfAccounts > 1) {
      return showAccounts[index]
        ? t('SrpListHideAccounts', [numberOfAccounts])
        : t('SrpListShowAccounts', [numberOfAccounts]);
    }
    return showAccounts[index]
      ? t('SrpListHideSingleAccount', [numberOfAccounts])
      : t('SrpListShowSingleAccount', [numberOfAccounts]);
  };

  return (
    <Box className="srp-list__container" padding={4} data-testid="srp-list">
      {hdKeyringsWithSnapAccounts.map((keyring, index) => (
        <Card
          key={`srp-${keyring.metadata.id}`}
          data-testid={`hd-keyring-${keyring.metadata.id}`}
          onClick={() => {
            trackEvent({
              category: MetaMetricsEventCategory.Accounts,
              event: MetaMetricsEventName.SecretRecoveryPhrasePickerSelected,
            });
            onActionComplete(keyring.metadata.id);
          }}
          className="select-srp__container"
          marginBottom={3}
        >
          <Box
            display={Display.Flex}
            flexDirection={FlexDirection.Row}
            alignItems={AlignItems.center}
            justifyContent={JustifyContent.spaceBetween}
          >
            <Box>
              <Text>{t('srpListName', [index + 1])}</Text>
              {!hideShowAccounts && (
                <Text
                  variant={TextVariant.bodySm}
                  color={TextColor.primaryDefault}
                  className="srp-list__show-accounts"
                  data-testid={`srp-list-show-accounts-${index}`}
                  onClick={(event: React.MouseEvent) => {
                    event.stopPropagation();
                    trackEvent({
                      category: MetaMetricsEventCategory.Accounts,
                      event:
                        MetaMetricsEventName.SecretRecoveryPhrasePickerDetailsClicked,
                    });
                    setShowAccounts((prevState) =>
                      prevState.map((value, i) =>
                        i === index ? !value : value,
                      ),
                    );
                  }}
                >
                  {showHideText(index, keyring.accounts.length)}
                </Text>
              )}
            </Box>
            <Icon name={IconName.ArrowRight} size={IconSize.Sm} />
          </Box>
          {showAccounts[index] && (
            <Box>
              <Box
                width={BlockSize.Full}
                className="srp-list__divider"
                marginTop={2}
                marginBottom={2}
              />
              {keyring.accounts.map((address: string) => {
                const account = accountsWithBalances[address];
                return (
                  <SrpListItem
                    key={`account-${account.id}`}
                    account={account}
                  />
                );
              })}
            </Box>
          )}
        </Card>
      ))}
    </Box>
  );
};<|MERGE_RESOLUTION|>--- conflicted
+++ resolved
@@ -25,10 +25,7 @@
   MetaMetricsEventName,
 } from '../../../../../shared/constants/metametrics';
 import { MetaMetricsContext } from '../../../../contexts/metametrics';
-<<<<<<< HEAD
-=======
 import { useHdKeyringsWithSnapAccounts } from '../../../../hooks/multi-srp/useHdKeyringsWithSnapAccounts';
->>>>>>> 4c122d36
 import { SrpListItem } from './srp-list-item';
 
 export const SrpList = ({
@@ -40,14 +37,8 @@
 }) => {
   const t = useI18nContext();
   const trackEvent = useContext(MetaMetricsContext);
-<<<<<<< HEAD
-  const hdKeyrings: KeyringObjectWithMetadata[] = useSelector(
-    getMetaMaskHdKeyrings,
-  );
-=======
   const hdKeyringsWithSnapAccounts = useHdKeyringsWithSnapAccounts();
 
->>>>>>> 4c122d36
   // This selector will return accounts with nonEVM balances as well.
   const accountsWithBalances: Record<string, InternalAccountWithBalance> =
     useSelector(getMetaMaskAccounts);
