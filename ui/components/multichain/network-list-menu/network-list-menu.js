--- conflicted
+++ resolved
@@ -296,12 +296,6 @@
             dispatch(setActiveNetwork(network.id));
           }
 
-<<<<<<< HEAD
-          // If presently on a dapp, communicate a change to
-          // the dapp via silent switchEthereumChain that the
-          // network has changed due to user action
-          if (useRequestQueue && selectedTabOrigin) {
-=======
           // If presently on and connected to a dapp, communicate a change to
           // the dapp via silent switchEthereumChain that the network has
           // changed due to user action
@@ -310,7 +304,6 @@
             selectedTabOrigin &&
             domains[selectedTabOrigin]
           ) {
->>>>>>> 335c9e47
             setNetworkClientIdForDomain(selectedTabOrigin, network.id);
           }
 
