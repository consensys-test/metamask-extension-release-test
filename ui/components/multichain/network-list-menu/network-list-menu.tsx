import React, {
  useContext,
  useEffect,
  useMemo,
  useState,
  useCallback,
} from 'react';
import {
  DragDropContext,
  Droppable,
  Draggable,
  DropResult,
} from 'react-beautiful-dnd';
import { useDispatch, useSelector } from 'react-redux';
import Fuse from 'fuse.js';
import * as URI from 'uri-js';
import { EthScope } from '@metamask/keyring-api';
import {
  RpcEndpointType,
  type UpdateNetworkFields,
} from '@metamask/network-controller';
import {
  NON_EVM_TESTNET_IDS,
  toEvmCaipChainId,
  type MultichainNetworkConfiguration,
} from '@metamask/multichain-network-controller';
import {
  type CaipChainId,
  type Hex,
  parseCaipChainId,
  KnownCaipNamespace,
} from '@metamask/utils';
import { ChainId } from '@metamask/controller-utils';
import { useI18nContext } from '../../../hooks/useI18nContext';
import { useAccountCreationOnNetworkChange } from '../../../hooks/accounts/useAccountCreationOnNetworkChange';
import { NetworkListItem } from '../network-list-item';
import {
  hideNetworkBanner,
  setActiveNetwork,
  setShowTestNetworks,
  showModal,
  toggleNetworkMenu,
  updateNetworksList,
  setNetworkClientIdForDomain,
  setEditedNetwork,
  showPermittedNetworkToast,
  updateCustomNonce,
  setNextNonce,
  addPermittedChain,
  setTokenNetworkFilter,
  detectNfts,
} from '../../../store/actions';
import {
  FEATURED_RPCS,
  TEST_CHAINS,
  CHAIN_ID_PROFOLIO_LANDING_PAGE_URL_MAP,
} from '../../../../shared/constants/network';
import { MULTICHAIN_NETWORK_TO_ACCOUNT_TYPE_NAME } from '../../../../shared/constants/multichain/networks';
import {
  getShowTestNetworks,
  getOnboardedInThisUISession,
  getShowNetworkBanner,
  getOriginOfCurrentTab,
  getEditedNetwork,
  getOrderedNetworksList,
  getIsAddingNewNetwork,
  getIsMultiRpcOnboarding,
  getAllDomains,
  getPermittedEVMChainsForSelectedTab,
  getPermittedEVMAccountsForSelectedTab,
  getPreferences,
  getMultichainNetworkConfigurationsByChainId,
  getSelectedMultichainNetworkChainId,
  getIsPortfolioDiscoverButtonEnabled,
  getAllChainsToPoll,
} from '../../../selectors';
import ToggleButton from '../../ui/toggle-button';
import {
  AlignItems,
  BackgroundColor,
  BorderRadius,
  Display,
  FlexDirection,
  JustifyContent,
  TextAlign,
  TextColor,
  TextVariant,
} from '../../../helpers/constants/design-system';
import {
  Box,
  ButtonSecondary,
  ButtonSecondarySize,
  Modal,
  ModalOverlay,
  Text,
  BannerBase,
  IconName,
  ModalContent,
  ModalHeader,
  AvatarNetworkSize,
} from '../../component-library';
import { MetaMetricsContext } from '../../../contexts/metametrics';
import {
  MetaMetricsEventCategory,
  MetaMetricsEventName,
} from '../../../../shared/constants/metametrics';
import {
  convertCaipToHexChainId,
  sortNetworks,
  getNetworkIcon,
  getRpcDataByChainId,
  sortNetworksByPrioity,
} from '../../../../shared/modules/network.utils';
import {
  getCompletedOnboarding,
  getIsUnlocked,
} from '../../../ducks/metamask/metamask';
import NetworksForm from '../../../pages/settings/networks-tab/networks-form';
import { useNetworkFormState } from '../../../pages/settings/networks-tab/networks-form/networks-form-state';
import { openWindow } from '../../../helpers/utils/window';
<<<<<<< HEAD
=======
import { endTrace, TraceName } from '../../../../shared/lib/trace';
>>>>>>> 4c122d36
import PopularNetworkList from './popular-network-list/popular-network-list';
import NetworkListSearch from './network-list-search/network-list-search';
import AddRpcUrlModal from './add-rpc-url-modal/add-rpc-url-modal';
import { SelectRpcUrlModal } from './select-rpc-url-modal/select-rpc-url-modal';
import AddBlockExplorerModal from './add-block-explorer-modal/add-block-explorer-modal';
import AddNonEvmAccountModal from './add-non-evm-account/add-non-evm-account';

export enum ACTION_MODE {
  // Displays the search box and network list
  LIST,
  // Displays the form to add or edit a network
  ADD_EDIT,
  // Displays the page for adding an additional RPC URL
  ADD_RPC,
  // Displays the page for adding an additional explorer URL
  ADD_EXPLORER_URL,
  // Displays the page for selecting an RPC URL
  SELECT_RPC,
  // Add account for non EVM networks
  ADD_NON_EVM_ACCOUNT,
}

export const NetworkListMenu = ({ onClose }: { onClose: () => void }) => {
  const t = useI18nContext();
  const dispatch = useDispatch();
  const trackEvent = useContext(MetaMetricsContext);
  const { hasAnyAccountsInNetwork } = useAccountCreationOnNetworkChange();

  const { tokenNetworkFilter } = useSelector(getPreferences);
  const showTestnets = useSelector(getShowTestNetworks);
  const selectedTabOrigin = useSelector(getOriginOfCurrentTab);
  const isUnlocked = useSelector(getIsUnlocked);
  const domains = useSelector(getAllDomains);
  const orderedNetworksList = useSelector(getOrderedNetworksList);
  const isAddingNewNetwork = useSelector(getIsAddingNewNetwork);
  const isMultiRpcOnboarding = useSelector(getIsMultiRpcOnboarding);
  const completedOnboarding = useSelector(getCompletedOnboarding);
  const onboardedInThisUISession = useSelector(getOnboardedInThisUISession);
  const showNetworkBanner = useSelector(getShowNetworkBanner);
  // This selector provides the indication if the "Discover" button
  // is enabled based on the remote feature flag.
  const isPortfolioDiscoverButtonEnabled = useSelector(
    getIsPortfolioDiscoverButtonEnabled,
  );
  // This selector provides an array with two elements.
  // 1 - All network configurations including EVM and non-EVM with the data type
  // MultichainNetworkConfiguration from @metamask/multichain-network-controller
  // 2 - All EVM network configurations with the data type NetworkConfiguration
  // from @metamask/network-controller. It includes necessary data like
  // the RPC endpoints that are not part of @metamask/multichain-network-controller.
  const [multichainNetworks, evmNetworks] = useSelector(
    getMultichainNetworkConfigurationsByChainId,
  );
  const currentChainId = useSelector(getSelectedMultichainNetworkChainId);
  const { chainId: editingChainId, editCompleted } =
    useSelector(getEditedNetwork) ?? {};
  const permittedChainIds = useSelector((state) =>
    getPermittedEVMChainsForSelectedTab(state, selectedTabOrigin),
  );

  const permittedAccountAddresses = useSelector((state) =>
    getPermittedEVMAccountsForSelectedTab(state, selectedTabOrigin),
  );

  const allChainIds = useSelector(getAllChainsToPoll);

<<<<<<< HEAD
=======
  useEffect(() => {
    endTrace({ name: TraceName.NetworkList });
  }, []);

>>>>>>> 4c122d36
  const currentlyOnTestnet = useMemo(() => {
    const { namespace } = parseCaipChainId(currentChainId);
    if (namespace === KnownCaipNamespace.Eip155) {
      return TEST_CHAINS.includes(convertCaipToHexChainId(currentChainId));
    }
    return false;
  }, [currentChainId]);

  const [nonTestNetworks, testNetworks] = useMemo(
    () =>
      Object.entries(multichainNetworks).reduce(
        ([nonTestnetsList, testnetsList], [id, network]) => {
          let chainId = id;
          let isTest = false;

          if (network.isEvm) {
            // We keep using raw chain ID for EVM.
            chainId = convertCaipToHexChainId(network.chainId);
            isTest = TEST_CHAINS.includes(chainId as Hex);
          } else {
            isTest = NON_EVM_TESTNET_IDS.includes(network.chainId);
          }
          (isTest ? testnetsList : nonTestnetsList)[chainId] = network;
          return [nonTestnetsList, testnetsList];
        },
        [
          {} as Record<string, MultichainNetworkConfiguration>,
          {} as Record<string, MultichainNetworkConfiguration>,
        ],
      ),
    [multichainNetworks],
  );

  // The network currently being edited, or undefined
  // if the user is not currently editing a network.
  //
  // The memoized value is EVM specific, therefore we
  // provide the evmNetworks object as a dependency.
  const editedNetwork = useMemo(
    (): UpdateNetworkFields | undefined =>
      !editingChainId || editCompleted
        ? undefined
        : Object.entries(evmNetworks).find(
            ([chainId]) => chainId === editingChainId,
          )?.[1],
    [editingChainId, editCompleted, evmNetworks],
  );

  // Tracks which page the user is on
  const [actionMode, setActionMode] = useState(
    isAddingNewNetwork || editedNetwork
      ? ACTION_MODE.ADD_EDIT
      : ACTION_MODE.LIST,
  );

  const networkFormState = useNetworkFormState(editedNetwork);
  const { rpcUrls, setRpcUrls, blockExplorers, setBlockExplorers } =
    networkFormState;

  const [orderedNetworks, setOrderedNetworks] = useState(
    sortNetworks(nonTestNetworks, orderedNetworksList),
  );

  useEffect(
    () =>
      setOrderedNetworks(sortNetworks(nonTestNetworks, orderedNetworksList)),
    [nonTestNetworks, orderedNetworksList],
  );

  // Re-orders networks when the user drag + drops them
  const onDragEnd = (result: DropResult) => {
    if (result.destination) {
      const newOrderedNetworks = [...orderedNetworks];
      const [removed] = newOrderedNetworks.splice(result.source.index, 1);
      newOrderedNetworks.splice(result.destination.index, 0, removed);
      dispatch(updateNetworksList(newOrderedNetworks.map((n) => n.chainId)));
      setOrderedNetworks(newOrderedNetworks);
    }
  };

  const featuredNetworksNotYetEnabled = useMemo(
    () =>
      FEATURED_RPCS.filter(({ chainId }) => !evmNetworks[chainId]).sort(
        (a, b) => a.name.localeCompare(b.name),
      ),
    [evmNetworks],
  );

  // This value needs to be tracked in case the user changes to a Non EVM
  // network and there is no account created for that network. This will
  // allow the user to add an account for that network.
  const [selectedNonEvmNetwork, setSelectedNonEvmNetwork] =
    useState<CaipChainId>();

  // Searches networks by user input
  const [searchQuery, setSearchQuery] = useState('');
  const [focusSearch, setFocusSearch] = useState(false);

  const searchNetworks = <T,>(networks: T[], query: string) =>
    searchQuery === ''
      ? networks
      : new Fuse(networks, {
          threshold: 0.2,
          location: 0,
          distance: 100,
          maxPatternLength: 32,
          minMatchCharLength: 1,
          shouldSort: false, // Maintain network order instead of ordering by search score
          keys: ['name', 'chainId', 'nativeCrrency'],
        }).search(query);

  const searchedEnabledNetworks = searchNetworks(orderedNetworks, searchQuery);
  const searchedFeaturedNetworks = searchNetworks(
    featuredNetworksNotYetEnabled,
    searchQuery,
  );
  const searchedTestNetworks = searchNetworks(
    Object.values(testNetworks),
    searchQuery,
  );
  // A sorted list of test networks that put Sepolia first then Linea Sepolia at the top
  // and the rest of the test networks in alphabetical order.
  const sortedTestNetworks = useMemo(() => {
    return sortNetworksByPrioity(searchedTestNetworks, [
      toEvmCaipChainId(ChainId.sepolia),
      toEvmCaipChainId(ChainId['linea-sepolia']),
    ]);
  }, [searchedTestNetworks]);

  const handleEvmNetworkChange = (chainId: CaipChainId) => {
    const hexChainId = convertCaipToHexChainId(chainId);
    const { defaultRpcEndpoint } = getRpcDataByChainId(chainId, evmNetworks);
    const { networkClientId } = defaultRpcEndpoint;
    dispatch(setActiveNetwork(networkClientId));
    dispatch(updateCustomNonce(''));
    dispatch(setNextNonce(''));
    dispatch(detectNfts(allChainIds));

    dispatch(toggleNetworkMenu());

    // as a user, I don't want my network selection to force update my filter
    // when I have "All Networks" toggled on however, if I am already filtered
    // on "Current Network", we'll want to filter by the selected network when
    // the network changes.
    if (Object.keys(tokenNetworkFilter || {}).length <= 1) {
      dispatch(setTokenNetworkFilter({ [hexChainId]: true }));
    } else {
      const allOpts = Object.keys(evmNetworks).reduce((acc, id) => {
        acc[id] = true;
        return acc;
      }, {} as Record<string, boolean>);
      dispatch(setTokenNetworkFilter(allOpts));
    }

    // If presently on a dapp, communicate a change to
    // the dapp via silent switchEthereumChain that the
    // network has changed due to user action
    if (selectedTabOrigin && domains[selectedTabOrigin]) {
      // setActiveNetwork should be called before setNetworkClientIdForDomain
      // to ensure that the isConnected value can be accurately inferred from
      // NetworkController.state.networksMetadata in return value of
      // `metamask_getProviderState` requests and `metamask_chainChanged` events.
      setNetworkClientIdForDomain(selectedTabOrigin, networkClientId);
    }

    if (permittedAccountAddresses.length > 0) {
      dispatch(addPermittedChain(selectedTabOrigin, chainId));
      if (!permittedChainIds.includes(hexChainId)) {
        dispatch(showPermittedNetworkToast());
      }
    }
  };

  const handleNonEvmNetworkChange = async (chainId: CaipChainId) => {
    if (hasAnyAccountsInNetwork(chainId)) {
      dispatch(toggleNetworkMenu());
      dispatch(setActiveNetwork(chainId));
      return;
    }

    setSelectedNonEvmNetwork(chainId);
    setActionMode(ACTION_MODE.ADD_NON_EVM_ACCOUNT);
  };

  const getMultichainNetworkConfigurationOrThrow = (chainId: CaipChainId) => {
    const network = multichainNetworks[chainId];
    if (!network) {
      throw new Error(
        `Network configuration not found for chainId: ${chainId}`,
      );
    }
    return network;
  };

  const handleNetworkChange = async (chainId: CaipChainId) => {
    const currentChain =
      getMultichainNetworkConfigurationOrThrow(currentChainId);
    const chain = getMultichainNetworkConfigurationOrThrow(chainId);

    if (chain.isEvm) {
      handleEvmNetworkChange(chainId);
    } else {
      await handleNonEvmNetworkChange(chainId);
    }

    const chainIdToTrack = chain.isEvm
      ? convertCaipToHexChainId(chainId)
      : chainId;
    const currentChainIdToTrack = currentChain.isEvm
      ? convertCaipToHexChainId(currentChainId)
      : currentChainId;

    trackEvent({
      event: MetaMetricsEventName.NavNetworkSwitched,
      category: MetaMetricsEventCategory.Network,
      properties: {
        location: 'Network Menu',
        chain_id: currentChainIdToTrack,
        from_network: currentChainIdToTrack,
        to_network: chainIdToTrack,
      },
    });
  };

  const isDiscoverBtnEnabled = useCallback(
    (hexChainId: Hex): boolean => {
      // For now, the "Discover" button should be enabled only for Linea network base on
      // the feature flag and the constants `CHAIN_ID_PROFOLIO_LANDING_PAGE_URL_MAP`.
      return (
        isPortfolioDiscoverButtonEnabled &&
        CHAIN_ID_PROFOLIO_LANDING_PAGE_URL_MAP[hexChainId] !== undefined
      );
    },
    [isPortfolioDiscoverButtonEnabled],
  );

  const hasMultiRpcOptions = useCallback(
    (network: MultichainNetworkConfiguration): boolean =>
      network.isEvm &&
      getRpcDataByChainId(network.chainId, evmNetworks).rpcEndpoints.length > 1,
    [evmNetworks],
  );

  const isNetworkEnabled = useCallback(
    (network: MultichainNetworkConfiguration): boolean =>
      network.isEvm || isUnlocked || hasAnyAccountsInNetwork(network.chainId),
    [hasAnyAccountsInNetwork, isUnlocked],
  );

  const getItemCallbacks = useCallback(
    (
      network: MultichainNetworkConfiguration,
    ): Record<string, (() => void) | undefined> => {
      const { chainId, isEvm } = network;

      if (!isEvm) {
        return {};
      }

      // Non-EVM networks cannot be deleted, edited or have
      // RPC endpoints so it's safe to call this conversion function here.
      const hexChainId = convertCaipToHexChainId(chainId);
      const isDeletable =
        isUnlocked &&
        network.chainId !== currentChainId &&
        network.chainId !== EthScope.Mainnet;

      return {
        onDelete: isDeletable
          ? () => {
              dispatch(toggleNetworkMenu());
              dispatch(
                showModal({
                  name: 'CONFIRM_DELETE_NETWORK',
                  target: hexChainId,
                  onConfirm: () => undefined,
                }),
              );
            }
          : undefined,
        onEdit: () => {
          dispatch(
            setEditedNetwork({
              chainId: hexChainId,
              nickname: network.name,
            }),
          );
          setActionMode(ACTION_MODE.ADD_EDIT);
        },
        onDiscoverClick: isDiscoverBtnEnabled(hexChainId)
          ? () => {
              openWindow(
                CHAIN_ID_PROFOLIO_LANDING_PAGE_URL_MAP[hexChainId],
                '_blank',
              );
            }
          : undefined,
        onRpcConfigEdit: hasMultiRpcOptions(network)
          ? () => {
              setActionMode(ACTION_MODE.SELECT_RPC);
              dispatch(
                setEditedNetwork({
                  chainId: hexChainId,
                }),
              );
            }
          : undefined,
      };
    },
    [
      currentChainId,
      dispatch,
      hasMultiRpcOptions,
      isUnlocked,
      isDiscoverBtnEnabled,
    ],
  );

  // Renders a network in the network list
  const generateMultichainNetworkListItem = (
    network: MultichainNetworkConfiguration,
  ) => {
<<<<<<< HEAD
    const { chainId } = network;
    const isCurrentNetwork = chainId === currentChainId;
=======
    const isCurrentNetwork = network.chainId === currentChainId;
>>>>>>> 4c122d36
    const { onDelete, onEdit, onDiscoverClick, onRpcConfigEdit } =
      getItemCallbacks(network);
    const iconSrc = getNetworkIcon(network);

    return (
      <NetworkListItem
        key={network.chainId}
        chainId={network.chainId}
        name={network.name}
        iconSrc={iconSrc}
        iconSize={AvatarNetworkSize.Sm}
        selected={isCurrentNetwork && !focusSearch}
        focus={isCurrentNetwork && !focusSearch}
        rpcEndpoint={
          hasMultiRpcOptions(network)
            ? getRpcDataByChainId(network.chainId, evmNetworks)
                .defaultRpcEndpoint
            : undefined
        }
        onClick={async () => {
          await handleNetworkChange(network.chainId);
        }}
        onDeleteClick={onDelete}
        onEditClick={onEdit}
        onDiscoverClick={onDiscoverClick}
        onRpcEndpointClick={onRpcConfigEdit}
        disabled={!isNetworkEnabled(network)}
      />
    );
  };

  const render = () => {
    if (actionMode === ACTION_MODE.LIST) {
      return (
        <>
          <Box className="multichain-network-list-menu">
            <NetworkListSearch
              searchQuery={searchQuery}
              setSearchQuery={setSearchQuery}
              setFocusSearch={setFocusSearch}
            />
            {completedOnboarding &&
              !onboardedInThisUISession &&
              showNetworkBanner &&
              !searchQuery && (
                <BannerBase
                  marginLeft={4}
                  marginRight={4}
                  borderRadius={BorderRadius.LG}
                  padding={4}
                  marginTop={2}
                  gap={4}
                  backgroundColor={BackgroundColor.backgroundMuted}
                  startAccessory={
                    <Box
                      display={Display.Flex}
                      alignItems={AlignItems.center}
                      justifyContent={JustifyContent.center}
                    >
                      <img
                        src="./images/dragging-animation.svg"
                        alt="drag-and-drop"
                      />
                    </Box>
                  }
                  onClose={() => hideNetworkBanner()}
                  description={t('dragAndDropBanner')}
                />
              )}
            <Box>
              {searchedEnabledNetworks.length > 0 && (
                <Box
                  padding={4}
                  display={Display.Flex}
                  justifyContent={JustifyContent.spaceBetween}
                >
                  <Text color={TextColor.textAlternative}>
                    {t('enabledNetworks')}
                  </Text>
                </Box>
              )}

              {searchedEnabledNetworks.length === 0 &&
              searchedFeaturedNetworks.length === 0 &&
              searchedTestNetworks.length === 0 &&
              focusSearch ? (
                <Text
                  paddingLeft={4}
                  paddingRight={4}
                  color={TextColor.textMuted}
                  data-testid="multichain-network-menu-popover-no-results"
                >
                  {t('noNetworksFound')}
                </Text>
              ) : (
                <DragDropContext onDragEnd={onDragEnd}>
                  <Droppable droppableId="characters">
                    {(provided) => (
                      <Box
                        className="characters"
                        {...provided.droppableProps}
                        ref={provided.innerRef}
                      >
                        {searchedEnabledNetworks.map((network, index) => {
                          return (
                            <Draggable
                              key={network.chainId}
                              draggableId={network.chainId}
                              index={index}
                            >
                              {(providedDrag) => (
                                <Box
                                  ref={providedDrag.innerRef}
                                  {...providedDrag.draggableProps}
                                  {...providedDrag.dragHandleProps}
                                >
                                  {generateMultichainNetworkListItem(network)}
                                </Box>
                              )}
                            </Draggable>
                          );
                        })}
                        {provided.placeholder}
                      </Box>
                    )}
                  </Droppable>
                </DragDropContext>
              )}

              <PopularNetworkList
                searchAddNetworkResults={searchedFeaturedNetworks}
                data-testid="add-popular-network-view"
              />
              {searchedTestNetworks.length > 0 ? (
                <Box
                  paddingBottom={4}
                  paddingTop={4}
                  paddingLeft={4}
                  display={Display.Flex}
                  justifyContent={JustifyContent.spaceBetween}
                >
                  <Text color={TextColor.textAlternative}>
                    {t('showTestnetNetworks')}
                  </Text>
                  <ToggleButton
                    value={showTestnets || currentlyOnTestnet}
                    disabled={currentlyOnTestnet}
                    onToggle={(value: boolean) => {
                      dispatch(setShowTestNetworks(!value));
                      if (!value) {
                        trackEvent({
                          event: MetaMetricsEventName.TestNetworksDisplayed,
                          category: MetaMetricsEventCategory.Network,
                        });
                      }
                    }}
                  />
                </Box>
              ) : null}

              {showTestnets || currentlyOnTestnet ? (
                <Box className="multichain-network-list-menu">
                  {sortedTestNetworks.map((network) =>
                    generateMultichainNetworkListItem(network),
                  )}
                </Box>
              ) : null}
            </Box>
          </Box>

          <Box padding={4}>
            <ButtonSecondary
              size={ButtonSecondarySize.Lg}
              startIconName={IconName.Add}
              startIconProps={{ marginRight: 2 }}
              block
              onClick={() => {
                trackEvent({
                  event: MetaMetricsEventName.AddNetworkButtonClick,
                  category: MetaMetricsEventCategory.Network,
                });
                setActionMode(ACTION_MODE.ADD_EDIT);
              }}
            >
              {t('addACustomNetwork')}
            </ButtonSecondary>
          </Box>
        </>
      );
    } else if (actionMode === ACTION_MODE.ADD_EDIT) {
      return (
        <NetworksForm
          networkFormState={networkFormState}
          existingNetwork={editedNetwork}
          onRpcAdd={() => setActionMode(ACTION_MODE.ADD_RPC)}
          onBlockExplorerAdd={() => setActionMode(ACTION_MODE.ADD_EXPLORER_URL)}
        />
      );
    } else if (actionMode === ACTION_MODE.ADD_RPC) {
      return (
        <AddRpcUrlModal
          onAdded={(url, name) => {
            // Note: We could choose to rename the URL if it already exists with a different name
            if (rpcUrls.rpcEndpoints?.every((e) => !URI.equal(e.url, url))) {
              setRpcUrls({
                rpcEndpoints: [
                  ...rpcUrls.rpcEndpoints,
                  { url, name, type: RpcEndpointType.Custom },
                ],
                defaultRpcEndpointIndex: rpcUrls.rpcEndpoints.length,
              });
            }
            setActionMode(ACTION_MODE.ADD_EDIT);
          }}
        />
      );
    } else if (actionMode === ACTION_MODE.ADD_EXPLORER_URL) {
      return (
        <AddBlockExplorerModal
          onAdded={(url) => {
            if (blockExplorers.blockExplorerUrls?.every((u) => u !== url)) {
              setBlockExplorers({
                blockExplorerUrls: [...blockExplorers.blockExplorerUrls, url],
                defaultBlockExplorerUrlIndex:
                  blockExplorers.blockExplorerUrls.length,
              });
            }
            setActionMode(ACTION_MODE.ADD_EDIT);
          }}
        />
      );
    } else if (actionMode === ACTION_MODE.SELECT_RPC && editedNetwork) {
      return (
        <SelectRpcUrlModal
          networkConfiguration={evmNetworks[editedNetwork.chainId]}
          onNetworkChange={handleEvmNetworkChange}
        />
      );
    } else if (
      actionMode === ACTION_MODE.ADD_NON_EVM_ACCOUNT &&
      selectedNonEvmNetwork
    ) {
      return <AddNonEvmAccountModal chainId={selectedNonEvmNetwork} />;
    }
    return null; // Should not be reachable
  };

  let title;
  if (actionMode === ACTION_MODE.LIST) {
    title = t('networkMenuHeading');
  } else if (actionMode === ACTION_MODE.ADD_EDIT && !editedNetwork) {
    title = t('addACustomNetwork');
  } else if (actionMode === ACTION_MODE.ADD_RPC) {
    title = t('addRpcUrl');
  } else if (actionMode === ACTION_MODE.ADD_EXPLORER_URL) {
    title = t('addBlockExplorerUrl');
  } else if (actionMode === ACTION_MODE.SELECT_RPC) {
    title = t('selectRpcUrl');
  } else if (
    actionMode === ACTION_MODE.ADD_NON_EVM_ACCOUNT &&
    selectedNonEvmNetwork
  ) {
    title = t('addNonEvmAccount', [
      MULTICHAIN_NETWORK_TO_ACCOUNT_TYPE_NAME[selectedNonEvmNetwork],
    ]);
  } else {
    title = editedNetwork?.name ?? '';
  }

  let onBack;
  if (actionMode === ACTION_MODE.ADD_EDIT) {
    onBack = () => {
      editedNetwork ? dispatch(setEditedNetwork()) : networkFormState.clear();

      setActionMode(ACTION_MODE.LIST);
    };
  } else if (
    actionMode === ACTION_MODE.ADD_RPC ||
    actionMode === ACTION_MODE.ADD_EXPLORER_URL
  ) {
    onBack = () => setActionMode(ACTION_MODE.ADD_EDIT);
  } else if (actionMode === ACTION_MODE.ADD_NON_EVM_ACCOUNT) {
    onBack = () => setActionMode(ACTION_MODE.LIST);
  }

  if (isMultiRpcOnboarding) {
    onBack = onClose;
  }

  return (
    <Modal isOpen onClose={onClose}>
      <ModalOverlay />
      <ModalContent
        padding={0}
        className="multichain-network-list-menu-content-wrapper"
        modalDialogProps={{
          className: 'multichain-network-list-menu-content-wrapper__dialog',
          display: Display.Flex,
          flexDirection: FlexDirection.Column,
          paddingTop: 0,
          paddingBottom: 0,
        }}
      >
        <ModalHeader
          paddingTop={4}
          paddingRight={4}
          paddingBottom={actionMode === ACTION_MODE.SELECT_RPC ? 0 : 4}
          onClose={onClose}
          onBack={onBack}
        >
          <Text
            ellipsis
            variant={TextVariant.headingSm}
            textAlign={TextAlign.Center}
          >
            {title}
          </Text>
        </ModalHeader>
        {render()}
      </ModalContent>
    </Modal>
  );
};<|MERGE_RESOLUTION|>--- conflicted
+++ resolved
@@ -118,10 +118,7 @@
 import NetworksForm from '../../../pages/settings/networks-tab/networks-form';
 import { useNetworkFormState } from '../../../pages/settings/networks-tab/networks-form/networks-form-state';
 import { openWindow } from '../../../helpers/utils/window';
-<<<<<<< HEAD
-=======
 import { endTrace, TraceName } from '../../../../shared/lib/trace';
->>>>>>> 4c122d36
 import PopularNetworkList from './popular-network-list/popular-network-list';
 import NetworkListSearch from './network-list-search/network-list-search';
 import AddRpcUrlModal from './add-rpc-url-modal/add-rpc-url-modal';
@@ -188,13 +185,10 @@
 
   const allChainIds = useSelector(getAllChainsToPoll);
 
-<<<<<<< HEAD
-=======
   useEffect(() => {
     endTrace({ name: TraceName.NetworkList });
   }, []);
 
->>>>>>> 4c122d36
   const currentlyOnTestnet = useMemo(() => {
     const { namespace } = parseCaipChainId(currentChainId);
     if (namespace === KnownCaipNamespace.Eip155) {
@@ -517,12 +511,7 @@
   const generateMultichainNetworkListItem = (
     network: MultichainNetworkConfiguration,
   ) => {
-<<<<<<< HEAD
-    const { chainId } = network;
-    const isCurrentNetwork = chainId === currentChainId;
-=======
     const isCurrentNetwork = network.chainId === currentChainId;
->>>>>>> 4c122d36
     const { onDelete, onEdit, onDiscoverClick, onRpcConfigEdit } =
       getItemCallbacks(network);
     const iconSrc = getNetworkIcon(network);
