import React, {
  useContext,
  useEffect,
  useMemo,
  useState,
  useCallback,
} from 'react';
import {
  DragDropContext,
  Droppable,
  Draggable,
  DropResult,
} from 'react-beautiful-dnd';
import { useDispatch, useSelector } from 'react-redux';
import Fuse from 'fuse.js';
import * as URI from 'uri-js';
import { EthScope } from '@metamask/keyring-api';
import {
  RpcEndpointType,
  type UpdateNetworkFields,
} from '@metamask/network-controller';
import { type MultichainNetworkConfiguration } from '@metamask/multichain-network-controller';
import {
  type CaipChainId,
  type Hex,
  parseCaipChainId,
  KnownCaipNamespace,
} from '@metamask/utils';
import { useI18nContext } from '../../../hooks/useI18nContext';
import { useAccountCreationOnNetworkChange } from '../../../hooks/accounts/useAccountCreationOnNetworkChange';
import { NetworkListItem } from '../network-list-item';
import {
  hideNetworkBanner,
  setActiveNetwork,
  setShowTestNetworks,
  showModal,
  toggleNetworkMenu,
  updateNetworksList,
  setNetworkClientIdForDomain,
  setEditedNetwork,
  showPermittedNetworkToast,
  updateCustomNonce,
  setNextNonce,
  addPermittedChain,
  setTokenNetworkFilter,
  detectNfts,
} from '../../../store/actions';
import {
  FEATURED_RPCS,
  TEST_CHAINS,
  CHAIN_ID_PROFOLIO_LANDING_PAGE_URL_MAP,
} from '../../../../shared/constants/network';
import { MULTICHAIN_NETWORK_TO_NICKNAME } from '../../../../shared/constants/multichain/networks';
import {
  getShowTestNetworks,
  getOnboardedInThisUISession,
  getShowNetworkBanner,
  getOriginOfCurrentTab,
  getEditedNetwork,
  getOrderedNetworksList,
  getIsAddingNewNetwork,
  getIsMultiRpcOnboarding,
  getAllDomains,
  getPermittedChainsForSelectedTab,
  getPermittedAccountsForSelectedTab,
  getPreferences,
  getMultichainNetworkConfigurationsByChainId,
  getSelectedMultichainNetworkChainId,
  getIsPortfolioDiscoverButtonEnabled,
  getAllChainsToPoll,
} from '../../../selectors';
import ToggleButton from '../../ui/toggle-button';
import {
  AlignItems,
  BackgroundColor,
  BorderRadius,
  Display,
  FlexDirection,
  JustifyContent,
  TextAlign,
  TextColor,
  TextVariant,
  BlockSize,
} from '../../../helpers/constants/design-system';
import {
  Box,
  ButtonSecondary,
  ButtonSecondarySize,
  Modal,
  ModalOverlay,
  Text,
  BannerBase,
  IconName,
  ModalContent,
  ModalHeader,
  AvatarNetworkSize,
} from '../../component-library';
import { MetaMetricsContext } from '../../../contexts/metametrics';
import {
  MetaMetricsEventCategory,
  MetaMetricsEventName,
} from '../../../../shared/constants/metametrics';
import {
  convertCaipToHexChainId,
  sortNetworks,
  getNetworkIcon,
  getRpcDataByChainId,
} from '../../../../shared/modules/network.utils';
import {
  getCompletedOnboarding,
  getIsUnlocked,
} from '../../../ducks/metamask/metamask';
import NetworksForm from '../../../pages/settings/networks-tab/networks-form';
import { useNetworkFormState } from '../../../pages/settings/networks-tab/networks-form/networks-form-state';
import { openWindow } from '../../../helpers/utils/window';
import PopularNetworkList from './popular-network-list/popular-network-list';
import NetworkListSearch from './network-list-search/network-list-search';
import AddRpcUrlModal from './add-rpc-url-modal/add-rpc-url-modal';
import { SelectRpcUrlModal } from './select-rpc-url-modal/select-rpc-url-modal';
import AddBlockExplorerModal from './add-block-explorer-modal/add-block-explorer-modal';
import AddNonEvmAccountModal from './add-non-evm-account/add-non-evm-account';

export enum ACTION_MODE {
  // Displays the search box and network list
  LIST,
  // Displays the form to add or edit a network
  ADD_EDIT,
  // Displays the page for adding an additional RPC URL
  ADD_RPC,
  // Displays the page for adding an additional explorer URL
  ADD_EXPLORER_URL,
  // Displays the page for selecting an RPC URL
  SELECT_RPC,
  // Add account for non EVM networks
  ADD_NON_EVM_ACCOUNT,
}

export const NetworkListMenu = ({ onClose }: { onClose: () => void }) => {
  const t = useI18nContext();
  const dispatch = useDispatch();
  const trackEvent = useContext(MetaMetricsContext);
  const { hasAnyAccountsInNetwork } = useAccountCreationOnNetworkChange();

  const { tokenNetworkFilter } = useSelector(getPreferences);
  const showTestnets = useSelector(getShowTestNetworks);
  const selectedTabOrigin = useSelector(getOriginOfCurrentTab);
  const isUnlocked = useSelector(getIsUnlocked);
  const domains = useSelector(getAllDomains);
  const orderedNetworksList = useSelector(getOrderedNetworksList);
  const isAddingNewNetwork = useSelector(getIsAddingNewNetwork);
  const isMultiRpcOnboarding = useSelector(getIsMultiRpcOnboarding);
  const completedOnboarding = useSelector(getCompletedOnboarding);
  const onboardedInThisUISession = useSelector(getOnboardedInThisUISession);
  const showNetworkBanner = useSelector(getShowNetworkBanner);
<<<<<<< HEAD
=======
  // This selector provides the indication if the "Discover" button
  // is enabled based on the remote feature flag.
  const isPortfolioDiscoverButtonEnabled = useSelector(
    getIsPortfolioDiscoverButtonEnabled,
  );
>>>>>>> e79c5555
  // This selector provides an array with two elements.
  // 1 - All network configurations including EVM and non-EVM with the data type
  // MultichainNetworkConfiguration from @metamask/multichain-network-controller
  // 2 - All EVM network configurations with the data type NetworkConfiguration
  // from @metamask/network-controller. It includes necessary data like
  // the RPC endpoints that are not part of @metamask/multichain-network-controller.
  const [multichainNetworks, evmNetworks] = useSelector(
    getMultichainNetworkConfigurationsByChainId,
  );
  const currentChainId = useSelector(getSelectedMultichainNetworkChainId);
  const { chainId: editingChainId, editCompleted } =
    useSelector(getEditedNetwork) ?? {};
  const permittedChainIds = useSelector((state) =>
    getPermittedChainsForSelectedTab(state, selectedTabOrigin),
  );

  const permittedAccountAddresses = useSelector((state) =>
    getPermittedAccountsForSelectedTab(state, selectedTabOrigin),
  );

  const allChainIds = useSelector(getAllChainsToPoll);

  const currentlyOnTestnet = useMemo(() => {
    const { namespace } = parseCaipChainId(currentChainId);
    if (namespace === KnownCaipNamespace.Eip155) {
      return TEST_CHAINS.includes(convertCaipToHexChainId(currentChainId));
    }
    return false;
  }, [currentChainId]);

  const [nonTestNetworks, testNetworks] = useMemo(
    () =>
      Object.entries(multichainNetworks).reduce(
        ([nonTestnetsList, testnetsList], [id, network]) => {
          const chainId = network.isEvm
            ? convertCaipToHexChainId(id as CaipChainId)
            : id;
          // This is type casted to string since chainId could be
          // Hex or CaipChainId.
          const isTest = (TEST_CHAINS as string[]).includes(chainId);
          (isTest ? testnetsList : nonTestnetsList)[chainId] = network;
          return [nonTestnetsList, testnetsList];
        },
        [
          {} as Record<string, MultichainNetworkConfiguration>,
          {} as Record<string, MultichainNetworkConfiguration>,
        ],
      ),
    [multichainNetworks],
  );

  // The network currently being edited, or undefined
  // if the user is not currently editing a network.
  //
  // The memoized value is EVM specific, therefore we
  // provide the evmNetworks object as a dependency.
  const editedNetwork = useMemo(
    (): UpdateNetworkFields | undefined =>
      !editingChainId || editCompleted
        ? undefined
        : Object.entries(evmNetworks).find(
            ([chainId]) => chainId === editingChainId,
          )?.[1],
    [editingChainId, editCompleted, evmNetworks],
  );

  // Tracks which page the user is on
  const [actionMode, setActionMode] = useState(
    isAddingNewNetwork || editedNetwork
      ? ACTION_MODE.ADD_EDIT
      : ACTION_MODE.LIST,
  );

  const networkFormState = useNetworkFormState(editedNetwork);
  const { rpcUrls, setRpcUrls, blockExplorers, setBlockExplorers } =
    networkFormState;

  const [orderedNetworks, setOrderedNetworks] = useState(
    sortNetworks(nonTestNetworks, orderedNetworksList),
  );

  useEffect(
    () =>
      setOrderedNetworks(sortNetworks(nonTestNetworks, orderedNetworksList)),
    [nonTestNetworks, orderedNetworksList],
  );

  // Re-orders networks when the user drag + drops them
  const onDragEnd = (result: DropResult) => {
    if (result.destination) {
      const newOrderedNetworks = [...orderedNetworks];
      const [removed] = newOrderedNetworks.splice(result.source.index, 1);
      newOrderedNetworks.splice(result.destination.index, 0, removed);
      dispatch(updateNetworksList(newOrderedNetworks.map((n) => n.chainId)));
      setOrderedNetworks(newOrderedNetworks);
    }
  };

  const featuredNetworksNotYetEnabled = useMemo(
    () =>
      FEATURED_RPCS.filter(({ chainId }) => !evmNetworks[chainId]).sort(
        (a, b) => a.name.localeCompare(b.name),
      ),
    [evmNetworks],
  );

  // This value needs to be tracked in case the user changes to a Non EVM
  // network and there is no account created for that network. This will
  // allow the user to add an account for that network.
  const [selectedNonEvmNetwork, setSelectedNonEvmNetwork] =
    useState<CaipChainId>();

  // Searches networks by user input
  const [searchQuery, setSearchQuery] = useState('');
  const [focusSearch, setFocusSearch] = useState(false);

  const searchNetworks = <T,>(networks: T[], query: string) =>
    searchQuery === ''
      ? networks
      : new Fuse(networks, {
          threshold: 0.2,
          location: 0,
          distance: 100,
          maxPatternLength: 32,
          minMatchCharLength: 1,
          shouldSort: false, // Maintain network order instead of ordering by search score
          keys: ['name', 'chainId', 'nativeCrrency'],
        }).search(query);

  const searchedEnabledNetworks = searchNetworks(orderedNetworks, searchQuery);
  const searchedFeaturedNetworks = searchNetworks(
    featuredNetworksNotYetEnabled,
    searchQuery,
  );
  const searchedTestNetworks = searchNetworks(
    Object.values(testNetworks),
    searchQuery,
  );

  const handleEvmNetworkChange = (chainId: CaipChainId) => {
    const hexChainId = convertCaipToHexChainId(chainId);
    const { defaultRpcEndpoint } = getRpcDataByChainId(chainId, evmNetworks);
    const { networkClientId } = defaultRpcEndpoint;
    dispatch(setActiveNetwork(networkClientId));
    dispatch(updateCustomNonce(''));
    dispatch(setNextNonce(''));
    dispatch(detectNfts(allChainIds));

    dispatch(toggleNetworkMenu());

    // as a user, I don't want my network selection to force update my filter
    // when I have "All Networks" toggled on however, if I am already filtered
    // on "Current Network", we'll want to filter by the selected network when
    // the network changes.
    if (Object.keys(tokenNetworkFilter || {}).length <= 1) {
      dispatch(setTokenNetworkFilter({ [hexChainId]: true }));
    } else if (process.env.PORTFOLIO_VIEW) {
      const allOpts = Object.keys(evmNetworks).reduce((acc, id) => {
        acc[id] = true;
        return acc;
      }, {} as Record<string, boolean>);
      dispatch(setTokenNetworkFilter(allOpts));
    }

    // If presently on a dapp, communicate a change to
    // the dapp via silent switchEthereumChain that the
    // network has changed due to user action
    if (selectedTabOrigin && domains[selectedTabOrigin]) {
      // setActiveNetwork should be called before setNetworkClientIdForDomain
      // to ensure that the isConnected value can be accurately inferred from
      // NetworkController.state.networksMetadata in return value of
      // `metamask_getProviderState` requests and `metamask_chainChanged` events.
      setNetworkClientIdForDomain(selectedTabOrigin, networkClientId);
    }

    if (permittedAccountAddresses.length > 0) {
      dispatch(addPermittedChain(selectedTabOrigin, hexChainId));
      if (!permittedChainIds.includes(hexChainId)) {
        dispatch(showPermittedNetworkToast());
      }
    }
  };

  const handleNonEvmNetworkChange = async (chainId: CaipChainId) => {
    if (hasAnyAccountsInNetwork(chainId)) {
      dispatch(toggleNetworkMenu());
      dispatch(setActiveNetwork(chainId));
      return;
    }

    setSelectedNonEvmNetwork(chainId);
    setActionMode(ACTION_MODE.ADD_NON_EVM_ACCOUNT);
  };

  const getMultichainNetworkConfigurationOrThrow = (chainId: CaipChainId) => {
    const network = multichainNetworks[chainId];
    if (!network) {
      throw new Error(
        `Network configuration not found for chainId: ${chainId}`,
      );
    }
    return network;
  };

  const handleNetworkChange = async (chainId: CaipChainId) => {
    const currentChain =
      getMultichainNetworkConfigurationOrThrow(currentChainId);
    const chain = getMultichainNetworkConfigurationOrThrow(chainId);

    if (chain.isEvm) {
      handleEvmNetworkChange(chainId);
    } else {
      await handleNonEvmNetworkChange(chainId);
    }

    const chainIdToTrack = chain.isEvm
      ? convertCaipToHexChainId(chainId)
      : chainId;
    const currentChainIdToTrack = currentChain.isEvm
      ? convertCaipToHexChainId(currentChainId)
      : currentChainId;

    trackEvent({
      event: MetaMetricsEventName.NavNetworkSwitched,
      category: MetaMetricsEventCategory.Network,
      properties: {
        location: 'Network Menu',
        chain_id: currentChainIdToTrack,
        from_network: currentChainIdToTrack,
        to_network: chainIdToTrack,
      },
    });
  };

  const isDiscoverBtnEnabled = useCallback(
    (hexChainId: Hex): boolean => {
      // For now, the "Discover" button should be enabled only for Linea network base on
      // the feature flag and the constants `CHAIN_ID_PROFOLIO_LANDING_PAGE_URL_MAP`.
      return (
        isPortfolioDiscoverButtonEnabled &&
        CHAIN_ID_PROFOLIO_LANDING_PAGE_URL_MAP[hexChainId] !== undefined
      );
    },
    [isPortfolioDiscoverButtonEnabled],
  );

  const hasMultiRpcOptions = useCallback(
    (network: MultichainNetworkConfiguration): boolean =>
      network.isEvm &&
      getRpcDataByChainId(network.chainId, evmNetworks).rpcEndpoints.length > 1,
    [evmNetworks],
  );

  const isNetworkEnabled = useCallback(
    (network: MultichainNetworkConfiguration): boolean =>
      network.isEvm || isUnlocked || hasAnyAccountsInNetwork(network.chainId),
    [hasAnyAccountsInNetwork, isUnlocked],
  );

  const getItemCallbacks = useCallback(
    (
      network: MultichainNetworkConfiguration,
    ): Record<string, (() => void) | undefined> => {
      const { chainId, isEvm } = network;

      if (!isEvm) {
        return {};
      }

      // Non-EVM networks cannot be deleted, edited or have
      // RPC endpoints so it's safe to call this conversion function here.
      const hexChainId = convertCaipToHexChainId(chainId);
      const isDeletable =
        isUnlocked &&
        network.chainId !== currentChainId &&
        network.chainId !== EthScope.Mainnet;

      return {
        onDelete: isDeletable
          ? () => {
              dispatch(toggleNetworkMenu());
              dispatch(
                showModal({
                  name: 'CONFIRM_DELETE_NETWORK',
                  target: hexChainId,
                  onConfirm: () => undefined,
                }),
              );
            }
          : undefined,
        onEdit: () => {
          dispatch(
            setEditedNetwork({
              chainId: hexChainId,
              nickname: network.name,
            }),
          );
          setActionMode(ACTION_MODE.ADD_EDIT);
        },
        onDiscoverClick: isDiscoverBtnEnabled(hexChainId)
          ? () => {
              openWindow(
                CHAIN_ID_PROFOLIO_LANDING_PAGE_URL_MAP[hexChainId],
                '_blank',
              );
            }
          : undefined,
        onRpcConfigEdit: hasMultiRpcOptions(network)
          ? () => {
              setActionMode(ACTION_MODE.SELECT_RPC);
              dispatch(
                setEditedNetwork({
                  chainId: hexChainId,
                }),
              );
            }
          : undefined,
      };
    },
    [
      currentChainId,
      dispatch,
      hasMultiRpcOptions,
      isUnlocked,
      isDiscoverBtnEnabled,
    ],
  );

  // Renders a network in the network list
  const generateMultichainNetworkListItem = (
    network: MultichainNetworkConfiguration,
  ) => {
    const { chainId } = network;
    const isCurrentNetwork = chainId === currentChainId;
    const { onDelete, onEdit, onDiscoverClick, onRpcConfigEdit } =
      getItemCallbacks(network);
    const iconSrc = getNetworkIcon(network);

    return (
      <NetworkListItem
        key={network.chainId}
        chainId={network.chainId}
        name={network.name}
        iconSrc={iconSrc}
        iconSize={AvatarNetworkSize.Sm}
        selected={isCurrentNetwork && !focusSearch}
        focus={isCurrentNetwork && !focusSearch}
        rpcEndpoint={
          hasMultiRpcOptions(network)
            ? getRpcDataByChainId(chainId, evmNetworks).defaultRpcEndpoint
            : undefined
        }
        onClick={async () => {
          await handleNetworkChange(chainId);
        }}
        onDeleteClick={onDelete}
        onEditClick={onEdit}
        onDiscoverClick={onDiscoverClick}
        onRpcEndpointClick={onRpcConfigEdit}
        disabled={!isNetworkEnabled(network)}
      />
    );
  };

  const render = () => {
    if (actionMode === ACTION_MODE.LIST) {
      return (
        <>
          <Box className="multichain-network-list-menu">
            <NetworkListSearch
              searchQuery={searchQuery}
              setSearchQuery={setSearchQuery}
              setFocusSearch={setFocusSearch}
            />
            {completedOnboarding &&
              !onboardedInThisUISession &&
              showNetworkBanner &&
              !searchQuery && (
                <BannerBase
                  marginLeft={4}
                  marginRight={4}
                  borderRadius={BorderRadius.LG}
                  padding={4}
                  marginTop={2}
                  gap={4}
                  backgroundColor={BackgroundColor.backgroundMuted}
                  startAccessory={
                    <Box
                      display={Display.Flex}
                      alignItems={AlignItems.center}
                      justifyContent={JustifyContent.center}
                    >
                      <img
                        src="./images/dragging-animation.svg"
                        alt="drag-and-drop"
                      />
                    </Box>
                  }
                  onClose={() => hideNetworkBanner()}
                  description={t('dragAndDropBanner')}
                />
              )}
            <Box>
              {searchedEnabledNetworks.length > 0 && (
                <Box
                  padding={4}
                  display={Display.Flex}
                  justifyContent={JustifyContent.spaceBetween}
                >
                  <Text color={TextColor.textAlternative}>
                    {t('enabledNetworks')}
                  </Text>
                </Box>
              )}

              {searchedEnabledNetworks.length === 0 &&
              searchedFeaturedNetworks.length === 0 &&
              searchedTestNetworks.length === 0 &&
              focusSearch ? (
                <Text
                  paddingLeft={4}
                  paddingRight={4}
                  color={TextColor.textMuted}
                  data-testid="multichain-network-menu-popover-no-results"
                >
                  {t('noNetworksFound')}
                </Text>
              ) : (
                <DragDropContext onDragEnd={onDragEnd}>
                  <Droppable droppableId="characters">
                    {(provided) => (
                      <Box
                        className="characters"
                        {...provided.droppableProps}
                        ref={provided.innerRef}
                      >
                        {searchedEnabledNetworks.map((network, index) => {
                          return (
                            <Draggable
                              key={network.chainId}
                              draggableId={network.chainId}
                              index={index}
                            >
                              {(providedDrag) => (
                                <Box
                                  ref={providedDrag.innerRef}
                                  {...providedDrag.draggableProps}
                                  {...providedDrag.dragHandleProps}
                                >
                                  {generateMultichainNetworkListItem(network)}
                                </Box>
                              )}
                            </Draggable>
                          );
                        })}
                        {provided.placeholder}
                      </Box>
                    )}
                  </Droppable>
                </DragDropContext>
              )}

              <PopularNetworkList
                searchAddNetworkResults={searchedFeaturedNetworks}
                data-testid="add-popular-network-view"
              />
              {searchedTestNetworks.length > 0 ? (
                <Box
                  paddingBottom={4}
                  paddingTop={4}
                  paddingLeft={4}
                  display={Display.Flex}
                  justifyContent={JustifyContent.spaceBetween}
                >
                  <Text color={TextColor.textAlternative}>
                    {t('showTestnetNetworks')}
                  </Text>
                  <ToggleButton
                    value={showTestnets || currentlyOnTestnet}
                    disabled={currentlyOnTestnet}
                    onToggle={(value: boolean) => {
                      dispatch(setShowTestNetworks(!value));
                      if (!value) {
                        trackEvent({
                          event: MetaMetricsEventName.TestNetworksDisplayed,
                          category: MetaMetricsEventCategory.Network,
                        });
                      }
                    }}
                  />
                </Box>
              ) : null}

              {showTestnets || currentlyOnTestnet ? (
                <Box className="multichain-network-list-menu">
                  {searchedTestNetworks.map((network) =>
                    generateMultichainNetworkListItem(network),
                  )}
                </Box>
              ) : null}
            </Box>
          </Box>

          <Box padding={4}>
            <ButtonSecondary
              size={ButtonSecondarySize.Lg}
              startIconName={IconName.Add}
              startIconProps={{ marginRight: 2 }}
              block
              onClick={() => {
                trackEvent({
                  event: MetaMetricsEventName.AddNetworkButtonClick,
                  category: MetaMetricsEventCategory.Network,
                });
                setActionMode(ACTION_MODE.ADD_EDIT);
              }}
            >
              {t('addACustomNetwork')}
            </ButtonSecondary>
          </Box>
        </>
      );
    } else if (actionMode === ACTION_MODE.ADD_EDIT) {
      return (
        <NetworksForm
          networkFormState={networkFormState}
          existingNetwork={editedNetwork}
          onRpcAdd={() => setActionMode(ACTION_MODE.ADD_RPC)}
          onBlockExplorerAdd={() => setActionMode(ACTION_MODE.ADD_EXPLORER_URL)}
        />
      );
    } else if (actionMode === ACTION_MODE.ADD_RPC) {
      return (
        <AddRpcUrlModal
          onAdded={(url, name) => {
            // Note: We could choose to rename the URL if it already exists with a different name
            if (rpcUrls.rpcEndpoints?.every((e) => !URI.equal(e.url, url))) {
              setRpcUrls({
                rpcEndpoints: [
                  ...rpcUrls.rpcEndpoints,
                  { url, name, type: RpcEndpointType.Custom },
                ],
                defaultRpcEndpointIndex: rpcUrls.rpcEndpoints.length,
              });
            }
            setActionMode(ACTION_MODE.ADD_EDIT);
          }}
        />
      );
    } else if (actionMode === ACTION_MODE.ADD_EXPLORER_URL) {
      return (
        <AddBlockExplorerModal
          onAdded={(url) => {
            if (blockExplorers.blockExplorerUrls?.every((u) => u !== url)) {
              setBlockExplorers({
                blockExplorerUrls: [...blockExplorers.blockExplorerUrls, url],
                defaultBlockExplorerUrlIndex:
                  blockExplorers.blockExplorerUrls.length,
              });
            }
            setActionMode(ACTION_MODE.ADD_EDIT);
          }}
        />
      );
    } else if (actionMode === ACTION_MODE.SELECT_RPC && editedNetwork) {
      return (
        <SelectRpcUrlModal
          networkConfiguration={evmNetworks[editedNetwork.chainId]}
          onNetworkChange={handleEvmNetworkChange}
        />
      );
    } else if (
      actionMode === ACTION_MODE.ADD_NON_EVM_ACCOUNT &&
      selectedNonEvmNetwork
    ) {
      return <AddNonEvmAccountModal chainId={selectedNonEvmNetwork} />;
    }
    return null; // Should not be reachable
  };

  let title;
  if (actionMode === ACTION_MODE.LIST) {
    title = t('networkMenuHeading');
  } else if (actionMode === ACTION_MODE.ADD_EDIT && !editedNetwork) {
    title = t('addACustomNetwork');
  } else if (actionMode === ACTION_MODE.ADD_RPC) {
    title = t('addRpcUrl');
  } else if (actionMode === ACTION_MODE.ADD_EXPLORER_URL) {
    title = t('addBlockExplorerUrl');
  } else if (actionMode === ACTION_MODE.SELECT_RPC) {
    title = t('selectRpcUrl');
  } else if (
    actionMode === ACTION_MODE.ADD_NON_EVM_ACCOUNT &&
    selectedNonEvmNetwork
  ) {
    title = t('addNonEvmAccount', [
      MULTICHAIN_NETWORK_TO_NICKNAME[selectedNonEvmNetwork],
    ]);
  } else {
    title = editedNetwork?.name ?? '';
  }

  let onBack;
  if (actionMode === ACTION_MODE.ADD_EDIT) {
    onBack = () => {
      editedNetwork ? dispatch(setEditedNetwork()) : networkFormState.clear();

      setActionMode(ACTION_MODE.LIST);
    };
  } else if (
    actionMode === ACTION_MODE.ADD_RPC ||
    actionMode === ACTION_MODE.ADD_EXPLORER_URL
  ) {
    onBack = () => setActionMode(ACTION_MODE.ADD_EDIT);
  } else if (actionMode === ACTION_MODE.ADD_NON_EVM_ACCOUNT) {
    onBack = () => setActionMode(ACTION_MODE.LIST);
  }

  if (isMultiRpcOnboarding) {
    onBack = onClose;
  }

  return (
    <Modal isOpen onClose={onClose}>
      <ModalOverlay />
      <ModalContent
        padding={0}
        className="multichain-network-list-menu-content-wrapper"
        modalDialogProps={{
          className: 'multichain-network-list-menu-content-wrapper__dialog',
          display: Display.Flex,
          flexDirection: FlexDirection.Column,
          paddingTop: 0,
          paddingBottom: 0,
        }}
        height={
          actionMode === ACTION_MODE.ADD_NON_EVM_ACCOUNT
            ? BlockSize.TwoFifths
            : BlockSize.Screen
        }
      >
        <ModalHeader
          paddingTop={4}
          paddingRight={4}
          paddingBottom={actionMode === ACTION_MODE.SELECT_RPC ? 0 : 4}
          onClose={onClose}
          onBack={onBack}
        >
          <Text
            ellipsis
            variant={TextVariant.headingSm}
            textAlign={TextAlign.Center}
          >
            {title}
          </Text>
        </ModalHeader>
        {render()}
      </ModalContent>
    </Modal>
  );
};<|MERGE_RESOLUTION|>--- conflicted
+++ resolved
@@ -152,14 +152,11 @@
   const completedOnboarding = useSelector(getCompletedOnboarding);
   const onboardedInThisUISession = useSelector(getOnboardedInThisUISession);
   const showNetworkBanner = useSelector(getShowNetworkBanner);
-<<<<<<< HEAD
-=======
   // This selector provides the indication if the "Discover" button
   // is enabled based on the remote feature flag.
   const isPortfolioDiscoverButtonEnabled = useSelector(
     getIsPortfolioDiscoverButtonEnabled,
   );
->>>>>>> e79c5555
   // This selector provides an array with two elements.
   // 1 - All network configurations including EVM and non-EVM with the data type
   // MultichainNetworkConfiguration from @metamask/multichain-network-controller
