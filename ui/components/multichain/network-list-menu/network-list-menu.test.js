--- conflicted
+++ resolved
@@ -16,10 +16,7 @@
 const mockToggleNetworkMenu = jest.fn();
 const mockNetworkMenuRedesignToggle = jest.fn();
 const mockSetNetworkClientIdForDomain = jest.fn();
-<<<<<<< HEAD
-=======
 const mockSetActiveNetwork = jest.fn();
->>>>>>> b82d1024
 
 jest.mock('../../../store/actions.ts', () => ({
   setShowTestNetworks: () => mockSetShowTestNetworks,
@@ -34,7 +31,6 @@
   ...jest.requireActual('../../../helpers/utils/feature-flags'),
   getLocalNetworkMenuRedesignFeatureFlag: () => mockNetworkMenuRedesignToggle,
 }));
-const MOCK_ORIGIN = 'https://portfolio.metamask.io';
 
 const MOCK_ORIGIN = 'https://portfolio.metamask.io';
 
@@ -44,10 +40,7 @@
   providerConfigId = 'chain5',
   isUnlocked = true,
   origin = MOCK_ORIGIN,
-<<<<<<< HEAD
   selectedTabOriginInDomainsState = true,
-=======
->>>>>>> b82d1024
 } = {}) => {
   const state = {
     metamask: {
@@ -86,7 +79,6 @@
     const { container } = render();
     expect(container).toMatchSnapshot();
   });
-
   it('displays important controls', () => {
     const { getByText, getByPlaceholderText } = render();
 
@@ -176,24 +168,6 @@
     expect(
       document.querySelectorAll('multichain-network-list-item__delete'),
     ).toHaveLength(0);
-  });
-
-  it('fires setNetworkClientIdForDomain when network item is clicked', () => {
-    const { getByText } = render();
-    fireEvent.click(getByText(MAINNET_DISPLAY_NAME));
-    expect(mockSetNetworkClientIdForDomain).toHaveBeenCalledWith(
-      MOCK_ORIGIN,
-      NETWORK_TYPES.MAINNET,
-    );
-  });
-
-  it('fires setNetworkClientIdForDomain when test network item is clicked', () => {
-    const { getByText } = render({ showTestNetworks: true });
-    fireEvent.click(getByText(SEPOLIA_DISPLAY_NAME));
-    expect(mockSetNetworkClientIdForDomain).toHaveBeenCalledWith(
-      MOCK_ORIGIN,
-      NETWORK_TYPES.SEPOLIA,
-    );
   });
 
   describe('NetworkListMenu with ENABLE_NETWORK_UI_REDESIGN', () => {
@@ -265,6 +239,7 @@
 
   describe('selectedTabOrigin is not connected to wallet', () => {
     it('does not fire setNetworkClientIdForDomain when network item is clicked', () => {
+      jest.clearAllMocks();
       const { getByText } = render({ selectedTabOriginInDomainsState: false });
       fireEvent.click(getByText(MAINNET_DISPLAY_NAME));
       expect(mockSetNetworkClientIdForDomain).not.toHaveBeenCalled();
