/* eslint-disable jest/require-top-level-describe */
import React from 'react';
import { RpcEndpointType } from '@metamask/network-controller';
import { fireEvent, renderWithProvider } from '../../../../test/jest';
import configureStore from '../../../store/store';
import mockState from '../../../../test/data/mock-state.json';
import {
  CHAIN_IDS,
  MAINNET_DISPLAY_NAME,
  SEPOLIA_DISPLAY_NAME,
  NETWORK_TYPES,
  LINEA_MAINNET_DISPLAY_NAME,
  BNB_DISPLAY_NAME,
  LINEA_SEPOLIA_DISPLAY_NAME,
} from '../../../../shared/constants/network';
import { NetworkListMenu } from '.';

const mockSetShowTestNetworks = jest.fn();
const mockToggleNetworkMenu = jest.fn();
const mockSetNetworkClientIdForDomain = jest.fn();
const mockSetActiveNetwork = jest.fn();

jest.mock('../../../store/actions.ts', () => ({
  setShowTestNetworks: () => mockSetShowTestNetworks,
  setActiveNetwork: () => mockSetActiveNetwork,
  toggleNetworkMenu: () => mockToggleNetworkMenu,
  setNetworkClientIdForDomain: (network, id) =>
    mockSetNetworkClientIdForDomain(network, id),
}));

const MOCK_ORIGIN = 'https://portfolio.metamask.io';

const render = ({
  showTestNetworks = false,
  selectedNetworkClientId = 'goerli',
  isUnlocked = true,
  origin = MOCK_ORIGIN,
  selectedTabOriginInDomainsState = true,
  isAddingNewNetwork = false,
  editedNetwork = undefined,
} = {}) => {
  const state = {
    appState: {
      isAddingNewNetwork,
      editedNetwork,
    },
    metamask: {
      ...mockState.metamask,
<<<<<<< HEAD
      isUnlocked,
      selectedNetworkClientId,
=======
      networkConfigurationsByChainId: {
        '0x1': {
          nativeCurrency: 'ETH',
          chainId: '0x1',
          name: MAINNET_DISPLAY_NAME,
          defaultRpcEndpointIndex: 0,
          rpcEndpoints: [
            {
              url: 'http://localhost/rpc',
              type: RpcEndpointType.Custom,
              networkClientId: NETWORK_TYPES.MAINNET,
            },
          ],
        },
        '0xe708': {
          nativeCurrency: 'ETH',
          chainId: '0xe708',
          name: LINEA_MAINNET_DISPLAY_NAME,
          defaultRpcEndpointIndex: 0,
          rpcEndpoints: [
            {
              url: 'http://localhost/rpc',
              type: RpcEndpointType.Custom,
              networkClientId: 'linea-mainnet',
            },
          ],
        },
        '0x38': {
          nativeCurrency: 'BNB',
          chainId: '0x38',
          name: BNB_DISPLAY_NAME,
          defaultRpcEndpointIndex: 0,
          rpcEndpoints: [
            {
              url: 'http://localhost/rpc',
              type: RpcEndpointType.Custom,
              networkClientId: 'bnb-network',
            },
          ],
        },
        '0x5': {
          nativeCurrency: 'ETH',
          chainId: '0x5',
          name: 'Chain 5',
          defaultRpcEndpointIndex: 0,
          rpcEndpoints: [
            {
              url: 'http://localhost/rpc',
              type: RpcEndpointType.Custom,
              networkClientId: 'goerli',
            },
          ],
        },
        '0x539': {
          nativeCurrency: 'ETH',
          chainId: '0x539',
          name: SEPOLIA_DISPLAY_NAME,
          defaultRpcEndpointIndex: 0,
          rpcEndpoints: [
            {
              url: 'http://localhost/rpc',
              type: RpcEndpointType.Custom,
              networkClientId: 'sepolia',
            },
          ],
        },
        '0xe705': {
          nativeCurrency: 'ETH',
          chainId: '0xe705',
          name: LINEA_SEPOLIA_DISPLAY_NAME,
          defaultRpcEndpointIndex: 0,
          rpcEndpoints: [
            {
              url: 'http://localhost/rpc',
              type: RpcEndpointType.Custom,
              networkClientId: 'linea-sepolia',
            },
          ],
        },
      },
      isUnlocked,
      selectedNetworkClientId: NETWORK_TYPES.MAINNET,
>>>>>>> 65e656c9
      preferences: {
        showTestNetworks,
      },
      useRequestQueue: true,
      domains: {
        ...(selectedTabOriginInDomainsState
          ? { [origin]: selectedNetworkClientId }
          : {}),
      },
    },
    activeTab: {
      origin: selectedTabOriginInDomainsState ? origin : undefined,
    },
  };

  const store = configureStore(state);
  return renderWithProvider(<NetworkListMenu onClose={jest.fn()} />, store);
};

describe('NetworkListMenu', () => {
  beforeEach(() => {
    jest.clearAllMocks();
  });

  it('renders properly', () => {
    const { baseElement } = render();
    expect(baseElement).toMatchSnapshot();
  });

  it('should match snapshot when adding a network', async () => {
    const { baseElement } = render({
      isAddingNewNetwork: true,
    });
    expect(baseElement).toMatchSnapshot();
  });

  it('should match snapshot when editing a network', async () => {
    const { baseElement } = render({
      editedNetwork: { chainId: '0x1' },
    });
    expect(baseElement).toMatchSnapshot();
  });

  it('displays important controls', () => {
    const { getByText, getByPlaceholderText } = render();

    expect(getByText('Add a custom network')).toBeInTheDocument();
    expect(getByText('Show test networks')).toBeInTheDocument();
    expect(getByPlaceholderText('Search')).toBeInTheDocument();
  });

  it('renders mainnet item', () => {
    const { getByText } = render();
    expect(getByText(MAINNET_DISPLAY_NAME)).toBeInTheDocument();
  });

  it('renders test networks when it should', () => {
    const { getByText } = render({ showTestNetworks: true });
    expect(getByText(SEPOLIA_DISPLAY_NAME)).toBeInTheDocument();
  });

  it('toggles showTestNetworks when toggle is clicked', () => {
    const { queryAllByRole } = render();
    const [testNetworkToggle] = queryAllByRole('checkbox');
    fireEvent.click(testNetworkToggle);
    expect(mockSetShowTestNetworks).toHaveBeenCalled();
  });

  it('disables toggle when on test network', () => {
    render(false, { currentChainId: CHAIN_IDS.GOERLI });
    expect(document.querySelector('.toggle-button--disabled')).toBeDefined();
  });

  it('switches networks when an item is clicked', () => {
    const { getByText } = render();
    fireEvent.click(getByText(MAINNET_DISPLAY_NAME));
    expect(mockToggleNetworkMenu).toHaveBeenCalled();
    expect(mockSetActiveNetwork).toHaveBeenCalled();
  });

  it('shows the correct selected network when networks share the same chain ID', () => {
    // Mainnet and Custom Mainnet RPC both use chain ID 0x1
    const { queryByText } = render({
      showTestNetworks: false,
      currentChainId: CHAIN_IDS.MAINNET,
      selectedNetworkClientId: 'testNetworkConfigurationId',
    });

    // Contains Mainnet, Linea Mainnet and the two custom networks
    const networkItems = document.querySelectorAll(
      '.multichain-network-list-item',
    );
    expect(networkItems).toHaveLength(4);

    const selectedNodes = document.querySelectorAll(
      '.multichain-network-list-item--selected',
    );
    expect(selectedNodes).toHaveLength(1);

    expect(queryByText('Ethereum Mainnet')).toBeInTheDocument();
  });

  it('narrows down search results', () => {
    const { queryByText, getByPlaceholderText } = render();

    expect(queryByText('Chain 5')).toBeInTheDocument();

    const searchBox = getByPlaceholderText('Search');
    fireEvent.focus(searchBox);
    fireEvent.change(searchBox, { target: { value: 'Main' } });

    expect(queryByText('Chain 5')).not.toBeInTheDocument();
  });

  it('enables the "Add a custom network" button when MetaMask is locked', () => {
    const { queryByText } = render({ isUnlocked: false });
    expect(queryByText('Add a custom network')).toBeEnabled();
  });

  it('enables the "AAdd a custom network" button when MetaMask is true', () => {
    const { queryByText } = render({ isUnlocked: true });
    expect(queryByText('Add a custom network')).toBeEnabled();
  });

  it('does not allow deleting networks when locked', () => {
    render({ isUnlocked: false });
    expect(
      document.querySelectorAll('multichain-network-list-item__delete'),
    ).toHaveLength(0);
  });

  describe('selectedTabOrigin is connected to wallet', () => {
    it('fires setNetworkClientIdForDomain when network item is clicked', () => {
      const { getByText } = render();
      fireEvent.click(getByText(MAINNET_DISPLAY_NAME));
      expect(mockSetNetworkClientIdForDomain).toHaveBeenCalledWith(
        MOCK_ORIGIN,
        NETWORK_TYPES.MAINNET,
      );
    });

    it('fires setNetworkClientIdForDomain when test network item is clicked', () => {
      const { getByText } = render({ showTestNetworks: true });
      fireEvent.click(getByText(SEPOLIA_DISPLAY_NAME));
      expect(mockSetNetworkClientIdForDomain).toHaveBeenCalledWith(
        MOCK_ORIGIN,
        NETWORK_TYPES.SEPOLIA,
      );
    });
  });

  describe('selectedTabOrigin is not connected to wallet', () => {
    it('does not fire setNetworkClientIdForDomain when network item is clicked', () => {
      const { getByText } = render({ selectedTabOriginInDomainsState: false });
      fireEvent.click(getByText(MAINNET_DISPLAY_NAME));
      expect(mockSetNetworkClientIdForDomain).not.toHaveBeenCalled();
    });
  });

  describe('NetworkListMenu with ENABLE_NETWORK_UI_REDESIGN', () => {
    it('should display "Arbitrum" when ENABLE_NETWORK_UI_REDESIGN is true', async () => {
      const { queryByText, getByPlaceholderText } = render();

      // Now "Arbitrum" should be in the document if PopularNetworkList is rendered
      expect(queryByText('Arbitrum One')).toBeInTheDocument();

      // Simulate typing "Optimism" into the search box
      const searchBox = getByPlaceholderText('Search');
      fireEvent.focus(searchBox);
      fireEvent.change(searchBox, { target: { value: 'OP Mainnet' } });

      // "Optimism" should be visible, but "Arbitrum" should not
      expect(queryByText('OP Mainnet')).toBeInTheDocument();
      expect(queryByText('Arbitrum One')).not.toBeInTheDocument();
    });

    it('should filter testNets when ENABLE_NETWORK_UI_REDESIGN is true', async () => {
      const { queryByText, getByPlaceholderText } = render({
        showTestNetworks: true,
      });

      // Check if all testNets are available
      expect(queryByText('Linea Sepolia')).toBeInTheDocument();
      expect(queryByText('Sepolia')).toBeInTheDocument();

      // Simulate typing "Linea Sepolia" into the search box
      const searchBox = getByPlaceholderText('Search');
      fireEvent.focus(searchBox);
      fireEvent.change(searchBox, { target: { value: 'Linea Sepolia' } });

      // "Linea Sepolia" should be visible, but "Sepolia" should not
      expect(queryByText('Linea Sepolia')).toBeInTheDocument();
      expect(queryByText('Sepolia')).not.toBeInTheDocument();
    });
  });
});<|MERGE_RESOLUTION|>--- conflicted
+++ resolved
@@ -46,10 +46,6 @@
     },
     metamask: {
       ...mockState.metamask,
-<<<<<<< HEAD
-      isUnlocked,
-      selectedNetworkClientId,
-=======
       networkConfigurationsByChainId: {
         '0x1': {
           nativeCurrency: 'ETH',
@@ -132,7 +128,6 @@
       },
       isUnlocked,
       selectedNetworkClientId: NETWORK_TYPES.MAINNET,
->>>>>>> 65e656c9
       preferences: {
         showTestNetworks,
       },
