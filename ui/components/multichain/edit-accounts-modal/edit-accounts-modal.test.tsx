import React from 'react';
import { CaipAccountId } from '@metamask/utils';
import { fireEvent, waitFor } from '@testing-library/react';
import { SolScope } from '@metamask/keyring-api';
import { KeyringTypes } from '@metamask/keyring-controller';
import { renderWithProvider } from '../../../../test/jest/rendering';
import mockState from '../../../../test/data/mock-state.json';
import configureStore from '../../../store/store';
import { MergedInternalAccount } from '../../../selectors/selectors.types';
import { createMockInternalAccount } from '../../../../test/jest/mocks';
import { EditAccountsModal } from '.';

const mockKeyringId = '01JKAF3DSGM3AB87EM9N0K41AJ';

const goToAddNewAccount = (
  getByTestId: (testId: string) => HTMLElement,
<<<<<<< HEAD
  accountType: 'solana' | 'evm',
=======
  accountType: 'bitcoin' | 'solana' | 'evm',
>>>>>>> 626e8e3c
) => {
  const addNewAccountButton = getByTestId('add-new-account-button');
  fireEvent.click(addNewAccountButton);

  if (accountType === 'evm') {
    const addEvmAccountButton = getByTestId(
      'multichain-account-menu-popover-add-account',
    );
    fireEvent.click(addEvmAccountButton);
<<<<<<< HEAD
  } else {
=======
  } else if (accountType === 'solana') {
>>>>>>> 626e8e3c
    const addSolanaAccountButton = getByTestId(
      'multichain-account-menu-popover-add-solana-account',
    );
    fireEvent.click(addSolanaAccountButton);
<<<<<<< HEAD
=======
  } else {
    const addBitcoinAccountButton = getByTestId(
      'multichain-account-menu-popover-add-bitcoin-account',
    );
    fireEvent.click(addBitcoinAccountButton);
>>>>>>> 626e8e3c
  }
};

const mockCreateAccount = jest.fn();

jest.mock('../../../hooks/accounts/useMultichainWalletSnapClient', () => ({
  ...jest.requireActual(
    '../../../hooks/accounts/useMultichainWalletSnapClient',
  ),
  useMultichainWalletSnapClient: jest.fn().mockImplementation(() => {
    return {
      getNextAvailableAccountName: jest
        .fn()
        .mockResolvedValue('Solana Account 1'),
      createAccount: mockCreateAccount,
    };
  }),
}));

const mockAddNewAccount = jest.fn();
jest.mock('../../../store/actions.ts', () => ({
  ...jest.requireActual('../../../store/actions.ts'),
  addNewAccount: (keyringId: string) => mockAddNewAccount(keyringId),
  setAccountLabel: jest.fn(),
}));

const render = (
  props: {
    onSubmit: (addresses: string[]) => void;
    onClose: () => void;
  } = {
    onSubmit: jest.fn(),
    onClose: jest.fn(),
  },
  state = {},
) => {
  const store = configureStore({
    ...mockState,
    metamask: {
      ...mockState.metamask,
      ...state,
      permissionHistory: {
        'https://test.dapp': {
          eth_accounts: {
            accounts: {
              '0x0dcd5d886577d5081b0c52e242ef29e70be3e7bc': 1709225290848,
            },
          },
        },
      },
    },
    activeTab: {
      origin: 'https://test.dapp',
    },
  });

  const accounts = Object.values(
    mockState.metamask.internalAccounts.accounts,
  ) as unknown as MergedInternalAccount[];

  const accountsWithCaipAccountId = accounts.map((account) => {
    return {
      ...account,
      caipAccountId: `${account.scopes[0]}:${account.address}` as CaipAccountId,
    };
  });

  return renderWithProvider(
    <EditAccountsModal
      accounts={accountsWithCaipAccountId}
      defaultSelectedAccountAddresses={[
        accountsWithCaipAccountId[0].caipAccountId,
      ]}
      {...props}
    />,
    store,
  );
};
describe('EditAccountsModal', () => {
  it('should render correctly', () => {
    const { container } = render();
    expect(container).toMatchSnapshot();
  });

  it('shows select all button', async () => {
    const { getByLabelText } = render();
    expect(getByLabelText('Select all')).toBeInTheDocument();
  });

  it('calls onSubmit with the selected account addresses when the connect button is clicked', async () => {
    const onSubmit = jest.fn();
    const { getByTestId } = render({
      onSubmit,
      onClose: jest.fn(),
    });
    fireEvent.click(getByTestId('connect-more-accounts-button'));
    expect(onSubmit).toHaveBeenCalledWith([
      'eip155:0:0x0dcd5d886577d5081b0c52e242ef29e70be3e7bc',
    ]);
  });

  it('calls onClose when the connect button is clicked', async () => {
    const onClose = jest.fn();
    const { getByTestId } = render({
      onSubmit: jest.fn(),
      onClose,
    });
    fireEvent.click(getByTestId('connect-more-accounts-button'));
    expect(onClose).toHaveBeenCalledWith();
  });

  it('shows the disconnect text button when nothing is selected', () => {
    const { getByLabelText, getByTestId } = render();
    fireEvent.click(getByLabelText('Select all'));
    fireEvent.click(getByLabelText('Select all'));
    expect(getByTestId('disconnect-accounts-button')).toHaveTextContent(
      'Disconnect',
    );
  });

  describe('adding accounts', () => {
    it('shows evm and solana account options', () => {
      const { getByTestId } = render();

      const addNewAccountButton = getByTestId('add-new-account-button');
      fireEvent.click(addNewAccountButton);

      expect(
        getByTestId('multichain-account-menu-popover-add-account'),
      ).toBeInTheDocument();
      expect(
        getByTestId('multichain-account-menu-popover-add-solana-account'),
      ).toBeInTheDocument();
    });

    it('adds a new evm account', async () => {
      const { getByTestId } = render();
      goToAddNewAccount(getByTestId, 'evm');

      await waitFor(() =>
        expect(getByTestId('account-name-input')).toBeInTheDocument(),
      );

      const addAccountButton = getByTestId('submit-add-account-with-name');
      fireEvent.click(addAccountButton);

      await waitFor(() =>
        expect(mockAddNewAccount).toHaveBeenCalledWith(mockKeyringId),
      );
    });
    it('adds a new solana account', async () => {
      const { getByTestId } = render();
      goToAddNewAccount(getByTestId, 'solana');

      await waitFor(() =>
        expect(getByTestId('account-name-input')).toBeInTheDocument(),
      );

      const addAccountButton = getByTestId('submit-add-account-with-name');
      fireEvent.click(addAccountButton);

      const expectedArgs = {
        scope: SolScope.Mainnet,
        entropySource: mockKeyringId,
        accountNameSuggestion: 'Solana Account 1',
      };

      const expectedInternalArgs = {
        setSelectedAccount: true,
      };

      expect(mockCreateAccount).toHaveBeenCalledWith(
        expectedArgs,
        expectedInternalArgs,
      );
    });

    it('shows the srp list when the srp button is clicked', async () => {
      const hdAccount = createMockInternalAccount({
        address: '0x0dcd5d886577d5081b0c52e242ef29e70be3e7bc',
      });
      const hdAccount2 = createMockInternalAccount({
        address: '0x67B2fAf7959fB61eb9746571041476Bbd0672569',
      });

      const hdKeyring = {
        type: KeyringTypes.hd,
        accounts: [hdAccount.address],
        metadata: {
          id: '01JKAF3DSGM3AB87EM9N0K41AJ',
          name: '',
        },
      };
      const hdKeyring2 = {
        type: KeyringTypes.hd,
        accounts: [hdAccount2.address],
        metadata: {
          id: '01JKAF3DSGM3AB87EM9N0K4444',
          name: '',
        },
      };

      const { getByTestId } = render(undefined, {
        internalAccounts: {
          accounts: {
            [hdAccount.id]: hdAccount,
            [hdAccount2.id]: hdAccount2,
          },
          selectedAccount: hdAccount.id,
        },
        keyrings: [hdKeyring, hdKeyring2],
      });
      goToAddNewAccount(getByTestId, 'solana');

      const srpButton = getByTestId('select-srp-Secret Recovery Phrase 1');
      fireEvent.click(srpButton);

      expect(getByTestId('srp-list')).toBeInTheDocument();
    });
  });
});<|MERGE_RESOLUTION|>--- conflicted
+++ resolved
@@ -14,11 +14,7 @@
 
 const goToAddNewAccount = (
   getByTestId: (testId: string) => HTMLElement,
-<<<<<<< HEAD
-  accountType: 'solana' | 'evm',
-=======
   accountType: 'bitcoin' | 'solana' | 'evm',
->>>>>>> 626e8e3c
 ) => {
   const addNewAccountButton = getByTestId('add-new-account-button');
   fireEvent.click(addNewAccountButton);
@@ -28,23 +24,16 @@
       'multichain-account-menu-popover-add-account',
     );
     fireEvent.click(addEvmAccountButton);
-<<<<<<< HEAD
-  } else {
-=======
   } else if (accountType === 'solana') {
->>>>>>> 626e8e3c
     const addSolanaAccountButton = getByTestId(
       'multichain-account-menu-popover-add-solana-account',
     );
     fireEvent.click(addSolanaAccountButton);
-<<<<<<< HEAD
-=======
   } else {
     const addBitcoinAccountButton = getByTestId(
       'multichain-account-menu-popover-add-bitcoin-account',
     );
     fireEvent.click(addBitcoinAccountButton);
->>>>>>> 626e8e3c
   }
 };
 
