// Jest Snapshot v1, https://goo.gl/fbAQLP

exports[`App Header locked state matches snapshot: locked 1`] = `
<div>
  <div
    class="mm-box multichain-app-header mm-box--display-flex mm-box--align-items-center mm-box--width-full mm-box--background-color-background-default"
  >
    <div
      class="mm-box multichain-app-header__lock-contents mm-box--padding-2 mm-box--display-flex mm-box--gap-2 mm-box--justify-content-space-between mm-box--align-items-center mm-box--width-full mm-box--background-color-background-default"
    >
      <div>
        <button
          aria-label="Network Menu Goerli"
          class="mm-box mm-picker-network multichain-app-header__contents__network-picker mm-box--padding-right-2 mm-box--padding-left-2 mm-box--display-flex mm-box--gap-2 mm-box--align-items-center mm-box--background-color-background-alternative mm-box--rounded-pill"
          data-testid="network-display"
        >
          <div
            class="mm-box mm-text mm-avatar-base mm-avatar-base--size-xs mm-avatar-network mm-picker-network__avatar-network mm-text--body-xs mm-text--text-transform-uppercase mm-box--display-flex mm-box--justify-content-center mm-box--align-items-center mm-box--color-text-default mm-box--background-color-background-alternative mm-box--rounded-md mm-box--border-color-background-default mm-box--border-width-1 box--border-style-solid"
            role="img"
          >
            G
          </div>
          <p
            class="mm-box mm-text mm-text--body-sm mm-text--ellipsis mm-box--color-text-default"
          >
            Goerli
          </p>
          <span
            class="mm-box mm-picker-network__arrow-down-icon mm-icon mm-icon--size-xs mm-box--margin-left-auto mm-box--display-inline-block mm-box--color-icon-default"
            style="mask-image: url('./images/icons/arrow-down.svg');"
          />
        </button>
      </div>
      <div />
      <button
        class="mm-box app-header__logo-container app-header__logo-container--clickable mm-box--background-color-transparent"
        data-testid="app-header-logo"
      >
        <svg
          class="app-header__metafox-logo--horizontal"
          fill="none"
          height="30"
          viewBox="0 0 696 344"
          width="162"
          xmlns="http://www.w3.org/2000/svg"
        >
          <path
            d="M394.102 265.407V340.812H355.162V288.57L310.786 293.73C301.039 294.854 296.75 298.041 296.75 303.912C296.75 312.512 304.892 316.136 322.344 316.136C332.985 316.136 344.773 314.553 355.184 311.824L335.026 340.353C326.885 342.165 318.95 343.06 310.579 343.06C275.262 343.06 255.103 329.024 255.103 304.119C255.103 282.149 270.95 270.613 306.956 266.531L354.519 261.004C351.951 247.175 341.516 241.167 320.762 241.167C301.291 241.167 279.78 246.143 260.539 255.431L266.662 221.696C284.55 214.22 304.938 210.367 325.532 210.367C370.825 210.367 394.148 229.173 394.148 265.384L394.102 265.407ZM43.7957 170.991L1.23138 340.812H43.7957L64.9173 255.477L101.542 299.372H145.918L182.542 255.477L203.664 340.812H246.228L203.664 170.968L123.718 265.912L43.7727 170.968L43.7957 170.991ZM203.664 1.14648L123.718 96.0905L43.7957 1.14648L1.23138 170.991H43.7957L64.9173 85.6558L101.542 129.55H145.918L182.542 85.6558L203.664 170.991H246.228L203.664 1.14648ZM496.454 263.825L462.031 258.848C453.431 257.495 450.037 254.766 450.037 250.019C450.037 242.313 458.407 238.919 475.63 238.919C495.559 238.919 513.447 243.001 532.253 251.831L527.506 218.554C512.324 213.119 494.894 210.413 476.777 210.413C434.442 210.413 411.325 225.136 411.325 251.624C411.325 272.241 424.007 283.777 450.954 287.859L485.836 293.065C494.665 294.418 498.289 297.812 498.289 303.247C498.289 310.953 490.147 314.576 473.612 314.576C451.871 314.576 428.319 309.37 409.078 300.082L412.931 333.359C429.466 339.482 450.977 343.105 471.135 343.105C514.617 343.105 537.252 327.924 537.252 300.977C537.252 279.465 524.57 267.907 496.5 263.848L496.454 263.825ZM552.388 186.15V340.812H591.329V186.15H552.388ZM636.829 271.301L690.974 212.638H642.516L591.329 273.319L645.91 340.789H695.057L636.829 271.278V271.301ZM546.953 134.297C546.953 159.203 567.111 173.238 602.429 173.238C610.799 173.238 618.734 172.321 626.876 170.532L647.034 142.003C636.622 144.709 624.835 146.314 614.194 146.314C596.764 146.314 588.6 142.691 588.6 134.091C588.6 128.197 592.911 125.032 602.635 123.909L647.011 118.749V170.991H685.952V95.586C685.952 59.3513 662.629 40.5689 617.335 40.5689C596.718 40.5689 576.354 44.4217 558.466 51.8979L552.342 85.6329C571.583 76.3449 593.095 71.3684 612.565 71.3684C633.32 71.3684 643.755 77.3769 646.323 91.2057L598.759 96.7326C562.754 100.815 546.907 112.35 546.907 134.32L546.953 134.297ZM438.043 126.156C438.043 157.414 456.16 173.261 491.936 173.261C506.201 173.261 517.988 170.991 529.294 165.785L534.271 131.591C523.4 138.15 512.301 141.544 501.201 141.544C484.437 141.544 476.961 134.756 476.961 119.574V74.2809H536.06V42.8163H476.961V16.099L402.909 55.2691V74.2809H437.997V126.133L438.043 126.156ZM399.767 111.892V119.597H294.526C299.273 135.284 313.377 142.462 338.42 142.462C358.349 142.462 376.925 138.38 393.437 130.468L388.69 163.537C373.508 169.867 354.267 173.284 334.567 173.284C282.257 173.284 253.727 150.19 253.727 107.397C253.727 64.603 282.715 40.5918 327.55 40.5918C372.384 40.5918 399.79 66.6441 399.79 111.914L399.767 111.892ZM294.021 93.3155H360.574C357.065 78.2942 345.53 70.451 327.091 70.451C308.653 70.451 297.714 78.0878 294.021 93.3155Z"
            fill="rgb(22,22,22)"
          />
        </svg>
        <img
          alt=""
          class="app-header__metafox-logo--icon"
          src="./images/logo/metamask-fox.svg"
        />
      </button>
    </div>
  </div>
</div>
`;

exports[`App Header unlocked state matches snapshot: unlocked 1`] = `
<div>
  <div
    class="mm-box multichain-app-header-logo mm-box--margin-2 mm-box--display-none mm-box--sm:display-flex mm-box--justify-content-center mm-box--align-items-center"
    data-testid="app-header-logo"
  >
    <button
      class="mm-box app-header__logo-container app-header__logo-container--clickable mm-box--background-color-transparent"
      data-testid="app-header-logo"
    >
      <svg
        class="app-header__metafox-logo--horizontal"
        fill="none"
        height="30"
        viewBox="0 0 696 344"
        width="162"
        xmlns="http://www.w3.org/2000/svg"
      >
        <path
          d="M394.102 265.407V340.812H355.162V288.57L310.786 293.73C301.039 294.854 296.75 298.041 296.75 303.912C296.75 312.512 304.892 316.136 322.344 316.136C332.985 316.136 344.773 314.553 355.184 311.824L335.026 340.353C326.885 342.165 318.95 343.06 310.579 343.06C275.262 343.06 255.103 329.024 255.103 304.119C255.103 282.149 270.95 270.613 306.956 266.531L354.519 261.004C351.951 247.175 341.516 241.167 320.762 241.167C301.291 241.167 279.78 246.143 260.539 255.431L266.662 221.696C284.55 214.22 304.938 210.367 325.532 210.367C370.825 210.367 394.148 229.173 394.148 265.384L394.102 265.407ZM43.7957 170.991L1.23138 340.812H43.7957L64.9173 255.477L101.542 299.372H145.918L182.542 255.477L203.664 340.812H246.228L203.664 170.968L123.718 265.912L43.7727 170.968L43.7957 170.991ZM203.664 1.14648L123.718 96.0905L43.7957 1.14648L1.23138 170.991H43.7957L64.9173 85.6558L101.542 129.55H145.918L182.542 85.6558L203.664 170.991H246.228L203.664 1.14648ZM496.454 263.825L462.031 258.848C453.431 257.495 450.037 254.766 450.037 250.019C450.037 242.313 458.407 238.919 475.63 238.919C495.559 238.919 513.447 243.001 532.253 251.831L527.506 218.554C512.324 213.119 494.894 210.413 476.777 210.413C434.442 210.413 411.325 225.136 411.325 251.624C411.325 272.241 424.007 283.777 450.954 287.859L485.836 293.065C494.665 294.418 498.289 297.812 498.289 303.247C498.289 310.953 490.147 314.576 473.612 314.576C451.871 314.576 428.319 309.37 409.078 300.082L412.931 333.359C429.466 339.482 450.977 343.105 471.135 343.105C514.617 343.105 537.252 327.924 537.252 300.977C537.252 279.465 524.57 267.907 496.5 263.848L496.454 263.825ZM552.388 186.15V340.812H591.329V186.15H552.388ZM636.829 271.301L690.974 212.638H642.516L591.329 273.319L645.91 340.789H695.057L636.829 271.278V271.301ZM546.953 134.297C546.953 159.203 567.111 173.238 602.429 173.238C610.799 173.238 618.734 172.321 626.876 170.532L647.034 142.003C636.622 144.709 624.835 146.314 614.194 146.314C596.764 146.314 588.6 142.691 588.6 134.091C588.6 128.197 592.911 125.032 602.635 123.909L647.011 118.749V170.991H685.952V95.586C685.952 59.3513 662.629 40.5689 617.335 40.5689C596.718 40.5689 576.354 44.4217 558.466 51.8979L552.342 85.6329C571.583 76.3449 593.095 71.3684 612.565 71.3684C633.32 71.3684 643.755 77.3769 646.323 91.2057L598.759 96.7326C562.754 100.815 546.907 112.35 546.907 134.32L546.953 134.297ZM438.043 126.156C438.043 157.414 456.16 173.261 491.936 173.261C506.201 173.261 517.988 170.991 529.294 165.785L534.271 131.591C523.4 138.15 512.301 141.544 501.201 141.544C484.437 141.544 476.961 134.756 476.961 119.574V74.2809H536.06V42.8163H476.961V16.099L402.909 55.2691V74.2809H437.997V126.133L438.043 126.156ZM399.767 111.892V119.597H294.526C299.273 135.284 313.377 142.462 338.42 142.462C358.349 142.462 376.925 138.38 393.437 130.468L388.69 163.537C373.508 169.867 354.267 173.284 334.567 173.284C282.257 173.284 253.727 150.19 253.727 107.397C253.727 64.603 282.715 40.5918 327.55 40.5918C372.384 40.5918 399.79 66.6441 399.79 111.914L399.767 111.892ZM294.021 93.3155H360.574C357.065 78.2942 345.53 70.451 327.091 70.451C308.653 70.451 297.714 78.0878 294.021 93.3155Z"
          fill="rgb(22,22,22)"
        />
      </svg>
      <img
        alt=""
        class="app-header__metafox-logo--icon"
        src="./images/logo/metamask-fox.svg"
      />
    </button>
  </div>
  <div
    class="mm-box multichain-app-header mm-box--display-flex mm-box--align-items-center mm-box--width-full mm-box--background-color-background-alternative"
  >
    <div
      class="mm-box multichain-app-header__contents flex mm-box--padding-2 mm-box--padding-right-4 mm-box--padding-left-4 mm-box--gap-2 mm-box--align-items-center mm-box--width-full mm-box--background-color-background-default"
    >
      <div
        class="mm-box min-w-0 mm-box--display-flex mm-box--gap-2 mm-box--flex-direction-row mm-box--align-items-center"
      >
        <div
          class="inline-flex items-center justify-center overflow-hidden bg-section rounded-full h-8 w-8 shrink-0"
        >
          <div
            class="flex [&>div]:!rounded-none"
          />
        </div>
        <div
          class="mm-box mm-text mm-text--body-md mm-text--ellipsis mm-box--display-flex mm-box--flex-direction-column mm-box--align-items-flex-start mm-box--color-text-default"
        >
          <div
            class="mm-box w-full mm-box--display-flex mm-box--flex-direction-row mm-box--align-items-center"
          >
            <button
              class="mm-box mm-text mm-button-base mm-button-base--size-sm mm-button-base--ellipsis multichain-account-picker mm-text--body-md-medium mm-text--ellipsis mm-box--padding-0 mm-box--padding-right-2 mm-box--padding-left-2 mm-box--display-inline-flex mm-box--gap-1 mm-box--justify-content-center mm-box--align-items-center mm-box--color-text-default mm-box--background-color-transparent mm-box--rounded-lg"
              data-testid="account-menu-icon"
              style="height: auto;"
            >
              <span
                class="mm-box mm-text mm-text--inherit mm-text--ellipsis mm-box--display-flex mm-box--gap-2 mm-box--align-items-center mm-box--color-text-default"
              >
                <div
                  class="mm-box min-w-0 mm-box--display-flex mm-box--gap-0 mm-box--flex-direction-column mm-box--align-items-center"
                >
                  <span
<<<<<<< HEAD
                    class="mm-box mm-text multichain-account-picker__label mm-text--body-md-medium mm-text--ellipsis mm-box--color-text-default"
=======
                    class="mm-box mm-text multichain-account-picker__label w-full mm-text--body-md-medium mm-text--ellipsis mm-box--color-text-default"
>>>>>>> cce5daa2
                    style="font-weight: medium;"
                  >
                    Test Account
                  </span>
                </div>
              </span>
              <span
                class="mm-box mm-icon mm-icon--size-sm mm-box--margin-inline-start-1 mm-box--display-inline-block mm-box--color-icon-default"
                style="mask-image: url('./images/icons/arrow-down.svg');"
              />
            </button>
          </div>
          <button
            class="mm-box mm-text mm-button-base mm-button-base--size-sm mm-button-base--ellipsis multichain-app-header__address-copy-button mm-text--body-md-medium mm-text--ellipsis mm-box--padding-0 mm-box--padding-right-2 mm-box--padding-left-2 mm-box--display-inline-flex mm-box--justify-content-center mm-box--align-items-center mm-box--color-text-default mm-box--background-color-transparent mm-box--rounded-lg"
            data-testid="app-header-copy-button"
            style="height: auto;"
          >
            <span
              class="mm-box mm-text mm-text--body-md-medium mm-text--ellipsis mm-box--display-flex mm-box--gap-2 mm-box--color-text-default"
            >
              <span
                class="mm-box mm-text mm-text--body-sm-medium mm-text--ellipsis mm-box--color-text-alternative"
              >
                0x0DCD5...3E7bc
              </span>
            </span>
            <span
              class="mm-box mm-icon mm-icon--size-sm mm-box--margin-inline-start-1 mm-box--display-inline-block mm-box--color-icon-alternative"
              style="mask-image: url('./images/icons/copy.svg');"
            />
          </button>
        </div>
      </div>
      <div
        class="mm-box mm-box--display-flex mm-box--justify-content-flex-end mm-box--align-items-center"
        style="margin-left: auto;"
      >
        <div
          class="mm-box mm-box--display-flex mm-box--gap-3"
        >
           
          <div
            class="mm-box mm-box--display-flex mm-box--justify-content-flex-end mm-box--width-full"
            style="position: relative;"
          >
            <div
              class="mm-box"
            />
            <button
              aria-label="Account options"
              class="mm-box mm-button-icon mm-button-icon--size-lg mm-box--display-inline-flex mm-box--justify-content-center mm-box--align-items-center mm-box--color-icon-default mm-box--background-color-transparent mm-box--rounded-lg"
              data-testid="account-options-menu-button"
            >
              <span
                class="mm-box mm-icon mm-icon--size-lg mm-box--display-inline-block mm-box--color-inherit"
                style="mask-image: url('./images/icons/menu.svg');"
              />
            </button>
          </div>
        </div>
      </div>
    </div>
  </div>
</div>
`;<|MERGE_RESOLUTION|>--- conflicted
+++ resolved
@@ -124,11 +124,7 @@
                   class="mm-box min-w-0 mm-box--display-flex mm-box--gap-0 mm-box--flex-direction-column mm-box--align-items-center"
                 >
                   <span
-<<<<<<< HEAD
-                    class="mm-box mm-text multichain-account-picker__label mm-text--body-md-medium mm-text--ellipsis mm-box--color-text-default"
-=======
                     class="mm-box mm-text multichain-account-picker__label w-full mm-text--body-md-medium mm-text--ellipsis mm-box--color-text-default"
->>>>>>> cce5daa2
                     style="font-weight: medium;"
                   >
                     Test Account
