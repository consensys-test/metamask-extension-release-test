--- conflicted
+++ resolved
@@ -25,13 +25,7 @@
   return (
     <Box
       display={Display.Flex}
-<<<<<<< HEAD
-      className={classnames('multichain-app-header', {
-        'multichain-app-header-shadow': !isUnlocked || popupStatus,
-      })}
-=======
       className="multichain-app-header"
->>>>>>> 82db9a9c
       alignItems={AlignItems.center}
       width={BlockSize.Full}
       backgroundColor={backgroundColor}
