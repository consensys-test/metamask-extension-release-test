--- conflicted
+++ resolved
@@ -3,10 +3,7 @@
 import { useSelector } from 'react-redux';
 import { SolAccountType } from '@metamask/keyring-api';
 import { SOLANA_SLIDE } from '../../../hooks/useCarouselManagement';
-<<<<<<< HEAD
-=======
 import { fetchCarouselSlidesFromContentful } from '../../../hooks/useCarouselManagement/fetchCarouselSlidesFromContentful';
->>>>>>> 626e8e3c
 import { Carousel } from './carousel';
 import { MARGIN_VALUES, MAX_SLIDES, WIDTH_VALUES } from './constants';
 
@@ -305,55 +302,4 @@
       expect(slideTestIds).toContain(`slide-${SOLANA_SLIDE.id}`);
     });
   });
-
-  describe('Solana slide filtering', () => {
-    const solanaSlide = {
-      id: SOLANA_SLIDE.id,
-      title: 'solana title',
-      description: 'solana description',
-      image: 'solana-image.jpg',
-    };
-
-    const slidesWithSolana = [...mockSlides, solanaSlide];
-
-    beforeEach(() => {
-      (useSelector as jest.Mock).mockReset();
-    });
-
-    it('should filter out Solana slides when account type is DataAccount', () => {
-      (useSelector as jest.Mock).mockImplementation(() => ({
-        type: SolAccountType.DataAccount,
-      }));
-
-      const { container } = render(<Carousel slides={slidesWithSolana} />);
-
-      const slides = container.querySelectorAll('.mm-carousel-slide');
-      expect(slides).toHaveLength(2);
-
-      const slideTestIds = Array.from(slides).map((slide) =>
-        slide.getAttribute('data-testid'),
-      );
-      expect(slideTestIds).toContain('slide-1');
-      expect(slideTestIds).toContain('slide-2');
-      expect(slideTestIds).not.toContain(`slide-${SOLANA_SLIDE.id}`);
-    });
-
-    it('should include Solana slides when account type is not DataAccount', () => {
-      (useSelector as jest.Mock).mockImplementation(() => ({
-        type: 'OtherAccountType',
-      }));
-
-      const { container } = render(<Carousel slides={slidesWithSolana} />);
-
-      const slides = container.querySelectorAll('.mm-carousel-slide');
-      expect(slides).toHaveLength(3);
-
-      const slideTestIds = Array.from(slides).map((slide) =>
-        slide.getAttribute('data-testid'),
-      );
-      expect(slideTestIds).toContain('slide-1');
-      expect(slideTestIds).toContain('slide-2');
-      expect(slideTestIds).toContain(`slide-${SOLANA_SLIDE.id}`);
-    });
-  });
 });