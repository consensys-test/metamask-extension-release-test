--- conflicted
+++ resolved
@@ -1,11 +1,6 @@
 import PropTypes from 'prop-types';
-<<<<<<< HEAD
-import React, { useState, useEffect } from 'react';
-import { useSelector, useDispatch } from 'react-redux';
-=======
 import React, { useEffect, useState } from 'react';
 import { useDispatch, useSelector } from 'react-redux';
->>>>>>> 4c122d36
 import {
   FormTextField,
   TextFieldSize,
@@ -14,7 +9,6 @@
 import { hideWarning } from '../../../store/actions';
 
 import { useI18nContext } from '../../../hooks/useI18nContext';
-import * as actions from '../../../store/actions';
 import ShowHideToggle from '../../ui/show-hide-toggle';
 import BottomButtons from './bottom-buttons';
 
@@ -36,12 +30,6 @@
   }, [dispatch]);
 
   const warning = useSelector((state) => state.appState.warning);
-
-  useEffect(() => {
-    return () => {
-      dispatch(actions.hideWarning());
-    };
-  }, [dispatch]);
 
   function handleKeyPress(event) {
     if (privateKey !== '' && event.key === 'Enter') {
