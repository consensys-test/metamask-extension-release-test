--- conflicted
+++ resolved
@@ -94,12 +94,8 @@
   shouldScrollToWhenSelected = true,
   showConnectedStatus = true,
   privacyMode = false,
-<<<<<<< HEAD
-  showSrpPill = true,
-=======
   showAccountLabels = true,
   showSelectionIndicator = true,
->>>>>>> 7f4e6d9b
 }) => {
   const t = useI18nContext();
 
@@ -110,25 +106,6 @@
   const snapMetadata = useSelector(getSnapsMetadata);
   const keyrings = useSelector(getMetaMaskKeyrings);
 
-<<<<<<< HEAD
-  const isSrpPill = (label) => {
-    return Boolean(label?.startsWith('SRP'));
-  };
-
-  const accountLabels = useMemo(() => {
-    const labels = getAccountLabels(
-      account.metadata.keyring.type,
-      account,
-      keyrings,
-      account.metadata.keyring.type === KeyringType.snap
-        ? getSnapName(snapMetadata)(account.metadata?.snap?.id)
-        : null,
-    );
-    return showSrpPill
-      ? labels
-      : labels.filter(({ label }) => !isSrpPill(label));
-  }, [account, keyrings, snapMetadata, showSrpPill]);
-=======
   const accountLabels = useMemo(
     () =>
       getAccountLabels(
@@ -141,7 +118,6 @@
       ),
     [account, keyrings, snapMetadata],
   );
->>>>>>> 7f4e6d9b
 
   const useBlockie = useSelector(getUseBlockie);
   const { isEvmNetwork, chainId: multichainChainId } = useMultichainSelector(
@@ -553,11 +529,6 @@
    */
   showConnectedStatus: PropTypes.bool,
   /**
-<<<<<<< HEAD
-   * Determines if SRP pill should be shown
-   */
-  showSrpPill: PropTypes.bool,
-=======
    * Determines if account labels should be shown
    */
   showAccountLabels: PropTypes.bool,
@@ -565,7 +536,6 @@
    * Determines if left dark blue selection indicator is displayed or not
    */
   showSelectionIndicator: PropTypes.bool,
->>>>>>> 7f4e6d9b
 };
 
 AccountListItem.displayName = 'AccountListItem';
