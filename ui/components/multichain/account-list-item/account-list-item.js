import React, { useContext, useEffect, useRef, useState } from 'react';
import PropTypes from 'prop-types';
import classnames from 'classnames';

import { useSelector } from 'react-redux';
import { useI18nContext } from '../../../hooks/useI18nContext';
import { shortenAddress } from '../../../helpers/utils/util';

import { AccountListItemMenu, AvatarGroup } from '..';
import { ConnectedAccountsMenu } from '../connected-accounts-menu';
import {
  AvatarAccount,
  AvatarAccountVariant,
  AvatarToken,
  AvatarTokenSize,
  Box,
  ButtonIcon,
  Icon,
  IconName,
  IconSize,
  Tag,
  Text,
} from '../../component-library';
import {
  AlignItems,
  BackgroundColor,
  BlockSize,
  BorderColor,
  BorderRadius,
  Color,
  Display,
  FlexDirection,
  JustifyContent,
  Size,
  TextAlign,
  TextColor,
  TextVariant,
} from '../../../helpers/constants/design-system';
import { KeyringType } from '../../../../shared/constants/keyring';
import UserPreferencedCurrencyDisplay from '../../app/user-preferenced-currency-display/user-preferenced-currency-display.component';
import { PRIMARY, SECONDARY } from '../../../helpers/constants/common';
import Tooltip from '../../ui/tooltip/tooltip';
import {
  MetaMetricsEventCategory,
  MetaMetricsEventName,
} from '../../../../shared/constants/metametrics';
import { MetaMetricsContext } from '../../../contexts/metametrics';
import {
  isAccountConnectedToCurrentTab,
  getShowFiatInTestnets,
  getUseBlockie,
  getSelectedInternalAccount,
} from '../../../selectors';
import {
  getMultichainIsTestnet,
  getMultichainNativeCurrency,
  getMultichainNativeCurrencyImage,
  getMultichainNetwork,
  getMultichainShouldShowFiat,
} from '../../../selectors/multichain';
import { useMultichainAccountTotalFiatBalance } from '../../../hooks/useMultichainAccountTotalFiatBalance';
import { ConnectedStatus } from '../connected-status/connected-status';
///: BEGIN:ONLY_INCLUDE_IF(build-mmi)
import { getCustodianIconForAddress } from '../../../selectors/institutional/selectors';
import { useTheme } from '../../../hooks/useTheme';
///: END:ONLY_INCLUDE_IF
import { normalizeSafeAddress } from '../../../../app/scripts/lib/multichain/address';
<<<<<<< HEAD
=======
import { useMultichainSelector } from '../../../hooks/useMultichainSelector';
>>>>>>> 717376e8
import { AccountListItemMenuTypes } from './account-list-item.types';

const MAXIMUM_CURRENCY_DECIMALS = 3;
const MAXIMUM_CHARACTERS_WITHOUT_TOOLTIP = 17;

export const AccountListItem = ({
  account,
  selected = false,
  onClick,
  closeMenu,
  accountsCount,
  connectedAvatar,
  isPinned = false,
  menuType = AccountListItemMenuTypes.None,
  isHidden = false,
  currentTabOrigin,
  isActive = false,
  startAccessory,
  onActionClick,
}) => {
  const t = useI18nContext();
  const [accountOptionsMenuOpen, setAccountOptionsMenuOpen] = useState(false);
  const [accountListItemMenuElement, setAccountListItemMenuElement] =
    useState();

  const useBlockie = useSelector(getUseBlockie);
  const { isEvmNetwork } = useMultichainSelector(getMultichainNetwork, account);
  const setAccountListItemMenuRef = (ref) => {
    setAccountListItemMenuElement(ref);
  };
  const isTestnet = useMultichainSelector(getMultichainIsTestnet, account);
  const isMainnet = !isTestnet;
  const shouldShowFiat = useMultichainSelector(
    getMultichainShouldShowFiat,
    account,
  );
  const showFiatInTestnets = useSelector(getShowFiatInTestnets);
  const showFiat =
    shouldShowFiat && (isMainnet || (isTestnet && showFiatInTestnets));
  const accountTotalFiatBalances =
    useMultichainAccountTotalFiatBalance(account);
  const mappedOrderedTokenList = accountTotalFiatBalances.orderedTokenList.map(
    (item) => ({
      avatarValue: item.iconUrl,
    }),
  );
  const balanceToTranslate = isEvmNetwork
    ? account.balance
    : accountTotalFiatBalances.totalBalance;

  ///: BEGIN:ONLY_INCLUDE_IF(build-mmi)
  const custodianIcon = useSelector((state) =>
    getCustodianIconForAddress(state, account.address),
  );
  const theme = useTheme();
  ///: END:ONLY_INCLUDE_IF

  // If this is the selected item in the Account menu,
  // scroll the item into view
  const itemRef = useRef(null);
  useEffect(() => {
    if (selected) {
      itemRef.current?.scrollIntoView?.();
    }
  }, [itemRef, selected]);

  const trackEvent = useContext(MetaMetricsContext);
  const primaryTokenImage = useMultichainSelector(
    getMultichainNativeCurrencyImage,
    account,
  );
  const nativeCurrency = useMultichainSelector(
    getMultichainNativeCurrency,
    account,
  );
  const currentTabIsConnectedToSelectedAddress = useSelector((state) =>
    isAccountConnectedToCurrentTab(state, account.address),
  );
  const isConnected =
    currentTabOrigin && currentTabIsConnectedToSelectedAddress;
  const isSingleAccount = accountsCount === 1;
  const selectedAccount = useSelector(getSelectedInternalAccount);

  return (
    <Box
      display={Display.Flex}
      padding={4}
      backgroundColor={selected ? Color.primaryMuted : Color.transparent}
      className={classnames('multichain-account-list-item', {
        'multichain-account-list-item--selected': selected,
        'multichain-account-list-item--connected': Boolean(connectedAvatar),
        'multichain-account-list-item--clickable': Boolean(onClick),
      })}
      ref={itemRef}
      onClick={() => {
        // Without this check, the account will be selected after
        // the account options menu closes
        if (!accountOptionsMenuOpen) {
          onClick?.();
        }
      }}
    >
      {startAccessory ? (
        <Box marginInlineEnd={2} marginTop={1}>
          {startAccessory}
        </Box>
      ) : null}
      {selected && (
        <Box
          className="multichain-account-list-item__selected-indicator"
          borderRadius={BorderRadius.pill}
          backgroundColor={Color.primaryDefault}
        />
      )}

      <>
        <Box
          display={[Display.Flex, Display.None]}
          data-testid="account-list-item-badge"
        >
          <ConnectedStatus address={account.address} isActive={isActive} />
        </Box>
        <Box display={[Display.None, Display.Flex]}>
          {
            ///: BEGIN:ONLY_INCLUDE_IF(build-main,build-beta,build-flask)
            <AvatarAccount
              borderColor={BorderColor.transparent}
              size={Size.MD}
              address={account.address}
              variant={
                useBlockie
                  ? AvatarAccountVariant.Blockies
                  : AvatarAccountVariant.Jazzicon
              }
              marginInlineEnd={2}
            />
            ///: END:ONLY_INCLUDE_IF
          }

          {
            ///: BEGIN:ONLY_INCLUDE_IF(build-mmi)
            custodianIcon ? (
              <img
                src={custodianIcon}
                data-testid="custody-logo"
                className="custody-logo"
                alt="custody logo"
                style={{
                  backgroundColor: theme === 'light' ? 'transparent' : 'white',
                }}
              />
            ) : (
              <AvatarAccount
                borderColor={BorderColor.transparent}
                size={Size.MD}
                address={account.address}
                variant={
                  useBlockie
                    ? AvatarAccountVariant.Blockies
                    : AvatarAccountVariant.Jazzicon
                }
                marginInlineEnd={2}
              />
            )
            ///: END:ONLY_INCLUDE_IF
          }
        </Box>
      </>

      <Box
        display={Display.Flex}
        flexDirection={FlexDirection.Column}
        className="multichain-account-list-item__content"
      >
        <Box display={Display.Flex} flexDirection={FlexDirection.Column}>
          <Box
            display={Display.Flex}
            justifyContent={JustifyContent.spaceBetween}
          >
            <Box
              className="multichain-account-list-item__account-name"
              marginInlineEnd={2}
              display={Display.Flex}
              alignItems={AlignItems.center}
              gap={2}
            >
              {isPinned ? (
                <Icon
                  name={IconName.Pin}
                  size={IconSize.Xs}
                  className="account-pinned-icon"
                />
              ) : null}
              {isHidden ? (
                <Icon
                  name={IconName.EyeSlash}
                  size={IconSize.Xs}
                  className="account-hidden-icon"
                />
              ) : null}
              <Text
                as="button"
                onClick={(e) => {
                  e.stopPropagation();
                  onClick?.();
                }}
                variant={TextVariant.bodyMdMedium}
                className="multichain-account-list-item__account-name__button"
                padding={0}
                backgroundColor={BackgroundColor.transparent}
                width={BlockSize.Full}
                textAlign={TextAlign.Left}
                ellipsis
              >
                {account.metadata.name.length >
                MAXIMUM_CHARACTERS_WITHOUT_TOOLTIP ? (
                  <Tooltip
                    title={account.metadata.name}
                    position="bottom"
                    wrapperClassName="multichain-account-list-item__tooltip"
                  >
                    {account.metadata.name}
                  </Tooltip>
                ) : (
                  account.metadata.name
                )}
              </Text>
            </Box>
            <Text
              as="div"
              className="multichain-account-list-item__asset"
              display={Display.Flex}
              flexDirection={FlexDirection.Row}
              alignItems={AlignItems.center}
              justifyContent={JustifyContent.flexEnd}
              ellipsis
              textAlign={TextAlign.End}
            >
              <UserPreferencedCurrencyDisplay
                account={account}
                ethNumberOfDecimals={MAXIMUM_CURRENCY_DECIMALS}
                value={balanceToTranslate}
                type={PRIMARY}
                showFiat={showFiat}
                data-testid="first-currency-display"
              />
            </Text>
          </Box>
        </Box>
        <Box
          display={Display.Flex}
          justifyContent={JustifyContent.spaceBetween}
        >
          <Box display={Display.Flex} alignItems={AlignItems.center}>
<<<<<<< HEAD
            <Text variant={TextVariant.bodySm} color={Color.textAlternative}>
=======
            <Text
              variant={TextVariant.bodySm}
              color={Color.textAlternative}
              data-testid="account-list-address"
            >
>>>>>>> 717376e8
              {shortenAddress(normalizeSafeAddress(account.address))}
            </Text>
          </Box>
          {/* For non-EVM networks we always want to show tokens */}
          {mappedOrderedTokenList.length > 1 || !isEvmNetwork ? (
            <AvatarGroup members={mappedOrderedTokenList} limit={4} />
          ) : (
            <Box
              display={Display.Flex}
              alignItems={AlignItems.center}
              justifyContent={JustifyContent.center}
              gap={1}
              className="multichain-account-list-item__avatar-currency"
            >
              <AvatarToken
                src={primaryTokenImage}
                name={nativeCurrency}
                size={AvatarTokenSize.Xs}
                borderColor={BorderColor.borderDefault}
              />
              <Text
                variant={TextVariant.bodySm}
                color={TextColor.textAlternative}
                textAlign={TextAlign.End}
                as="div"
              >
                <UserPreferencedCurrencyDisplay
                  account={account}
                  ethNumberOfDecimals={MAXIMUM_CURRENCY_DECIMALS}
                  value={account.balance}
                  type={SECONDARY}
                  showNative
                  data-testid="second-currency-display"
                />
              </Text>
            </Box>
          )}
        </Box>
        {account.label ? (
          <Tag
            label={account.label}
            labelProps={{
              variant: TextVariant.bodyXs,
              color: Color.textAlternative,
            }}
            startIconName={
              account.metadata.keyring.type === KeyringType.snap
                ? IconName.Snaps
                : null
            }
          />
        ) : null}
      </Box>

      {menuType === AccountListItemMenuTypes.None ? null : (
        <ButtonIcon
          ariaLabel={`${account.metadata.name} ${t('options')}`}
          iconName={IconName.MoreVertical}
          size={IconSize.Sm}
          ref={setAccountListItemMenuRef}
          onClick={(e) => {
            e.stopPropagation();
            if (!accountOptionsMenuOpen) {
              trackEvent({
                event: MetaMetricsEventName.AccountDetailMenuOpened,
                category: MetaMetricsEventCategory.Navigation,
                properties: {
                  location: 'Account Options',
                },
              });
            }
            setAccountOptionsMenuOpen(!accountOptionsMenuOpen);
          }}
          data-testid="account-list-item-menu-button"
        />
      )}
      {menuType === AccountListItemMenuTypes.Account && (
        <AccountListItemMenu
          anchorElement={accountListItemMenuElement}
          account={account}
          onClose={() => setAccountOptionsMenuOpen(false)}
          isOpen={accountOptionsMenuOpen}
          isRemovable={account.keyring.type !== KeyringType.hdKeyTree}
          closeMenu={closeMenu}
          isPinned={isPinned}
          isHidden={isHidden}
          isConnected={isConnected}
        />
      )}
      {menuType === AccountListItemMenuTypes.Connection && (
        <ConnectedAccountsMenu
          anchorElement={accountListItemMenuElement}
          account={account}
          onClose={() => setAccountOptionsMenuOpen(false)}
          closeMenu={closeMenu}
          disableAccountSwitcher={
            isSingleAccount && selectedAccount.address === account.address
          }
          isOpen={accountOptionsMenuOpen}
          onActionClick={onActionClick}
          activeTabOrigin={currentTabOrigin}
        />
      )}
    </Box>
  );
};

AccountListItem.propTypes = {
  /**
   * An account object that has name, address, and balance data
   */
  account: PropTypes.shape({
    id: PropTypes.string.isRequired,
    address: PropTypes.string.isRequired,
    balance: PropTypes.string.isRequired,
    metadata: PropTypes.shape({
      name: PropTypes.string.isRequired,
      snap: PropTypes.shape({
        id: PropTypes.string.isRequired,
        name: PropTypes.string,
        enabled: PropTypes.bool,
      }),
      keyring: PropTypes.shape({
        type: PropTypes.string.isRequired,
      }).isRequired,
    }).isRequired,
    keyring: PropTypes.shape({
      type: PropTypes.string.isRequired,
    }).isRequired,
    label: PropTypes.string,
  }).isRequired,
  /**
   * Represents if this account is currently selected
   */
  selected: PropTypes.bool,
  /**
   * Function to execute when the item is clicked
   */
  onClick: PropTypes.func,
  /**
   * Represents how many accounts are being listed
   */
  accountsCount: PropTypes.number,
  /**
   * Function that closes the menu
   */
  closeMenu: PropTypes.func,
  /**
   * Function to set account name to show disconnect toast when an account is disconnected
   */
  onActionClick: PropTypes.func,
  /**
   * File location of the avatar icon
   */
  connectedAvatar: PropTypes.string,
  /**
   * Represents the type of menu to be rendered
   */
  menuType: PropTypes.string,
  /**
   * Represents pinned accounts
   */
  isPinned: PropTypes.bool,
  /**
   * Represents hidden accounts
   */
  isHidden: PropTypes.bool,
  /**
   * Represents current tab origin
   */
  currentTabOrigin: PropTypes.string,
  /**
   * Represents active accounts
   */
  isActive: PropTypes.bool,
  /**
   * Represents start accessory
   */
  startAccessory: PropTypes.node,
};

AccountListItem.displayName = 'AccountListItem';<|MERGE_RESOLUTION|>--- conflicted
+++ resolved
@@ -65,10 +65,7 @@
 import { useTheme } from '../../../hooks/useTheme';
 ///: END:ONLY_INCLUDE_IF
 import { normalizeSafeAddress } from '../../../../app/scripts/lib/multichain/address';
-<<<<<<< HEAD
-=======
 import { useMultichainSelector } from '../../../hooks/useMultichainSelector';
->>>>>>> 717376e8
 import { AccountListItemMenuTypes } from './account-list-item.types';
 
 const MAXIMUM_CURRENCY_DECIMALS = 3;
@@ -323,15 +320,11 @@
           justifyContent={JustifyContent.spaceBetween}
         >
           <Box display={Display.Flex} alignItems={AlignItems.center}>
-<<<<<<< HEAD
-            <Text variant={TextVariant.bodySm} color={Color.textAlternative}>
-=======
             <Text
               variant={TextVariant.bodySm}
               color={Color.textAlternative}
               data-testid="account-list-address"
             >
->>>>>>> 717376e8
               {shortenAddress(normalizeSafeAddress(account.address))}
             </Text>
           </Box>
