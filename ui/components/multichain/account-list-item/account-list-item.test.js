--- conflicted
+++ resolved
@@ -211,8 +211,6 @@
     expect(container.querySelector('.mm-tag')).not.toBeInTheDocument();
   });
 
-<<<<<<< HEAD
-=======
   ///: BEGIN:ONLY_INCLUDE_IF(keyring-snaps)
   it('renders the tag with the snap name for named snap accounts', () => {
     const { container } = render(
@@ -279,7 +277,6 @@
   });
   ///: END:ONLY_INCLUDE_IF
 
->>>>>>> 2f987b6e
   describe('Multichain Behaviour', () => {
     describe('currency display', () => {
       it('renders tokens for EVM account', () => {
