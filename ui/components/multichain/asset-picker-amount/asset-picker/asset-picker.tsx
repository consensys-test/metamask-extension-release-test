--- conflicted
+++ resolved
@@ -173,11 +173,7 @@
             >
               <AvatarToken
                 borderRadius={isNFT ? BorderRadius.LG : BorderRadius.full}
-<<<<<<< HEAD
-                src={primaryTokenImage}
-=======
                 src={primaryTokenImage ?? undefined}
->>>>>>> ad7a5462
                 size={AvatarTokenSize.Md}
                 name={symbol}
                 {...(isNFT && { backgroundColor: BackgroundColor.transparent })}
@@ -185,10 +181,6 @@
             </BadgeWrapper>
           </Box>
 
-<<<<<<< HEAD
-          <Tooltip disabled={!isSymbolLong} title={symbol} position="bottom">
-            <Text className="asset-picker__symbol" variant={TextVariant.bodyMd}>
-=======
           <Tooltip
             disabled={!isSymbolLong}
             title={symbol}
@@ -200,7 +192,6 @@
               variant={TextVariant.bodyMd}
               color={TextColor.textDefault}
             >
->>>>>>> ad7a5462
               {formattedSymbol}
             </Text>
             {isNFT && asset?.tokenId && (
