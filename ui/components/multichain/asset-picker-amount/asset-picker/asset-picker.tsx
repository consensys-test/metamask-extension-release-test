import React, { useContext, useState } from 'react';
import { useSelector } from 'react-redux';
import {
  AvatarTokenSize,
  IconName,
  AvatarToken,
  Text,
  Box,
  Button,
  AvatarNetworkSize,
  BadgeWrapper,
  AvatarNetwork,
} from '../../../component-library';
import { Asset, getSendAnalyticProperties } from '../../../../ducks/send';
import {
  AlignItems,
  BackgroundColor,
  BorderColor,
  BorderRadius,
  Display,
  IconColor,
  JustifyContent,
  TextColor,
  TextVariant,
} from '../../../../helpers/constants/design-system';
import { AssetType } from '../../../../../shared/constants/transaction';
import { AssetPickerModal } from '../asset-picker-modal/asset-picker-modal';
import { getNativeCurrency } from '../../../../ducks/metamask/metamask';
import {
  getCurrentNetwork,
  getIpfsGateway,
  getNativeCurrencyImage,
  getTestNetworkBackgroundColor,
  getTokenList,
} from '../../../../selectors';
import Tooltip from '../../../ui/tooltip';
import { LARGE_SYMBOL_LENGTH } from '../constants';
import { getAssetImageURL } from '../../../../helpers/utils/util';
///: BEGIN:ONLY_INCLUDE_IF(build-main,build-beta,build-flask)
import { useI18nContext } from '../../../../hooks/useI18nContext';
///: END:ONLY_INCLUDE_IF

import { MetaMetricsContext } from '../../../../contexts/metametrics';
import {
  MetaMetricsEventCategory,
  MetaMetricsEventName,
} from '../../../../../shared/constants/metametrics';
import { ellipsify } from '../../../../pages/confirmations/send/send.utils';

const ELLIPSIFY_LENGTH = 13; // 6 (start) + 4 (end) + 3 (...)

export type AssetPickerProps = {
  asset: Asset;
  /**
   * Needs to be wrapped in a callback
   */
  onAssetChange: (newAsset: Asset) => void;
  /**
   * Sending asset for UI treatments; only for dest component
   */
  sendingAsset?: Asset;
  isDisabled?: boolean;
};

// A component that lets the user pick from a list of assets.
export function AssetPicker({
  asset,
  onAssetChange,
  sendingAsset,
  isDisabled = false,
}: AssetPickerProps) {
  ///: BEGIN:ONLY_INCLUDE_IF(build-main,build-beta,build-flask)
  const t = useI18nContext();
  ///: END:ONLY_INCLUDE_IF
  const trackEvent = useContext(MetaMetricsContext);
  const sendAnalytics = useSelector(getSendAnalyticProperties);

  const nativeCurrencySymbol = useSelector(getNativeCurrency);
  const nativeCurrencyImageUrl = useSelector(getNativeCurrencyImage);
  // TODO: Replace `any` with type
  // eslint-disable-next-line @typescript-eslint/no-explicit-any
  const tokenList: Record<string, any> = useSelector(getTokenList);

  const ipfsGateway = useSelector(getIpfsGateway);

  const [showAssetPickerModal, setShowAssetPickerModal] = useState(false);

  let primaryTokenImage: string | undefined;

  if (asset.type === AssetType.native) {
    primaryTokenImage = nativeCurrencyImageUrl;
  } else if (tokenList && asset.details) {
    primaryTokenImage =
      getAssetImageURL(asset.details?.image, ipfsGateway) ||
      tokenList[asset.details.address?.toLowerCase()]?.iconUrl;
  }

  let sendingTokenImage: string | undefined;

  if (sendingAsset) {
    if (sendingAsset.type === AssetType.native) {
      sendingTokenImage = nativeCurrencyImageUrl;
    } else if (tokenList && sendingAsset.details) {
      sendingTokenImage =
        getAssetImageURL(sendingAsset.details?.image, ipfsGateway) ||
        tokenList[sendingAsset.details.address?.toLowerCase()]?.iconUrl;
    }
  }

  const symbol =
    asset.type === AssetType.native
      ? nativeCurrencySymbol
      : asset.details?.symbol;

  const isSymbolLong = symbol?.length > LARGE_SYMBOL_LENGTH;
  const isNFT = asset.type === AssetType.NFT;

  const formattedSymbol =
    isSymbolLong && !isNFT
      ? `${symbol.substring(0, LARGE_SYMBOL_LENGTH - 1)}...`
      : symbol;

  // Badge details
  const currentNetwork = useSelector(getCurrentNetwork);
  const testNetworkBackgroundColor = useSelector(getTestNetworkBackgroundColor);

  const handleAssetPickerTitle = (): string | undefined => {
    ///: BEGIN:ONLY_INCLUDE_IF(build-main,build-beta,build-flask)
    if (isDisabled) {
      return t('swapTokenNotAvailable');
    }
    ///: END:ONLY_INCLUDE_IF

    return undefined;
  };

  return (
    <>
      {/* This is the Modal that ask to choose token to send */}
      <AssetPickerModal
        isOpen={showAssetPickerModal}
        onClose={() => setShowAssetPickerModal(false)}
        asset={asset}
        onAssetChange={onAssetChange}
        sendingAssetImage={sendingTokenImage}
        sendingAssetSymbol={
          sendingAsset?.details?.symbol || nativeCurrencySymbol
        }
      />

      <Button
        data-testid="asset-picker-button"
        className="asset-picker"
        disabled={isDisabled}
        display={Display.Flex}
        alignItems={AlignItems.center}
        gap={2}
        padding={2}
        paddingLeft={2}
        paddingRight={2}
        justifyContent={isNFT ? JustifyContent.spaceBetween : undefined}
        backgroundColor={BackgroundColor.transparent}
        onClick={() => {
          setShowAssetPickerModal(true);
          trackEvent(
            {
              event: MetaMetricsEventName.sendTokenModalOpened,
              category: MetaMetricsEventCategory.Send,
              properties: {
                is_destination_asset_picker_modal: Boolean(sendingAsset),
              },
              sensitiveProperties: {
                ...sendAnalytics,
              },
            },
            { excludeMetaMetricsId: false },
          );
        }}
        endIconName={IconName.ArrowDown}
        endIconProps={{
          color: IconColor.iconDefault,
          marginInlineStart: 0,
          display: isDisabled ? Display.None : Display.InlineBlock,
        }}
        title={handleAssetPickerTitle()}
      >
        <Box display={Display.Flex} alignItems={AlignItems.center} gap={3}>
<<<<<<< HEAD
          <Box display={Display.Flex}>
            <BadgeWrapper
              badge={
                <AvatarNetwork
                  size={AvatarNetworkSize.Xs}
                  name={currentNetwork?.nickname ?? ''}
                  src={currentNetwork?.rpcPrefs?.imageUrl}
                  backgroundColor={testNetworkBackgroundColor}
                  borderColor={
                    primaryTokenImage
                      ? BorderColor.borderMuted
                      : BorderColor.borderDefault
                  }
                />
              }
            >
              <AvatarToken
                borderRadius={isNFT ? BorderRadius.LG : BorderRadius.full}
                src={primaryTokenImage}
                size={AvatarTokenSize.Md}
                name={symbol}
                {...(isNFT && { backgroundColor: BackgroundColor.transparent })}
=======
          <BadgeWrapper
            badge={
              <AvatarNetwork
                size={AvatarNetworkSize.Xs}
                name={currentNetwork?.nickname ?? ''}
                src={currentNetwork?.rpcPrefs?.imageUrl}
                backgroundColor={testNetworkBackgroundColor}
                borderColor={
                  primaryTokenImage
                    ? BorderColor.borderMuted
                    : BorderColor.borderDefault
                }
>>>>>>> 535c139b
              />
            }
          >
            <AvatarToken
              borderRadius={isNFT ? BorderRadius.LG : BorderRadius.full}
              src={primaryTokenImage}
              size={AvatarTokenSize.Md}
              showHalo={!isNFT}
              name={symbol}
              {...(isNFT && { backgroundColor: BackgroundColor.transparent })}
            />
          </BadgeWrapper>

          <Tooltip disabled={!isSymbolLong} title={symbol} position="bottom">
            <Text className="asset-picker__symbol" variant={TextVariant.bodyMd}>
              {formattedSymbol}
            </Text>
            {asset.details?.tokenId && (
              <Text
                variant={TextVariant.bodySm}
                color={TextColor.textAlternative}
              >
                #
                {String(asset.details.tokenId).length < ELLIPSIFY_LENGTH
                  ? asset.details.tokenId
                  : ellipsify(String(asset.details.tokenId), 6, 4)}
              </Text>
            )}
          </Tooltip>
        </Box>
      </Button>
    </>
  );
}<|MERGE_RESOLUTION|>--- conflicted
+++ resolved
@@ -185,7 +185,6 @@
         title={handleAssetPickerTitle()}
       >
         <Box display={Display.Flex} alignItems={AlignItems.center} gap={3}>
-<<<<<<< HEAD
           <Box display={Display.Flex}>
             <BadgeWrapper
               badge={
@@ -208,32 +207,9 @@
                 size={AvatarTokenSize.Md}
                 name={symbol}
                 {...(isNFT && { backgroundColor: BackgroundColor.transparent })}
-=======
-          <BadgeWrapper
-            badge={
-              <AvatarNetwork
-                size={AvatarNetworkSize.Xs}
-                name={currentNetwork?.nickname ?? ''}
-                src={currentNetwork?.rpcPrefs?.imageUrl}
-                backgroundColor={testNetworkBackgroundColor}
-                borderColor={
-                  primaryTokenImage
-                    ? BorderColor.borderMuted
-                    : BorderColor.borderDefault
-                }
->>>>>>> 535c139b
               />
-            }
-          >
-            <AvatarToken
-              borderRadius={isNFT ? BorderRadius.LG : BorderRadius.full}
-              src={primaryTokenImage}
-              size={AvatarTokenSize.Md}
-              showHalo={!isNFT}
-              name={symbol}
-              {...(isNFT && { backgroundColor: BackgroundColor.transparent })}
-            />
-          </BadgeWrapper>
+            </BadgeWrapper>
+          </Box>
 
           <Tooltip disabled={!isSymbolLong} title={symbol} position="bottom">
             <Text className="asset-picker__symbol" variant={TextVariant.bodyMd}>
