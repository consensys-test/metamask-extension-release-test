--- conflicted
+++ resolved
@@ -19,24 +19,11 @@
             class="mm-box mm-badge-wrapper mm-box--display-inline-block"
           >
             <div
-<<<<<<< HEAD
-              class="mm-box mm-text mm-avatar-base mm-avatar-base--size-md mm-avatar-token mm-avatar-token--with-halo mm-text--body-sm mm-text--text-transform-uppercase mm-box--display-flex mm-box--justify-content-center mm-box--align-items-center mm-box--color-text-default mm-box--background-color-background-alternative mm-box--rounded-full"
-            >
-              <img
-                aria-hidden="true"
-                class="mm-avatar-token__token-image--blurred"
-                src="./images/eth_logo.svg"
-              />
-              <img
-                alt="NATIVE TICKER logo"
-                class="mm-avatar-token__token-image--size-reduced"
-=======
               class="mm-box mm-text mm-avatar-base mm-avatar-base--size-md mm-avatar-token mm-text--body-sm mm-text--text-transform-uppercase mm-box--display-flex mm-box--justify-content-center mm-box--align-items-center mm-box--color-text-default mm-box--background-color-background-alternative mm-box--rounded-full"
             >
               <img
                 alt="NATIVE TICKER logo"
                 class="mm-avatar-token__token-image"
->>>>>>> 717376e8
                 src="./images/eth_logo.svg"
               />
             </div>
@@ -98,11 +85,7 @@
             class="mm-box mm-badge-wrapper mm-box--display-inline-block"
           >
             <div
-<<<<<<< HEAD
-              class="mm-box mm-text mm-avatar-base mm-avatar-base--size-md mm-avatar-token mm-avatar-token--with-halo mm-text--body-sm mm-text--text-transform-uppercase mm-box--display-flex mm-box--justify-content-center mm-box--align-items-center mm-box--color-text-default mm-box--background-color-background-alternative mm-box--rounded-full"
-=======
               class="mm-box mm-text mm-avatar-base mm-avatar-base--size-md mm-avatar-token mm-text--body-sm mm-text--text-transform-uppercase mm-box--display-flex mm-box--justify-content-center mm-box--align-items-center mm-box--color-text-default mm-box--background-color-background-alternative mm-box--rounded-full"
->>>>>>> 717376e8
             >
               s
             </div>
