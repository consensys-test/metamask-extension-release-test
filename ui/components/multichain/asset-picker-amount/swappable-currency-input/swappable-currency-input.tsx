--- conflicted
+++ resolved
@@ -87,11 +87,7 @@
     <CurrencyInput
       className="asset-picker-amount__input"
       isFiatPreferred={isFiatPrimary}
-<<<<<<< HEAD
-      onChange={onAmountChange}
-=======
       onChange={onAmountChange} // onChange controls disabled state, disabled if undefined
->>>>>>> 717376e8
       hexValue={value}
       swapIcon={(onClick: React.MouseEventHandler) => (
         <SwapIcon onClick={onClick} />
