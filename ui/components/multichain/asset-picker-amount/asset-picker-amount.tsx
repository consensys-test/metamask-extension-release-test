import React, { useCallback, useEffect, useState } from 'react';
import { useSelector } from 'react-redux';
import { TokenListMap } from '@metamask/assets-controllers';
import { useI18nContext } from '../../../hooks/useI18nContext';
import { Box, Text } from '../../component-library';
import {
  AlignItems,
  BackgroundColor,
  BorderColor,
  BorderRadius,
  BorderStyle,
  Display,
  TextColor,
  TextVariant,
} from '../../../helpers/constants/design-system';
import {
  getIpfsGateway,
  getNativeCurrencyImage,
  getSelectedInternalAccount,
  getTokenList,
} from '../../../selectors';

import {
  AssetType,
  TokenStandard,
} from '../../../../shared/constants/transaction';
import {
  getCurrentDraftTransaction,
  getIsNativeSendPossible,
  getSendMaxModeState,
  type Amount,
  type Asset,
} from '../../../ducks/send';
import { NEGATIVE_OR_ZERO_AMOUNT_TOKENS_ERROR } from '../../../pages/confirmations/send/send.constants';
<<<<<<< HEAD
import { getAssetImageURL } from '../../../helpers/utils/util';
import { getNativeCurrency } from '../../../ducks/metamask/metamask';
=======
import { getNativeCurrency } from '../../../ducks/metamask/metamask';
import useGetAssetImageUrl from '../../../hooks/useGetAssetImageUrl';
>>>>>>> 65e656c9
import MaxClearButton from './max-clear-button';
import {
  AssetPicker,
  type AssetPickerProps,
} from './asset-picker/asset-picker';
import { SwappableCurrencyInput } from './swappable-currency-input/swappable-currency-input';
import { AssetBalance } from './asset-balance/asset-balance';

type AssetPickerAmountProps = OverridingUnion<
  AssetPickerProps,
  {
    // all of these props should be explicitly received
    asset: Asset;
    amount: Amount;
    isAmountLoading?: boolean;
    error?: string;
    /**
     * Callback for when the amount changes; disables the input when undefined
     */
    onAmountChange?: (
      newAmountRaw: string,
      newAmountFormatted?: string,
    ) => void;
  }
>;

// A component that combines an asset picker with an input for the amount to send.
export const AssetPickerAmount = ({
  asset,
  amount,
  onAmountChange,
  isAmountLoading,
  error: passedError,
  ...assetPickerProps
}: AssetPickerAmountProps) => {
  const selectedAccount = useSelector(getSelectedInternalAccount);
  const t = useI18nContext();

  const { swapQuotesError, sendAsset, receiveAsset } = useSelector(
    getCurrentDraftTransaction,
  );
  const isDisabled = !onAmountChange;
  const isSwapsErrorShown = isDisabled && swapQuotesError;

  const isMaxMode = useSelector(getSendMaxModeState);
  const isNativeSendPossible = useSelector(getIsNativeSendPossible);

  const nativeCurrencySymbol = useSelector(getNativeCurrency);
  const nativeCurrencyImageUrl = useSelector(getNativeCurrencyImage);
  const tokenList = useSelector(getTokenList) as TokenListMap;

  const ipfsGateway = useSelector(getIpfsGateway);

  useEffect(() => {
    // if this input is immutable – avoids double fire
    if (isDisabled) {
      return;
    }

    // if native send is not possible
    if (isNativeSendPossible) {
      return;
    }

    // if max mode already enabled
    if (!isMaxMode) {
      return;
    }

    // disable max mode and replace with "0"
    onAmountChange('0x0');
  }, [isNativeSendPossible]);

  const [isFocused, setIsFocused] = useState(false);
  const [isNFTInputChanged, setIsTokenInputChanged] = useState(false);
  const nftImageURL = useGetAssetImageUrl(
    asset?.details?.image ?? null,
    ipfsGateway,
  );

  const handleChange = useCallback(
    (newAmountRaw, newAmountFormatted) => {
      if (!isNFTInputChanged && asset.type === AssetType.NFT) {
        setIsTokenInputChanged(true);
      }
      onAmountChange?.(newAmountRaw, newAmountFormatted);
    },
    [onAmountChange, isNFTInputChanged, asset.type],
  );

  useEffect(() => {
    setIsTokenInputChanged(false);
  }, [asset]);

  const { error: rawError } = amount;

  // if input hasn't been touched, don't show the zero amount error
  const isLowBalanceErrorInvalid =
    rawError === NEGATIVE_OR_ZERO_AMOUNT_TOKENS_ERROR &&
    asset.type === AssetType.NFT &&
    !isNFTInputChanged;

  const error = rawError && !isLowBalanceErrorInvalid ? rawError : undefined;

  useEffect(() => {
    if (!asset) {
      throw new Error('No asset is drafted for sending');
    }
  }, [selectedAccount]);

  let borderColor = BorderColor.borderMuted;

  if (isDisabled) {
    // if disabled, do not show source-side border colors
    if (isSwapsErrorShown) {
      borderColor = BorderColor.errorDefault;
    }
  } else if (error) {
    borderColor = BorderColor.errorDefault;
  } else if (isFocused) {
    borderColor = BorderColor.primaryDefault;
  }

  const isSwapAndSendFromNative =
    sendAsset.type === AssetType.native &&
    receiveAsset.type !== AssetType.native;

  let standardizedAsset;
  if (asset?.type === AssetType.native) {
    standardizedAsset = {
      type: asset.type,
      image: nativeCurrencyImageUrl,
      symbol: nativeCurrencySymbol as string,
    };
  } else if (asset?.type === AssetType.token && asset?.details?.symbol) {
    standardizedAsset = {
      type: asset.type,
      image:
<<<<<<< HEAD
        getAssetImageURL(asset.details.image, ipfsGateway) ||
=======
        nftImageURL ||
>>>>>>> 65e656c9
        (tokenList &&
          asset.details?.address &&
          tokenList[asset.details.address.toLowerCase()]?.iconUrl),
      symbol: asset.details.symbol,
      address: asset.details.address,
    };
  } else if (
    asset?.type === AssetType.NFT &&
    asset?.details?.tokenId !== undefined &&
    asset?.details?.image
  ) {
    standardizedAsset = {
      type: asset.type as AssetType.NFT,
      tokenId: asset.details.tokenId,
      image: asset.details.image,
      symbol: asset.details.symbol,
    };
  }

  return (
    <Box className="asset-picker-amount">
      <Box
        onFocus={() => setIsFocused(true)}
        onBlur={() => setIsFocused(false)}
        display={Display.Flex}
        alignItems={AlignItems.center}
        backgroundColor={BackgroundColor.backgroundDefault}
        borderRadius={BorderRadius.LG}
        borderColor={borderColor}
        borderStyle={BorderStyle.solid}
        borderWidth={1}
        marginBottom={1}
        padding={1}
        // apply extra padding if there isn't an input component to apply it
        paddingTop={asset.details?.standard === TokenStandard.ERC721 ? 4 : 1}
        paddingBottom={asset.details?.standard === TokenStandard.ERC721 ? 4 : 1}
      >
        <AssetPicker asset={standardizedAsset} {...assetPickerProps} />
        <SwappableCurrencyInput
          onAmountChange={onAmountChange ? handleChange : undefined}
          assetType={asset.type}
          asset={asset}
          amount={amount}
          isAmountLoading={isAmountLoading}
        />
      </Box>
      <Box display={Display.Flex}>
        {/* Only show balance if mutable */}
        {onAmountChange && (
          <AssetBalance asset={asset} error={passedError || error} />
        )}
        {isSwapsErrorShown && (
          <Text variant={TextVariant.bodySm} color={TextColor.errorDefault}>
            {t(swapQuotesError)}
          </Text>
        )}
        {/* The fiat value will always leave dust and is often inaccurate anyways */}
        {onAmountChange && isNativeSendPossible && !isSwapAndSendFromNative && (
          <MaxClearButton asset={asset} />
        )}
      </Box>
    </Box>
  );
};<|MERGE_RESOLUTION|>--- conflicted
+++ resolved
@@ -32,13 +32,8 @@
   type Asset,
 } from '../../../ducks/send';
 import { NEGATIVE_OR_ZERO_AMOUNT_TOKENS_ERROR } from '../../../pages/confirmations/send/send.constants';
-<<<<<<< HEAD
-import { getAssetImageURL } from '../../../helpers/utils/util';
-import { getNativeCurrency } from '../../../ducks/metamask/metamask';
-=======
 import { getNativeCurrency } from '../../../ducks/metamask/metamask';
 import useGetAssetImageUrl from '../../../hooks/useGetAssetImageUrl';
->>>>>>> 65e656c9
 import MaxClearButton from './max-clear-button';
 import {
   AssetPicker,
@@ -177,11 +172,7 @@
     standardizedAsset = {
       type: asset.type,
       image:
-<<<<<<< HEAD
-        getAssetImageURL(asset.details.image, ipfsGateway) ||
-=======
         nftImageURL ||
->>>>>>> 65e656c9
         (tokenList &&
           asset.details?.address &&
           tokenList[asset.details.address.toLowerCase()]?.iconUrl),
