import * as React from 'react';
import configureStore from 'redux-mock-store';
import { renderWithProvider } from '../../../../test/lib/render-helpers';
import mockSendState from '../../../../test/data/mock-send-state.json';
import {
  CHAIN_IDS,
  GOERLI_DISPLAY_NAME,
  NETWORK_TYPES,
} from '../../../../shared/constants/network';
import {
  AssetType,
  TokenStandard,
} from '../../../../shared/constants/transaction';
import { AssetPickerAmount } from './asset-picker-amount';

jest.mock('react-redux', () => ({
  ...jest.requireActual('react-redux'),
  useDispatch: () => jest.fn(),
}));

describe('AssetPickerAmount', () => {
  it('should render the token ID', () => {
    const tokenAssetState = {
      ...mockSendState,
      send: {
        ...mockSendState.send,
        draftTransactions: {
          '1-tx': {
            ...mockSendState.send.draftTransactions['1-tx'],
            asset: {
              balance: '0x3635c9adc5dea00000',
              type: AssetType.NFT,
              error: null as any,
              details: {
                address: '0x0bc529c00c6401aef6d220be8c6ea1667f6ad93e',
                symbol: 'BAYC',
                isERC721: true,
<<<<<<< HEAD
                tokenId: '1',
=======
                tokenId: 12345,
>>>>>>> 5c849941
                standard: TokenStandard.ERC721,
              },
            },
          },
        },
      },
      metamask: {
        ...mockSendState.metamask,
        providerConfig: {
          chainId: CHAIN_IDS.GOERLI,
          nickname: GOERLI_DISPLAY_NAME,
          type: NETWORK_TYPES.GOERLI,
        },
      },
    };
    const mockedNftStore = configureStore()(tokenAssetState);

    const { getByText } = renderWithProvider(
      <AssetPickerAmount
        onAmountChange={() => ({})}
        onAssetChange={() => ({})}
        amount={{ value: '100' }}
        asset={tokenAssetState.send.draftTransactions['1-tx'].asset}
      />,
      mockedNftStore,
    );

    expect(getByText('#12345')).toBeInTheDocument();
  });

  it('should send erc1155 token', () => {
    const tokenAssetState = {
      ...mockSendState,
      send: {
        ...mockSendState.send,
        draftTransactions: {
          '1-tx': {
            ...mockSendState.send.draftTransactions['1-tx'],
            asset: {
              balance: '0x3635c9adc5dea00000',
              type: AssetType.NFT,
              error: undefined,
              details: {
                balance: '30',
                address: '0x0bc529c00c6401aef6d220be8c6ea1667f6ad93e',
                symbol: 'TST',
                tokenId: 1,
                standard: TokenStandard.ERC1155,
              },
            },
          },
        },
      },
      metamask: {
        ...mockSendState.metamask,
        providerConfig: {
          chainId: CHAIN_IDS.GOERLI,
          nickname: GOERLI_DISPLAY_NAME,
          type: NETWORK_TYPES.GOERLI,
        },
      },
    };
    const mockedNftStore = configureStore()(tokenAssetState);

    const { getByText, getByPlaceholderText } = renderWithProvider(
      <AssetPickerAmount
        asset={tokenAssetState.send.draftTransactions['1-tx'].asset}
        amount={{ value: '1' }}
        onAmountChange={() => ({})}
        onAssetChange={() => ({})}
      />,
      mockedNftStore,
    );

    expect(getByText('#1')).toBeInTheDocument();
    expect(getByPlaceholderText('0')).toBeInTheDocument();
  });

  it('should send erc1155 token', () => {
    const tokenAssetState = {
      ...mockSendState,
      send: {
        ...mockSendState.send,
        draftTransactions: {
          '1-tx': {
            ...mockSendState.send.draftTransactions['1-tx'],
            asset: {
              balance: '0x3635c9adc5dea00000',
              type: AssetType.NFT,
              error: null,
              details: {
                balance: '30',
                address: '0x0bc529c00c6401aef6d220be8c6ea1667f6ad93e',
                symbol: 'TST',
                tokenId: '1',
                standard: TokenStandard.ERC1155,
              },
            },
          },
        },
      },
      metamask: {
        ...mockSendState.metamask,
        providerConfig: {
          chainId: CHAIN_IDS.GOERLI,
          nickname: GOERLI_DISPLAY_NAME,
          type: NETWORK_TYPES.GOERLI,
        },
      },
    };
    const mockedNftStore = configureStore()(tokenAssetState);

    const { getByText, getByPlaceholderText } = renderWithProvider(
      <AssetPickerAmount />,
      mockedNftStore,
    );

    expect(getByText('ID: #1')).toBeInTheDocument();
    expect(getByPlaceholderText('0')).toBeInTheDocument();
  });
});<|MERGE_RESOLUTION|>--- conflicted
+++ resolved
@@ -35,11 +35,7 @@
                 address: '0x0bc529c00c6401aef6d220be8c6ea1667f6ad93e',
                 symbol: 'BAYC',
                 isERC721: true,
-<<<<<<< HEAD
-                tokenId: '1',
-=======
                 tokenId: 12345,
->>>>>>> 5c849941
                 standard: TokenStandard.ERC721,
               },
             },
@@ -117,47 +113,4 @@
     expect(getByText('#1')).toBeInTheDocument();
     expect(getByPlaceholderText('0')).toBeInTheDocument();
   });
-
-  it('should send erc1155 token', () => {
-    const tokenAssetState = {
-      ...mockSendState,
-      send: {
-        ...mockSendState.send,
-        draftTransactions: {
-          '1-tx': {
-            ...mockSendState.send.draftTransactions['1-tx'],
-            asset: {
-              balance: '0x3635c9adc5dea00000',
-              type: AssetType.NFT,
-              error: null,
-              details: {
-                balance: '30',
-                address: '0x0bc529c00c6401aef6d220be8c6ea1667f6ad93e',
-                symbol: 'TST',
-                tokenId: '1',
-                standard: TokenStandard.ERC1155,
-              },
-            },
-          },
-        },
-      },
-      metamask: {
-        ...mockSendState.metamask,
-        providerConfig: {
-          chainId: CHAIN_IDS.GOERLI,
-          nickname: GOERLI_DISPLAY_NAME,
-          type: NETWORK_TYPES.GOERLI,
-        },
-      },
-    };
-    const mockedNftStore = configureStore()(tokenAssetState);
-
-    const { getByText, getByPlaceholderText } = renderWithProvider(
-      <AssetPickerAmount />,
-      mockedNftStore,
-    );
-
-    expect(getByText('ID: #1')).toBeInTheDocument();
-    expect(getByPlaceholderText('0')).toBeInTheDocument();
-  });
 });