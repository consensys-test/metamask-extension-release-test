import React from 'react';
import { render, screen } from '@testing-library/react';
import { useSelector } from 'react-redux';
import { useI18nContext } from '../../../hooks/useI18nContext';
import { getSelectedInternalAccount } from '../../../selectors';
import {
  getCurrentDraftTransaction,
  getIsNativeSendPossible,
  getSendMaxModeState,
} from '../../../ducks/send';
import { AssetType } from '../../../../shared/constants/transaction';
import { AssetPickerAmount } from './asset-picker-amount';

jest.mock('react-redux', () => ({
  ...jest.requireActual('react-redux'),
  useSelector: jest.fn(),
  useDispatch: jest.fn(),
}));

jest.mock('../../../hooks/useI18nContext', () => ({
  useI18nContext: jest.fn(),
}));

jest.mock('./max-clear-button', () => jest.fn(() => <div>MaxClearButton</div>));
jest.mock('./asset-picker/asset-picker', () => ({
  AssetPicker: jest.fn(() => <div>AssetPicker</div>),
}));
jest.mock('./swappable-currency-input/swappable-currency-input', () => ({
  SwappableCurrencyInput: jest.fn(() => <div>SwappableCurrencyInput</div>),
}));
jest.mock('./asset-balance/asset-balance', () => ({
  AssetBalance: jest.fn(() => <div>AssetBalance</div>),
}));

describe('AssetPickerAmount', () => {
<<<<<<< HEAD
  it('should render the token ID', () => {
    const tokenAssetState = {
      ...mockSendState,
      send: {
        ...mockSendState.send,
        draftTransactions: {
          '1-tx': {
            ...mockSendState.send.draftTransactions['1-tx'],
            asset: {
              balance: '0x3635c9adc5dea00000',
              type: AssetType.NFT,
              // TODO: Replace `any` with type
              // eslint-disable-next-line @typescript-eslint/no-explicit-any
              error: null as any,
              details: {
                address: '0x0bc529c00c6401aef6d220be8c6ea1667f6ad93e',
                symbol: 'BAYC',
                isERC721: true,
                tokenId: 12345,
                standard: TokenStandard.ERC721,
              },
            },
          },
        },
      },
      metamask: {
        ...mockSendState.metamask,
        providerConfig: {
          chainId: CHAIN_IDS.GOERLI,
          nickname: GOERLI_DISPLAY_NAME,
          type: NETWORK_TYPES.GOERLI,
        },
      },
=======
  const useSelectorMock = useSelector as jest.Mock;
  const useI18nContextMock = useI18nContext as jest.Mock;

  const onAmountChangeMock = jest.fn();

  const defaultProps = {
    asset: {
      type: AssetType.token,
      details: { address: '0xToken', symbol: 'TOKEN', decimals: 18 },
      balance: '0',
    },
    amount: { value: '100' },
    onAmountChange: onAmountChangeMock,
    isAmountLoading: false,
    onAssetChange: jest.fn(),
  };

  beforeEach(() => {
    useSelectorMock.mockImplementation((selector) => {
      if (selector === getSelectedInternalAccount) {
        return { address: '0xAddress' };
      }
      if (selector === getCurrentDraftTransaction) {
        return { swapQuotesError: null };
      }
      if (selector === getIsNativeSendPossible) {
        return true;
      }
      if (selector === getSendMaxModeState) {
        return false;
      }
      return undefined;
    });

    useI18nContextMock.mockReturnValue((key: string) => key);
    onAmountChangeMock.mockClear();
  });

  afterEach(() => {
    jest.clearAllMocks();
  });

  it('renders AssetPickerAmount with correct components', () => {
    render(<AssetPickerAmount {...defaultProps} />);

    expect(screen.getByText('AssetPicker')).toBeInTheDocument();
    expect(screen.getByText('SwappableCurrencyInput')).toBeInTheDocument();
    expect(screen.getByText('AssetBalance')).toBeInTheDocument();
    expect(screen.getByText('MaxClearButton')).toBeInTheDocument();
  });

  it('shows swaps error message when there is an error', () => {
    useSelectorMock.mockImplementation((selector) => {
      if (selector === getSelectedInternalAccount) {
        return { address: '0xAddress' };
      }
      if (selector === getCurrentDraftTransaction) {
        return { swapQuotesError: 'error' };
      }
      if (selector === getIsNativeSendPossible) {
        return true;
      }
      if (selector === getSendMaxModeState) {
        return false;
      }
      return undefined;
    });

    const propsWithError = {
      ...defaultProps,
>>>>>>> ee3841d8
    };

    render(
      <AssetPickerAmount {...propsWithError} onAmountChange={undefined} />,
    );

    expect(screen.getByText('error')).toBeInTheDocument();
  });

  it('calls onAmountChange with "0x0" when native send is not possible and max is enabled', () => {
    useSelectorMock.mockImplementation((selector) => {
      if (selector === getSelectedInternalAccount) {
        return { address: '0xAddress' };
      }
      if (selector === getCurrentDraftTransaction) {
        return { swapQuotesError: null };
      }
      if (selector === getIsNativeSendPossible) {
        return false;
      }
      if (selector === getSendMaxModeState) {
        return true;
      }
      return undefined;
    });

    render(<AssetPickerAmount {...defaultProps} />);

    expect(onAmountChangeMock).toHaveBeenCalledWith('0x0');
  });

  it('renders AssetPickerAmount without MaxClearButton when onAmountChange is not provided', () => {
    const propsWithoutOnAmountChange = {
      ...defaultProps,
      onAmountChange: undefined,
    };

    render(<AssetPickerAmount {...propsWithoutOnAmountChange} />);

    expect(screen.queryByText('MaxClearButton')).not.toBeInTheDocument();
  });
});<|MERGE_RESOLUTION|>--- conflicted
+++ resolved
@@ -33,41 +33,6 @@
 }));
 
 describe('AssetPickerAmount', () => {
-<<<<<<< HEAD
-  it('should render the token ID', () => {
-    const tokenAssetState = {
-      ...mockSendState,
-      send: {
-        ...mockSendState.send,
-        draftTransactions: {
-          '1-tx': {
-            ...mockSendState.send.draftTransactions['1-tx'],
-            asset: {
-              balance: '0x3635c9adc5dea00000',
-              type: AssetType.NFT,
-              // TODO: Replace `any` with type
-              // eslint-disable-next-line @typescript-eslint/no-explicit-any
-              error: null as any,
-              details: {
-                address: '0x0bc529c00c6401aef6d220be8c6ea1667f6ad93e',
-                symbol: 'BAYC',
-                isERC721: true,
-                tokenId: 12345,
-                standard: TokenStandard.ERC721,
-              },
-            },
-          },
-        },
-      },
-      metamask: {
-        ...mockSendState.metamask,
-        providerConfig: {
-          chainId: CHAIN_IDS.GOERLI,
-          nickname: GOERLI_DISPLAY_NAME,
-          type: NETWORK_TYPES.GOERLI,
-        },
-      },
-=======
   const useSelectorMock = useSelector as jest.Mock;
   const useI18nContextMock = useI18nContext as jest.Mock;
 
@@ -138,7 +103,6 @@
 
     const propsWithError = {
       ...defaultProps,
->>>>>>> ee3841d8
     };
 
     render(
