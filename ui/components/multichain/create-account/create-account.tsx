import React, {
  ChangeEvent,
  KeyboardEvent,
  useCallback,
  useContext,
  useEffect,
  useState,
} from 'react';
import { useSelector } from 'react-redux';
import { useHistory } from 'react-router-dom';
import { InternalAccount } from '@metamask/keyring-internal-api';
<<<<<<< HEAD
=======
import { CaipChainId } from '@metamask/utils';
>>>>>>> 2f987b6e
import { KeyringTypes } from '@metamask/keyring-controller';

import {
  Box,
  ButtonPrimary,
  ButtonSecondary,
  FormTextFieldSize,
  PolymorphicComponentPropWithRef,
  PolymorphicRef,
} from '../../component-library';
import { FormTextField } from '../../component-library/form-text-field/form-text-field';
import { useI18nContext } from '../../../hooks/useI18nContext';
import { getAccountNameErrorMessage } from '../../../helpers/utils/accounts';
import {
  getMetaMaskAccountsOrdered,
  getMetaMaskHdKeyrings,
  getSelectedKeyringByIdOrDefault,
  getHdKeyringIndexByIdOrDefault,
} from '../../../selectors';
import { getHDEntropyIndex } from '../../../selectors/selectors';
import { getMostRecentOverviewPage } from '../../../ducks/history/history';
import {
  MetaMetricsEventAccountType,
  MetaMetricsEventCategory,
  MetaMetricsEventName,
} from '../../../../shared/constants/metametrics';
import { MetaMetricsContext } from '../../../contexts/metametrics';
import { Display } from '../../../helpers/constants/design-system';
<<<<<<< HEAD

import { SelectSrp } from '../multi-srp/select-srp/select-srp';
import { getSnapAccountsByKeyringId } from '../../../selectors/multi-srp/multi-srp';
=======
import { SelectSrp } from '../multi-srp/select-srp/select-srp';
import { getSnapAccountsByKeyringId } from '../../../selectors/multi-srp/multi-srp';
import { endTrace, trace, TraceName } from '../../../../shared/lib/trace';
>>>>>>> 2f987b6e

type Props = {
  /**
   * Callback to get the next available account name.
   */
  getNextAvailableAccountName: (accounts: InternalAccount[]) => Promise<string>;

  /**
   * Callback to create the account.
   */
  onCreateAccount: (name: string) => Promise<void>;

  /**
   * Callback called once the account has been created
   */
  onActionComplete: (completed: boolean) => Promise<void>;

  /**
   * The scope of the account
   */
  scope?: CaipChainId;

  /**
   * Callback to select the SRP
   */
  onSelectSrp?: () => void;
  selectedKeyringId?: string;
};

type CreateAccountProps<C extends React.ElementType> =
  PolymorphicComponentPropWithRef<C, Props>;

type CreateAccountComponent = <C extends React.ElementType = 'form'>(
  props: CreateAccountProps<C>,
) => React.ReactElement | null;

export const CreateAccount: CreateAccountComponent = React.memo(
  React.forwardRef(
    <C extends React.ElementType = 'form'>(
      {
        getNextAvailableAccountName,
        onCreateAccount,
        onSelectSrp,
        selectedKeyringId,
        onActionComplete,
        scope,
      }: CreateAccountProps<C>,
      ref?: PolymorphicRef<C>,
    ) => {
      const t = useI18nContext();

      const history = useHistory();
      const trackEvent = useContext(MetaMetricsContext);
      const hdEntropyIndex = useSelector(getHDEntropyIndex);

      const mostRecentOverviewPage = useSelector(getMostRecentOverviewPage);

      const accounts: InternalAccount[] = useSelector(
        getMetaMaskAccountsOrdered,
      );

      const [loading, setLoading] = useState(false);
      const [defaultAccountName, setDefaultAccountName] = useState('');
      // We are not using `accounts` as a dependency here to avoid having the input
      // updating when the new account will be created.
      useEffect(() => {
        getNextAvailableAccountName(accounts).then(setDefaultAccountName);
      }, []);

      const [newAccountName, setNewAccountName] = useState('');
      const trimmedAccountName = newAccountName.trim();

      const { isValidAccountName, errorMessage } = getAccountNameErrorMessage(
        accounts,
        { t },
        trimmedAccountName || defaultAccountName,
        defaultAccountName,
      );
      const hdKeyrings: {
        accounts: InternalAccount[];
        type: KeyringTypes;
        metadata: { id: string; name: string };
      }[] = useSelector(getMetaMaskHdKeyrings);

      const selectedKeyring = useSelector((state) =>
        getSelectedKeyringByIdOrDefault(state, selectedKeyringId),
      );
      const firstPartySnapAccounts = useSelector((state) =>
        getSnapAccountsByKeyringId(state, selectedKeyringId),
      );

      const selectedHdKeyringIndex = useSelector((state) =>
        getHdKeyringIndexByIdOrDefault(state, selectedKeyringId),
      );

      const onSubmit = useCallback(
        async (event: KeyboardEvent<HTMLFormElement>) => {
          setLoading(true);
          event.preventDefault();
          try {
            trace({ name: TraceName.CreateAccount });
            await onCreateAccount(trimmedAccountName || defaultAccountName);
            trackEvent({
              category: MetaMetricsEventCategory.Accounts,
              event: MetaMetricsEventName.AccountAdded,
              properties: {
                account_type: MetaMetricsEventAccountType.Default,
                location: 'Home',
                hd_entropy_index: hdEntropyIndex,
                chain_id_caip: scope,
                is_suggested_name:
                  !trimmedAccountName ||
                  trimmedAccountName === defaultAccountName,
              },
            });
            history.push(mostRecentOverviewPage);
          } catch (error) {
            if (selectedKeyringId) {
              trackEvent({
                category: MetaMetricsEventCategory.Accounts,
                event: MetaMetricsEventName.AccountImportFailed,
                properties: {
                  account_type: MetaMetricsEventAccountType.Imported,
                  error: (error as Error).message,
                  hd_entropy_index: hdEntropyIndex,
                  chain_id_caip: scope,
                },
              });
            } else {
              trackEvent({
                category: MetaMetricsEventCategory.Accounts,
                event: MetaMetricsEventName.AccountAddFailed,
                properties: {
                  account_type: MetaMetricsEventAccountType.Default,
                  error: (error as Error).message,
                  hd_entropy_index: hdEntropyIndex,
                  chain_id_caip: scope,
                },
              });
            }
          } finally {
            endTrace({ name: TraceName.CreateAccount });
          }
        },
        [trimmedAccountName, defaultAccountName, mostRecentOverviewPage],
      );

      return (
        <Box as="form" onSubmit={onSubmit}>
          <FormTextField
            data-testid="account-name-input"
            ref={ref}
            size={FormTextFieldSize.Lg}
            gap={2}
            autoFocus
            id="account-name"
            label={t('accountName')}
            placeholder={defaultAccountName}
            onChange={(e: ChangeEvent<HTMLInputElement>) =>
              setNewAccountName(e.target.value)
            }
            helpText={errorMessage}
            error={!isValidAccountName}
            onKeyPress={(e: KeyboardEvent<HTMLFormElement>) => {
              if (e.key === 'Enter') {
                onSubmit(e);
              }
            }}
          />
          {hdKeyrings.length > 1 && onSelectSrp && selectedKeyring ? (
            <Box marginBottom={3}>
              <SelectSrp
                onClick={onSelectSrp}
                srpName={t('secretRecoveryPhrasePlusNumber', [
                  selectedHdKeyringIndex + 1,
                ])}
                srpAccounts={
                  selectedKeyring.accounts.length +
                  firstPartySnapAccounts.length
                }
              />
            </Box>
          ) : null}
          <Box display={Display.Flex} marginTop={1} gap={2}>
            <ButtonSecondary
              data-testid="cancel-add-account-with-name"
              type={
                'button' /* needs to be 'button' to prevent submitting form on cancel */
              }
              onClick={async () => await onActionComplete(false)}
              block
            >
              {t('cancel')}
            </ButtonSecondary>
            <ButtonPrimary
              data-testid="submit-add-account-with-name"
              type="submit"
              disabled={!isValidAccountName || loading}
              loading={loading}
              block
            >
              {t('addAccount')}
            </ButtonPrimary>
          </Box>
        </Box>
      );
    },
  ),
);<|MERGE_RESOLUTION|>--- conflicted
+++ resolved
@@ -9,10 +9,7 @@
 import { useSelector } from 'react-redux';
 import { useHistory } from 'react-router-dom';
 import { InternalAccount } from '@metamask/keyring-internal-api';
-<<<<<<< HEAD
-=======
 import { CaipChainId } from '@metamask/utils';
->>>>>>> 2f987b6e
 import { KeyringTypes } from '@metamask/keyring-controller';
 
 import {
@@ -41,15 +38,9 @@
 } from '../../../../shared/constants/metametrics';
 import { MetaMetricsContext } from '../../../contexts/metametrics';
 import { Display } from '../../../helpers/constants/design-system';
-<<<<<<< HEAD
-
-import { SelectSrp } from '../multi-srp/select-srp/select-srp';
-import { getSnapAccountsByKeyringId } from '../../../selectors/multi-srp/multi-srp';
-=======
 import { SelectSrp } from '../multi-srp/select-srp/select-srp';
 import { getSnapAccountsByKeyringId } from '../../../selectors/multi-srp/multi-srp';
 import { endTrace, trace, TraceName } from '../../../../shared/lib/trace';
->>>>>>> 2f987b6e
 
 type Props = {
   /**
