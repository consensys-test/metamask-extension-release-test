import React from 'react';
import { Meta, StoryFn } from '@storybook/react';
import { Provider } from 'react-redux';
import configureMockStore from 'redux-mock-store';
import QRCodeModal from './qr-code-modal';

const mockStore = configureMockStore();
const testData = {
  metamask: {
    institutionalFeatures: {
      channelId: 'channel123',
      connectionRequest: {
        payload: 'encryptedPayload',
      },
    },
  },
};

const store = mockStore(testData);

const meta: Meta<typeof QRCodeModal> = {
  title: 'Components/Institutional/QRCodeModal',
<<<<<<< HEAD
  decorators: [
    (storyFn: any) => <Provider store={store}>{storyFn()}</Provider>,
  ],
=======
  decorators: [(storyFn) => <Provider store={store}>{storyFn()}</Provider>],
>>>>>>> f3548885
  component: QRCodeModal,
  argTypes: {
    onClose: { action: 'closed' },
    custodianName: { control: 'text' },
    custodianURL: { control: 'text' },
  },
};

export default meta;

type QRCodeModalArgs = {
  onClose: () => void;
  custodianName?: string;
  custodianURL: string;
  setQrConnectionRequest: (message: string) => void;
};

const Template: StoryFn<typeof QRCodeModal> = (args: QRCodeModalArgs) => (
  <QRCodeModal {...args} />
);

export const Default = Template.bind({});
Default.args = {
  custodianName: 'Test Custodian',
  custodianURL: 'http://testcustodian.com',
};

export const WithError = Template.bind({});
WithError.args = {
  ...Default.args,
  error: 'Failed to load data',
};<|MERGE_RESOLUTION|>--- conflicted
+++ resolved
@@ -20,13 +20,7 @@
 
 const meta: Meta<typeof QRCodeModal> = {
   title: 'Components/Institutional/QRCodeModal',
-<<<<<<< HEAD
-  decorators: [
-    (storyFn: any) => <Provider store={store}>{storyFn()}</Provider>,
-  ],
-=======
   decorators: [(storyFn) => <Provider store={store}>{storyFn()}</Provider>],
->>>>>>> f3548885
   component: QRCodeModal,
   argTypes: {
     onClose: { action: 'closed' },
