--- conflicted
+++ resolved
@@ -35,16 +35,7 @@
   });
 
   it('registers selection', () => {
-<<<<<<< HEAD
-    const { container, getByText } = render(<DropdownTab {...args} />);
-
-    // Find the clickable element (icon box) in the dropdown that contains
-    // ArrowDown icon by walking the nested elements
-    const clickableIconBox = container.firstChild.firstChild.lastChild;
-    fireEvent.click(clickableIconBox);
-=======
     const { container } = render(<DropdownTab {...args} />);
->>>>>>> ef8403f6
 
     // Find the clickable combobox element nested inside the rendered component
     const combobox = container.firstChild.firstChild.firstChild;
