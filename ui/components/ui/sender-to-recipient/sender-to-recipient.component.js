import React, { useState } from 'react';
import PropTypes from 'prop-types';
import classnames from 'classnames';
import copyToClipboard from 'copy-to-clipboard';
import { NameType } from '@metamask/name-controller';
import Tooltip from '../tooltip';
import Identicon from '../identicon';
import { shortenAddress } from '../../../helpers/utils/util';
import AccountMismatchWarning from '../account-mismatch-warning/account-mismatch-warning.component';
import { useI18nContext } from '../../../hooks/useI18nContext';
import { toChecksumHexAddress } from '../../../../shared/modules/hexstring-utils';
import Name from '../../app/name/name';
import { COPY_OPTIONS } from '../../../../shared/constants/copy';
import NicknamePopovers from '../../app/modals/nickname-popovers';
import { Icon, IconName } from '../../component-library';
import { usePetnamesEnabled } from '../../../hooks/usePetnamesEnabled';
import {
  DEFAULT_VARIANT,
  CARDS_VARIANT,
  FLAT_VARIANT,
} from './sender-to-recipient.constants';

const variantHash = {
  [DEFAULT_VARIANT]: 'sender-to-recipient--default',
  [CARDS_VARIANT]: 'sender-to-recipient--cards',
  [FLAT_VARIANT]: 'sender-to-recipient--flat',
};

function SenderAddress({
  addressOnly,
  checksummedSenderAddress,
  senderName,
  onSenderClick,
  senderAddress,
  warnUserOnAccountMismatch,
}) {
  const t = useI18nContext();
  const [addressCopied, setAddressCopied] = useState(false);
  let tooltipHtml = <p>{t('copiedExclamation')}</p>;
  if (!addressCopied) {
    tooltipHtml = addressOnly ? (
      <p>{t('copyAddress')}</p>
    ) : (
      <p>
        {shortenAddress(checksummedSenderAddress)}
        <br />
        {t('copyAddress')}
      </p>
    );
  }
  return (
    <div
      className={classnames(
        'sender-to-recipient__party sender-to-recipient__party--sender',
      )}
      onClick={() => {
        setAddressCopied(true);
        copyToClipboard(checksummedSenderAddress, COPY_OPTIONS);
        if (onSenderClick) {
          onSenderClick();
        }
      }}
    >
      <div className="sender-to-recipient__sender-icon">
        <Identicon
          address={toChecksumHexAddress(senderAddress)}
          diameter={24}
        />
      </div>
      <Tooltip
        position="bottom"
        html={tooltipHtml}
        wrapperClassName="sender-to-recipient__tooltip-wrapper"
        containerClassName="sender-to-recipient__tooltip-container"
        onHidden={() => setAddressCopied(false)}
      >
        <div className="sender-to-recipient__name">
          {addressOnly ? (
            <span>
              {`${senderName || shortenAddress(checksummedSenderAddress)}`}
            </span>
          ) : (
            senderName
          )}
        </div>
      </Tooltip>
      {warnUserOnAccountMismatch && (
        <AccountMismatchWarning address={senderAddress} />
      )}
    </div>
  );
}

SenderAddress.propTypes = {
  senderName: PropTypes.string,
  checksummedSenderAddress: PropTypes.string,
  addressOnly: PropTypes.bool,
  senderAddress: PropTypes.string,
  onSenderClick: PropTypes.func,
  warnUserOnAccountMismatch: PropTypes.bool,
};

export function RecipientWithAddress({
  checksummedRecipientAddress,
  onRecipientClick,
  addressOnly,
  recipientNickname,
  recipientEns,
  recipientName,
  recipientMetadataName,
  recipientIsOwnedAccount,
}) {
  const t = useI18nContext();
  const [showNicknamePopovers, setShowNicknamePopovers] = useState(false);
  const [addressCopied, setAddressCopied] = useState(false);
  const petnamesEnabled = usePetnamesEnabled();

  let tooltipHtml = <p>{t('copiedExclamation')}</p>;
  if (!addressCopied) {
    tooltipHtml = addressOnly ? (
      <p>{t('copyAddress')}</p>
    ) : (
      <p>
        {shortenAddress(checksummedRecipientAddress)}
        <br />
        {t('copyAddress')}
      </p>
    );
  }

<<<<<<< HEAD
  const displayName = petnamesEnabled ? (
    <Name
      value={checksummedRecipientAddress}
      type={NameType.ETHEREUM_ADDRESS}
    />
  ) : (
=======
  const displayName =
>>>>>>> 7a76c275
    (recipientName ||
      recipientNickname ||
      recipientMetadataName ||
      recipientEns ||
      shortenAddress(checksummedRecipientAddress)) ??
<<<<<<< HEAD
    (!addressOnly && t('newContract'))
  );
=======
    (!addressOnly && t('newContract'));
>>>>>>> 7a76c275

  return (
    <>
      <div
        className="sender-to-recipient__party sender-to-recipient__party--recipient sender-to-recipient__party--recipient-with-address"
        onClick={() => {
          if (recipientIsOwnedAccount) {
            setAddressCopied(true);
            copyToClipboard(checksummedRecipientAddress, COPY_OPTIONS);
          } else {
            setShowNicknamePopovers(true);
            if (onRecipientClick) {
              onRecipientClick();
            }
          }
        }}
      >
        {!petnamesEnabled && (
          <div className="sender-to-recipient__sender-icon">
            <Identicon address={checksummedRecipientAddress} diameter={24} />
          </div>
        )}
        <Tooltip
          position="bottom"
          disabled={!recipientName}
          html={tooltipHtml}
          wrapperClassName="sender-to-recipient__tooltip-wrapper"
          containerClassName="sender-to-recipient__tooltip-container"
          onHidden={() => setAddressCopied(false)}
        >
          {petnamesEnabled ? (
            <Name
              value={checksummedRecipientAddress}
              type={NameType.ETHEREUM_ADDRESS}
            />
          ) : (
            <div
              className="sender-to-recipient__name"
              data-testid="sender-to-recipient__name"
            >
              {displayName}
            </div>
          )}
        </Tooltip>
      </div>
      {showNicknamePopovers && !petnamesEnabled ? (
        <NicknamePopovers
          onClose={() => setShowNicknamePopovers(false)}
          address={checksummedRecipientAddress}
        />
      ) : null}
    </>
  );
}

RecipientWithAddress.propTypes = {
  checksummedRecipientAddress: PropTypes.string,
  recipientName: PropTypes.string,
  recipientMetadataName: PropTypes.string,
  recipientEns: PropTypes.string,
  recipientNickname: PropTypes.string,
  addressOnly: PropTypes.bool,
  onRecipientClick: PropTypes.func,
  recipientIsOwnedAccount: PropTypes.bool,
};

function Arrow({ variant }) {
  return variant === DEFAULT_VARIANT ? (
    <div className="sender-to-recipient__arrow-container">
      <div className="sender-to-recipient__arrow-circle">
        <i className="fa fa-arrow-right sender-to-recipient__arrow-circle__icon" />
      </div>
    </div>
  ) : (
    <div className="sender-to-recipient__arrow-container">
      <Icon name={IconName.ArrowRight} />
    </div>
  );
}

Arrow.propTypes = {
  variant: PropTypes.oneOf([DEFAULT_VARIANT, CARDS_VARIANT, FLAT_VARIANT]),
};

export default function SenderToRecipient({
  senderAddress,
  addressOnly,
  senderName,
  recipientNickname,
  recipientName,
  recipientMetadataName,
  recipientEns,
  onRecipientClick,
  onSenderClick,
  recipientAddress,
  variant,
  warnUserOnAccountMismatch,
  recipientIsOwnedAccount,
}) {
  const t = useI18nContext();
  const checksummedSenderAddress = toChecksumHexAddress(senderAddress);
  const checksummedRecipientAddress = toChecksumHexAddress(recipientAddress);

  return (
    <div
      className={classnames('sender-to-recipient', variantHash[variant])}
      data-testid="sender-to-recipient"
    >
      <SenderAddress
        checksummedSenderAddress={checksummedSenderAddress}
        addressOnly={addressOnly}
        senderName={senderName}
        onSenderClick={onSenderClick}
        senderAddress={senderAddress}
        warnUserOnAccountMismatch={warnUserOnAccountMismatch}
      />
      <Arrow variant={variant} />
      {recipientAddress ? (
        <RecipientWithAddress
          checksummedRecipientAddress={checksummedRecipientAddress}
          onRecipientClick={onRecipientClick}
          addressOnly={addressOnly}
          recipientNickname={recipientNickname}
          recipientEns={recipientEns}
          recipientName={recipientName}
          recipientMetadataName={recipientMetadataName}
          recipientIsOwnedAccount={recipientIsOwnedAccount}
        />
      ) : (
        <div className="sender-to-recipient__party sender-to-recipient__party--recipient">
          <i className="fa fa-file-text-o" />
          <div className="sender-to-recipient__name">{t('newContract')}</div>
        </div>
      )}
    </div>
  );
}

SenderToRecipient.defaultProps = {
  variant: DEFAULT_VARIANT,
  warnUserOnAccountMismatch: true,
};

SenderToRecipient.propTypes = {
  senderName: PropTypes.string,
  senderAddress: PropTypes.string,
  recipientName: PropTypes.string,
  recipientMetadataName: PropTypes.string,
  recipientEns: PropTypes.string,
  recipientAddress: PropTypes.string,
  recipientNickname: PropTypes.string,
  variant: PropTypes.oneOf([DEFAULT_VARIANT, CARDS_VARIANT, FLAT_VARIANT]),
  addressOnly: PropTypes.bool,
  onRecipientClick: PropTypes.func,
  onSenderClick: PropTypes.func,
  warnUserOnAccountMismatch: PropTypes.bool,
  recipientIsOwnedAccount: PropTypes.bool,
};<|MERGE_RESOLUTION|>--- conflicted
+++ resolved
@@ -128,27 +128,13 @@
     );
   }
 
-<<<<<<< HEAD
-  const displayName = petnamesEnabled ? (
-    <Name
-      value={checksummedRecipientAddress}
-      type={NameType.ETHEREUM_ADDRESS}
-    />
-  ) : (
-=======
   const displayName =
->>>>>>> 7a76c275
     (recipientName ||
       recipientNickname ||
       recipientMetadataName ||
       recipientEns ||
       shortenAddress(checksummedRecipientAddress)) ??
-<<<<<<< HEAD
-    (!addressOnly && t('newContract'))
-  );
-=======
     (!addressOnly && t('newContract'));
->>>>>>> 7a76c275
 
   return (
     <>
