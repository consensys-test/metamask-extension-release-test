@use "design-system";

/*
  Buttons
 */

.button {
  @include design-system.H6;

  font-weight: 500;
  padding: 0.75rem 1rem;
  display: flex;
  justify-content: center;
  align-items: center;
  box-sizing: border-box;
  border-radius: 12px;
  width: 100%;
  transition: border-color 0.2s ease, background-color 0.2s ease;
<<<<<<< HEAD
=======

  &:focus-visible {
    outline: 2px solid var(--color-primary-default);
    outline-offset: 2px;
    box-shadow: none;
  }
>>>>>>> 7f4e6d9b

  &--disabled,
  &[disabled] {
    cursor: auto;
    opacity: var(--opacity-disabled);
    pointer-events: none;
  }

  &__icon {
    display: flex;
    align-items: center;
    margin-right: 4px;
  }
}

.btn-secondary {
  color: var(--color-text-default);
  background-color: var(--color-background-muted);

  &:hover {
    background-color: var(--color-background-muted-hover);
  }

  &:active {
    background-color: var(--color-background-muted-pressed);
  }
}

.btn-warning {
  color: var(--color-text-default);
  background-color: var(--color-background-default);

  &:hover {
    border: 1px solid var(--color-warning-default);
  }

  &:active {
    background: var(--color-warning-muted);
    border: 1px solid var(--color-warning-default);
  }

  &--disabled,
  &[disabled] {
    opacity: 1;
    color: var(--color-text-muted);
  }
}

.btn-danger {
  color: var(--color-error-default);
  background-color: var(--color-background-muted);

  &:hover {
    background-color: var(--color-background-muted-hover);
  }

  &:active {
    background-color: var(--color-background-muted-pressed);
  }
}

.btn-danger-primary {
  color: var(--color-error-inverse);
  background-color: var(--color-error-default);

  &:hover {
    background-color: var(--color-error-default);
    opacity: 0.8;
<<<<<<< HEAD
  }

  &:active {
    color: var(--color-error-inverse);
  }
}

.btn-default,
.btn-primary {
  color: var(--color-primary-inverse);
  background-color: var(--color-icon-default);

  &:hover {
    color: var(--color-primary-inverse);
    background-color: var(--color-icon-default);
    opacity: 0.8;
    transition: background-color 200ms ease;
  }

  &:active {
    color: var(--color-primary-inverse);
    background-color: var(--color-icon-default);
    transform: scale(0.98);
  }

  &--disabled,
  &[disabled] {
    opacity: var(--opacity-disabled);
  }
}

=======
  }

  &:active {
    color: var(--color-error-inverse);
  }
}

.btn-default,
.btn-primary {
  color: var(--color-icon-inverse);
  background-color: var(--color-icon-default);

  &:hover {
    color: var(--color-icon-inverse);
    background-color: var(--color-icon-default);
    opacity: 0.8;
    transition: background-color 200ms ease;
  }

  &:active {
    color: var(--color-icon-inverse);
    background-color: var(--color-icon-default);
    transform: scale(0.98);
  }

  &--disabled,
  &[disabled] {
    opacity: var(--opacity-disabled);
  }
}

>>>>>>> 7f4e6d9b
.btn-link {
  @include design-system.H4;

  color: var(--color-primary-default);
  cursor: pointer;
  background-color: transparent;

  &:hover {
    color: var(--color-primary-alternative);
  }

  &:active {
    color: var(--color-primary-alternative);
  }

  &--disabled,
  &[disabled] {
    cursor: auto;
    pointer-events: none;
  }
}

.btn--large {
  min-height: 54px;
}

/**
  All Buttons styles are deviations from design guide
 */

.btn-raised {
  color: var(--color-primary-default);
  background-color: var(--color-background-default);
  box-shadow: var(--shadow-size-sm) var(--color-shadow-default);
  padding: 6px;
  height: initial;
  min-height: initial;
  width: initial;
  min-width: initial;
}

button[disabled],
input[type="submit"][disabled] {
  cursor: not-allowed;
  opacity: var(--opacity-disabled);
}

.btn--rounded {
  border-radius: 100px;
<<<<<<< HEAD

  &:hover {
    box-shadow: var(--shadow-size-sm) var(--color-shadow-default);
  }
=======
>>>>>>> 7f4e6d9b

  &.btn-secondary {
    background-color: var(--color-background-muted);

    &:hover {
      background-color: var(--color-background-muted-hover);
    }

    &:active {
      background-color: var(--color-background-muted-pressed);
    }
  }

  &.btn-default {
<<<<<<< HEAD
    &:hover {
      box-shadow: var(--shadow-size-sm) var(--color-shadow-default);
    }

=======
>>>>>>> 7f4e6d9b
    &:active {
      border-color: var(--color-text-alternative);
    }
  }

  &.btn-danger {
    &:hover {
      background-color: var(--color-error-default);
      opacity: 0.8;
    }

    &:active {
      background-color: var(--color-error-default);
    }
  }

  &.btn-warning {
<<<<<<< HEAD
    &:hover {
      box-shadow: var(--shadow-size-sm) var(--color-shadow-default);
    }

=======
>>>>>>> 7f4e6d9b
    &--disabled,
    &[disabled] {
      border-color: var(--color-warning-default);
      color: var(--color-text-muted);
    }

    &:active {
      border-color: var(--color-warning-default);
    }
  }

  &.btn-primary {
    background-color: var(--color-icon-default);
    color: var(--color-primary-inverse);

    &:hover {
      background-color: var(--color-icon-default);
      opacity: 0.8;
    }

    &:active {
      background-color: var(--color-icon-default);
    }
  }

  &.btn-danger-primary {
    background-color: var(--color-error-default);

    &:hover {
      background-color: var(--color-error-default);
      opacity: 0.8;
    }

    &:active {
      background-color: var(--color-error-default);
    }
  }
}

.btn--inline {
  display: inline;
  padding: 0;
  font-size: inherit;
  width: auto;
  color: var(--color-primary-default);
  cursor: pointer;
  background-color: transparent;

  &:hover {
    color: var(--color-primary-alternative);
  }

  &:active {
    color: var(--color-primary-alternative);
  }

  &--disabled,
  &[disabled] {
    cursor: auto;
    pointer-events: none;
  }
}<|MERGE_RESOLUTION|>--- conflicted
+++ resolved
@@ -16,15 +16,12 @@
   border-radius: 12px;
   width: 100%;
   transition: border-color 0.2s ease, background-color 0.2s ease;
-<<<<<<< HEAD
-=======
 
   &:focus-visible {
     outline: 2px solid var(--color-primary-default);
     outline-offset: 2px;
     box-shadow: none;
   }
->>>>>>> 7f4e6d9b
 
   &--disabled,
   &[disabled] {
@@ -93,39 +90,6 @@
   &:hover {
     background-color: var(--color-error-default);
     opacity: 0.8;
-<<<<<<< HEAD
-  }
-
-  &:active {
-    color: var(--color-error-inverse);
-  }
-}
-
-.btn-default,
-.btn-primary {
-  color: var(--color-primary-inverse);
-  background-color: var(--color-icon-default);
-
-  &:hover {
-    color: var(--color-primary-inverse);
-    background-color: var(--color-icon-default);
-    opacity: 0.8;
-    transition: background-color 200ms ease;
-  }
-
-  &:active {
-    color: var(--color-primary-inverse);
-    background-color: var(--color-icon-default);
-    transform: scale(0.98);
-  }
-
-  &--disabled,
-  &[disabled] {
-    opacity: var(--opacity-disabled);
-  }
-}
-
-=======
   }
 
   &:active {
@@ -157,7 +121,6 @@
   }
 }
 
->>>>>>> 7f4e6d9b
 .btn-link {
   @include design-system.H4;
 
@@ -207,13 +170,6 @@
 
 .btn--rounded {
   border-radius: 100px;
-<<<<<<< HEAD
-
-  &:hover {
-    box-shadow: var(--shadow-size-sm) var(--color-shadow-default);
-  }
-=======
->>>>>>> 7f4e6d9b
 
   &.btn-secondary {
     background-color: var(--color-background-muted);
@@ -228,13 +184,6 @@
   }
 
   &.btn-default {
-<<<<<<< HEAD
-    &:hover {
-      box-shadow: var(--shadow-size-sm) var(--color-shadow-default);
-    }
-
-=======
->>>>>>> 7f4e6d9b
     &:active {
       border-color: var(--color-text-alternative);
     }
@@ -252,13 +201,6 @@
   }
 
   &.btn-warning {
-<<<<<<< HEAD
-    &:hover {
-      box-shadow: var(--shadow-size-sm) var(--color-shadow-default);
-    }
-
-=======
->>>>>>> 7f4e6d9b
     &--disabled,
     &[disabled] {
       border-color: var(--color-warning-default);
