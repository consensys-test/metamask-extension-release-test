--- conflicted
+++ resolved
@@ -27,11 +27,7 @@
 That being said all props can be overwritten if necessary.
 
 ```jsx
-<<<<<<< HEAD
-import { Color } from '../../../helpers/constants/design-system';
-=======
 import { BackgroundColor, BorderColor, BorderRadius, BorderStyle } from '../../../helpers/constants/design-system';
->>>>>>> 4b271868
 
 // To remove the border
 <Card border={false} />
@@ -46,9 +42,5 @@
 <Card paddingTop={4} paddingBottom={4} paddingLeft={8} paddingRight={8} />
 
 // To change the background color
-<<<<<<< HEAD
-<Card backgroundColor={Color.backgroundAlternative} />
-=======
 <Card backgroundColor={BackgroundColor.backgroundAlternative} />
->>>>>>> 4b271868
 ```