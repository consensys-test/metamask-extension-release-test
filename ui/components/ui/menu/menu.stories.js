import React, { useState } from 'react';
import { action } from '@storybook/addon-actions';
<<<<<<< HEAD
import { ICON_NAMES } from '../../component-library/icon/deprecated';
=======
import { IconName } from '../../component-library';
>>>>>>> b14b6ba0
import { Menu, MenuItem } from '.';

export default {
  title: 'Components/UI/Menu',
};

export const DefaultStory = () => {
  return (
    <Menu onHide={action('Hide')}>
      <MenuItem iconName={IconName.Eye} onClick={action('Menu Item 1')}>
        Menu Item 1
      </MenuItem>
      <MenuItem onClick={action('Menu Item 2')}>Menu Item 2</MenuItem>
      <MenuItem iconName={IconName.EyeSlash} onClick={action('Menu Item 3')}>
        Menu Item 3
      </MenuItem>
    </Menu>
  );
};

DefaultStory.storyName = 'Default';

export const Anchored = () => {
  const [anchorElement, setAnchorElement] = useState(null);
  return (
    <>
      <button ref={setAnchorElement}>Menu</button>
      <Menu anchorElement={anchorElement} onHide={action('Hide')}>
        <MenuItem iconName={IconName.Export} onClick={action('Menu Item 1')}>
          Menu Item 1
        </MenuItem>
        <MenuItem onClick={action('Menu Item 2')}>Menu Item 2</MenuItem>
        <MenuItem iconName={IconName.EyeSlash} onClick={action('Menu Item 3')}>
          Menu Item 3
        </MenuItem>
      </Menu>
    </>
  );
};<|MERGE_RESOLUTION|>--- conflicted
+++ resolved
@@ -1,10 +1,6 @@
 import React, { useState } from 'react';
 import { action } from '@storybook/addon-actions';
-<<<<<<< HEAD
-import { ICON_NAMES } from '../../component-library/icon/deprecated';
-=======
 import { IconName } from '../../component-library';
->>>>>>> b14b6ba0
 import { Menu, MenuItem } from '.';
 
 export default {
