--- conflicted
+++ resolved
@@ -186,13 +186,8 @@
           requestMetadata={requestMetadata}
           subjectMetadata={targetSubjectMetadata}
           selectedPermissions={requestedPermissions}
-<<<<<<< HEAD
-          selectedIdentities={selectedIdentities}
-          allIdentitiesSelected={allIdentitiesSelected}
-=======
           selectedAccounts={selectedAccounts}
           allAccountsSelected={allAccountsSelected}
->>>>>>> ef0e1a84
         />
         <div className="permission-approval-container__footers">
           {targetSubjectMetadata?.subjectType !== SubjectType.Snap && (
