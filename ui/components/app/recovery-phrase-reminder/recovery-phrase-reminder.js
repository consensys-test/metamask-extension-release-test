--- conflicted
+++ resolved
@@ -12,11 +12,7 @@
   FlexDirection,
   BlockSize,
 } from '../../../helpers/constants/design-system';
-<<<<<<< HEAD
-import { ONBOARDING_REVIEW_SRP_ROUTE } from '../../../helpers/constants/routes';
-=======
 import { ONBOARDING_REVEAL_SRP_ROUTE } from '../../../helpers/constants/routes';
->>>>>>> 9ab104b0
 import {
   Box,
   ButtonLink,
@@ -40,11 +36,7 @@
   const history = useHistory();
 
   const handleBackUp = () => {
-<<<<<<< HEAD
-    const backUpSRPRoute = `${ONBOARDING_REVIEW_SRP_ROUTE}/?isFromReminder=true`;
-=======
     const backUpSRPRoute = `${ONBOARDING_REVEAL_SRP_ROUTE}/?isFromReminder=true`;
->>>>>>> 9ab104b0
     history.push(backUpSRPRoute);
   };
 
