--- conflicted
+++ resolved
@@ -239,8 +239,6 @@
 
   const trackEvent = useContext(MetaMetricsContext);
 
-<<<<<<< HEAD
-=======
   const handleDebouncedScroll = debounce((target) => {
     setShouldShowScrollButton(
       target.scrollHeight - target.scrollTop !== target.clientHeight,
@@ -251,7 +249,6 @@
     handleDebouncedScroll(e.target);
   };
 
->>>>>>> c2bbbb1d
   const handleScrollDownClick = (e) => {
     e.stopPropagation();
     idRefMap[notifications[notifications.length - 1].id].current.scrollIntoView(
