--- conflicted
+++ resolved
@@ -2,21 +2,12 @@
   &__form {
     display: flex;
     flex-direction: column;
-<<<<<<< HEAD
-    width: 360px;
-  }
-
-  &__srp-section {
-    display: flex;
-    flex-direction: column;
-=======
   }
 
   &__create-password {
     display: flex;
     flex-direction: column;
     width: 360px;
->>>>>>> 48fa62f4
   }
 
   &__terms {
