import React from 'react';
import { fireEvent } from '@testing-library/react';
<<<<<<< HEAD
import { CHAIN_IDS, TransactionType } from '@metamask/transaction-controller';
=======
import { TransactionType } from '@metamask/transaction-controller';
>>>>>>> 4c122d36
import { renderWithProvider } from '../../../../test/jest';
import configureStore from '../../../store/store';
import mockState from '../../../../test/data/mock-state.json';
import {
  MOCK_ACCOUNT_BIP122_P2WPKH,
  MOCK_ACCOUNT_SOLANA_MAINNET,
} from '../../../../test/data/mock-accounts';
import { MetaMetricsContext } from '../../../contexts/metametrics';
import {
  MetaMetricsEventCategory,
  MetaMetricsEventLinkType,
  MetaMetricsEventName,
} from '../../../../shared/constants/metametrics';
import {
  MULTICHAIN_NETWORK_BLOCK_EXPLORER_FORMAT_URLS_MAP,
  MultichainNetworks,
} from '../../../../shared/constants/multichain/networks';
import { formatBlockExplorerAddressUrl } from '../../../../shared/lib/multichain/networks';
import { MOCK_TRANSACTION_BY_TYPE } from '../../../../.storybook/initial-states/transactions';
import { createMockInternalAccount } from '../../../../test/jest/mocks';
<<<<<<< HEAD
import TransactionList from './transaction-list.component';
=======
import TransactionList, {
  filterTransactionsByToken,
} from './transaction-list.component';

const MOCK_INTERNAL_ACCOUNT = createMockInternalAccount({
  address: '0xefga64466f257793eaa52fcfff5066894b76a149',
  id: 'id-account',
});
>>>>>>> 4c122d36

const MOCK_INTERNAL_ACCOUNT = createMockInternalAccount({
  address: '0xefga64466f257793eaa52fcfff5066894b76a149',
  id: 'id-account',
});

const defaultState = {
  metamask: {
    ...mockState.metamask,
    transactions: [MOCK_TRANSACTION_BY_TYPE[TransactionType.incoming]],
<<<<<<< HEAD
    incomingTransactionsPreferences: {
      [CHAIN_IDS.POLYGON]: {
        enabled: true,
      },
    },
=======
>>>>>>> 4c122d36
    internalAccounts: {
      accounts: { [MOCK_INTERNAL_ACCOUNT.id]: MOCK_INTERNAL_ACCOUNT },
      selectedAccount: MOCK_INTERNAL_ACCOUNT.id,
    },
  },
};

const btcState = {
  metamask: {
    ...mockState.metamask,
    nonEvmTransactions: {
      [MOCK_ACCOUNT_BIP122_P2WPKH.id]: {
        transactions: [
          {
            timestamp: 1733736433,
            chain: MultichainNetworks.BITCOIN,
            status: 'confirmed',
            type: 'send',
            account: MOCK_ACCOUNT_BIP122_P2WPKH.id,
            from: [],
            to: [
              {
                address: MOCK_ACCOUNT_BIP122_P2WPKH.address,
                asset: {
                  fungible: true,
                  type: '',
                  unit: 'BTC',
                  amount: '1.1',
                },
              },
              {
                address: MOCK_ACCOUNT_BIP122_P2WPKH.address,
                asset: {
                  fungible: true,
                  type: '',
                  unit: 'BTC',
                  amount: '0.1',
                },
              },
            ],
            fees: [],
            events: [],
          },
        ],
        next: null,
        lastUpdated: expect.any(Number),
      },
    },
    internalAccounts: {
      ...mockState.metamask.internalAccounts,
      accounts: {
        ...mockState.metamask.internalAccounts.accounts,
        [MOCK_ACCOUNT_BIP122_P2WPKH.id]: MOCK_ACCOUNT_BIP122_P2WPKH,
      },
      selectedAccount: MOCK_ACCOUNT_BIP122_P2WPKH.id,
    },
    selectedAddress: MOCK_ACCOUNT_BIP122_P2WPKH.address,
    completedOnboarding: true,
    transactions: [],
  },
};

const solanaSwapState = {
  metamask: {
    ...mockState.metamask,
    nonEvmTransactions: {
      [MOCK_ACCOUNT_SOLANA_MAINNET.id]: {
        transactions: [
          {
            id: '2pfnv4drhnitfzCFKxiRoJMzFQpG7wZ9mpRQVk7xm5TQ27g6FZH95HVF6KgwQBS872yGtyhuq57jXXS1y29ub11',
            timestamp: 1740480781,
            chain: MultichainNetworks.SOLANA,
            status: 'confirmed',
            type: 'swap',
            from: [
              {
                address: MOCK_ACCOUNT_SOLANA_MAINNET.address,
                asset: {
                  fungible: true,
                  type: 'solCaip19',
                  unit: 'SOL',
                  amount: '0.01',
                },
              },
            ],
            to: [
              {
                address: MOCK_ACCOUNT_SOLANA_MAINNET.address,
                asset: {
                  fungible: true,
                  type: 'bonkCaip19',
                  unit: 'BONK',
                  amount: '0.00000001', // Test extremely small amounts
                },
              },
            ],
            fees: [
              {
                type: 'base',
                asset: {
                  fungible: true,
                  type: '',
                  unit: 'SOL',
                  amount: '0.000005',
                },
              },
              {
                type: 'priority',
                asset: {
                  fungible: true,
                  type: '',
                  unit: 'SOL',
                  amount: '0.000069798',
                },
              },
            ],
            events: [{ status: 'confirmed', timestamp: 1740480781 }],
          },
        ],
        next: null,
        lastUpdated: expect.any(Number),
      },
    },
    internalAccounts: {
      ...mockState.metamask.internalAccounts,
      accounts: {
        ...mockState.metamask.internalAccounts.accounts,
        [MOCK_ACCOUNT_SOLANA_MAINNET.id]: MOCK_ACCOUNT_SOLANA_MAINNET,
      },
      selectedAccount: MOCK_ACCOUNT_SOLANA_MAINNET.id,
    },
    selectedAddress: MOCK_ACCOUNT_SOLANA_MAINNET.address,
    completedOnboarding: true,
    transactions: [],
  },
};

const mockTrackEvent = jest.fn();

const render = (state = defaultState) => {
  const store = configureStore(state);
  return renderWithProvider(
    <MetaMetricsContext.Provider value={mockTrackEvent}>
      <TransactionList />
    </MetaMetricsContext.Provider>,
    store,
  );
};

describe('TransactionList', () => {
  afterEach(() => {
    jest.clearAllMocks();
  });

  it('renders TransactionList component correctly', () => {
    const { container } = render();
    expect(container).toMatchSnapshot();
  });

  it('renders TransactionList component with props hideNetworkFilter correctly', () => {
    const store = configureStore(defaultState);
    const { container } = renderWithProvider(
      <MetaMetricsContext.Provider value={mockTrackEvent}>
        <TransactionList hideNetworkFilter />
      </MetaMetricsContext.Provider>,
      store,
    );
    expect(container).toMatchSnapshot();
  });

  it('renders TransactionList component with props hideTokenTransactions correctly', () => {
    const defaultState2 = {
      ...defaultState,
      metamask: {
        ...defaultState.metamask,
        transactions: [MOCK_TRANSACTION_BY_TYPE[TransactionType.swap]],
      },
    };
    const store = configureStore(defaultState2);
    const { container } = renderWithProvider(
      <MetaMetricsContext.Provider value={mockTrackEvent}>
        <TransactionList hideTokenTransactions />
      </MetaMetricsContext.Provider>,
      store,
    );
    expect(container).toMatchSnapshot();
  });

  it('renders TransactionList component and does not show You have no transactions text', () => {
    const { queryByText } = render();
    expect(queryByText('You have no transactions')).toBeNull();
  });

  it('renders TransactionList component and shows a Bitcoin Tx in the activity list', () => {
    const { getByText, getByRole, getByTestId } = render(btcState);

    // The activity list item has a status of "Confirmed" and a type of "Send"
    expect(getByText('Confirmed')).toBeInTheDocument();
    expect(getByText('Send')).toBeInTheDocument();
    expect(getByText('-1.2 BTC')).toBeInTheDocument();

    // A BTC activity list item exists
    expect(getByTestId('activity-list-item')).toBeInTheDocument();

    const viewOnExplorerBtn = getByRole('button', {
      name: 'View on block explorer',
    });
    expect(viewOnExplorerBtn).toBeInTheDocument();

    const blockExplorerUrl = formatBlockExplorerAddressUrl(
      MULTICHAIN_NETWORK_BLOCK_EXPLORER_FORMAT_URLS_MAP[
        MultichainNetworks.BITCOIN
      ],
      btcState.metamask.internalAccounts.selectedAccount.address,
    );
    const blockExplorerDomain = new URL(blockExplorerUrl).host;
    fireEvent.click(viewOnExplorerBtn);
    expect(mockTrackEvent).toHaveBeenCalledWith({
      event: MetaMetricsEventName.ExternalLinkClicked,
      category: MetaMetricsEventCategory.Navigation,
      properties: {
        link_type: MetaMetricsEventLinkType.AccountTracker,
        location: 'Activity Tab',
        url_domain: blockExplorerDomain,
      },
    });
  });

  it('renders TransactionList component and does not show Chain ID mismatch text if network name is not available', () => {
    const store = configureStore(defaultState);

    const { queryByText } = renderWithProvider(
      <MetaMetricsContext.Provider value={mockTrackEvent}>
        <TransactionList tokenChainId="0x89" />
      </MetaMetricsContext.Provider>,
      store,
    );
    expect(
      queryByText('Please switch network to view transactions'),
    ).toBeNull();
  });

  it('renders TransactionList component and shows network name text', () => {
    const defaultState2 = {
      metamask: {
        ...mockState.metamask,
        selectedNetworkClientId: 'mainnet',
        networkConfigurationsByChainId: {
          '0x1': {
            blockExplorerUrls: [],
            chainId: '0x1',
            defaultRpcEndpointIndex: 0,
            name: 'Mainnet',
            nativeCurrency: 'ETH',
            rpcEndpoints: [
              {
                networkClientId: 'mainnet',
                type: 'infura',
                url: 'https://mainnet.infura.io/v3/{infuraProjectId}',
              },
            ],
          },
          '0xe708': {
            blockExplorerUrls: [],
            chainId: '0xe708',
            defaultRpcEndpointIndex: 0,
            name: 'Linea Mainnet',
            nativeCurrency: 'ETH',
            rpcEndpoints: [
              {
                networkClientId: 'linea-mainnet',
                type: 'infura',
                url: 'https://linea-mainnet.infura.io/v3/{infuraProjectId}',
              },
            ],
          },
        },
        transactions: [],
      },
    };
    const store = configureStore(defaultState2);

    const { queryByText } = renderWithProvider(
      <MetaMetricsContext.Provider value={mockTrackEvent}>
        <TransactionList tokenChainId="0xe708" />
      </MetaMetricsContext.Provider>,
      store,
    );
    expect(
      queryByText(
        'Please switch to Linea Mainnet network to view transactions',
      ),
    ).toBeNull();
  });

  it('renders TransactionList component and shows a Solana Swap Tx in the activity list', () => {
    const { getByText, getByRole, getByTestId } = render(solanaSwapState);

    expect(getByText('Confirmed')).toBeInTheDocument();
    expect(getByText('Swap SOL to BONK')).toBeInTheDocument();

    expect(getByTestId('activity-list-item')).toBeInTheDocument();

    expect(getByText('<0.00001 BONK')).toBeInTheDocument();

    const viewOnExplorerBtn = getByRole('button', {
      name: 'View on block explorer',
    });
    expect(viewOnExplorerBtn).toBeInTheDocument();
  });

  describe('keepOnlyNonEvmTransactionsForToken', () => {
    const transactionWithSolAndToken = {
      to: [
        {
          asset: {
            type: 'solana:5eykt4UsFv8P8NJdTREpY1vzqKqZKvdp/slip44:501',
          },
        },
        {
          asset: {
            type: 'solana:5eykt4UsFv8P8NJdTREpY1vzqKqZKvdp/token:EPjFWdd5AufqSSqeM2qN1xzybapC8G4wEGGkZwyTDt1v',
          },
        },
      ],
    };
    const transactionWithOnlySol = {
      to: [
        {
          asset: {
            type: 'solana:5eykt4UsFv8P8NJdTREpY1vzqKqZKvdp/slip44:501',
          },
        },
      ],
    };
    const transactionWithOnlyToken = {
      to: [
        {
          asset: {
            type: 'solana:5eykt4UsFv8P8NJdTREpY1vzqKqZKvdp/token:EPjFWdd5AufqSSqeM2qN1xzybapC8G4wEGGkZwyTDt1v',
          },
        },
      ],
    };

    const nonEvmTransactions = {
      transactions: [
        transactionWithSolAndToken,
        transactionWithOnlySol,
        transactionWithOnlyToken,
      ],
    };

    it('filters out transactions that do not involve the token address', () => {
      const tokenAddress =
        'solana:5eykt4UsFv8P8NJdTREpY1vzqKqZKvdp/token:EPjFWdd5AufqSSqeM2qN1xzybapC8G4wEGGkZwyTDt1v';

      const result = filterTransactionsByToken(
        nonEvmTransactions,
        tokenAddress,
      );

      expect(result).toStrictEqual({
        transactions: [transactionWithSolAndToken, transactionWithOnlyToken],
      });
    });

    it('returns the original object if no token address is provided', () => {
      const tokenAddress = undefined;

      const result = filterTransactionsByToken(
        nonEvmTransactions,
        tokenAddress,
      );

      expect(result).toStrictEqual(nonEvmTransactions);
    });
  });
});<|MERGE_RESOLUTION|>--- conflicted
+++ resolved
@@ -1,10 +1,6 @@
 import React from 'react';
 import { fireEvent } from '@testing-library/react';
-<<<<<<< HEAD
-import { CHAIN_IDS, TransactionType } from '@metamask/transaction-controller';
-=======
 import { TransactionType } from '@metamask/transaction-controller';
->>>>>>> 4c122d36
 import { renderWithProvider } from '../../../../test/jest';
 import configureStore from '../../../store/store';
 import mockState from '../../../../test/data/mock-state.json';
@@ -25,9 +21,6 @@
 import { formatBlockExplorerAddressUrl } from '../../../../shared/lib/multichain/networks';
 import { MOCK_TRANSACTION_BY_TYPE } from '../../../../.storybook/initial-states/transactions';
 import { createMockInternalAccount } from '../../../../test/jest/mocks';
-<<<<<<< HEAD
-import TransactionList from './transaction-list.component';
-=======
 import TransactionList, {
   filterTransactionsByToken,
 } from './transaction-list.component';
@@ -36,25 +29,11 @@
   address: '0xefga64466f257793eaa52fcfff5066894b76a149',
   id: 'id-account',
 });
->>>>>>> 4c122d36
-
-const MOCK_INTERNAL_ACCOUNT = createMockInternalAccount({
-  address: '0xefga64466f257793eaa52fcfff5066894b76a149',
-  id: 'id-account',
-});
 
 const defaultState = {
   metamask: {
     ...mockState.metamask,
     transactions: [MOCK_TRANSACTION_BY_TYPE[TransactionType.incoming]],
-<<<<<<< HEAD
-    incomingTransactionsPreferences: {
-      [CHAIN_IDS.POLYGON]: {
-        enabled: true,
-      },
-    },
-=======
->>>>>>> 4c122d36
     internalAccounts: {
       accounts: { [MOCK_INTERNAL_ACCOUNT.id]: MOCK_INTERNAL_ACCOUNT },
       selectedAccount: MOCK_INTERNAL_ACCOUNT.id,
@@ -358,7 +337,7 @@
 
     expect(getByTestId('activity-list-item')).toBeInTheDocument();
 
-    expect(getByText('<0.00001 BONK')).toBeInTheDocument();
+    expect(getByText('-0.01 SOL')).toBeInTheDocument();
 
     const viewOnExplorerBtn = getByRole('button', {
       name: 'View on block explorer',
