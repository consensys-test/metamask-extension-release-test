--- conflicted
+++ resolved
@@ -81,11 +81,7 @@
                     class="mm-box mm-text mm-text--body-lg-medium mm-text--font-weight-medium mm-text--ellipsis mm-text--text-align-left mm-box--color-text-default"
                     data-testid="activity-list-item-action"
                   >
-<<<<<<< HEAD
-                    Receive
-=======
                     Received
->>>>>>> 7f4e6d9b
                   </p>
                 </div>
                 <div
@@ -191,11 +187,7 @@
                     class="mm-box mm-text mm-text--body-lg-medium mm-text--font-weight-medium mm-text--ellipsis mm-text--text-align-left mm-box--color-text-default"
                     data-testid="activity-list-item-action"
                   >
-<<<<<<< HEAD
-                    Receive
-=======
                     Received
->>>>>>> 7f4e6d9b
                   </p>
                 </div>
                 <div
