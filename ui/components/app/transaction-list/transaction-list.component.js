--- conflicted
+++ resolved
@@ -173,42 +173,6 @@
       <Box className="transaction-list__transactions">
         {pendingTransactions.length > 0 && (
           <Box className="transaction-list__pending-transactions">
-<<<<<<< HEAD
-            {pendingTransactions
-              ///: BEGIN:ONLY_INCLUDE_IN(build-mmi)
-              .sort(
-                (a, b) => b.primaryTransaction.time - a.primaryTransaction.time,
-              )
-              ///: END:ONLY_INCLUDE_IN
-              .map((dateGroup) => {
-                return dateGroup.transactionGroups.map(
-                  (transactionGroup, index) => {
-                    ///: BEGIN:ONLY_INCLUDE_IN(build-main,build-beta,build-flask)
-                    if (
-                      transactionGroup.initialTransaction.transactionType ===
-                      TransactionType.smart
-                    ) {
-                      return (
-                        <>
-                          {renderDateStamp(index, dateGroup)}
-                          <SmartTransactionListItem
-                            isEarliestNonce={index === 0}
-                            smartTransaction={
-                              transactionGroup.initialTransaction
-                            }
-                            transactionGroup={transactionGroup}
-                            key={`${transactionGroup.nonce}:${index}`}
-                          />
-                        </>
-                      );
-                    }
-                    ///: END:ONLY_INCLUDE_IN
-                    return (
-                      <>
-                        {renderDateStamp(index, dateGroup)}
-                        <TransactionListItem
-                          isEarliestNonce={index === 0}
-=======
             {pendingTransactions.map((dateGroup) => {
               return dateGroup.transactionGroups.map(
                 (transactionGroup, index) => {
@@ -222,17 +186,11 @@
                         <SmartTransactionListItem
                           isEarliestNonce={index === 0}
                           smartTransaction={transactionGroup.initialTransaction}
->>>>>>> 877e184b
                           transactionGroup={transactionGroup}
                           key={`${transactionGroup.nonce}:${index}`}
                         />
                       </>
                     );
-<<<<<<< HEAD
-                  },
-                );
-              })}
-=======
                   }
                   return (
                     <>
@@ -247,48 +205,10 @@
                 },
               );
             })}
->>>>>>> 877e184b
           </Box>
         )}
         <Box className="transaction-list__completed-transactions">
           {completedTransactions.length > 0 ? (
-<<<<<<< HEAD
-            completedTransactions
-              ///: BEGIN:ONLY_INCLUDE_IN(build-mmi)
-              .sort(
-                (a, b) => b.primaryTransaction.time - a.primaryTransaction.time,
-              )
-              ///: END:ONLY_INCLUDE_IN
-              .slice(0, limit)
-              .map((dateGroup) => {
-                return dateGroup.transactionGroups.map(
-                  (transactionGroup, index) => {
-                    return (
-                      <>
-                        {renderDateStamp(index, dateGroup)}
-                        {transactionGroup.initialTransaction
-                          ?.transactionType === 'smart' ? (
-                          <SmartTransactionListItem
-                            transactionGroup={transactionGroup}
-                            smartTransaction={
-                              transactionGroup.initialTransaction
-                            }
-                            key={`${transactionGroup.nonce}:${index}`}
-                          />
-                        ) : (
-                          <TransactionListItem
-                            transactionGroup={transactionGroup}
-                            key={`${transactionGroup.nonce}:${
-                              limit + index - 10
-                            }`}
-                          />
-                        )}
-                      </>
-                    );
-                  },
-                );
-              })
-=======
             completedTransactions.slice(0, limit).map((dateGroup) => {
               return dateGroup.transactionGroups.map(
                 (transactionGroup, index) => {
@@ -315,7 +235,6 @@
                 },
               );
             })
->>>>>>> 877e184b
           ) : (
             <Box className="transaction-list__empty">
               <Box className="transaction-list__empty-text">
