--- conflicted
+++ resolved
@@ -613,10 +613,7 @@
         <AssetListControlBar
           showSortControl={false}
           showTokenFiatBalance={false}
-<<<<<<< HEAD
-=======
           showImportTokenButton={false}
->>>>>>> 9ab104b0
         />
       );
     }
