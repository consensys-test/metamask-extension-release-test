--- conflicted
+++ resolved
@@ -7,15 +7,11 @@
   SURVEY_END_TIME,
   SURVEY_START_TIME,
 } from '../../../helpers/constants/survey';
-<<<<<<< HEAD
-import { getPermittedEVMAccountsForCurrentTab } from '../../../selectors';
-=======
 import {
   getAllPermittedAccountsForCurrentTab,
   isSolanaAccount,
 } from '../../../selectors';
 import { isInternalAccountInPermittedAccountIds } from '../../../../shared/lib/multichain/chain-agnostic-permission-utils/caip-accounts';
->>>>>>> 2f987b6e
 import { MetaMaskReduxState } from '../../../store/store';
 import { getIsPrivacyToastRecent } from './utils';
 
@@ -94,14 +90,10 @@
   account: InternalAccount,
 ): boolean {
   const allowShowAccountSetting = getAlertEnabledness(state).unconnectedAccount;
-<<<<<<< HEAD
-  const connectedAccounts = getPermittedEVMAccountsForCurrentTab(state);
-=======
   const connectedAccounts = getAllPermittedAccountsForCurrentTab(state);
 
   // We only support connection with EVM or Solana accounts
   // This check prevents Bitcoin snap accounts from showing the toast
->>>>>>> 2f987b6e
   const isEvmAccount = isEvmAccountType(account?.type);
   const isSolanaAccountSelected = isSolanaAccount(account);
   const isConnectableAccount = isEvmAccount || isSolanaAccountSelected;
