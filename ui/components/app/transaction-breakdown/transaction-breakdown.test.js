--- conflicted
+++ resolved
@@ -106,38 +106,6 @@
   });
 
   describe('with swap+send transaction', () => {
-<<<<<<< HEAD
-    it('renders properly', () => {
-      const { getAllByTestId } = renderWithProvider(
-        <TransactionBreakdown
-          nonce="0x72" // 114
-          transaction={{
-            baseFeePerGas: '0x18205f063',
-            destinationTokenAddress:
-              '0x0000000000000000000000000000000000000000',
-            destinationTokenAmount: '2223344229978020',
-            destinationTokenDecimals: 18,
-            destinationTokenSymbol: 'ETH',
-            sourceTokenAddress: '0x0d8775f648430679a709e98d2b0cb6250d2887ef',
-            sourceTokenAmount: '33425656732428330864',
-            sourceTokenDecimals: 18,
-            sourceTokenSymbol: 'BAT',
-            status: 'confirmed',
-            swapAndSendRecipient: '0xc6f6ca03d790168758285264bcbf7fb30d27322b',
-            txParams: {
-              gas: '0x3c3d6',
-              maxFeePerGas: '0x1da1d1cff',
-              maxPriorityFeePerGas: '0x53417a0',
-            },
-            txReceipt: {
-              cumulativeGasUsed: '0xa1d718',
-              effectiveGasPrice: '0x1873a0803',
-              gasUsed: '0x2fa69',
-            },
-            type: 'swapAndSend',
-          }}
-          primaryCurrency="-0.01 ETH"
-=======
     const props = {
       nonce: '0x72', // 114
       transaction: {
@@ -200,7 +168,6 @@
               destinationTokenAmount: '100',
             },
           }}
->>>>>>> 717376e8
         />,
         store,
       );
@@ -209,14 +176,9 @@
         getActualDataFrom(getAllByTestId('transaction-breakdown-row')),
       ).toStrictEqual([
         ['Nonce', '114'],
-<<<<<<< HEAD
-        ['Amount Sent', '33.425656732428330864 BAT'],
-        ['Amount Received', '0.00222334422997802 ETH'],
-=======
         // Verify small amounts not in scientific notation
         ['Amount Sent', '0.0000000000000001 BAT'],
         ['Amount Received', '0.0000000000000001 ETH'],
->>>>>>> 717376e8
         ['Gas limit (units)', '246742'],
         ['Gas used (units)', '195177'],
         ['Base fee (GWEI)', '6.476394595'],
