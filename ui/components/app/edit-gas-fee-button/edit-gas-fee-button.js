--- conflicted
+++ resolved
@@ -14,15 +14,7 @@
 import { useTransactionModalContext } from '../../../contexts/transaction-modal';
 import InfoTooltip from '../../ui/info-tooltip/info-tooltip';
 import Typography from '../../ui/typography/typography';
-<<<<<<< HEAD
-import {
-  Icon,
-  ICON_NAMES,
-  ICON_SIZES,
-} from '../../component-library/icon/deprecated';
-=======
 import { Icon, IconName, IconSize } from '../../component-library';
->>>>>>> b14b6ba0
 
 export default function EditGasFeeButton({ userAcknowledgedGasMissing }) {
   const t = useI18nContext();
