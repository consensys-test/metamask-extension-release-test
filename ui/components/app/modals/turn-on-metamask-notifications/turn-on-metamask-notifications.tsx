--- conflicted
+++ resolved
@@ -59,10 +59,6 @@
 
   const handleTurnOnNotifications = async () => {
     setIsLoading(true);
-<<<<<<< HEAD
-    await createNotifications();
-=======
->>>>>>> ad7a5462
     trackEvent({
       category: MetaMetricsEventCategory.NotificationsActivationFlow,
       event: MetaMetricsEventName.NotificationsActivated,
