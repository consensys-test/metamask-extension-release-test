import React from 'react';
import PropTypes from 'prop-types';
import { getAccountLink } from '@metamask/etherscan-link';
import { useSelector } from 'react-redux';
import classnames from 'classnames';
import Box from '../../../ui/box';
import IconCopy from '../../../ui/icon/icon-copy';
import IconBlockExplorer from '../../../ui/icon/icon-block-explorer';
import Button from '../../../ui/button/button.component';
import Tooltip from '../../../ui/tooltip/tooltip';
import { useI18nContext } from '../../../../hooks/useI18nContext';
import Identicon from '../../../ui/identicon';
import { ellipsify } from '../../../../pages/send/send.utils';
import Popover from '../../../ui/popover';
import Typography from '../../../ui/typography';
import {
  FONT_WEIGHT,
  TYPOGRAPHY,
  DISPLAY,
  COLORS,
  JUSTIFY_CONTENT,
  SIZES,
  BORDER_STYLE,
} from '../../../../helpers/constants/design-system';
import { useCopyToClipboard } from '../../../../hooks/useCopyToClipboard';
import UrlIcon from '../../../ui/url-icon/url-icon';
import { getAddressBookEntry } from '../../../../selectors';
<<<<<<< HEAD
import { ERC1155, ERC721 } from '../../../../../shared/constants/transaction';
=======
import { TokenStandard } from '../../../../../shared/constants/transaction';
>>>>>>> 90d2ca07
import NftCollectionImage from '../../../ui/nft-collection-image/nft-collection-image';

export default function ContractDetailsModal({
  onClose,
  tokenName,
  tokenAddress,
  toAddress,
  chainId,
  rpcPrefs,
  origin,
  siteImage,
  tokenId,
  assetName,
  assetStandard,
  isContractRequestingSignature,
}) {
  const t = useI18nContext();
  const [copiedTokenAddress, handleCopyTokenAddress] = useCopyToClipboard();
  const [copiedToAddress, handleCopyToAddress] = useCopyToClipboard();

  const addressBookEntry = useSelector((state) => ({
    data: getAddressBookEntry(state, toAddress),
  }));
  const nft =
<<<<<<< HEAD
    assetStandard === ERC721 ||
    assetStandard === ERC1155 ||
=======
    assetStandard === TokenStandard.ERC721 ||
    assetStandard === TokenStandard.ERC1155 ||
>>>>>>> 90d2ca07
    // if we don't have an asset standard but we do have either both an assetname and a tokenID or both a tokenName and tokenId we assume its an NFT
    (assetName && tokenId) ||
    (tokenName && tokenId);

  return (
    <Popover className="contract-details-modal">
      <Box
        paddingTop={6}
        paddingRight={4}
        paddingBottom={8}
        paddingLeft={4}
        className="contract-details-modal__content"
      >
        <Typography
          fontWeight={FONT_WEIGHT.BOLD}
          variant={TYPOGRAPHY.H5}
          display={DISPLAY.FLEX}
          boxProps={{ marginTop: 0, marginBottom: 0 }}
        >
          {t('contractTitle')}
        </Typography>
        <Typography
          variant={TYPOGRAPHY.H7}
          display={DISPLAY.FLEX}
          color={COLORS.TEXT_ALTERNATIVE}
          boxProps={{ marginTop: 2, marginBottom: 0 }}
        >
          {t('contractDescription')}
        </Typography>
        {!isContractRequestingSignature && (
          <>
            <Typography
              variant={TYPOGRAPHY.H6}
              display={DISPLAY.FLEX}
              marginTop={4}
              marginBottom={2}
            >
              {nft ? t('contractNFT') : t('contractToken')}
            </Typography>
            <Box
              display={DISPLAY.FLEX}
              borderRadius={SIZES.SM}
              borderStyle={BORDER_STYLE.SOLID}
              borderColor={COLORS.BORDER_DEFAULT}
              className="contract-details-modal__content__contract"
            >
              {nft ? (
                <Box margin={4}>
                  <NftCollectionImage
                    assetName={assetName}
                    tokenAddress={tokenAddress}
                  />
                </Box>
              ) : (
                <Identicon
                  className="contract-details-modal__content__contract__identicon"
                  address={tokenAddress}
                  diameter={24}
                />
              )}
              <Box data-testid="recipient">
                <Typography
                  fontWeight={FONT_WEIGHT.BOLD}
                  variant={TYPOGRAPHY.H5}
                  marginTop={4}
                >
                  {tokenName || ellipsify(tokenAddress)}
                </Typography>
                {tokenName && (
                  <Typography
                    variant={TYPOGRAPHY.H6}
                    display={DISPLAY.FLEX}
                    color={COLORS.TEXT_ALTERNATIVE}
                    marginTop={0}
                    marginBottom={4}
                  >
                    {ellipsify(tokenAddress)}
                  </Typography>
                )}
              </Box>
              <Box
                justifyContent={JUSTIFY_CONTENT.FLEX_END}
                className="contract-details-modal__content__contract__buttons"
              >
                <Box marginTop={4} marginRight={5}>
                  <Tooltip
                    position="top"
                    title={
                      copiedTokenAddress
                        ? t('copiedExclamation')
                        : t('copyToClipboard')
                    }
                  >
                    <Button
                      className="contract-details-modal__content__contract__buttons__copy"
                      type="link"
                      onClick={() => {
                        handleCopyTokenAddress(tokenAddress);
                      }}
                    >
                      <IconCopy color="var(--color-icon-muted)" />
                    </Button>
                  </Tooltip>
                </Box>
                <Box marginTop={5} marginRight={5}>
                  <Tooltip position="top" title={t('openInBlockExplorer')}>
                    <Button
                      className="contract-details-modal__content__contract__buttons__block-explorer"
                      type="link"
                      onClick={() => {
                        const blockExplorerTokenLink = getAccountLink(
                          tokenAddress,
                          chainId,
                          {
                            blockExplorerUrl:
                              rpcPrefs?.blockExplorerUrl ?? null,
                          },
                          null,
                        );
                        global.platform.openTab({
                          url: blockExplorerTokenLink,
                        });
                      }}
                    >
                      <IconBlockExplorer
                        size={16}
                        color="var(--color-icon-muted)"
                      />
                    </Button>
                  </Tooltip>
                </Box>
              </Box>
            </Box>
          </>
        )}
        <Typography
          variant={TYPOGRAPHY.H6}
          display={DISPLAY.FLEX}
          marginTop={4}
          marginBottom={2}
        >
          {nft && t('contractRequestingAccess')}
          {isContractRequestingSignature && t('contractRequestingSignature')}
          {!nft &&
            !isContractRequestingSignature &&
            t('contractRequestingSpendingCap')}
        </Typography>
        <Box
          display={DISPLAY.FLEX}
          borderRadius={SIZES.SM}
          borderStyle={BORDER_STYLE.SOLID}
          borderColor={COLORS.BORDER_DEFAULT}
          className="contract-details-modal__content__contract"
        >
          {nft ? (
            <Identicon
              className="contract-details-modal__content__contract__identicon"
              diameter={24}
              address={toAddress}
            />
          ) : (
            <UrlIcon
              className={classnames({
                'contract-details-modal__content__contract__identicon-for-unknown-contact':
                  addressBookEntry?.data?.name === undefined,
                'contract-details-modal__content__contract__identicon':
                  addressBookEntry?.data?.name !== undefined,
              })}
              fallbackClassName={classnames({
                'contract-details-modal__content__contract__identicon-for-unknown-contact':
                  addressBookEntry?.data?.name === undefined,
                'contract-details-modal__content__contract__identicon':
                  addressBookEntry?.data?.name !== undefined,
              })}
              name={origin}
              url={siteImage}
            />
          )}
          <Box data-testid="recipient">
            <Typography
              fontWeight={FONT_WEIGHT.BOLD}
              variant={TYPOGRAPHY.H5}
              marginTop={4}
            >
              {addressBookEntry?.data?.name || ellipsify(toAddress)}
            </Typography>
            {addressBookEntry?.data?.name && (
              <Typography
                variant={TYPOGRAPHY.H6}
                display={DISPLAY.FLEX}
                color={COLORS.TEXT_ALTERNATIVE}
                marginTop={0}
                marginBottom={4}
              >
                {ellipsify(toAddress)}
              </Typography>
            )}
          </Box>
          <Box
            justifyContent={JUSTIFY_CONTENT.FLEX_END}
            className="contract-details-modal__content__contract__buttons"
          >
            <Box marginTop={4} marginRight={5}>
              <Tooltip
                position="top"
                title={
                  copiedToAddress
                    ? t('copiedExclamation')
                    : t('copyToClipboard')
                }
              >
                <Button
                  className="contract-details-modal__content__contract__buttons__copy"
                  type="link"
                  onClick={() => {
                    handleCopyToAddress(toAddress);
                  }}
                >
                  <IconCopy color="var(--color-icon-muted)" />
                </Button>
              </Tooltip>
            </Box>
            <Box marginTop={5} marginRight={5}>
              <Tooltip position="top" title={t('openInBlockExplorer')}>
                <Button
                  className="contract-details-modal__content__contract__buttons__block-explorer"
                  type="link"
                  onClick={() => {
                    const blockExplorerTokenLink = getAccountLink(
                      toAddress,
                      chainId,
                      {
                        blockExplorerUrl: rpcPrefs?.blockExplorerUrl ?? null,
                      },
                      null,
                    );
                    global.platform.openTab({
                      url: blockExplorerTokenLink,
                    });
                  }}
                >
                  <IconBlockExplorer
                    size={16}
                    color="var(--color-icon-muted)"
                  />
                </Button>
              </Tooltip>
            </Box>
          </Box>
        </Box>
      </Box>
      <Box
        display={DISPLAY.FLEX}
        paddingTop={6}
        paddingRight={4}
        paddingBottom={6}
        paddingLeft={4}
      >
        <Button type="primary" onClick={() => onClose()}>
          {t('recoveryPhraseReminderConfirm')}
        </Button>
      </Box>
    </Popover>
  );
}

ContractDetailsModal.propTypes = {
  /**
   * Function that should close the modal
   */
  onClose: PropTypes.func,
  /**
   * Name of the token that is waiting to be allowed
   */
  tokenName: PropTypes.string,
  /**
   * Address of the token that is waiting to be allowed
   */
  tokenAddress: PropTypes.string,
  /**
   * Contract address requesting spending cap
   */
  toAddress: PropTypes.string,
  /**
   * Current network chainId
   */
  chainId: PropTypes.string,
  /**
   * RPC prefs of the current network
   */
  rpcPrefs: PropTypes.object,
  /**
   * Dapp URL
   */
  origin: PropTypes.string,
  /**
   * Dapp image
   */
  siteImage: PropTypes.string,
  /**
   * The token id of the collectible
   */
  tokenId: PropTypes.string,
  /**
   * Token Standard
   */
  assetStandard: PropTypes.string,
  /**
   * The name of the collection
   */
  assetName: PropTypes.string,
  /**
   * Whether contract requesting signature flow has started
   */
  isContractRequestingSignature: PropTypes.bool,
};<|MERGE_RESOLUTION|>--- conflicted
+++ resolved
@@ -25,11 +25,7 @@
 import { useCopyToClipboard } from '../../../../hooks/useCopyToClipboard';
 import UrlIcon from '../../../ui/url-icon/url-icon';
 import { getAddressBookEntry } from '../../../../selectors';
-<<<<<<< HEAD
-import { ERC1155, ERC721 } from '../../../../../shared/constants/transaction';
-=======
 import { TokenStandard } from '../../../../../shared/constants/transaction';
->>>>>>> 90d2ca07
 import NftCollectionImage from '../../../ui/nft-collection-image/nft-collection-image';
 
 export default function ContractDetailsModal({
@@ -54,13 +50,8 @@
     data: getAddressBookEntry(state, toAddress),
   }));
   const nft =
-<<<<<<< HEAD
-    assetStandard === ERC721 ||
-    assetStandard === ERC1155 ||
-=======
     assetStandard === TokenStandard.ERC721 ||
     assetStandard === TokenStandard.ERC1155 ||
->>>>>>> 90d2ca07
     // if we don't have an asset standard but we do have either both an assetname and a tokenID or both a tokenName and tokenId we assume its an NFT
     (assetName && tokenId) ||
     (tokenName && tokenId);
