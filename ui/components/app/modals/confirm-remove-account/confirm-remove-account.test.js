--- conflicted
+++ resolved
@@ -7,10 +7,7 @@
 import { addressSummary } from '../../../../helpers/utils/util';
 import { getMultichainAccountUrl } from '../../../../helpers/utils/multichain/blockExplorer';
 import { MultichainNetworks } from '../../../../../shared/constants/multichain/networks';
-<<<<<<< HEAD
-=======
 import { mockNetworkState } from '../../../../../test/stub/networks';
->>>>>>> b960add2
 import ConfirmRemoveAccount from '.';
 
 global.platform = { openTab: jest.fn(), closeCurrentWindow: jest.fn() };
@@ -58,13 +55,7 @@
   const state = {
     metamask: {
       completedOnboarding: true,
-<<<<<<< HEAD
-      providerConfig: {
-        chainId: '0x99',
-      },
-=======
       ...mockNetworkState({ chainId: '0x99' }),
->>>>>>> b960add2
       internalAccounts: {
         accounts: {
           [mockAccount.id]: mockAccount,
