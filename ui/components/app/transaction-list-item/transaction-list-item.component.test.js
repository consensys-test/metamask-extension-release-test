import { NameType } from '@metamask/name-controller';
import { TransactionStatus } from '@metamask/transaction-controller';
import { fireEvent } from '@testing-library/react';
import React from 'react';
import { useDispatch, useSelector } from 'react-redux';
import * as reactRouterDom from 'react-router-dom';
import configureStore from 'redux-mock-store';
import {
  TrustSignalDisplayState,
  useTrustSignals,
} from '../../../hooks/useTrustSignals';
import { GasEstimateTypes } from '../../../../shared/constants/gas';
import {
  MetaMetricsEventCategory,
  MetaMetricsEventName,
} from '../../../../shared/constants/metametrics';
import transactionGroup from '../../../../test/data/mock-pending-transaction-data.json';
import mockLegacySwapTxGroup from '../../../../test/data/swap/mock-legacy-swap-transaction-group.json';
import mockUnifiedSwapTxGroup from '../../../../test/data/swap/mock-unified-swap-transaction-group.json';
import mockBridgeTxData from '../../../../test/data/bridge/mock-bridge-transaction-details.json';
import mockState from '../../../../test/data/mock-state.json';
import { renderWithProvider } from '../../../../test/jest';
import { MetaMetricsContext } from '../../../contexts/metametrics';
import { selectBridgeHistoryForAccount } from '../../../ducks/bridge-status/selectors';
import { getTokens } from '../../../ducks/metamask/metamask';
import { useGasFeeEstimates } from '../../../hooks/useGasFeeEstimates';
import {
  getConversionRate,
  getCurrentNetwork,
  getNames,
  getPreferences,
  getSelectedAccount,
  getShouldShowFiat,
  getTokenExchangeRates,
  getSelectedInternalAccount,
<<<<<<< HEAD
=======
  getMarketData,
>>>>>>> 7f4e6d9b
} from '../../../selectors';
import { getNftContractsByAddressByChain } from '../../../selectors/nft';
import { abortTransactionSigning } from '../../../store/actions';
import { setBackgroundConnection } from '../../../store/background-connection';
import TransactionListItem from '.';

const FEE_MARKET_ESTIMATE_RETURN_VALUE = {
  gasEstimateType: GasEstimateTypes.feeMarket,
  gasFeeEstimates: {
    low: {
      minWaitTimeEstimate: 180000,
      maxWaitTimeEstimate: 300000,
      suggestedMaxPriorityFeePerGas: '3',
      suggestedMaxFeePerGas: '53',
    },
    medium: {
      minWaitTimeEstimate: 15000,
      maxWaitTimeEstimate: 60000,
      suggestedMaxPriorityFeePerGas: '7',
      suggestedMaxFeePerGas: '70',
    },
    high: {
      minWaitTimeEstimate: 0,
      maxWaitTimeEstimate: 15000,
      suggestedMaxPriorityFeePerGas: '10',
      suggestedMaxFeePerGas: '100',
    },
    estimatedBaseFee: '50',
  },
  estimatedGasFeeTimeBounds: {},
};

jest.mock('react-redux', () => {
  const actual = jest.requireActual('react-redux');

  return {
    ...actual,
    useSelector: jest.fn(),
    useDispatch: jest.fn(),
  };
});
jest.mock('react-router-dom', () => ({
  ...jest.requireActual('react-router-dom'),
  useHistory: jest.fn(),
}));

jest.mock('../../../hooks/useGasFeeEstimates', () => ({
  useGasFeeEstimates: jest.fn(),
}));

jest.mock('../../../hooks/useTrustSignals', () => ({
  useTrustSignals: jest.fn(),
  TrustSignalDisplayState: {
    Malicious: 'malicious',
    Petname: 'petname',
    Verified: 'verified',
    Warning: 'warning',
    Recognized: 'recognized',
    Unknown: 'unknown',
  },
}));

setBackgroundConnection({
  getGasFeeTimeEstimate: jest.fn(),
});

jest.mock('react', () => {
  const originReact = jest.requireActual('react');
  return {
    ...originReact,
    useLayoutEffect: jest.fn(),
  };
});

jest.mock('../../../store/actions.ts', () => ({
  tryReverseResolveAddress: jest.fn().mockReturnValue({ type: 'TYPE' }),
  abortTransactionSigning: jest.fn(),
}));

const mockStore = configureStore();

const useTrustSignalsMock = jest.mocked(useTrustSignals);

const generateUseSelectorRouter = (opts) => (selector) => {
  if (selector === getConversionRate) {
    return 1;
  } else if (selector === getSelectedAccount) {
    return {
      balance: opts.balance ?? '2AA1EFB94E0000',
    };
  } else if (selector === getTokenExchangeRates) {
    return opts.tokenExchangeRates ?? {};
  } else if (selector === getCurrentNetwork) {
    return { nickname: 'Ethereum Mainnet' };
  } else if (selector === getPreferences) {
    return opts.preferences ?? {};
  } else if (selector === getShouldShowFiat) {
    return opts.shouldShowFiat ?? false;
  } else if (selector === getTokens) {
    return opts.tokens ?? [];
  } else if (selector === selectBridgeHistoryForAccount) {
    return opts.bridgeHistory ?? {};
  } else if (selector === getSelectedInternalAccount) {
    return opts.selectedInternalAccount ?? { address: '0xDefaultAddress' };
  } else if (selector === getNames) {
    return {
      [NameType.ETHEREUM_ADDRESS]: {
        '0xc0ffee254729296a45a3885639ac7e10f9d54979': {
          '0x5': {
            name: 'TestName2',
          },
        },
      },
    };
  } else if (selector === getNftContractsByAddressByChain) {
    return {
      '0x5': {
        '0xc0ffee254729296a45a3885639ac7e10f9d54979': {
          name: 'iZUMi Bond USD',
        },
      },
    };
  } else if (selector === getMarketData) {
    return opts.marketData ?? {};
  }
  return undefined;
};

describe('TransactionListItem', () => {
  beforeAll(() => {
    useGasFeeEstimates.mockImplementation(
      () => FEE_MARKET_ESTIMATE_RETURN_VALUE,
    );

    useTrustSignalsMock.mockImplementation((requests) =>
      requests.map(() => ({
        state: TrustSignalDisplayState.Unknown,
        label: null,
      })),
    );
  });

  afterAll(() => {
    useGasFeeEstimates.mockRestore();
  });

  describe('ActivityListItem interactions', () => {
    it('should show the activity details popover and log metrics when the activity list item is clicked', () => {
      useSelector.mockImplementation(
        generateUseSelectorRouter({
          balance: '0x3',
        }),
      );

      const store = mockStore(mockState);
      const mockTrackEvent = jest.fn();
      const { queryByTestId } = renderWithProvider(
        <MetaMetricsContext.Provider value={mockTrackEvent}>
          <TransactionListItem transactionGroup={transactionGroup} />
        </MetaMetricsContext.Provider>,
        store,
      );
      const activityListItem = queryByTestId('activity-list-item');
      fireEvent.click(activityListItem);
      expect(mockTrackEvent).toHaveBeenCalledWith({
        event: MetaMetricsEventName.ActivityDetailsOpened,
        category: MetaMetricsEventCategory.Navigation,
        properties: {
          activity_type: 'send',
        },
      });
      const popoverClose = queryByTestId('popover-close');
      fireEvent.click(popoverClose);
      expect(mockTrackEvent).toHaveBeenCalledWith({
        event: MetaMetricsEventName.ActivityDetailsClosed,
        category: MetaMetricsEventCategory.Navigation,
        properties: {
          activity_type: 'send',
        },
      });
    });
  });

  describe('when account has insufficient balance to cover gas', () => {
    it(`should indicate account has insufficient funds to cover gas price for cancellation of pending transaction`, () => {
      useSelector.mockImplementation(
        generateUseSelectorRouter({
          balance: '0x3',
        }),
      );
      const { queryByTestId } = renderWithProvider(
        <TransactionListItem transactionGroup={transactionGroup} />,
      );
      expect(queryByTestId('not-enough-gas__tooltip')).toBeInTheDocument();
    });

    it('should not disable "cancel" button when user has sufficient funds', () => {
      useSelector.mockImplementation(
        generateUseSelectorRouter({
          balance: '2AA1EFB94E0000',
        }),
      );
      const { queryByTestId } = renderWithProvider(
        <TransactionListItem transactionGroup={transactionGroup} />,
      );
      expect(queryByTestId('not-enough-gas__tooltip')).not.toBeInTheDocument();
    });

    it(`should open the edit gas popover when cancel is clicked`, () => {
      useSelector.mockImplementation(
        generateUseSelectorRouter({
          balance: '2AA1EFB94E0000',
        }),
      );
      const { getByText, queryByText } = renderWithProvider(
        <TransactionListItem transactionGroup={transactionGroup} />,
      );
      expect(queryByText('Cancel transaction')).not.toBeInTheDocument();

      const cancelButton = getByText('Cancel');
      fireEvent.click(cancelButton);
      expect(getByText('Cancel transaction')).toBeInTheDocument();
    });
  });

  it('hides speed up button if status is approved', () => {
    useSelector.mockImplementation(
      generateUseSelectorRouter({
        balance: '2AA1EFB94E0000',
      }),
    );

    const transactionGroupSigning = {
      ...transactionGroup,
      primaryTransaction: {
        ...transactionGroup.primaryTransaction,
        status: TransactionStatus.approved,
      },
    };

    const { queryByTestId } = renderWithProvider(
      <TransactionListItem transactionGroup={transactionGroupSigning} />,
    );

    const speedUpButton = queryByTestId('speed-up-button');
    expect(speedUpButton).not.toBeInTheDocument();
  });

  it('aborts transaction signing if cancel button clicked and status is approved', () => {
    useSelector.mockImplementation(
      generateUseSelectorRouter({
        balance: '2AA1EFB94E0000',
      }),
    );

    useDispatch.mockReturnValue(jest.fn());

    const transactionGroupSigning = {
      ...transactionGroup,
      primaryTransaction: {
        ...transactionGroup.primaryTransaction,
        status: TransactionStatus.approved,
      },
    };

    const { queryByTestId } = renderWithProvider(
      <TransactionListItem transactionGroup={transactionGroupSigning} />,
    );

    const cancelButton = queryByTestId('cancel-button');
    fireEvent.click(cancelButton);

    expect(abortTransactionSigning).toHaveBeenCalledTimes(1);
    expect(abortTransactionSigning).toHaveBeenCalledWith(
      transactionGroupSigning.primaryTransaction.id,
    );
  });

  it('should render pending legacy swap tx summary', () => {
    useSelector.mockImplementation(generateUseSelectorRouter({}));
    const { queryByTestId, getByText } = renderWithProvider(
      <TransactionListItem
        transactionGroup={{
          ...mockLegacySwapTxGroup,
          primaryTransaction: {
            ...mockLegacySwapTxGroup.primaryTransaction,
            status: TransactionStatus.approved,
          },
        }}
      />,
      mockStore(mockState),
    );

    expect(queryByTestId('activity-list-item')).toHaveTextContent(
      '?Swap USDC to UNISigningCancel',
    );
    expect(getByText('Signing')).toBeInTheDocument();
  });

  it('should render confirmed legacy swap tx summary', () => {
    useSelector.mockImplementation(generateUseSelectorRouter({}));
    const { queryByTestId } = renderWithProvider(
      <TransactionListItem transactionGroup={mockLegacySwapTxGroup} />,
    );

    expect(queryByTestId('activity-list-item')).toHaveTextContent(
      '?Swap USDC to UNIConfirmed-2 USDC',
    );
  });

  it('should render failed legacy swap tx summary', () => {
    useSelector.mockImplementation(generateUseSelectorRouter({}));
    const { queryByTestId, getByText } = renderWithProvider(
      <TransactionListItem
        transactionGroup={{
          ...mockLegacySwapTxGroup,
          primaryTransaction: {
            ...mockLegacySwapTxGroup.primaryTransaction,
            status: TransactionStatus.failed,
          },
        }}
      />,
    );

    expect(queryByTestId('activity-list-item')).toHaveTextContent(
      '?Swap USDC to UNIFailed-2 USDC',
    );
    expect(getByText('Failed')).toBeInTheDocument();
  });

  it('should render confirmed unified swap tx summary', () => {
    const { queryByTestId } = renderWithProvider(
      <MetaMetricsContext.Provider value={jest.fn()}>
        <TransactionListItem transactionGroup={mockUnifiedSwapTxGroup} />
      </MetaMetricsContext.Provider>,
      mockStore(mockState),
    );

    expect(queryByTestId('activity-list-item')).toHaveTextContent(
      '?Swap to Confirmed-0 ETH',
    );
  });

  it('should render failed unified swap tx summary', () => {
    useSelector.mockImplementation(generateUseSelectorRouter({}));
    const { queryByTestId, getByText } = renderWithProvider(
      <TransactionListItem
        transactionGroup={{
          ...mockUnifiedSwapTxGroup,
          primaryTransaction: {
            ...mockUnifiedSwapTxGroup.primaryTransaction,
            status: TransactionStatus.failed,
          },
        }}
      />,
    );

    expect(queryByTestId('activity-list-item')).toHaveTextContent(
      '?Swap to Failed-0 ETH',
    );
    expect(getByText('Failed')).toBeInTheDocument();
  });

  it('should render pending bridge tx summary', () => {
    const { bridgeHistoryItem, srcTxMetaId } = mockBridgeTxData;
    useSelector.mockImplementation(
      generateUseSelectorRouter({
        bridgeHistory: {
          [srcTxMetaId]: {
            ...bridgeHistoryItem,
            status: {
              ...bridgeHistoryItem.status,
              status: 'PENDING',
            },
          },
        },
      }),
    );
    const { queryByTestId } = renderWithProvider(
      <TransactionListItem
        transactionGroup={{
          ...mockBridgeTxData.transactionGroup,
          primaryTransaction: {
            ...mockBridgeTxData.transactionGroup.primaryTransaction,
            status: TransactionStatus.pending,
          },
        }}
      />,
    );

    expect(queryByTestId('activity-list-item')).toHaveTextContent(
      '?Bridged to OP MainnetTransaction 2 of 2-2 USDC',
    );
  });

  it('should render confirmed bridge tx summary', () => {
    const { bridgeHistoryItem, srcTxMetaId } = mockBridgeTxData;
    useSelector.mockImplementation(
      generateUseSelectorRouter({
        bridgeHistory: {
          [srcTxMetaId]: {
            ...bridgeHistoryItem,
            status: {
              ...bridgeHistoryItem.status,
              status: 'PENDING',
            },
          },
        },
      }),
    );
    const { queryByTestId, getByText } = renderWithProvider(
      <TransactionListItem
        transactionGroup={mockBridgeTxData.transactionGroup}
      />,
    );

    expect(queryByTestId('activity-list-item')).toHaveTextContent(
      '?Bridged to OP MainnetTransaction 2 of 2-2 USDC',
    );
    expect(getByText('Transaction 2 of 2')).toBeInTheDocument();
  });

  it('should render completed bridge tx summary', () => {
    const mockPush = jest
      .fn()
      .mockImplementation((...args) => jest.fn(...args));
    jest.spyOn(reactRouterDom, 'useHistory').mockReturnValue({
      push: mockPush,
    });
    const { bridgeHistoryItem, srcTxMetaId } = mockBridgeTxData;
    useSelector.mockImplementation(
      generateUseSelectorRouter({
        bridgeHistory: {
          [srcTxMetaId]: bridgeHistoryItem,
        },
      }),
    );
    const { queryByTestId, getByTestId } = renderWithProvider(
      <TransactionListItem
        transactionGroup={mockBridgeTxData.transactionGroup}
      />,
    );

    expect(queryByTestId('activity-list-item')).toHaveTextContent(
      '?Bridged to OP MainnetConfirmed-2 USDC',
    );

    fireEvent.click(getByTestId('activity-list-item'));
    expect(mockPush).toHaveBeenCalledWith({
      pathname: '/cross-chain/tx-details/ba5f53b0-4e38-11f0-88dc-53f7e315d450',
      state: {
        transactionGroup: mockBridgeTxData.transactionGroup,
        isEarliestNonce: false,
      },
    });
  });

  it('should render failed bridge tx summary', () => {
    const mockPush = jest
      .fn()
      .mockImplementation((...args) => jest.fn(...args));
    jest.spyOn(reactRouterDom, 'useHistory').mockReturnValue({
      push: mockPush,
    });
    const { bridgeHistoryItem, srcTxMetaId } = mockBridgeTxData;
    useSelector.mockImplementation(
      generateUseSelectorRouter({
        bridgeHistory: {
          [srcTxMetaId]: {
            ...bridgeHistoryItem,
            status: {
              ...bridgeHistoryItem.status,
              status: 'FAILED',
            },
          },
        },
      }),
    );
    const failedTransactionGroup = {
      ...mockBridgeTxData.transactionGroup,
      primaryTransaction: {
        ...mockBridgeTxData.transactionGroup.primaryTransaction,
        status: TransactionStatus.failed,
      },
    };
    const { queryByTestId, getByTestId, getByText } = renderWithProvider(
      <TransactionListItem transactionGroup={failedTransactionGroup} />,
    );

    expect(queryByTestId('activity-list-item')).toHaveTextContent(
      '?Bridged to OP MainnetFailed-2 USDC',
    );
    expect(getByText('Failed')).toBeInTheDocument();

    fireEvent.click(getByTestId('activity-list-item'));
    expect(mockPush).toHaveBeenCalledWith({
      pathname: '/cross-chain/tx-details/ba5f53b0-4e38-11f0-88dc-53f7e315d450',
      state: {
        transactionGroup: failedTransactionGroup,
        isEarliestNonce: false,
      },
    });
  });
});<|MERGE_RESOLUTION|>--- conflicted
+++ resolved
@@ -33,10 +33,7 @@
   getShouldShowFiat,
   getTokenExchangeRates,
   getSelectedInternalAccount,
-<<<<<<< HEAD
-=======
   getMarketData,
->>>>>>> 7f4e6d9b
 } from '../../../selectors';
 import { getNftContractsByAddressByChain } from '../../../selectors/nft';
 import { abortTransactionSigning } from '../../../store/actions';
