--- conflicted
+++ resolved
@@ -89,11 +89,8 @@
 
   .account-menu__icon {
     position: relative;
-<<<<<<< HEAD
-=======
     border: 0;
     background: none;
->>>>>>> afb3475d
 
     &__notification-count {
       position: absolute;
