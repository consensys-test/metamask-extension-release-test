import Button from '../../ui/button';
import Chip from '../../ui/chip';
import DefinitionList from '../../ui/definition-list';
import TruncatedDefinitionList from '../../ui/truncated-definition-list';
import Popover from '../../ui/popover';
import Typography from '../../ui/typography';
import Box from '../../ui/box';
import MetaMaskTranslation from '../metamask-translation';
import NetworkDisplay from '../network-display';
import TextArea from '../../ui/textarea/textarea';
import TextField from '../../ui/text-field';
import ConfirmationNetworkSwitch from '../../../pages/confirmations/confirmation/components/confirmation-network-switch';
import UrlIcon from '../../ui/url-icon';
import Tooltip from '../../ui/tooltip/tooltip';
import {
  AvatarIcon,
  FormTextField,
  Text,
  BannerAlert,
} from '../../component-library';
import ActionableMessage from '../../ui/actionable-message/actionable-message';
import { AccountListItem } from '../../multichain';
import {
  ConfirmInfoRow,
  ConfirmInfoRowAddress,
  ConfirmInfoRowValueDouble,
} from '../confirm/info/row';
import { SnapDelineator } from '../snaps/snap-delineator';
import { Copyable } from '../snaps/copyable';
import Spinner from '../../ui/spinner';
import { SnapUIMarkdown } from '../snaps/snap-ui-markdown';
import { SnapUILink } from '../snaps/snap-ui-link';
import { SmartTransactionStatusPage } from '../../../pages/smart-transactions/smart-transaction-status-page';
import { SnapUIIcon } from '../snaps/snap-ui-icon';
import { SnapUIImage } from '../snaps/snap-ui-image';
import { SnapUIFileInput } from '../snaps/snap-ui-file-input';
import { SnapUIInput } from '../snaps/snap-ui-input';
import { SnapUIForm } from '../snaps/snap-ui-form';
import { SnapUIButton } from '../snaps/snap-ui-button';
import { SnapUIDropdown } from '../snaps/snap-ui-dropdown';
import { SnapUIRadioGroup } from '../snaps/snap-ui-radio-group';
import { SnapUICheckbox } from '../snaps/snap-ui-checkbox';
import { SnapUITooltip } from '../snaps/snap-ui-tooltip';
import { SnapUICard } from '../snaps/snap-ui-card';
import { SnapUIAddress } from '../snaps/snap-ui-address';
<<<<<<< HEAD
=======
import { SnapUIAvatar } from '../snaps/snap-ui-avatar';
>>>>>>> 6173a139
import { SnapUISelector } from '../snaps/snap-ui-selector';
import { SnapUIFooterButton } from '../snaps/snap-ui-footer-button';
///: BEGIN:ONLY_INCLUDE_IF(keyring-snaps)
import { SnapAccountSuccessMessage } from '../../../pages/confirmations/components/snap-account-success-message';
import { SnapAccountErrorMessage } from '../../../pages/confirmations/components/snap-account-error-message';
import { CreateSnapAccount } from '../../../pages/create-snap-account';
import { CreateNamedSnapAccount } from '../../multichain/create-named-snap-account';
import {
  RemoveSnapAccount,
  SnapAccountCard,
} from '../../../pages/remove-snap-account';
import { SnapAccountRedirect } from '../../../pages/snap-account-redirect';
import SnapAuthorshipHeader from '../snaps/snap-authorship-header';
///: END:ONLY_INCLUDE_IF

export const safeComponentList = {
  a: 'a',
  ActionableMessage,
  AccountListItem,
  AvatarIcon,
  b: 'b',
  Box,
  Button,
  Chip,
  ConfirmationNetworkSwitch,
  DefinitionList,
  div: 'div',
  i: 'i',
  MetaMaskTranslation,
  NetworkDisplay,
  p: 'p',
  Popover,
  span: 'span',
  Text,
  TextArea,
  TextField,
  Tooltip,
  TruncatedDefinitionList,
  Typography,
  SmartTransactionStatusPage,
  UrlIcon,
  Copyable,
  SnapDelineator,
  SnapUIMarkdown,
  SnapUILink,
  SnapUIIcon,
  SnapUIImage,
  BannerAlert,
  Spinner,
  ConfirmInfoRow,
  ConfirmInfoRowAddress,
  ConfirmInfoRowValueDouble,
  SnapUIFileInput,
  SnapUIInput,
  SnapUIButton,
  SnapUIForm,
  SnapUIDropdown,
  SnapUIRadioGroup,
  SnapUICheckbox,
  SnapUITooltip,
  SnapUICard,
  SnapUISelector,
  SnapUIAddress,
<<<<<<< HEAD
=======
  SnapUIAvatar,
>>>>>>> 6173a139
  SnapUIFooterButton,
  FormTextField,
  ///: BEGIN:ONLY_INCLUDE_IF(keyring-snaps)
  CreateSnapAccount,
  RemoveSnapAccount,
  CreateNamedSnapAccount,
  SnapAccountSuccessMessage,
  SnapAccountErrorMessage,
  SnapAuthorshipHeader,
  SnapAccountRedirect,
  SnapAccountCard,
  ///: END:ONLY_INCLUDE_IF
};<|MERGE_RESOLUTION|>--- conflicted
+++ resolved
@@ -43,10 +43,7 @@
 import { SnapUITooltip } from '../snaps/snap-ui-tooltip';
 import { SnapUICard } from '../snaps/snap-ui-card';
 import { SnapUIAddress } from '../snaps/snap-ui-address';
-<<<<<<< HEAD
-=======
 import { SnapUIAvatar } from '../snaps/snap-ui-avatar';
->>>>>>> 6173a139
 import { SnapUISelector } from '../snaps/snap-ui-selector';
 import { SnapUIFooterButton } from '../snaps/snap-ui-footer-button';
 ///: BEGIN:ONLY_INCLUDE_IF(keyring-snaps)
@@ -110,10 +107,7 @@
   SnapUICard,
   SnapUISelector,
   SnapUIAddress,
-<<<<<<< HEAD
-=======
   SnapUIAvatar,
->>>>>>> 6173a139
   SnapUIFooterButton,
   FormTextField,
   ///: BEGIN:ONLY_INCLUDE_IF(keyring-snaps)
