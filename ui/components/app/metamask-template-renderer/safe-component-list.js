--- conflicted
+++ resolved
@@ -15,11 +15,8 @@
 ///: BEGIN:ONLY_INCLUDE_IN(flask)
 import { SnapDelineator } from '../flask/snap-delineator';
 import { Copyable } from '../flask/copyable';
-<<<<<<< HEAD
-=======
 import Spinner from '../../ui/spinner';
 import { SnapUIMarkdown } from '../flask/snap-ui-markdown';
->>>>>>> 90d2ca07
 ///: END:ONLY_INCLUDE_IN
 
 export const safeComponentList = {
@@ -46,11 +43,8 @@
   ///: BEGIN:ONLY_INCLUDE_IN(flask)
   SnapDelineator,
   Copyable,
-<<<<<<< HEAD
-=======
   Spinner,
   hr: 'hr',
   SnapUIMarkdown,
->>>>>>> 90d2ca07
   ///: END:ONLY_INCLUDE_IN
 };