import React from 'react';
import * as Redux from 'react-redux';
import configureMockStore from 'redux-mock-store';
import { render, fireEvent } from '@testing-library/react';
import { BACKUPANDSYNC_FEATURES } from '@metamask/profile-sync-controller/user-storage';
import { MetamaskIdentityProvider } from '../../../../contexts/identity';
import * as useBackupAndSyncHook from '../../../../hooks/identity/useBackupAndSync/useBackupAndSync';
import { CONFIRM_TURN_ON_BACKUP_AND_SYNC_MODAL_NAME } from '../../modals/identity';
import { showModal } from '../../../../store/actions';
import { MetaMetricsContext } from '../../../../contexts/metametrics';
import { renderWithProvider } from '../../../../../test/lib/render-helpers';
import {
  BackupAndSyncToggle,
  backupAndSyncToggleTestIds,
} from './backup-and-sync-toggle';

const mockDispatch = jest.fn();
jest.mock('react-redux', () => ({
  ...jest.requireActual('react-redux'),
  useDispatch: () => mockDispatch,
}));

const mockStore = configureMockStore();
const initialStore = () => ({
  metamask: {
    isSignedIn: false,
    useExternalServices: true,
    isBackupAndSyncEnabled: true,
    participateInMetaMetrics: false,
    isBackupAndSyncUpdateLoading: false,
    keyrings: [],
  },
  appState: {
    externalServicesOnboardingToggleState: true,
  },
});

describe('BackupAndSyncToggle', () => {
  it('renders correctly', () => {
    const { getByTestId } = render(
      <Redux.Provider store={mockStore(initialStore())}>
        <MetamaskIdentityProvider>
          <BackupAndSyncToggle />
        </MetamaskIdentityProvider>
      </Redux.Provider>,
    );
    expect(
      getByTestId(backupAndSyncToggleTestIds.container),
    ).toBeInTheDocument();
  });

  it('tracks the toggle event', () => {
    const mockTrackEvent = jest.fn();
    const store = initialStore();

    store.metamask.isBackupAndSyncEnabled = true;
    arrangeMocks();

    const { getByTestId } = renderWithProvider(
      <MetaMetricsContext.Provider value={mockTrackEvent}>
        <BackupAndSyncToggle />
      </MetaMetricsContext.Provider>,
      mockStore(store),
    );

    fireEvent.click(getByTestId(backupAndSyncToggleTestIds.toggleButton));
    expect(mockTrackEvent).toHaveBeenCalledWith({
      category: 'Settings',
      event: 'Settings Updated',
      properties: {
        // TODO: Fix in https://github.com/MetaMask/metamask-extension/issues/31860
        // eslint-disable-next-line @typescript-eslint/naming-convention
        settings_group: 'backup_and_sync',
        // TODO: Fix in https://github.com/MetaMask/metamask-extension/issues/31860
        // eslint-disable-next-line @typescript-eslint/naming-convention
        settings_type: 'main',
        // TODO: Fix in https://github.com/MetaMask/metamask-extension/issues/31860
        // eslint-disable-next-line @typescript-eslint/naming-convention
        old_value: true,
        // TODO: Fix in https://github.com/MetaMask/metamask-extension/issues/31860
        // eslint-disable-next-line @typescript-eslint/naming-convention
        new_value: false,
<<<<<<< HEAD
=======
        // TODO: Fix in https://github.com/MetaMask/metamask-extension/issues/31860
        // eslint-disable-next-line @typescript-eslint/naming-convention
>>>>>>> 7f4e6d9b
        was_notifications_on: false,
      },
    });
  });

  it('enables backup and sync when the toggle is turned on and basic functionality is already on', () => {
    const store = initialStore();
    store.metamask.isBackupAndSyncEnabled = false;

    const { setIsBackupAndSyncFeatureEnabledMock } = arrangeMocks();

    const { getByTestId } = render(
      <Redux.Provider store={mockStore(store)}>
        <BackupAndSyncToggle />
      </Redux.Provider>,
    );
    fireEvent.click(getByTestId(backupAndSyncToggleTestIds.toggleButton));
    expect(setIsBackupAndSyncFeatureEnabledMock).toHaveBeenCalledWith(
      BACKUPANDSYNC_FEATURES.main,
      true,
    );
  });

  it('opens the confirm modal when the toggle is turned on and basic functionality is off', () => {
    const store = initialStore();
    store.metamask.isBackupAndSyncEnabled = false;
    store.metamask.useExternalServices = false;
    const { setIsBackupAndSyncFeatureEnabledMock } = arrangeMocks();
    const { getByTestId } = render(
      <Redux.Provider store={mockStore(store)}>
        <BackupAndSyncToggle />
      </Redux.Provider>,
    );
    fireEvent.click(getByTestId(backupAndSyncToggleTestIds.toggleButton));
    expect(setIsBackupAndSyncFeatureEnabledMock).not.toHaveBeenCalled();
    expect(mockDispatch).toHaveBeenCalledWith(
      showModal({
        name: CONFIRM_TURN_ON_BACKUP_AND_SYNC_MODAL_NAME,
        enableBackupAndSync: expect.any(Function),
      }),
    );
  });

  function arrangeMocks() {
    const setIsBackupAndSyncFeatureEnabledMock = jest.fn(() =>
      Promise.resolve(),
    );

    jest.spyOn(useBackupAndSyncHook, 'useBackupAndSync').mockReturnValue({
      setIsBackupAndSyncFeatureEnabled: setIsBackupAndSyncFeatureEnabledMock,
      error: null,
    });

    return {
      setIsBackupAndSyncFeatureEnabledMock,
    };
  }
});<|MERGE_RESOLUTION|>--- conflicted
+++ resolved
@@ -80,11 +80,8 @@
         // TODO: Fix in https://github.com/MetaMask/metamask-extension/issues/31860
         // eslint-disable-next-line @typescript-eslint/naming-convention
         new_value: false,
-<<<<<<< HEAD
-=======
         // TODO: Fix in https://github.com/MetaMask/metamask-extension/issues/31860
         // eslint-disable-next-line @typescript-eslint/naming-convention
->>>>>>> 7f4e6d9b
         was_notifications_on: false,
       },
     });
