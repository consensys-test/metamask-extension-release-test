--- conflicted
+++ resolved
@@ -111,22 +111,13 @@
   });
 
   it('should contain L1 L2 fee details for optimism', async () => {
-<<<<<<< HEAD
-    mmState.metamask.provider.chainId = CHAIN_IDS.OPTIMISM;
-=======
     mmState.metamask.providerConfig.chainId = CHAIN_IDS.OPTIMISM;
->>>>>>> 944d39ed
     mmState.confirmTransaction.txData.chainId = CHAIN_IDS.OPTIMISM;
     const state = {
       metamask: {
         ...mmState.metamask,
-<<<<<<< HEAD
-        provider: {
-          ...mmState.metamask.provider,
-=======
         providerConfig: {
           ...mmState.metamask.providerConfig,
->>>>>>> 944d39ed
           chainId: CHAIN_IDS.OPTIMISM,
         },
       },
