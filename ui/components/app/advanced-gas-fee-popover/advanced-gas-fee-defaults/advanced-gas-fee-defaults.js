--- conflicted
+++ resolved
@@ -89,30 +89,12 @@
       paddingBottom={4}
       className="advanced-gas-fee-defaults"
     >
-<<<<<<< HEAD
-      <label className="advanced-gas-fee-defaults__label">
-        <CheckBox
-          checked={isDefaultSettingsSelected}
-          className="advanced-gas-fee-defaults__checkbox"
-          onClick={handleUpdateDefaultSettings}
-          disabled={gasErrors.maxFeePerGas || gasErrors.maxPriorityFeePerGas}
-        />
-        <Text
-          variant={TextVariant.bodySm}
-          as="h6"
-          color={TextColor.textAlternative}
-        >
-          {t('advancedGasFeeDefaultOptIn', [capitalize(networkIdentifier)])}
-        </Text>
-      </label>
-=======
       <Checkbox
         isChecked={isDefaultSettingsSelected}
         onChange={handleUpdateDefaultSettings}
         isDisabled={gasErrors.maxFeePerGas || gasErrors.maxPriorityFeePerGas}
         label={t('advancedGasFeeDefaultOptIn', [capitalize(networkIdentifier)])}
       />
->>>>>>> 83b1f171
     </Box>
   );
 };
