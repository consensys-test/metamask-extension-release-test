--- conflicted
+++ resolved
@@ -18,11 +18,7 @@
 import { useGasFeeContext } from '../../../../contexts/gasFee';
 import { useAdvancedGasFeePopoverContext } from '../context';
 import { useI18nContext } from '../../../../hooks/useI18nContext';
-<<<<<<< HEAD
-import { Text } from '../../../component-library/text/deprecated';
-=======
 import { Checkbox, Box } from '../../../component-library';
->>>>>>> 877e184b
 
 const AdvancedGasFeeDefaults = () => {
   const t = useI18nContext();
