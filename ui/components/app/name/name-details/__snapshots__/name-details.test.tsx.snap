--- conflicted
+++ resolved
@@ -32,7 +32,6 @@
           aria-modal="true"
           class="mm-box mm-modal-content__dialog mm-modal-content__dialog--size-sm mm-box--padding-top-4 mm-box--padding-bottom-4 mm-box--display-flex mm-box--flex-direction-column mm-box--width-full mm-box--background-color-background-default mm-box--rounded-lg"
           role="dialog"
-          style="overflow-y: auto;"
         >
           <header
             class="mm-box mm-header-base mm-modal-header mm-box--padding-right-4 mm-box--padding-bottom-4 mm-box--padding-left-4 mm-box--display-flex mm-box--justify-content-space-between"
@@ -62,67 +61,7 @@
             </div>
           </header>
           <div
-<<<<<<< HEAD
-            style="text-align: center; margin-bottom: 16px; margin-top: 8px;"
-          >
-            <div>
-              <div
-                class="name name__saved"
-              >
-                <span
-                  class="mm-box name__icon mm-icon mm-icon--size-lg mm-box--display-inline-block mm-box--color-inherit"
-                  style="mask-image: url('./images/icons/save.svg');"
-                />
-                <p
-                  class="mm-box mm-text name__name mm-text--body-md mm-box--color-text-default"
-                >
-                  TestName
-                </p>
-              </div>
-            </div>
-          </div>
-          <p
-            class="mm-box mm-text mm-text--body-md mm-box--margin-bottom-4 mm-box--justify-content-space-between mm-box--color-text-default"
-          >
-            Interactions with this address will always be identified using this personal display name.
-          </p>
-          <div
-            class="box mm-form-text-field mm-form-text-field--disabled name-details__address box--margin-bottom-4 box--display-flex box--flex-direction-column"
-          >
-            <label
-              class="mm-box mm-text mm-label mm-label--html-for mm-form-text-field__label mm-text--body-md mm-text--font-weight-medium mm-box--display-inline-flex mm-box--align-items-center mm-box--color-text-default"
-              for="address"
-            >
-              Address
-            </label>
-            <div
-              class="mm-box mm-text-field mm-text-field--size-md mm-text-field--disabled mm-text-field--truncate mm-form-text-field__text-field mm-box--padding-right-4 mm-box--padding-left-0 mm-box--display-inline-flex mm-box--align-items-center mm-box--background-color-background-default mm-box--rounded-sm mm-box--border-width-1 box--border-style-solid"
-            >
-              <input
-                autocomplete="off"
-                class="mm-box mm-text mm-input mm-input--disable-state-styles mm-input--disabled mm-text-field__input mm-text--body-md mm-box--margin-0 mm-box--padding-0 mm-box--padding-right-2 mm-box--padding-left-4 mm-box--color-text-default mm-box--background-color-transparent mm-box--border-style-none"
-                disabled=""
-                focused="false"
-                id="address"
-                type="text"
-                value="0xC0ffee254729296a45A3885639aC7E10f9d54977"
-              />
-              <button
-                aria-label="Copy address to clipboard"
-                class="mm-box mm-button-icon mm-button-icon--size-sm mm-box--display-flex mm-box--justify-content-center mm-box--align-items-center mm-box--color-icon-muted mm-box--background-color-transparent mm-box--rounded-lg"
-              >
-                <span
-                  class="mm-box mm-icon mm-icon--size-sm mm-box--display-inline-block mm-box--color-inherit"
-                  style="mask-image: url('./images/icons/copy.svg');"
-                />
-              </button>
-            </div>
-          </div>
-          <label
-            class="mm-box mm-text mm-label name-details__display-name mm-text--body-md mm-text--font-weight-medium mm-box--margin-bottom-2 mm-box--display-inline-flex mm-box--flex-direction-column mm-box--align-items-flex-start mm-box--color-text-default"
-=======
             class="mm-box mm-modal-body name-details__modal-body mm-box--padding-right-4 mm-box--padding-left-4"
->>>>>>> befc516a
           >
             <div
               style="text-align: center; margin-bottom: 16px; margin-top: 8px;"
@@ -290,17 +229,10 @@
                   </div>
                 </div>
               </div>
-<<<<<<< HEAD
-            </div>
-          </label>
-          <button
-            class="mm-box mm-text mm-button-base mm-button-base--size-md mm-button-primary mm-text--body-md-medium mm-box--padding-0 mm-box--padding-right-4 mm-box--padding-left-4 mm-box--display-inline-flex mm-box--justify-content-center mm-box--align-items-center mm-box--width-full mm-box--color-primary-inverse mm-box--background-color-primary-default mm-box--rounded-pill"
-=======
             </label>
           </div>
           <div
             class="mm-box mm-modal-footer mm-box--padding-top-4 mm-box--padding-right-4 mm-box--padding-left-4"
->>>>>>> befc516a
           >
             <button
               class="mm-box mm-text mm-button-base mm-button-base--size-lg mm-button-primary mm-text--body-md-medium mm-box--padding-0 mm-box--padding-right-4 mm-box--padding-left-4 mm-box--display-inline-flex mm-box--justify-content-center mm-box--align-items-center mm-box--width-full mm-box--color-primary-inverse mm-box--background-color-primary-default mm-box--rounded-pill"
@@ -359,7 +291,6 @@
           aria-modal="true"
           class="mm-box mm-modal-content__dialog mm-modal-content__dialog--size-sm mm-box--padding-top-4 mm-box--padding-bottom-4 mm-box--display-flex mm-box--flex-direction-column mm-box--width-full mm-box--background-color-background-default mm-box--rounded-lg"
           role="dialog"
-          style="overflow-y: auto;"
         >
           <header
             class="mm-box mm-header-base mm-modal-header mm-box--padding-right-4 mm-box--padding-bottom-4 mm-box--padding-left-4 mm-box--display-flex mm-box--justify-content-space-between"
@@ -436,13 +367,6 @@
                   type="text"
                   value="0xc0ffee254729296a45a3885639AC7E10F9d54979"
                 />
-<<<<<<< HEAD
-                <p
-                  class="mm-box mm-text name__value mm-text--body-md mm-box--color-text-default"
-                >
-                  0xc0ffe...54979
-                </p>
-=======
                 <button
                   aria-label="Copy address to clipboard"
                   class="mm-box mm-button-icon mm-button-icon--size-sm mm-box--display-flex mm-box--justify-content-center mm-box--align-items-center mm-box--color-icon-muted mm-box--background-color-transparent mm-box--rounded-lg"
@@ -452,7 +376,6 @@
                     style="mask-image: url('./images/icons/copy.svg');"
                   />
                 </button>
->>>>>>> befc516a
               </div>
             </div>
             <label
@@ -492,14 +415,6 @@
               </div>
             </label>
           </div>
-<<<<<<< HEAD
-          <p
-            class="mm-box mm-text mm-text--body-md mm-box--margin-bottom-4 mm-box--justify-content-space-between mm-box--color-text-default"
-          >
-            You are interacting with an unknown contract address. If you trust this author, set a personal display name to identify it going forward.
-          </p>
-=======
->>>>>>> befc516a
           <div
             class="mm-box mm-modal-footer mm-box--padding-top-4 mm-box--padding-right-4 mm-box--padding-left-4"
           >
@@ -687,17 +602,10 @@
                   </div>
                 </div>
               </div>
-<<<<<<< HEAD
-            </div>
-          </label>
-          <button
-            class="mm-box mm-text mm-button-base mm-button-base--size-md mm-button-primary mm-text--body-md-medium mm-box--padding-0 mm-box--padding-right-4 mm-box--padding-left-4 mm-box--display-inline-flex mm-box--justify-content-center mm-box--align-items-center mm-box--width-full mm-box--color-primary-inverse mm-box--background-color-primary-default mm-box--rounded-pill"
-=======
             </label>
           </div>
           <div
             class="mm-box mm-modal-footer mm-box--padding-top-4 mm-box--padding-right-4 mm-box--padding-left-4"
->>>>>>> befc516a
           >
             <button
               class="mm-box mm-text mm-button-base mm-button-base--size-lg mm-button-primary mm-text--body-md-medium mm-box--padding-0 mm-box--padding-right-4 mm-box--padding-left-4 mm-box--display-inline-flex mm-box--justify-content-center mm-box--align-items-center mm-box--width-full mm-box--color-primary-inverse mm-box--background-color-primary-default mm-box--rounded-pill"
@@ -756,7 +664,6 @@
           aria-modal="true"
           class="mm-box mm-modal-content__dialog mm-modal-content__dialog--size-sm mm-box--padding-top-4 mm-box--padding-bottom-4 mm-box--display-flex mm-box--flex-direction-column mm-box--width-full mm-box--background-color-background-default mm-box--rounded-lg"
           role="dialog"
-          style="overflow-y: auto;"
         >
           <header
             class="mm-box mm-header-base mm-modal-header mm-box--padding-right-4 mm-box--padding-bottom-4 mm-box--padding-left-4 mm-box--display-flex mm-box--justify-content-space-between"
@@ -788,35 +695,6 @@
           <div
             class="mm-box mm-modal-body name-details__modal-body mm-box--padding-right-4 mm-box--padding-left-4"
           >
-<<<<<<< HEAD
-            <div>
-              <div
-                class="name name__saved"
-              >
-                <span
-                  class="mm-box name__icon mm-icon mm-icon--size-lg mm-box--display-inline-block mm-box--color-inherit"
-                  style="mask-image: url('./images/icons/save.svg');"
-                />
-                <p
-                  class="mm-box mm-text name__name mm-text--body-md mm-box--color-text-default"
-                >
-                  TestName
-                </p>
-              </div>
-            </div>
-          </div>
-          <p
-            class="mm-box mm-text mm-text--body-md mm-box--margin-bottom-4 mm-box--justify-content-space-between mm-box--color-text-default"
-          >
-            Interactions with this address will always be identified using this personal display name.
-          </p>
-          <div
-            class="box mm-form-text-field mm-form-text-field--disabled name-details__address box--margin-bottom-4 box--display-flex box--flex-direction-column"
-          >
-            <label
-              class="mm-box mm-text mm-label mm-label--html-for mm-form-text-field__label mm-text--body-md mm-text--font-weight-medium mm-box--display-inline-flex mm-box--align-items-center mm-box--color-text-default"
-              for="address"
-=======
             <div
               style="text-align: center; margin-bottom: 16px; margin-top: 8px;"
             >
@@ -878,7 +756,6 @@
             </div>
             <p
               class="mm-box mm-text mm-text--body-md mm-box--margin-bottom-4 mm-box--justify-content-space-between mm-box--color-text-default"
->>>>>>> befc516a
             >
               You've added a nickname for this address before. You can edit or view other suggested nicknames.
             </p>
@@ -949,17 +826,10 @@
                   </div>
                 </div>
               </div>
-<<<<<<< HEAD
-            </div>
-          </label>
-          <button
-            class="mm-box mm-text mm-button-base mm-button-base--size-md mm-button-primary mm-text--body-md-medium mm-box--padding-0 mm-box--padding-right-4 mm-box--padding-left-4 mm-box--display-inline-flex mm-box--justify-content-center mm-box--align-items-center mm-box--width-full mm-box--color-primary-inverse mm-box--background-color-primary-default mm-box--rounded-pill"
-=======
             </label>
           </div>
           <div
             class="mm-box mm-modal-footer mm-box--padding-top-4 mm-box--padding-right-4 mm-box--padding-left-4"
->>>>>>> befc516a
           >
             <button
               class="mm-box mm-text mm-button-base mm-button-base--size-lg mm-button-primary mm-text--body-md-medium mm-box--padding-0 mm-box--padding-right-4 mm-box--padding-left-4 mm-box--display-inline-flex mm-box--justify-content-center mm-box--align-items-center mm-box--width-full mm-box--color-primary-inverse mm-box--background-color-primary-default mm-box--rounded-pill"
