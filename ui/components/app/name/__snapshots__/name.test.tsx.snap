// Jest Snapshot v1, https://goo.gl/fbAQLP

exports[`Name renders address with image 1`] = `
<div>
<<<<<<< HEAD
  <div>
=======
  <div
    class="mm-box mm-box--display-flex"
  >
>>>>>>> 6173a139
    <div
      class="name name__saved"
    >
      <img
        alt=""
        class="identicon"
        src="test-image"
        style="height: 16px; width: 16px; border-radius: 8px;"
      />
      <p
        class="mm-box mm-text name__name mm-text--body-md mm-box--color-text-default"
      >
        TestName
      </p>
    </div>
  </div>
</div>
`;

exports[`Name renders address with no saved name 1`] = `
<div>
  <div
    class="mm-box mm-box--display-flex"
  >
    <div
      class="name name__missing"
    >
      <span
        class="mm-box name__icon mm-icon mm-icon--size-md mm-box--display-inline-block mm-box--color-inherit"
        style="mask-image: url('./images/icons/question.svg');"
      />
      <p
        class="mm-box mm-text name__value mm-text--body-md mm-box--color-text-default"
      >
        0xC0ffe...54977
      </p>
    </div>
  </div>
</div>
`;

exports[`Name renders address with saved name 1`] = `
<div>
  <div
    class="mm-box mm-box--display-flex"
  >
    <div
      class="name name__saved"
    >
      <div
        class=""
      >
        <div
          class="identicon"
          style="height: 16px; width: 16px; border-radius: 8px;"
        >
          <div
            style="border-radius: 50px; overflow: hidden; padding: 0px; margin: 0px; width: 16px; height: 16px; display: inline-block; background: rgb(245, 196, 0);"
          >
            <svg
              height="16"
              width="16"
              x="0"
              y="0"
            >
              <rect
                fill="#C8144D"
                height="16"
                transform="translate(-0.8205726313476182 -2.375300755278998) rotate(408.5 8 8)"
                width="16"
                x="0"
                y="0"
              />
              <rect
                fill="#FB1860"
                height="16"
                transform="translate(7.733089412585649 -1.3465466417019656) rotate(402.6 8 8)"
                width="16"
                x="0"
                y="0"
              />
              <rect
                fill="#03505E"
                height="16"
                transform="translate(1.1000464230208766 -13.147318085284851) rotate(308.0 8 8)"
                width="16"
                x="0"
                y="0"
              />
            </svg>
          </div>
        </div>
      </div>
      <p
        class="mm-box mm-text name__name mm-text--body-md mm-box--color-text-default"
      >
        TestName
      </p>
    </div>
  </div>
</div>
`;

exports[`Name renders when no address value is passed 1`] = `
<div>
  <div
    class="mm-box mm-box--display-flex"
  >
    <div
      class="name name__missing"
    >
      <span
        class="mm-box name__icon mm-icon mm-icon--size-md mm-box--display-inline-block mm-box--color-inherit"
        style="mask-image: url('./images/icons/question.svg');"
      />
      <p
        class="mm-box mm-text name__value mm-text--body-md mm-box--color-text-default"
      />
    </div>
  </div>
</div>
`;<|MERGE_RESOLUTION|>--- conflicted
+++ resolved
@@ -2,13 +2,9 @@
 
 exports[`Name renders address with image 1`] = `
 <div>
-<<<<<<< HEAD
-  <div>
-=======
   <div
     class="mm-box mm-box--display-flex"
   >
->>>>>>> 6173a139
     <div
       class="name name__saved"
     >
