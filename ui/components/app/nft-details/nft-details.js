--- conflicted
+++ resolved
@@ -125,11 +125,7 @@
       trackEvent({
         event: MetaMetricsEventName.NFTRemoved,
         category: 'Wallet',
-<<<<<<< HEAD
-        sensitiveProperties: {
-=======
         properties: {
->>>>>>> ee3841d8
           token_contract_address: address,
           tokenId: tokenId.toString(),
           asset_type: AssetType.NFT,
