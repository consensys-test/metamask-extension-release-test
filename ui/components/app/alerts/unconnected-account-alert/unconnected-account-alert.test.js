--- conflicted
+++ resolved
@@ -110,10 +110,6 @@
       internalAccounts,
       accounts,
       accountsByChainId,
-<<<<<<< HEAD
-      internalAccounts,
-=======
->>>>>>> befc516a
       keyrings,
       providerConfig: {
         chainId: CHAIN_IDS.MAINNET,
