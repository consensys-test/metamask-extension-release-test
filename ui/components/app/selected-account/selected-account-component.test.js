import React from 'react';
import configureMockStore from 'redux-mock-store';
import copyToClipboard from 'copy-to-clipboard';
import { fireEvent } from '@testing-library/react';
import { renderWithProvider } from '../../../../test/lib/render-helpers';
import mockState from '../../../../test/data/mock-state.json';
<<<<<<< HEAD
=======
import { COPY_OPTIONS } from '../../../../shared/constants/copy';
>>>>>>> ef8403f6
import {
  getCustodyAccountDetails,
  getIsCustodianSupportedChain,
} from '../../../selectors/institutional/selectors';
import { getAccountType } from '../../../selectors';
import SelectedAccount from '.';

const mockSelectedIdentity = {
  address: '0x0DCD5D886577d5081B0c52e242Ef29E70Be3E7bc',
  name: 'Test Account',
};

jest.mock('copy-to-clipboard');

jest.mock('../../../selectors/institutional/selectors', () => {
  const mockGetCustodyAccountDetails = jest.fn(() => undefined);
  const mockGetisCustodianSupportedChain = jest.fn(() => true);

  return {
    getCustodyAccountDetails: mockGetCustodyAccountDetails,
    getIsCustodianSupportedChain: mockGetisCustodianSupportedChain,
  };
});

jest.mock('../../../selectors', () => {
  const mockGetAccountType = jest.fn(() => undefined);
  const mockGetSelectedIdentity = jest.fn(() => mockSelectedIdentity);

  return {
    getAccountType: mockGetAccountType,
    getSelectedIdentity: mockGetSelectedIdentity,
  };
});

describe('SelectedAccount Component', () => {
  const mockStore = configureMockStore()(mockState);

  it('should render correctly', () => {
    const { container, getByText, getByTestId } = renderWithProvider(
      <SelectedAccount />,
      mockStore,
    );

    const tooltipTitle = container.querySelector(
      '[data-original-title="Copy to clipboard"]',
    );

    expect(tooltipTitle).toBeInTheDocument();
    expect(getByText(mockSelectedIdentity.name)).toBeInTheDocument();
    expect(getByTestId('selected-account-copy')).toBeInTheDocument();
  });

  it('should copy checksum address to clipboard when button is clicked', () => {
    const { queryByTestId } = renderWithProvider(
      <SelectedAccount />,
      mockStore,
    );

    const button = queryByTestId('selected-account-click');

    fireEvent.click(button);

    expect(copyToClipboard).toHaveBeenCalledWith(
      '0x0DCD5D886577d5081B0c52e242Ef29E70Be3E7bc',
      COPY_OPTIONS,
    );
  });

  it('should render correctly if isCustodianSupportedChain to false', () => {
    getIsCustodianSupportedChain.mockReturnValue(false);

    const { container, queryByTestId } = renderWithProvider(
      <SelectedAccount />,
      mockStore,
    );

    const tooltipTitle = container.querySelector(
      '[data-original-title="This account is not set up for use with goerli"]',
    );

    const button = queryByTestId('selected-account-click');

    expect(button).toBeDisabled();
    expect(tooltipTitle).toBeInTheDocument();
    expect(queryByTestId('selected-account-copy')).not.toBeInTheDocument();
  });

  it('should display custody labels if they exist', () => {
    const mockAccountDetails = {
      [mockSelectedIdentity.address]: {
        labels: [
          { key: 'Label 1', value: 'Label 1' },
          { key: 'Label 2', value: 'Label 2' },
        ],
      },
    };

    getAccountType.mockReturnValue('custody');
    getCustodyAccountDetails.mockReturnValue(mockAccountDetails);

    const { getByText } = renderWithProvider(<SelectedAccount />, mockStore);

    expect(getByText('Label 1')).toBeInTheDocument();
    expect(getByText('Label 2')).toBeInTheDocument();
  });

  it('should render correctly if isCustodianSupportedChain to false', () => {
    getIsCustodianSupportedChain.mockReturnValue(false);

    const { container, queryByTestId } = renderWithProvider(
      <SelectedAccount />,
      mockStore,
    );

    const tooltipTitle = container.querySelector(
      '[data-original-title="This account is not set up for use with goerli"]',
    );

    const button = queryByTestId('selected-account-click');

    expect(button).toBeDisabled();
    expect(tooltipTitle).toBeInTheDocument();
    expect(queryByTestId('selected-account-copy')).not.toBeInTheDocument();
  });

  it('should display custody labels if they exist', () => {
    const mockAccountDetails = {
      [mockSelectedIdentity.address]: {
        labels: [
          { key: 'Label 1', value: 'Label 1' },
          { key: 'Label 2', value: 'Label 2' },
        ],
      },
    };

    getAccountType.mockReturnValue('custody');
    getCustodyAccountDetails.mockReturnValue(mockAccountDetails);

    const { getByText } = renderWithProvider(<SelectedAccount />, mockStore);

    expect(getByText('Label 1')).toBeInTheDocument();
    expect(getByText('Label 2')).toBeInTheDocument();
  });
});<|MERGE_RESOLUTION|>--- conflicted
+++ resolved
@@ -4,10 +4,7 @@
 import { fireEvent } from '@testing-library/react';
 import { renderWithProvider } from '../../../../test/lib/render-helpers';
 import mockState from '../../../../test/data/mock-state.json';
-<<<<<<< HEAD
-=======
 import { COPY_OPTIONS } from '../../../../shared/constants/copy';
->>>>>>> ef8403f6
 import {
   getCustodyAccountDetails,
   getIsCustodianSupportedChain,
@@ -113,42 +110,4 @@
     expect(getByText('Label 1')).toBeInTheDocument();
     expect(getByText('Label 2')).toBeInTheDocument();
   });
-
-  it('should render correctly if isCustodianSupportedChain to false', () => {
-    getIsCustodianSupportedChain.mockReturnValue(false);
-
-    const { container, queryByTestId } = renderWithProvider(
-      <SelectedAccount />,
-      mockStore,
-    );
-
-    const tooltipTitle = container.querySelector(
-      '[data-original-title="This account is not set up for use with goerli"]',
-    );
-
-    const button = queryByTestId('selected-account-click');
-
-    expect(button).toBeDisabled();
-    expect(tooltipTitle).toBeInTheDocument();
-    expect(queryByTestId('selected-account-copy')).not.toBeInTheDocument();
-  });
-
-  it('should display custody labels if they exist', () => {
-    const mockAccountDetails = {
-      [mockSelectedIdentity.address]: {
-        labels: [
-          { key: 'Label 1', value: 'Label 1' },
-          { key: 'Label 2', value: 'Label 2' },
-        ],
-      },
-    };
-
-    getAccountType.mockReturnValue('custody');
-    getCustodyAccountDetails.mockReturnValue(mockAccountDetails);
-
-    const { getByText } = renderWithProvider(<SelectedAccount />, mockStore);
-
-    expect(getByText('Label 1')).toBeInTheDocument();
-    expect(getByText('Label 2')).toBeInTheDocument();
-  });
 });