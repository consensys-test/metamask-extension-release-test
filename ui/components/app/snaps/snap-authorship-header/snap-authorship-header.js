--- conflicted
+++ resolved
@@ -17,10 +17,6 @@
 import { getSnapMetadata } from '../../../../selectors';
 
 import { Text, Box, AvatarIcon, IconName } from '../../../component-library';
-<<<<<<< HEAD
-import { getTargetSubjectMetadata } from '../../../../selectors';
-=======
->>>>>>> 5c849941
 import SnapAvatar from '../snap-avatar';
 import { SnapMetadataModal } from '../snap-metadata-modal';
 
@@ -39,14 +35,6 @@
   const { name: snapName } = useSelector((state) =>
     getSnapMetadata(state, snapId),
   );
-
-<<<<<<< HEAD
-  const friendlyName = snapId && getSnapName(snapId, subjectMetadata);
-=======
-  const openModal = () => setIsModalOpen(true);
-
-  const closeModal = () => setIsModalOpen(false);
->>>>>>> 5c849941
 
   const openModal = () => setIsModalOpen(true);
 
