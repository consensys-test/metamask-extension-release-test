import React from 'react';
import PropTypes from 'prop-types';
import { useSelector } from 'react-redux';
import { getWeightedPermissions } from '../../../../helpers/utils/permission';
import { useI18nContext } from '../../../../hooks/useI18nContext';
import PermissionCell from '../../permission-cell';
import { Box } from '../../../component-library';
<<<<<<< HEAD
=======
import { getSnapsMetadata } from '../../../../selectors';
import { getSnapName } from '../../../../helpers/utils/util';
>>>>>>> 5c849941

export default function SnapPermissionsList({
  snapId,
  snapName,
  permissions,
  showOptions,
}) {
  const t = useI18nContext();
  const snapsMetadata = useSelector(getSnapsMetadata);

  return (
    <Box paddingTop={2} paddingBottom={2} className="snap-permissions-list">
      {getWeightedPermissions({
        t,
        permissions,
        subjectName: snapName,
        getSubjectName: getSnapName(snapsMetadata),
      }).map((permission, index) => {
        return (
          <PermissionCell
            snapId={snapId}
            permissionName={permission.permissionName}
            title={permission.label}
            description={permission.description}
            weight={permission.weight}
            avatarIcon={permission.leftIcon}
            dateApproved={permission?.permissionValue?.date}
            key={`${permission.permissionName}-${index}`}
            showOptions={showOptions}
          />
        );
      })}
    </Box>
  );
}

SnapPermissionsList.propTypes = {
  snapId: PropTypes.string.isRequired,
  snapName: PropTypes.string.isRequired,
  permissions: PropTypes.object.isRequired,
  showOptions: PropTypes.bool,
};<|MERGE_RESOLUTION|>--- conflicted
+++ resolved
@@ -5,11 +5,8 @@
 import { useI18nContext } from '../../../../hooks/useI18nContext';
 import PermissionCell from '../../permission-cell';
 import { Box } from '../../../component-library';
-<<<<<<< HEAD
-=======
 import { getSnapsMetadata } from '../../../../selectors';
 import { getSnapName } from '../../../../helpers/utils/util';
->>>>>>> 5c849941
 
 export default function SnapPermissionsList({
   snapId,
