--- conflicted
+++ resolved
@@ -74,15 +74,11 @@
 
   return (
     <ButtonBase
-<<<<<<< HEAD
-      className="snap-ui-renderer__selector-item"
-=======
       className={
         className
           ? classnames('snap-ui-renderer__selector-item', className)
           : 'snap-ui-renderer__selector-item'
       }
->>>>>>> 82db9a9c
       data-testid="snap-ui-renderer__selector-item"
       backgroundColor={
         selected ? BackgroundColor.primaryMuted : BackgroundColor.transparent
