--- conflicted
+++ resolved
@@ -23,9 +23,6 @@
     overflowWrap: OverflowWrap.Anywhere,
     color: TextColor.inherit,
     className: 'snap-ui-renderer__text',
-<<<<<<< HEAD
-=======
     textAlign: element.props.alignment,
->>>>>>> 717376e8
   },
 });