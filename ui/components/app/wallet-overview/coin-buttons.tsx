import React, { useCallback, useContext, useState } from 'react';
import { useDispatch, useSelector } from 'react-redux';
import {
  useHistory,
  ///: BEGIN:ONLY_INCLUDE_IF(build-main,build-beta,build-flask)
  useLocation,
  ///: END:ONLY_INCLUDE_IF
} from 'react-router-dom';
///: BEGIN:ONLY_INCLUDE_IF(build-main,build-beta,build-flask)
import { toHex } from '@metamask/controller-utils';
///: END:ONLY_INCLUDE_IF
import {
  ///: BEGIN:ONLY_INCLUDE_IF(build-main,build-beta,build-flask)
  isCaipChainId,
  ///: END:ONLY_INCLUDE_IF
  CaipChainId,
} from '@metamask/utils';

///: BEGIN:ONLY_INCLUDE_IF(build-main,build-beta,build-flask)
import { ChainId } from '../../../../shared/constants/network';
///: END:ONLY_INCLUDE_IF
///: BEGIN:ONLY_INCLUDE_IF(build-mmi)
import {
  getMmiPortfolioEnabled,
  getMmiPortfolioUrl,
} from '../../../selectors/institutional/selectors';
///: END:ONLY_INCLUDE_IF
import { I18nContext } from '../../../contexts/i18n';
import {
  ///: BEGIN:ONLY_INCLUDE_IF(build-main,build-beta,build-flask)
  BUILD_QUOTE_ROUTE,
  ///: END:ONLY_INCLUDE_IF
  SEND_ROUTE,
} from '../../../helpers/constants/routes';
import {
  ///: BEGIN:ONLY_INCLUDE_IF(build-main,build-beta,build-flask)
  SwapsEthToken,
  getCurrentKeyring,
  ///: END:ONLY_INCLUDE_IF
  getUseExternalServices,
  getSelectedAccount,
} from '../../../selectors';
import Tooltip from '../../ui/tooltip';
///: BEGIN:ONLY_INCLUDE_IF(build-main,build-beta,build-flask)
import { setSwapsFromToken } from '../../../ducks/swaps/swaps';
import { isHardwareKeyring } from '../../../helpers/utils/hardware';
///: END:ONLY_INCLUDE_IF
import {
  MetaMetricsEventCategory,
  MetaMetricsEventName,
  ///: BEGIN:ONLY_INCLUDE_IF(build-main,build-beta,build-flask)
  MetaMetricsSwapsEventSource,
  ///: END:ONLY_INCLUDE_IF
} from '../../../../shared/constants/metametrics';
import { AssetType } from '../../../../shared/constants/transaction';
import { MetaMetricsContext } from '../../../contexts/metametrics';
import { startNewDraftTransaction } from '../../../ducks/send';
import {
  Display,
  IconColor,
  JustifyContent,
} from '../../../helpers/constants/design-system';
import { Box, Icon, IconName, IconSize } from '../../component-library';
import IconButton from '../../ui/icon-button';
///: BEGIN:ONLY_INCLUDE_IF(build-main,build-beta,build-flask)
import useRamps from '../../../hooks/ramps/useRamps/useRamps';
import useBridging from '../../../hooks/bridge/useBridging';
import { ReceiveModal } from '../../multichain/receive-modal';
///: END:ONLY_INCLUDE_IF
import { ReceiveModal } from '../../multichain/receive-modal';

const CoinButtons = ({
  chainId,
  trackingLocation,
  isSwapsChain,
  isSigningEnabled,
  ///: BEGIN:ONLY_INCLUDE_IF(build-main,build-beta,build-flask)
  isBridgeChain,
  isBuyableChain,
  defaultSwapsToken,
  ///: END:ONLY_INCLUDE_IF
  classPrefix = 'coin',
  iconButtonClassName = '',
}: {
  chainId: `0x${string}` | CaipChainId | number;
  trackingLocation: string;
  isSwapsChain: boolean;
  isSigningEnabled: boolean;
  ///: BEGIN:ONLY_INCLUDE_IF(build-main,build-beta,build-flask)
  isBridgeChain: boolean;
  isBuyableChain: boolean;
  defaultSwapsToken?: SwapsEthToken;
  ///: END:ONLY_INCLUDE_IF
  classPrefix?: string;
  iconButtonClassName?: string;
}) => {
  const t = useContext(I18nContext);
  const dispatch = useDispatch();

  const trackEvent = useContext(MetaMetricsContext);
  const [showReceiveModal, setShowReceiveModal] = useState(false);

  const { address: selectedAddress } = useSelector(getSelectedAccount);
  const history = useHistory();
  ///: BEGIN:ONLY_INCLUDE_IF(build-main,build-beta,build-flask)
  const location = useLocation();
  const keyring = useSelector(getCurrentKeyring);
  const usingHardwareWallet = isHardwareKeyring(keyring?.type);
  ///: END:ONLY_INCLUDE_IF

  const isExternalServicesEnabled = useSelector(getUseExternalServices);

  const buttonTooltips = {
    buyButton: [
      ///: BEGIN:ONLY_INCLUDE_IF(build-main,build-beta,build-flask)
      { condition: !isBuyableChain, message: '' },
      ///: END:ONLY_INCLUDE_IF
    ],
    sendButton: [
      { condition: !isSigningEnabled, message: 'methodNotSupported' },
    ],
    swapButton: [
      { condition: !isSwapsChain, message: 'currentlyUnavailable' },
      { condition: !isSigningEnabled, message: 'methodNotSupported' },
    ],
    bridgeButton: [
      ///: BEGIN:ONLY_INCLUDE_IF(build-main,build-beta,build-flask)
      { condition: !isBridgeChain, message: 'currentlyUnavailable' },
      ///: END:ONLY_INCLUDE_IF
      { condition: !isSigningEnabled, message: 'methodNotSupported' },
    ],
  };

  const generateTooltip = (
    buttonKey: keyof typeof buttonTooltips,
    contents: React.ReactElement,
  ) => {
    const conditions = buttonTooltips[buttonKey];
    const tooltipInfo = conditions.find(({ condition }) => condition);
    if (tooltipInfo?.message) {
      return (
        <Tooltip title={t(tooltipInfo.message)} position="bottom">
          {contents}
        </Tooltip>
      );
    }
    return contents;
  };

  ///: BEGIN:ONLY_INCLUDE_IF(build-main,build-beta,build-flask)
  const getChainId = (): CaipChainId | ChainId => {
    if (isCaipChainId(chainId)) {
      return chainId as CaipChainId;
    }
    // Otherwise we assume that's an EVM chain ID, so use the usual 0x prefix
    return toHex(chainId) as ChainId;
  };
  ///: END:ONLY_INCLUDE_IF

  ///: BEGIN:ONLY_INCLUDE_IF(build-mmi)
  const mmiPortfolioEnabled = useSelector(getMmiPortfolioEnabled);
  const mmiPortfolioUrl = useSelector(getMmiPortfolioUrl);

  const portfolioEvent = () => {
    trackEvent({
      category: MetaMetricsEventCategory.Navigation,
      event: MetaMetricsEventName.MMIPortfolioButtonClicked,
    });
  };

  const stakingEvent = () => {
    trackEvent({
      category: MetaMetricsEventCategory.Navigation,
      event: MetaMetricsEventName.MMIPortfolioButtonClicked,
    });
  };

  const handleMmiStakingOnClick = useCallback(() => {
    stakingEvent();
    global.platform.openTab({
      url: `${mmiPortfolioUrl}/stake`,
    });
  }, [mmiPortfolioUrl]);

  const handleMmiPortfolioOnClick = useCallback(() => {
    portfolioEvent();
    global.platform.openTab({
      url: mmiPortfolioUrl,
    });
  }, [mmiPortfolioUrl]);

  const renderInstitutionalButtons = () => {
    return (
      <>
        <IconButton
          className={`${classPrefix}-overview__button`}
          iconButtonClassName={iconButtonClassName}
          Icon={
            <Icon
              name={IconName.Stake}
              color={IconColor.primaryInverse}
              size={IconSize.Sm}
            />
          }
          label={t('stake')}
          onClick={handleMmiStakingOnClick}
        />
        {mmiPortfolioEnabled && (
          <IconButton
            className={`${classPrefix}-overview__button`}
            iconButtonClassName={iconButtonClassName}
            Icon={
              <Icon
                name={IconName.Diagram}
                color={IconColor.primaryInverse}
                size={IconSize.Sm}
              />
            }
            label={t('portfolio')}
            onClick={handleMmiPortfolioOnClick}
          />
        )}
      </>
    );
  };
  ///: END:ONLY_INCLUDE_IF

  ///: BEGIN:ONLY_INCLUDE_IF(build-main,build-beta,build-flask)
  const { openBuyCryptoInPdapp } = useRamps();

  const { openBridgeExperience } = useBridging();
  ///: END:ONLY_INCLUDE_IF

  const handleSendOnClick = useCallback(async () => {
    trackEvent(
      {
        event: MetaMetricsEventName.NavSendButtonClicked,
        category: MetaMetricsEventCategory.Navigation,
        properties: {
          token_symbol: 'ETH',
          location: 'Home',
          text: 'Send',
          chain_id: chainId,
        },
      },
      { excludeMetaMetricsId: false },
    );
    await dispatch(startNewDraftTransaction({ type: AssetType.native }));
    history.push(SEND_ROUTE);
  }, [chainId]);

  const handleSwapOnClick = useCallback(async () => {
    ///: BEGIN:ONLY_INCLUDE_IF(build-mmi)
    global.platform.openTab({
      url: `${mmiPortfolioUrl}/swap`,
    });
    ///: END:ONLY_INCLUDE_IF

    ///: BEGIN:ONLY_INCLUDE_IF(build-main,build-beta,build-flask)
    if (isSwapsChain) {
      trackEvent({
        event: MetaMetricsEventName.NavSwapButtonClicked,
        category: MetaMetricsEventCategory.Swaps,
        properties: {
          token_symbol: 'ETH',
          location: MetaMetricsSwapsEventSource.MainView,
          text: 'Swap',
          chain_id: chainId,
        },
      });
      dispatch(setSwapsFromToken(defaultSwapsToken));
      if (usingHardwareWallet) {
        if (global.platform.openExtensionInBrowser) {
          global.platform.openExtensionInBrowser(BUILD_QUOTE_ROUTE);
        }
      } else {
        history.push(BUILD_QUOTE_ROUTE);
      }
    }
    ///: END:ONLY_INCLUDE_IF
  }, [
    isSwapsChain,
    chainId,
    ///: BEGIN:ONLY_INCLUDE_IF(build-main,build-beta,build-flask)
    usingHardwareWallet,
    defaultSwapsToken,
    ///: END:ONLY_INCLUDE_IF
    ///: BEGIN:ONLY_INCLUDE_IF(build-mmi)
    mmiPortfolioUrl,
    ///: END:ONLY_INCLUDE_IF
  ]);

  ///: BEGIN:ONLY_INCLUDE_IF(build-main,build-beta,build-flask)
  const handleBuyAndSellOnClick = useCallback(() => {
    openBuyCryptoInPdapp(getChainId());
    trackEvent({
      event: MetaMetricsEventName.NavBuyButtonClicked,
      category: MetaMetricsEventCategory.Navigation,
      properties: {
        location: 'Home',
        text: 'Buy',
        chain_id: chainId,
        token_symbol: defaultSwapsToken,
      },
    });
  }, [chainId, defaultSwapsToken]);

  const handleBridgeOnClick = useCallback(() => {
    if (!defaultSwapsToken) {
      return;
    }
    openBridgeExperience(
      'Home',
      defaultSwapsToken,
      location.pathname.includes('asset') ? '&token=native' : '',
    );
  }, [defaultSwapsToken, location, openBridgeExperience]);
  ///: END:ONLY_INCLUDE_IF

  return (
    <Box display={Display.Flex} justifyContent={JustifyContent.spaceEvenly}>
      {
        ///: BEGIN:ONLY_INCLUDE_IF(build-main,build-beta,build-flask)
        <IconButton
          className={`${classPrefix}-overview__button`}
          iconButtonClassName={iconButtonClassName}
          Icon={
            <Icon
              name={IconName.PlusMinus}
              color={IconColor.primaryInverse}
              size={IconSize.Sm}
            />
          }
          disabled={!isBuyableChain}
          data-testid={`${classPrefix}-overview-buy`}
          label={t('buyAndSell')}
          onClick={handleBuyAndSellOnClick}
          tooltipRender={(contents: React.ReactElement) =>
            generateTooltip('buyButton', contents)
          }
        />
        ///: END:ONLY_INCLUDE_IF
      }

      {
        ///: BEGIN:ONLY_INCLUDE_IF(build-mmi)
        renderInstitutionalButtons()
        ///: END:ONLY_INCLUDE_IF
      }
<<<<<<< HEAD

      <IconButton
        className={`${classPrefix}-overview__button`}
=======
      <IconButton
        className={`${classPrefix}-overview__button`}
        iconButtonClassName={iconButtonClassName}
>>>>>>> 65e656c9
        disabled={
          !isSwapsChain || !isSigningEnabled || !isExternalServicesEnabled
        }
        Icon={
          <Icon
            name={IconName.SwapHorizontal}
            color={IconColor.primaryInverse}
            size={IconSize.Sm}
          />
        }
        onClick={handleSwapOnClick}
        label={t('swap')}
        data-testid="token-overview-button-swap"
        tooltipRender={(contents: React.ReactElement) =>
          generateTooltip('swapButton', contents)
        }
      />
      {
        ///: BEGIN:ONLY_INCLUDE_IF(build-main,build-beta,build-flask)
        <IconButton
          className={`${classPrefix}-overview__button`}
          iconButtonClassName={iconButtonClassName}
          disabled={!isBridgeChain || !isSigningEnabled}
          data-testid={`${classPrefix}-overview-bridge`}
          Icon={
            <Icon
              name={IconName.Bridge}
              color={IconColor.primaryInverse}
              size={IconSize.Sm}
            />
          }
          label={t('bridge')}
          onClick={handleBridgeOnClick}
          tooltipRender={(contents: React.ReactElement) =>
            generateTooltip('bridgeButton', contents)
          }
        />
        ///: END:ONLY_INCLUDE_IF
      }
      <IconButton
        className={`${classPrefix}-overview__button`}
<<<<<<< HEAD
=======
        iconButtonClassName={iconButtonClassName}
>>>>>>> 65e656c9
        data-testid={`${classPrefix}-overview-send`}
        Icon={
          <Icon
            name={IconName.Arrow2UpRight}
            color={IconColor.primaryInverse}
<<<<<<< HEAD
=======
            size={IconSize.Sm}
>>>>>>> 65e656c9
          />
        }
        disabled={!isSigningEnabled}
        label={t('send')}
        onClick={handleSendOnClick}
        tooltipRender={(contents: React.ReactElement) =>
          generateTooltip('sendButton', contents)
        }
      />
      {
        <>
          {showReceiveModal && (
            <ReceiveModal
              address={selectedAddress}
              onClose={() => setShowReceiveModal(false)}
            />
          )}
          <IconButton
            className={`${classPrefix}-overview__button`}
<<<<<<< HEAD
=======
            iconButtonClassName={iconButtonClassName}
>>>>>>> 65e656c9
            data-testid={`${classPrefix}-overview-receive`}
            Icon={
              <Icon
                name={IconName.ScanBarcode}
                color={IconColor.primaryInverse}
<<<<<<< HEAD
=======
                size={IconSize.Sm}
>>>>>>> 65e656c9
              />
            }
            label={t('receive')}
            onClick={() => {
<<<<<<< HEAD
=======
              trackEvent({
                event: MetaMetricsEventName.NavReceiveButtonClicked,
                category: MetaMetricsEventCategory.Navigation,
                properties: {
                  text: 'Receive',
                  location: trackingLocation,
                  chain_id: chainId,
                },
              });
>>>>>>> 65e656c9
              setShowReceiveModal(true);
            }}
          />
        </>
      }
    </Box>
  );
};

export default CoinButtons;<|MERGE_RESOLUTION|>--- conflicted
+++ resolved
@@ -65,7 +65,6 @@
 ///: BEGIN:ONLY_INCLUDE_IF(build-main,build-beta,build-flask)
 import useRamps from '../../../hooks/ramps/useRamps/useRamps';
 import useBridging from '../../../hooks/bridge/useBridging';
-import { ReceiveModal } from '../../multichain/receive-modal';
 ///: END:ONLY_INCLUDE_IF
 import { ReceiveModal } from '../../multichain/receive-modal';
 
@@ -347,15 +346,9 @@
         renderInstitutionalButtons()
         ///: END:ONLY_INCLUDE_IF
       }
-<<<<<<< HEAD
-
-      <IconButton
-        className={`${classPrefix}-overview__button`}
-=======
       <IconButton
         className={`${classPrefix}-overview__button`}
         iconButtonClassName={iconButtonClassName}
->>>>>>> 65e656c9
         disabled={
           !isSwapsChain || !isSigningEnabled || !isExternalServicesEnabled
         }
@@ -397,19 +390,13 @@
       }
       <IconButton
         className={`${classPrefix}-overview__button`}
-<<<<<<< HEAD
-=======
         iconButtonClassName={iconButtonClassName}
->>>>>>> 65e656c9
         data-testid={`${classPrefix}-overview-send`}
         Icon={
           <Icon
             name={IconName.Arrow2UpRight}
             color={IconColor.primaryInverse}
-<<<<<<< HEAD
-=======
             size={IconSize.Sm}
->>>>>>> 65e656c9
           />
         }
         disabled={!isSigningEnabled}
@@ -429,25 +416,17 @@
           )}
           <IconButton
             className={`${classPrefix}-overview__button`}
-<<<<<<< HEAD
-=======
             iconButtonClassName={iconButtonClassName}
->>>>>>> 65e656c9
             data-testid={`${classPrefix}-overview-receive`}
             Icon={
               <Icon
                 name={IconName.ScanBarcode}
                 color={IconColor.primaryInverse}
-<<<<<<< HEAD
-=======
                 size={IconSize.Sm}
->>>>>>> 65e656c9
               />
             }
             label={t('receive')}
             onClick={() => {
-<<<<<<< HEAD
-=======
               trackEvent({
                 event: MetaMetricsEventName.NavReceiveButtonClicked,
                 category: MetaMetricsEventCategory.Navigation,
@@ -457,7 +436,6 @@
                   chain_id: chainId,
                 },
               });
->>>>>>> 65e656c9
               setShowReceiveModal(true);
             }}
           />
