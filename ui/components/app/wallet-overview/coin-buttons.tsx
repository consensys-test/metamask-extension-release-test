import React, { useCallback, useContext, useState } from 'react';
import { useDispatch, useSelector } from 'react-redux';
import { useHistory, useLocation } from 'react-router-dom';
import { toHex } from '@metamask/controller-utils';
import { isCaipChainId, CaipChainId } from '@metamask/utils';

///: BEGIN:ONLY_INCLUDE_IF(multichain)
import { isEvmAccountType } from '@metamask/keyring-api';
import { InternalAccount } from '@metamask/keyring-internal-api';
///: END:ONLY_INCLUDE_IF
import { ChainId } from '../../../../shared/constants/network';

import { I18nContext } from '../../../contexts/i18n';
import {
  PREPARE_SWAP_ROUTE,
  SEND_ROUTE,
} from '../../../helpers/constants/routes';
import {
  SwapsEthToken,
  getCurrentKeyring,
  getUseExternalServices,
  getNetworkConfigurationIdByChainId,
  isNonEvmAccount,
} from '../../../selectors';
import Tooltip from '../../ui/tooltip';
import { setSwapsFromToken } from '../../../ducks/swaps/swaps';
import { isHardwareKeyring } from '../../../helpers/utils/hardware';
import {
  MetaMetricsEventCategory,
  MetaMetricsEventName,
  MetaMetricsSwapsEventSource,
} from '../../../../shared/constants/metametrics';
import { AssetType } from '../../../../shared/constants/transaction';
import { MetaMetricsContext } from '../../../contexts/metametrics';
import { startNewDraftTransaction } from '../../../ducks/send';
import {
  BlockSize,
  Display,
  IconColor,
  JustifyContent,
} from '../../../helpers/constants/design-system';
import { Box, Icon, IconName, IconSize } from '../../component-library';
import IconButton from '../../ui/icon-button';
import useRamps from '../../../hooks/ramps/useRamps/useRamps';
import useBridging from '../../../hooks/bridge/useBridging';
import {
  getIsUnifiedUIEnabled,
  type BridgeAppState,
} from '../../../ducks/bridge/selectors';
import { ReceiveModal } from '../../multichain/receive-modal';
import { setActiveNetworkWithError } from '../../../store/actions';
import {
  getMultichainNativeCurrency,
  getMultichainNetwork,
} from '../../../selectors/multichain';
import { useMultichainSelector } from '../../../hooks/useMultichainSelector';
import { getCurrentChainId } from '../../../../shared/modules/selectors/networks';
///: BEGIN:ONLY_INCLUDE_IF(solana-swaps)
import { MultichainNetworks } from '../../../../shared/constants/multichain/networks';
///: END:ONLY_INCLUDE_IF
import { trace, TraceName } from '../../../../shared/lib/trace';
///: BEGIN:ONLY_INCLUDE_IF(multichain)
import { useHandleSendNonEvm } from './hooks/useHandleSendNonEvm';
///: END:ONLY_INCLUDE_IF

type CoinButtonsProps = {
  account: InternalAccount;
  chainId: `0x${string}` | CaipChainId | number;
  trackingLocation: string;
  isSwapsChain: boolean;
  isSigningEnabled: boolean;
  isBridgeChain: boolean;
  isBuyableChain: boolean;
  defaultSwapsToken?: SwapsEthToken;
  classPrefix?: string;
  iconButtonClassName?: string;
};

const CoinButtons = ({
  account,
  chainId,
  trackingLocation,
  isSwapsChain,
  isSigningEnabled,
  isBridgeChain,
  isBuyableChain,
  defaultSwapsToken,
  classPrefix = 'coin',
}: CoinButtonsProps) => {
  const t = useContext(I18nContext);
  const dispatch = useDispatch();

  const trackEvent = useContext(MetaMetricsContext);
  const [showReceiveModal, setShowReceiveModal] = useState(false);

  const { address: selectedAddress } = account;
  const history = useHistory();
  const networks = useSelector(getNetworkConfigurationIdByChainId) as Record<
    string,
    string
  >;
  const currentChainId = useSelector(getCurrentChainId);
  const displayNewIconButtons = process.env.REMOVE_GNS;

  ///: BEGIN:ONLY_INCLUDE_IF(multichain)
  const handleSendNonEvm = useHandleSendNonEvm();
  ///: END:ONLY_INCLUDE_IF

  const location = useLocation();
  const keyring = useSelector(getCurrentKeyring);
  const usingHardwareWallet = isHardwareKeyring(keyring?.type);

  // Initially, those events were using a "ETH" as `token_symbol`, so we keep this behavior
  // for EVM, no matter the currently selected native token (e.g. SepoliaETH if you are on Sepolia
  // network).
  const { isEvmNetwork, chainId: multichainChainId } = useMultichainSelector(
    getMultichainNetwork,
    account,
  );
  const multichainNativeToken = useMultichainSelector(
    getMultichainNativeCurrency,
    account,
  );
  const nativeToken = isEvmNetwork ? 'ETH' : multichainNativeToken;

  const isExternalServicesEnabled = useSelector(getUseExternalServices);

  const isNonEvmAccountWithoutExternalServices =
    !isExternalServicesEnabled && isNonEvmAccount(account);

  const buttonTooltips = {
    buyButton: [{ condition: !isBuyableChain, message: '' }],
    sendButton: [
      { condition: !isSigningEnabled, message: 'methodNotSupported' },
    ],
    swapButton: [
      { condition: !isSwapsChain, message: 'currentlyUnavailable' },
      { condition: !isSigningEnabled, message: 'methodNotSupported' },
    ],
    bridgeButton: [
      { condition: !isBridgeChain, message: 'currentlyUnavailable' },
      { condition: !isSigningEnabled, message: 'methodNotSupported' },
    ],
  };

  const generateTooltip = (
    buttonKey: keyof typeof buttonTooltips,
    contents: React.ReactElement,
  ) => {
    const conditions = buttonTooltips[buttonKey];
    const tooltipInfo = conditions.find(({ condition }) => condition);
    if (tooltipInfo?.message) {
      return (
        <Tooltip
          title={t(tooltipInfo.message)}
          position="bottom"
          wrapperClassName="tooltip-button-wrapper"
        >
          {contents}
        </Tooltip>
      );
    }
    return contents;
  };

  const getChainId = (): CaipChainId | ChainId => {
    if (isCaipChainId(chainId)) {
      return chainId as CaipChainId;
    }
    // Otherwise we assume that's an EVM chain ID, so use the usual 0x prefix
    return toHex(chainId) as ChainId;
  };

  const getSnapAccountMetaMetricsPropertiesIfAny = (
    internalAccount: InternalAccount,
    // TODO: Fix in https://github.com/MetaMask/metamask-extension/issues/31860
    // eslint-disable-next-line @typescript-eslint/naming-convention
  ): { snap_id?: string } => {
    // Some accounts might be Snap accounts, in this case we add some extra properties
    // to the metrics:
    const snapId = internalAccount.metadata.snap?.id;
    if (snapId) {
      return {
        // TODO: Fix in https://github.com/MetaMask/metamask-extension/issues/31860
        // eslint-disable-next-line @typescript-eslint/naming-convention
        snap_id: snapId,
      };
    }

    // If the account is not a Snap account or that we could not get the Snap ID for
    // some reason, we don't add any extra property.
    return {};
  };

  const { openBuyCryptoInPdapp } = useRamps();

  const { openBridgeExperience } = useBridging();

  const isUnifiedUIEnabled = useSelector((state: BridgeAppState) =>
    getIsUnifiedUIEnabled(state, chainId),
  );

  const setCorrectChain = useCallback(async () => {
    if (currentChainId !== chainId && multichainChainId !== chainId) {
      try {
        const networkConfigurationId = networks[chainId];
        await dispatch(setActiveNetworkWithError(networkConfigurationId));
      } catch (err) {
        console.error(`Failed to switch chains.
        Target chainId: ${chainId}, Current chainId: ${currentChainId}.
        ${
          // TODO: Fix in https://github.com/MetaMask/metamask-extension/issues/31893
          // eslint-disable-next-line @typescript-eslint/restrict-template-expressions
          err
        }`);
        throw err;
      }
    }
  }, [currentChainId, chainId, networks, dispatch]);

  const handleSendOnClick = useCallback(async () => {
    trackEvent(
      {
        event: MetaMetricsEventName.NavSendButtonClicked,
        category: MetaMetricsEventCategory.Navigation,
        properties: {
          // TODO: Fix in https://github.com/MetaMask/metamask-extension/issues/31860
          // eslint-disable-next-line @typescript-eslint/naming-convention
          account_type: account.type,
          // TODO: Fix in https://github.com/MetaMask/metamask-extension/issues/31860
          // eslint-disable-next-line @typescript-eslint/naming-convention
          token_symbol: nativeToken,
          location: 'Home',
          text: 'Send',
          // TODO: Fix in https://github.com/MetaMask/metamask-extension/issues/31860
          // eslint-disable-next-line @typescript-eslint/naming-convention
          chain_id: chainId,
          ...getSnapAccountMetaMetricsPropertiesIfAny(account),
        },
      },
      { excludeMetaMetricsId: false },
    );

    ///: BEGIN:ONLY_INCLUDE_IF(multichain)
    if (!isEvmAccountType(account.type)) {
      await handleSendNonEvm();
      // Early return, not to let the non-EVM flow slip into the native send flow.
      return;
    }
    ///: END:ONLY_INCLUDE_IF

    // Native Send flow
    await setCorrectChain();
    await dispatch(startNewDraftTransaction({ type: AssetType.native }));
    history.push(SEND_ROUTE);
  }, [
    chainId,
    account,
    setCorrectChain,
    ///: BEGIN:ONLY_INCLUDE_IF(multichain)
    handleSendNonEvm,
    ///: END:ONLY_INCLUDE_IF
  ]);

  const handleBuyAndSellOnClick = useCallback(() => {
    openBuyCryptoInPdapp(getChainId());
    trackEvent({
      event: MetaMetricsEventName.NavBuyButtonClicked,
      category: MetaMetricsEventCategory.Navigation,
      properties: {
        // TODO: Fix in https://github.com/MetaMask/metamask-extension/issues/31860
        // eslint-disable-next-line @typescript-eslint/naming-convention
        account_type: account.type,
        location: 'Home',
        text: 'Buy',
        // TODO: Fix in https://github.com/MetaMask/metamask-extension/issues/31860
        // eslint-disable-next-line @typescript-eslint/naming-convention
        chain_id: chainId,
        // TODO: Fix in https://github.com/MetaMask/metamask-extension/issues/31860
        // eslint-disable-next-line @typescript-eslint/naming-convention
        token_symbol: defaultSwapsToken,
        ...getSnapAccountMetaMetricsPropertiesIfAny(account),
      },
    });
  }, [chainId, defaultSwapsToken]);

  const handleBridgeOnClick = useCallback(
    async (isSwap: boolean) => {
      if (!defaultSwapsToken) {
        return;
      }
      await setCorrectChain();
      openBridgeExperience(
        MetaMetricsSwapsEventSource.MainView,
        defaultSwapsToken,
        isSwap,
      );
    },
    [defaultSwapsToken, location, openBridgeExperience],
  );

  const handleSwapOnClick = useCallback(async () => {
    if (isUnifiedUIEnabled) {
      handleBridgeOnClick(true);
      return;
    }
    ///: BEGIN:ONLY_INCLUDE_IF(solana-swaps)
    if (multichainChainId === MultichainNetworks.SOLANA) {
      handleBridgeOnClick(true);
      return;
    }
    ///: END:ONLY_INCLUDE_IF

    await setCorrectChain();

    if (isSwapsChain) {
      trackEvent({
        event: MetaMetricsEventName.NavSwapButtonClicked,
        category: MetaMetricsEventCategory.Swaps,
        properties: {
          // TODO: Fix in https://github.com/MetaMask/metamask-extension/issues/31860
          // eslint-disable-next-line @typescript-eslint/naming-convention
          token_symbol: 'ETH',
          location: MetaMetricsSwapsEventSource.MainView,
          text: 'Swap',
          // TODO: Fix in https://github.com/MetaMask/metamask-extension/issues/31860
          // eslint-disable-next-line @typescript-eslint/naming-convention
          chain_id: chainId,
        },
      });
      dispatch(setSwapsFromToken(defaultSwapsToken));
      if (usingHardwareWallet) {
        if (global.platform.openExtensionInBrowser) {
          global.platform.openExtensionInBrowser(PREPARE_SWAP_ROUTE);
        }
      } else {
        history.push(PREPARE_SWAP_ROUTE);
      }
    }
  }, [
    setCorrectChain,
    isSwapsChain,
    chainId,
    isUnifiedUIEnabled,
    usingHardwareWallet,
    defaultSwapsToken,
  ]);

  return (
    <Box
      display={Display.Flex}
      justifyContent={JustifyContent.spaceBetween}
      width={BlockSize.Full}
      gap={3}
    >
      {
        <IconButton
          className={`${classPrefix}-overview__button`}
          Icon={
            displayNewIconButtons ? (
              <Icon
                name={IconName.Money}
                color={IconColor.iconAlternative}
                size={IconSize.Md}
              />
            ) : (
              <Icon
                name={IconName.PlusAndMinus}
                color={IconColor.iconDefault}
                size={IconSize.Sm}
              />
            )
          }
          disabled={!isBuyableChain}
          data-testid={`${classPrefix}-overview-buy`}
          label={t('buyAndSell')}
          onClick={handleBuyAndSellOnClick}
          width={BlockSize.Full}
          tooltipRender={(contents: React.ReactElement) =>
            generateTooltip('buyButton', contents)
          }
          round={!displayNewIconButtons}
        />
      }
      <IconButton
        className={`${classPrefix}-overview__button`}
        disabled={
          (!isSwapsChain && !isUnifiedUIEnabled) ||
          !isSigningEnabled ||
          !isExternalServicesEnabled
        }
        Icon={
          displayNewIconButtons ? (
            <Icon
              name={IconName.SwapHorizontal}
              color={IconColor.iconAlternative}
              size={IconSize.Md}
            />
          ) : (
            <Icon
              name={IconName.SwapHorizontal}
              color={IconColor.iconDefault}
              size={IconSize.Sm}
            />
          )
        }
        onClick={handleSwapOnClick}
        label={t('swap')}
        data-testid="token-overview-button-swap"
        width={BlockSize.Full}
        tooltipRender={(contents: React.ReactElement) =>
          generateTooltip('swapButton', contents)
        }
        round={!displayNewIconButtons}
      />
      {/* the bridge button is redundant if unified ui is enabled */}
<<<<<<< HEAD
      {process.env.REMOVE_GNS || isUnifiedUIEnabled ? null : (
=======
      {isUnifiedUIEnabled ? null : (
>>>>>>> 9ab104b0
        <IconButton
          className={`${classPrefix}-overview__button`}
          disabled={
            !isBridgeChain ||
            !isSigningEnabled ||
            isNonEvmAccountWithoutExternalServices
          }
          data-testid={`${classPrefix}-overview-bridge`}
          Icon={
            displayNewIconButtons ? (
              <Icon
                name={IconName.Bridge}
                color={IconColor.iconAlternative}
                size={IconSize.Md}
              />
            ) : (
              <Icon
                name={IconName.Bridge}
                color={IconColor.iconDefault}
                size={IconSize.Sm}
              />
            )
          }
          label={t('bridge')}
          onClick={() => handleBridgeOnClick(false)}
          width={BlockSize.Full}
          tooltipRender={(contents: React.ReactElement) =>
            generateTooltip('bridgeButton', contents)
          }
          round={!displayNewIconButtons}
        />
      )}
      <IconButton
        className={`${classPrefix}-overview__button`}
        data-testid={`${classPrefix}-overview-send`}
        Icon={
          displayNewIconButtons ? (
            <Icon
              name={IconName.Send}
              color={IconColor.iconAlternative}
              size={IconSize.Md}
            />
          ) : (
            <Icon
              name={IconName.Arrow2UpRight}
              color={IconColor.iconDefault}
              size={IconSize.Sm}
            />
          )
        }
        disabled={!isSigningEnabled || isNonEvmAccountWithoutExternalServices}
        label={t('send')}
        onClick={handleSendOnClick}
        width={BlockSize.Full}
        tooltipRender={(contents: React.ReactElement) =>
          generateTooltip('sendButton', contents)
        }
        round={!displayNewIconButtons}
      />
      {
        <>
          {showReceiveModal && (
            <ReceiveModal
              address={selectedAddress}
              onClose={() => setShowReceiveModal(false)}
            />
          )}
          <IconButton
            className={`${classPrefix}-overview__button`}
            data-testid={`${classPrefix}-overview-receive`}
            Icon={
              displayNewIconButtons ? (
                <Icon
                  name={IconName.QrCode}
                  color={IconColor.iconAlternative}
                  size={IconSize.Md}
                />
              ) : (
                <Icon
                  name={IconName.ScanBarcode}
                  color={IconColor.iconDefault}
                  size={IconSize.Sm}
                />
              )
            }
            label={t('receive')}
            width={BlockSize.Full}
            onClick={() => {
              trace({ name: TraceName.ReceiveModal });
              trackEvent({
                event: MetaMetricsEventName.NavReceiveButtonClicked,
                category: MetaMetricsEventCategory.Navigation,
                properties: {
                  text: 'Receive',
                  location: trackingLocation,
                  // TODO: Fix in https://github.com/MetaMask/metamask-extension/issues/31860
                  // eslint-disable-next-line @typescript-eslint/naming-convention
                  chain_id: chainId,
                },
              });
              setShowReceiveModal(true);
            }}
            round={!displayNewIconButtons}
          />
        </>
      }
    </Box>
  );
};

export default CoinButtons;<|MERGE_RESOLUTION|>--- conflicted
+++ resolved
@@ -414,11 +414,7 @@
         round={!displayNewIconButtons}
       />
       {/* the bridge button is redundant if unified ui is enabled */}
-<<<<<<< HEAD
-      {process.env.REMOVE_GNS || isUnifiedUIEnabled ? null : (
-=======
       {isUnifiedUIEnabled ? null : (
->>>>>>> 9ab104b0
         <IconButton
           className={`${classPrefix}-overview__button`}
           disabled={
