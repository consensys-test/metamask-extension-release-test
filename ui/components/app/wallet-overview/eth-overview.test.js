--- conflicted
+++ resolved
@@ -50,11 +50,6 @@
         type: NETWORK_TYPES.MAINNET,
         ticker: 'ETH',
       },
-<<<<<<< HEAD
-      accountsByChainId: {
-        [CHAIN_IDS.MAINNET]: {
-          '0x1': { address: '0x1', balance: '0x1F4' },
-=======
       networkConfigurations: {
         testNetworkConfigurationId: {
           rpcUrl: 'https://testrpc.com',
@@ -73,7 +68,6 @@
       cachedBalances: {
         '0x1': {
           '0x1': '0x1F4',
->>>>>>> befc516a
         },
       },
       preferences: {
@@ -177,11 +171,7 @@
 
       const primaryBalance = queryByTestId(ETH_OVERVIEW_PRIMARY_CURRENCY);
       expect(primaryBalance).toBeInTheDocument();
-<<<<<<< HEAD
-      expect(primaryBalance).toHaveTextContent('<0.000001ETH');
-=======
       expect(primaryBalance).toHaveTextContent('$0.00USD');
->>>>>>> befc516a
       expect(queryByText('*')).not.toBeInTheDocument();
     });
 
