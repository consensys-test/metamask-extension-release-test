--- conflicted
+++ resolved
@@ -1,13 +1,4 @@
-<<<<<<< HEAD
-import React, {
-  useContext,
-  ///: BEGIN:ONLY_INCLUDE_IF(build-main,build-beta,build-flask)
-  useCallback,
-  ///: END:ONLY_INCLUDE_IF
-} from 'react';
-=======
 import React, { useContext, useCallback } from 'react';
->>>>>>> 82db9a9c
 import { useDispatch, useSelector } from 'react-redux';
 import classnames from 'classnames';
 import { CaipChainId } from '@metamask/utils';
@@ -199,10 +190,6 @@
   const isMetaMetricsEnabled = useSelector(getParticipateInMetaMetrics);
   const isMarketingEnabled = useSelector(getDataCollectionForMarketing);
 
-<<<<<<< HEAD
-  ///: END:ONLY_INCLUDE_IF
-=======
->>>>>>> 82db9a9c
   const dispatch = useDispatch();
 
   const { privacyMode, showNativeTokenAsMainBalance } =
@@ -220,10 +207,6 @@
     dispatch(setPrivacyMode(!privacyMode));
   };
 
-<<<<<<< HEAD
-  ///: BEGIN:ONLY_INCLUDE_IF(build-main,build-beta,build-flask)
-=======
->>>>>>> 82db9a9c
   const handlePortfolioOnClick = useCallback(() => {
     const url = getPortfolioUrl(
       '',
