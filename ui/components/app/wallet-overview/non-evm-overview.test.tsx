import React from 'react';
import configureMockStore from 'redux-mock-store';
import { fireEvent } from '@testing-library/react';
import thunk from 'redux-thunk';
import { Cryptocurrency } from '@metamask/assets-controllers';
import { BtcAccountType, BtcMethod, BtcScope } from '@metamask/keyring-api';
import { AVAILABLE_MULTICHAIN_NETWORK_CONFIGURATIONS } from '@metamask/multichain-network-controller';
import { MultichainNativeAssets } from '../../../../shared/constants/multichain/assets';
import mockState from '../../../../test/data/mock-state.json';
import { renderWithProvider } from '../../../../test/jest/rendering';
import { MultichainNetworks } from '../../../../shared/constants/multichain/networks';
import { defaultBuyableChains } from '../../../ducks/ramps/constants';
import { MetaMetricsContext } from '../../../contexts/metametrics';
import {
  MetaMetricsEventCategory,
  MetaMetricsEventName,
} from '../../../../shared/constants/metametrics';
import useMultiPolling from '../../../hooks/useMultiPolling';
import { BITCOIN_WALLET_SNAP_ID } from '../../../../shared/lib/accounts/bitcoin-wallet-snap';
import NonEvmOverview from './non-evm-overview';

// We need to mock `dispatch` since we use it for `setDefaultHomeActiveTabName`.
const mockDispatch = jest.fn().mockReturnValue(() => jest.fn());
jest.mock('react-redux', () => ({
  ...jest.requireActual('react-redux'),
  useDispatch: () => mockDispatch,
}));

jest.mock('../../../store/actions', () => ({
  handleSnapRequest: jest.fn(),
  sendMultichainTransaction: jest.fn(),
  setDefaultHomeActiveTabName: jest.fn(),
  tokenBalancesStartPolling: jest.fn().mockResolvedValue('pollingToken'),
  tokenBalancesStopPollingByPollingToken: jest.fn(),
}));

jest.mock('../../../hooks/useMultiPolling', () => ({
  // TODO: Fix in https://github.com/MetaMask/metamask-extension/issues/31860
  // eslint-disable-next-line @typescript-eslint/naming-convention
  __esModule: true,
  default: jest.fn(),
}));

const mockOpenBuyCryptoInPdapp = jest.fn();
jest.mock('../../../hooks/ramps/useRamps/useRamps', () => ({
  // TODO: Fix in https://github.com/MetaMask/metamask-extension/issues/31860
  // eslint-disable-next-line @typescript-eslint/naming-convention
  __esModule: true,
  default: jest.fn(() => ({
    openBuyCryptoInPdapp: mockOpenBuyCryptoInPdapp,
  })),
}));

const BUY_BUTTON = 'coin-overview-buy';
const BTC_OVERVIEW_BRIDGE = 'coin-overview-bridge';
const BTC_OVERVIEW_RECEIVE = 'coin-overview-receive';
const BTC_OVERVIEW_SWAP = 'token-overview-button-swap';
const BTC_OVERVIEW_SEND = 'coin-overview-send';
const BTC_OVERVIEW_PRIMARY_CURRENCY = 'coin-overview__primary-currency';

const mockMetaMetricsId = 'deadbeef';
const mockNonEvmBalance = '1';
const mockNonEvmBalanceUsd = '1.00';
const mockNonEvmAccount = {
  address: 'bc1qwl8399fz829uqvqly9tcatgrgtwp3udnhxfq4k',
  id: '542490c8-d178-433b-9f31-f680b11f45a5',
  scopes: [BtcScope.Mainnet],
  metadata: {
    name: 'Bitcoin Account',
    keyring: {
      type: 'Snap Keyring',
    },
    snap: {
      id: BITCOIN_WALLET_SNAP_ID,
      name: 'btc-snap-name',
    },
  },
  options: {},
  methods: [BtcMethod.SendBitcoin],
  type: BtcAccountType.P2wpkh,
};

const mockBtcChain = {
  active: true,
  chainId: MultichainNetworks.BITCOIN,
  chainName: 'Bitcoin',
  shortName: 'Bitcoin',
  nativeTokenSupported: true,
  isEvm: false,
};

const mockSolanaChain = {
  active: true,
  chainId: MultichainNetworks.SOLANA,
  chainName: 'Solana',
  shortName: 'Solana',
  nativeTokenSupported: true,
  isEvm: false,
};

// default chains do not include BTC
const mockBuyableChainsEvmOnly = defaultBuyableChains.filter(
  (chain) =>
    chain.chainId !== MultichainNetworks.BITCOIN &&
    chain.chainId !== MultichainNetworks.SOLANA,
);

const mockMetamaskStore = {
  ...mockState.metamask,
  remoteFeatureFlags: {
    addBitcoinAccount: true,
    bridgeConfig: {
      support: true,
    },
  },
  useExternalServices: true,
  accountsAssets: {
    [mockNonEvmAccount.id]: [MultichainNativeAssets.BITCOIN],
  },
  internalAccounts: {
    accounts: {
      [mockNonEvmAccount.id]: mockNonEvmAccount,
    },
    selectedAccount: mockNonEvmAccount.id,
  },
  // MultichainBalancesController
  balances: {
    [mockNonEvmAccount.id]: {
      [MultichainNativeAssets.BITCOIN]: {
        amount: mockNonEvmBalance,
        unit: 'BTC',
      },
    },
  },
  // (Multichain) RatesController
  fiatCurrency: 'usd',
  conversionRates: {
    [Cryptocurrency.Btc]: {
      conversionRate: '1.000',
      conversionDate: 0,
    },
  },
  cryptocurrencies: [Cryptocurrency.Btc],
  // Required, during onboarding, the extension will assume we're in an "EVM context", meaning
  // most multichain selectors will not use non-EVM logic despite having a non-EVM
  // selected account
  completedOnboarding: true,
  // Used when clicking on some buttons
  metaMetricsId: mockMetaMetricsId,
  // Override state if provided
  multichainNetworkConfigurationsByChainId:
    AVAILABLE_MULTICHAIN_NETWORK_CONFIGURATIONS,
  selectedMultichainNetworkChainId: BtcScope.Mainnet,
  isEvmSelected: false,
  enabledNetworkMap: {
    bip122: {
      [MultichainNetworks.BITCOIN]: true,
    },
  },
};
const mockRampsStore = {
  buyableChains: mockBuyableChainsEvmOnly,
};

function getStore(state?: Record<string, unknown>) {
  return configureMockStore([thunk])({
    metamask: mockMetamaskStore,
    localeMessages: {
      currentLocale: 'en',
    },
    ramps: mockRampsStore,
    ...state,
  });
}

describe('NonEvmOverview', () => {
  beforeEach(() => {
    // Clear previous mock implementations
    (useMultiPolling as jest.Mock).mockClear();

    // Mock implementation for useMultiPolling
    (useMultiPolling as jest.Mock).mockImplementation(({ input }) => {
      // Mock startPolling and stopPollingByPollingToken for each input
      const startPolling = jest.fn().mockResolvedValue('mockPollingToken');
      const stopPollingByPollingToken = jest.fn();

      input.forEach((inputItem: string) => {
        const key = JSON.stringify(inputItem);
        // Simulate returning a unique token for each input
        startPolling.mockResolvedValueOnce(`mockToken-${key}`);
      });

      return { startPolling, stopPollingByPollingToken };
    });
  });

  it('shows the primary balance using the native token when showNativeTokenAsMainBalance if true', async () => {
    const { queryByTestId } = renderWithProvider(
      <NonEvmOverview />,
      getStore(),
    );

    const primaryBalance = queryByTestId(BTC_OVERVIEW_PRIMARY_CURRENCY);
    expect(primaryBalance).toBeInTheDocument();
    expect(primaryBalance).toHaveTextContent(`${mockNonEvmBalance}BTC`);
  });

  it('shows the primary balance as fiat when showNativeTokenAsMainBalance if false', async () => {
    const { queryByTestId } = renderWithProvider(
      <NonEvmOverview />,
      getStore({
        metamask: {
          ...mockMetamaskStore,
          // The balances won't be available
          preferences: {
            showNativeTokenAsMainBalance: false,
            privacyMode: false,
          },
          enabledNetworkMap: {
<<<<<<< HEAD
            [MultichainNetworks.BITCOIN]: true,
=======
            bip122: {
              [MultichainNetworks.BITCOIN]: true,
            },
>>>>>>> 7f4e6d9b
          },
          currentCurrency: 'usd',
          conversionRates: {
            [MultichainNativeAssets.BITCOIN]: {
              rate: '1',
            },
          },
        },
      }),
    );

    const primaryBalance = queryByTestId(BTC_OVERVIEW_PRIMARY_CURRENCY);
    expect(primaryBalance).toBeInTheDocument();
    expect(primaryBalance).toHaveTextContent(`$${mockNonEvmBalanceUsd}USD`);
  });

  it('shows a spinner if balance is not available', async () => {
    const { container } = renderWithProvider(
      <NonEvmOverview />,
      getStore({
        metamask: {
          ...mockMetamaskStore,
          // The balances won't be available
          balances: {},
          accountsAssets: {
            [mockNonEvmAccount.id]: [],
          },
        },
      }),
    );

    const spinner = container.querySelector(
      '.coin-overview__balance .coin-overview__primary-container .spinner',
    );
    expect(spinner).toBeInTheDocument();
  });

  it('buttons Swap/Bridge are disabled', () => {
    const { queryByTestId } = renderWithProvider(
      <NonEvmOverview />,
      getStore(),
    );

    for (const buttonTestId of [BTC_OVERVIEW_SWAP, BTC_OVERVIEW_BRIDGE]) {
      const button = queryByTestId(buttonTestId);
      expect(button).toBeInTheDocument();
      expect(button).toBeDisabled();
    }
  });

  it('shows the "Buy & Sell" button', () => {
    const { queryByTestId } = renderWithProvider(
      <NonEvmOverview />,
      getStore(),
    );
    const buyButton = queryByTestId(BUY_BUTTON);
    expect(buyButton).toBeInTheDocument();
  });

  it('"Buy & Sell" button is disabled if BTC is not buyable and SOL is not buyable', () => {
    const { queryByTestId } = renderWithProvider(
      <NonEvmOverview />,
      getStore(),
    );
    const buyButton = queryByTestId(BUY_BUTTON);

    expect(buyButton).toBeInTheDocument();
    expect(buyButton).toBeDisabled();
  });

  it('"Buy & Sell" button is enabled if BTC is buyable', () => {
    const storeWithBtcBuyable = getStore({
      ramps: {
        buyableChains: [...mockBuyableChainsEvmOnly, mockBtcChain],
      },
    });

    const { queryByTestId } = renderWithProvider(
      <NonEvmOverview />,
      storeWithBtcBuyable,
    );

    const buyButton = queryByTestId(BUY_BUTTON);

    expect(buyButton).toBeInTheDocument();
    expect(buyButton).not.toBeDisabled();
  });

  // TODO: Add solana buyable test
  it.skip('"Buy & Sell" button is enabled if SOL is buyable', () => {
    const storeWithSolanaBuyable = getStore({
      ramps: {
        buyableChains: [...mockBuyableChainsEvmOnly, mockSolanaChain],
      },
    });

    const { queryByTestId } = renderWithProvider(
      <NonEvmOverview />,
      storeWithSolanaBuyable,
    );

    const buyButton = queryByTestId(BUY_BUTTON);

    expect(buyButton).toBeInTheDocument();
    expect(buyButton).not.toBeDisabled();
  });

  it('calls openBuyInPdapp when clicking on "Buy & Sell" button', async () => {
    const storeWithBtcBuyable = getStore({
      ramps: {
        buyableChains: [...mockBuyableChainsEvmOnly, mockBtcChain],
      },
    });

    const { queryByTestId } = renderWithProvider(
      <NonEvmOverview />,
      storeWithBtcBuyable,
    );

    const buyButton = queryByTestId(BUY_BUTTON);
    expect(buyButton).toBeInTheDocument();
    fireEvent.click(buyButton as HTMLElement);
    expect(mockOpenBuyCryptoInPdapp).toHaveBeenCalledTimes(1);
  });

  it('sends an event when clicking the Buy button', () => {
    const storeWithBtcBuyable = getStore({
      ramps: {
        buyableChains: [...mockBuyableChainsEvmOnly, mockBtcChain],
      },
    });

    const mockTrackEvent = jest.fn();
    const { queryByTestId } = renderWithProvider(
      <MetaMetricsContext.Provider value={mockTrackEvent}>
        <NonEvmOverview />
      </MetaMetricsContext.Provider>,
      storeWithBtcBuyable,
    );

    const buyButton = queryByTestId(BUY_BUTTON);
    expect(buyButton).toBeInTheDocument();
    expect(buyButton).not.toBeDisabled();
    fireEvent.click(buyButton as HTMLElement);

    expect(mockTrackEvent).toHaveBeenCalledTimes(1);
    expect(mockTrackEvent).toHaveBeenCalledWith({
      event: MetaMetricsEventName.NavBuyButtonClicked,
      category: MetaMetricsEventCategory.Navigation,
      properties: {
        // TODO: Fix in https://github.com/MetaMask/metamask-extension/issues/31860
        // eslint-disable-next-line @typescript-eslint/naming-convention
        account_type: mockNonEvmAccount.type,
        // TODO: Fix in https://github.com/MetaMask/metamask-extension/issues/31860
        // eslint-disable-next-line @typescript-eslint/naming-convention
        chain_id: MultichainNetworks.BITCOIN,
        location: 'Home',
        // TODO: Fix in https://github.com/MetaMask/metamask-extension/issues/31860
        // eslint-disable-next-line @typescript-eslint/naming-convention
        snap_id: mockNonEvmAccount.metadata.snap.id,
        text: 'Buy',
        // We use a `SwapsEthToken` in this case, so we're expecting an entire object here.
        // TODO: Fix in https://github.com/MetaMask/metamask-extension/issues/31860
        // eslint-disable-next-line @typescript-eslint/naming-convention
        token_symbol: expect.any(Object),
      },
    });
  });

  it('always show the Receive button', () => {
    const { queryByTestId } = renderWithProvider(
      <NonEvmOverview />,
      getStore(),
    );
    const receiveButton = queryByTestId(BTC_OVERVIEW_RECEIVE);
    expect(receiveButton).toBeInTheDocument();
  });

  it('always show the Send button', () => {
    const { queryByTestId } = renderWithProvider(
      <NonEvmOverview />,
      getStore(),
    );
    const sendButton = queryByTestId(BTC_OVERVIEW_SEND);
    expect(sendButton).toBeInTheDocument();
    expect(sendButton).not.toBeDisabled();
  });

  it('sends an event when clicking the Send button', () => {
    const mockTrackEvent = jest.fn();
    const { queryByTestId } = renderWithProvider(
      <MetaMetricsContext.Provider value={mockTrackEvent}>
        <NonEvmOverview />
      </MetaMetricsContext.Provider>,
      getStore(),
    );

    const sendButton = queryByTestId(BTC_OVERVIEW_SEND);
    expect(sendButton).toBeInTheDocument();
    expect(sendButton).not.toBeDisabled();
    fireEvent.click(sendButton as HTMLElement);

    expect(mockTrackEvent).toHaveBeenCalledTimes(1);
    expect(mockTrackEvent).toHaveBeenCalledWith(
      {
        event: MetaMetricsEventName.NavSendButtonClicked,
        category: MetaMetricsEventCategory.Navigation,
        properties: {
          // TODO: Fix in https://github.com/MetaMask/metamask-extension/issues/31860
          // eslint-disable-next-line @typescript-eslint/naming-convention
          account_type: mockNonEvmAccount.type,
          // TODO: Fix in https://github.com/MetaMask/metamask-extension/issues/31860
          // eslint-disable-next-line @typescript-eslint/naming-convention
          chain_id: MultichainNetworks.BITCOIN,
          location: 'Home',
          // TODO: Fix in https://github.com/MetaMask/metamask-extension/issues/31860
          // eslint-disable-next-line @typescript-eslint/naming-convention
          snap_id: mockNonEvmAccount.metadata.snap.id,
          text: 'Send',
          // TODO: Fix in https://github.com/MetaMask/metamask-extension/issues/31860
          // eslint-disable-next-line @typescript-eslint/naming-convention
          token_symbol: 'BTC',
        },
      },
      expect.any(Object),
    );
  });

  it('disables the Send and Bridge buttons if external services are disabled', () => {
    const { queryByTestId } = renderWithProvider(
      <NonEvmOverview />,
      getStore({
        metamask: {
          ...mockMetamaskStore,
          useExternalServices: false,
        },
      }),
    );

    const sendButton = queryByTestId(BTC_OVERVIEW_SEND);
    const bridgeButton = queryByTestId(BTC_OVERVIEW_BRIDGE);
    expect(sendButton).toBeInTheDocument();
    expect(sendButton).toBeDisabled();
    expect(bridgeButton).toBeInTheDocument();
    expect(bridgeButton).toBeDisabled();
  });
});<|MERGE_RESOLUTION|>--- conflicted
+++ resolved
@@ -217,13 +217,9 @@
             privacyMode: false,
           },
           enabledNetworkMap: {
-<<<<<<< HEAD
-            [MultichainNetworks.BITCOIN]: true,
-=======
             bip122: {
               [MultichainNetworks.BITCOIN]: true,
             },
->>>>>>> 7f4e6d9b
           },
           currentCurrency: 'usd',
           conversionRates: {
