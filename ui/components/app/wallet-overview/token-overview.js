import React, { useContext, useEffect } from 'react';
import PropTypes from 'prop-types';
import { useDispatch, useSelector } from 'react-redux';
import { useHistory } from 'react-router-dom';

import Identicon from '../../ui/identicon';
import Tooltip from '../../ui/tooltip';
import CurrencyDisplay from '../../ui/currency-display';
import { I18nContext } from '../../../contexts/i18n';
import { isHardwareKeyring } from '../../../helpers/utils/hardware';
import {
  SEND_ROUTE,
  BUILD_QUOTE_ROUTE,
} from '../../../helpers/constants/routes';
import { useTokenTracker } from '../../../hooks/useTokenTracker';
import { useTokenFiatAmount } from '../../../hooks/useTokenFiatAmount';
import { startNewDraftTransaction } from '../../../ducks/send';
import { setSwapsFromToken } from '../../../ducks/swaps/swaps';
import {
  getCurrentKeyring,
  getIsSwapsChain,
  getIsBuyableChain,
} from '../../../selectors';

import IconButton from '../../ui/icon-button';
import { INVALID_ASSET_TYPE } from '../../../helpers/constants/error-keys';
import { showModal } from '../../../store/actions';
import { MetaMetricsContext } from '../../../contexts/metametrics';
import {
<<<<<<< HEAD
  EVENT,
  EVENT_NAMES,
  CONTEXT_PROPS,
=======
  MetaMetricsContextProp,
  MetaMetricsEventCategory,
  MetaMetricsEventName,
  MetaMetricsSwapsEventSource,
>>>>>>> 4b271868
} from '../../../../shared/constants/metametrics';
import { AssetType } from '../../../../shared/constants/transaction';
import useRamps from '../../../hooks/experiences/useRamps';

import { Icon, ICON_NAMES } from '../../component-library';
import { IconColor } from '../../../helpers/constants/design-system';
import WalletOverview from './wallet-overview';

const TokenOverview = ({ className, token }) => {
  const dispatch = useDispatch();
  const t = useContext(I18nContext);
  const trackEvent = useContext(MetaMetricsContext);
  const history = useHistory();
  const keyring = useSelector(getCurrentKeyring);
  const usingHardwareWallet = isHardwareKeyring(keyring.type);
  const { tokensWithBalances } = useTokenTracker([token]);
  const balanceToRender = tokensWithBalances[0]?.string;
  const balance = tokensWithBalances[0]?.balance;
  const formattedFiatBalance = useTokenFiatAmount(
    token.address,
    balanceToRender,
    token.symbol,
  );
  const isSwapsChain = useSelector(getIsSwapsChain);

  const isBuyableChain = useSelector(getIsBuyableChain);

  const { openBuyCryptoInPdapp } = useRamps();

  useEffect(() => {
    if (token.isERC721) {
      dispatch(
        showModal({
          name: 'CONVERT_TOKEN_TO_NFT',
          tokenAddress: token.address,
        }),
      );
    }
  }, [token.isERC721, token.address, dispatch]);

  return (
    <WalletOverview
      balance={
        <div className="token-overview__balance">
          <CurrencyDisplay
            className="token-overview__primary-balance"
            displayValue={balanceToRender}
            suffix={token.symbol}
          />
          {formattedFiatBalance ? (
            <CurrencyDisplay
              className="token-overview__secondary-balance"
              displayValue={formattedFiatBalance}
              hideLabel
            />
          ) : null}
        </div>
      }
      buttons={
        <>
          <IconButton
            className="token-overview__button"
            Icon={
              <Icon name={ICON_NAMES.ADD} color={IconColor.primaryInverse} />
            }
            label={t('buy')}
            data-testid="token-overview-buy"
            onClick={() => {
              openBuyCryptoInPdapp();
              trackEvent({
<<<<<<< HEAD
                event: EVENT_NAMES.NAV_BUY_BUTTON_CLICKED,
                category: EVENT.CATEGORIES.NAVIGATION,
=======
                event: MetaMetricsEventName.NavBuyButtonClicked,
                category: MetaMetricsEventCategory.Navigation,
>>>>>>> 4b271868
                properties: {
                  location: 'Token Overview',
                  text: 'Buy',
                },
              });
            }}
            disabled={token.isERC721 || !isBuyableChain}
          />
          <IconButton
            className="token-overview__button"
            onClick={async () => {
              trackEvent({
<<<<<<< HEAD
                event: EVENT_NAMES.NAV_SEND_BUTTON_CLICKED,
                category: EVENT.CATEGORIES.NAVIGATION,
                properties: {
                  token_symbol: token.symbol,
                  location: EVENT.SOURCE.SWAPS.TOKEN_VIEW,
=======
                event: MetaMetricsEventName.NavSendButtonClicked,
                category: MetaMetricsEventCategory.Navigation,
                properties: {
                  token_symbol: token.symbol,
                  location: MetaMetricsSwapsEventSource.TokenView,
>>>>>>> 4b271868
                  text: 'Send',
                },
              });
              try {
                await dispatch(
                  startNewDraftTransaction({
                    type: AssetType.token,
                    details: token,
                  }),
                );
                history.push(SEND_ROUTE);
              } catch (err) {
                if (!err.message.includes(INVALID_ASSET_TYPE)) {
                  throw err;
                }
              }
            }}
            Icon={
              <Icon
                name={ICON_NAMES.ARROW_2_RIGHT}
                color={IconColor.primaryInverse}
              />
            }
            label={t('send')}
            data-testid="eth-overview-send"
            disabled={token.isERC721}
          />
          <IconButton
            className="token-overview__button"
            disabled={!isSwapsChain}
            Icon={
              <Icon
                name={ICON_NAMES.SWAP_HORIZONTAL}
                color={IconColor.primaryInverse}
              />
            }
            onClick={() => {
              if (isSwapsChain) {
                trackEvent({
<<<<<<< HEAD
                  event: EVENT_NAMES.NAV_SWAP_BUTTON_CLICKED,
                  category: EVENT.CATEGORIES.SWAPS,
                  properties: {
                    token_symbol: token.symbol,
                    location: EVENT.SOURCE.SWAPS.TOKEN_VIEW,
=======
                  event: MetaMetricsEventName.NavSwapButtonClicked,
                  category: MetaMetricsEventCategory.Swaps,
                  properties: {
                    token_symbol: token.symbol,
                    location: MetaMetricsSwapsEventSource.TokenView,
>>>>>>> 4b271868
                    text: 'Swap',
                  },
                });
                dispatch(
                  setSwapsFromToken({
                    ...token,
                    address: token.address.toLowerCase(),
                    iconUrl: token.image,
                    balance,
                    string: balanceToRender,
                  }),
                );
                if (usingHardwareWallet) {
                  global.platform.openExtensionInBrowser(BUILD_QUOTE_ROUTE);
                } else {
                  history.push(BUILD_QUOTE_ROUTE);
                }
              }
            }}
            label={t('swap')}
            tooltipRender={
              isSwapsChain
                ? null
                : (contents) => (
                    <Tooltip
                      title={t('currentlyUnavailable')}
                      position="bottom"
                      disabled={isSwapsChain}
                    >
                      {contents}
                    </Tooltip>
                  )
            }
          />
          <IconButton
            className="eth-overview__button"
            Icon={
              <Icon
                name={ICON_NAMES.DIAGRAM}
                color={IconColor.primaryInverse}
              />
            }
            label={t('portfolio')}
            data-testid="home__portfolio-site"
            onClick={() => {
              const portfolioUrl = process.env.PORTFOLIO_URL;
              global.platform.openTab({
                url: `${portfolioUrl}?metamaskEntry=ext`,
              });
              trackEvent(
                {
<<<<<<< HEAD
                  category: EVENT.CATEGORIES.HOME,
                  event: EVENT_NAMES.PORTFOLIO_LINK_CLICKED,
=======
                  category: MetaMetricsEventCategory.Home,
                  event: MetaMetricsEventName.PortfolioLinkClicked,
>>>>>>> 4b271868
                  properties: {
                    url: portfolioUrl,
                  },
                },
                {
<<<<<<< HEAD
                  contextPropsIntoEventProperties: [CONTEXT_PROPS.PAGE_TITLE],
=======
                  contextPropsIntoEventProperties: [
                    MetaMetricsContextProp.PageTitle,
                  ],
>>>>>>> 4b271868
                },
              );
            }}
          />
        </>
      }
      className={className}
      icon={
        <Identicon diameter={32} address={token.address} image={token.image} />
      }
    />
  );
};

TokenOverview.propTypes = {
  className: PropTypes.string,
  token: PropTypes.shape({
    address: PropTypes.string.isRequired,
    decimals: PropTypes.number,
    symbol: PropTypes.string,
    image: PropTypes.string,
    isERC721: PropTypes.bool,
  }).isRequired,
};

TokenOverview.defaultProps = {
  className: undefined,
};

export default TokenOverview;<|MERGE_RESOLUTION|>--- conflicted
+++ resolved
@@ -27,16 +27,10 @@
 import { showModal } from '../../../store/actions';
 import { MetaMetricsContext } from '../../../contexts/metametrics';
 import {
-<<<<<<< HEAD
-  EVENT,
-  EVENT_NAMES,
-  CONTEXT_PROPS,
-=======
   MetaMetricsContextProp,
   MetaMetricsEventCategory,
   MetaMetricsEventName,
   MetaMetricsSwapsEventSource,
->>>>>>> 4b271868
 } from '../../../../shared/constants/metametrics';
 import { AssetType } from '../../../../shared/constants/transaction';
 import useRamps from '../../../hooks/experiences/useRamps';
@@ -107,13 +101,8 @@
             onClick={() => {
               openBuyCryptoInPdapp();
               trackEvent({
-<<<<<<< HEAD
-                event: EVENT_NAMES.NAV_BUY_BUTTON_CLICKED,
-                category: EVENT.CATEGORIES.NAVIGATION,
-=======
                 event: MetaMetricsEventName.NavBuyButtonClicked,
                 category: MetaMetricsEventCategory.Navigation,
->>>>>>> 4b271868
                 properties: {
                   location: 'Token Overview',
                   text: 'Buy',
@@ -126,19 +115,11 @@
             className="token-overview__button"
             onClick={async () => {
               trackEvent({
-<<<<<<< HEAD
-                event: EVENT_NAMES.NAV_SEND_BUTTON_CLICKED,
-                category: EVENT.CATEGORIES.NAVIGATION,
-                properties: {
-                  token_symbol: token.symbol,
-                  location: EVENT.SOURCE.SWAPS.TOKEN_VIEW,
-=======
                 event: MetaMetricsEventName.NavSendButtonClicked,
                 category: MetaMetricsEventCategory.Navigation,
                 properties: {
                   token_symbol: token.symbol,
                   location: MetaMetricsSwapsEventSource.TokenView,
->>>>>>> 4b271868
                   text: 'Send',
                 },
               });
@@ -178,19 +159,11 @@
             onClick={() => {
               if (isSwapsChain) {
                 trackEvent({
-<<<<<<< HEAD
-                  event: EVENT_NAMES.NAV_SWAP_BUTTON_CLICKED,
-                  category: EVENT.CATEGORIES.SWAPS,
-                  properties: {
-                    token_symbol: token.symbol,
-                    location: EVENT.SOURCE.SWAPS.TOKEN_VIEW,
-=======
                   event: MetaMetricsEventName.NavSwapButtonClicked,
                   category: MetaMetricsEventCategory.Swaps,
                   properties: {
                     token_symbol: token.symbol,
                     location: MetaMetricsSwapsEventSource.TokenView,
->>>>>>> 4b271868
                     text: 'Swap',
                   },
                 });
@@ -242,25 +215,16 @@
               });
               trackEvent(
                 {
-<<<<<<< HEAD
-                  category: EVENT.CATEGORIES.HOME,
-                  event: EVENT_NAMES.PORTFOLIO_LINK_CLICKED,
-=======
                   category: MetaMetricsEventCategory.Home,
                   event: MetaMetricsEventName.PortfolioLinkClicked,
->>>>>>> 4b271868
                   properties: {
                     url: portfolioUrl,
                   },
                 },
                 {
-<<<<<<< HEAD
-                  contextPropsIntoEventProperties: [CONTEXT_PROPS.PAGE_TITLE],
-=======
                   contextPropsIntoEventProperties: [
                     MetaMetricsContextProp.PageTitle,
                   ],
->>>>>>> 4b271868
                 },
               );
             }}
