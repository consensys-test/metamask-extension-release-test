--- conflicted
+++ resolved
@@ -11,15 +11,7 @@
     const defaultState = {
       metamask: {
         ...mockState.metamask,
-<<<<<<< HEAD
-        providerConfig: {
-          chainId: CHAIN_IDS.MAINNET,
-          nickname: MAINNET_DISPLAY_NAME,
-          type: NETWORK_TYPES.MAINNET,
-        },
-=======
         ...mockNetworkState({ chainId: CHAIN_IDS.MAINNET }),
->>>>>>> f3548885
         currencyRates: {},
         preferences: {
           useNativeCurrencyAsPrimaryCurrency: true,
