import React, { useEffect, useState } from 'react';
import { useSelector } from 'react-redux';
import { useHistory, useParams } from 'react-router-dom';
import { Nft } from '@metamask/assets-controllers';
import { toHex } from '@metamask/controller-utils';
import { getNftImage, getNftImageAlt } from '../../../../../helpers/utils/nfts';
import { getIpfsGateway } from '../../../../../selectors';

import {
  Box,
  ButtonIcon,
  ButtonIconSize,
  IconName,
} from '../../../../component-library';
import { NftItem } from '../../../../multichain/nft-item';
import { Content, Header, Page } from '../../../../multichain/pages/page';

import { getAllNfts } from '../../../../../ducks/metamask/metamask';
import { isEqualCaseInsensitive } from '../../../../../../shared/modules/string-utils';
import {
  Display,
  IconColor,
  JustifyContent,
} from '../../../../../helpers/constants/design-system';
import { useI18nContext } from '../../../../../hooks/useI18nContext';
import { ASSET_ROUTE } from '../../../../../helpers/constants/routes';
import useGetAssetImageUrl from '../../../../../hooks/useGetAssetImageUrl';
import useFetchNftDetailsFromTokenURI from '../../../../../hooks/useFetchNftDetailsFromTokenURI';
// TODO: Remove restricted import
// eslint-disable-next-line import/no-restricted-paths
import { isWebUrl } from '../../../../../../app/scripts/lib/util';
import { getNetworkConfigurationsByChainId } from '../../../../../../shared/modules/selectors/networks';
import { getImageForChainId } from '../../../../../selectors/multichain';

export default function NftFullImage() {
  const t = useI18nContext();
  const { asset, id } = useParams<{ asset: string; id: string }>();
  const allNfts = useSelector(getAllNfts);
  const nfts = Object.values(allNfts).flat() as Nft[];
  const nft = nfts.find(
    ({ address, tokenId }: { address: string; tokenId: string }) =>
      // @ts-expect-error TODO: Fix this type error by handling undefined parameters
      isEqualCaseInsensitive(address, asset) && id === tokenId.toString(),
  );

  const {
    image: _image,
    imageOriginal,
    tokenURI,
    name,
    tokenId,
    chainId,
    description,
  } = nft as Nft;
  const { image: imageFromTokenURI } = useFetchNftDetailsFromTokenURI(tokenURI);
  const image = getNftImage(_image);

  const ipfsGateway = useSelector(getIpfsGateway);
  const nftNetworkConfigs = useSelector(getNetworkConfigurationsByChainId);
  const nftChainNetwork = nftNetworkConfigs[toHex(chainId?.toString() ?? '')];
  const nftChainImage = getImageForChainId(toHex(chainId?.toString() ?? ''));
  const nftImageURL = useGetAssetImageUrl(imageOriginal ?? image, ipfsGateway);

  const nftImageAlt = getNftImageAlt({
    name,
    tokenId,
    description,
  });
  const nftSrcUrl = imageOriginal ?? image;
  const isIpfsURL = nftSrcUrl?.startsWith('ipfs:');

  const isImageHosted =
<<<<<<< HEAD
=======
    // TODO: Fix in https://github.com/MetaMask/metamask-extension/issues/31880
    // eslint-disable-next-line @typescript-eslint/prefer-nullish-coalescing
>>>>>>> 2f987b6e
    (image && isWebUrl(image)) ||
    (imageFromTokenURI && isWebUrl(imageFromTokenURI));
  const history = useHistory();

  const [visible, setVisible] = useState(false);

  useEffect(() => {
    setVisible(true);
  }, []);

  return (
    <Box className="main-container asset__container">
      <Page>
        <Header
          endAccessory={
            <ButtonIcon
              color={IconColor.iconAlternative}
              size={ButtonIconSize.Sm}
              ariaLabel={t('back')}
              iconName={IconName.Close}
              onClick={() => history.push(`${ASSET_ROUTE}/${asset}/${id}`)}
              data-testid="nft-details__close"
              paddingLeft={0}
            />
          }
        />
        <Content
          className={`fade-in ${visible ? 'visible' : ''}`}
          justifyContent={JustifyContent.center}
        >
          <Box
            display={Display.Flex}
            justifyContent={JustifyContent.center}
            paddingBottom={12}
          >
            <Box>
              <NftItem
<<<<<<< HEAD
=======
                // TODO: Fix in https://github.com/MetaMask/metamask-extension/issues/31880
                // eslint-disable-next-line @typescript-eslint/prefer-nullish-coalescing
>>>>>>> 2f987b6e
                src={isImageHosted ? image || imageFromTokenURI : nftImageURL}
                alt={nftImageAlt}
                name={name ?? ''}
                tokenId={tokenId}
                networkName={nftChainNetwork?.name ?? ''}
                networkSrc={nftChainImage}
                isIpfsURL={isIpfsURL}
              />
            </Box>
          </Box>
        </Content>
      </Page>
    </Box>
  );
}<|MERGE_RESOLUTION|>--- conflicted
+++ resolved
@@ -70,11 +70,8 @@
   const isIpfsURL = nftSrcUrl?.startsWith('ipfs:');
 
   const isImageHosted =
-<<<<<<< HEAD
-=======
     // TODO: Fix in https://github.com/MetaMask/metamask-extension/issues/31880
     // eslint-disable-next-line @typescript-eslint/prefer-nullish-coalescing
->>>>>>> 2f987b6e
     (image && isWebUrl(image)) ||
     (imageFromTokenURI && isWebUrl(imageFromTokenURI));
   const history = useHistory();
@@ -112,11 +109,8 @@
           >
             <Box>
               <NftItem
-<<<<<<< HEAD
-=======
                 // TODO: Fix in https://github.com/MetaMask/metamask-extension/issues/31880
                 // eslint-disable-next-line @typescript-eslint/prefer-nullish-coalescing
->>>>>>> 2f987b6e
                 src={isImageHosted ? image || imageFromTokenURI : nftImageURL}
                 alt={nftImageAlt}
                 name={name ?? ''}
