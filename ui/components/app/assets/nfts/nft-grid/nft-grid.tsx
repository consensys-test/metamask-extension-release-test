--- conflicted
+++ resolved
@@ -16,11 +16,8 @@
   getNftIsStillFetchingIndication,
 } from '../../../../../selectors';
 import useGetAssetImageUrl from '../../../../../hooks/useGetAssetImageUrl';
-<<<<<<< HEAD
-=======
 import { getImageForChainId } from '../../../../../selectors/multichain';
 import { getNetworkConfigurationsByChainId } from '../../../../../../shared/modules/selectors/networks';
->>>>>>> e79c5555
 import NFTGridItemErrorBoundary from './nft-grid-item-error-boundary';
 
 const NFTGridItem = (props: {
@@ -90,10 +87,6 @@
                 className="nft-items__image-wrapper"
               >
                 <NFTGridItem
-<<<<<<< HEAD
-                  currentChain={currentChain}
-=======
->>>>>>> e79c5555
                   nft={nft}
                   onClick={() => handleNftClick(nft)}
                   privacyMode={privacyMode}
