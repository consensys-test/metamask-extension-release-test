import React from 'react';
import { useDispatch, useSelector } from 'react-redux';
import {
  setEnabledNetworks,
  setTokenNetworkFilter,
} from '../../../../../store/actions';
import {
  getCurrentNetwork,
  getShouldHideZeroBalanceTokens,
  getSelectedAccount,
  getAllChainsToPoll,
  getTokenNetworkFilter,
  getIsTokenNetworkFilterEqualCurrentNetwork,
<<<<<<< HEAD
  getEnabledNetworks,
=======
  getEnabledNetworksByNamespace,
>>>>>>> 7f4e6d9b
} from '../../../../../selectors';
import {
  getCurrentChainId,
  getIsAllNetworksFilterEnabled,
  getNetworkConfigurationsByChainId,
} from '../../../../../../shared/modules/selectors/networks';
import { useI18nContext } from '../../../../../hooks/useI18nContext';
import { SelectableListItem } from '../sort-control/sort-control';
import { Text } from '../../../../component-library/text/text';
import {
  AlignItems,
  BlockSize,
  Display,
  JustifyContent,
  TextColor,
  TextVariant,
} from '../../../../../helpers/constants/design-system';
import { Box } from '../../../../component-library/box/box';
import {
  AvatarNetwork,
  AvatarNetworkSize,
} from '../../../../component-library';
import UserPreferencedCurrencyDisplay from '../../../user-preferenced-currency-display';
import {
  CHAIN_ID_TO_NETWORK_IMAGE_URL_MAP,
  FEATURED_NETWORK_CHAIN_IDS,
} from '../../../../../../shared/constants/network';
import { useGetFormattedTokensPerChain } from '../../../../../hooks/useGetFormattedTokensPerChain';
import { useAccountTotalCrossChainFiatBalance } from '../../../../../hooks/useAccountTotalCrossChainFiatBalance';
import InfoTooltip from '../../../../ui/info-tooltip';
import { isGlobalNetworkSelectorRemoved } from '../../../../../selectors/selectors';

type SortControlProps = {
  handleClose: () => void;
  handleFilterNetwork?: (chainFilters: Record<string, boolean>) => void;
  networkFilter?: Record<string, boolean>;
  showTokenFiatBalance?: boolean;
};

const NetworkFilter = ({
  handleClose,
  handleFilterNetwork,
  networkFilter,
  showTokenFiatBalance = true,
}: SortControlProps) => {
  const t = useI18nContext();
  const dispatch = useDispatch();
  const chainId = useSelector(getCurrentChainId);
  const currentNetwork = useSelector(getCurrentNetwork);
  const selectedAccount = useSelector(getSelectedAccount);
  const allNetworks = useSelector(getNetworkConfigurationsByChainId);
  const tokenNetworkFilter = useSelector(getTokenNetworkFilter);
<<<<<<< HEAD
  const enabledNetworks = useSelector(getEnabledNetworks);
=======
  const enabledNetworksByNamespace = useSelector(getEnabledNetworksByNamespace);
>>>>>>> 7f4e6d9b
  const isTokenNetworkFilterEqualCurrentNetwork = useSelector(
    getIsTokenNetworkFilterEqualCurrentNetwork,
  );

  const shouldHideZeroBalanceTokens = useSelector(
    getShouldHideZeroBalanceTokens,
  );
  const allChainIDs = useSelector(getAllChainsToPoll);
  const { formattedTokensWithBalancesPerChain } = useGetFormattedTokensPerChain(
    selectedAccount,
    shouldHideZeroBalanceTokens,
    true, // true to get formattedTokensWithBalancesPerChain for the current chain
    allChainIDs,
  );
  const { totalFiatBalance: selectedAccountBalance } =
    useAccountTotalCrossChainFiatBalance(
      selectedAccount,
      formattedTokensWithBalancesPerChain,
    );

  const { formattedTokensWithBalancesPerChain: formattedTokensForAllNetworks } =
    useGetFormattedTokensPerChain(
      selectedAccount,
      shouldHideZeroBalanceTokens,
      false, // false to get the value for all networks
      allChainIDs,
    );
  const { totalFiatBalance: selectedAccountBalanceForAllNetworks } =
    useAccountTotalCrossChainFiatBalance(
      selectedAccount,
      formattedTokensForAllNetworks,
    );

  const handleFilter = (chainFilters: Record<string, boolean>) => {
    if (handleFilterNetwork) {
      handleFilterNetwork(chainFilters);
    } else {
      isGlobalNetworkSelectorRemoved
<<<<<<< HEAD
        ? dispatch(setEnabledNetworks(Object.keys(chainFilters)))
=======
        ? dispatch(setEnabledNetworks(Object.keys(chainFilters), chainId))
>>>>>>> 7f4e6d9b
        : dispatch(setTokenNetworkFilter(chainFilters));
    }

    // TODO Add metrics
    handleClose();
  };

  const allOpts = useSelector(getIsAllNetworksFilterEnabled);

  const allAddedPopularNetworks = FEATURED_NETWORK_CHAIN_IDS.filter(
    (chain) => allOpts[chain],
  ).map((chain) => {
    return allNetworks[chain].name;
  });

  const networks = isGlobalNetworkSelectorRemoved
<<<<<<< HEAD
    ? enabledNetworks
=======
    ? enabledNetworksByNamespace
>>>>>>> 7f4e6d9b
    : tokenNetworkFilter;
  // TODO: Fix in https://github.com/MetaMask/metamask-extension/issues/31880
  // eslint-disable-next-line @typescript-eslint/prefer-nullish-coalescing
  const filter = networkFilter || networks;

  return (
    <>
      <SelectableListItem
        isSelected={
          networkFilter
            ? Object.keys(networkFilter).length > 1 && networkFilter[chainId]
            : !isTokenNetworkFilterEqualCurrentNetwork
        }
        onClick={() => handleFilter(allOpts)}
        testId="network-filter-all"
      >
        <Box
          display={Display.Flex}
          justifyContent={JustifyContent.spaceBetween}
          width={BlockSize.Full}
          gap={3}
        >
          <Box>
            <Text
              variant={TextVariant.bodyMdMedium}
              color={TextColor.textDefault}
            >
              {t('popularNetworks')}
            </Text>
            {showTokenFiatBalance && (
              <Text
                variant={TextVariant.bodySmMedium}
                color={TextColor.textAlternative}
                data-testid="network-filter-all__total"
              >
                <UserPreferencedCurrencyDisplay
                  value={selectedAccountBalanceForAllNetworks}
                  type="PRIMARY"
                  ethNumberOfDecimals={4}
                  hideTitle
                  showFiat
                  isAggregatedFiatOverviewBalance
                />
              </Text>
            )}
          </Box>
          <Box display={Display.Flex} alignItems={AlignItems.center}>
            <InfoTooltip
              position="bottom"
              contentText={allAddedPopularNetworks.join(', ')}
            />
            {FEATURED_NETWORK_CHAIN_IDS.filter((chain) => allOpts[chain]).map(
              (chain, index) => {
                const networkImageUrl =
                  CHAIN_ID_TO_NETWORK_IMAGE_URL_MAP[
                    chain as keyof typeof CHAIN_ID_TO_NETWORK_IMAGE_URL_MAP
                  ];
                return (
                  <AvatarNetwork
                    key={networkImageUrl}
                    name={networkImageUrl}
                    src={networkImageUrl ?? undefined}
                    size={AvatarNetworkSize.Sm}
                    // overlap the icons
                    style={{
                      marginLeft: index === 0 ? 0 : '-20px',
                      zIndex: 5 - index,
                    }}
                  />
                );
              },
            )}
          </Box>
        </Box>
      </SelectableListItem>
      <SelectableListItem
        isSelected={Object.keys(filter).length === 1 && filter[chainId]}
        onClick={() => handleFilter({ [chainId]: true })}
        testId="network-filter-current"
      >
        <Box
          display={Display.Flex}
          justifyContent={JustifyContent.spaceBetween}
          gap={3}
          alignItems={AlignItems.center}
          width={BlockSize.Full}
        >
          <Box>
            <Text
              variant={TextVariant.bodyMdMedium}
              color={TextColor.textDefault}
            >
              {t('currentNetwork')}
            </Text>
            <Text
              variant={TextVariant.bodySmMedium}
              color={TextColor.textAlternative}
            >
              {showTokenFiatBalance && (
                <UserPreferencedCurrencyDisplay
                  value={selectedAccountBalance}
                  type="PRIMARY"
                  ethNumberOfDecimals={4}
                  hideTitle
                  showFiat
                  isAggregatedFiatOverviewBalance
                />
              )}
            </Text>
          </Box>
          <AvatarNetwork
            size={AvatarNetworkSize.Sm}
            // TODO: Fix in https://github.com/MetaMask/metamask-extension/issues/31880
            // eslint-disable-next-line @typescript-eslint/prefer-nullish-coalescing
            name={currentNetwork?.nickname || ''}
            src={currentNetwork?.rpcPrefs?.imageUrl}
          />
        </Box>
      </SelectableListItem>
    </>
  );
};

export default NetworkFilter;<|MERGE_RESOLUTION|>--- conflicted
+++ resolved
@@ -11,11 +11,7 @@
   getAllChainsToPoll,
   getTokenNetworkFilter,
   getIsTokenNetworkFilterEqualCurrentNetwork,
-<<<<<<< HEAD
-  getEnabledNetworks,
-=======
   getEnabledNetworksByNamespace,
->>>>>>> 7f4e6d9b
 } from '../../../../../selectors';
 import {
   getCurrentChainId,
@@ -68,11 +64,7 @@
   const selectedAccount = useSelector(getSelectedAccount);
   const allNetworks = useSelector(getNetworkConfigurationsByChainId);
   const tokenNetworkFilter = useSelector(getTokenNetworkFilter);
-<<<<<<< HEAD
-  const enabledNetworks = useSelector(getEnabledNetworks);
-=======
   const enabledNetworksByNamespace = useSelector(getEnabledNetworksByNamespace);
->>>>>>> 7f4e6d9b
   const isTokenNetworkFilterEqualCurrentNetwork = useSelector(
     getIsTokenNetworkFilterEqualCurrentNetwork,
   );
@@ -111,11 +103,7 @@
       handleFilterNetwork(chainFilters);
     } else {
       isGlobalNetworkSelectorRemoved
-<<<<<<< HEAD
-        ? dispatch(setEnabledNetworks(Object.keys(chainFilters)))
-=======
         ? dispatch(setEnabledNetworks(Object.keys(chainFilters), chainId))
->>>>>>> 7f4e6d9b
         : dispatch(setTokenNetworkFilter(chainFilters));
     }
 
@@ -132,11 +120,7 @@
   });
 
   const networks = isGlobalNetworkSelectorRemoved
-<<<<<<< HEAD
-    ? enabledNetworks
-=======
     ? enabledNetworksByNamespace
->>>>>>> 7f4e6d9b
     : tokenNetworkFilter;
   // TODO: Fix in https://github.com/MetaMask/metamask-extension/issues/31880
   // eslint-disable-next-line @typescript-eslint/prefer-nullish-coalescing
