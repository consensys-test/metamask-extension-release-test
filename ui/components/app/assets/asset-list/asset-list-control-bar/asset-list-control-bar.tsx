--- conflicted
+++ resolved
@@ -8,14 +8,9 @@
 } from 'react';
 import { useDispatch, useSelector } from 'react-redux';
 import { useNavigate } from 'react-router-dom-v5-compat';
-<<<<<<< HEAD
-import { Hex } from '@metamask/utils';
-=======
 import { Hex, isStrictHexString } from '@metamask/utils';
->>>>>>> 7f4e6d9b
 import {
   getAllChainsToPoll,
-  getEnabledNetworks,
   getIsLineaMainnet,
   getIsMainnet,
   getIsTokenNetworkFilterEqualCurrentNetwork,
@@ -106,11 +101,7 @@
 
   const { collections } = useNftsCollections();
 
-<<<<<<< HEAD
-  const enabledNetworks = useSelector(getEnabledNetworks);
-=======
   const enabledNetworksByNamespace = useSelector(getEnabledNetworksByNamespace);
->>>>>>> 7f4e6d9b
   const tokenNetworkFilter = useSelector(getTokenNetworkFilter);
   const [isTokenSortPopoverOpen, setIsTokenSortPopoverOpen] = useState(false);
   const [isImportTokensPopoverOpen, setIsImportTokensPopoverOpen] =
@@ -133,15 +124,9 @@
 
   const networksToDisplay = useMemo(() => {
     return isGlobalNetworkSelectorRemoved
-<<<<<<< HEAD
-      ? enabledNetworks
-      : tokenNetworkFilter;
-  }, [tokenNetworkFilter, enabledNetworks]);
-=======
       ? enabledNetworksByNamespace
       : tokenNetworkFilter;
   }, [tokenNetworkFilter, enabledNetworksByNamespace]);
->>>>>>> 7f4e6d9b
 
   const shouldShowRefreshButtons = useMemo(
     () =>
