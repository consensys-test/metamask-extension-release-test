--- conflicted
+++ resolved
@@ -132,11 +132,7 @@
         <TextFieldSearch
           size={TextFieldSearchSize.Sm}
           width={BlockSize.Full}
-<<<<<<< HEAD
-          placeholder={t('searchAccounts')}
-=======
           placeholder={t('search')}
->>>>>>> 9ab104b0
           value={searchPattern}
           onChange={onSearchBarChange}
           clearButtonOnClick={() => setSearchPattern('')}
