--- conflicted
+++ resolved
@@ -6,10 +6,7 @@
   UserInputEventType,
 } from '@metamask/snaps-sdk';
 import { encodeBase64 } from '@metamask/snaps-utils';
-<<<<<<< HEAD
-=======
-
->>>>>>> 535c139b
+
 import { Json } from '@metamask/utils';
 import { debounce, throttle } from 'lodash';
 import React, {
@@ -27,32 +24,20 @@
 } from '../../store/actions';
 import { mergeValue } from './utils';
 
-<<<<<<< HEAD
 export type HandleEvent = <Type extends State>(args: {
-=======
-export type HandleEvent = <Type>(args: {
->>>>>>> 535c139b
   event: UserInputEventType;
   name?: string;
   value?: Type;
   flush?: boolean;
 }) => void;
 
-<<<<<<< HEAD
 export type HandleInputChange = <Type extends State>(
-=======
-export type HandleInputChange = <Type>(
->>>>>>> 535c139b
   name: string,
   value: Type | null,
   form?: string,
 ) => void;
 
-<<<<<<< HEAD
 export type GetValue = (name: string, form?: string) => State | undefined;
-=======
-export type GetValue = <Type>(name: string, form?: string) => Type | undefined;
->>>>>>> 535c139b
 
 export type HandleFileChange = (
   name: string,
@@ -65,10 +50,7 @@
   getValue: GetValue;
   handleInputChange: HandleInputChange;
   handleFileChange: HandleFileChange;
-<<<<<<< HEAD
   snapId: string;
-=======
->>>>>>> 535c139b
 };
 
 export const SnapInterfaceContext =
@@ -252,11 +234,7 @@
             name: file.name,
             size: file.size,
             contentType: file.type,
-<<<<<<< HEAD
             contents: base64 as string,
-=======
-            contents: base64,
->>>>>>> 535c139b
           };
 
           const state = mergeValue(
@@ -305,7 +283,6 @@
 
   return (
     <SnapInterfaceContext.Provider
-<<<<<<< HEAD
       value={{
         handleEvent,
         getValue,
@@ -313,9 +290,6 @@
         handleFileChange,
         snapId,
       }}
-=======
-      value={{ handleEvent, getValue, handleInputChange, handleFileChange }}
->>>>>>> 535c139b
     >
       {children}
     </SnapInterfaceContext.Provider>
