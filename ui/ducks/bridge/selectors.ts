import type {
  ///: BEGIN:ONLY_INCLUDE_IF(solana-swaps)
  NetworkConfiguration,
  ///: END:ONLY_INCLUDE_IF
  NetworkState,
} from '@metamask/network-controller';
import type { InternalAccount } from '@metamask/keyring-internal-api';
import {
  isSolanaChainId,
  isNativeAddress,
  formatChainIdToCaip,
  BRIDGE_QUOTE_MAX_RETURN_DIFFERENCE_PERCENTAGE,
  getNativeAssetForChainId,
  type BridgeAppState as BridgeAppStateFromController,
  selectBridgeQuotes,
  selectIsQuoteExpired,
  selectBridgeFeatureFlags,
  selectMinimumBalanceForRentExemptionInSOL,
  isValidQuoteRequest,
} from '@metamask/bridge-controller';
import type { RemoteFeatureFlagControllerState } from '@metamask/remote-feature-flag-controller';
import { SolAccountType } from '@metamask/keyring-api';
import type { AccountsControllerState } from '@metamask/accounts-controller';
import { uniqBy } from 'lodash';
import { createSelector } from 'reselect';
import type { GasFeeState } from '@metamask/gas-fee-controller';
import { BigNumber } from 'bignumber.js';
import { calcTokenAmount } from '@metamask/notification-services-controller/push-services';
import type { CaipAssetType, CaipChainId, Hex } from '@metamask/utils';
import type {
  CurrencyRateState,
  MultichainAssetsControllerState,
  MultichainAssetsRatesControllerState,
  MultichainBalancesControllerState,
  RatesControllerState,
  TokenListState,
  TokenRatesControllerState,
} from '@metamask/assets-controllers';
import type { MultichainTransactionsControllerState } from '@metamask/multichain-transactions-controller';
import type { MultichainNetworkControllerState } from '@metamask/multichain-network-controller';
import {
  type AccountGroupObject,
  type AccountTreeControllerState,
} from '@metamask/account-tree-controller';
import {
  MultichainNetworks,
  ///: BEGIN:ONLY_INCLUDE_IF(solana-swaps)
  MULTICHAIN_PROVIDER_CONFIGS,
  ///: END:ONLY_INCLUDE_IF
} from '../../../shared/constants/multichain/networks';
import {
  getHardwareWalletType,
  getUSDConversionRateByChainId,
  selectConversionRateByChainId,
} from '../../selectors/selectors';
import { ALLOWED_BRIDGE_CHAIN_IDS } from '../../../shared/constants/bridge';
import { createDeepEqualSelector } from '../../../shared/modules/selectors/util';
import { getNetworkConfigurationsByChainId } from '../../../shared/modules/selectors/networks';
import { FEATURED_RPCS } from '../../../shared/constants/network';
import {
  getMultichainBalances,
  getMultichainCoinRates,
  getMultichainProviderConfig,
} from '../../selectors/multichain';
import { getAssetsRates } from '../../selectors/assets';
import {
  HardwareKeyringNames,
  HardwareKeyringType,
} from '../../../shared/constants/hardware-wallets';
import { toAssetId } from '../../../shared/lib/asset-utils';
import { MULTICHAIN_NATIVE_CURRENCY_TO_CAIP19 } from '../../../shared/constants/multichain/assets';
import { Numeric } from '../../../shared/modules/Numeric';
<<<<<<< HEAD
import { getSelectedInternalAccount } from '../../selectors/accounts';
=======
import {
  getInternalAccountsByScope,
  getSelectedInternalAccount,
} from '../../selectors/accounts';
>>>>>>> cce5daa2
import { getRemoteFeatureFlags } from '../../selectors/remote-feature-flags';
import {
  getAllAccountGroups,
  getInternalAccountBySelectedAccountGroupAndCaip,
} from '../../selectors/multichain-accounts/account-tree';

import {
  exchangeRateFromMarketData,
  exchangeRatesFromNativeAndCurrencyRates,
  tokenPriceInNativeAsset,
  getDefaultToToken,
  toBridgeToken,
} from './utils';
import type { BridgeState } from './types';

export type BridgeAppState = {
  metamask: BridgeAppStateFromController &
    GasFeeState &
    NetworkState &
    AccountsControllerState &
    AccountTreeControllerState &
    MultichainAssetsRatesControllerState &
    TokenRatesControllerState &
    RatesControllerState &
    MultichainBalancesControllerState &
    MultichainTransactionsControllerState &
    MultichainAssetsControllerState &
    MultichainNetworkControllerState &
    TokenListState &
    RemoteFeatureFlagControllerState &
    CurrencyRateState & {
      useExternalServices: boolean;
    };
  bridge: BridgeState;
};

// checks if the user has any solana accounts created
const hasSolanaAccounts = (state: BridgeAppState) => {
  // Access accounts from the state
  const accounts = state.metamask.internalAccounts?.accounts || {};

  // Check if any account is a Solana account
  return Object.values(accounts).some((account) => {
    const { DataAccount } = SolAccountType;
    return Boolean(account && account.type === DataAccount);
  });
};

// only includes networks user has added
export const getAllBridgeableNetworks = createDeepEqualSelector(
  getNetworkConfigurationsByChainId,
  (networkConfigurationsByChainId) => {
    return uniqBy(
      [
        ...Object.values(networkConfigurationsByChainId),
        ///: BEGIN:ONLY_INCLUDE_IF(solana-swaps)
        // TODO: get this from network controller, use placeholder values for now
        {
          ...MULTICHAIN_PROVIDER_CONFIGS[MultichainNetworks.SOLANA],
          blockExplorerUrls: [],
          name: MULTICHAIN_PROVIDER_CONFIGS[MultichainNetworks.SOLANA].nickname,
          nativeCurrency:
            MULTICHAIN_PROVIDER_CONFIGS[MultichainNetworks.SOLANA].ticker,
          rpcEndpoints: [{ url: '', type: '', networkClientId: '' }],
          defaultRpcEndpointIndex: 0,
          chainId: MultichainNetworks.SOLANA,
        } as unknown as NetworkConfiguration,
        ///: END:ONLY_INCLUDE_IF
      ],
      'chainId',
    ).filter(({ chainId }) =>
      ALLOWED_BRIDGE_CHAIN_IDS.includes(
        chainId as (typeof ALLOWED_BRIDGE_CHAIN_IDS)[number],
      ),
    );
  },
);

const getBridgeFeatureFlags = createDeepEqualSelector(
  [(state) => getRemoteFeatureFlags(state).bridgeConfig],
  (bridgeConfig) => {
    const validatedFlags = selectBridgeFeatureFlags({
      remoteFeatureFlags: { bridgeConfig },
    });
    return validatedFlags;
  },
);

export const getPriceImpactThresholds = createDeepEqualSelector(
  getBridgeFeatureFlags,
  (bridgeFeatureFlags) => bridgeFeatureFlags?.priceImpactThreshold,
);

export const getFromChains = createDeepEqualSelector(
  getAllBridgeableNetworks,
  getBridgeFeatureFlags,
  (state: BridgeAppState) => hasSolanaAccounts(state),
  (allBridgeableNetworks, bridgeFeatureFlags, hasSolanaAccount) => {
    // First filter out Solana from source chains if no Solana account exists
    const filteredNetworks = hasSolanaAccount
      ? allBridgeableNetworks
      : allBridgeableNetworks.filter(
          ({ chainId }) => !isSolanaChainId(chainId),
        );

    // Then apply the standard filter for active source chains
    return filteredNetworks.filter(
      ({ chainId }) =>
        bridgeFeatureFlags.chains[formatChainIdToCaip(chainId)]?.isActiveSrc,
    );
  },
);

export const getFromChain = createDeepEqualSelector(
  getMultichainProviderConfig,
  getFromChains,
  (providerConfig, fromChains) => {
    return fromChains.find(({ chainId }) => chainId === providerConfig.chainId);
  },
);

export const getToChains = createDeepEqualSelector(
  getAllBridgeableNetworks,
  getBridgeFeatureFlags,
  (allBridgeableNetworks, bridgeFeatureFlags) =>
    uniqBy([...allBridgeableNetworks, ...FEATURED_RPCS], 'chainId').filter(
      ({ chainId }) =>
        bridgeFeatureFlags?.chains?.[formatChainIdToCaip(chainId)]
          ?.isActiveDest,
    ),
);

export const getTopAssetsFromFeatureFlags = (
  state: BridgeAppState,
  chainId?: CaipChainId | Hex,
) => {
  if (!chainId) {
    return undefined;
  }
  const bridgeFeatureFlags = getBridgeFeatureFlags(state);
  return bridgeFeatureFlags?.chains[formatChainIdToCaip(chainId)]?.topAssets;
};

// If the user has selected a toChainId, return it as the destination chain
// Otherwise, use the source chain as the destination chain (default to swap params)
export const getToChain = createSelector(
  [
    getFromChain,
    getToChains,
    (state: BridgeAppState) => state.bridge?.toChainId,
  ],
  (fromChain, toChains, toChainId) =>
    toChainId
      ? toChains.find(
          ({ chainId }) =>
            chainId === toChainId || formatChainIdToCaip(chainId) === toChainId,
        )
      : fromChain,
);

export const getFromToken = createSelector(
  [(state: BridgeAppState) => state.bridge.fromToken, getFromChain],
  (fromToken, fromChain) => {
    if (!fromChain?.chainId) {
      return null;
    }
    if (fromToken?.address) {
      return fromToken;
    }
    const { iconUrl, ...nativeAsset } = getNativeAssetForChainId(
      fromChain.chainId,
    );
    const newToToken = toBridgeToken(nativeAsset);
    return newToToken
      ? {
          ...newToToken,
          chainId: formatChainIdToCaip(fromChain.chainId),
        }
      : newToToken;
  },
);

export const getToToken = createSelector(
  [getFromToken, getToChain, (state) => state.bridge.toToken],
  (fromToken, toChain, toToken) => {
    if (!toChain || !fromToken) {
      return null;
    }
    // If the user has selected a token, return it
    if (toToken) {
      return toToken;
    }
    // Otherwise, determine the default token to use based on fromToken and toChain
    const defaultToken = getDefaultToToken(toChain, fromToken);
    return defaultToken ? toBridgeToken(defaultToken) : null;
  },
);

export const getFromAmount = (state: BridgeAppState): string | null =>
  state.bridge.fromTokenInputValue;

<<<<<<< HEAD
=======
export const getAccountGroupNameByInternalAccount = createSelector(
  [getAllAccountGroups, (_, account: InternalAccount | null) => account],
  (accountGroups: AccountGroupObject[], account) => {
    if (!account?.id) {
      return null;
    }
    return (
      accountGroups.find(({ accounts }) => accounts.includes(account.id))
        ?.metadata.name ?? account?.metadata?.name
    );
  },
);

export const getFromAccount = createSelector(
  [(state) => getFromChain(state)?.chainId, (state) => state],
  (fromChainId, state) => {
    if (fromChainId) {
      return getInternalAccountBySelectedAccountGroupAndCaip(
        state,
        formatChainIdToCaip(fromChainId),
      );
    }
    return null;
  },
);

export const getToAccounts = createSelector(
  [getToChain, (state) => state],
  (toChain, state) => {
    if (!toChain) {
      return [];
    }
    const internalAccounts = getInternalAccountsByScope(
      state,
      formatChainIdToCaip(toChain.chainId),
    );

    return internalAccounts.map((account) => ({
      ...account,
      isExternal: false,
      displayName:
        getAccountGroupNameByInternalAccount(state, account) ??
        account.metadata.name,
    }));
  },
);

>>>>>>> cce5daa2
const _getFromNativeBalance = createSelector(
  getFromChain,
  (state: BridgeAppState) => state.bridge.fromNativeBalance,
  getMultichainBalances,
  getSelectedInternalAccount,
  (fromChain, fromNativeBalance, nonEvmBalancesByAccountId, { id }) => {
    if (!fromChain) {
      return null;
    }

    const { chainId } = fromChain;
    const { decimals, address, assetId } = getNativeAssetForChainId(chainId);

    // Use the balance provided by the multichain balances controller
    if (isSolanaChainId(chainId)) {
      const caipAssetType = isNativeAddress(address)
        ? MULTICHAIN_NATIVE_CURRENCY_TO_CAIP19.SOL
        : (assetId ?? address);
      return nonEvmBalancesByAccountId?.[id]?.[caipAssetType]?.amount ?? null;
    }

    return fromNativeBalance
      ? Numeric.from(fromNativeBalance, 10).shiftedBy(decimals).toString()
      : null;
  },
);

export const getFromTokenBalance = createSelector(
  getFromToken,
  getFromChain,
  (state: BridgeAppState) => state.bridge.fromTokenBalance,
  getMultichainBalances,
<<<<<<< HEAD
  getSelectedInternalAccount,
=======
  getFromAccount,
>>>>>>> cce5daa2
  (
    fromToken,
    fromChain,
    fromTokenBalance,
    nonEvmBalancesByAccountId,
<<<<<<< HEAD
    { id },
  ) => {
    if (!fromToken || !fromChain) {
      return null;
    }
=======
    fromAccount,
  ) => {
    if (!fromToken || !fromChain || !fromAccount) {
      return null;
    }
    const { id } = fromAccount;
>>>>>>> cce5daa2
    const { chainId, decimals, address, assetId } = fromToken;

    // Use the balance provided by the multichain balances controller
    if (isSolanaChainId(chainId)) {
      const caipAssetType = isNativeAddress(address)
        ? MULTICHAIN_NATIVE_CURRENCY_TO_CAIP19.SOL
        : (assetId ?? address);
      return (
        nonEvmBalancesByAccountId?.[id]?.[caipAssetType]?.amount ??
        fromToken.string ??
        null
      );
    }

    return fromTokenBalance
      ? Numeric.from(fromTokenBalance, 10).shiftedBy(decimals).toString()
      : null;
  },
);

export const getSlippage = (state: BridgeAppState) => state.bridge.slippage;

export const getQuoteRequest = (state: BridgeAppState) => {
  const { quoteRequest } = state.metamask;
  return quoteRequest;
};

export const getQuoteRefreshRate = createSelector(
  getBridgeFeatureFlags,
  getFromChain,
  (extensionConfig, fromChain) =>
    (fromChain &&
      extensionConfig.chains[formatChainIdToCaip(fromChain.chainId)]
        ?.refreshRate) ??
    extensionConfig.refreshRate,
);
export const getBridgeSortOrder = (state: BridgeAppState) =>
  state.bridge.sortOrder;

export const getFromTokenConversionRate = createSelector(
  [
    getFromChain,
    (state: BridgeAppState) => state.metamask.marketData, // rates for non-native evm tokens
    getAssetsRates, // non-evm conversion rates multichain equivalent of getMarketData
    getFromToken,
    getMultichainCoinRates, // RatesController rates for native assets
    (state: BridgeAppState) => state.metamask.currencyRates, // EVM only
    (state: BridgeAppState) => state.bridge.fromTokenExchangeRate,
  ],
  (
    fromChain,
    marketData,
    conversionRates,
    fromToken,
    rates,
    currencyRates,
    fromTokenExchangeRate,
  ) => {
    if (fromChain?.chainId && fromToken) {
      const nativeAssetId = getNativeAssetForChainId(
        fromChain.chainId,
      )?.assetId;
      const tokenAssetId = toAssetId(
        fromToken.address,
        formatChainIdToCaip(fromChain.chainId),
      );
      const nativeToCurrencyRate = isSolanaChainId(fromChain.chainId)
        ? Number(
            conversionRates?.[nativeAssetId as CaipAssetType]?.rate ?? null,
          )
        : (currencyRates[fromChain.nativeCurrency]?.conversionRate ?? null);
      const nativeToUsdRate = isSolanaChainId(fromChain.chainId)
        ? Number(
            rates?.[fromChain.nativeCurrency.toLowerCase()]
              ?.usdConversionRate ?? null,
          )
        : (currencyRates[fromChain.nativeCurrency]?.usdConversionRate ?? null);

      if (isNativeAddress(fromToken.address)) {
        return {
          valueInCurrency: nativeToCurrencyRate,
          usd: nativeToUsdRate,
        };
      }
      if (isSolanaChainId(fromChain.chainId) && nativeAssetId && tokenAssetId) {
        // For SOLANA tokens, we use the conversion rates provided by the multichain rates controller
        const tokenToNativeAssetRate = tokenPriceInNativeAsset(
          Number(
            conversionRates?.[tokenAssetId]?.rate ??
              fromTokenExchangeRate ??
              null,
          ),
          Number(
            conversionRates?.[nativeAssetId as CaipAssetType]?.rate ??
              rates?.sol?.conversionRate ??
              null,
          ),
        );
        return exchangeRatesFromNativeAndCurrencyRates(
          tokenToNativeAssetRate,
          Number(nativeToCurrencyRate),
          Number(nativeToUsdRate),
        );
      }
      // For EVM tokens, we use the market data to get the exchange rate
      const tokenToNativeAssetRate =
        exchangeRateFromMarketData(
          fromChain.chainId,
          fromToken.address,
          marketData,
        ) ??
        tokenPriceInNativeAsset(fromTokenExchangeRate, nativeToCurrencyRate);

      return exchangeRatesFromNativeAndCurrencyRates(
        tokenToNativeAssetRate,
        nativeToCurrencyRate,
        nativeToUsdRate,
      );
    }
    return exchangeRatesFromNativeAndCurrencyRates();
  },
);

// A dest network can be selected before it's imported
// The cached exchange rate won't be available so the rate from the bridge state is used
export const getToTokenConversionRate = createDeepEqualSelector(
  [
    getToChain,
    (state: BridgeAppState) => state.metamask.marketData, // rates for non-native evm tokens
    getAssetsRates, // non-evm conversion rates, multichain equivalent of getMarketData
    getToToken,
    getNetworkConfigurationsByChainId,
    (state) => ({
      state,
      toTokenExchangeRate: state.bridge.toTokenExchangeRate,
      toTokenUsdExchangeRate: state.bridge.toTokenUsdExchangeRate,
    }),
    getMultichainCoinRates, // multichain native rates
  ],
  (
    toChain,
    marketData,
    conversionRates,
    toToken,
    allNetworksByChainId,
    { state, toTokenExchangeRate, toTokenUsdExchangeRate },
    rates,
  ) => {
    // When the toChain is not imported, the exchange rate to native asset is not available
    // The rate in the bridge state is used instead
    if (
      toChain?.chainId &&
      !allNetworksByChainId[toChain.chainId] &&
      toTokenExchangeRate
    ) {
      return {
        valueInCurrency: toTokenExchangeRate,
        usd: toTokenUsdExchangeRate,
      };
    }
    if (toChain?.chainId && toToken) {
      const nativeAssetId = getNativeAssetForChainId(toChain.chainId)?.assetId;
      const tokenAssetId = toAssetId(
        toToken.address,
        formatChainIdToCaip(toChain.chainId),
      );

      if (isSolanaChainId(toChain.chainId) && nativeAssetId && tokenAssetId) {
        // For SOLANA tokens, we use the conversion rates provided by the multichain rates controller
        const tokenToNativeAssetRate = tokenPriceInNativeAsset(
          Number(conversionRates?.[tokenAssetId]?.rate ?? null),
          Number(
            conversionRates?.[nativeAssetId as CaipAssetType]?.rate ?? null,
          ),
        );
        return exchangeRatesFromNativeAndCurrencyRates(
          tokenToNativeAssetRate,
          rates?.[toChain.nativeCurrency.toLowerCase()]?.conversionRate ?? null,
          rates?.[toChain.nativeCurrency.toLowerCase()]?.usdConversionRate ??
            null,
        );
      }

      const { chainId } = toChain;

      const nativeToCurrencyRate = selectConversionRateByChainId(
        state,
        chainId,
      );
      const nativeToUsdRate = getUSDConversionRateByChainId(chainId)(state);

      if (isNativeAddress(toToken.address)) {
        return {
          valueInCurrency: nativeToCurrencyRate,
          usd: nativeToUsdRate,
        };
      }

      const tokenToNativeAssetRate =
        exchangeRateFromMarketData(chainId, toToken.address, marketData) ??
        tokenPriceInNativeAsset(toTokenExchangeRate, nativeToCurrencyRate);
      return exchangeRatesFromNativeAndCurrencyRates(
        tokenToNativeAssetRate,
        nativeToCurrencyRate,
        nativeToUsdRate,
      );
    }
    return exchangeRatesFromNativeAndCurrencyRates();
  },
);

export const getIsQuoteExpired = (
  { metamask }: BridgeAppState,
  currentTimeInMs: number,
) => selectIsQuoteExpired(metamask, {}, currentTimeInMs);

export const getBridgeQuotes = createSelector(
  [
    ({ metamask }: BridgeAppState) => metamask,
    ({ bridge: { sortOrder } }: BridgeAppState) => sortOrder,
    ({ bridge: { selectedQuote } }: BridgeAppState) => selectedQuote,
  ],
  (controllerStates, sortOrder, selectedQuote) =>
    selectBridgeQuotes(controllerStates, {
      sortOrder,
      selectedQuote,
    }),
);

export const getIsBridgeTx = createDeepEqualSelector(
  getFromChain,
  getToChain,
  (fromChain, toChain) =>
    toChain && fromChain?.chainId
      ? fromChain.chainId !== toChain.chainId
      : false,
);

export const getIsSwap = createDeepEqualSelector(
  getQuoteRequest,
  ({ srcChainId, destChainId }) =>
    Boolean(
      srcChainId &&
        destChainId &&
        formatChainIdToCaip(srcChainId) === formatChainIdToCaip(destChainId),
    ),
);

const _getValidatedSrcAmount = createSelector(
  getFromToken,
  (state: BridgeAppState) => state.metamask.quoteRequest.srcTokenAmount,
  (fromToken, srcTokenAmount) =>
    srcTokenAmount && fromToken?.decimals
      ? calcTokenAmount(srcTokenAmount, Number(fromToken.decimals)).toString()
      : null,
);

export const getFromAmountInCurrency = createSelector(
  getFromToken,
  getFromChain,
  _getValidatedSrcAmount,
  getFromTokenConversionRate,
  (
    fromToken,
    fromChain,
    validatedSrcAmount,
    {
      valueInCurrency: fromTokenToCurrencyExchangeRate,
      usd: fromTokenToUsdExchangeRate,
    },
  ) => {
    if (fromToken?.symbol && fromChain?.chainId && validatedSrcAmount) {
      if (fromTokenToCurrencyExchangeRate) {
        return {
          valueInCurrency: new BigNumber(validatedSrcAmount).mul(
            new BigNumber(fromTokenToCurrencyExchangeRate.toString() ?? 1),
          ),
          usd: new BigNumber(validatedSrcAmount).mul(
            new BigNumber(fromTokenToUsdExchangeRate?.toString() ?? 1),
          ),
        };
      }
    }
    return {
      valueInCurrency: new BigNumber(0),
      usd: new BigNumber(0),
    };
  },
);

export const getTxAlerts = (state: BridgeAppState) => state.bridge.txAlert;

export const getValidationErrors = createDeepEqualSelector(
  getBridgeQuotes,
  _getValidatedSrcAmount,
  getFromToken,
  getFromAmount,
  ({ metamask }: BridgeAppState) =>
    selectMinimumBalanceForRentExemptionInSOL(metamask),
  getQuoteRequest,
  getTxAlerts,
  _getFromNativeBalance,
  getFromTokenBalance,
  (
    { activeQuote, quotesLastFetchedMs, isLoading, quotesRefreshCount },
    validatedSrcAmount,
    fromToken,
    fromTokenInputValue,
    minimumBalanceForRentExemptionInSOL,
    quoteRequest,
    txAlert,
    nativeBalance,
    fromTokenBalance,
  ) => {
    const { gasIncluded } = activeQuote?.quote ?? {};

    const srcChainId =
      quoteRequest.srcChainId ?? activeQuote?.quote?.srcChainId;
    const minimumBalanceToUse =
      srcChainId && isSolanaChainId(srcChainId)
        ? minimumBalanceForRentExemptionInSOL
        : '0';

    return {
      isTxAlertPresent: Boolean(txAlert),
      isNoQuotesAvailable: Boolean(
        !activeQuote &&
          isValidQuoteRequest(quoteRequest) &&
          quotesLastFetchedMs &&
          !isLoading &&
          quotesRefreshCount > 0,
      ),
      // Shown prior to fetching quotes
      isInsufficientGasBalance: Boolean(
        nativeBalance &&
          !activeQuote &&
          validatedSrcAmount &&
          fromToken &&
          !gasIncluded &&
          (isNativeAddress(fromToken.address)
            ? new BigNumber(nativeBalance)
                .sub(minimumBalanceToUse)
                .lte(validatedSrcAmount)
            : new BigNumber(nativeBalance).lte(0)),
      ),
      // Shown after fetching quotes
      isInsufficientGasForQuote: Boolean(
        nativeBalance &&
          activeQuote &&
          fromToken &&
          fromTokenInputValue &&
          !gasIncluded &&
          (isNativeAddress(fromToken.address)
            ? new BigNumber(nativeBalance)
                .sub(activeQuote.totalMaxNetworkFee.amount)
                .sub(activeQuote.sentAmount.amount)
                .sub(minimumBalanceToUse)
                .lte(0)
            : new BigNumber(nativeBalance).lte(
                activeQuote.totalMaxNetworkFee.amount,
              )),
      ),
      isInsufficientBalance:
        validatedSrcAmount &&
        fromTokenBalance &&
        !isNaN(Number(fromTokenBalance))
          ? new BigNumber(fromTokenBalance).lt(validatedSrcAmount)
          : false,
      isEstimatedReturnLow:
        activeQuote?.sentAmount?.valueInCurrency &&
        activeQuote?.adjustedReturn?.valueInCurrency &&
        fromTokenInputValue
          ? new BigNumber(activeQuote.adjustedReturn.valueInCurrency).lt(
              new BigNumber(
                1 - BRIDGE_QUOTE_MAX_RETURN_DIFFERENCE_PERCENTAGE,
              ).times(activeQuote.sentAmount.valueInCurrency),
            )
          : false,
    };
  },
);

export const getWasTxDeclined = (state: BridgeAppState): boolean => {
  return state.bridge.wasTxDeclined;
};

/**
 * Checks if the destination chain is Solana and the user has no Solana accounts
 */
export const needsSolanaAccountForDestination = createDeepEqualSelector(
  getToChain,
  (state: BridgeAppState) => hasSolanaAccounts(state),
  (toChain, hasSolanaAccount) => {
    if (!toChain) {
      return false;
    }

    const isSolanaDestination = isSolanaChainId(toChain.chainId);

    return isSolanaDestination && !hasSolanaAccount;
  },
);

export const getIsToOrFromSolana = createSelector(
  getFromChain,
  getToChain,
  (fromChain, toChain) => {
    if (!fromChain?.chainId || !toChain?.chainId) {
      return false;
    }

    const fromChainIsSolana = isSolanaChainId(fromChain.chainId);
    const toChainIsSolana = isSolanaChainId(toChain.chainId);

    // Only return true if either chain is Solana and the other is EVM
    return toChainIsSolana !== fromChainIsSolana;
  },
);

export const getIsSolanaSwap = createSelector(
  getFromChain,
  getToChain,
  (fromChain, toChain) => {
    if (!fromChain?.chainId || !toChain?.chainId) {
      return false;
    }

    const fromChainIsSolana = isSolanaChainId(fromChain.chainId);
    const toChainIsSolana = isSolanaChainId(toChain.chainId);

    // Return true if BOTH chains are Solana (Solana-to-Solana swap)
    return fromChainIsSolana && toChainIsSolana;
  },
);

export const getHardwareWalletName = (state: BridgeAppState) => {
  const type = getHardwareWalletType(state);
  switch (type) {
    case HardwareKeyringType.ledger:
      return HardwareKeyringNames.ledger;
    case HardwareKeyringType.trezor:
      return HardwareKeyringNames.trezor;
    case HardwareKeyringType.lattice:
      return HardwareKeyringNames.lattice;
    case HardwareKeyringType.oneKey:
      return HardwareKeyringNames.oneKey;
    default:
      return undefined;
  }
};

/**
 * Returns true if Unified UI swaps are enabled for the chain.
 * Falls back to false when the chain is missing from feature-flags.
 *
 * @param _state - Redux state (unused placeholder for reselect signature)
 * @param chainId - ChainId in either hex (e.g. 0x1) or CAIP format (eip155:1).
 */
export const getIsUnifiedUIEnabled = createSelector(
  [
    getBridgeFeatureFlags,
    (_state: BridgeAppState, chainId?: string | number) => chainId,
  ],
  (bridgeFeatureFlags, chainId): boolean => {
    if (chainId === undefined || chainId === null) {
      return false;
    }

    const caipChainId = formatChainIdToCaip(chainId);

    // TODO remove this when bridge-controller's types are updated
    return bridgeFeatureFlags?.chains?.[caipChainId]
      ? Boolean(
          'isSingleSwapBridgeButtonEnabled' in
            bridgeFeatureFlags.chains[caipChainId]
            ? (
                bridgeFeatureFlags.chains[caipChainId] as unknown as {
                  isSingleSwapBridgeButtonEnabled: boolean;
                }
              ).isSingleSwapBridgeButtonEnabled
            : false,
        )
      : false;
  },
);<|MERGE_RESOLUTION|>--- conflicted
+++ resolved
@@ -70,14 +70,10 @@
 import { toAssetId } from '../../../shared/lib/asset-utils';
 import { MULTICHAIN_NATIVE_CURRENCY_TO_CAIP19 } from '../../../shared/constants/multichain/assets';
 import { Numeric } from '../../../shared/modules/Numeric';
-<<<<<<< HEAD
-import { getSelectedInternalAccount } from '../../selectors/accounts';
-=======
 import {
   getInternalAccountsByScope,
   getSelectedInternalAccount,
 } from '../../selectors/accounts';
->>>>>>> cce5daa2
 import { getRemoteFeatureFlags } from '../../selectors/remote-feature-flags';
 import {
   getAllAccountGroups,
@@ -279,8 +275,6 @@
 export const getFromAmount = (state: BridgeAppState): string | null =>
   state.bridge.fromTokenInputValue;
 
-<<<<<<< HEAD
-=======
 export const getAccountGroupNameByInternalAccount = createSelector(
   [getAllAccountGroups, (_, account: InternalAccount | null) => account],
   (accountGroups: AccountGroupObject[], account) => {
@@ -328,7 +322,6 @@
   },
 );
 
->>>>>>> cce5daa2
 const _getFromNativeBalance = createSelector(
   getFromChain,
   (state: BridgeAppState) => state.bridge.fromNativeBalance,
@@ -361,30 +354,18 @@
   getFromChain,
   (state: BridgeAppState) => state.bridge.fromTokenBalance,
   getMultichainBalances,
-<<<<<<< HEAD
-  getSelectedInternalAccount,
-=======
   getFromAccount,
->>>>>>> cce5daa2
   (
     fromToken,
     fromChain,
     fromTokenBalance,
     nonEvmBalancesByAccountId,
-<<<<<<< HEAD
-    { id },
-  ) => {
-    if (!fromToken || !fromChain) {
-      return null;
-    }
-=======
     fromAccount,
   ) => {
     if (!fromToken || !fromChain || !fromAccount) {
       return null;
     }
     const { id } = fromAccount;
->>>>>>> cce5daa2
     const { chainId, decimals, address, assetId } = fromToken;
 
     // Use the balance provided by the multichain balances controller
