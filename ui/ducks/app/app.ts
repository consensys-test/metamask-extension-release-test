import type {
  ContractExchangeRates,
  Token,
} from '@metamask/assets-controllers';
import { PayloadAction } from '@reduxjs/toolkit';
import { Action, AnyAction } from 'redux';
import {
  HardwareTransportStates,
  WebHIDConnectedStatuses,
} from '../../../shared/constants/hardware-wallets';
import * as actionConstants from '../../store/actionConstants';
import { PasswordChangeToastType } from '../../../shared/constants/app-state';

type AppState = {
  customNonceValue: string;
  isAccountMenuOpen: boolean;
  isNetworkMenuOpen: boolean;
  nextNonce: string | null;
  pendingTokens: {
    [address: string]: Token & { isCustom?: boolean; unlisted?: boolean };
  };
  welcomeScreenSeen: boolean;
  confirmationExchangeRates: ContractExchangeRates;
  shouldClose: boolean;
  menuOpen: boolean;
  modal: {
    open: boolean;
    modalState: {
      name: string | null;

      // TODO: Fix in https://github.com/MetaMask/metamask-extension/issues/31973
      // eslint-disable-next-line @typescript-eslint/no-explicit-any
      props: Record<string, any>;
    };
    previousModalState: {
      name: string | null;
    };
  };
  alertOpen: boolean;
  alertMessage: string | null;
  qrCodeData: {
    type?: string | null;
    values?: { address?: string | null };
  } | null;
  networkDropdownOpen: boolean;
  importNftsModal: {
    open: boolean;
    tokenAddress?: string;
    tokenId?: string;
    ignoreErc20Token?: boolean;
  };
  showPermittedNetworkToastOpen: boolean;
  showIpfsModalOpen: boolean;
  showSupportDataConsentModal: boolean;
  keyringRemovalSnapModal: {
    snapName: string;
    result: 'success' | 'failure' | 'none';
  };
  showKeyringRemovalSnapModal: boolean;
  importTokensModalOpen: boolean;
  deprecatedNetworkModalOpen: boolean;
  accountDetail: {
    subview?: string;
    accountExport?: string;
    privateKey?: string;
  };
  isLoading: boolean;
  isNftStillFetchingIndication: boolean;
  showNftDetectionEnablementToast: boolean;
  loadingMessage: string | null;
  scrollToBottom: boolean;
  warning: string | null | undefined;

  // TODO: Fix in https://github.com/MetaMask/metamask-extension/issues/31973
  // eslint-disable-next-line @typescript-eslint/no-explicit-any
  buyView: Record<string, any>;
  defaultHdPaths: {
    trezor: string;
    oneKey: string;
    ledger: string;
    lattice: string;
  };
  networksTabSelectedRpcUrl: string | null;
  requestAccountTabs: Record<string, number>; // [url.origin]: tab.id
  openMetaMaskTabs: Record<string, boolean>; // openMetamaskTabsIDs[tab.id]): true/false

  // TODO: Fix in https://github.com/MetaMask/metamask-extension/issues/31973
  // eslint-disable-next-line @typescript-eslint/no-explicit-any
  currentWindowTab: Record<string, any>; // tabs.tab https://developer.mozilla.org/en-US/docs/Mozilla/Add-ons/WebExtensions/API/tabs/Tab
  showWhatsNewPopup: boolean;
  showTermsOfUsePopup: boolean;
  singleExceptions: {
    testKey: string | null;
  };
  gasLoadingAnimationIsShowing: boolean;
  smartTransactionsError: string | null;
  smartTransactionsErrorMessageDismissed: boolean;
  ledgerWebHidConnectedStatus: WebHIDConnectedStatuses;
  ledgerTransportStatus: HardwareTransportStates;
  showBasicFunctionalityModal: boolean;
  externalServicesOnboardingToggleState: boolean;
  newNftAddedMessage: string;
  removeNftMessage: string;
  newNetworkAddedName: string;
  editedNetwork:
    | {
        chainId: string;
        nickname?: string;
        editCompleted?: boolean;
        newNetwork?: boolean;
      }
    | undefined;
  newNetworkAddedConfigurationId: string;
  selectedNetworkConfigurationId: string;
  sendInputCurrencySwitched: boolean;
  newTokensImported: string;
  newTokensImportedError: string;
  onboardedInThisUISession: boolean;
  customTokenAmount: string;
  txId: string | null;
  accountDetailsAddress: string;
  showDeleteMetaMetricsDataModal: boolean;
  showDataDeletionErrorModal: boolean;
  snapsInstallPrivacyWarningShown: boolean;
  isAddingNewNetwork: boolean;
  isMultiRpcOnboarding: boolean;
  isAccessedFromDappConnectedSitePopover: boolean;
  errorInSettings: string | null;
  showNewSrpAddedToast: boolean;
  showPasswordChangeToast: PasswordChangeToastType | null;
<<<<<<< HEAD
=======
  showCopyAddressToast: boolean;
>>>>>>> 9ab104b0
};

export type AppSliceState = {
  appState: AppState;
};

// default state
const initialState: AppState = {
  customNonceValue: '',
  isAccountMenuOpen: false,
  isNetworkMenuOpen: false,
  nextNonce: null,
  pendingTokens: {},
  welcomeScreenSeen: false,
  confirmationExchangeRates: {},
  shouldClose: false,
  menuOpen: false,
  modal: {
    open: false,
    modalState: {
      name: null,
      props: {},
    },
    previousModalState: {
      name: null,
    },
  },
  alertOpen: false,
  alertMessage: null,
  qrCodeData: null,
  networkDropdownOpen: false,
  importNftsModal: { open: false },
  showPermittedNetworkToastOpen: false,
  showIpfsModalOpen: false,
  showBasicFunctionalityModal: false,
  externalServicesOnboardingToggleState: true,
  keyringRemovalSnapModal: {
    snapName: '',
    result: 'none',
  },
  showKeyringRemovalSnapModal: false,
  importTokensModalOpen: false,
  deprecatedNetworkModalOpen: false,
  accountDetail: {
    privateKey: '',
  },
  // Used to display loading indicator
  isLoading: false,
  // Used to show a spinner at the bottom of the page when we are still fetching nfts
  isNftStillFetchingIndication: false,
  // Used to display a toast after the user enables the nft auto detection from the notice banner
  showNftDetectionEnablementToast: false,
  loadingMessage: null,
  // Used to display error text
  warning: null,
  buyView: {},
  defaultHdPaths: {
    trezor: `m/44'/60'/0'/0`,
    oneKey: `m/44'/60'/0'/0`,
    ledger: `m/44'/60'/0'/0/0`,
    lattice: `m/44'/60'/0'/0`,
  },
  networksTabSelectedRpcUrl: '',
  requestAccountTabs: {},
  openMetaMaskTabs: {},
  currentWindowTab: {},
  showWhatsNewPopup: true,
  showTermsOfUsePopup: true,
  singleExceptions: {
    testKey: null,
  },
  gasLoadingAnimationIsShowing: false,
  smartTransactionsError: null,
  smartTransactionsErrorMessageDismissed: false,
  ledgerWebHidConnectedStatus: WebHIDConnectedStatuses.unknown,
  ledgerTransportStatus: HardwareTransportStates.none,
  newNftAddedMessage: '',
  removeNftMessage: '',
  newNetworkAddedName: '',
  editedNetwork: undefined,
  newNetworkAddedConfigurationId: '',
  selectedNetworkConfigurationId: '',
  sendInputCurrencySwitched: false,
  newTokensImported: '',
  newTokensImportedError: '',
  onboardedInThisUISession: false,
  customTokenAmount: '',
  scrollToBottom: true,
  txId: null,
  accountDetailsAddress: '',
  showDeleteMetaMetricsDataModal: false,
  showDataDeletionErrorModal: false,
  snapsInstallPrivacyWarningShown: false,
  isAddingNewNetwork: false,
  isMultiRpcOnboarding: false,
  isAccessedFromDappConnectedSitePopover: false,
  errorInSettings: null,
  showNewSrpAddedToast: false,
  showPasswordChangeToast: null,
<<<<<<< HEAD
=======
  showCopyAddressToast: false,
  showSupportDataConsentModal: false,
>>>>>>> 9ab104b0
};

export default function reduceApp(
  state: AppState,
  action: AnyAction,
): AppState {
  const appState: AppState = {
    ...initialState,
    ...state,
  };

  switch (action.type) {
    case actionConstants.UPDATE_CUSTOM_NONCE:
      return {
        ...appState,
        customNonceValue: action.value,
      };

    case actionConstants.TOGGLE_ACCOUNT_MENU:
      return {
        ...appState,
        isAccountMenuOpen: !appState.isAccountMenuOpen,
      };

    case actionConstants.SET_NEXT_NONCE: {
      return {
        ...appState,
        nextNonce: action.payload,
      };
    }

    case actionConstants.SET_PENDING_TOKENS:
      return {
        ...appState,
        pendingTokens: { ...action.payload },
      };

    case actionConstants.CLEAR_PENDING_TOKENS: {
      return {
        ...appState,
        pendingTokens: {},
      };
    }

    case actionConstants.CLOSE_WELCOME_SCREEN:
      return {
        ...appState,
        welcomeScreenSeen: true,
      };

    case actionConstants.SET_CONFIRMATION_EXCHANGE_RATES:
      return {
        ...appState,
        confirmationExchangeRates: action.value,
      };

    case actionConstants.RESET_ONBOARDING: {
      return {
        ...appState,
        welcomeScreenSeen: false,
      };
    }

    // dropdown methods
    case actionConstants.NETWORK_DROPDOWN_OPEN:
      return {
        ...appState,
        networkDropdownOpen: true,
      };

    case actionConstants.NETWORK_DROPDOWN_CLOSE:
      return {
        ...appState,
        networkDropdownOpen: false,
      };

    case actionConstants.IMPORT_NFTS_MODAL_OPEN:
      return {
        ...appState,
        importNftsModal: {
          open: true,
          ...action.payload,
        },
      };

    case actionConstants.IMPORT_NFTS_MODAL_CLOSE:
      return {
        ...appState,
        importNftsModal: {
          open: false,
        },
      };

    case actionConstants.SHOW_BASIC_FUNCTIONALITY_MODAL_OPEN:
      return {
        ...appState,
        showBasicFunctionalityModal: true,
      };

    case actionConstants.SHOW_BASIC_FUNCTIONALITY_MODAL_CLOSE:
      return {
        ...appState,
        showBasicFunctionalityModal: false,
      };

    case actionConstants.ONBOARDING_TOGGLE_BASIC_FUNCTIONALITY_ON:
      return {
        ...appState,
        externalServicesOnboardingToggleState: true,
      };
    case actionConstants.ONBOARDING_TOGGLE_BASIC_FUNCTIONALITY_OFF:
      return {
        ...appState,
        externalServicesOnboardingToggleState: false,
      };

    case actionConstants.SHOW_IPFS_MODAL_OPEN:
      return {
        ...appState,
        showIpfsModalOpen: true,
      };

    case actionConstants.SHOW_IPFS_MODAL_CLOSE:
      return {
        ...appState,
        showIpfsModalOpen: false,
      };

    case actionConstants.SHOW_PERMITTED_NETWORK_TOAST_OPEN:
      return {
        ...appState,
        showPermittedNetworkToastOpen: true,
      };

    case actionConstants.SHOW_PERMITTED_NETWORK_TOAST_CLOSE:
      return {
        ...appState,
        showPermittedNetworkToastOpen: false,
      };

    case actionConstants.IMPORT_TOKENS_POPOVER_OPEN:
      return {
        ...appState,
        importTokensModalOpen: true,
      };

    case actionConstants.IMPORT_TOKENS_POPOVER_CLOSE:
      return {
        ...appState,
        importTokensModalOpen: false,
      };

    case actionConstants.DEPRECATED_NETWORK_POPOVER_OPEN:
      return {
        ...appState,
        deprecatedNetworkModalOpen: true,
      };

    case actionConstants.DEPRECATED_NETWORK_POPOVER_CLOSE:
      return {
        ...appState,
        deprecatedNetworkModalOpen: false,
      };

    // alert methods
    case actionConstants.ALERT_OPEN:
      return {
        ...appState,
        alertOpen: true,
        alertMessage: action.payload,
      };

    case actionConstants.ALERT_CLOSE:
      return {
        ...appState,
        alertOpen: false,
        alertMessage: null,
      };

    case actionConstants.SET_ACCOUNT_DETAILS_ADDRESS: {
      return {
        ...appState,
        accountDetailsAddress: action.payload,
      };
    }

    // qr scanner methods
    case actionConstants.QR_CODE_DETECTED:
      return {
        ...appState,
        qrCodeData: action.value,
      };

    // Smart Transactions errors.
    case actionConstants.SET_SMART_TRANSACTIONS_ERROR:
      return {
        ...appState,
        smartTransactionsError: action.payload,
      };

    case actionConstants.DISMISS_SMART_TRANSACTIONS_ERROR_MESSAGE:
      return {
        ...appState,
        smartTransactionsErrorMessageDismissed: true,
      };

    // modal methods:
    case actionConstants.MODAL_OPEN: {
      const { name, ...modalProps } = action.payload;

      return {
        ...appState,
        modal: {
          open: true,
          modalState: {
            name,
            props: { ...modalProps },
          },
          previousModalState: { ...appState.modal.modalState },
        },
      };
    }

    case actionConstants.MODAL_CLOSE:
      return {
        ...appState,
        modal: {
          ...appState.modal,
          open: false,
          modalState: { name: null, props: {} },
          previousModalState: { ...appState.modal.modalState },
        },
      };

    case actionConstants.CLEAR_ACCOUNT_DETAILS:
      return {
        ...appState,
        accountDetail: {
          privateKey: '',
        },
      };
    case actionConstants.SHOW_SEND_TOKEN_PAGE:
      return {
        ...appState,
        warning: null,
      };

    case actionConstants.LOCK_METAMASK:
      return {
        ...appState,
        warning: null,
      };

    // accounts
    case actionConstants.GO_HOME:
      return {
        ...appState,
        accountDetail: {
          privateKey: '',
        },
        warning: null,
      };

    case actionConstants.SHOW_ACCOUNTS_PAGE:
      return {
        ...appState,
        isLoading: false,
        warning: null,
        scrollToBottom: false,
      };

    case actionConstants.SHOW_CONF_TX_PAGE:
      return {
        ...appState,
        txId: action.id,
        warning: null,
        isLoading: false,
      };

    case actionConstants.COMPLETED_TX:
      return {
        ...appState,
        warning: null,
        txId: null,
      };

    case actionConstants.UNLOCK_FAILED:
      return {
        ...appState,
        warning: action.value || 'Incorrect password. Try again.',
      };

    case actionConstants.UNLOCK_SUCCEEDED:
      return {
        ...appState,
        warning: '',
      };

    case actionConstants.SET_HARDWARE_WALLET_DEFAULT_HD_PATH: {
      const { device, path } = action.payload;

      // TODO: Fix in https://github.com/MetaMask/metamask-extension/issues/31973
      // eslint-disable-next-line @typescript-eslint/no-explicit-any
      const newDefaults = { ...appState.defaultHdPaths } as any;
      newDefaults[device] = path;

      return {
        ...appState,
        defaultHdPaths: newDefaults,
      };
    }

    case actionConstants.SHOW_LOADING:
      return {
        ...appState,
        isLoading: true,
        loadingMessage: action.payload,
      };

    case actionConstants.HIDE_LOADING:
      return {
        ...appState,
        isLoading: false,
      };

    case actionConstants.SHOW_NFT_STILL_FETCHING_INDICATION:
      return {
        ...appState,
        isNftStillFetchingIndication: true,
      };
    case actionConstants.SHOW_NFT_DETECTION_ENABLEMENT_TOAST:
      return {
        ...appState,
        showNftDetectionEnablementToast: action.payload,
      };

    case actionConstants.HIDE_NFT_STILL_FETCHING_INDICATION:
      return {
        ...appState,
        isNftStillFetchingIndication: false,
      };

    case actionConstants.DISPLAY_WARNING:
      return {
        ...appState,
        warning: action.payload,
        isLoading: false,
      };

    case actionConstants.HIDE_WARNING:
      return {
        ...appState,
        warning: undefined,
      };

    case actionConstants.SHOW_PRIVATE_KEY:
      return {
        ...appState,
        accountDetail: {
          privateKey: action.payload,
        },
      };

    case actionConstants.SET_SELECTED_NETWORK_CONFIGURATION_ID:
      return {
        ...appState,
        selectedNetworkConfigurationId: action.payload,
      };

    case actionConstants.SET_NEW_NETWORK_ADDED: {
      const { networkConfigurationId, nickname } = action.payload;
      return {
        ...appState,
        newNetworkAddedName: nickname,
        newNetworkAddedConfigurationId: networkConfigurationId,
      };
    }
    case actionConstants.SET_EDIT_NETWORK: {
      return {
        ...appState,
        editedNetwork: action.payload,
      };
    }
    case actionConstants.SET_NEW_TOKENS_IMPORTED:
      return {
        ...appState,
        newTokensImported: action.payload,
      };

    case actionConstants.SET_NEW_TOKENS_IMPORTED_ERROR:
      return {
        ...appState,
        newTokensImportedError: action.payload,
      };

    case actionConstants.SET_NEW_NFT_ADDED_MESSAGE:
      return {
        ...appState,
        newNftAddedMessage: action.payload,
      };

    case actionConstants.SET_REMOVE_NFT_MESSAGE:
      return {
        ...appState,
        removeNftMessage: action.payload,
      };

    case actionConstants.SET_REQUEST_ACCOUNT_TABS:
      return {
        ...appState,
        requestAccountTabs: action.value,
      };

    case actionConstants.SET_OPEN_METAMASK_TAB_IDS:
      return {
        ...appState,
        openMetaMaskTabs: action.payload,
      };

    case actionConstants.HIDE_WHATS_NEW_POPUP:
      return {
        ...appState,
        showWhatsNewPopup: false,
      };

    case actionConstants.CAPTURE_SINGLE_EXCEPTION:
      return {
        ...appState,
        singleExceptions: {
          ...appState.singleExceptions,
          [action.value]: null,
        },
      };

    case actionConstants.TOGGLE_GAS_LOADING_ANIMATION:
      return {
        ...appState,
        gasLoadingAnimationIsShowing: action.payload,
      };

    case actionConstants.SET_WEBHID_CONNECTED_STATUS:
      return {
        ...appState,
        ledgerWebHidConnectedStatus: action.payload,
      };

    case actionConstants.SET_LEDGER_TRANSPORT_STATUS:
      return {
        ...appState,
        ledgerTransportStatus: action.payload,
      };
    case actionConstants.TOGGLE_CURRENCY_INPUT_SWITCH:
      return {
        ...appState,
        sendInputCurrencySwitched: !appState.sendInputCurrencySwitched,
      };
    case actionConstants.ONBOARDED_IN_THIS_UI_SESSION:
      return {
        ...appState,
        onboardedInThisUISession: action.payload,
      };
    case actionConstants.SET_CUSTOM_TOKEN_AMOUNT:
      return {
        ...appState,
        customTokenAmount: action.payload,
      };
    case actionConstants.TOGGLE_NETWORK_MENU:
      return {
        ...appState,
        isAddingNewNetwork: Boolean(action.payload?.isAddingNewNetwork),
        isMultiRpcOnboarding: Boolean(action.payload?.isMultiRpcOnboarding),
        isAccessedFromDappConnectedSitePopover: Boolean(
          action.payload?.isAccessedFromDappConnectedSitePopover,
        ),
        isNetworkMenuOpen: !appState.isNetworkMenuOpen,
      };
    case actionConstants.DELETE_METAMETRICS_DATA_MODAL_OPEN:
      return {
        ...appState,
        showDeleteMetaMetricsDataModal: true,
      };
    case actionConstants.DELETE_METAMETRICS_DATA_MODAL_CLOSE:
      return {
        ...appState,
        showDeleteMetaMetricsDataModal: false,
      };
    case actionConstants.DATA_DELETION_ERROR_MODAL_OPEN:
      return {
        ...appState,
        showDataDeletionErrorModal: true,
      };
    case actionConstants.DATA_DELETION_ERROR_MODAL_CLOSE:
      return {
        ...appState,
        showDataDeletionErrorModal: false,
      };
    case actionConstants.SHOW_SETTINGS_PAGE_ERROR:
      return {
        ...appState,
        errorInSettings: action.payload,
      };
    case actionConstants.HIDE_SETTINGS_PAGE_ERROR:
      return {
        ...appState,
        errorInSettings: null,
      };
    ///: BEGIN:ONLY_INCLUDE_IF(keyring-snaps)
    case actionConstants.SHOW_KEYRING_SNAP_REMOVAL_RESULT:
      return {
        ...appState,
        showKeyringRemovalSnapModal: true,
        keyringRemovalSnapModal: {
          ...action.payload,
        },
      };
    case actionConstants.HIDE_KEYRING_SNAP_REMOVAL_RESULT:
      return {
        ...appState,
        showKeyringRemovalSnapModal: false,
        keyringRemovalSnapModal: {
          snapName: '',
          result: 'none',
        },
      };
    ///: END:ONLY_INCLUDE_IF
    case actionConstants.SET_SHOW_NEW_SRP_ADDED_TOAST:
      return {
        ...appState,
        showNewSrpAddedToast: action.payload,
      };

    case actionConstants.SET_SHOW_PASSWORD_CHANGE_TOAST:
      return {
        ...appState,
        showPasswordChangeToast: action.payload,
      };

<<<<<<< HEAD
=======
    case actionConstants.SET_SHOW_COPY_ADDRESS_TOAST:
      return {
        ...appState,
        showCopyAddressToast: action.payload,
      };

    case actionConstants.SET_SHOW_SUPPORT_DATA_CONSENT_MODAL:
      return {
        ...appState,
        showSupportDataConsentModal: action.payload,
      };

>>>>>>> 9ab104b0
    default:
      return appState;
  }
}

// Action Creators
export function hideWhatsNewPopup(): Action {
  return {
    type: actionConstants.HIDE_WHATS_NEW_POPUP,
  };
}

export function openBasicFunctionalityModal(): Action {
  return {
    type: actionConstants.SHOW_BASIC_FUNCTIONALITY_MODAL_OPEN,
  };
}

export function hideBasicFunctionalityModal(): Action {
  return {
    type: actionConstants.SHOW_BASIC_FUNCTIONALITY_MODAL_CLOSE,
  };
}

export function onboardingToggleBasicFunctionalityOn(): Action {
  return {
    type: actionConstants.ONBOARDING_TOGGLE_BASIC_FUNCTIONALITY_ON,
  };
}

export function onboardingToggleBasicFunctionalityOff(): Action {
  return {
    type: actionConstants.ONBOARDING_TOGGLE_BASIC_FUNCTIONALITY_OFF,
  };
}

export function toggleGasLoadingAnimation(
  payload: boolean,
): PayloadAction<boolean> {
  return { type: actionConstants.TOGGLE_GAS_LOADING_ANIMATION, payload };
}

export function setLedgerWebHidConnectedStatus(
  payload: WebHIDConnectedStatuses,
): PayloadAction<WebHIDConnectedStatuses> {
  return { type: actionConstants.SET_WEBHID_CONNECTED_STATUS, payload };
}

export function setLedgerTransportStatus(
  payload: HardwareTransportStates,
): PayloadAction<HardwareTransportStates> {
  return { type: actionConstants.SET_LEDGER_TRANSPORT_STATUS, payload };
}

export function toggleCurrencySwitch(): Action {
  return { type: actionConstants.TOGGLE_CURRENCY_INPUT_SWITCH };
}

export function setOnBoardedInThisUISession(
  payload: boolean,
): PayloadAction<boolean> {
  return { type: actionConstants.ONBOARDED_IN_THIS_UI_SESSION, payload };
}

export function setShowCopyAddressToast(
  payload: boolean,
): PayloadAction<boolean> {
  return { type: actionConstants.SET_SHOW_COPY_ADDRESS_TOAST, payload };
}

export function setCustomTokenAmount(payload: string): PayloadAction<string> {
  return { type: actionConstants.SET_CUSTOM_TOKEN_AMOUNT, payload };
}

/**
 * An action creator for display a error to the user in various places in the
 * UI. It will not be cleared until a new warning replaces it or `hideWarning`
 * is called.
 *
 * @param payload - The warning to show.
 * @returns The action to display the warning.
 */
export function displayErrorInSettings(payload: string): PayloadAction<string> {
  return {
    type: actionConstants.SHOW_SETTINGS_PAGE_ERROR,
    payload,
  };
}

export function hideErrorInSettings() {
  return {
    type: actionConstants.HIDE_SETTINGS_PAGE_ERROR,
  };
}

// Selectors
export function getQrCodeData(state: AppSliceState): {
  type?: string | null;
  values?: { address?: string | null };
} | null {
  return state.appState.qrCodeData;
}

export function getGasLoadingAnimationIsShowing(state: AppSliceState): boolean {
  return state.appState.gasLoadingAnimationIsShowing;
}

export function getLedgerWebHidConnectedStatus(
  state: AppSliceState,
): string | null {
  return state.appState.ledgerWebHidConnectedStatus;
}

export function getLedgerTransportStatus(state: AppSliceState): string | null {
  return state.appState.ledgerTransportStatus;
}

export function getShowSupportDataConsentModal(state: AppSliceState): boolean {
  return state.appState.showSupportDataConsentModal;
}

export function getShowCopyAddressToast(state: AppSliceState): boolean {
  return state.appState.showCopyAddressToast;
}

export function openDeleteMetaMetricsDataModal(): Action {
  return {
    type: actionConstants.DELETE_METAMETRICS_DATA_MODAL_OPEN,
  };
}

export function hideDeleteMetaMetricsDataModal(): Action {
  return {
    type: actionConstants.DELETE_METAMETRICS_DATA_MODAL_CLOSE,
  };
}

export function openDataDeletionErrorModal(): Action {
  return {
    type: actionConstants.DATA_DELETION_ERROR_MODAL_OPEN,
  };
}

export function hideDataDeletionErrorModal(): Action {
  return {
    type: actionConstants.DATA_DELETION_ERROR_MODAL_CLOSE,
  };
}<|MERGE_RESOLUTION|>--- conflicted
+++ resolved
@@ -128,10 +128,7 @@
   errorInSettings: string | null;
   showNewSrpAddedToast: boolean;
   showPasswordChangeToast: PasswordChangeToastType | null;
-<<<<<<< HEAD
-=======
   showCopyAddressToast: boolean;
->>>>>>> 9ab104b0
 };
 
 export type AppSliceState = {
@@ -231,11 +228,8 @@
   errorInSettings: null,
   showNewSrpAddedToast: false,
   showPasswordChangeToast: null,
-<<<<<<< HEAD
-=======
   showCopyAddressToast: false,
   showSupportDataConsentModal: false,
->>>>>>> 9ab104b0
 };
 
 export default function reduceApp(
@@ -773,8 +767,6 @@
         showPasswordChangeToast: action.payload,
       };
 
-<<<<<<< HEAD
-=======
     case actionConstants.SET_SHOW_COPY_ADDRESS_TOAST:
       return {
         ...appState,
@@ -787,7 +779,6 @@
         showSupportDataConsentModal: action.payload,
       };
 
->>>>>>> 9ab104b0
     default:
       return appState;
   }
