--- conflicted
+++ resolved
@@ -3,20 +3,14 @@
   MOCK_ACCOUNT_EOA,
   MOCK_ACCOUNT_ERC4337,
   MOCK_ACCOUNT_BIP122_P2WPKH,
-<<<<<<< HEAD
-=======
   MOCK_ACCOUNT_BIP122_P2WPKH_TESTNET,
->>>>>>> f3548885
 } from '../../test/data/mock-accounts';
 import {
   AccountsState,
   isSelectedInternalAccountEth,
   isSelectedInternalAccountBtc,
-<<<<<<< HEAD
-=======
   hasCreatedBtcMainnetAccount,
   hasCreatedBtcTestnetAccount,
->>>>>>> f3548885
 } from './accounts';
 
 const MOCK_STATE: AccountsState = {
@@ -92,8 +86,6 @@
       expect(isSelectedInternalAccountBtc(MOCK_STATE)).toBe(false);
     });
   });
-<<<<<<< HEAD
-=======
 
   describe('hasCreatedBtcMainnetAccount', () => {
     it('returns true if the BTC mainnet account has been created', () => {
@@ -155,5 +147,4 @@
       expect(isSelectedInternalAccountBtc(state)).toBe(false);
     });
   });
->>>>>>> f3548885
 });