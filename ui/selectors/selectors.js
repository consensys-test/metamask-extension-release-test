import { SubjectType } from '@metamask/permission-controller';
import { ApprovalType } from '@metamask/controller-utils';
import {
  stripSnapPrefix,
  getLocalizedSnapManifest,
  SnapStatus,
} from '@metamask/snaps-utils';
import { memoize } from 'lodash';
import semver from 'semver';
import { createSelector } from 'reselect';
import { NameType } from '@metamask/name-controller';
import { TransactionStatus } from '@metamask/transaction-controller';
import { isEvmAccountType } from '@metamask/keyring-api';
import { addHexPrefix, getEnvironmentType } from '../../app/scripts/lib/util';
import {
  TEST_CHAINS,
  MAINNET_DISPLAY_NAME,
  BSC_DISPLAY_NAME,
  POLYGON_DISPLAY_NAME,
  AVALANCHE_DISPLAY_NAME,
  CHAIN_ID_TO_RPC_URL_MAP,
  CHAIN_IDS,
  NETWORK_TYPES,
  NetworkStatus,
  SEPOLIA_DISPLAY_NAME,
  GOERLI_DISPLAY_NAME,
  ETH_TOKEN_IMAGE_URL,
  LINEA_GOERLI_DISPLAY_NAME,
  CURRENCY_SYMBOLS,
  TEST_NETWORK_TICKER_MAP,
  LINEA_MAINNET_DISPLAY_NAME,
  LINEA_MAINNET_TOKEN_IMAGE_URL,
  CHAIN_ID_TO_NETWORK_IMAGE_URL_MAP,
  ARBITRUM_DISPLAY_NAME,
  OPTIMISM_DISPLAY_NAME,
  BASE_DISPLAY_NAME,
  ZK_SYNC_ERA_DISPLAY_NAME,
  CHAIN_ID_TOKEN_IMAGE_MAP,
  LINEA_SEPOLIA_TOKEN_IMAGE_URL,
  LINEA_SEPOLIA_DISPLAY_NAME,
  CRONOS_DISPLAY_NAME,
  CELO_DISPLAY_NAME,
  GNOSIS_DISPLAY_NAME,
  FANTOM_DISPLAY_NAME,
  POLYGON_ZKEVM_DISPLAY_NAME,
  MOONBEAM_DISPLAY_NAME,
  MOONRIVER_DISPLAY_NAME,
  BUILT_IN_NETWORKS,
} from '../../shared/constants/network';
import {
  WebHIDConnectedStatuses,
  LedgerTransportTypes,
  HardwareTransportStates,
} from '../../shared/constants/hardware-wallets';
import { KeyringType } from '../../shared/constants/keyring';
import { getIsSmartTransaction } from '../../shared/modules/selectors';

import { TRUNCATED_NAME_CHAR_LIMIT } from '../../shared/constants/labels';

import {
  SWAPS_CHAINID_DEFAULT_TOKEN_MAP,
  ALLOWED_PROD_SWAPS_CHAIN_IDS,
  ALLOWED_DEV_SWAPS_CHAIN_IDS,
} from '../../shared/constants/swaps';

import { ALLOWED_BRIDGE_CHAIN_IDS } from '../../shared/constants/bridge';

import {
  shortenAddress,
  getAccountByAddress,
  getURLHostName,
} from '../helpers/utils/util';

import {
  PRIORITY_APPROVAL_TEMPLATE_TYPES,
  TEMPLATED_CONFIRMATION_APPROVAL_TYPES,
} from '../pages/confirmations/confirmation/templates';
import { STATIC_MAINNET_TOKEN_LIST } from '../../shared/constants/tokens';
import { DAY } from '../../shared/constants/time';
import { TERMS_OF_USE_LAST_UPDATED } from '../../shared/constants/terms';
import {
  getProviderConfig,
  getConversionRate,
  isNotEIP1559Network,
  isEIP1559Network,
  getLedgerTransportType,
  isAddressLedger,
  getIsUnlocked,
} from '../ducks/metamask/metamask';
import {
  getLedgerWebHidConnectedStatus,
  getLedgerTransportStatus,
} from '../ducks/app/app';
import { isEqualCaseInsensitive } from '../../shared/modules/string-utils';
import {
  getValueFromWeiHex,
  hexToDecimal,
} from '../../shared/modules/conversion.utils';
import { BackgroundColor } from '../helpers/constants/design-system';
import { NOTIFICATION_DROP_LEDGER_FIREFOX } from '../../shared/notifications';
import {
  SURVEY_DATE,
  SURVEY_END_TIME,
  SURVEY_START_TIME,
} from '../helpers/constants/survey';
import { PRIVACY_POLICY_DATE } from '../helpers/constants/privacy-policy';
import { ENVIRONMENT_TYPE_POPUP } from '../../shared/constants/app';
import { MultichainNativeAssets } from '../../shared/constants/multichain/assets';
import { BridgeFeatureFlagsKey } from '../../app/scripts/controllers/bridge/types';
import {
  getAllUnapprovedTransactions,
  getCurrentNetworkTransactions,
  getUnapprovedTransactions,
} from './transactions';
// eslint-disable-next-line import/order
import {
  getPermissionSubjects,
  getConnectedSubjectsForAllAddresses,
  getOrderedConnectedAccountsForActiveTab,
  getOrderedConnectedAccountsForConnectedDapp,
  getSubjectMetadata,
} from './permissions';
import { createDeepEqualSelector } from './util';
import { getMultichainBalances, getMultichainNetwork } from './multichain';

/**
 * Returns true if the currently selected network is inaccessible or whether no
 * provider has been set yet for the currently selected network.
 *
 * @param {object} state - Redux state object.
 */
export function isNetworkLoading(state) {
  const selectedNetworkClientId = getSelectedNetworkClientId(state);
  return (
    selectedNetworkClientId &&
    state.metamask.networksMetadata[selectedNetworkClientId].status !==
      NetworkStatus.Available
  );
}

export function getSelectedNetworkClientId(state) {
  return state.metamask.selectedNetworkClientId;
}

export function getNetworkIdentifier(state) {
  const { type, nickname, rpcUrl } = getProviderConfig(state);

  return nickname || rpcUrl || type;
}

export function getCurrentChainId(state) {
  const { chainId } = getProviderConfig(state);
  return chainId;
}

export function getMetaMetricsId(state) {
  const { metaMetricsId } = state.metamask;
  return metaMetricsId;
}

export function isCurrentProviderCustom(state) {
  const provider = getProviderConfig(state);
  return (
    provider.type === NETWORK_TYPES.RPC &&
    !Object.values(CHAIN_IDS).includes(provider.chainId)
  );
}

export function getCurrentQRHardwareState(state) {
  const { qrHardware } = state.metamask;
  return qrHardware || {};
}

export function getIsSigningQRHardwareTransaction(state) {
  return state.metamask.qrHardware?.sign?.request !== undefined;
}

export function getCurrentKeyring(state) {
  const internalAccount = getSelectedInternalAccount(state);

  if (!internalAccount) {
    return null;
  }

  return internalAccount.metadata.keyring;
}

/**
 * The function returns true if network and account details are fetched and
 * both of them support EIP-1559.
 *
 * @param state
 * @param [networkClientId] - The optional network client ID to check network and account for EIP-1559 support
 */
export function checkNetworkAndAccountSupports1559(state, networkClientId) {
  const networkSupports1559 = isEIP1559Network(state, networkClientId);
  return networkSupports1559;
}

/**
 * The function returns true if network and account details are fetched and
 * either of them do not support EIP-1559.
 *
 * @param state
 */
export function checkNetworkOrAccountNotSupports1559(state) {
  const networkNotSupports1559 = isNotEIP1559Network(state);
  return networkNotSupports1559;
}

/**
 * Checks if the current wallet is a hardware wallet.
 *
 * @param {object} state
 * @returns {boolean}
 */
export function isHardwareWallet(state) {
  const keyring = getCurrentKeyring(state);
  return Boolean(keyring?.type?.includes('Hardware'));
}

/**
 * Checks if the account supports smart transactions.
 *
 * @param {object} state - The state object.
 * @returns {boolean}
 */
export function accountSupportsSmartTx(state) {
  const accountType = getAccountType(state);
  return Boolean(accountType !== 'snap');
}

/**
 * Get a HW wallet type, e.g. "Ledger Hardware"
 *
 * @param {object} state
 * @returns {string | undefined}
 */
export function getHardwareWalletType(state) {
  const keyring = getCurrentKeyring(state);
  return isHardwareWallet(state) ? keyring.type : undefined;
}

export function getAccountType(state) {
  const currentKeyring = getCurrentKeyring(state);
  return getAccountTypeForKeyring(currentKeyring);
}

export function getAccountTypeForKeyring(keyring) {
  if (!keyring) {
    return '';
  }

  const { type } = keyring;

  ///: BEGIN:ONLY_INCLUDE_IF(build-mmi)
  if (type.startsWith('Custody')) {
    return 'custody';
  }
  ///: END:ONLY_INCLUDE_IF

  switch (type) {
    case KeyringType.trezor:
    case KeyringType.ledger:
    case KeyringType.lattice:
    case KeyringType.qr:
      return 'hardware';
    case KeyringType.imported:
      return 'imported';
    ///: BEGIN:ONLY_INCLUDE_IF(keyring-snaps)
    case KeyringType.snap:
      return 'snap';
    ///: END:ONLY_INCLUDE_IF
    default:
      return 'default';
  }
}

/**
 * Get MetaMask accounts, including account name and balance.
 */
export const getMetaMaskAccounts = createSelector(
  getInternalAccounts,
  getMetaMaskAccountBalances,
  getMetaMaskCachedBalances,
  getMultichainBalances,
  getMultichainNetwork,
  (
    internalAccounts,
    balances,
    cachedBalances,
    multichainBalances,
    multichainNetwork,
  ) =>
    Object.values(internalAccounts).reduce((accounts, internalAccount) => {
      // TODO: mix in the identity state here as well, consolidating this
      // selector with `accountsWithSendEtherInfoSelector`
      let account = internalAccount;

      // TODO: `AccountTracker` balances are in hex and `MultichainBalance` are in number.
      // We should consolidate the format to either hex or number
      if (isEvmAccountType(internalAccount.type)) {
        if (balances[internalAccount.address]) {
          account = {
            ...account,
            ...balances[internalAccount.address],
          };
        }
      } else {
        account = {
          ...account,
          balance:
            multichainBalances?.[internalAccount.id]?.[
              MultichainNativeAssets[multichainNetwork.chainId]
            ]?.amount ?? '0',
        };
      }

      if (account.balance === null || account.balance === undefined) {
        account = {
          ...account,
          balance:
            (cachedBalances && cachedBalances[internalAccount.address]) ??
            '0x0',
        };
      }

      return {
        ...accounts,
        [internalAccount.address]: account,
      };
    }, {}),
);
/**
 * Returns the address of the selected InternalAccount from the Metamask state.
 *
 * @param state - The Metamask state object.
 * @returns {string} The selected address.
 */
export function getSelectedAddress(state) {
  return getSelectedInternalAccount(state)?.address;
}

export function getInternalAccountByAddress(state, address) {
  return Object.values(state.metamask.internalAccounts.accounts).find(
    (account) => isEqualCaseInsensitive(account.address, address),
  );
}

export function getMaybeSelectedInternalAccount(state) {
  // Same as `getSelectedInternalAccount`, but might potentially be `undefined`:
  // - This might happen during the onboarding
  const accountId = state.metamask.internalAccounts?.selectedAccount;
  return accountId
    ? state.metamask.internalAccounts?.accounts[accountId]
    : undefined;
}

export function getSelectedInternalAccount(state) {
  const accountId = state.metamask.internalAccounts.selectedAccount;
  return state.metamask.internalAccounts.accounts[accountId];
}

export function checkIfMethodIsEnabled(state, methodName) {
  const internalAccount = getSelectedInternalAccount(state);
  return Boolean(internalAccount.methods.includes(methodName));
}

export function getSelectedInternalAccountWithBalance(state) {
  const selectedAccount = getSelectedInternalAccount(state);
  const rawAccount = getMetaMaskAccountBalances(state)[selectedAccount.address];

  const selectedAccountWithBalance = {
    ...selectedAccount,
    balance: rawAccount ? rawAccount.balance : '0x0',
  };

  return selectedAccountWithBalance;
}

export function getInternalAccounts(state) {
  return Object.values(state.metamask.internalAccounts.accounts);
}

export function getInternalAccount(state, accountId) {
  return state.metamask.internalAccounts.accounts[accountId];
}

/**
 * Returns an array of internal accounts sorted by keyring.
 *
 * @param keyrings - The array of keyrings.
 * @param accounts - The object containing the accounts.
 * @returns The array of internal accounts sorted by keyring.
 */
export const getInternalAccountsSortedByKeyring = createSelector(
  getMetaMaskKeyrings,
  getMetaMaskAccounts,
  (keyrings, accounts) => {
    // keep existing keyring order
    const internalAccounts = keyrings
      .map(({ accounts: addresses }) => addresses)
      .flat()
      .map((address) => {
        return accounts[address];
      });

    return internalAccounts;
  },
);

export function getNumberOfTokens(state) {
  const { tokens } = state.metamask;
  return tokens ? tokens.length : 0;
}

export function getMetaMaskKeyrings(state) {
  return state.metamask.keyrings;
}

/**
 * Get account balances state.
 *
 * @param {object} state - Redux state
 * @returns {object} A map of account addresses to account objects (which includes the account balance)
 */
export function getMetaMaskAccountBalances(state) {
  return state.metamask.accounts;
}

export function getMetaMaskCachedBalances(state) {
  const chainId = getCurrentChainId(state);

  if (state.metamask.accountsByChainId?.[chainId]) {
    return Object.entries(state.metamask.accountsByChainId[chainId]).reduce(
      (accumulator, [key, value]) => {
        accumulator[key] = value.balance;
        return accumulator;
      },
      {},
    );
  }
  return {};
}

/**
 *  @typedef {import('./selectors.types').InternalAccountWithBalance} InternalAccountWithBalance
 */

/**
 * Get ordered (by keyrings) accounts with InternalAccount and balance
 *
 * @returns {InternalAccountWithBalance} An array of internal accounts with balance
 */
export const getMetaMaskAccountsOrdered = createSelector(
  getInternalAccountsSortedByKeyring,
  getMetaMaskAccounts,
  (internalAccounts, accounts) => {
    return internalAccounts.map((internalAccount) => ({
      ...internalAccount,
      ...accounts[internalAccount.address],
    }));
  },
);

export const getMetaMaskAccountsConnected = createSelector(
  getMetaMaskAccountsOrdered,
  (connectedAccounts) =>
    connectedAccounts.map(({ address }) => address.toLowerCase()),
);

export function isBalanceCached(state) {
  const { address: selectedAddress } = getSelectedInternalAccount(state);
  const selectedAccountBalance =
    getMetaMaskAccountBalances(state)[selectedAddress]?.balance;
  const cachedBalance = getSelectedAccountCachedBalance(state);

  return Boolean(!selectedAccountBalance && cachedBalance);
}

export function getSelectedAccountCachedBalance(state) {
  const cachedBalances = getMetaMaskCachedBalances(state);
  const { address: selectedAddress } = getSelectedInternalAccount(state);

  return cachedBalances?.[selectedAddress];
}

export function getAllTokens(state) {
  return state.metamask.allTokens;
}

/**
 * Selector to return an origin to network ID map
 *
 * @param state - Redux state object.
 * @returns Object - Installed Snaps.
 */
export function getAllDomains(state) {
  return state.metamask.domains;
}

export const getConfirmationExchangeRates = (state) => {
  return state.metamask.confirmationExchangeRates;
};

export const getSelectedAccount = createDeepEqualSelector(
  getMetaMaskAccounts,
  getSelectedInternalAccount,
  (accounts, selectedAccount) => {
    // At the time of onboarding there is no selected account
    if (selectedAccount) {
      return {
        ...selectedAccount,
        ...accounts[selectedAccount.address],
      };
    }
    return undefined;
  },
);

export function getTargetAccount(state, targetAddress) {
  const accounts = getMetaMaskAccounts(state);
  return accounts[targetAddress];
}

export const getTokenExchangeRates = (state) => {
  const chainId = getCurrentChainId(state);
  const contractMarketData = state.metamask.marketData?.[chainId] ?? {};

  return Object.entries(contractMarketData).reduce(
    (acc, [address, marketData]) => {
      acc[address] = marketData?.price ?? null;
      return acc;
    },
    {},
  );
};

export const getTokensMarketData = (state) => {
  const chainId = getCurrentChainId(state);
  return state.metamask.marketData?.[chainId];
};

export function getAddressBook(state) {
  const chainId = getCurrentChainId(state);
  if (!state.metamask.addressBook[chainId]) {
    return [];
  }
  return Object.values(state.metamask.addressBook[chainId]);
}

export function getEnsResolutionByAddress(state, address) {
  if (state.metamask.ensResolutionsByAddress[address]) {
    return state.metamask.ensResolutionsByAddress[address];
  }

  const entry =
    getAddressBookEntry(state, address) ||
    getInternalAccountByAddress(state, address);

  return entry?.name || '';
}

export function getAddressBookEntry(state, address) {
  const addressBook = getAddressBook(state);
  const entry = addressBook.find((contact) =>
    isEqualCaseInsensitive(contact.address, address),
  );
  return entry;
}

export function getAddressBookEntryOrAccountName(state, address) {
  const entry = getAddressBookEntry(state, address);
  if (entry && entry.name !== '') {
    return entry.name;
  }

  const internalAccount = Object.values(getInternalAccounts(state)).find(
    (account) => isEqualCaseInsensitive(account.address, address),
  );

  return internalAccount?.metadata.name || address;
}

export function getAccountName(accounts, accountAddress) {
  const account = accounts.find((internalAccount) =>
    isEqualCaseInsensitive(internalAccount.address, accountAddress),
  );
  return account && account.metadata.name !== '' ? account.metadata.name : '';
}

export function accountsWithSendEtherInfoSelector(state) {
  const accounts = getMetaMaskAccounts(state);
  const internalAccounts = getInternalAccounts(state);

  const accountsWithSendEtherInfo = Object.values(internalAccounts).map(
    (internalAccount) => {
      return {
        ...internalAccount,
        ...accounts[internalAccount.address],
      };
    },
  );

  return accountsWithSendEtherInfo;
}

export function getAccountsWithLabels(state) {
  return getMetaMaskAccountsOrdered(state).map((account) => {
    const {
      address,
      metadata: { name },
      balance,
    } = account;
    return {
      ...account,
      addressLabel: `${
        name.length < TRUNCATED_NAME_CHAR_LIMIT
          ? name
          : `${name.slice(0, TRUNCATED_NAME_CHAR_LIMIT - 1)}...`
      } (${shortenAddress(address)})`,
      label: name,
      balance,
    };
  });
}

export function getCurrentAccountWithSendEtherInfo(state) {
  const { address: currentAddress } = getSelectedInternalAccount(state);
  const accounts = accountsWithSendEtherInfoSelector(state);

  return getAccountByAddress(accounts, currentAddress);
}

export function getTargetAccountWithSendEtherInfo(state, targetAddress) {
  const accounts = accountsWithSendEtherInfoSelector(state);
  return getAccountByAddress(accounts, targetAddress);
}

export function getCurrentEthBalance(state) {
  return getCurrentAccountWithSendEtherInfo(state)?.balance;
}

export function getGasIsLoading(state) {
  return state.appState.gasIsLoading;
}

/**
 * Retrieves user preference to never see the "Switched Network" toast
 *
 * @param state - Redux state object.
 * @returns Boolean preference value
 */
export function getNeverShowSwitchedNetworkMessage(state) {
  return state.metamask.switchedNetworkNeverShowMessage;
}

export const getNonTestNetworks = createDeepEqualSelector(
  getNetworkConfigurations,
  (networkConfigurations = {}) => {
    return [
      // Mainnet always first
      {
        chainId: CHAIN_IDS.MAINNET,
        nickname: MAINNET_DISPLAY_NAME,
        rpcUrl: CHAIN_ID_TO_RPC_URL_MAP[CHAIN_IDS.MAINNET],
        rpcPrefs: {
          imageUrl: ETH_TOKEN_IMAGE_URL,
        },
        providerType: NETWORK_TYPES.MAINNET,
        ticker: CURRENCY_SYMBOLS.ETH,
        id: NETWORK_TYPES.MAINNET,
        removable: false,
        blockExplorerUrl:
          BUILT_IN_NETWORKS[NETWORK_TYPES.MAINNET].blockExplorerUrl,
      },
      {
        chainId: CHAIN_IDS.LINEA_MAINNET,
        nickname: LINEA_MAINNET_DISPLAY_NAME,
        rpcUrl: CHAIN_ID_TO_RPC_URL_MAP[CHAIN_IDS.LINEA_MAINNET],
        rpcPrefs: {
          imageUrl: LINEA_MAINNET_TOKEN_IMAGE_URL,
        },
        providerType: NETWORK_TYPES.LINEA_MAINNET,
        ticker: CURRENCY_SYMBOLS.ETH,
        id: NETWORK_TYPES.LINEA_MAINNET,
        removable: false,
        blockExplorerUrl:
          BUILT_IN_NETWORKS[NETWORK_TYPES.LINEA_MAINNET].blockExplorerUrl,
      },
      // Custom networks added by the user
      ...Object.values(networkConfigurations)
        .filter(({ chainId }) => ![CHAIN_IDS.LOCALHOST].includes(chainId))
        .map((network) => ({
          ...network,
          blockExplorerUrl: network.rpcPrefs?.blockExplorerUrl,
          rpcPrefs: {
            ...network.rpcPrefs,
            // Provide an image based on chainID if a network
            // has been added without an image
            imageUrl:
              network?.rpcPrefs?.imageUrl ??
              CHAIN_ID_TO_NETWORK_IMAGE_URL_MAP[network.chainId],
          },
          removable: true,
        })),
    ];
  },
);

export const getTestNetworks = createDeepEqualSelector(
  getNetworkConfigurations,
  (networkConfigurations = {}) => {
    return [
      {
        chainId: CHAIN_IDS.SEPOLIA,
        nickname: SEPOLIA_DISPLAY_NAME,
        rpcUrl: CHAIN_ID_TO_RPC_URL_MAP[CHAIN_IDS.SEPOLIA],
        providerType: NETWORK_TYPES.SEPOLIA,
        ticker: TEST_NETWORK_TICKER_MAP[NETWORK_TYPES.SEPOLIA],
        id: NETWORK_TYPES.SEPOLIA,
        removable: false,
      },
      {
        chainId: CHAIN_IDS.LINEA_SEPOLIA,
        nickname: LINEA_SEPOLIA_DISPLAY_NAME,
        rpcUrl: CHAIN_ID_TO_RPC_URL_MAP[CHAIN_IDS.LINEA_SEPOLIA],
        rpcPrefs: {
          imageUrl: LINEA_SEPOLIA_TOKEN_IMAGE_URL,
        },
        providerType: NETWORK_TYPES.LINEA_SEPOLIA,
        ticker: TEST_NETWORK_TICKER_MAP[NETWORK_TYPES.LINEA_SEPOLIA],
        id: NETWORK_TYPES.LINEA_SEPOLIA,
        removable: false,
      },
      // Localhosts
      ...Object.values(networkConfigurations)
        .filter(({ chainId }) => chainId === CHAIN_IDS.LOCALHOST)
        .map((network) => ({ ...network, removable: true })),
    ];
  },
);

export const getAllNetworks = createDeepEqualSelector(
  getNonTestNetworks,
  getTestNetworks,
  (nonTestNetworks, testNetworks) => {
    return [
      // Mainnet and custom networks
      ...nonTestNetworks,
      // Test networks
      ...testNetworks,
    ];
  },
);

export function getRequestingNetworkInfo(state, chainIds) {
  // If chainIds is undefined, set it to an empty array
  let processedChainIds = chainIds === undefined ? [] : chainIds;

  // If chainIds is a string, convert it to an array
  if (typeof processedChainIds === 'string') {
    processedChainIds = [processedChainIds];
  }

  // Ensure chainIds is flattened if it contains nested arrays
  const flattenedChainIds = processedChainIds.flat();

  // Get the non-test networks from the state
  const nonTestNetworks = getNonTestNetworks(state);

  // Filter the non-test networks to include only those with chainId in flattenedChainIds
  return nonTestNetworks.filter((network) =>
    flattenedChainIds.includes(network.chainId),
  );
}

/**
 * Provides information about the last network change if present
 *
 * @param state - Redux state object.
 * @returns An object with information about the network with the given networkClientId
 */
export function getSwitchedNetworkDetails(state) {
  const { switchedNetworkDetails } = state.metamask;
  const allNetworks = getAllNetworks(state);

  if (switchedNetworkDetails) {
    const switchedNetwork = allNetworks.find(
      ({ id }) => switchedNetworkDetails.networkClientId === id,
    );
    return {
      nickname: switchedNetwork?.nickname,
      imageUrl: switchedNetwork?.rpcPrefs?.imageUrl,
      origin: switchedNetworkDetails?.origin,
    };
  }

  return null;
}

export function getAppIsLoading(state) {
  return state.appState.isLoading;
}

export function getNftIsStillFetchingIndication(state) {
  return state.appState.isNftStillFetchingIndication;
}

export function getNftDetectionEnablementToast(state) {
  return state.appState.showNftDetectionEnablementToast;
}

export function getCurrentCurrency(state) {
  return state.metamask.currentCurrency;
}

export function getTotalUnapprovedCount(state) {
  return state.metamask.pendingApprovalCount ?? 0;
}

export function getQueuedRequestCount(state) {
  return state.metamask.queuedRequestCount ?? 0;
}

export function getTotalUnapprovedMessagesCount(state) {
  const {
    unapprovedPersonalMsgCount = 0,
    unapprovedDecryptMsgCount = 0,
    unapprovedEncryptionPublicKeyMsgCount = 0,
    unapprovedTypedMessagesCount = 0,
  } = state.metamask;

  return (
    unapprovedPersonalMsgCount +
    unapprovedDecryptMsgCount +
    unapprovedEncryptionPublicKeyMsgCount +
    unapprovedTypedMessagesCount
  );
}

export function getTotalUnapprovedSignatureRequestCount(state) {
  const { unapprovedPersonalMsgCount = 0, unapprovedTypedMessagesCount = 0 } =
    state.metamask;

  return unapprovedPersonalMsgCount + unapprovedTypedMessagesCount;
}

export function getUnapprovedTxCount(state) {
  const unapprovedTxs = getUnapprovedTransactions(state);
  return Object.keys(unapprovedTxs).length;
}

export const getUnapprovedConfirmations = createDeepEqualSelector(
  (state) => state.metamask.pendingApprovals || {},
  (pendingApprovals) => Object.values(pendingApprovals),
);

export function getUnapprovedTemplatedConfirmations(state) {
  const unapprovedConfirmations = getUnapprovedConfirmations(state);
  return unapprovedConfirmations.filter((approval) =>
    TEMPLATED_CONFIRMATION_APPROVAL_TYPES.includes(approval.type),
  );
}

export const getPrioritizedUnapprovedTemplatedConfirmations = createSelector(
  getUnapprovedTemplatedConfirmations,
  (unapprovedTemplatedConfirmations) =>
    unapprovedTemplatedConfirmations.filter(({ type }) =>
      PRIORITY_APPROVAL_TEMPLATE_TYPES.includes(type),
    ),
);

export function getSuggestedTokens(state) {
  return (
    getUnapprovedConfirmations(state)?.filter(({ type, requestData }) => {
      return (
        type === ApprovalType.WatchAsset &&
        requestData?.asset?.tokenId === undefined
      );
    }) || []
  );
}

export function getSuggestedNfts(state) {
  return (
    getUnapprovedConfirmations(state)?.filter(({ requestData, type }) => {
      return (
        type === ApprovalType.WatchAsset &&
        requestData?.asset?.tokenId !== undefined
      );
    }) || []
  );
}

export function getIsMainnet(state) {
  const chainId = getCurrentChainId(state);
  return chainId === CHAIN_IDS.MAINNET;
}

export function getIsLineaMainnet(state) {
  const chainId = getCurrentChainId(state);
  return chainId === CHAIN_IDS.LINEA_MAINNET;
}

export function getIsTestnet(state) {
  const chainId = getCurrentChainId(state);
  return TEST_CHAINS.includes(chainId);
}

export function getIsNonStandardEthChain(state) {
  return !(getIsMainnet(state) || getIsTestnet(state) || process.env.IN_TEST);
}

export function getPreferences({ metamask }) {
  return metamask.preferences;
}

export function getSendInputCurrencySwitched({ appState }) {
  return appState.sendInputCurrencySwitched;
}
export function getShowTestNetworks(state) {
  const { showTestNetworks } = getPreferences(state);
  return Boolean(showTestNetworks);
}

export function getPetnamesEnabled(state) {
  const { petnamesEnabled = true } = getPreferences(state);
  return petnamesEnabled;
}

export function getRedesignedConfirmationsEnabled(state) {
  const { redesignedConfirmationsEnabled } = getPreferences(state);
  return redesignedConfirmationsEnabled;
}

export function getRedesignedTransactionsEnabled(state) {
  const { redesignedTransactionsEnabled } = getPreferences(state);
  return redesignedTransactionsEnabled;
}

export function getFeatureNotificationsEnabled(state) {
  const { featureNotificationsEnabled = false } = getPreferences(state);
  return featureNotificationsEnabled;
}

export function getShowExtensionInFullSizeView(state) {
  const { showExtensionInFullSizeView } = getPreferences(state);
  return Boolean(showExtensionInFullSizeView);
}

export function getTestNetworkBackgroundColor(state) {
  const currentNetwork = getProviderConfig(state).ticker;
  switch (true) {
    case currentNetwork?.includes(GOERLI_DISPLAY_NAME):
      return BackgroundColor.goerli;
    case currentNetwork?.includes(SEPOLIA_DISPLAY_NAME):
      return BackgroundColor.sepolia;
    default:
      return undefined;
  }
}

export function getShouldShowFiat(state) {
  const isMainNet = getIsMainnet(state);
  const isLineaMainNet = getIsLineaMainnet(state);
  const isCustomNetwork = getIsCustomNetwork(state);
  const conversionRate = getConversionRate(state);
  const useCurrencyRateCheck = getUseCurrencyRateCheck(state);
  const { showFiatInTestnets } = getPreferences(state);
  return Boolean(
    (isMainNet || isLineaMainNet || isCustomNetwork || showFiatInTestnets) &&
      useCurrencyRateCheck &&
      conversionRate,
  );
}

export function getShouldHideZeroBalanceTokens(state) {
  const { hideZeroBalanceTokens } = getPreferences(state);
  return hideZeroBalanceTokens;
}

export function getAdvancedInlineGasShown(state) {
  return Boolean(state.metamask.featureFlags.advancedInlineGas);
}

export function getUseNonceField(state) {
  const isSmartTransaction = getIsSmartTransaction(state);
  return Boolean(!isSmartTransaction && state.metamask.useNonceField);
}

export function getCustomNonceValue(state) {
  return String(state.metamask.customNonceValue);
}

/**
 * @param {string} svgString - The raw SVG string to make embeddable.
 * @returns {string} The embeddable SVG string.
 */
const getEmbeddableSvg = memoize(
  (svgString) => `data:image/svg+xml;utf8,${encodeURIComponent(svgString)}`,
);

export function getTargetSubjectMetadata(state, origin) {
  const metadata = getSubjectMetadata(state)[origin];

  if (metadata?.subjectType === SubjectType.Snap) {
    const { svgIcon, ...remainingMetadata } = metadata;
    return {
      ...remainingMetadata,
      iconUrl: svgIcon ? getEmbeddableSvg(svgIcon) : null,
    };
  }

  return metadata;
}

/**
 * Input selector for reusing the same state object.
 * Used in memoized selectors created with createSelector
 * when raw state is needed to be passed to other selectors
 * used to achieve re-usability.
 *
 * @param state - Redux state object.
 * @returns Object - Redux state object.
 */
export const rawStateSelector = (state) => state;

/**
 * Input selector used to retrieve Snaps that are added to Snaps Directory.
 *
 * @param state - Redux state object.
 * @returns Object - Containing verified Snaps from the Directory.
 */
const selectVerifiedSnapsRegistry = (state) =>
  state.metamask.database?.verifiedSnaps;

/**
 * Input selector providing a way to pass a snapId as an argument.
 *
 * @param _state - Redux state object.
 * @param snapId - ID of a Snap.
 * @returns string - ID of a Snap that can be used as input selector.
 */
const selectSnapId = (_state, snapId) => snapId;

/**
 * Input selector for retrieving all installed Snaps.
 *
 * @param state - Redux state object.
 * @returns Object - Installed Snaps.
 */
export const selectInstalledSnaps = (state) => state.metamask.snaps;

/**
 * Retrieve registry data for requested Snap.
 *
 * @param state - Redux state object.
 * @param snapId - ID of a Snap.
 * @returns Object containing metadata stored in Snaps registry for requested Snap.
 */
export const getSnapRegistryData = createSelector(
  [selectVerifiedSnapsRegistry, selectSnapId],
  (snapsRegistryData, snapId) => {
    return snapsRegistryData ? snapsRegistryData[snapId] : null;
  },
);

/**
 * Find and return Snap's latest version available in registry.
 *
 * @param state - Redux state object.
 * @param snapId - ID of a Snap.
 * @returns String SemVer version.
 */
export const getSnapLatestVersion = createSelector(
  [getSnapRegistryData],
  (snapRegistryData) => {
    if (!snapRegistryData) {
      return null;
    }

    return Object.keys(snapRegistryData.versions).reduce((latest, version) => {
      return semver.gt(version, latest) ? version : latest;
    }, '0.0.0');
  },
);

/**
 * Return a Map of all installed Snaps with available update status.
 *
 * @param state - Redux state object.
 * @returns Map Snap IDs mapped to a boolean value (true if update is available, false otherwise).
 */
export const getAllSnapAvailableUpdates = createSelector(
  [selectInstalledSnaps, rawStateSelector],
  (installedSnaps, state) => {
    const snapMap = new Map();

    Object.keys(installedSnaps).forEach((snapId) => {
      const latestVersion = getSnapLatestVersion(state, snapId);

      snapMap.set(
        snapId,
        latestVersion
          ? semver.gt(latestVersion, installedSnaps[snapId].version)
          : false,
      );
    });

    return snapMap;
  },
);

/**
 * Return status of Snaps update availability for any installed Snap.
 *
 * @param state - Redux state object.
 * @returns boolean true if update is available, false otherwise.
 */
export const getAnySnapUpdateAvailable = createSelector(
  [getAllSnapAvailableUpdates],
  (snapMap) => {
    return [...snapMap.values()].some((value) => value === true);
  },
);

/**
 * Get a memoized version of the target subject metadata.
 */
export const getMemoizedTargetSubjectMetadata = createDeepEqualSelector(
  getTargetSubjectMetadata,
  (interfaces) => interfaces,
);

/**
 * Get a memoized version of the unapproved confirmations.
 */
export const getMemoizedUnapprovedConfirmations = createDeepEqualSelector(
  getUnapprovedConfirmations,
  (confirmations) => confirmations,
);

/**
 * Get a memoized version of the unapproved templated confirmations.
 */
export const getMemoizedUnapprovedTemplatedConfirmations =
  createDeepEqualSelector(
    getUnapprovedTemplatedConfirmations,
    (confirmations) => confirmations,
  );

/**
 * Get the Snap interfaces from the redux state.
 *
 * @param state - Redux state object.
 * @returns the Snap interfaces.
 */
const getInterfaces = (state) => state.metamask.interfaces;

/**
 * Input selector providing a way to pass a Snap interface ID as an argument.
 *
 * @param _state - Redux state object.
 * @param interfaceId - ID of a Snap interface.
 * @returns ID of a Snap Interface that can be used as input selector.
 */
const selectInterfaceId = (_state, interfaceId) => interfaceId;

/**
 * Get a memoized version of the Snap interfaces.
 */
export const getMemoizedInterfaces = createDeepEqualSelector(
  getInterfaces,
  (interfaces) => interfaces,
);

/**
 * Get a Snap Interface with a given ID.
 */
export const getInterface = createSelector(
  [getMemoizedInterfaces, selectInterfaceId],
  (interfaces, id) => interfaces[id],
);

/**
 * Get a memoized version of a Snap interface with a given ID
 */
export const getMemoizedInterface = createDeepEqualSelector(
  getInterface,
  (snapInterface) => snapInterface,
);

/**
 * Get the content from a Snap interface with a given ID.
 */
export const getInterfaceContent = createSelector(
  [getMemoizedInterfaces, selectInterfaceId],
  (interfaces, id) => interfaces[id]?.content,
);

/**
 * Get a memoized version of the content from a Snap interface with a given ID.
 */
export const getMemoizedInterfaceContent = createDeepEqualSelector(
  getInterfaceContent,
  (content) => content,
);

/**
 * Input selector providing a way to pass the origins as an argument.
 *
 * @param _state - Redux state object.
 * @param origins - Object containing origins.
 * @returns object - Object with keys that can be used as input selector.
 */
const selectOrigins = (_state, origins) => origins;

/**
 * Retrieve metadata for multiple subjects (origins).
 *
 * @param state - Redux state object.
 * @param origins - Object containing keys that represent subject's identification.
 * @returns Key:value object containing metadata attached to each subject key.
 */
export const getMultipleTargetsSubjectMetadata = createDeepEqualSelector(
  [rawStateSelector, selectOrigins],
  (state, origins) => {
    return Object.keys(origins ?? {}).reduce((originsMetadata, origin) => {
      originsMetadata[origin] = getTargetSubjectMetadata(state, origin);
      return originsMetadata;
    }, {});
  },
);

export function getRpcPrefsForCurrentProvider(state) {
  const { rpcPrefs } = getProviderConfig(state);
  return rpcPrefs || {};
}

export function getKnownMethodData(state, data) {
  if (!data) {
    return null;
  }
  const prefixedData = addHexPrefix(data);
  const fourBytePrefix = prefixedData.slice(0, 10);
  const { knownMethodData, use4ByteResolution } = state.metamask;
  // If 4byte setting is off, we do not want to return the knownMethodData
  return use4ByteResolution ? knownMethodData?.[fourBytePrefix] : undefined;
}

export function getFeatureFlags(state) {
  return state.metamask.featureFlags;
}

export function getOriginOfCurrentTab(state) {
  return state.activeTab.origin;
}

export function getIpfsGateway(state) {
  return state.metamask.ipfsGateway;
}

export function getUseExternalServices(state) {
  return state.metamask.useExternalServices;
}

export function getInfuraBlocked(state) {
  return (
    state.metamask.networksMetadata[getSelectedNetworkClientId(state)]
      .status === NetworkStatus.Blocked
  );
}

export function getUSDConversionRate(state) {
  return state.metamask.currencyRates[getProviderConfig(state).ticker]
    ?.usdConversionRate;
}

export function getWeb3ShimUsageStateForOrigin(state, origin) {
  return state.metamask.web3ShimUsageOrigins[origin];
}

/**
 * @typedef {object} SwapsEthToken
 * @property {string} symbol - The symbol for ETH, namely "ETH"
 * @property {string} name - The name of the ETH currency, "Ether"
 * @property {string} address - A substitute address for the metaswap-api to
 * recognize the ETH token
 * @property {string} decimals - The number of ETH decimals, i.e. 18
 * @property {string} balance - The user's ETH balance in decimal wei, with a
 * precision of 4 decimal places
 * @property {string} string - The user's ETH balance in decimal ETH
 */

/**
 * Swaps related code uses token objects for various purposes. These objects
 * always have the following properties: `symbol`, `name`, `address`, and
 * `decimals`.
 *
 * When available for the current account, the objects can have `balance` and
 * `string` properties.
 * `balance` is the users token balance in decimal values, denominated in the
 * minimal token units (according to its decimals).
 * `string` is the token balance in a readable format, ready for rendering.
 *
 * Swaps treats the selected chain's currency as a token, and we use the token constants
 * in the SWAPS_CHAINID_DEFAULT_TOKEN_MAP to set the standard properties for
 * the token. The getSwapsDefaultToken selector extends that object with
 * `balance` and `string` values of the same type as in regular ERC-20 token
 * objects, per the above description.
 *
 * @param {object} state - the redux state object
 * @returns {SwapsEthToken} The token object representation of the currently
 * selected account's ETH balance, as expected by the Swaps API.
 */

export function getSwapsDefaultToken(state) {
  const selectedAccount = getSelectedAccount(state);
  const balance = selectedAccount?.balance;
  const chainId = getCurrentChainId(state);
  const defaultTokenObject = SWAPS_CHAINID_DEFAULT_TOKEN_MAP[chainId];

  return {
    ...defaultTokenObject,
    balance: hexToDecimal(balance),
    string: getValueFromWeiHex({
      value: balance,
      numberOfDecimals: 4,
      toDenomination: 'ETH',
    }),
  };
}

export function getIsSwapsChain(state) {
  const chainId = getCurrentChainId(state);
  const isNotDevelopment =
    process.env.METAMASK_ENVIRONMENT !== 'development' &&
    process.env.METAMASK_ENVIRONMENT !== 'testing';
  return isNotDevelopment
    ? ALLOWED_PROD_SWAPS_CHAIN_IDS.includes(chainId)
    : ALLOWED_DEV_SWAPS_CHAIN_IDS.includes(chainId);
}

export function getIsBridgeChain(state) {
  const chainId = getCurrentChainId(state);
  return ALLOWED_BRIDGE_CHAIN_IDS.includes(chainId);
}

function getBridgeFeatureFlags(state) {
  return state.metamask.bridgeState?.bridgeFeatureFlags;
}

export const getIsBridgeEnabled = createSelector(
  [getBridgeFeatureFlags, getUseExternalServices],
  (bridgeFeatureFlags, shouldUseExternalServices) => {
    return (
      (shouldUseExternalServices &&
        bridgeFeatureFlags?.[BridgeFeatureFlagsKey.EXTENSION_SUPPORT]) ??
      false
    );
  },
);

export function getNativeCurrencyImage(state) {
  const chainId = getCurrentChainId(state);
  return CHAIN_ID_TOKEN_IMAGE_MAP[chainId];
}

export function getNextSuggestedNonce(state) {
  return Number(state.metamask.nextNonce);
}

export function getShowWhatsNewPopup(state) {
  return state.appState.showWhatsNewPopup;
}

/**
 * Returns a memoized selector that gets the internal accounts from the Redux store.
 *
 * @param state - The Redux store state.
 * @returns {Array} An array of internal accounts.
 */
export const getMemoizedMetaMaskInternalAccounts = createDeepEqualSelector(
  getInternalAccounts,
  (internalAccounts) => internalAccounts,
);

export const getMemoizedAddressBook = createDeepEqualSelector(
  getAddressBook,
  (addressBook) => addressBook,
);

export const getRemoteTokenList = createDeepEqualSelector(
  (state) => state.metamask.tokenList,
  (remoteTokenList) => remoteTokenList,
);

/**
 * To retrieve the token list for use throughout the UI. Will return the remotely fetched list
 * from the tokens controller if token detection is enabled, or the static list if not.
 *
 * @type {() => object}
 */
export const getTokenList = createSelector(
  getRemoteTokenList,
  getIsTokenDetectionInactiveOnMainnet,
  (remoteTokenList, isTokenDetectionInactiveOnMainnet) =>
    isTokenDetectionInactiveOnMainnet
      ? STATIC_MAINNET_TOKEN_LIST
      : remoteTokenList,
);

/**
 * Returns a memoized selector that gets contract info.
 *
 * @param state - The Redux store state.
 * @param addresses - An array of contract addresses.
 * @returns {Array} A map of contract info, keyed by address.
 */
export const getRemoteTokens = createSelector(
  getRemoteTokenList,
  (_state, addresses) => addresses,
  (remoteTokenList, addresses) =>
    addresses.map((address) => remoteTokenList[address?.toLowerCase()]),
);

export const getMemoizedMetadataContract = createSelector(
  (state, _address) => getTokenList(state),
  (_state, address) => address,
  (tokenList, address) => tokenList[address?.toLowerCase()],
);

/**
 * @type (state: any, address: string) => string
 */
export const getMetadataContractName = createSelector(
  getMemoizedMetadataContract,
  (entry) => entry?.name ?? '',
);

export const getTxData = (state) => state.confirmTransaction.txData;

export const getUnapprovedTransaction = createDeepEqualSelector(
  (state) => getUnapprovedTransactions(state),
  (_, transactionId) => transactionId,
  (unapprovedTxs, transactionId) =>
    Object.values(unapprovedTxs).find(({ id }) => id === transactionId),
);

export const getTransaction = createDeepEqualSelector(
  (state) => getCurrentNetworkTransactions(state),
  (_, transactionId) => transactionId,
  (unapprovedTxs, transactionId) => {
    return (
      Object.values(unapprovedTxs).find(({ id }) => id === transactionId) || {}
    );
  },
);

export const getFullTxData = createDeepEqualSelector(
  getTxData,
  (state, transactionId, status) => {
    if (status === TransactionStatus.unapproved) {
      return getUnapprovedTransaction(state, transactionId) ?? {};
    }
    return getTransaction(state, transactionId);
  },
  (
    _state,
    _transactionId,
    _status,
    customTxParamsData,
    hexTransactionAmount,
  ) => ({
    customTxParamsData,
    hexTransactionAmount,
  }),
  (txData, transaction, { customTxParamsData, hexTransactionAmount }) => {
    let fullTxData = { ...txData, ...transaction };
    if (transaction && transaction.simulationFails) {
      fullTxData.simulationFails = { ...transaction.simulationFails };
    }
    if (customTxParamsData) {
      fullTxData = {
        ...fullTxData,
        txParams: {
          ...fullTxData.txParams,
          data: customTxParamsData,
        },
      };
    }
    if (hexTransactionAmount) {
      fullTxData = {
        ...fullTxData,
        txParams: {
          ...fullTxData.txParams,
          value: hexTransactionAmount,
        },
      };
    }
    return fullTxData;
  },
);

export const getAllConnectedAccounts = createDeepEqualSelector(
  getConnectedSubjectsForAllAddresses,
  (connectedSubjects) => {
    return Object.keys(connectedSubjects);
  },
);
export const getConnectedSitesList = createDeepEqualSelector(
  getConnectedSubjectsForAllAddresses,
  getInternalAccounts,
  getAllConnectedAccounts,
  (connectedSubjectsForAllAddresses, internalAccounts, connectedAddresses) => {
    const sitesList = {};
    connectedAddresses.forEach((connectedAddress) => {
      connectedSubjectsForAllAddresses[connectedAddress].forEach((app) => {
        const siteKey = app.origin;

        const internalAccount = internalAccounts.find((account) =>
          isEqualCaseInsensitive(account.address, connectedAddress),
        );

        if (sitesList[siteKey]) {
          sitesList[siteKey].addresses.push(connectedAddress);
          sitesList[siteKey].addressToNameMap[connectedAddress] =
            internalAccount?.metadata.name || ''; // Map address to name
        } else {
          sitesList[siteKey] = {
            ...app,
            addresses: [connectedAddress],
            addressToNameMap: {
              [connectedAddress]: internalAccount?.metadata.name || '',
            },
          };
        }
      });
    });
    return sitesList;
  },
);

export const getConnectedSnapsList = createDeepEqualSelector(
  getSnapsList,
  (snapsData) => {
    const snapsList = {};

    Object.values(snapsData).forEach((snap) => {
      if (!snapsList[snap.name]) {
        snapsList[snap.name] = snap;
      }
    });

    return snapsList;
  },
);

export const getMemoizedCurrentChainId = createDeepEqualSelector(
  getCurrentChainId,
  (chainId) => chainId,
);

export const getMemoizedTxId = createDeepEqualSelector(
  (state) => state.appState.txId,
  (txId) => txId,
);

export const getMemoizedUnapprovedPersonalMessages = createDeepEqualSelector(
  (state) => state.metamask.unapprovedPersonalMsgs,
  (unapprovedPersonalMsgs) => unapprovedPersonalMsgs,
);

export const getMemoizedUnapprovedTypedMessages = createDeepEqualSelector(
  (state) => state.metamask.unapprovedTypedMessages,
  (unapprovedTypedMessages) => unapprovedTypedMessages,
);

export function getSnaps(state) {
  return state.metamask.snaps;
}

export function getLocale(state) {
  return state.metamask.currentLocale;
}

export const getSnap = createDeepEqualSelector(
  getSnaps,
  (_, snapId) => snapId,
  (snaps, snapId) => {
    return snaps[snapId];
  },
);

/**
 * Get a selector that returns all Snaps metadata (name and description) for all Snaps.
 *
 * @param {object} state - The Redux state object.
 * @returns {object} An object mapping all installed snaps to their metadata, which contains the snap name and description.
 */
export const getSnapsMetadata = createDeepEqualSelector(
  getLocale,
  getSnaps,
  (locale, snaps) => {
    return Object.values(snaps).reduce((snapsMetadata, snap) => {
      const snapId = snap.id;
      const manifest = snap.localizationFiles
        ? getLocalizedSnapManifest(
            snap.manifest,
            locale,
            snap.localizationFiles,
          )
        : snap.manifest;

      snapsMetadata[snapId] = {
        name: manifest.proposedName,
        description: manifest.description,
      };
      return snapsMetadata;
    }, {});
  },
);

/**
 * Get a selector that returns the snap metadata (name and description) for a
 * given `snapId`.
 *
 * @param {object} state - The Redux state object.
 * @param {string} snapId - The snap ID to get the metadata for.
 * @returns {object} An object containing the snap name and description.
 */
export const getSnapMetadata = createDeepEqualSelector(
  getSnapsMetadata,
  (_, snapId) => snapId,
  (metadata, snapId) => {
    return (
      metadata[snapId] ?? {
        name: snapId ? stripSnapPrefix(snapId) : null,
      }
    );
  },
);

export const getEnabledSnaps = createDeepEqualSelector(getSnaps, (snaps) => {
  return Object.values(snaps).reduce((acc, cur) => {
    if (cur.enabled) {
      acc[cur.id] = cur;
    }
    return acc;
  }, {});
});

export const getInsightSnaps = createDeepEqualSelector(
  getEnabledSnaps,
  getPermissionSubjects,
  (snaps, subjects) => {
    return Object.values(snaps).filter(
      ({ id }) => subjects[id]?.permissions['endowment:transaction-insight'],
    );
  },
);

export const getSignatureInsightSnaps = createDeepEqualSelector(
  getEnabledSnaps,
  getPermissionSubjects,
  (snaps, subjects) => {
    return Object.values(snaps).filter(
      ({ id }) => subjects[id]?.permissions['endowment:signature-insight'],
    );
  },
);

export const getSignatureInsightSnapIds = createDeepEqualSelector(
  getSignatureInsightSnaps,
  (snaps) => snaps.map((snap) => snap.id),
);

export const getInsightSnapIds = createDeepEqualSelector(
  getInsightSnaps,
  (snaps) => snaps.map((snap) => snap.id),
);

export const getNameLookupSnapsIds = createDeepEqualSelector(
  getEnabledSnaps,
  getPermissionSubjects,
  (snaps, subjects) => {
    return Object.values(snaps)
      .filter(({ id }) => subjects[id]?.permissions['endowment:name-lookup'])
      .map((snap) => snap.id);
  },
);

export const getNotifySnaps = createDeepEqualSelector(
  getEnabledSnaps,
  getPermissionSubjects,
  (snaps, subjects) => {
    return Object.values(snaps).filter(
      ({ id }) => subjects[id]?.permissions.snap_notify,
    );
  },
);

function getAllSnapInsights(state) {
  return state.metamask.insights;
}

export const getSnapInsights = createDeepEqualSelector(
  getAllSnapInsights,
  (_, id) => id,
  (insights, id) => insights?.[id],
);

/**
 * @typedef {object} Notification
 * @property {string} id - A unique identifier for the notification
 * @property {string} origin - A string identifing the snap origin
 * @property {EpochTimeStamp} createdDate - A date in epochTimeStramps, identifying when the notification was first committed
 * @property {EpochTimeStamp} readDate - A date in epochTimeStramps, identifying when the notification was read by the user
 * @property {string} message - A string containing the notification message
 */

/**
 * Notifications are managed by the notification controller and referenced by
 * `state.metamask.notifications`. This function returns a list of notifications
 * the can be shown to the user.
 *
 * The returned notifications are sorted by date.
 *
 * @param {object} state - the redux state object
 * @returns {Notification[]} An array of notifications that can be shown to the user
 */

export function getNotifications(state) {
  const notifications = Object.values(state.metamask.notifications);

  const notificationsSortedByDate = notifications.sort(
    (a, b) => new Date(b.createdDate) - new Date(a.createdDate),
  );
  return notificationsSortedByDate;
}

export function getUnreadNotifications(state) {
  const notifications = getNotifications(state);

  const unreadNotificationCount = notifications.filter(
    (notification) => notification.readDate === null,
  );

  return unreadNotificationCount;
}

export const getReadNotificationsCount = createSelector(
  getNotifications,
  (notifications) =>
    notifications.filter((notification) => notification.readDate !== null)
      .length,
);

export const getUnreadNotificationsCount = createSelector(
  getUnreadNotifications,
  (notifications) => notifications.length,
);

/**
 * Get an object of announcement IDs and if they are allowed or not.
 *
 * @param {object} state
 * @returns {object}
 */
function getAllowedAnnouncementIds(state) {
  const currentKeyring = getCurrentKeyring(state);
  const currentKeyringIsLedger = currentKeyring?.type === KeyringType.ledger;
  const isFirefox = window.navigator.userAgent.includes('Firefox');

  return {
    [NOTIFICATION_DROP_LEDGER_FIREFOX]: currentKeyringIsLedger && isFirefox,
  };
}

/**
 * @typedef {object} Announcement
 * @property {number} id - A unique identifier for the announcement
 * @property {string} date - A date in YYYY-MM-DD format, identifying when the notification was first committed
 */

/**
 * Announcements are managed by the announcement controller and referenced by
 * `state.metamask.announcements`. This function returns a list of announcements
 * the can be shown to the user. This list includes all announcements that do not
 * have a truthy `isShown` property.
 *
 * The returned announcements are sorted by date.
 *
 * @param {object} state - the redux state object
 * @returns {Announcement[]} An array of announcements that can be shown to the user
 */

export function getSortedAnnouncementsToShow(state) {
  const announcements = Object.values(state.metamask.announcements);
  const allowedAnnouncementIds = getAllowedAnnouncementIds(state);
  const announcementsToShow = announcements.filter(
    (announcement) =>
      !announcement.isShown && allowedAnnouncementIds[announcement.id],
  );
  const announcementsSortedByDate = announcementsToShow.sort(
    (a, b) => new Date(b.date) - new Date(a.date),
  );
  return announcementsSortedByDate;
}

export function getOrderedNetworksList(state) {
  return state.metamask.orderedNetworkList;
}

export function getPinnedAccountsList(state) {
  return state.metamask.pinnedAccountList;
}

export function getHiddenAccountsList(state) {
  return state.metamask.hiddenAccountList;
}

export function getShowRecoveryPhraseReminder(state) {
  const {
    recoveryPhraseReminderLastShown,
    recoveryPhraseReminderHasBeenShown,
  } = state.metamask;

  const currentTime = new Date().getTime();
  const frequency = recoveryPhraseReminderHasBeenShown ? DAY * 90 : DAY * 2;

  return currentTime - recoveryPhraseReminderLastShown >= frequency;
}

/**
 * Retrieves the number of unapproved transactions and messages
 *
 * @param state - Redux state object.
 * @returns Number of unapproved transactions
 */
export function getNumberOfAllUnapprovedTransactionsAndMessages(state) {
  const unapprovedTxs = getAllUnapprovedTransactions(state);
  const queuedRequestCount = getQueuedRequestCount(state);

  const allUnapprovedMessages = {
    ...unapprovedTxs,
    ...state.metamask.unapprovedDecryptMsgs,
    ...state.metamask.unapprovedPersonalMsgs,
    ...state.metamask.unapprovedEncryptionPublicKeyMsgs,
    ...state.metamask.unapprovedTypedMessages,
  };
  const numUnapprovedMessages = Object.keys(allUnapprovedMessages).length;
  return numUnapprovedMessages + queuedRequestCount;
}

export const getCurrentNetwork = createDeepEqualSelector(
  getAllNetworks,
  getProviderConfig,
  /**
   * Get the current network configuration.
   *
   * @param {Record<string, unknown>[]} allNetworks - All network configurations.
   * @param {Record<string, unknown>} providerConfig - The configuration for the current network's provider.
   * @returns {{
   *   chainId: `0x${string}`;
   *   id?: string;
   *   nickname?: string;
   *   providerType?: string;
   *   rpcPrefs?: { blockExplorerUrl?: string; imageUrl?: string; };
   *   rpcUrl: string;
   *   ticker: string;
   * }} networkConfiguration - Configuration for the current network.
   */
  (allNetworks, providerConfig) => {
    const filter =
      providerConfig.type === 'rpc'
        ? (network) => network.id === providerConfig.id
        : (network) => network.id === providerConfig.type;
    return (
      allNetworks.find(filter) ?? {
        chainId: providerConfig.chainId,
        nickname: providerConfig.nickname,
        rpcPrefs: providerConfig.rpcPrefs,
        rpcUrl: providerConfig.rpcUrl,
        ticker: providerConfig.ticker,
      }
    );
  },
);

export const getConnectedSitesListWithNetworkInfo = createDeepEqualSelector(
  getConnectedSitesList,
  getAllDomains,
  getAllNetworks,
  getCurrentNetwork,
  (sitesList, domains, networks, currentNetwork) => {
    Object.keys(sitesList).forEach((siteKey) => {
      const connectedNetwork = networks.find(
        (network) => network.id === domains[siteKey],
      );
      // For the testnets, if we do not have an image, we will have a fallback string
      sitesList[siteKey].networkIconUrl =
        connectedNetwork?.rpcPrefs?.imageUrl ||
        currentNetwork?.rpcPrefs?.imageUrl ||
        '';
      sitesList[siteKey].networkName =
        connectedNetwork?.nickname || currentNetwork?.nickname || '';
    });
    return sitesList;
  },
);

/**
 * Returns the network client ID of the network that should be auto-switched to
 * based on the current tab origin and its last network connected to
 *
 * @param state - Redux state object.
 * @returns Network ID to switch to
 */
export function getNetworkToAutomaticallySwitchTo(state) {
  const numberOfUnapprovedTx =
    getNumberOfAllUnapprovedTransactionsAndMessages(state);

  // This block autoswitches chains based on the last chain used
  // for a given dapp, when there are no pending confimrations
  // This allows the user to be connected on one chain
  // for one dapp, and automatically change for another
  const selectedTabOrigin = getOriginOfCurrentTab(state);
  const useRequestQueue = getUseRequestQueue(state);
  if (
    getEnvironmentType() === ENVIRONMENT_TYPE_POPUP &&
    getIsUnlocked(state) &&
    useRequestQueue &&
    selectedTabOrigin &&
    numberOfUnapprovedTx === 0
  ) {
    const domainNetworks = getAllDomains(state);
    const networkIdForThisDomain = domainNetworks[selectedTabOrigin];
    const currentNetwork = getCurrentNetwork(state);

    // If we have a match, "silently" switch networks if the network differs
    // from the current network
    if (
      networkIdForThisDomain &&
      currentNetwork.id !== networkIdForThisDomain
    ) {
      return networkIdForThisDomain;
    }
  }
  return null;
}

export function getShowTermsOfUse(state) {
  const { termsOfUseLastAgreed } = state.metamask;

  if (!termsOfUseLastAgreed) {
    return true;
  }
  return (
    new Date(termsOfUseLastAgreed).getTime() <
    new Date(TERMS_OF_USE_LAST_UPDATED).getTime()
  );
}

/**
 * Determines if the survey toast should be shown based on the current time, survey start and end times, and whether the survey link was last clicked or closed.
 *
 * @param {*} state - The application state containing the necessary survey data.
 * @returns {boolean} True if the current time is between the survey start and end times and the survey link was not last clicked or closed. False otherwise.
 */
export function getShowSurveyToast(state) {
  const { surveyLinkLastClickedOrClosed } = state.metamask;
  const startTime = new Date(`${SURVEY_DATE} ${SURVEY_START_TIME}`).getTime();
  const endTime = new Date(`${SURVEY_DATE} ${SURVEY_END_TIME}`).getTime();
  const now = Date.now();
  return now > startTime && now < endTime && !surveyLinkLastClickedOrClosed;
}

/**
 * Determines if the privacy policy toast should be shown based on the current date and whether the new privacy policy toast was clicked or closed.
 *
 * @param {*} state - The application state containing the privacy policy data.
 * @returns {boolean} True if the current date is on or after the new privacy policy date and the privacy policy toast was not clicked or closed. False otherwise.
 */
export function getShowPrivacyPolicyToast(state) {
  const { newPrivacyPolicyToastClickedOrClosed, onboardingDate } =
    state.metamask;
  const newPrivacyPolicyDate = new Date(PRIVACY_POLICY_DATE);
  const currentDate = new Date(Date.now());
  return (
    !newPrivacyPolicyToastClickedOrClosed &&
    currentDate >= newPrivacyPolicyDate &&
    // users who onboarded before the privacy policy date should see the notice
    // and
    // old users who don't have onboardingDate set should see the notice
    (onboardingDate < newPrivacyPolicyDate || !onboardingDate)
  );
}

export function getShowOutdatedBrowserWarning(state) {
  const { outdatedBrowserWarningLastShown } = state.metamask;
  if (!outdatedBrowserWarningLastShown) {
    return true;
  }
  const currentTime = new Date().getTime();
  return currentTime - outdatedBrowserWarningLastShown >= DAY * 2;
}

export function getNewPrivacyPolicyToastShownDate(state) {
  return state.metamask.newPrivacyPolicyToastShownDate;
}

export function getOnboardingDate(state) {
  return state.metamask.onboardingDate;
}

export function getShowBetaHeader(state) {
  return state.metamask.showBetaHeader;
}

export function getShowPermissionsTour(state) {
  return state.metamask.showPermissionsTour;
}

export function getShowNetworkBanner(state) {
  return state.metamask.showNetworkBanner;
}

export function getShowAccountBanner(state) {
  return state.metamask.showAccountBanner;
}
/**
 * To get the useTokenDetection flag which determines whether a static or dynamic token list is used
 *
 * @param {*} state
 * @returns Boolean
 */
export function getUseTokenDetection(state) {
  return Boolean(state.metamask.useTokenDetection);
}

/**
 * To get the useNftDetection flag which determines whether we autodetect NFTs
 *
 * @param {*} state
 * @returns Boolean
 */
export function getUseNftDetection(state) {
  return Boolean(state.metamask.useNftDetection);
}

/**
 * To get the useBlockie flag which determines whether we show blockies or Jazzicons
 *
 * @param {*} state
 * @returns Boolean
 */
export function getUseBlockie(state) {
  return Boolean(state.metamask.useBlockie);
}

/**
 * To get the openSeaEnabled flag which determines whether we use OpenSea's API
 *
 * @param {*} state
 * @returns Boolean
 */
export function getOpenSeaEnabled(state) {
  return Boolean(state.metamask.openSeaEnabled);
}

/**
 * To get the `theme` value which determines which theme is selected
 *
 * @param {*} state
 * @returns Boolean
 */
export function getTheme(state) {
  return state.metamask.theme;
}

export function doesAddressRequireLedgerHidConnection(state, address) {
  const addressIsLedger = isAddressLedger(state, address);
  const transportTypePreferenceIsWebHID =
    getLedgerTransportType(state) === LedgerTransportTypes.webhid;
  const webHidIsNotConnected =
    getLedgerWebHidConnectedStatus(state) !== WebHIDConnectedStatuses.connected;
  const ledgerTransportStatus = getLedgerTransportStatus(state);
  const transportIsNotSuccessfullyCreated =
    ledgerTransportStatus !== HardwareTransportStates.verified;

  return (
    addressIsLedger &&
    transportTypePreferenceIsWebHID &&
    (webHidIsNotConnected || transportIsNotSuccessfullyCreated)
  );
}

export function getNewNftAddedMessage(state) {
  return state.appState.newNftAddedMessage;
}

export function getRemoveNftMessage(state) {
  return state.appState.removeNftMessage;
}

/**
 * To retrieve the name of the new Network added using add network form
 *
 * @param {*} state
 * @returns string
 */
export function getNewNetworkAdded(state) {
  return state.appState.newNetworkAddedName;
}

/**
 * @param state
 * @returns {{ networkConfigurationId: string; nickname: string; editCompleted: boolean} | undefined}
 */
export function getEditedNetwork(state) {
  return state.appState.editedNetwork;
}

export function getNetworksTabSelectedNetworkConfigurationId(state) {
  return state.appState.selectedNetworkConfigurationId;
}

export function getNetworkConfigurations(state) {
  return state.metamask.networkConfigurations;
}

export const getAllEnabledNetworks = createDeepEqualSelector(
  getNonTestNetworks,
  getAllNetworks,
  getShowTestNetworks,
  (nonTestNetworks, allNetworks, showTestnetNetworks) => {
    return showTestnetNetworks ? allNetworks : nonTestNetworks;
  },
);

/**
 *  To retrieve the maxBaseFee and priorityFee the user has set as default
 *
 * @param {*} state
 * @returns {{maxBaseFee: string, priorityFee: string} | undefined}
 */
export function getAdvancedGasFeeValues(state) {
  // This will not work when we switch to supporting multi-chain.
  // There are four non-test files that use this selector.
  // advanced-gas-fee-defaults
  // base-fee-input
  // priority-fee-input
  // useGasItemFeeDetails
  // The first three are part of the AdvancedGasFeePopover
  // The latter is used by the EditGasPopover
  // Both of those are used in Confirmations as well as transaction-list-item
  // All of the call sites have access to the GasFeeContext, which has a
  // transaction object set on it, but there are currently no guarantees that
  // the transaction has a chainId associated with it. To have this method
  // support multichain we'll need a reliable way for the chainId of the
  // transaction being modified to be available to all callsites and either
  // pass it in to the selector as a second parameter, or access it at the
  // callsite.
  return state.metamask.advancedGasFee[getCurrentChainId(state)];
}

/**
 * To get the name of the network that support token detection based in chainId.
 *
 * @param state
 * @returns string e.g. ethereum, bsc or polygon
 */
export const getTokenDetectionSupportNetworkByChainId = (state) => {
  const chainId = getCurrentChainId(state);
  switch (chainId) {
    case CHAIN_IDS.MAINNET:
      return MAINNET_DISPLAY_NAME;
    case CHAIN_IDS.BSC:
      return BSC_DISPLAY_NAME;
    case CHAIN_IDS.POLYGON:
      return POLYGON_DISPLAY_NAME;
    case CHAIN_IDS.AVALANCHE:
      return AVALANCHE_DISPLAY_NAME;
    case CHAIN_IDS.LINEA_GOERLI:
      return LINEA_GOERLI_DISPLAY_NAME;
    case CHAIN_IDS.LINEA_SEPOLIA:
      return LINEA_SEPOLIA_DISPLAY_NAME;
    case CHAIN_IDS.LINEA_MAINNET:
      return LINEA_MAINNET_DISPLAY_NAME;
    case CHAIN_IDS.ARBITRUM:
      return ARBITRUM_DISPLAY_NAME;
    case CHAIN_IDS.OPTIMISM:
      return OPTIMISM_DISPLAY_NAME;
    case CHAIN_IDS.BASE:
      return BASE_DISPLAY_NAME;
    case CHAIN_IDS.ZKSYNC_ERA:
      return ZK_SYNC_ERA_DISPLAY_NAME;
    case CHAIN_IDS.CRONOS:
      return CRONOS_DISPLAY_NAME;
    case CHAIN_IDS.CELO:
      return CELO_DISPLAY_NAME;
    case CHAIN_IDS.GNOSIS:
      return GNOSIS_DISPLAY_NAME;
    case CHAIN_IDS.FANTOM:
      return FANTOM_DISPLAY_NAME;
    case CHAIN_IDS.POLYGON_ZKEVM:
      return POLYGON_ZKEVM_DISPLAY_NAME;
    case CHAIN_IDS.MOONBEAM:
      return MOONBEAM_DISPLAY_NAME;
    case CHAIN_IDS.MOONRIVER:
      return MOONRIVER_DISPLAY_NAME;
    default:
      return '';
  }
};
/**
 * Returns true if a token list is available for the current network.
 *
 * @param {*} state
 * @returns Boolean
 */
export function getIsDynamicTokenListAvailable(state) {
  const chainId = getCurrentChainId(state);
  return [
    CHAIN_IDS.MAINNET,
    CHAIN_IDS.BSC,
    CHAIN_IDS.POLYGON,
    CHAIN_IDS.AVALANCHE,
    CHAIN_IDS.LINEA_GOERLI,
    CHAIN_IDS.LINEA_SEPOLIA,
    CHAIN_IDS.LINEA_MAINNET,
    CHAIN_IDS.ARBITRUM,
    CHAIN_IDS.OPTIMISM,
    CHAIN_IDS.BASE,
    CHAIN_IDS.ZKSYNC_ERA,
    CHAIN_IDS.CRONOS,
    CHAIN_IDS.CELO,
    CHAIN_IDS.GNOSIS,
    CHAIN_IDS.FANTOM,
    CHAIN_IDS.POLYGON_ZKEVM,
    CHAIN_IDS.MOONBEAM,
    CHAIN_IDS.MOONRIVER,
  ].includes(chainId);
}

/**
 * To retrieve the list of tokens detected and saved on the state to detectedToken object.
 *
 * @param {*} state
 * @returns list of token objects
 */
export function getDetectedTokensInCurrentNetwork(state) {
  const currentChainId = getCurrentChainId(state);
  const { address: selectedAddress } = getSelectedInternalAccount(state);
  return state.metamask.allDetectedTokens?.[currentChainId]?.[selectedAddress];
}

/**
 * To fetch the name of the tokens that are imported from tokens found page
 *
 * @param {*} state
 * @returns
 */
export function getNewTokensImported(state) {
  return state.appState.newTokensImported;
}

export function getNewTokensImportedError(state) {
  return state.appState.newTokensImportedError;
}

/**
 * To check if the token detection is OFF and the network is Mainnet
 * so that the user can skip third party token api fetch
 * and use the static tokenlist from contract-metadata
 *
 * @param {*} state
 * @returns Boolean
 */
export function getIsTokenDetectionInactiveOnMainnet(state) {
  const isMainnet = getIsMainnet(state);
  const useTokenDetection = getUseTokenDetection(state);

  return !useTokenDetection && isMainnet;
}

/**
 * To check for the chainId that supports token detection ,
 * currently it returns true for Ethereum Mainnet, Polygon, BSC, and Avalanche
 *
 * @param {*} state
 * @returns Boolean
 */
export function getIsTokenDetectionSupported(state) {
  const useTokenDetection = getUseTokenDetection(state);
  const isDynamicTokenListAvailable = getIsDynamicTokenListAvailable(state);

  return useTokenDetection && isDynamicTokenListAvailable;
}

/**
 * To check if the token detection is OFF for the token detection supported networks
 * and the network is not Mainnet
 *
 * @param {*} state
 * @returns Boolean
 */
export function getIstokenDetectionInactiveOnNonMainnetSupportedNetwork(state) {
  const useTokenDetection = getUseTokenDetection(state);
  const isMainnet = getIsMainnet(state);
  const isDynamicTokenListAvailable = getIsDynamicTokenListAvailable(state);

  return isDynamicTokenListAvailable && !useTokenDetection && !isMainnet;
}

/**
 * To get the `useRequestQueue` value which determines whether we use a request queue infront of provider api calls. This will have the effect of implementing per-dapp network switching.
 *
 * @param {*} state
 * @returns Boolean
 */
export function getUseRequestQueue(state) {
  return state.metamask.useRequestQueue;
}

/**
 * To get the `getIsSecurityAlertsEnabled` value which determines whether security check is enabled
 *
 * @param {*} state
 * @returns Boolean
 */
export function getIsSecurityAlertsEnabled(state) {
  return state.metamask.securityAlertsEnabled;
}

///: BEGIN:ONLY_INCLUDE_IF(keyring-snaps)
/**
 * Get the state of the `addSnapAccountEnabled` flag.
 *
 * @param {*} state
 * @returns The state of the `addSnapAccountEnabled` flag.
 */
export function getIsAddSnapAccountEnabled(state) {
  return state.metamask.addSnapAccountEnabled;
}
///: END:ONLY_INCLUDE_IF

<<<<<<< HEAD
export function getIsWatchEthereumAccountEnabled(state) {
  return state.metamask.watchEthereumAccountEnabled;
}

=======
>>>>>>> 5e6d703c
/**
 * Get the state of the `bitcoinSupportEnabled` flag.
 *
 * @param {*} state
 * @returns The state of the `bitcoinSupportEnabled` flag.
 */
export function getIsBitcoinSupportEnabled(state) {
  return state.metamask.bitcoinSupportEnabled;
}

/**
 * Get the state of the `bitcoinTestnetSupportEnabled` flag.
 *
 * @param {*} state
 * @returns The state of the `bitcoinTestnetSupportEnabled` flag.
 */
export function getIsBitcoinTestnetSupportEnabled(state) {
  return state.metamask.bitcoinTestnetSupportEnabled;
}

export function getIsCustomNetwork(state) {
  const chainId = getCurrentChainId(state);

  return !CHAIN_ID_TO_RPC_URL_MAP[chainId];
}

export function getBlockExplorerLinkText(
  state,
  accountDetailsModalComponent = false,
) {
  const isCustomNetwork = getIsCustomNetwork(state);
  const rpcPrefs = getRpcPrefsForCurrentProvider(state);

  let blockExplorerLinkText = {
    firstPart: 'addBlockExplorer',
    secondPart: '',
  };

  if (rpcPrefs.blockExplorerUrl) {
    blockExplorerLinkText = accountDetailsModalComponent
      ? {
          firstPart: 'blockExplorerView',
          secondPart: getURLHostName(rpcPrefs.blockExplorerUrl),
        }
      : {
          firstPart: 'viewinExplorer',
          secondPart: 'blockExplorerAccountAction',
        };
  } else if (isCustomNetwork === false) {
    blockExplorerLinkText = accountDetailsModalComponent
      ? { firstPart: 'etherscanViewOn', secondPart: '' }
      : {
          firstPart: 'viewOnEtherscan',
          secondPart: 'blockExplorerAccountAction',
        };
  }

  return blockExplorerLinkText;
}

export function getIsNetworkUsed(state) {
  const chainId = getCurrentChainId(state);
  const { usedNetworks } = state.metamask;

  return Boolean(usedNetworks[chainId]);
}

export function getAllAccountsOnNetworkAreEmpty(state) {
  const balances = getMetaMaskCachedBalances(state) ?? {};
  const hasNoNativeFundsOnAnyAccounts = Object.values(balances).every(
    (balance) => balance === '0x0' || balance === '0x00',
  );
  const hasNoTokens = getNumberOfTokens(state) === 0;

  return hasNoNativeFundsOnAnyAccounts && hasNoTokens;
}

export function getShouldShowSeedPhraseReminder(state) {
  const { tokens, seedPhraseBackedUp, dismissSeedBackUpReminder } =
    state.metamask;

  // if there is no account, we don't need to show the seed phrase reminder
  const accountBalance = getSelectedInternalAccount(state)
    ? getCurrentEthBalance(state)
    : 0;

  return (
    seedPhraseBackedUp === false &&
    (parseInt(accountBalance, 16) > 0 || tokens.length > 0) &&
    dismissSeedBackUpReminder === false
  );
}

export function getCustomTokenAmount(state) {
  return state.appState.customTokenAmount;
}

export function getUnconnectedAccounts(state, activeTab) {
  const accounts = getMetaMaskAccountsOrdered(state);
  const connectedAccounts = getOrderedConnectedAccountsForConnectedDapp(
    state,
    activeTab,
  );
  const unConnectedAccounts = accounts.filter((account) => {
    return !connectedAccounts.some(
      (connectedAccount) => connectedAccount.address === account.address,
    );
  });
  return unConnectedAccounts;
}

export const getUpdatedAndSortedAccounts = createDeepEqualSelector(
  getMetaMaskAccountsOrdered,
  getPinnedAccountsList,
  getHiddenAccountsList,
  getOrderedConnectedAccountsForActiveTab,
  (accounts, pinnedAddresses, hiddenAddresses, connectedAccounts) => {
    connectedAccounts.forEach((connection) => {
      // Find if the connection exists in accounts
      const matchingAccount = accounts.find(
        (account) => account.id === connection.id,
      );

      // If a matching account is found and the connection has metadata, add the connections property to true and lastSelected timestamp from metadata
      if (matchingAccount && connection.metadata) {
        matchingAccount.connections = true;
        matchingAccount.lastSelected = connection.metadata.lastSelected;
      }
    });

    // Find the account with the most recent lastSelected timestamp among accounts with metadata
    const accountsWithLastSelected = accounts.filter(
      (account) => account.connections && account.lastSelected,
    );

    const mostRecentAccount =
      accountsWithLastSelected.length > 0
        ? accountsWithLastSelected.reduce((prev, current) =>
            prev.lastSelected > current.lastSelected ? prev : current,
          )
        : null;

    accounts.forEach((account) => {
      account.pinned = Boolean(pinnedAddresses.includes(account.address));
      account.hidden = Boolean(hiddenAddresses.includes(account.address));
      account.active = Boolean(
        mostRecentAccount && account.id === mostRecentAccount.id,
      );
    });

    const sortedPinnedAccounts = pinnedAddresses
      ?.map((address) =>
        accounts.find((account) => account.address === address),
      )
      .filter((account) =>
        Boolean(
          account &&
            pinnedAddresses.includes(account.address) &&
            !hiddenAddresses?.includes(account.address),
        ),
      );

    const notPinnedAccounts = accounts.filter(
      (account) =>
        !pinnedAddresses.includes(account.address) &&
        !hiddenAddresses.includes(account.address),
    );

    const filteredHiddenAccounts = accounts.filter((account) =>
      hiddenAddresses.includes(account.address),
    );

    const sortedSearchResults = [
      ...sortedPinnedAccounts,
      ...notPinnedAccounts,
      ...filteredHiddenAccounts,
    ];

    return sortedSearchResults;
  },
);

export function getOnboardedInThisUISession(state) {
  return state.appState.onboardedInThisUISession;
}

export function getShowBasicFunctionalityModal(state) {
  return state.appState.showBasicFunctionalityModal;
}

export function getExternalServicesOnboardingToggleState(state) {
  return state.appState.externalServicesOnboardingToggleState;
}

export const useSafeChainsListValidationSelector = (state) => {
  return state.metamask.useSafeChainsListValidation;
};

export function getShowFiatInTestnets(state) {
  const { showFiatInTestnets } = getPreferences(state);
  return showFiatInTestnets;
}

/**
 * To get the useCurrencyRateCheck flag which to check if the user prefers currency conversion
 *
 * @param {*} state
 * @returns Boolean
 */
export function getUseCurrencyRateCheck(state) {
  return Boolean(state.metamask.useCurrencyRateCheck);
}

export function getNames(state) {
  return state.metamask.names || {};
}

export function getEthereumAddressNames(state) {
  return state.metamask.names?.[NameType.ETHEREUM_ADDRESS] || {};
}

export function getNameSources(state) {
  return state.metamask.nameSources || {};
}

/**
 * To get all installed snaps with proper metadata
 *
 * @param {*} state
 * @returns Boolean
 */
export function getSnapsList(state) {
  const snaps = getSnaps(state);
  return Object.entries(snaps)
    .filter(([_key, snap]) => {
      // Always hide installing Snaps.
      if (snap.status === SnapStatus.Installing) {
        return false;
      }

      // For backwards compatibility, preinstalled Snaps must specify hidden = false to be displayed.
      if (snap.preinstalled) {
        return snap.hidden === false;
      }

      return true;
    })
    .map(([key, snap]) => {
      const targetSubjectMetadata = getTargetSubjectMetadata(state, snap?.id);
      return {
        key,
        id: snap.id,
        iconUrl: targetSubjectMetadata?.iconUrl,
        subjectType: targetSubjectMetadata?.subjectType,
        packageName: stripSnapPrefix(snap.id),
        name: getSnapMetadata(state, snap.id).name,
      };
    });
}

/**
 * To get the state of snaps privacy warning popover.
 *
 * @param state - Redux state object.
 * @returns True if popover has been shown, false otherwise.
 */
export function getSnapsInstallPrivacyWarningShown(state) {
  const { snapsInstallPrivacyWarningShown } = state.metamask;

  if (
    snapsInstallPrivacyWarningShown === undefined ||
    snapsInstallPrivacyWarningShown === null
  ) {
    return false;
  }

  return snapsInstallPrivacyWarningShown;
}

///: BEGIN:ONLY_INCLUDE_IF(keyring-snaps)
export function getsnapsAddSnapAccountModalDismissed(state) {
  const { snapsAddSnapAccountModalDismissed } = state.metamask;

  return snapsAddSnapAccountModalDismissed;
}

export function getSnapRegistry(state) {
  const { snapRegistryList } = state.metamask;
  return snapRegistryList;
}

export function getKeyringSnapAccounts(state) {
  const internalAccounts = getInternalAccounts(state);

  const keyringAccounts = Object.values(internalAccounts).filter(
    (internalAccount) => {
      const { keyring } = internalAccount.metadata;
      return keyring.type === KeyringType.snap;
    },
  );
  return keyringAccounts;
}

export function getKeyringSnapRemovalResult(state) {
  return state.appState.keyringRemovalSnapModal;
}

///: END:ONLY_INCLUDE_IF<|MERGE_RESOLUTION|>--- conflicted
+++ resolved
@@ -2347,13 +2347,10 @@
 }
 ///: END:ONLY_INCLUDE_IF
 
-<<<<<<< HEAD
 export function getIsWatchEthereumAccountEnabled(state) {
   return state.metamask.watchEthereumAccountEnabled;
 }
 
-=======
->>>>>>> 5e6d703c
 /**
  * Get the state of the `bitcoinSupportEnabled` flag.
  *
