--- conflicted
+++ resolved
@@ -131,10 +131,7 @@
   getMultichainNetworkProviders,
 } from './multichain';
 import { getRemoteFeatureFlags } from './remote-feature-flags';
-<<<<<<< HEAD
-=======
 import { getApprovalRequestsByType } from './approvals';
->>>>>>> 71d92770
 
 /** `appState` slice selectors */
 
@@ -533,8 +530,6 @@
     ...keyring,
     metadata: state.metamask.keyringsMetadata?.[index] ?? {},
   }));
-<<<<<<< HEAD
-=======
 }
 
 export const getMetaMaskHdKeyrings = createSelector(
@@ -546,7 +541,6 @@
 
 export function getMetaMaskKeyringsMetadata(state) {
   return state.metamask.keyringsMetadata;
->>>>>>> 71d92770
 }
 
 /**
@@ -655,104 +649,6 @@
     }
   });
 
-  return tokensByChain;
-}
-
-/**
- * Get the native token balance for a given account address and chainId
- *
- * @param {object} state - Redux state
- * @param {string} accountAddress - The address of the account
- * @param {string} chainId - The chainId of the account
- */
-export const getNativeTokenCachedBalanceByChainIdSelector = createSelector(
-  (state) => state,
-  (_state, accountAddress) => accountAddress,
-  (state, accountAddress) =>
-    getNativeTokenCachedBalanceByChainIdByAccountAddress(state, accountAddress),
-);
-
-/**
- * Get the tokens across chains for a given account address
- *
- * @param {object} state - Redux state
- * @param {string} accountAddress - The address of the account
- */
-export const getTokensAcrossChainsByAccountAddressSelector = createSelector(
-  (state) => state,
-  (_state, accountAddress) => accountAddress,
-  (state, accountAddress) =>
-    getTokensAcrossChainsByAccountAddress(state, accountAddress),
-);
-
-/**
- * Get the native token balance for a given account address and chainId
- *
- * @param {object} state - Redux state
- * @param {string} selectedAddress - The address of the selected account
- */
-export function getNativeTokenCachedBalanceByChainIdByAccountAddress(
-  state,
-  selectedAddress,
-) {
-  const { accountsByChainId } = state.metamask;
-
-  const balancesByChainId = {};
-  for (const [chainId, accounts] of Object.entries(accountsByChainId || {})) {
-    if (accounts[selectedAddress]) {
-      balancesByChainId[chainId] = accounts[selectedAddress].balance;
-    }
-  }
-  return balancesByChainId;
-}
-
-/**
- * Get the tokens across chains for a given account address
- *
- * @param {object} state - Redux state
- * @param {string} selectedAddress - The address of the selected account
- */
-export function getTokensAcrossChainsByAccountAddress(state, selectedAddress) {
-  const { allTokens } = state.metamask;
-
-  const tokensByChain = {};
-
-  const nativeTokenBalancesByChainId =
-    getNativeTokenCachedBalanceByChainIdByAccountAddress(
-      state,
-      selectedAddress,
-    );
-
-  const chainIds = new Set([
-    ...Object.keys(allTokens || {}),
-    ...Object.keys(nativeTokenBalancesByChainId || {}),
-  ]);
-
-  chainIds.forEach((chainId) => {
-    if (!tokensByChain[chainId]) {
-      tokensByChain[chainId] = [];
-    }
-
-    if (allTokens[chainId]?.[selectedAddress]) {
-      allTokens[chainId][selectedAddress].forEach((token) => {
-        const tokenWithChain = { ...token, chainId, isNative: false };
-        tokensByChain[chainId].push(tokenWithChain);
-      });
-    }
-
-    const nativeBalance = nativeTokenBalancesByChainId[chainId];
-    if (nativeBalance) {
-      const nativeTokenInfo = getNativeTokenInfo(state, chainId);
-      tokensByChain[chainId].push({
-        ...nativeTokenInfo,
-        address: '',
-        balance: nativeBalance,
-        chainId,
-        isNative: true,
-        image: getNativeCurrencyForChain(chainId),
-      });
-    }
-  });
   return tokensByChain;
 }
 
@@ -3229,9 +3125,6 @@
   );
   return keyringAccounts;
 }
-<<<<<<< HEAD
-///: END:ONLY_INCLUDE_IF
-=======
 ///: END:ONLY_INCLUDE_IF
 
 export const getSelectedKeyringByIdOrDefault = createSelector(
@@ -3724,5 +3617,4 @@
   return state.metamask.pendingApprovals[id]?.type;
 }
 
-// #endregion permissions selectors
->>>>>>> 71d92770
+// #endregion permissions selectors