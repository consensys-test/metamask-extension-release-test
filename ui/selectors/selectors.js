--- conflicted
+++ resolved
@@ -113,13 +113,8 @@
   SURVEY_START_TIME,
 } from '../helpers/constants/survey';
 import { PRIVACY_POLICY_DATE } from '../helpers/constants/privacy-policy';
-<<<<<<< HEAD
-import { SUPPORTED_CHAIN_IDS } from '../../app/scripts/lib/ppom/ppom-middleware';
-import { ENVIRONMENT_TYPE_POPUP } from '../../shared/constants/app';
-=======
 import { ENVIRONMENT_TYPE_POPUP } from '../../shared/constants/app';
 import { SECURITY_PROVIDER_SUPPORTED_CHAIN_IDS } from '../../shared/constants/security-provider';
->>>>>>> ee3841d8
 import {
   getCurrentNetworkTransactions,
   getUnapprovedTransactions,
@@ -132,10 +127,7 @@
   ///: END:ONLY_INCLUDE_IF
   getOrderedConnectedAccountsForActiveTab,
   getOrderedConnectedAccountsForConnectedDapp,
-<<<<<<< HEAD
-=======
   getSubjectMetadata,
->>>>>>> ee3841d8
 } from './permissions';
 import { createDeepEqualSelector } from './util';
 
@@ -895,13 +887,8 @@
 }
 
 export function getRedesignedConfirmationsEnabled(state) {
-<<<<<<< HEAD
-  const { redesignedConfirmations } = getPreferences(state);
-  return redesignedConfirmations;
-=======
   const { redesignedConfirmationsEnabled } = getPreferences(state);
   return redesignedConfirmationsEnabled;
->>>>>>> ee3841d8
 }
 
 export function getFeatureNotificationsEnabled(state) {
@@ -1503,11 +1490,10 @@
   getConnectedSitesList,
   getAllDomains,
   getAllNetworks,
-  getSelectedNetworkClientId,
-  (sitesList, domains, networks, selectedNetworkClientId) => {
+  (sitesList, domains, networks) => {
     Object.keys(sitesList).forEach((siteKey) => {
       const connectedNetwork = networks.find(
-        (network) => network.id === domains[siteKey] || selectedNetworkClientId,
+        (network) => network.id === domains[siteKey],
       );
       // For the testnets, if we do not have an image, we will have a fallback string
       sitesList[siteKey].networkIconUrl =
@@ -1866,12 +1852,7 @@
     getIsUnlocked(state) &&
     useRequestQueue &&
     selectedTabOrigin &&
-<<<<<<< HEAD
-    numberOfUnapprovedTx === 0 &&
-    process.env.MULTICHAIN
-=======
     numberOfUnapprovedTx === 0
->>>>>>> ee3841d8
   ) {
     const domainNetworks = getAllDomains(state);
     const networkIdForThisDomain = domainNetworks[selectedTabOrigin];
@@ -2072,13 +2053,9 @@
 
 export function getIsNetworkSupportedByBlockaid(state) {
   const currentChainId = getCurrentChainId(state);
-<<<<<<< HEAD
-  const isSupported = SUPPORTED_CHAIN_IDS.includes(currentChainId);
-=======
 
   const isSupported =
     SECURITY_PROVIDER_SUPPORTED_CHAIN_IDS.includes(currentChainId);
->>>>>>> ee3841d8
 
   return isSupported;
 }
@@ -2404,49 +2381,12 @@
         (account) => account.id === connection.id,
       );
 
-<<<<<<< HEAD
-  connectedAccounts.forEach((connection) => {
-    // Find if the connection exists in accounts
-    const matchingAccount = accounts.find(
-      (account) => account.id === connection.id,
-    );
-
-    // If a matching account is found and the connection has metadata, add the connections property to true and lastSelected timestamp from metadata
-    if (matchingAccount && connection.metadata) {
-      matchingAccount.connections = true;
-      matchingAccount.lastSelected = connection.metadata.lastSelected;
-    }
-  });
-
-  // Find the account with the most recent lastSelected timestamp among accounts with metadata
-  const accountsWithLastSelected = accounts.filter(
-    (account) => account.connections && account.lastSelected,
-  );
-
-  const mostRecentAccount =
-    accountsWithLastSelected.length > 0
-      ? accountsWithLastSelected.reduce((prev, current) => {
-          return prev.lastSelected > current.lastSelected ? prev : current;
-        })
-      : null;
-
-  accounts.forEach((account) => {
-    account.pinned = Boolean(pinnedAddresses.includes(account.address));
-    account.hidden = Boolean(hiddenAddresses.includes(account.address));
-    if (mostRecentAccount && account.id === mostRecentAccount.id) {
-      account.active = true;
-    } else {
-      account.active = false;
-    }
-  });
-=======
       // If a matching account is found and the connection has metadata, add the connections property to true and lastSelected timestamp from metadata
       if (matchingAccount && connection.metadata) {
         matchingAccount.connections = true;
         matchingAccount.lastSelected = connection.metadata.lastSelected;
       }
     });
->>>>>>> ee3841d8
 
     // Find the account with the most recent lastSelected timestamp among accounts with metadata
     const accountsWithLastSelected = accounts.filter(
