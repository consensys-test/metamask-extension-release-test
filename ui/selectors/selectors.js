///: BEGIN:ONLY_INCLUDE_IF(snaps)
import { SubjectType } from '@metamask/permission-controller';
///: END:ONLY_INCLUDE_IF
import { ApprovalType } from '@metamask/controller-utils';
///: BEGIN:ONLY_INCLUDE_IF(snaps)
<<<<<<< HEAD
=======
import { stripSnapPrefix } from '@metamask/snaps-utils';
>>>>>>> 93a950fa
import { memoize } from 'lodash';
import semver from 'semver';
///: END:ONLY_INCLUDE_IF
import { createSelector } from 'reselect';
import { NameType } from '@metamask/name-controller';
import { TransactionStatus } from '@metamask/transaction-controller';
import { addHexPrefix } from '../../app/scripts/lib/util';
import {
  TEST_CHAINS,
  BUYABLE_CHAINS_MAP,
  MAINNET_DISPLAY_NAME,
  BSC_DISPLAY_NAME,
  POLYGON_DISPLAY_NAME,
  AVALANCHE_DISPLAY_NAME,
  CHAIN_ID_TO_RPC_URL_MAP,
  CHAIN_IDS,
  NETWORK_TYPES,
  NetworkStatus,
  SEPOLIA_DISPLAY_NAME,
  GOERLI_DISPLAY_NAME,
  ETH_TOKEN_IMAGE_URL,
  LINEA_GOERLI_DISPLAY_NAME,
  CURRENCY_SYMBOLS,
  TEST_NETWORK_TICKER_MAP,
  LINEA_GOERLI_TOKEN_IMAGE_URL,
  LINEA_MAINNET_DISPLAY_NAME,
  LINEA_MAINNET_TOKEN_IMAGE_URL,
  CHAIN_ID_TO_NETWORK_IMAGE_URL_MAP,
  ARBITRUM_DISPLAY_NAME,
  OPTIMISM_DISPLAY_NAME,
  BASE_DISPLAY_NAME,
  ZK_SYNC_ERA_DISPLAY_NAME,
  CHAIN_ID_TOKEN_IMAGE_MAP,
} from '../../shared/constants/network';
import {
  WebHIDConnectedStatuses,
  LedgerTransportTypes,
  HardwareTransportStates,
} from '../../shared/constants/hardware-wallets';
import { KeyringType } from '../../shared/constants/keyring';

import { TRUNCATED_NAME_CHAR_LIMIT } from '../../shared/constants/labels';

import {
  SWAPS_CHAINID_DEFAULT_TOKEN_MAP,
  ALLOWED_PROD_SWAPS_CHAIN_IDS,
  ALLOWED_DEV_SWAPS_CHAIN_IDS,
} from '../../shared/constants/swaps';

import { ALLOWED_BRIDGE_CHAIN_IDS } from '../../shared/constants/bridge';

import {
  shortenAddress,
  getAccountByAddress,
  getURLHostName,
  ///: BEGIN:ONLY_INCLUDE_IF(snaps)
<<<<<<< HEAD
  removeSnapIdPrefix,
=======
>>>>>>> 93a950fa
  getSnapName,
  ///: END:ONLY_INCLUDE_IF
} from '../helpers/utils/util';

import { TEMPLATED_CONFIRMATION_APPROVAL_TYPES } from '../pages/confirmation/templates';
import { STATIC_MAINNET_TOKEN_LIST } from '../../shared/constants/tokens';
import { DAY } from '../../shared/constants/time';
import { TERMS_OF_USE_LAST_UPDATED } from '../../shared/constants/terms';
import {
  getProviderConfig,
  getConversionRate,
  isNotEIP1559Network,
  isEIP1559Network,
  getLedgerTransportType,
  isAddressLedger,
} from '../ducks/metamask/metamask';
import {
  getLedgerWebHidConnectedStatus,
  getLedgerTransportStatus,
} from '../ducks/app/app';
import { isEqualCaseInsensitive } from '../../shared/modules/string-utils';
import {
  getValueFromWeiHex,
  hexToDecimal,
} from '../../shared/modules/conversion.utils';
import { BackgroundColor } from '../helpers/constants/design-system';
import {
  ///: BEGIN:ONLY_INCLUDE_IF(blockaid)
  NOTIFICATION_BLOCKAID_DEFAULT,
  ///: END:ONLY_INCLUDE_IF
  NOTIFICATION_BUY_SELL_BUTTON,
  NOTIFICATION_DROP_LEDGER_FIREFOX,
  NOTIFICATION_OPEN_BETA_SNAPS,
  NOTIFICATION_U2F_LEDGER_LIVE,
} from '../../shared/notifications';
import {
  SURVEY_DATE,
  SURVEY_END_TIME,
  SURVEY_START_TIME,
} from '../helpers/constants/survey';
import {
  getCurrentNetworkTransactions,
  getUnapprovedTransactions,
} from './transactions';
///: BEGIN:ONLY_INCLUDE_IF(snaps)
// eslint-disable-next-line import/order
import {
  getPermissionSubjects,
  getConnectedSubjectsForAllAddresses,
} from './permissions';
///: END:ONLY_INCLUDE_IF
import { createDeepEqualSelector } from './util';

/**
 * Returns true if the currently selected network is inaccessible or whether no
 * provider has been set yet for the currently selected network.
 *
 * @param {object} state - Redux state object.
 */
export function isNetworkLoading(state) {
  const selectedNetworkClientId = getSelectedNetworkClientId(state);
  return (
    selectedNetworkClientId &&
    state.metamask.networksMetadata[selectedNetworkClientId].status !==
      NetworkStatus.Available
  );
}

export function getSelectedNetworkClientId(state) {
  return state.metamask.selectedNetworkClientId;
}

export function getNetworkIdentifier(state) {
  const { type, nickname, rpcUrl } = getProviderConfig(state);

  return nickname || rpcUrl || type;
}

export function getCurrentChainId(state) {
  const { chainId } = getProviderConfig(state);
  return chainId;
}

export function getMetaMetricsId(state) {
  const { metaMetricsId } = state.metamask;
  return metaMetricsId;
}

export function isCurrentProviderCustom(state) {
  const provider = getProviderConfig(state);
  return (
    provider.type === NETWORK_TYPES.RPC &&
    !Object.values(CHAIN_IDS).includes(provider.chainId)
  );
}

export function getCurrentQRHardwareState(state) {
  const { qrHardware } = state.metamask;
  return qrHardware || {};
}

export function getIsSigningQRHardwareTransaction(state) {
  return state.metamask.qrHardware?.sign?.request !== undefined;
}

export function getCurrentKeyring(state) {
  const internalAccount = getSelectedInternalAccount(state);

  if (!internalAccount) {
    return null;
  }

  return internalAccount.metadata.keyring;
}

/**
 * The function returns true if network and account details are fetched and
 * both of them support EIP-1559.
 *
 * @param state
 */
export function checkNetworkAndAccountSupports1559(state) {
  const networkSupports1559 = isEIP1559Network(state);
  return networkSupports1559;
}

/**
 * The function returns true if network and account details are fetched and
 * either of them do not support EIP-1559.
 *
 * @param state
 */
export function checkNetworkOrAccountNotSupports1559(state) {
  const networkNotSupports1559 = isNotEIP1559Network(state);
  return networkNotSupports1559;
}

/**
 * Checks if the current wallet is a hardware wallet.
 *
 * @param {object} state
 * @returns {boolean}
 */
export function isHardwareWallet(state) {
  const keyring = getCurrentKeyring(state);
  return Boolean(keyring?.type?.includes('Hardware'));
}

/**
 * Get a HW wallet type, e.g. "Ledger Hardware"
 *
 * @param {object} state
 * @returns {string | undefined}
 */
export function getHardwareWalletType(state) {
  const keyring = getCurrentKeyring(state);
  return isHardwareWallet(state) ? keyring.type : undefined;
}

export function getAccountType(state) {
  const currentKeyring = getCurrentKeyring(state);
  return getAccountTypeForKeyring(currentKeyring);
}

export function getAccountTypeForKeyring(keyring) {
  if (!keyring) {
    return '';
  }

  const { type } = keyring;

  ///: BEGIN:ONLY_INCLUDE_IF(build-mmi)
  if (type.startsWith('Custody')) {
    return 'custody';
  }
  ///: END:ONLY_INCLUDE_IF

  switch (type) {
    case KeyringType.trezor:
    case KeyringType.ledger:
    case KeyringType.lattice:
    case KeyringType.qr:
      return 'hardware';
    case KeyringType.imported:
      return 'imported';
    ///: BEGIN:ONLY_INCLUDE_IF(keyring-snaps)
    case KeyringType.snap:
      return 'snap';
    ///: END:ONLY_INCLUDE_IF
    default:
      return 'default';
  }
}

/**
 * Get MetaMask accounts, including account name and balance.
 */
export const getMetaMaskAccounts = createSelector(
  getMetaMaskIdentities,
  getMetaMaskAccountBalances,
  getMetaMaskCachedBalances,
  (identities, balances, cachedBalances) =>
    Object.keys(identities).reduce((accounts, address) => {
      // TODO: mix in the identity state here as well, consolidating this
      // selector with `accountsWithSendEtherInfoSelector`
      let account = {};

      if (balances[address]) {
        account = {
          ...account,
          ...balances[address],
        };
      }

      if (account.balance === null || account.balance === undefined) {
        account = {
          ...account,
          balance: cachedBalances && cachedBalances[address],
        };
      }

      return {
        ...accounts,
        [address]: account,
      };
    }, {}),
);

export function getSelectedAddress(state) {
  return state.metamask.selectedAddress;
}

export function getSelectedIdentity(state) {
  const selectedAddress = getSelectedAddress(state);
  const { identities } = state.metamask;

  return identities[selectedAddress];
}

export function getInternalAccountByAddress(state, address) {
  return Object.values(state.metamask.internalAccounts.accounts).find(
    (account) => isEqualCaseInsensitive(account.address, address),
  );
}

export function getSelectedInternalAccount(state) {
  const accountId = state.metamask.internalAccounts.selectedAccount;
  return state.metamask.internalAccounts.accounts[accountId];
}

export function checkIfMethodIsEnabled(state, methodName) {
  const internalAccount = getSelectedInternalAccount(state);
  return Boolean(internalAccount.methods.includes(methodName));
}

export function getSelectedInternalAccountWithBalance(state) {
  const selectedAccount = getSelectedInternalAccount(state);
  const rawAccount = getMetaMaskAccountBalances(state)[selectedAccount.address];

  const selectedAccountWithBalance = {
    ...selectedAccount,
    balance: rawAccount ? rawAccount.balance : '0x0',
  };

  return selectedAccountWithBalance;
}

export function getInternalAccounts(state) {
  return Object.values(state.metamask.internalAccounts.accounts);
}

export function getInternalAccount(state, accountId) {
  return state.metamask.internalAccounts.accounts[accountId];
}

export function getInternalAccountsSortedByKeyring(state) {
  const accounts = getInternalAccounts(state);

  return accounts.sort((previousAccount, currentAccount) => {
    // sort accounts by keyring type in alphabetical order
    const previousKeyringType = previousAccount.metadata.keyring.type;
    const currentKeyringType = currentAccount.metadata.keyring.type;
    if (previousKeyringType < currentKeyringType) {
      return -1;
    }
    if (previousKeyringType > currentKeyringType) {
      return 1;
    }
    return 0;
  });
}

export function getNumberOfTokens(state) {
  const { tokens } = state.metamask;
  return tokens ? tokens.length : 0;
}

export function getMetaMaskKeyrings(state) {
  return state.metamask.keyrings;
}

/**
 * Get identity state.
 *
 * @param {object} state - Redux state
 * @returns {object} A map of account addresses to identities (which includes the account name)
 */
export function getMetaMaskIdentities(state) {
  return state.metamask.identities;
}

/**
 * Get account balances state.
 *
 * @param {object} state - Redux state
 * @returns {object} A map of account addresses to account objects (which includes the account balance)
 */
export function getMetaMaskAccountBalances(state) {
  return state.metamask.accounts;
}

export function getMetaMaskCachedBalances(state) {
  const chainId = getCurrentChainId(state);

  if (state.metamask.accountsByChainId?.[chainId]) {
    return Object.entries(state.metamask.accountsByChainId[chainId]).reduce(
      (accumulator, [key, value]) => {
        accumulator[key] = value.balance;
        return accumulator;
      },
      {},
    );
  }
  return {};
}

/**
 * Get ordered (by keyrings) accounts with identity and balance
 */
export const getMetaMaskAccountsOrdered = createSelector(
  getMetaMaskKeyrings,
  getMetaMaskIdentities,
  getMetaMaskAccounts,
  (keyrings, identities, accounts) =>
    keyrings
      .reduce((list, keyring) => list.concat(keyring.accounts), [])
      .filter((address) => Boolean(identities[address]))
      .map((address) => ({ ...identities[address], ...accounts[address] })),
);

export const getMetaMaskAccountsConnected = createSelector(
  getMetaMaskAccountsOrdered,
  (connectedAccounts) =>
    connectedAccounts.map(({ address }) => address.toLowerCase()),
);

export function isBalanceCached(state) {
  const { address: selectedAddress } = getSelectedInternalAccount(state);
  const selectedAccountBalance =
    getMetaMaskAccountBalances(state)[selectedAddress]?.balance;
  const cachedBalance = getSelectedAccountCachedBalance(state);

  return Boolean(!selectedAccountBalance && cachedBalance);
}

export function getSelectedAccountCachedBalance(state) {
  const cachedBalances = getMetaMaskCachedBalances(state);
  const { address: selectedAddress } = getSelectedInternalAccount(state);

  return cachedBalances?.[selectedAddress];
}

export function getAllTokens(state) {
  return state.metamask.allTokens;
}

export const getConfirmationExchangeRates = (state) => {
  return state.metamask.confirmationExchangeRates;
};

export function getSelectedAccount(state) {
  const accounts = getMetaMaskAccounts(state);
  const selectedAccount = getSelectedInternalAccount(state);

  return {
    ...selectedAccount,
    ...accounts[selectedAccount.address],
  };
}

export function getTargetAccount(state, targetAddress) {
  const accounts = getMetaMaskAccounts(state);
  return accounts[targetAddress];
}

export const getTokenExchangeRates = (state) =>
  state.metamask.contractExchangeRates;

export function getAddressBook(state) {
  const chainId = getCurrentChainId(state);
  if (!state.metamask.addressBook[chainId]) {
    return [];
  }
  return Object.values(state.metamask.addressBook[chainId]);
}

export function getEnsResolutionByAddress(state, address) {
  if (state.metamask.ensResolutionsByAddress[address]) {
    return state.metamask.ensResolutionsByAddress[address];
  }

  const entry =
    getAddressBookEntry(state, address) ||
    getInternalAccountByAddress(state, address);

  return entry?.name || '';
}

export function getAddressBookEntry(state, address) {
  const addressBook = getAddressBook(state);
  const entry = addressBook.find((contact) =>
    isEqualCaseInsensitive(contact.address, address),
  );
  return entry;
}

export function getAddressBookEntryOrAccountName(state, address) {
  const entry = getAddressBookEntry(state, address);
  if (entry && entry.name !== '') {
    return entry.name;
  }

  const internalAccount = Object.values(getInternalAccounts(state)).find(
    (account) => isEqualCaseInsensitive(account.address, address),
  );

  return internalAccount?.metadata.name || address;
}

export function getAccountName(accounts, accountAddress) {
  const account = accounts.find((internalAccount) =>
    isEqualCaseInsensitive(internalAccount.address, accountAddress),
  );
  return account && account.metadata.name !== '' ? account.metadata.name : '';
}

export function getMetadataContractName(state, address) {
  const tokenList = getTokenList(state);
  const entry = Object.values(tokenList).find((identity) =>
    isEqualCaseInsensitive(identity.address, address),
  );
  return entry && entry.name !== '' ? entry.name : '';
}

export function accountsWithSendEtherInfoSelector(state) {
  const accounts = getMetaMaskAccounts(state);
  const identities = getMetaMaskIdentities(state);

  const accountsWithSendEtherInfo = Object.entries(identities).map(
    ([key, identity]) => {
      return { ...identity, ...accounts[key] };
    },
  );

  return accountsWithSendEtherInfo;
}

export function getAccountsWithLabels(state) {
  return getMetaMaskAccountsOrdered(state).map(
    ({ address, name, balance }) => ({
      address,
      addressLabel: `${
        name.length < TRUNCATED_NAME_CHAR_LIMIT
          ? name
          : `${name.slice(0, TRUNCATED_NAME_CHAR_LIMIT - 1)}...`
      } (${shortenAddress(address)})`,
      label: name,
      balance,
    }),
  );
}

export function getCurrentAccountWithSendEtherInfo(state) {
  const { address: currentAddress } = getSelectedInternalAccount(state);
  const accounts = accountsWithSendEtherInfoSelector(state);

  return getAccountByAddress(accounts, currentAddress);
}

export function getTargetAccountWithSendEtherInfo(state, targetAddress) {
  const accounts = accountsWithSendEtherInfoSelector(state);
  return getAccountByAddress(accounts, targetAddress);
}

export function getCurrentEthBalance(state) {
  return getCurrentAccountWithSendEtherInfo(state)?.balance;
}

export function getGasIsLoading(state) {
  return state.appState.gasIsLoading;
}

export function getAppIsLoading(state) {
  return state.appState.isLoading;
}

export function getCurrentCurrency(state) {
  return state.metamask.currentCurrency;
}

export function getTotalUnapprovedCount(state) {
  return state.metamask.pendingApprovalCount ?? 0;
}

export function getTotalUnapprovedMessagesCount(state) {
  const {
    unapprovedMsgCount = 0,
    unapprovedPersonalMsgCount = 0,
    unapprovedDecryptMsgCount = 0,
    unapprovedEncryptionPublicKeyMsgCount = 0,
    unapprovedTypedMessagesCount = 0,
  } = state.metamask;

  return (
    unapprovedMsgCount +
    unapprovedPersonalMsgCount +
    unapprovedDecryptMsgCount +
    unapprovedEncryptionPublicKeyMsgCount +
    unapprovedTypedMessagesCount
  );
}

export function getTotalUnapprovedSignatureRequestCount(state) {
  const {
    unapprovedMsgCount = 0,
    unapprovedPersonalMsgCount = 0,
    unapprovedTypedMessagesCount = 0,
  } = state.metamask;

  return (
    unapprovedMsgCount +
    unapprovedPersonalMsgCount +
    unapprovedTypedMessagesCount
  );
}

export function getUnapprovedTxCount(state) {
  const unapprovedTxs = getUnapprovedTransactions(state);
  return Object.keys(unapprovedTxs).length;
}

export function getUnapprovedConfirmations(state) {
  const { pendingApprovals = {} } = state.metamask;
  return Object.values(pendingApprovals);
}

export function getUnapprovedTemplatedConfirmations(state) {
  const unapprovedConfirmations = getUnapprovedConfirmations(state);
  return unapprovedConfirmations.filter((approval) =>
    TEMPLATED_CONFIRMATION_APPROVAL_TYPES.includes(approval.type),
  );
}

export function getSuggestedTokens(state) {
  return (
    getUnapprovedConfirmations(state)?.filter(({ type, requestData }) => {
      return (
        type === ApprovalType.WatchAsset &&
        requestData?.asset?.tokenId === undefined
      );
    }) || []
  );
}

export function getSuggestedNfts(state) {
  return (
    getUnapprovedConfirmations(state)?.filter(({ requestData, type }) => {
      return (
        type === ApprovalType.WatchAsset &&
        requestData?.asset?.tokenId !== undefined
      );
    }) || []
  );
}

export function getIsMainnet(state) {
  const chainId = getCurrentChainId(state);
  return chainId === CHAIN_IDS.MAINNET;
}

export function getIsLineaMainnet(state) {
  const chainId = getCurrentChainId(state);
  return chainId === CHAIN_IDS.LINEA_MAINNET;
}

export function getIsTestnet(state) {
  const chainId = getCurrentChainId(state);
  return TEST_CHAINS.includes(chainId);
}

export function getIsNonStandardEthChain(state) {
  return !(getIsMainnet(state) || getIsTestnet(state) || process.env.IN_TEST);
}

export function getPreferences({ metamask }) {
  return metamask.preferences;
}

export function getShowTestNetworks(state) {
  const { showTestNetworks } = getPreferences(state);
  return Boolean(showTestNetworks);
}

export function getPetnamesEnabled(state) {
  const { petnamesEnabled = true } = getPreferences(state);
  return petnamesEnabled;
}

export function getShowExtensionInFullSizeView(state) {
  const { showExtensionInFullSizeView } = getPreferences(state);
  return Boolean(showExtensionInFullSizeView);
}

export function getTestNetworkBackgroundColor(state) {
  const currentNetwork = state.metamask.providerConfig.ticker;
  switch (true) {
    case currentNetwork?.includes(GOERLI_DISPLAY_NAME):
      return BackgroundColor.goerli;
    case currentNetwork?.includes(SEPOLIA_DISPLAY_NAME):
      return BackgroundColor.sepolia;
    default:
      return undefined;
  }
}

export function getDisabledRpcMethodPreferences(state) {
  return state.metamask.disabledRpcMethodPreferences;
}

export function getShouldShowFiat(state) {
  const isMainNet = getIsMainnet(state);
  const isLineaMainNet = getIsLineaMainnet(state);
  const isCustomNetwork = getIsCustomNetwork(state);
  const conversionRate = getConversionRate(state);
  const useCurrencyRateCheck = getUseCurrencyRateCheck(state);
  const { showFiatInTestnets } = getPreferences(state);
  return Boolean(
    (isMainNet || isLineaMainNet || isCustomNetwork || showFiatInTestnets) &&
      useCurrencyRateCheck &&
      conversionRate,
  );
}

export function getShouldHideZeroBalanceTokens(state) {
  const { hideZeroBalanceTokens } = getPreferences(state);
  return hideZeroBalanceTokens;
}

export function getAdvancedInlineGasShown(state) {
  return Boolean(state.metamask.featureFlags.advancedInlineGas);
}

export function getUseNonceField(state) {
  return Boolean(state.metamask.useNonceField);
}

export function getCustomNonceValue(state) {
  return String(state.metamask.customNonceValue);
}

export function getSubjectMetadata(state) {
  return state.metamask.subjectMetadata;
}

///: BEGIN:ONLY_INCLUDE_IF(snaps)
/**
 * @param {string} svgString - The raw SVG string to make embeddable.
 * @returns {string} The embeddable SVG string.
 */
const getEmbeddableSvg = memoize(
  (svgString) => `data:image/svg+xml;utf8,${encodeURIComponent(svgString)}`,
);
///: END:ONLY_INCLUDE_IF

export function getTargetSubjectMetadata(state, origin) {
  const metadata = getSubjectMetadata(state)[origin];

  ///: BEGIN:ONLY_INCLUDE_IF(snaps)
  if (metadata?.subjectType === SubjectType.Snap) {
    const { svgIcon, ...remainingMetadata } = metadata;
    return {
      ...remainingMetadata,
      iconUrl: svgIcon ? getEmbeddableSvg(svgIcon) : null,
    };
  }
  ///: END:ONLY_INCLUDE_IF
  return metadata;
}

///: BEGIN:ONLY_INCLUDE_IF(snaps)
/**
 * Input selector for reusing the same state object.
 * Used in memoized selectors created with createSelector
 * when raw state is needed to be passed to other selectors
 * used to achieve re-usability.
 *
 * @param state - Redux state object.
 * @returns Object - Redux state object.
 */
export const rawStateSelector = (state) => state;

/**
 * Input selector used to retrieve Snaps that are added to Snaps Directory.
 *
 * @param state - Redux state object.
 * @returns Object - Containing verified Snaps from the Directory.
 */
const selectVerifiedSnapsRegistry = (state) =>
  state.metamask.database?.verifiedSnaps;

/**
 * Input selector providing a way to pass a snapId as an argument.
 *
 * @param _state - Redux state object.
 * @param snapId - ID of a Snap.
 * @returns string - ID of a Snap that can be used as input selector.
 */
const selectSnapId = (_state, snapId) => snapId;

/**
 * Input selector for retrieving all installed Snaps.
 *
 * @param state - Redux state object.
 * @returns Object - Installed Snaps.
 */
export const selectInstalledSnaps = (state) => state.metamask.snaps;

/**
 * Retrieve registry data for requested Snap.
 *
 * @param state - Redux state object.
 * @param snapId - ID of a Snap.
 * @returns Object containing metadata stored in Snaps registry for requested Snap.
 */
export const getSnapRegistryData = createSelector(
  [selectVerifiedSnapsRegistry, selectSnapId],
  (snapsRegistryData, snapId) => {
    return snapsRegistryData ? snapsRegistryData[snapId] : null;
  },
);

/**
 * Find and return Snap's latest version available in registry.
 *
 * @param state - Redux state object.
 * @param snapId - ID of a Snap.
 * @returns String SemVer version.
 */
export const getSnapLatestVersion = createSelector(
  [getSnapRegistryData],
  (snapRegistryData) => {
    if (!snapRegistryData) {
      return null;
    }

    return Object.keys(snapRegistryData.versions).reduce((latest, version) => {
      return semver.gt(version, latest) ? version : latest;
    }, '0.0.0');
  },
);

/**
 * Return a Map of all installed Snaps with available update status.
 *
 * @param state - Redux state object.
 * @returns Map Snap IDs mapped to a boolean value (true if update is available, false otherwise).
 */
export const getAllSnapAvailableUpdates = createSelector(
  [selectInstalledSnaps, rawStateSelector],
  (installedSnaps, state) => {
    const snapMap = new Map();

    Object.keys(installedSnaps).forEach((snapId) => {
      const latestVersion = getSnapLatestVersion(state, snapId);

      snapMap.set(
        snapId,
        latestVersion
          ? semver.gt(latestVersion, installedSnaps[snapId].version)
          : false,
      );
    });

    return snapMap;
  },
);

/**
 * Return status of Snaps update availability for any installed Snap.
 *
 * @param state - Redux state object.
 * @returns boolean true if update is available, false otherwise.
 */
export const getAnySnapUpdateAvailable = createSelector(
  [getAllSnapAvailableUpdates],
  (snapMap) => {
    return [...snapMap.values()].some((value) => value === true);
  },
);
///: END:ONLY_INCLUDE_IF

export function getRpcPrefsForCurrentProvider(state) {
  const { rpcPrefs } = getProviderConfig(state);
  return rpcPrefs || {};
}

export function getKnownMethodData(state, data) {
  if (!data) {
    return null;
  }
  const prefixedData = addHexPrefix(data);
  const fourBytePrefix = prefixedData.slice(0, 10);
  const { knownMethodData, use4ByteResolution } = state.metamask;
  // If 4byte setting is off, we do not want to return the knownMethodData
  return use4ByteResolution && knownMethodData?.[fourBytePrefix];
}

export function getFeatureFlags(state) {
  return state.metamask.featureFlags;
}

export function getOriginOfCurrentTab(state) {
  return state.activeTab.origin;
}

export function getIpfsGateway(state) {
  return state.metamask.ipfsGateway;
}

export function getInfuraBlocked(state) {
  return (
    state.metamask.networksMetadata[getSelectedNetworkClientId(state)]
      .status === NetworkStatus.Blocked
  );
}

export function getUSDConversionRate(state) {
  return state.metamask.currencyRates[getProviderConfig(state).ticker]
    ?.usdConversionRate;
}

export function getWeb3ShimUsageStateForOrigin(state, origin) {
  return state.metamask.web3ShimUsageOrigins[origin];
}

/**
 * @typedef {object} SwapsEthToken
 * @property {string} symbol - The symbol for ETH, namely "ETH"
 * @property {string} name - The name of the ETH currency, "Ether"
 * @property {string} address - A substitute address for the metaswap-api to
 * recognize the ETH token
 * @property {string} decimals - The number of ETH decimals, i.e. 18
 * @property {string} balance - The user's ETH balance in decimal wei, with a
 * precision of 4 decimal places
 * @property {string} string - The user's ETH balance in decimal ETH
 */

/**
 * Swaps related code uses token objects for various purposes. These objects
 * always have the following properties: `symbol`, `name`, `address`, and
 * `decimals`.
 *
 * When available for the current account, the objects can have `balance` and
 * `string` properties.
 * `balance` is the users token balance in decimal values, denominated in the
 * minimal token units (according to its decimals).
 * `string` is the token balance in a readable format, ready for rendering.
 *
 * Swaps treats the selected chain's currency as a token, and we use the token constants
 * in the SWAPS_CHAINID_DEFAULT_TOKEN_MAP to set the standard properties for
 * the token. The getSwapsDefaultToken selector extends that object with
 * `balance` and `string` values of the same type as in regular ERC-20 token
 * objects, per the above description.
 *
 * @param {object} state - the redux state object
 * @returns {SwapsEthToken} The token object representation of the currently
 * selected account's ETH balance, as expected by the Swaps API.
 */

export function getSwapsDefaultToken(state) {
  const selectedAccount = getSelectedAccount(state);
  const balance = selectedAccount?.balance;
  const chainId = getCurrentChainId(state);
  const defaultTokenObject = SWAPS_CHAINID_DEFAULT_TOKEN_MAP[chainId];

  return {
    ...defaultTokenObject,
    balance: hexToDecimal(balance),
    string: getValueFromWeiHex({
      value: balance,
      numberOfDecimals: 4,
      toDenomination: 'ETH',
    }),
  };
}

export function getIsSwapsChain(state) {
  const chainId = getCurrentChainId(state);
  const isNotDevelopment =
    process.env.METAMASK_ENVIRONMENT !== 'development' &&
    process.env.METAMASK_ENVIRONMENT !== 'testing';
  return isNotDevelopment
    ? ALLOWED_PROD_SWAPS_CHAIN_IDS.includes(chainId)
    : ALLOWED_DEV_SWAPS_CHAIN_IDS.includes(chainId);
}

export function getIsBridgeChain(state) {
  const chainId = getCurrentChainId(state);
  return ALLOWED_BRIDGE_CHAIN_IDS.includes(chainId);
}

export function getIsBuyableChain(state) {
  const chainId = getCurrentChainId(state);
  return Object.keys(BUYABLE_CHAINS_MAP).includes(chainId);
}
export function getNativeCurrencyImage(state) {
  const chainId = getCurrentChainId(state);
  return CHAIN_ID_TOKEN_IMAGE_MAP[chainId];
}

export function getNextSuggestedNonce(state) {
  return Number(state.metamask.nextNonce);
}

export function getShowWhatsNewPopup(state) {
  return state.appState.showWhatsNewPopup;
}

export const getMemoizedMetaMaskIdentities = createDeepEqualSelector(
  getMetaMaskIdentities,
  (identities) => identities,
);

export const getMemoizedMetaMaskInternalAccounts = createDeepEqualSelector(
  getInternalAccounts,
  (internalAccounts) => internalAccounts,
);

export const getMemoizedAddressBook = createDeepEqualSelector(
  getAddressBook,
  (addressBook) => addressBook,
);

export const getMemoizedMetadataContractName = createDeepEqualSelector(
  getTokenList,
  (_tokenList, address) => address,
  (tokenList, address) => {
    const entry = Object.values(tokenList).find((identity) =>
      isEqualCaseInsensitive(identity.address, address),
    );
    return entry && entry.name !== '' ? entry.name : '';
  },
);

export const getTxData = (state) => state.confirmTransaction.txData;

export const getUnapprovedTransaction = createDeepEqualSelector(
  (state) => getUnapprovedTransactions(state),
  (_, transactionId) => transactionId,
  (unapprovedTxs, transactionId) => {
    return (
      Object.values(unapprovedTxs).find(({ id }) => id === transactionId) || {}
    );
  },
);

export const getTransaction = createDeepEqualSelector(
  (state) => getCurrentNetworkTransactions(state),
  (_, transactionId) => transactionId,
  (unapprovedTxs, transactionId) => {
    return (
      Object.values(unapprovedTxs).find(({ id }) => id === transactionId) || {}
    );
  },
);

export const getFullTxData = createDeepEqualSelector(
  getTxData,
  (state, transactionId, status) => {
    if (status === TransactionStatus.unapproved) {
      return getUnapprovedTransaction(state, transactionId);
    }
    return getTransaction(state, transactionId);
  },
  (_state, _transactionId, _status, customTxParamsData) => customTxParamsData,
  (txData, transaction, customTxParamsData) => {
    let fullTxData = { ...txData, ...transaction };
    if (transaction && transaction.simulationFails) {
      fullTxData.simulationFails = { ...transaction.simulationFails };
    }
    if (customTxParamsData) {
      fullTxData = {
        ...fullTxData,
        txParams: {
          ...fullTxData.txParams,
          data: customTxParamsData,
        },
      };
    }
    return fullTxData;
  },
);

export const getAllConnectedAccounts = createDeepEqualSelector(
  getConnectedSubjectsForAllAddresses,
  (connectedSubjects) => {
    return Object.keys(connectedSubjects);
  },
);

///: BEGIN:ONLY_INCLUDE_IF(snaps)
export function getSnaps(state) {
  return state.metamask.snaps;
}

export const getSnap = createDeepEqualSelector(
  getSnaps,
  (_, snapId) => snapId,
  (snaps, snapId) => {
    return snaps[snapId];
  },
);

export const getEnabledSnaps = createDeepEqualSelector(getSnaps, (snaps) => {
  return Object.values(snaps).reduce((acc, cur) => {
    if (cur.enabled) {
      acc[cur.id] = cur;
    }
    return acc;
  }, {});
});

export const getInsightSnaps = createDeepEqualSelector(
  getEnabledSnaps,
  getPermissionSubjects,
  (snaps, subjects) => {
    return Object.values(snaps).filter(
      ({ id }) => subjects[id]?.permissions['endowment:transaction-insight'],
    );
  },
);

export const getInsightSnapIds = createDeepEqualSelector(
  getInsightSnaps,
  (snaps) => snaps.map((snap) => snap.id),
);

export const getNameLookupSnapsIds = createDeepEqualSelector(
  getEnabledSnaps,
  getPermissionSubjects,
  (snaps, subjects) => {
    return Object.values(snaps)
      .filter(({ id }) => subjects[id]?.permissions['endowment:name-lookup'])
      .map((snap) => snap.id);
  },
);

export const getNotifySnaps = createDeepEqualSelector(
  getEnabledSnaps,
  getPermissionSubjects,
  (snaps, subjects) => {
    return Object.values(snaps).filter(
      ({ id }) => subjects[id]?.permissions.snap_notify,
    );
  },
);

/**
 * @typedef {object} Notification
 * @property {string} id - A unique identifier for the notification
 * @property {string} origin - A string identifing the snap origin
 * @property {EpochTimeStamp} createdDate - A date in epochTimeStramps, identifying when the notification was first committed
 * @property {EpochTimeStamp} readDate - A date in epochTimeStramps, identifying when the notification was read by the user
 * @property {string} message - A string containing the notification message
 */

/**
 * Notifications are managed by the notification controller and referenced by
 * `state.metamask.notifications`. This function returns a list of notifications
 * the can be shown to the user.
 *
 * The returned notifications are sorted by date.
 *
 * @param {object} state - the redux state object
 * @returns {Notification[]} An array of notifications that can be shown to the user
 */

export function getNotifications(state) {
  const notifications = Object.values(state.metamask.notifications);

  const notificationsSortedByDate = notifications.sort(
    (a, b) => new Date(b.createdDate) - new Date(a.createdDate),
  );
  return notificationsSortedByDate;
}

export function getUnreadNotifications(state) {
  const notifications = getNotifications(state);

  const unreadNotificationCount = notifications.filter(
    (notification) => notification.readDate === null,
  );

  return unreadNotificationCount;
}

export const getUnreadNotificationsCount = createSelector(
  getUnreadNotifications,
  (notifications) => notifications.length,
);
///: END:ONLY_INCLUDE_IF

/**
 * Get an object of announcement IDs and if they are allowed or not.
 *
 * @param {object} state
 * @returns {object}
 */
function getAllowedAnnouncementIds(state) {
  const currentKeyring = getCurrentKeyring(state);
  const currentKeyringIsLedger = currentKeyring?.type === KeyringType.ledger;
  const supportsWebHid = window.navigator.hid !== undefined;
  const currentlyUsingLedgerLive =
    getLedgerTransportType(state) === LedgerTransportTypes.live;
  const isFirefox = window.navigator.userAgent.includes('Firefox');

  return {
    1: false,
    2: false,
    3: false,
    4: false,
    5: false,
    6: false,
    7: false,
    8: supportsWebHid && currentKeyringIsLedger && currentlyUsingLedgerLive,
    9: false,
    10: false,
    11: false,
    12: false,
    13: false,
    14: false,
    15: false,
    16: false,
    17: false,
    18: false,
    19: false,
    20: currentKeyringIsLedger && isFirefox,
    21: false,
    22: false,
    ///: BEGIN:ONLY_INCLUDE_IF(blockaid)
<<<<<<< HEAD
    23: true,
=======
    23: false,
>>>>>>> 93a950fa
    ///: END:ONLY_INCLUDE_IF
    24: state.metamask.hadAdvancedGasFeesSetPriorToMigration92_3 === true,
    // This syntax is unusual, but very helpful here.  It's equivalent to `unnamedObject[NOTIFICATION_DROP_LEDGER_FIREFOX] =`
    [NOTIFICATION_DROP_LEDGER_FIREFOX]: currentKeyringIsLedger && isFirefox,
    [NOTIFICATION_OPEN_BETA_SNAPS]: true,
    [NOTIFICATION_BUY_SELL_BUTTON]: true,
    [NOTIFICATION_U2F_LEDGER_LIVE]: currentKeyringIsLedger && !isFirefox,
    ///: BEGIN:ONLY_INCLUDE_IF(blockaid)
    [NOTIFICATION_BLOCKAID_DEFAULT]: true,
    ///: END:ONLY_INCLUDE_IF
  };
}

/**
 * @typedef {object} Announcement
 * @property {number} id - A unique identifier for the announcement
 * @property {string} date - A date in YYYY-MM-DD format, identifying when the notification was first committed
 */

/**
 * Announcements are managed by the announcement controller and referenced by
 * `state.metamask.announcements`. This function returns a list of announcements
 * the can be shown to the user. This list includes all announcements that do not
 * have a truthy `isShown` property.
 *
 * The returned announcements are sorted by date.
 *
 * @param {object} state - the redux state object
 * @returns {Announcement[]} An array of announcements that can be shown to the user
 */

export function getSortedAnnouncementsToShow(state) {
  const announcements = Object.values(state.metamask.announcements);
  const allowedAnnouncementIds = getAllowedAnnouncementIds(state);
  const announcementsToShow = announcements.filter(
    (announcement) =>
      !announcement.isShown && allowedAnnouncementIds[announcement.id],
  );
  const announcementsSortedByDate = announcementsToShow.sort(
    (a, b) => new Date(b.date) - new Date(a.date),
  );
  return announcementsSortedByDate;
}

export function getOrderedNetworksList(state) {
  return state.metamask.orderedNetworkList;
}
<<<<<<< HEAD
=======

export function getPinnedAccountsList(state) {
  return state.metamask.pinnedAccountList;
}

export function getHiddenAccountsList(state) {
  return state.metamask.hiddenAccountList;
}

>>>>>>> 93a950fa
export function getShowRecoveryPhraseReminder(state) {
  const {
    recoveryPhraseReminderLastShown,
    recoveryPhraseReminderHasBeenShown,
  } = state.metamask;

  const currentTime = new Date().getTime();
  const frequency = recoveryPhraseReminderHasBeenShown ? DAY * 90 : DAY * 2;

  return currentTime - recoveryPhraseReminderLastShown >= frequency;
}

export function getShowTermsOfUse(state) {
  const { termsOfUseLastAgreed } = state.metamask;

  if (!termsOfUseLastAgreed) {
    return true;
  }
  return (
    new Date(termsOfUseLastAgreed).getTime() <
    new Date(TERMS_OF_USE_LAST_UPDATED).getTime()
  );
}

export function getShowSurveyToast(state) {
  const { surveyLinkLastClickedOrClosed } = state.metamask;
  const startTime = new Date(`${SURVEY_DATE} ${SURVEY_START_TIME}`).getTime();
  const endTime = new Date(`${SURVEY_DATE} ${SURVEY_END_TIME}`).getTime();
  const now = Date.now();
  return now > startTime && now < endTime && !surveyLinkLastClickedOrClosed;
}

export function getShowOutdatedBrowserWarning(state) {
  const { outdatedBrowserWarningLastShown } = state.metamask;
  if (!outdatedBrowserWarningLastShown) {
    return true;
  }
  const currentTime = new Date().getTime();
  return currentTime - outdatedBrowserWarningLastShown >= DAY * 2;
}

export function getShowBetaHeader(state) {
  return state.metamask.showBetaHeader;
}

export function getShowProductTour(state) {
  return state.metamask.showProductTour;
}

export function getShowNetworkBanner(state) {
  return state.metamask.showNetworkBanner;
}

export function getShowAccountBanner(state) {
  return state.metamask.showAccountBanner;
}
/**
 * To get the useTokenDetection flag which determines whether a static or dynamic token list is used
 *
 * @param {*} state
 * @returns Boolean
 */
export function getUseTokenDetection(state) {
  return Boolean(state.metamask.useTokenDetection);
}

/**
 * To get the useNftDetection flag which determines whether we autodetect NFTs
 *
 * @param {*} state
 * @returns Boolean
 */
export function getUseNftDetection(state) {
  return Boolean(state.metamask.useNftDetection);
}

/**
 * To get the useBlockie flag which determines whether we show blockies or Jazzicons
 *
 * @param {*} state
 * @returns Boolean
 */
export function getUseBlockie(state) {
  return Boolean(state.metamask.useBlockie);
}

/**
 * To get the openSeaEnabled flag which determines whether we use OpenSea's API
 *
 * @param {*} state
 * @returns Boolean
 */
export function getOpenSeaEnabled(state) {
  return Boolean(state.metamask.openSeaEnabled);
}

/**
 * To get the `theme` value which determines which theme is selected
 *
 * @param {*} state
 * @returns Boolean
 */
export function getTheme(state) {
  return state.metamask.theme;
}

/**
 * To retrieve the token list for use throughout the UI. Will return the remotely fetched list
 * from the tokens controller if token detection is enabled, or the static list if not.
 *
 * @param {*} state
 * @returns {object}
 */
export function getTokenList(state) {
  const isTokenDetectionInactiveOnMainnet =
    getIsTokenDetectionInactiveOnMainnet(state);
  const caseInSensitiveTokenList = isTokenDetectionInactiveOnMainnet
    ? STATIC_MAINNET_TOKEN_LIST
    : state.metamask.tokenList;
  return caseInSensitiveTokenList;
}

export function doesAddressRequireLedgerHidConnection(state, address) {
  const addressIsLedger = isAddressLedger(state, address);
  const transportTypePreferenceIsWebHID =
    getLedgerTransportType(state) === LedgerTransportTypes.webhid;
  const webHidIsNotConnected =
    getLedgerWebHidConnectedStatus(state) !== WebHIDConnectedStatuses.connected;
  const ledgerTransportStatus = getLedgerTransportStatus(state);
  const transportIsNotSuccessfullyCreated =
    ledgerTransportStatus !== HardwareTransportStates.verified;

  return (
    addressIsLedger &&
    transportTypePreferenceIsWebHID &&
    (webHidIsNotConnected || transportIsNotSuccessfullyCreated)
  );
}

export function getNewNftAddedMessage(state) {
  return state.appState.newNftAddedMessage;
}

export function getRemoveNftMessage(state) {
  return state.appState.removeNftMessage;
}

/**
 * To retrieve the name of the new Network added using add network form
 *
 * @param {*} state
 * @returns string
 */
export function getNewNetworkAdded(state) {
  return state.appState.newNetworkAddedName;
}

export function getNetworksTabSelectedNetworkConfigurationId(state) {
  return state.appState.selectedNetworkConfigurationId;
}

export function getNetworkConfigurations(state) {
  return state.metamask.networkConfigurations;
}

export function getCurrentNetwork(state) {
  const allNetworks = getAllNetworks(state);
  const providerConfig = getProviderConfig(state);

  const filter =
    providerConfig.type === 'rpc'
      ? (network) => network.id === providerConfig.id
      : (network) => network.id === providerConfig.type;
  return allNetworks.find(filter);
}

export function getAllEnabledNetworks(state) {
  const nonTestNetworks = getNonTestNetworks(state);
  const allNetworks = getAllNetworks(state);
  const showTestnetNetworks = getShowTestNetworks(state);

  return showTestnetNetworks ? allNetworks : nonTestNetworks;
}

export function getTestNetworks(state) {
  const networkConfigurations = getNetworkConfigurations(state) || {};

  return [
    {
      chainId: CHAIN_IDS.GOERLI,
      nickname: GOERLI_DISPLAY_NAME,
      rpcUrl: CHAIN_ID_TO_RPC_URL_MAP[CHAIN_IDS.GOERLI],
      providerType: NETWORK_TYPES.GOERLI,
      ticker: TEST_NETWORK_TICKER_MAP[NETWORK_TYPES.GOERLI],
      id: NETWORK_TYPES.GOERLI,
      removable: false,
    },
    {
      chainId: CHAIN_IDS.SEPOLIA,
      nickname: SEPOLIA_DISPLAY_NAME,
      rpcUrl: CHAIN_ID_TO_RPC_URL_MAP[CHAIN_IDS.SEPOLIA],
      providerType: NETWORK_TYPES.SEPOLIA,
      ticker: TEST_NETWORK_TICKER_MAP[NETWORK_TYPES.SEPOLIA],
      id: NETWORK_TYPES.SEPOLIA,
      removable: false,
    },
    {
      chainId: CHAIN_IDS.LINEA_GOERLI,
      nickname: LINEA_GOERLI_DISPLAY_NAME,
      rpcUrl: CHAIN_ID_TO_RPC_URL_MAP[CHAIN_IDS.LINEA_GOERLI],
      rpcPrefs: {
        imageUrl: LINEA_GOERLI_TOKEN_IMAGE_URL,
      },
      providerType: NETWORK_TYPES.LINEA_GOERLI,
      ticker: TEST_NETWORK_TICKER_MAP[NETWORK_TYPES.LINEA_GOERLI],
      id: NETWORK_TYPES.LINEA_GOERLI,
      removable: false,
    },
    // Localhosts
    ...Object.values(networkConfigurations)
      .filter(({ chainId }) => chainId === CHAIN_IDS.LOCALHOST)
      .map((network) => ({ ...network, removable: true })),
  ];
}

export function getNonTestNetworks(state) {
  const networkConfigurations = getNetworkConfigurations(state) || {};

  return [
    // Mainnet always first
    {
      chainId: CHAIN_IDS.MAINNET,
      nickname: MAINNET_DISPLAY_NAME,
      rpcUrl: CHAIN_ID_TO_RPC_URL_MAP[CHAIN_IDS.MAINNET],
      rpcPrefs: {
        imageUrl: ETH_TOKEN_IMAGE_URL,
      },
      providerType: NETWORK_TYPES.MAINNET,
      ticker: CURRENCY_SYMBOLS.ETH,
      id: NETWORK_TYPES.MAINNET,
      removable: false,
    },
    {
      chainId: CHAIN_IDS.LINEA_MAINNET,
      nickname: LINEA_MAINNET_DISPLAY_NAME,
      rpcUrl: CHAIN_ID_TO_RPC_URL_MAP[CHAIN_IDS.LINEA_MAINNET],
      rpcPrefs: {
        imageUrl: LINEA_MAINNET_TOKEN_IMAGE_URL,
      },
      providerType: NETWORK_TYPES.LINEA_MAINNET,
      ticker: TEST_NETWORK_TICKER_MAP[NETWORK_TYPES.LINEA_MAINNET],
      id: NETWORK_TYPES.LINEA_MAINNET,
      removable: false,
    },
    // Custom networks added by the user
    ...Object.values(networkConfigurations)
      .filter(({ chainId }) => ![CHAIN_IDS.LOCALHOST].includes(chainId))
      .map((network) => ({
        ...network,
        rpcPrefs: {
          ...network.rpcPrefs,
          // Provide an image based on chainID if a network
          // has been added without an image
          imageUrl:
            network?.rpcPrefs?.imageUrl ??
            CHAIN_ID_TO_NETWORK_IMAGE_URL_MAP[network.chainId],
        },
        removable: true,
      })),
  ];
}

export function getAllNetworks(state) {
  const networks = [
    // Mainnet and custom networks
    ...getNonTestNetworks(state),
    // Test networks
    ...getTestNetworks(state),
  ];

  return networks;
}

export function getIsOptimism(state) {
  return (
    getCurrentChainId(state) === CHAIN_IDS.OPTIMISM ||
    getCurrentChainId(state) === CHAIN_IDS.OPTIMISM_TESTNET
  );
}

export function getIsBase(state) {
  return (
    getCurrentChainId(state) === CHAIN_IDS.BASE ||
    getCurrentChainId(state) === CHAIN_IDS.BASE_TESTNET
  );
}

export function getIsOpbnb(state) {
  return (
    getCurrentChainId(state) === CHAIN_IDS.OPBNB ||
    getCurrentChainId(state) === CHAIN_IDS.OPBNB_TESTNET
  );
}

export function getIsOpStack(state) {
  return getIsOptimism(state) || getIsBase(state) || getIsOpbnb(state);
}

export function getIsMultiLayerFeeNetwork(state) {
  return getIsOpStack(state);
}

/**
 *  To retrieve the maxBaseFee and priorityFee the user has set as default
 *
 * @param {*} state
 * @returns {{maxBaseFee: string, priorityFee: string} | undefined}
 */
export function getAdvancedGasFeeValues(state) {
  // This will not work when we switch to supporting multi-chain.
  // There are four non-test files that use this selector.
  // advanced-gas-fee-defaults
  // base-fee-input
  // priority-fee-input
  // useGasItemFeeDetails
  // The first three are part of the AdvancedGasFeePopover
  // The latter is used by the EditGasPopover
  // Both of those are used in Confirmations as well as transaction-list-item
  // All of the call sites have access to the GasFeeContext, which has a
  // transaction object set on it, but there are currently no guarantees that
  // the transaction has a chainId associated with it. To have this method
  // support multichain we'll need a reliable way for the chainId of the
  // transaction being modified to be available to all callsites and either
  // pass it in to the selector as a second parameter, or access it at the
  // callsite.
  return state.metamask.advancedGasFee[getCurrentChainId(state)];
}

/**
 * To get the name of the network that support token detection based in chainId.
 *
 * @param state
 * @returns string e.g. ethereum, bsc or polygon
 */
export const getTokenDetectionSupportNetworkByChainId = (state) => {
  const chainId = getCurrentChainId(state);
  switch (chainId) {
    case CHAIN_IDS.MAINNET:
      return MAINNET_DISPLAY_NAME;
    case CHAIN_IDS.BSC:
      return BSC_DISPLAY_NAME;
    case CHAIN_IDS.POLYGON:
      return POLYGON_DISPLAY_NAME;
    case CHAIN_IDS.AVALANCHE:
      return AVALANCHE_DISPLAY_NAME;
    case CHAIN_IDS.LINEA_GOERLI:
      return LINEA_GOERLI_DISPLAY_NAME;
    case CHAIN_IDS.LINEA_MAINNET:
      return LINEA_MAINNET_DISPLAY_NAME;
<<<<<<< HEAD
=======
    case CHAIN_IDS.ARBITRUM:
      return ARBITRUM_DISPLAY_NAME;
    case CHAIN_IDS.OPTIMISM:
      return OPTIMISM_DISPLAY_NAME;
    case CHAIN_IDS.BASE:
      return BASE_DISPLAY_NAME;
    case CHAIN_IDS.ZKSYNC_ERA:
      return ZK_SYNC_ERA_DISPLAY_NAME;
>>>>>>> 93a950fa
    default:
      return '';
  }
};
/**
 * To check if the chainId supports token detection,
<<<<<<< HEAD
 * currently it returns true for Ethereum Mainnet, BSC, Polygon, Avalanche, and Linea
=======
 * currently it returns true for Ethereum Mainnet, BSC, Polygon,
 * Avalanche, Linea, Arbitrum, Optimism, Base, and zkSync
>>>>>>> 93a950fa
 *
 * @param {*} state
 * @returns Boolean
 */
export function getIsDynamicTokenListAvailable(state) {
  const chainId = getCurrentChainId(state);
  return [
    CHAIN_IDS.MAINNET,
    CHAIN_IDS.BSC,
    CHAIN_IDS.POLYGON,
    CHAIN_IDS.AVALANCHE,
    CHAIN_IDS.LINEA_GOERLI,
    CHAIN_IDS.LINEA_MAINNET,
<<<<<<< HEAD
=======
    CHAIN_IDS.ARBITRUM,
    CHAIN_IDS.OPTIMISM,
    CHAIN_IDS.BASE,
    CHAIN_IDS.ZKSYNC_ERA,
>>>>>>> 93a950fa
  ].includes(chainId);
}

/**
 * To retrieve the list of tokens detected and saved on the state to detectedToken object.
 *
 * @param {*} state
 * @returns list of token objects
 */
export function getDetectedTokensInCurrentNetwork(state) {
  const currentChainId = getCurrentChainId(state);
  const { address: selectedAddress } = getSelectedInternalAccount(state);
  return state.metamask.allDetectedTokens?.[currentChainId]?.[selectedAddress];
}

/**
 * To fetch the name of the tokens that are imported from tokens found page
 *
 * @param {*} state
 * @returns
 */
export function getNewTokensImported(state) {
  return state.appState.newTokensImported;
}

export function getNewTokensImportedError(state) {
  return state.appState.newTokensImportedError;
}

/**
 * To check if the token detection is OFF and the network is Mainnet
 * so that the user can skip third party token api fetch
 * and use the static tokenlist from contract-metadata
 *
 * @param {*} state
 * @returns Boolean
 */
export function getIsTokenDetectionInactiveOnMainnet(state) {
  const isMainnet = getIsMainnet(state);
  const useTokenDetection = getUseTokenDetection(state);

  return !useTokenDetection && isMainnet;
}

/**
 * To check for the chainId that supports token detection ,
 * currently it returns true for Ethereum Mainnet, Polygon, BSC, and Avalanche
 *
 * @param {*} state
 * @returns Boolean
 */
export function getIsTokenDetectionSupported(state) {
  const useTokenDetection = getUseTokenDetection(state);
  const isDynamicTokenListAvailable = getIsDynamicTokenListAvailable(state);

  return useTokenDetection && isDynamicTokenListAvailable;
}

/**
 * To check if the token detection is OFF for the token detection supported networks
 * and the network is not Mainnet
 *
 * @param {*} state
 * @returns Boolean
 */
export function getIstokenDetectionInactiveOnNonMainnetSupportedNetwork(state) {
  const useTokenDetection = getUseTokenDetection(state);
  const isMainnet = getIsMainnet(state);
  const isDynamicTokenListAvailable = getIsDynamicTokenListAvailable(state);

  return isDynamicTokenListAvailable && !useTokenDetection && !isMainnet;
}

/**
 * To get the `transactionSecurityCheckEnabled` value which determines whether we use the transaction security check
 *
 * @param {*} state
 * @returns Boolean
 */
export function getIsTransactionSecurityCheckEnabled(state) {
  return state.metamask.transactionSecurityCheckEnabled;
}

/**
 * To get the `useRequestQueue` value which determines whether we use a request queue infront of provider api calls. This will have the effect of implementing per-dapp network switching.
 *
 * @param {*} state
 * @returns Boolean
 */
export function getUseRequestQueue(state) {
  return state.metamask.useRequestQueue;
}

///: BEGIN:ONLY_INCLUDE_IF(blockaid)
/**
 * To get the `getIsSecurityAlertsEnabled` value which determines whether security check is enabled
 *
 * @param {*} state
 * @returns Boolean
 */
export function getIsSecurityAlertsEnabled(state) {
  return state.metamask.securityAlertsEnabled;
}
///: END:ONLY_INCLUDE_IF

///: BEGIN:ONLY_INCLUDE_IF(keyring-snaps)
/**
 * Get the state of the `addSnapAccountEnabled` flag.
 *
 * @param {*} state
 * @returns The state of the `addSnapAccountEnabled` flag.
 */
export function getIsAddSnapAccountEnabled(state) {
  return state.metamask.addSnapAccountEnabled;
}
///: END:ONLY_INCLUDE_IF

export function getIsCustomNetwork(state) {
  const chainId = getCurrentChainId(state);

  return !CHAIN_ID_TO_RPC_URL_MAP[chainId];
}

export function getBlockExplorerLinkText(
  state,
  accountDetailsModalComponent = false,
) {
  const isCustomNetwork = getIsCustomNetwork(state);
  const rpcPrefs = getRpcPrefsForCurrentProvider(state);

  let blockExplorerLinkText = {
    firstPart: 'addBlockExplorer',
    secondPart: '',
  };

  if (rpcPrefs.blockExplorerUrl) {
    blockExplorerLinkText = accountDetailsModalComponent
      ? {
          firstPart: 'blockExplorerView',
          secondPart: getURLHostName(rpcPrefs.blockExplorerUrl),
        }
      : {
          firstPart: 'viewinExplorer',
          secondPart: 'blockExplorerAccountAction',
        };
  } else if (isCustomNetwork === false) {
    blockExplorerLinkText = accountDetailsModalComponent
      ? { firstPart: 'etherscanViewOn', secondPart: '' }
      : {
          firstPart: 'viewOnEtherscan',
          secondPart: 'blockExplorerAccountAction',
        };
  }

  return blockExplorerLinkText;
}

export function getIsNetworkUsed(state) {
  const chainId = getCurrentChainId(state);
  const { usedNetworks } = state.metamask;

  return Boolean(usedNetworks[chainId]);
}

export function getAllAccountsOnNetworkAreEmpty(state) {
  const balances = getMetaMaskCachedBalances(state) ?? {};
  const hasNoNativeFundsOnAnyAccounts = Object.values(balances).every(
    (balance) => balance === '0x0' || balance === '0x00',
  );
  const hasNoTokens = getNumberOfTokens(state) === 0;

  return hasNoNativeFundsOnAnyAccounts && hasNoTokens;
}

export function getShouldShowSeedPhraseReminder(state) {
  const { tokens, seedPhraseBackedUp, dismissSeedBackUpReminder } =
    state.metamask;

  // if there is no account, we don't need to show the seed phrase reminder
  const accountBalance = getSelectedInternalAccount(state)
    ? getCurrentEthBalance(state)
    : 0;

  return (
    seedPhraseBackedUp === false &&
    (parseInt(accountBalance, 16) > 0 || tokens.length > 0) &&
    dismissSeedBackUpReminder === false
  );
}

export function getCustomTokenAmount(state) {
  return state.appState.customTokenAmount;
}

export function getUpdatedAndSortedAccounts(state) {
  const accounts = getMetaMaskAccountsOrdered(state);
  const pinnedAddresses = getPinnedAccountsList(state);
  const hiddenAddresses = getHiddenAccountsList(state);

  accounts.forEach((account) => {
    account.pinned = Boolean(pinnedAddresses.includes(account.address));
    account.hidden = Boolean(hiddenAddresses.includes(account.address));
  });

  const sortedPinnedAccounts = pinnedAddresses
    ?.map((address) => accounts.find((account) => account.address === address))
    .filter((account) =>
      Boolean(
        account &&
          pinnedAddresses.includes(account.address) &&
          !hiddenAddresses?.includes(account.address),
      ),
    );

  const notPinnedAccounts = accounts.filter(
    (account) =>
      !pinnedAddresses.includes(account.address) &&
      !hiddenAddresses.includes(account.address),
  );

  const filteredHiddenAccounts = accounts.filter((account) =>
    hiddenAddresses.includes(account.address),
  );

  const sortedSearchResults = [
    ...sortedPinnedAccounts,
    ...notPinnedAccounts,
    ...filteredHiddenAccounts,
  ];

  return sortedSearchResults;
}

export function getOnboardedInThisUISession(state) {
  return state.appState.onboardedInThisUISession;
}

export const useSafeChainsListValidationSelector = (state) => {
  return state.metamask.useSafeChainsListValidation;
};

/**
 * To get the useCurrencyRateCheck flag which to check if the user prefers currency conversion
 *
 * @param {*} state
 * @returns Boolean
 */
export function getUseCurrencyRateCheck(state) {
  return Boolean(state.metamask.useCurrencyRateCheck);
}

export function getNames(state) {
  return state.metamask.names || {};
}

export function getEthereumAddressNames(state) {
  return state.metamask.names?.[NameType.ETHEREUM_ADDRESS] || {};
}

export function getNameSources(state) {
  return state.metamask.nameSources || {};
}

///: BEGIN:ONLY_INCLUDE_IF(desktop)
/**
 * To get the `desktopEnabled` value which determines whether we use the desktop app
 *
 * @param {*} state
 * @returns Boolean
 */
export function getIsDesktopEnabled(state) {
  return state.metamask.desktopEnabled;
}
///: END:ONLY_INCLUDE_IF

///: BEGIN:ONLY_INCLUDE_IF(snaps)
/**
 * To get all installed snaps with proper metadata
 *
 * @param {*} state
 * @returns Boolean
 */
export function getSnapsList(state) {
  const snaps = getSnaps(state);
  return Object.entries(snaps).map(([key, snap]) => {
    const targetSubjectMetadata = getTargetSubjectMetadata(state, snap?.id);
    return {
      key,
      id: snap.id,
      iconUrl: targetSubjectMetadata?.iconUrl,
      subjectType: targetSubjectMetadata?.subjectType,
      packageName: stripSnapPrefix(snap.id),
      name: getSnapName(snap.id, targetSubjectMetadata),
    };
  });
}

/**
 * To get the state of snaps privacy warning popover.
 *
 * @param state - Redux state object.
 * @returns True if popover has been shown, false otherwise.
 */
export function getSnapsInstallPrivacyWarningShown(state) {
  const { snapsInstallPrivacyWarningShown } = state.metamask;

  if (
    snapsInstallPrivacyWarningShown === undefined ||
    snapsInstallPrivacyWarningShown === null
  ) {
    return false;
  }

  return snapsInstallPrivacyWarningShown;
}
///: END:ONLY_INCLUDE_IF
///: BEGIN:ONLY_INCLUDE_IF(keyring-snaps)
export function getsnapsAddSnapAccountModalDismissed(state) {
  const { snapsAddSnapAccountModalDismissed } = state.metamask;

  return snapsAddSnapAccountModalDismissed;
}

export function getSnapRegistry(state) {
  const { snapRegistryList } = state.metamask;
  return snapRegistryList;
}

export function getKeyringSnapAccounts(state) {
  const internalAccounts = getInternalAccounts(state);

  const keyringAccounts = Object.values(internalAccounts).filter(
    (internalAccount) => {
      const { keyring } = internalAccount.metadata;
      return keyring.type === KeyringType.snap;
    },
  );
  return keyringAccounts;
}

export function getKeyringSnapRemovalResult(state) {
  return state.appState.keyringRemovalSnapModal;
}

///: END:ONLY_INCLUDE_IF<|MERGE_RESOLUTION|>--- conflicted
+++ resolved
@@ -3,10 +3,7 @@
 ///: END:ONLY_INCLUDE_IF
 import { ApprovalType } from '@metamask/controller-utils';
 ///: BEGIN:ONLY_INCLUDE_IF(snaps)
-<<<<<<< HEAD
-=======
 import { stripSnapPrefix } from '@metamask/snaps-utils';
->>>>>>> 93a950fa
 import { memoize } from 'lodash';
 import semver from 'semver';
 ///: END:ONLY_INCLUDE_IF
@@ -63,10 +60,6 @@
   getAccountByAddress,
   getURLHostName,
   ///: BEGIN:ONLY_INCLUDE_IF(snaps)
-<<<<<<< HEAD
-  removeSnapIdPrefix,
-=======
->>>>>>> 93a950fa
   getSnapName,
   ///: END:ONLY_INCLUDE_IF
 } from '../helpers/utils/util';
@@ -1227,11 +1220,7 @@
     21: false,
     22: false,
     ///: BEGIN:ONLY_INCLUDE_IF(blockaid)
-<<<<<<< HEAD
-    23: true,
-=======
     23: false,
->>>>>>> 93a950fa
     ///: END:ONLY_INCLUDE_IF
     24: state.metamask.hadAdvancedGasFeesSetPriorToMigration92_3 === true,
     // This syntax is unusual, but very helpful here.  It's equivalent to `unnamedObject[NOTIFICATION_DROP_LEDGER_FIREFOX] =`
@@ -1279,8 +1268,6 @@
 export function getOrderedNetworksList(state) {
   return state.metamask.orderedNetworkList;
 }
-<<<<<<< HEAD
-=======
 
 export function getPinnedAccountsList(state) {
   return state.metamask.pinnedAccountList;
@@ -1290,7 +1277,6 @@
   return state.metamask.hiddenAccountList;
 }
 
->>>>>>> 93a950fa
 export function getShowRecoveryPhraseReminder(state) {
   const {
     recoveryPhraseReminderLastShown,
@@ -1650,8 +1636,6 @@
       return LINEA_GOERLI_DISPLAY_NAME;
     case CHAIN_IDS.LINEA_MAINNET:
       return LINEA_MAINNET_DISPLAY_NAME;
-<<<<<<< HEAD
-=======
     case CHAIN_IDS.ARBITRUM:
       return ARBITRUM_DISPLAY_NAME;
     case CHAIN_IDS.OPTIMISM:
@@ -1660,19 +1644,14 @@
       return BASE_DISPLAY_NAME;
     case CHAIN_IDS.ZKSYNC_ERA:
       return ZK_SYNC_ERA_DISPLAY_NAME;
->>>>>>> 93a950fa
     default:
       return '';
   }
 };
 /**
  * To check if the chainId supports token detection,
-<<<<<<< HEAD
- * currently it returns true for Ethereum Mainnet, BSC, Polygon, Avalanche, and Linea
-=======
  * currently it returns true for Ethereum Mainnet, BSC, Polygon,
  * Avalanche, Linea, Arbitrum, Optimism, Base, and zkSync
->>>>>>> 93a950fa
  *
  * @param {*} state
  * @returns Boolean
@@ -1686,13 +1665,10 @@
     CHAIN_IDS.AVALANCHE,
     CHAIN_IDS.LINEA_GOERLI,
     CHAIN_IDS.LINEA_MAINNET,
-<<<<<<< HEAD
-=======
     CHAIN_IDS.ARBITRUM,
     CHAIN_IDS.OPTIMISM,
     CHAIN_IDS.BASE,
     CHAIN_IDS.ZKSYNC_ERA,
->>>>>>> 93a950fa
   ].includes(chainId);
 }
 
