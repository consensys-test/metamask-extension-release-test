import { ApprovalType } from '@metamask/controller-utils';
import { EthAccountType } from '@metamask/keyring-api';
import {
  TransactionStatus,
  TransactionType,
} from '@metamask/transaction-controller';
<<<<<<< HEAD
import {
  SmartTransactionStatuses,
  SmartTransactionMinedTx,
} from '@metamask/smart-transactions-controller/dist/types';
=======
>>>>>>> d5806d49
import { CHAIN_IDS } from '../../shared/constants/network';
import {
  ETH_4337_METHODS,
  ETH_EOA_METHODS,
} from '../../shared/constants/eth-methods';
import {
  unapprovedMessagesSelector,
  transactionsSelector,
  nonceSortedTransactionsSelector,
  nonceSortedPendingTransactionsSelector,
  nonceSortedCompletedTransactionsSelector,
  submittedPendingTransactionsSelector,
  hasTransactionPendingApprovals,
  getApprovedAndSignedTransactions,
<<<<<<< HEAD
  smartTransactionsListSelector,
=======
  getTransactions,
>>>>>>> d5806d49
} from './transactions';

describe('Transaction Selectors', () => {
  describe('unapprovedMessagesSelector', () => {
    it('returns eth sign msg from unapprovedMsgs', () => {
      const msg = {
        id: 1,
        msgParams: {
          from: '0xAddress',
          data: '0xData',
          origin: 'origin',
        },
        time: 1,
        status: TransactionStatus.unapproved,
        type: 'eth_sign',
      };

      const state = {
        metamask: {
          unapprovedMsgs: {
            1: msg,
          },
          providerConfig: {
            chainId: '0x5',
          },
          internalAccounts: {
            accounts: {
              'cf8dace4-9439-4bd4-b3a8-88c821c8fcb3': {
                address: '0xAddress',
                id: 'cf8dace4-9439-4bd4-b3a8-88c821c8fcb3',
                metadata: {
                  name: 'Test Account',
                  keyring: {
                    type: 'HD Key Tree',
                  },
                },
                options: {},
                methods: ETH_EOA_METHODS,
                type: EthAccountType.Eoa,
              },
            },
            selectedAccount: 'cf8dace4-9439-4bd4-b3a8-88c821c8fcb3',
          },
        },
      };

      const msgSelector = unapprovedMessagesSelector(state);

      expect(Array.isArray(msgSelector)).toStrictEqual(true);
      expect(msgSelector).toStrictEqual([msg]);
    });

    it('returns personal sign from unapprovedPersonalMsgsSelector', () => {
      const msg = {
        id: 1,
        msgParams: {
          from: '0xAddress',
          data: '0xData',
          origin: 'origin',
        },
        time: 1,
        status: TransactionStatus.unapproved,
        type: 'personal_sign',
      };

      const state = {
        metamask: {
          unapprovedPersonalMsgs: {
            1: msg,
          },
          providerConfig: {
            chainId: '0x5',
          },
        },
      };

      const msgSelector = unapprovedMessagesSelector(state);

      expect(Array.isArray(msgSelector)).toStrictEqual(true);
      expect(msgSelector).toStrictEqual([msg]);
    });

    it('returns typed message from unapprovedTypedMessagesSelector', () => {
      const msg = {
        id: 1,
        msgParams: {
          data: '0xData',
          from: '0xAddress',
          version: 'V3',
          origin: 'origin',
        },
        time: 1,
        status: TransactionStatus.unapproved,
        type: 'eth_signTypedData',
      };

      const state = {
        metamask: {
          unapprovedTypedMessages: {
            1: msg,
          },
          providerConfig: {
            chainId: '0x5',
          },
        },
      };

      const msgSelector = unapprovedMessagesSelector(state);

      expect(Array.isArray(msgSelector)).toStrictEqual(true);
      expect(msgSelector).toStrictEqual([msg]);
    });
  });
  describe('smartTransactionsListSelector', () => {
    const createSmartTransaction = (customParams = {}) => {
      return {
        uuid: 'uuid1',
        status: customParams.status || SmartTransactionStatuses.SUCCESS,
        type: customParams.type || TransactionType.contractInteraction,
        cancellable: false,
        confirmed: customParams.confirmed ?? false,
        statusMetadata: {
          cancellationFeeWei: 36777567771000,
          cancellationReason:
            customParams.cancellationReason || 'not_cancelled',
          deadlineRatio: 0.6400288486480713,
          minedHash: customParams.minedHash || '',
          minedTx: customParams.minedTx || '',
        },
        txParams: {
          from: customParams.fromAddress || '0xAddress',
          to: '0xRecipient',
        },
      };
    };

    const createState = (smartTransaction) => {
      return {
        metamask: {
          providerConfig: {
            nickname: 'mainnet',
            chainId: CHAIN_IDS.MAINNET,
          },
          featureFlags: {},
          internalAccounts: {
            accounts: {
              'cf8dace4-9439-4bd4-b3a8-88c821c8fcb3': {
                id: 'cf8dace4-9439-4bd4-b3a8-88c821c8fcb3',
                address: '0xAddress',
              },
              metadata: {
                name: 'Test Account',
                keyring: {
                  type: 'HD Key Tree',
                },
              },
            },
            selectedAccount: 'cf8dace4-9439-4bd4-b3a8-88c821c8fcb3',
          },
          smartTransactionsState: {
            liveness: true,
            fees: null,
            smartTransactions: {
              [CHAIN_IDS.MAINNET]: smartTransaction ? [smartTransaction] : [],
            },
          },
        },
      };
    };

    it('returns an empty array if there are no smart transactions in state', () => {
      const state = createState();
      state.metamask.smartTransactionsState.smartTransactions = {
        [CHAIN_IDS.MAINNET]: [],
      };

      const result = smartTransactionsListSelector(state);

      expect(result).toStrictEqual([]);
    });

    it('does not return a confirmed transaction with status "success"', () => {
      const smartTransaction = createSmartTransaction({
        minedHash:
          '0x55ad39634ee10d417b6e190cfd3736098957e958879cffe78f1f00f4fd2654d6',
        minedTx: SmartTransactionMinedTx.SUCCESS,
        confirmed: true,
      });
      const state = createState(smartTransaction);

      const result = smartTransactionsListSelector(state);

      const expected = [];
      expect(result).toStrictEqual(expected);
    });

    it('does not return a confirmed transaction with status "reverted"', () => {
      const smartTransaction = createSmartTransaction({
        minedTx: SmartTransactionMinedTx.REVERTED,
        confirmed: true,
      });
      const state = createState(smartTransaction);

      const result = smartTransactionsListSelector(state);

      const expected = [];
      expect(result).toStrictEqual(expected);
    });

    it('does not return a confirmed transaction', () => {
      const smartTransaction = createSmartTransaction({
        confirmed: true,
      });
      const state = createState(smartTransaction);

      const result = smartTransactionsListSelector(state);

      const expected = [];
      expect(result).toStrictEqual(expected);
    });

    it('does not return an unconfirmed transaction with status "pending" for a different from address', () => {
      const smartTransaction = createSmartTransaction({
        status: SmartTransactionStatuses.PENDING,
        fromAddress: '0xAddress2',
      });
      const state = createState(smartTransaction);

      const result = smartTransactionsListSelector(state);

      const expected = [];
      expect(result).toStrictEqual(expected);
    });

    it('returns an unconfirmed transaction with status "pending"', () => {
      const smartTransaction = createSmartTransaction({
        status: SmartTransactionStatuses.PENDING,
      });
      const state = createState(smartTransaction);

      const result = smartTransactionsListSelector(state);

      const expected = [
        {
          ...smartTransaction,
          isSmartTransaction: true,
        },
      ];
      expect(result).toStrictEqual(expected);
    });

    it('returns an unconfirmed transaction with status "cancelled" and type "swap"', () => {
      const smartTransaction = createSmartTransaction({
        status: SmartTransactionStatuses.PENDING,
        type: TransactionType.swap,
      });
      const state = createState(smartTransaction);

      const result = smartTransactionsListSelector(state);

      const expected = [
        {
          ...smartTransaction,
          isSmartTransaction: true,
        },
      ];
      expect(result).toStrictEqual(expected);
    });

    it('returns an unconfirmed transaction with status "cancelled" and type "swapApproval"', () => {
      const smartTransaction = createSmartTransaction({
        status: SmartTransactionStatuses.PENDING,
        type: TransactionType.swapApproval,
      });
      const state = createState(smartTransaction);

      const result = smartTransactionsListSelector(state);

      const expected = [
        {
          ...smartTransaction,
          isSmartTransaction: true,
        },
      ];
      expect(result).toStrictEqual(expected);
    });

    it('returns an unconfirmed transaction with status "unknown" and type "swap"', () => {
      const smartTransaction = createSmartTransaction({
        status: SmartTransactionStatuses.UNKNOWN,
        type: TransactionType.swap,
      });
      const state = createState(smartTransaction);

      const result = smartTransactionsListSelector(state);

      const expected = [
        {
          ...smartTransaction,
          isSmartTransaction: true,
        },
      ];
      expect(result).toStrictEqual(expected);
    });

    it('returns an unconfirmed transaction with status "resolved" and type "swap"', () => {
      const smartTransaction = createSmartTransaction({
        status: SmartTransactionStatuses.RESOLVED,
        type: TransactionType.swap,
      });
      const state = createState(smartTransaction);

      const result = smartTransactionsListSelector(state);

      const expected = [
        {
          ...smartTransaction,
          isSmartTransaction: true,
        },
      ];
      expect(result).toStrictEqual(expected);
    });

    it('does not return an unconfirmed transaction with status "cancelled" and type "simpleSend"', () => {
      const smartTransaction = createSmartTransaction({
        status: SmartTransactionStatuses.CANCELLED,
        type: TransactionType.simpleSend,
      });
      const state = createState(smartTransaction);

      const result = smartTransactionsListSelector(state);

      const expected = [];
      expect(result).toStrictEqual(expected);
    });

    it('does not return an unconfirmed transaction with status "unknown" and type "simpleSend"', () => {
      const smartTransaction = createSmartTransaction({
        status: SmartTransactionStatuses.UNKNOWN,
        type: TransactionType.simpleSend,
      });
      const state = createState(smartTransaction);

      const result = smartTransactionsListSelector(state);

      const expected = [];
      expect(result).toStrictEqual(expected);
    });

    it('does not return an unconfirmed transaction with status "reverted" and type "simpleSend"', () => {
      const smartTransaction = createSmartTransaction({
        status: SmartTransactionStatuses.REVERTED,
        type: TransactionType.simpleSend,
      });
      const state = createState(smartTransaction);

      const result = smartTransactionsListSelector(state);

      const expected = [];
      expect(result).toStrictEqual(expected);
    });
  });

  describe('transactionsSelector', () => {
    it('selects the current network transactions', () => {
      const state = {
        metamask: {
          providerConfig: {
            nickname: 'mainnet',
            chainId: CHAIN_IDS.MAINNET,
          },
          featureFlags: {},
          internalAccounts: {
            accounts: {
              'cf8dace4-9439-4bd4-b3a8-88c821c8fcb3': {
                address: '0xAddress',
                id: 'cf8dace4-9439-4bd4-b3a8-88c821c8fcb3',
                metadata: {
                  name: 'Test Account',
                  keyring: {
                    type: 'HD Key Tree',
                  },
                },
                options: {},
                methods: ETH_EOA_METHODS,
                type: EthAccountType.Eoa,
              },
            },
            selectedAccount: 'cf8dace4-9439-4bd4-b3a8-88c821c8fcb3',
          },
          transactions: [
            {
              id: 0,
              chainId: CHAIN_IDS.MAINNET,
              time: 0,
              txParams: {
                from: '0xAddress',
                to: '0xRecipient',
              },
            },
            {
              id: 1,
              chainId: CHAIN_IDS.MAINNET,
              time: 1,
              txParams: {
                from: '0xAddress',
                to: '0xRecipient',
              },
            },
          ],
        },
      };

      const selectedTx = transactionsSelector(state);

      expect(Array.isArray(selectedTx)).toStrictEqual(true);
      expect(selectedTx).toStrictEqual([
        state.metamask.transactions[1],
        state.metamask.transactions[0],
      ]);
    });
    it('should not duplicate incoming transactions', () => {
      const state = {
        metamask: {
          providerConfig: {
            nickname: 'mainnet',
            chainId: CHAIN_IDS.MAINNET,
          },
          featureFlags: {},
          internalAccounts: {
            accounts: {
              'cf8dace4-9439-4bd4-b3a8-88c821c8fcb3': {
                id: 'cf8dace4-9439-4bd4-b3a8-88c821c8fcb3',
                address: '0xAddress',
              },
              metadata: {
                name: 'Test Account',
                keyring: {
                  type: 'HD Key Tree',
                },
              },
            },
            selectedAccount: 'cf8dace4-9439-4bd4-b3a8-88c821c8fcb3',
          },
          transactions: [
            {
              id: 0,
              chainId: CHAIN_IDS.MAINNET,
              time: 0,
              txParams: {
                from: '0xAddress',
                to: '0xRecipient',
              },
            },
            {
              id: 1,
              chainId: CHAIN_IDS.MAINNET,
              time: 1,
              txParams: {
                from: '0xAddress',
                to: '0xRecipient',
              },
            },
            {
              id: 2,
              chainId: CHAIN_IDS.MAINNET,
              time: 2,
              type: TransactionType.incoming,
              txParams: {
                from: '0xAddress',
                to: '0xAddress',
              },
            },
          ],
        },
      };

      const selectedTx = transactionsSelector(state);

      expect(Array.isArray(selectedTx)).toStrictEqual(true);
      expect(selectedTx).toStrictEqual([
        state.metamask.transactions[1],
        state.metamask.transactions[0],
      ]);
    });
  });

  describe('nonceSortedTransactionsSelector', () => {
    it('returns transaction group nonce sorted tx from selectedTxList', () => {
      const tx1 = {
        id: 0,
        time: 0,
        chainId: CHAIN_IDS.MAINNET,
        txParams: {
          from: '0xAddress',
          to: '0xRecipient',
          nonce: '0x0',
        },
      };

      const tx2 = {
        id: 1,
        time: 1,
        chainId: CHAIN_IDS.MAINNET,
        txParams: {
          from: '0xAddress',
          to: '0xRecipient',
          nonce: '0x1',
        },
      };

      const state = {
        metamask: {
          providerConfig: {
            nickname: 'mainnet',
            chainId: CHAIN_IDS.MAINNET,
          },
          internalAccounts: {
            accounts: {
              'cf8dace4-9439-4bd4-b3a8-88c821c8fcb3': {
                address: '0xAddress',
                id: 'cf8dace4-9439-4bd4-b3a8-88c821c8fcb3',
                metadata: {
                  name: 'Test Account',
                  keyring: {
                    type: 'HD Key Tree',
                  },
                },
                options: {},
                methods: ETH_EOA_METHODS,
                type: EthAccountType.Eoa,
              },
            },
            selectedAccount: 'cf8dace4-9439-4bd4-b3a8-88c821c8fcb3',
          },
          featureFlags: {},
          transactions: [tx1, tx2],
        },
      };

      const expectedResult = [
        {
          nonce: '0x0',
          transactions: [tx1],
          initialTransaction: tx1,
          primaryTransaction: tx1,
          hasRetried: false,
          hasCancelled: false,
        },
        {
          nonce: '0x1',
          transactions: [tx2],
          initialTransaction: tx2,
          primaryTransaction: tx2,
          hasRetried: false,
          hasCancelled: false,
        },
      ];

      expect(nonceSortedTransactionsSelector(state)).toStrictEqual(
        expectedResult,
      );
    });
  });

  describe('Sorting Transactions Selectors', () => {
    const submittedTx = {
      id: 0,
      time: 0,
      chainId: CHAIN_IDS.MAINNET,
      txParams: {
        from: '0xAddress',
        to: '0xRecipient',
        nonce: '0x0',
      },
      status: TransactionStatus.submitted,
    };

    const unapprovedTx = {
      id: 1,
      time: 1,
      chainId: CHAIN_IDS.MAINNET,
      txParams: {
        from: '0xAddress',
        to: '0xRecipient',
        nonce: '0x1',
      },
      status: TransactionStatus.unapproved,
    };

    const approvedTx = {
      id: 2,
      time: 2,
      chainId: CHAIN_IDS.MAINNET,
      txParams: {
        from: '0xAddress',
        to: '0xRecipient',
        nonce: '0x2',
      },
      status: TransactionStatus.approved,
    };

    const confirmedTx = {
      id: 3,
      time: 3,
      chainId: CHAIN_IDS.MAINNET,
      txParams: {
        from: '0xAddress',
        to: '0xRecipient',
        nonce: '0x3',
      },
      status: TransactionStatus.confirmed,
    };

    const state = {
      metamask: {
        providerConfig: {
          nickname: 'mainnet',
          chainId: CHAIN_IDS.MAINNET,
        },
        internalAccounts: {
          accounts: {
            'cf8dace4-9439-4bd4-b3a8-88c821c8fcb3': {
              address: '0xAddress',
              id: 'cf8dace4-9439-4bd4-b3a8-88c821c8fcb3',
              metadata: {
                name: 'Test Account',
                keyring: {
                  type: 'HD Key Tree',
                },
              },
              options: {},
              methods: ETH_4337_METHODS,
              type: EthAccountType.Eoa,
            },
          },
          selectedAccount: 'cf8dace4-9439-4bd4-b3a8-88c821c8fcb3',
        },
        featureFlags: {},
        transactions: [submittedTx, unapprovedTx, approvedTx, confirmedTx],
      },
    };

    it('nonceSortedPendingTransactionsSelector', () => {
      const expectedResult = [
        {
          nonce: submittedTx.txParams.nonce,
          transactions: [submittedTx],
          initialTransaction: submittedTx,
          primaryTransaction: submittedTx,
          hasRetried: false,
          hasCancelled: false,
        },
        {
          nonce: unapprovedTx.txParams.nonce,
          transactions: [unapprovedTx],
          initialTransaction: unapprovedTx,
          primaryTransaction: unapprovedTx,
          hasRetried: false,
          hasCancelled: false,
        },
        {
          nonce: approvedTx.txParams.nonce,
          transactions: [approvedTx],
          initialTransaction: approvedTx,
          primaryTransaction: approvedTx,
          hasRetried: false,
          hasCancelled: false,
        },
      ];

      expect(nonceSortedPendingTransactionsSelector(state)).toStrictEqual(
        expectedResult,
      );
    });

    it('nonceSortedCompletedTransactionsSelector', () => {
      const expectedResult = [
        {
          nonce: confirmedTx.txParams.nonce,
          transactions: [confirmedTx],
          initialTransaction: confirmedTx,
          primaryTransaction: confirmedTx,
          hasRetried: false,
          hasCancelled: false,
        },
      ];

      expect(nonceSortedCompletedTransactionsSelector(state)).toStrictEqual(
        expectedResult,
      );
    });

    it('submittedPendingTransactionsSelector', () => {
      const expectedResult = [submittedTx];
      expect(submittedPendingTransactionsSelector(state)).toStrictEqual(
        expectedResult,
      );
    });
  });

  describe('hasTransactionPendingApprovals', () => {
    const mockChainId = 'mockChainId';
    const mockedState = {
      metamask: {
        providerConfig: {
          chainId: mockChainId,
        },
        pendingApprovalCount: 2,
        pendingApprovals: {
          1: {
            id: '1',
            origin: 'origin',
            time: Date.now(),
            type: ApprovalType.WatchAsset,
            requestData: {},
            requestState: null,
          },
          2: {
            id: '2',
            origin: 'origin',
            time: Date.now(),
            type: ApprovalType.Transaction,
            requestData: {},
            requestState: null,
          },
        },
        transactions: [
          {
            id: '2',
            chainId: mockChainId,
            status: TransactionStatus.unapproved,
          },
        ],
      },
    };

    it('should return true if there is a pending transaction on same network', () => {
      const result = hasTransactionPendingApprovals(mockedState);
      expect(result).toBe(true);
    });

    it('should return true if there is a pending transaction on different network', () => {
      mockedState.metamask.transactions[0].chainId = 'differentChainId';
      const result = hasTransactionPendingApprovals(mockedState);
      expect(result).toBe(true);
    });

    it.each([
      [ApprovalType.EthDecrypt],
      [ApprovalType.EthGetEncryptionPublicKey],
      [ApprovalType.EthSign],
      [ApprovalType.EthSignTypedData],
      [ApprovalType.PersonalSign],
    ])(
      'should return true if there is a pending transaction of %s type',
      (type) => {
        const result = hasTransactionPendingApprovals({
          ...mockedState,
          metamask: {
            ...mockedState.metamask,
            pendingApprovals: {
              2: {
                id: '2',
                origin: 'origin',
                time: Date.now(),
                type,
                requestData: {},
                requestState: null,
              },
            },
          },
        });
        expect(result).toBe(true);
      },
    );
  });

  describe('getApprovedAndSignedTransactions', () => {
    it('returns transactions with status of approved or signed for all networks', () => {
      const state = {
        metamask: {
          providerConfig: {
            chainId: CHAIN_IDS.MAINNET,
          },
          transactions: [
            {
              id: 0,
              chainId: CHAIN_IDS.MAINNET,
              status: TransactionStatus.approved,
            },
            {
              id: 1,
              chainId: CHAIN_IDS.MAINNET,
              status: TransactionStatus.submitted,
            },
            {
              id: 2,
              chainId: CHAIN_IDS.MAINNET,
              status: TransactionStatus.unapproved,
            },
            {
              id: 3,
              chainId: CHAIN_IDS.MAINNET,
              status: TransactionStatus.signed,
            },
            {
              id: 4,
              chainId: CHAIN_IDS.GOERLI,
              status: TransactionStatus.signed,
            },
          ],
        },
      };

      const results = getApprovedAndSignedTransactions(state);

      expect(results).toStrictEqual([
        state.metamask.transactions[0],
        state.metamask.transactions[3],
        state.metamask.transactions[4],
      ]);
    });

    it('returns an empty array if there are no approved or signed transactions', () => {
      const state = {
        metamask: {
          providerConfig: {
            chainId: CHAIN_IDS.MAINNET,
          },
          transactions: [
            {
              id: 0,
              chainId: CHAIN_IDS.MAINNET,
              status: TransactionStatus.submitted,
            },
            {
              id: 1,
              chainId: CHAIN_IDS.MAINNET,
              status: TransactionStatus.unapproved,
            },
          ],
        },
      };

      const results = getApprovedAndSignedTransactions(state);

      expect(results).toStrictEqual([]);
    });
  });

  describe('getTransactions', () => {
    it('returns all transactions for all networks', () => {
      const state = {
        metamask: {
          providerConfig: {
            chainId: CHAIN_IDS.MAINNET,
          },
          transactions: [
            {
              id: 0,
              chainId: CHAIN_IDS.MAINNET,
              status: TransactionStatus.approved,
            },
            {
              id: 1,
              chainId: CHAIN_IDS.MAINNET,
              status: TransactionStatus.submitted,
            },
            {
              id: 2,
              chainId: CHAIN_IDS.MAINNET,
              status: TransactionStatus.unapproved,
            },
            {
              id: 3,
              chainId: CHAIN_IDS.MAINNET,
              status: TransactionStatus.signed,
            },
            {
              id: 4,
              chainId: CHAIN_IDS.GOERLI,
              status: TransactionStatus.signed,
            },
          ],
        },
      };

      const results = getTransactions(state);

      expect(results).toStrictEqual(state.metamask.transactions);
    });

    it('returns an empty array if there are no transactions', () => {
      const state = {
        metamask: {
          providerConfig: {
            chainId: CHAIN_IDS.MAINNET,
          },
        },
      };

      const results = getTransactions(state);

      expect(results).toStrictEqual([]);
    });
  });
});<|MERGE_RESOLUTION|>--- conflicted
+++ resolved
@@ -4,13 +4,10 @@
   TransactionStatus,
   TransactionType,
 } from '@metamask/transaction-controller';
-<<<<<<< HEAD
 import {
   SmartTransactionStatuses,
   SmartTransactionMinedTx,
 } from '@metamask/smart-transactions-controller/dist/types';
-=======
->>>>>>> d5806d49
 import { CHAIN_IDS } from '../../shared/constants/network';
 import {
   ETH_4337_METHODS,
@@ -25,11 +22,8 @@
   submittedPendingTransactionsSelector,
   hasTransactionPendingApprovals,
   getApprovedAndSignedTransactions,
-<<<<<<< HEAD
   smartTransactionsListSelector,
-=======
   getTransactions,
->>>>>>> d5806d49
 } from './transactions';
 
 describe('Transaction Selectors', () => {
