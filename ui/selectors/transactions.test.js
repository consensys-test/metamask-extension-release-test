import { ApprovalType } from '@metamask/controller-utils';
import { EthAccountType } from '@metamask/keyring-api';
import {
  TransactionStatus,
  TransactionType,
} from '@metamask/transaction-controller';
import {
  SmartTransactionStatuses,
  SmartTransactionMinedTx,
} from '@metamask/smart-transactions-controller/dist/types';
import { CHAIN_IDS } from '../../shared/constants/network';
import {
  ETH_4337_METHODS,
  ETH_EOA_METHODS,
} from '../../shared/constants/eth-methods';
import { mockNetworkState } from '../../test/stub/networks';
import {
  unapprovedMessagesSelector,
  transactionsSelector,
  nonceSortedTransactionsSelector,
  nonceSortedPendingTransactionsSelector,
  nonceSortedCompletedTransactionsSelector,
  submittedPendingTransactionsSelector,
  hasTransactionPendingApprovals,
  getApprovedAndSignedTransactions,
  smartTransactionsListSelector,
  getTransactions,
  getAllNetworkTransactions,
  getUnapprovedTransactions,
  incomingTxListSelectorAllChains,
  selectedAddressTxListSelectorAllChain,
  transactionSubSelectorAllChains,
  transactionsSelectorAllChains,
} from './transactions';

describe('Transaction Selectors', () => {
  describe('unapprovedMessagesSelector', () => {
    it('returns personal sign from unapprovedPersonalMsgsSelector', () => {
      const msg = {
        id: 1,
        msgParams: {
          from: '0xAddress',
          data: '0xData',
          origin: 'origin',
        },
        time: 1,
        status: TransactionStatus.unapproved,
        type: 'personal_sign',
      };

      const state = {
        metamask: {
          unapprovedPersonalMsgs: {
            1: msg,
          },
          ...mockNetworkState({ chainId: CHAIN_IDS.GOERLI }),
        },
      };

      const msgSelector = unapprovedMessagesSelector(state);

      expect(Array.isArray(msgSelector)).toStrictEqual(true);
      expect(msgSelector).toStrictEqual([msg]);
    });

    it('returns typed message from unapprovedTypedMessagesSelector', () => {
      const msg = {
        id: 1,
        msgParams: {
          data: '0xData',
          from: '0xAddress',
          version: 'V3',
          origin: 'origin',
        },
        time: 1,
        status: TransactionStatus.unapproved,
        type: 'eth_signTypedData',
      };

      const state = {
        metamask: {
          unapprovedTypedMessages: {
            1: msg,
          },
          ...mockNetworkState({ chainId: CHAIN_IDS.GOERLI }),
        },
      };

      const msgSelector = unapprovedMessagesSelector(state);

      expect(Array.isArray(msgSelector)).toStrictEqual(true);
      expect(msgSelector).toStrictEqual([msg]);
    });
  });
  describe('smartTransactionsListSelector', () => {
    const createSmartTransaction = (customParams = {}) => {
      return {
        uuid: 'uuid1',
        status: customParams.status || SmartTransactionStatuses.SUCCESS,
        type: customParams.type || TransactionType.contractInteraction,
        cancellable: false,
        confirmed: customParams.confirmed ?? false,
        statusMetadata: {
          cancellationFeeWei: 36777567771000,
          cancellationReason:
            customParams.cancellationReason || 'not_cancelled',
          deadlineRatio: 0.6400288486480713,
          minedHash: customParams.minedHash || '',
          minedTx: customParams.minedTx || '',
        },
        txParams: {
          from: customParams.fromAddress || '0xAddress',
          to: '0xRecipient',
        },
      };
    };

    const createState = (smartTransaction) => {
      return {
        metamask: {
          ...mockNetworkState({ chainId: CHAIN_IDS.MAINNET }),

          featureFlags: {},
          internalAccounts: {
            accounts: {
              'cf8dace4-9439-4bd4-b3a8-88c821c8fcb3': {
                id: 'cf8dace4-9439-4bd4-b3a8-88c821c8fcb3',
                address: '0xAddress',
              },
              metadata: {
                name: 'Test Account',
                keyring: {
                  type: 'HD Key Tree',
                },
              },
            },
            selectedAccount: 'cf8dace4-9439-4bd4-b3a8-88c821c8fcb3',
          },
          smartTransactionsState: {
            liveness: true,
            fees: null,
            smartTransactions: {
              [CHAIN_IDS.MAINNET]: smartTransaction ? [smartTransaction] : [],
            },
          },
        },
      };
    };

    it('returns an empty array if there are no smart transactions in state', () => {
      const state = createState();
      state.metamask.smartTransactionsState.smartTransactions = {
        [CHAIN_IDS.MAINNET]: [],
      };

      const result = smartTransactionsListSelector(state);

      expect(result).toStrictEqual([]);
    });

    it('does not return a confirmed transaction with status "success"', () => {
      const smartTransaction = createSmartTransaction({
        minedHash:
          '0x55ad39634ee10d417b6e190cfd3736098957e958879cffe78f1f00f4fd2654d6',
        minedTx: SmartTransactionMinedTx.SUCCESS,
        confirmed: true,
      });
      const state = createState(smartTransaction);

      const result = smartTransactionsListSelector(state);

      const expected = [];
      expect(result).toStrictEqual(expected);
    });

    it('does not return a confirmed transaction with status "reverted"', () => {
      const smartTransaction = createSmartTransaction({
        minedTx: SmartTransactionMinedTx.REVERTED,
        confirmed: true,
      });
      const state = createState(smartTransaction);

      const result = smartTransactionsListSelector(state);

      const expected = [];
      expect(result).toStrictEqual(expected);
    });

    it('does not return a confirmed transaction', () => {
      const smartTransaction = createSmartTransaction({
        confirmed: true,
      });
      const state = createState(smartTransaction);

      const result = smartTransactionsListSelector(state);

      const expected = [];
      expect(result).toStrictEqual(expected);
    });

    it('does not return an unconfirmed transaction with status "pending" for a different from address', () => {
      const smartTransaction = createSmartTransaction({
        status: SmartTransactionStatuses.PENDING,
        fromAddress: '0xAddress2',
      });
      const state = createState(smartTransaction);

      const result = smartTransactionsListSelector(state);

      const expected = [];
      expect(result).toStrictEqual(expected);
    });

    it('returns an unconfirmed transaction with status "pending"', () => {
      const smartTransaction = createSmartTransaction({
        status: SmartTransactionStatuses.PENDING,
      });
      const state = createState(smartTransaction);

      const result = smartTransactionsListSelector(state);

      const expected = [
        {
          ...smartTransaction,
          isSmartTransaction: true,
        },
      ];
      expect(result).toStrictEqual(expected);
    });

    it('returns an unconfirmed transaction with status "cancelled" and type "swap"', () => {
      const smartTransaction = createSmartTransaction({
        status: SmartTransactionStatuses.PENDING,
        type: TransactionType.swap,
      });
      const state = createState(smartTransaction);

      const result = smartTransactionsListSelector(state);

      const expected = [
        {
          ...smartTransaction,
          isSmartTransaction: true,
        },
      ];
      expect(result).toStrictEqual(expected);
    });

    it('returns an unconfirmed transaction with status "cancelled" and type "swapApproval"', () => {
      const smartTransaction = createSmartTransaction({
        status: SmartTransactionStatuses.PENDING,
        type: TransactionType.swapApproval,
      });
      const state = createState(smartTransaction);

      const result = smartTransactionsListSelector(state);

      const expected = [
        {
          ...smartTransaction,
          isSmartTransaction: true,
        },
      ];
      expect(result).toStrictEqual(expected);
    });

    it('returns an unconfirmed transaction with status "unknown" and type "swap"', () => {
      const smartTransaction = createSmartTransaction({
        status: SmartTransactionStatuses.UNKNOWN,
        type: TransactionType.swap,
      });
      const state = createState(smartTransaction);

      const result = smartTransactionsListSelector(state);

      const expected = [
        {
          ...smartTransaction,
          isSmartTransaction: true,
        },
      ];
      expect(result).toStrictEqual(expected);
    });

    it('returns an unconfirmed transaction with status "resolved" and type "swap"', () => {
      const smartTransaction = createSmartTransaction({
        status: SmartTransactionStatuses.RESOLVED,
        type: TransactionType.swap,
      });
      const state = createState(smartTransaction);

      const result = smartTransactionsListSelector(state);

      const expected = [
        {
          ...smartTransaction,
          isSmartTransaction: true,
        },
      ];
      expect(result).toStrictEqual(expected);
    });

    it('does not return an unconfirmed transaction with status "cancelled" and type "simpleSend"', () => {
      const smartTransaction = createSmartTransaction({
        status: SmartTransactionStatuses.CANCELLED,
        type: TransactionType.simpleSend,
      });
      const state = createState(smartTransaction);

      const result = smartTransactionsListSelector(state);

      const expected = [];
      expect(result).toStrictEqual(expected);
    });

    it('does not return an unconfirmed transaction with status "unknown" and type "simpleSend"', () => {
      const smartTransaction = createSmartTransaction({
        status: SmartTransactionStatuses.UNKNOWN,
        type: TransactionType.simpleSend,
      });
      const state = createState(smartTransaction);

      const result = smartTransactionsListSelector(state);

      const expected = [];
      expect(result).toStrictEqual(expected);
    });

    it('does not return an unconfirmed transaction with status "reverted" and type "simpleSend"', () => {
      const smartTransaction = createSmartTransaction({
        status: SmartTransactionStatuses.REVERTED,
        type: TransactionType.simpleSend,
      });
      const state = createState(smartTransaction);

      const result = smartTransactionsListSelector(state);

      const expected = [];
      expect(result).toStrictEqual(expected);
    });
  });

  describe('transactionsSelector', () => {
    it('selects the current network transactions', () => {
      const state = {
        metamask: {
          ...mockNetworkState({ chainId: CHAIN_IDS.MAINNET }),

          featureFlags: {},
          internalAccounts: {
            accounts: {
              'cf8dace4-9439-4bd4-b3a8-88c821c8fcb3': {
                address: '0xAddress',
                id: 'cf8dace4-9439-4bd4-b3a8-88c821c8fcb3',
                metadata: {
                  name: 'Test Account',
                  keyring: {
                    type: 'HD Key Tree',
                  },
                },
                options: {},
                methods: ETH_EOA_METHODS,
                type: EthAccountType.Eoa,
              },
            },
            selectedAccount: 'cf8dace4-9439-4bd4-b3a8-88c821c8fcb3',
          },
          transactions: [
            {
              id: 0,
              chainId: CHAIN_IDS.MAINNET,
              time: 0,
              txParams: {
                from: '0xAddress',
                to: '0xRecipient',
              },
            },
            {
              id: 1,
              chainId: CHAIN_IDS.MAINNET,
              time: 1,
              txParams: {
                from: '0xAddress',
                to: '0xRecipient',
              },
            },
          ],
        },
      };

      const selectedTx = transactionsSelector(state);

      expect(Array.isArray(selectedTx)).toStrictEqual(true);
      expect(selectedTx).toStrictEqual([
        state.metamask.transactions[1],
        state.metamask.transactions[0],
      ]);
    });
    it('should not duplicate incoming transactions', () => {
      const state = {
        metamask: {
          ...mockNetworkState({ chainId: CHAIN_IDS.MAINNET }),

          featureFlags: {},
          internalAccounts: {
            accounts: {
              'cf8dace4-9439-4bd4-b3a8-88c821c8fcb3': {
                id: 'cf8dace4-9439-4bd4-b3a8-88c821c8fcb3',
                address: '0xAddress',
              },
              metadata: {
                name: 'Test Account',
                keyring: {
                  type: 'HD Key Tree',
                },
              },
            },
            selectedAccount: 'cf8dace4-9439-4bd4-b3a8-88c821c8fcb3',
          },
          transactions: [
            {
              id: 0,
              chainId: CHAIN_IDS.MAINNET,
              time: 0,
              txParams: {
                from: '0xAddress',
                to: '0xRecipient',
              },
            },
            {
              id: 1,
              chainId: CHAIN_IDS.MAINNET,
              time: 1,
              txParams: {
                from: '0xAddress',
                to: '0xRecipient',
              },
            },
            {
              id: 2,
              chainId: CHAIN_IDS.MAINNET,
              time: 2,
              type: TransactionType.incoming,
              txParams: {
                from: '0xAddress',
                to: '0xAddress',
              },
            },
          ],
        },
      };

      const selectedTx = transactionsSelector(state);

      expect(Array.isArray(selectedTx)).toStrictEqual(true);
      expect(selectedTx).toStrictEqual([
        state.metamask.transactions[2],
        state.metamask.transactions[1],
        state.metamask.transactions[0],
      ]);
    });
  });

  describe('nonceSortedTransactionsSelector', () => {
    it('returns transaction group nonce sorted tx from selectedTxList', () => {
      const tx1 = {
        id: 0,
        time: 0,
        chainId: CHAIN_IDS.MAINNET,
        txParams: {
          from: '0xAddress',
          to: '0xRecipient',
          nonce: '0x0',
        },
      };

      const tx2 = {
        id: 1,
        time: 1,
        chainId: CHAIN_IDS.MAINNET,
        txParams: {
          from: '0xAddress',
          to: '0xRecipient',
          nonce: '0x1',
        },
      };

      const state = {
        metamask: {
          ...mockNetworkState({ chainId: CHAIN_IDS.MAINNET }),

          internalAccounts: {
            accounts: {
              'cf8dace4-9439-4bd4-b3a8-88c821c8fcb3': {
                address: '0xAddress',
                id: 'cf8dace4-9439-4bd4-b3a8-88c821c8fcb3',
                metadata: {
                  name: 'Test Account',
                  keyring: {
                    type: 'HD Key Tree',
                  },
                },
                options: {},
                methods: ETH_EOA_METHODS,
                type: EthAccountType.Eoa,
              },
            },
            selectedAccount: 'cf8dace4-9439-4bd4-b3a8-88c821c8fcb3',
          },
          featureFlags: {},
          transactions: [tx1, tx2],
        },
      };

      const expectedResult = [
        {
          nonce: '0x0',
          transactions: [tx1],
          initialTransaction: tx1,
          primaryTransaction: tx1,
          hasRetried: false,
          hasCancelled: false,
        },
        {
          nonce: '0x1',
          transactions: [tx2],
          initialTransaction: tx2,
          primaryTransaction: tx2,
          hasRetried: false,
          hasCancelled: false,
        },
      ];

      expect(nonceSortedTransactionsSelector(state)).toStrictEqual(
        expectedResult,
      );
    });
  });

  describe('Sorting Transactions Selectors', () => {
    const submittedTx = {
      id: 0,
      time: 0,
      chainId: CHAIN_IDS.MAINNET,
      txParams: {
        from: '0xAddress',
        to: '0xRecipient',
        nonce: '0x0',
      },
      status: TransactionStatus.submitted,
    };

    const unapprovedTx = {
      id: 1,
      time: 1,
      chainId: CHAIN_IDS.MAINNET,
      txParams: {
        from: '0xAddress',
        to: '0xRecipient',
        nonce: '0x1',
      },
      status: TransactionStatus.unapproved,
    };

    const approvedTx = {
      id: 2,
      time: 2,
      chainId: CHAIN_IDS.MAINNET,
      txParams: {
        from: '0xAddress',
        to: '0xRecipient',
        nonce: '0x2',
      },
      status: TransactionStatus.approved,
    };

    const confirmedTx = {
      id: 3,
      time: 3,
      chainId: CHAIN_IDS.MAINNET,
      txParams: {
        from: '0xAddress',
        to: '0xRecipient',
        nonce: '0x3',
      },
      status: TransactionStatus.confirmed,
    };

    const state = {
      metamask: {
        ...mockNetworkState({ chainId: CHAIN_IDS.MAINNET }),

        internalAccounts: {
          accounts: {
            'cf8dace4-9439-4bd4-b3a8-88c821c8fcb3': {
              address: '0xAddress',
              id: 'cf8dace4-9439-4bd4-b3a8-88c821c8fcb3',
              metadata: {
                name: 'Test Account',
                keyring: {
                  type: 'HD Key Tree',
                },
              },
              options: {},
              methods: ETH_4337_METHODS,
              type: EthAccountType.Eoa,
            },
          },
          selectedAccount: 'cf8dace4-9439-4bd4-b3a8-88c821c8fcb3',
        },
        featureFlags: {},
        transactions: [submittedTx, unapprovedTx, approvedTx, confirmedTx],
      },
    };

    it('nonceSortedPendingTransactionsSelector', () => {
      const expectedResult = [
        {
          nonce: submittedTx.txParams.nonce,
          transactions: [submittedTx],
          initialTransaction: submittedTx,
          primaryTransaction: submittedTx,
          hasRetried: false,
          hasCancelled: false,
        },
        {
          nonce: unapprovedTx.txParams.nonce,
          transactions: [unapprovedTx],
          initialTransaction: unapprovedTx,
          primaryTransaction: unapprovedTx,
          hasRetried: false,
          hasCancelled: false,
        },
        {
          nonce: approvedTx.txParams.nonce,
          transactions: [approvedTx],
          initialTransaction: approvedTx,
          primaryTransaction: approvedTx,
          hasRetried: false,
          hasCancelled: false,
        },
      ];

      expect(nonceSortedPendingTransactionsSelector(state)).toStrictEqual(
        expectedResult,
      );
    });

    it('nonceSortedCompletedTransactionsSelector', () => {
      const expectedResult = [
        {
          nonce: confirmedTx.txParams.nonce,
          transactions: [confirmedTx],
          initialTransaction: confirmedTx,
          primaryTransaction: confirmedTx,
          hasRetried: false,
          hasCancelled: false,
        },
      ];

      expect(nonceSortedCompletedTransactionsSelector(state)).toStrictEqual(
        expectedResult,
      );
    });

    it('submittedPendingTransactionsSelector', () => {
      const expectedResult = [submittedTx];
      expect(submittedPendingTransactionsSelector(state)).toStrictEqual(
        expectedResult,
      );
    });
  });

  describe('hasTransactionPendingApprovals', () => {
    const mockChainId = 'mockChainId';
    const mockedState = {
      metamask: {
        ...mockNetworkState({ chainId: mockChainId }),
        pendingApprovalCount: 2,
        pendingApprovals: {
          1: {
            id: '1',
            origin: 'origin',
            time: Date.now(),
            type: ApprovalType.WatchAsset,
            requestData: {},
            requestState: null,
          },
          2: {
            id: '2',
            origin: 'origin',
            time: Date.now(),
            type: ApprovalType.Transaction,
            requestData: {},
            requestState: null,
          },
        },
        transactions: [
          {
            id: '2',
            chainId: mockChainId,
            status: TransactionStatus.unapproved,
          },
        ],
      },
    };

    it('should return true if there is a pending transaction on same network', () => {
      const result = hasTransactionPendingApprovals(mockedState);
      expect(result).toBe(true);
    });

    it('should return true if there is a pending transaction on different network', () => {
      mockedState.metamask.transactions[0].chainId = 'differentChainId';
      const result = hasTransactionPendingApprovals(mockedState);
      expect(result).toBe(true);
    });

    it.each([
      [ApprovalType.EthDecrypt],
      [ApprovalType.EthGetEncryptionPublicKey],
      [ApprovalType.EthSignTypedData],
      [ApprovalType.PersonalSign],
    ])(
      'should return true if there is a pending transaction of %s type',
      (type) => {
        const result = hasTransactionPendingApprovals({
          ...mockedState,
          metamask: {
            ...mockedState.metamask,
            pendingApprovals: {
              2: {
                id: '2',
                origin: 'origin',
                time: Date.now(),
                type,
                requestData: {},
                requestState: null,
              },
            },
          },
        });
        expect(result).toBe(true);
      },
    );
  });

  describe('getApprovedAndSignedTransactions', () => {
    it('returns transactions with status of approved or signed for all networks', () => {
      const state = {
        metamask: {
          ...mockNetworkState({ chainId: CHAIN_IDS.MAINNET }),

          transactions: [
            {
              id: 0,
              chainId: CHAIN_IDS.MAINNET,
              status: TransactionStatus.approved,
            },
            {
              id: 1,
              chainId: CHAIN_IDS.MAINNET,
              status: TransactionStatus.submitted,
            },
            {
              id: 2,
              chainId: CHAIN_IDS.MAINNET,
              status: TransactionStatus.unapproved,
            },
            {
              id: 3,
              chainId: CHAIN_IDS.MAINNET,
              status: TransactionStatus.signed,
            },
            {
              id: 4,
              chainId: CHAIN_IDS.GOERLI,
              status: TransactionStatus.signed,
            },
          ],
        },
      };

      const results = getApprovedAndSignedTransactions(state);

      expect(results).toStrictEqual([
        state.metamask.transactions[0],
        state.metamask.transactions[3],
        state.metamask.transactions[4],
      ]);
    });

    it('returns an empty array if there are no approved or signed transactions', () => {
      const state = {
        metamask: {
          ...mockNetworkState({ chainId: CHAIN_IDS.MAINNET }),

          transactions: [
            {
              id: 0,
              chainId: CHAIN_IDS.MAINNET,
              status: TransactionStatus.submitted,
            },
            {
              id: 1,
              chainId: CHAIN_IDS.MAINNET,
              status: TransactionStatus.unapproved,
            },
          ],
        },
      };

      const results = getApprovedAndSignedTransactions(state);

      expect(results).toStrictEqual([]);
    });
  });

  describe('getAllNetworkTransactions', () => {
    it('returns an empty array if there are no transactions', () => {
      const state = {
        metamask: {
          transactions: [],
        },
      };

      const result = getAllNetworkTransactions(state);

      expect(result).toStrictEqual([]);
    });

    it('returns all transactions when there are multiple transactions', () => {
      const transactions = [
        {
          id: 1,
          chainId: CHAIN_IDS.MAINNET,
          status: TransactionStatus.submitted,
          txParams: {
            from: '0xAddress1',
            to: '0xRecipient1',
          },
        },
        {
          id: 2,
          chainId: CHAIN_IDS.MAINNET,
          status: TransactionStatus.approved,
          txParams: {
            from: '0xAddress2',
            to: '0xRecipient2',
          },
        },
      ];

      const state = {
        metamask: {
          transactions,
        },
      };

      const result = getAllNetworkTransactions(state);

      expect(result).toStrictEqual(transactions);
    });

    it('returns all transactions, preserving order when they have different statuses', () => {
      const transactions = [
        {
          id: 1,
          chainId: CHAIN_IDS.MAINNET,
          status: TransactionStatus.submitted,
          txParams: {
            from: '0xAddress1',
            to: '0xRecipient1',
          },
        },
        {
          id: 2,
          chainId: CHAIN_IDS.MAINNET,
          status: TransactionStatus.signed,
          txParams: {
            from: '0xAddress2',
            to: '0xRecipient2',
          },
        },
        {
          id: 3,
          chainId: CHAIN_IDS.MAINNET,
          status: TransactionStatus.unapproved,
          txParams: {
            from: '0xAddress3',
            to: '0xRecipient3',
          },
        },
      ];

      const state = {
        metamask: {
          transactions,
        },
      };

      const result = getAllNetworkTransactions(state);

      expect(result).toStrictEqual(transactions);
    });

    it('returns the same reference when called multiple times with the same state', () => {
      const transactions = [
        {
          id: 1,
          chainId: CHAIN_IDS.MAINNET,
          status: TransactionStatus.submitted,
          txParams: {
            from: '0xAddress1',
            to: '0xRecipient1',
          },
        },
      ];
      const state = {
        metamask: { transactions },
      };

      const firstResult = getAllNetworkTransactions(state);
      const secondResult = getAllNetworkTransactions(state);

      // Both calls should return the same reference since the input hasn't changed.
      expect(firstResult).toBe(secondResult);
    });

    it('returns the same result reference even when a new but deeply equal state is provided', () => {
      const transactions = [
        {
          id: 1,
          chainId: CHAIN_IDS.MAINNET,
          status: TransactionStatus.submitted,
          txParams: {
            from: '0xAddress1',
            to: '0xRecipient1',
          },
        },
      ];
      const state1 = {
        metamask: { transactions },
      };

      // Create a new transactions array that is deeply equal to the original.
      const newTransactions = JSON.parse(JSON.stringify(transactions));
      const state2 = {
        metamask: { transactions: newTransactions },
      };

      const result1 = getAllNetworkTransactions(state1);
      const result2 = getAllNetworkTransactions(state2);

      // If using deep equality in the selector, the result should be memoized
      // and both references should be equal.
      expect(result1).toBe(result2);
    });
  });

  describe('incomingTxListSelectorAllChains', () => {
<<<<<<< HEAD
    it('returns an empty array if incomingTransactionsPreferences is not present', () => {
      const state = {
        metamask: {
          incomingTransactionsPreferences: null,
          transactions: [
            {
              id: 1,
              type: TransactionType.incoming,
              txParams: { to: '0xAddress' },
            },
          ],
          internalAccounts: {
            selectedAccount: '0xAddress',
          },
        },
      };

      const result = incomingTxListSelectorAllChains(state);

      expect(result).toStrictEqual([]);
    });

    it('returns an empty array if there are no incoming transactions', () => {
      const state = {
        metamask: {
          incomingTransactionsPreferences: true,
=======
    it('returns an empty array if there are no incoming transactions', () => {
      const state = {
        metamask: {
>>>>>>> 4c122d36
          transactions: [
            {
              id: 1,
              type: TransactionType.outgoing,
              txParams: { to: '0xAddress' },
            },
          ],
          internalAccounts: {
            accounts: {
              'cf8dace4-9439-4bd4-b3a8-88c821c8fcb3': {
                address: '0xAddress',
                id: 'cf8dace4-9439-4bd4-b3a8-88c821c8fcb3',
                metadata: {
                  name: 'Test Account',
                  keyring: {
                    type: 'HD Key Tree',
                  },
                },
                options: {},
                methods: ETH_EOA_METHODS,
                type: EthAccountType.Eoa,
              },
            },
            selectedAccount: 'cf8dace4-9439-4bd4-b3a8-88c821c8fcb3',
          },
        },
      };

      const result = incomingTxListSelectorAllChains(state);

      expect(result).toStrictEqual([]);
    });

    it('returns only incoming transactions for the selected address across networks', () => {
      const state = {
        metamask: {
<<<<<<< HEAD
          incomingTransactionsPreferences: true,
=======
>>>>>>> 4c122d36
          transactions: [
            {
              id: 1,
              chainId: '0x1',
              type: TransactionType.incoming,
              txParams: { to: '0xSelectedAddress' },
            },
            {
              id: 2,
              chainId: '0x1',
              type: TransactionType.incoming,
              txParams: { to: '0xOtherAddress' },
            },
            {
              id: 3,
              chainId: '0x1',
              type: TransactionType.outgoing,
              txParams: { to: '0xSelectedAddress' },
            },
            {
              id: 4,
              chainId: '0x1',
              type: TransactionType.incoming,
              txParams: { to: '0xSelectedAddress' },
            },
          ],
          internalAccounts: {
            accounts: {
              'cf8dace4-9439-4bd4-b3a8-88c821c8fcb3': {
                address: '0xSelectedAddress',
                id: 'cf8dace4-9439-4bd4-b3a8-88c821c8fcb3',
                metadata: {
                  name: 'Test Account',
                  keyring: {
                    type: 'HD Key Tree',
                  },
                },
                options: {},
                methods: ETH_EOA_METHODS,
                type: EthAccountType.Eoa,
              },
            },
            selectedAccount: 'cf8dace4-9439-4bd4-b3a8-88c821c8fcb3',
          },
        },
      };

      const result = incomingTxListSelectorAllChains(state);

      expect(result).toStrictEqual([
        state.metamask.transactions[0],
        state.metamask.transactions[3],
      ]);
    });

    it('returns an empty array if no transactions match the selected address', () => {
      const state = {
        metamask: {
<<<<<<< HEAD
          incomingTransactionsPreferences: true,
=======
>>>>>>> 4c122d36
          transactions: [
            {
              id: 1,
              type: TransactionType.incoming,
              txParams: { to: '0xOtherAddress' },
            },
          ],
          internalAccounts: {
            accounts: {
              'cf8dace4-9439-4bd4-b3a8-88c821c8fcb3': {
                address: '0xAddress',
                id: 'cf8dace4-9439-4bd4-b3a8-88c821c8fcb3',
                metadata: {
                  name: 'Test Account',
                  keyring: {
                    type: 'HD Key Tree',
                  },
                },
                options: {},
                methods: ETH_EOA_METHODS,
                type: EthAccountType.Eoa,
              },
            },
            selectedAccount: 'cf8dace4-9439-4bd4-b3a8-88c821c8fcb3',
          },
        },
      };

      const result = incomingTxListSelectorAllChains(state);

      expect(result).toStrictEqual([]);
    });
  });

  describe('selectedAddressTxListSelectorAllChain', () => {
    it('returns an empty array if there are no transactions or smart transactions', () => {
      const state = {
        metamask: {
          transactions: [],
          internalAccounts: {
            accounts: {
              'cf8dace4-9439-4bd4-b3a8-88c821c8fcb3': {
                address: '0xSelectedAddress',
                id: 'cf8dace4-9439-4bd4-b3a8-88c821c8fcb3',
                metadata: {
                  name: 'Test Account',
                  keyring: {
                    type: 'HD Key Tree',
                  },
                },
                options: {},
                methods: ETH_EOA_METHODS,
                type: EthAccountType.Eoa,
              },
            },
            selectedAccount: 'cf8dace4-9439-4bd4-b3a8-88c821c8fcb3',
          },
          smartTransactionsState: {
            smartTransactions: [],
          },
          selectedNetworkClientId: 'testNetworkConfigurationId',
          networkConfigurationsByChainId: {
            '0x1': {
              chainId: '0x1',
              name: 'Custom Mainnet RPC',
              nativeCurrency: 'ETH',
              defaultRpcEndpointIndex: 0,
              rpcEndpoints: [
                {
                  url: 'https://testrpc.com',
                  networkClientId: 'testNetworkConfigurationId',
                  type: 'custom',
                },
              ],
            },
          },
        },
      };

      const result = selectedAddressTxListSelectorAllChain(state);

      expect(result).toStrictEqual([]);
    });

    it('filters out incoming transactions for the selected address', () => {
      const state = {
        metamask: {
          transactions: [
            {
              id: 1,
              chainId: '0x1',
              type: TransactionType.incoming,
              txParams: { from: '0xSelectedAddress', to: '0xAnotherAddress' },
            },
            {
              id: 2,
              chainId: '0x1',
              type: TransactionType.contractInteraction,
              txParams: { from: '0xSelectedAddress', to: '0xAnotherAddress' },
            },
          ],
          internalAccounts: {
            accounts: {
              'cf8dace4-9439-4bd4-b3a8-88c821c8fcb3': {
                address: '0xSelectedAddress',
                id: 'cf8dace4-9439-4bd4-b3a8-88c821c8fcb3',
                metadata: {
                  name: 'Test Account',
                  keyring: {
                    type: 'HD Key Tree',
                  },
                },
                options: {},
                methods: ETH_EOA_METHODS,
                type: EthAccountType.Eoa,
              },
            },
            selectedAccount: 'cf8dace4-9439-4bd4-b3a8-88c821c8fcb3',
          },
          selectedNetworkClientId: 'testNetworkConfigurationId',
          networkConfigurationsByChainId: {
            '0x1': {
              chainId: '0x1',
              name: 'Custom Mainnet RPC',
              nativeCurrency: 'ETH',
              defaultRpcEndpointIndex: 0,
              rpcEndpoints: [
                {
                  url: 'https://testrpc.com',
                  networkClientId: 'testNetworkConfigurationId',
                  type: 'custom',
                },
              ],
            },
          },
          smartTransactionsState: {
            smartTransactions: [],
          },
        },
      };

      const result = selectedAddressTxListSelectorAllChain(state);

      expect(result).toStrictEqual([state.metamask.transactions[1]]);
    });

    it('returns only non-incoming transactions for the selected address', () => {
      const state = {
        metamask: {
          transactions: [
            {
              id: 1,
              chainId: '0x1',
              type: TransactionType.incoming,
              txParams: { from: '0xAnotherAddress', to: '0xSelectedAddress' },
            },
            {
              id: 2,
              chainId: '0x1',
              type: TransactionType.simpleSend,
              txParams: { from: '0xSelectedAddress', to: '0xAnotherAddress' },
            },
            {
              id: 3,
              chainId: '0x1',
              type: TransactionType.contractInteraction,
              txParams: { from: '0xSelectedAddress', to: '0xAnotherAddress' },
            },
          ],
          internalAccounts: {
            accounts: {
              'cf8dace4-9439-4bd4-b3a8-88c821c8fcb3': {
                address: '0xSelectedAddress',
                id: 'cf8dace4-9439-4bd4-b3a8-88c821c8fcb3',
                metadata: {
                  name: 'Test Account',
                  keyring: {
                    type: 'HD Key Tree',
                  },
                },
                options: {},
                methods: ETH_EOA_METHODS,
                type: EthAccountType.Eoa,
              },
            },
            selectedAccount: 'cf8dace4-9439-4bd4-b3a8-88c821c8fcb3',
          },
          selectedNetworkClientId: 'testNetworkConfigurationId',
          networkConfigurationsByChainId: {
            '0x1': {
              chainId: '0x1',
              name: 'Custom Mainnet RPC',
              nativeCurrency: 'ETH',
              defaultRpcEndpointIndex: 0,
              rpcEndpoints: [
                {
                  url: 'https://testrpc.com',
                  networkClientId: 'testNetworkConfigurationId',
                  type: 'custom',
                },
              ],
            },
          },
          smartTransactionsState: {
            smartTransactions: [],
          },
        },
      };

      const result = selectedAddressTxListSelectorAllChain(state);

      expect(result).toStrictEqual([
        state.metamask.transactions[1],
        state.metamask.transactions[2],
      ]);
    });
  });

  describe('transactionSubSelectorAllChains', () => {
    it('returns an empty array when both unapprovedMessages and incomingTxList are empty', () => {
      const state = {
        metamask: {
          unapprovedPersonalMsgs: {},
<<<<<<< HEAD
          incomingTransactionsPreferences: true,
=======
>>>>>>> 4c122d36
          transactions: [],
          internalAccounts: {
            accounts: {
              'cf8dace4-9439-4bd4-b3a8-88c821c8fcb3': {
                address: '0xSelectedAddress',
                id: 'cf8dace4-9439-4bd4-b3a8-88c821c8fcb3',
                metadata: {
                  name: 'Test Account',
                  keyring: {
                    type: 'HD Key Tree',
                  },
                },
                options: {},
                methods: ETH_EOA_METHODS,
                type: EthAccountType.Eoa,
              },
            },
            selectedAccount: 'cf8dace4-9439-4bd4-b3a8-88c821c8fcb3',
          },
          selectedNetworkClientId: 'testNetworkConfigurationId',
          networkConfigurationsByChainId: {
            '0x1': {
              chainId: '0x1',
              name: 'Custom Mainnet RPC',
              nativeCurrency: 'ETH',
              defaultRpcEndpointIndex: 0,
              rpcEndpoints: [
                {
                  url: 'https://testrpc.com',
                  networkClientId: 'testNetworkConfigurationId',
                  type: 'custom',
                },
              ],
            },
          },
        },
      };

      const result = transactionSubSelectorAllChains(state);

      expect(result).toStrictEqual([]);
    });

    it('returns only unapprovedMessages when incomingTxList is empty', () => {
      const unapprovedMessages = [
        {
          id: 1,
          status: 'unapproved',
          msgParams: { from: '0xAddress', data: '0xData' },
        },
      ];

      const state = {
        metamask: {
          unapprovedPersonalMsgs: {
            1: unapprovedMessages[0],
          },
<<<<<<< HEAD
          incomingTransactionsPreferences: true,
=======
>>>>>>> 4c122d36
          transactions: [],
          internalAccounts: {
            accounts: {
              'cf8dace4-9439-4bd4-b3a8-88c821c8fcb3': {
                address: '0xAddress',
                id: 'cf8dace4-9439-4bd4-b3a8-88c821c8fcb3',
                metadata: {
                  name: 'Test Account',
                  keyring: {
                    type: 'HD Key Tree',
                  },
                },
                options: {},
                methods: ETH_EOA_METHODS,
                type: EthAccountType.Eoa,
              },
            },
            selectedAccount: 'cf8dace4-9439-4bd4-b3a8-88c821c8fcb3',
          },
          selectedNetworkClientId: 'testNetworkConfigurationId',
          networkConfigurationsByChainId: {
            '0x1': {
              chainId: '0x1',
              name: 'Custom Mainnet RPC',
              nativeCurrency: 'ETH',
              defaultRpcEndpointIndex: 0,
              rpcEndpoints: [
                {
                  url: 'https://testrpc.com',
                  networkClientId: 'testNetworkConfigurationId',
                  type: 'custom',
                },
              ],
            },
          },
        },
      };

      const result = transactionSubSelectorAllChains(state);

      expect(result).toStrictEqual(unapprovedMessages);
    });

    it('returns only incomingTxList when unapprovedMessages is empty', () => {
      const incomingTxList = [
        {
          id: 1,
          chainId: '0x1',
          type: 'incoming',
          txParams: { to: '0xSelectedAddress', from: '0xOtherAddress' },
        },
      ];

      const state = {
        metamask: {
          unapprovedPersonalMsgs: {},
<<<<<<< HEAD
          incomingTransactionsPreferences: true,
=======
>>>>>>> 4c122d36
          transactions: incomingTxList,
          internalAccounts: {
            accounts: {
              'cf8dace4-9439-4bd4-b3a8-88c821c8fcb3': {
                address: '0xSelectedAddress',
                id: 'cf8dace4-9439-4bd4-b3a8-88c821c8fcb3',
                metadata: {
                  name: 'Test Account',
                  keyring: {
                    type: 'HD Key Tree',
                  },
                },
                options: {},
                methods: ETH_EOA_METHODS,
                type: EthAccountType.Eoa,
              },
            },
            selectedAccount: 'cf8dace4-9439-4bd4-b3a8-88c821c8fcb3',
          },
          selectedNetworkClientId: 'testNetworkConfigurationId',
          networkConfigurationsByChainId: {
            '0x1': {
              chainId: '0x1',
              name: 'Custom Mainnet RPC',
              nativeCurrency: 'ETH',
              defaultRpcEndpointIndex: 0,
              rpcEndpoints: [
                {
                  url: 'https://testrpc.com',
                  networkClientId: 'testNetworkConfigurationId',
                  type: 'custom',
                },
              ],
            },
          },
        },
      };

      const result = transactionSubSelectorAllChains(state);

      expect(result).toStrictEqual(incomingTxList);
    });

    it('concatenates unapprovedMessages and incomingTxList when both are present', () => {
      const unapprovedMessages = [
        {
          id: 1,
          chainId: '0x1',
          status: 'unapproved',
          msgParams: { from: '0xAddress', data: '0xData' },
        },
      ];

      const incomingTxList = [
        {
          id: 2,
          chainId: '0x1',
          type: 'incoming',
          txParams: { to: '0xSelectedAddress', from: '0xOtherAddress' },
        },
      ];

      const state = {
        metamask: {
          unapprovedPersonalMsgs: {
            1: unapprovedMessages[0],
          },
<<<<<<< HEAD
          incomingTransactionsPreferences: true,
=======
>>>>>>> 4c122d36
          transactions: incomingTxList,
          internalAccounts: {
            accounts: {
              'cf8dace4-9439-4bd4-b3a8-88c821c8fcb3': {
                address: '0xSelectedAddress',
                id: 'cf8dace4-9439-4bd4-b3a8-88c821c8fcb3',
                metadata: {
                  name: 'Test Account',
                  keyring: {
                    type: 'HD Key Tree',
                  },
                },
                options: {},
                methods: ETH_EOA_METHODS,
                type: EthAccountType.Eoa,
              },
            },
            selectedAccount: 'cf8dace4-9439-4bd4-b3a8-88c821c8fcb3',
          },
          selectedNetworkClientId: 'testNetworkConfigurationId',
          networkConfigurationsByChainId: {
            '0x1': {
              chainId: '0x1',
              name: 'Custom Mainnet RPC',
              nativeCurrency: 'ETH',
              defaultRpcEndpointIndex: 0,
              rpcEndpoints: [
                {
                  url: 'https://testrpc.com',
                  networkClientId: 'testNetworkConfigurationId',
                  type: 'custom',
                },
              ],
            },
          },
        },
      };

      const result = transactionSubSelectorAllChains(state);

      expect(result).toStrictEqual([...unapprovedMessages, ...incomingTxList]);
    });

    describe('transactionsSelectorAllChains', () => {
      it('returns an empty array when both subSelectorTxList and selectedAddressTxList are empty', () => {
        const state = {
          metamask: {
            transactions: [],
            unapprovedPersonalMsgs: {},
            internalAccounts: {
              accounts: {
                'cf8dace4-9439-4bd4-b3a8-88c821c8fcb3': {
                  address: '0xSelectedAddress',
                  id: 'cf8dace4-9439-4bd4-b3a8-88c821c8fcb3',
                  metadata: {
                    name: 'Test Account',
                    keyring: {
                      type: 'HD Key Tree',
                    },
                  },
                  options: {},
                  methods: ETH_EOA_METHODS,
                  type: EthAccountType.Eoa,
                },
              },
              selectedAccount: 'cf8dace4-9439-4bd4-b3a8-88c821c8fcb3',
            },
            selectedNetworkClientId: 'testNetworkConfigurationId',
            networkConfigurationsByChainId: {
              '0x1': {
                chainId: '0x1',
                name: 'Custom Mainnet RPC',
                nativeCurrency: 'ETH',
                defaultRpcEndpointIndex: 0,
                rpcEndpoints: [
                  {
                    url: 'https://testrpc.com',
                    networkClientId: 'testNetworkConfigurationId',
                    type: 'custom',
                  },
                ],
              },
            },
          },
        };

        const result = transactionsSelectorAllChains(state);

        expect(result).toStrictEqual([]);
      });

      it('returns only subSelectorTxList when selectedAddressTxList is empty', () => {
        const subSelectorTxList = [
          {
            id: 2,
            time: 1,
            txParams: { from: '0xOtherAddress', to: '0xSelectedAddress' },
          },
        ];

        const state = {
          metamask: {
            transactions: [],
            unapprovedPersonalMsgs: { 1: subSelectorTxList[0] },
            internalAccounts: {
              accounts: {
                'cf8dace4-9439-4bd4-b3a8-88c821c8fcb3': {
                  address: '0xSelectedAddress',
                  id: 'cf8dace4-9439-4bd4-b3a8-88c821c8fcb3',
                  metadata: {
                    name: 'Test Account',
                    keyring: {
                      type: 'HD Key Tree',
                    },
                  },
                  options: {},
                  methods: ETH_EOA_METHODS,
                  type: EthAccountType.Eoa,
                },
              },
              selectedAccount: 'cf8dace4-9439-4bd4-b3a8-88c821c8fcb3',
            },
            selectedNetworkClientId: 'testNetworkConfigurationId',
            networkConfigurationsByChainId: {
              '0x1': {
                chainId: '0x1',
                name: 'Custom Mainnet RPC',
                nativeCurrency: 'ETH',
                defaultRpcEndpointIndex: 0,
                rpcEndpoints: [
                  {
                    url: 'https://testrpc.com',
                    networkClientId: 'testNetworkConfigurationId',
                    type: 'custom',
                  },
                ],
              },
            },
          },
        };

        const result = transactionsSelectorAllChains(state);

        expect(result).toStrictEqual(subSelectorTxList);
      });
    });
  });

  describe('transactionsSelectorAllChains', () => {
    it('returns an empty array when both subSelectorTxList and selectedAddressTxList are empty', () => {
      const state = {
        metamask: {
          transactions: [],
          unapprovedPersonalMsgs: {},
          internalAccounts: {
            accounts: {
              'cf8dace4-9439-4bd4-b3a8-88c821c8fcb3': {
                address: '0xSelectedAddress',
                id: 'cf8dace4-9439-4bd4-b3a8-88c821c8fcb3',
                metadata: {
                  name: 'Test Account',
                  keyring: {
                    type: 'HD Key Tree',
                  },
                },
                options: {},
                methods: 'ETH_EOA_METHODS',
                type: 'EthAccountType.Eoa',
              },
            },
            selectedAccount: 'cf8dace4-9439-4bd4-b3a8-88c821c8fcb3',
          },
          selectedNetworkClientId: 'testNetworkConfigurationId',
          networkConfigurationsByChainId: {
            '0x1': {
              chainId: '0x1',
              name: 'Custom Mainnet RPC',
              nativeCurrency: 'ETH',
              defaultRpcEndpointIndex: 0,
              rpcEndpoints: [
                {
                  url: 'https://testrpc.com',
                  networkClientId: 'testNetworkConfigurationId',
                  type: 'custom',
                },
              ],
            },
          },
        },
      };

      const result = transactionsSelectorAllChains(state);

      expect(result).toStrictEqual([]);
    });

    it('returns only subSelectorTxList when selectedAddressTxList is empty', () => {
      const subSelectorTxList = [
        {
          id: 2,
          time: 1,
          txParams: { from: '0xOtherAddress', to: '0xSelectedAddress' },
        },
      ];

      const state = {
        metamask: {
          transactions: [],
          unapprovedPersonalMsgs: { 1: subSelectorTxList[0] },
          internalAccounts: {
            accounts: {
              'cf8dace4-9439-4bd4-b3a8-88c821c8fcb3': {
                address: '0xSelectedAddress',
                id: 'cf8dace4-9439-4bd4-b3a8-88c821c8fcb3',
                metadata: {
                  name: 'Test Account',
                  keyring: {
                    type: 'HD Key Tree',
                  },
                },
                options: {},
                methods: 'ETH_EOA_METHODS',
                type: 'EthAccountType.Eoa',
              },
            },
            selectedAccount: 'cf8dace4-9439-4bd4-b3a8-88c821c8fcb3',
          },
          selectedNetworkClientId: 'testNetworkConfigurationId',
          networkConfigurationsByChainId: {
            '0x1': {
              chainId: '0x1',
              name: 'Custom Mainnet RPC',
              nativeCurrency: 'ETH',
              defaultRpcEndpointIndex: 0,
              rpcEndpoints: [
                {
                  url: 'https://testrpc.com',
                  networkClientId: 'testNetworkConfigurationId',
                  type: 'custom',
                },
              ],
            },
          },
        },
      };

      const result = transactionsSelectorAllChains(state);

      expect(result).toStrictEqual(subSelectorTxList);
    });
  });

  describe('getTransactions', () => {
    it('returns all transactions for all networks', () => {
      const state = {
        metamask: {
          ...mockNetworkState({ chainId: CHAIN_IDS.MAINNET }),

          transactions: [
            {
              id: 0,
              chainId: CHAIN_IDS.MAINNET,
              status: TransactionStatus.approved,
            },
            {
              id: 1,
              chainId: CHAIN_IDS.MAINNET,
              status: TransactionStatus.submitted,
            },
            {
              id: 2,
              chainId: CHAIN_IDS.MAINNET,
              status: TransactionStatus.unapproved,
            },
            {
              id: 3,
              chainId: CHAIN_IDS.MAINNET,
              status: TransactionStatus.signed,
            },
            {
              id: 4,
              chainId: CHAIN_IDS.GOERLI,
              status: TransactionStatus.signed,
            },
          ],
        },
      };

      const results = getTransactions(state);

      expect(results).toStrictEqual(state.metamask.transactions);
    });

    it('returns an empty array if there are no transactions', () => {
      const results = getTransactions({});
      expect(results).toStrictEqual([]);
    });
  });

  describe('getUnapprovedTransactions', () => {
    it('returns confirmations from all networks', () => {
      const state = {
        metamask: {
<<<<<<< HEAD
          incomingTransactionsPreferences: true,
=======
>>>>>>> 4c122d36
          transactions: [
            {
              id: 1,
              chainId: '0x1',
              status: TransactionStatus.unapproved,
              type: TransactionType.incoming,
              txParams: { to: '0xSelectedAddress' },
            },
            {
              id: 2,
              chainId: '0x2',
              status: TransactionStatus.unapproved,
              type: TransactionType.incoming,
              txParams: { to: '0xOtherAddress' },
            },
            {
              id: 3,
              chainId: '0x3',
              status: TransactionStatus.unapproved,
              type: TransactionType.outgoing,
              txParams: { to: '0xSelectedAddress' },
            },
            {
              id: 4,
              chainId: '0x1',
              status: TransactionStatus.unapproved,
              type: TransactionType.incoming,
              txParams: { to: '0xSelectedAddress' },
            },
          ],
          internalAccounts: {
            accounts: {
              'cf8dace4-9439-4bd4-b3a8-88c821c8fcb3': {
                address: '0xSelectedAddress',
                id: 'cf8dace4-9439-4bd4-b3a8-88c821c8fcb3',
                metadata: {
                  name: 'Test Account',
                  keyring: {
                    type: 'HD Key Tree',
                  },
                },
                options: {},
                methods: ETH_EOA_METHODS,
                type: EthAccountType.Eoa,
              },
            },
            selectedAccount: 'cf8dace4-9439-4bd4-b3a8-88c821c8fcb3',
          },
        },
      };

      const result = getUnapprovedTransactions(state);

      expect(result).toStrictEqual({
        1: state.metamask.transactions[0],
        2: state.metamask.transactions[1],
        3: state.metamask.transactions[2],
        4: state.metamask.transactions[3],
      });
    });
  });
});<|MERGE_RESOLUTION|>--- conflicted
+++ resolved
@@ -959,38 +959,9 @@
   });
 
   describe('incomingTxListSelectorAllChains', () => {
-<<<<<<< HEAD
-    it('returns an empty array if incomingTransactionsPreferences is not present', () => {
-      const state = {
-        metamask: {
-          incomingTransactionsPreferences: null,
-          transactions: [
-            {
-              id: 1,
-              type: TransactionType.incoming,
-              txParams: { to: '0xAddress' },
-            },
-          ],
-          internalAccounts: {
-            selectedAccount: '0xAddress',
-          },
-        },
-      };
-
-      const result = incomingTxListSelectorAllChains(state);
-
-      expect(result).toStrictEqual([]);
-    });
-
     it('returns an empty array if there are no incoming transactions', () => {
       const state = {
         metamask: {
-          incomingTransactionsPreferences: true,
-=======
-    it('returns an empty array if there are no incoming transactions', () => {
-      const state = {
-        metamask: {
->>>>>>> 4c122d36
           transactions: [
             {
               id: 1,
@@ -1027,10 +998,6 @@
     it('returns only incoming transactions for the selected address across networks', () => {
       const state = {
         metamask: {
-<<<<<<< HEAD
-          incomingTransactionsPreferences: true,
-=======
->>>>>>> 4c122d36
           transactions: [
             {
               id: 1,
@@ -1089,10 +1056,6 @@
     it('returns an empty array if no transactions match the selected address', () => {
       const state = {
         metamask: {
-<<<<<<< HEAD
-          incomingTransactionsPreferences: true,
-=======
->>>>>>> 4c122d36
           transactions: [
             {
               id: 1,
@@ -1316,10 +1279,6 @@
       const state = {
         metamask: {
           unapprovedPersonalMsgs: {},
-<<<<<<< HEAD
-          incomingTransactionsPreferences: true,
-=======
->>>>>>> 4c122d36
           transactions: [],
           internalAccounts: {
             accounts: {
@@ -1377,10 +1336,6 @@
           unapprovedPersonalMsgs: {
             1: unapprovedMessages[0],
           },
-<<<<<<< HEAD
-          incomingTransactionsPreferences: true,
-=======
->>>>>>> 4c122d36
           transactions: [],
           internalAccounts: {
             accounts: {
@@ -1437,10 +1392,6 @@
       const state = {
         metamask: {
           unapprovedPersonalMsgs: {},
-<<<<<<< HEAD
-          incomingTransactionsPreferences: true,
-=======
->>>>>>> 4c122d36
           transactions: incomingTxList,
           internalAccounts: {
             accounts: {
@@ -1508,10 +1459,6 @@
           unapprovedPersonalMsgs: {
             1: unapprovedMessages[0],
           },
-<<<<<<< HEAD
-          incomingTransactionsPreferences: true,
-=======
->>>>>>> 4c122d36
           transactions: incomingTxList,
           internalAccounts: {
             accounts: {
@@ -1815,10 +1762,6 @@
     it('returns confirmations from all networks', () => {
       const state = {
         metamask: {
-<<<<<<< HEAD
-          incomingTransactionsPreferences: true,
-=======
->>>>>>> 4c122d36
           transactions: [
             {
               id: 1,
