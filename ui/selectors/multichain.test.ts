--- conflicted
+++ resolved
@@ -125,10 +125,6 @@
       multichainNetworkConfigurationsByChainId:
         AVAILABLE_MULTICHAIN_NETWORK_CONFIGURATIONS,
       selectedMultichainNetworkChainId: BtcScope.Mainnet,
-<<<<<<< HEAD
-      bitcoinSupportEnabled: true,
-=======
->>>>>>> 626e8e3c
       networksWithTransactionActivity: {},
     },
   };
