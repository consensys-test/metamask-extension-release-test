--- conflicted
+++ resolved
@@ -127,10 +127,7 @@
         AVAILABLE_MULTICHAIN_NETWORK_CONFIGURATIONS,
       selectedMultichainNetworkChainId: BtcScope.Mainnet,
       bitcoinSupportEnabled: true,
-<<<<<<< HEAD
-=======
       networksWithTransactionActivity: {},
->>>>>>> 2f987b6e
     },
   };
 }
@@ -287,6 +284,7 @@
       );
     });
 
+    // @ts-expect-error This is missing from the Mocha type definitions
     it.each(['usd', 'ETH'])(
       "returns current currency '%s' if account is EVM",
       (currency: string) => {
@@ -298,6 +296,7 @@
       },
     );
 
+    // @ts-expect-error This is missing from the Mocha type definitions
     it.each(['usd', 'BTC'])(
       "returns current currency '%s' if account is non-EVM",
       (currency: string) => {
@@ -378,6 +377,7 @@
       expect(getMultichainIsMainnet(state)).toBe(false);
     });
 
+    // @ts-expect-error This is missing from the Mocha type definitions
     it.each([
       { isMainnet: true, account: MOCK_ACCOUNT_BIP122_P2WPKH },
       { isMainnet: false, account: MOCK_ACCOUNT_BIP122_P2WPKH_TESTNET },
@@ -404,6 +404,7 @@
       expect(getMultichainIsTestnet(state)).toBe(false);
     });
 
+    // @ts-expect-error This is missing from the Mocha type definitions
     it.each([CHAIN_IDS.SEPOLIA, CHAIN_IDS.LINEA_SEPOLIA])(
       'returns true if account is EVM (testnet): %s',
       (chainId: Hex) => {
@@ -412,6 +413,7 @@
       },
     );
 
+    // @ts-expect-error This is missing from the Mocha type definitions
     it.each([
       { isTestnet: false, account: MOCK_ACCOUNT_BIP122_P2WPKH },
       { isTestnet: true, account: MOCK_ACCOUNT_BIP122_P2WPKH_TESTNET },
@@ -440,6 +442,7 @@
       );
     });
 
+    // @ts-expect-error This is missing from the Mocha type definitions
     it.each([
       {
         network: 'mainnet',
