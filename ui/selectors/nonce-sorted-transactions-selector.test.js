--- conflicted
+++ resolved
@@ -83,14 +83,7 @@
   unapprovedTypedMessages = [],
 } = {}) => ({
   metamask: {
-<<<<<<< HEAD
-    providerConfig: {
-      nickname: 'mainnet',
-      chainId: CHAIN_IDS.MAINNET,
-    },
-=======
     ...mockNetworkState({ chainId: CHAIN_IDS.MAINNET }),
->>>>>>> ad7a5462
     unapprovedTypedMessages,
     internalAccounts: {
       accounts: {
