import { ApprovalType, NetworkType } from '@metamask/controller-utils';
import mockState from '../../test/data/mock-state.json';
import { KeyringType } from '../../shared/constants/keyring';
import {
  CHAIN_IDS,
  LOCALHOST_DISPLAY_NAME,
  NETWORK_TYPES,
  OPTIMISM_DISPLAY_NAME,
} from '../../shared/constants/network';
import { SURVEY_DATE, SURVEY_GMT } from '../helpers/constants/survey';
import * as selectors from './selectors';

jest.mock('../../shared/modules/network.utils', () => {
  const actual = jest.requireActual('../../shared/modules/network.utils');
  return {
    ...actual,
    shouldShowLineaMainnet: jest.fn().mockResolvedValue(true),
  };
});

describe('Selectors', () => {
  describe('#getSelectedAddress', () => {
    it('returns undefined if selectedAddress is undefined', () => {
      expect(selectors.getSelectedAddress({ metamask: {} })).toBeUndefined();
    });

    it('returns selectedAddress', () => {
      const selectedAddress = '0x0dcd5d886577d5081b0c52e242ef29e70be3e7bc';
      expect(
        selectors.getSelectedAddress({ metamask: { selectedAddress } }),
      ).toStrictEqual(selectedAddress);
    });
  });

  describe('#getSuggestedTokens', () => {
    it('returns an empty array if pendingApprovals is undefined', () => {
      expect(selectors.getSuggestedTokens({ metamask: {} })).toStrictEqual([]);
    });

    it('returns suggestedTokens from filtered pending approvals', () => {
      const pendingApprovals = {
        1: {
          id: '1',
          origin: 'dapp',
          time: 1,
          type: ApprovalType.WatchAsset,
          requestData: {
            asset: {
              address: '0x8b175474e89094c44da98b954eedeac495271d0a',
              symbol: 'NEW',
              decimals: 18,
              image: 'metamark.svg',
            },
          },
          requestState: null,
        },
        2: {
          id: '2',
          origin: 'dapp',
          time: 1,
          type: ApprovalType.WatchAsset,
          requestData: {
            asset: {
              address: '0xC8c77482e45F1F44dE1745F52C74426C631bDD51',
              symbol: '0XYX',
              decimals: 18,
              image: '0x.svg',
            },
          },
        },
        3: {
          id: '3',
          origin: 'origin',
          time: 1,
          type: ApprovalType.Transaction,
          requestData: {
            // something that is not an asset
          },
        },
        4: {
          id: '4',
          origin: 'dapp',
          time: 1,
          type: ApprovalType.WatchAsset,
          requestData: {
            asset: {
              address: '0x1234abcd',
              symbol: '0XYX',
              tokenId: '123',
            },
          },
        },
      };

      expect(
        selectors.getSuggestedTokens({ metamask: { pendingApprovals } }),
      ).toStrictEqual([
        {
          id: '1',
          origin: 'dapp',
          time: 1,
          type: ApprovalType.WatchAsset,
          requestData: {
            asset: {
              address: '0x8b175474e89094c44da98b954eedeac495271d0a',
              symbol: 'NEW',
              decimals: 18,
              image: 'metamark.svg',
            },
          },
          requestState: null,
        },
        {
          id: '2',
          origin: 'dapp',
          time: 1,
          type: ApprovalType.WatchAsset,
          requestData: {
            asset: {
              address: '0xC8c77482e45F1F44dE1745F52C74426C631bDD51',
              symbol: '0XYX',
              decimals: 18,
              image: '0x.svg',
            },
          },
        },
      ]);
    });
  });

  describe('#getSuggestedNfts', () => {
    it('returns an empty array if pendingApprovals is undefined', () => {
      expect(selectors.getSuggestedNfts({ metamask: {} })).toStrictEqual([]);
    });

    it('returns suggestedNfts from filtered pending approvals', () => {
      const pendingApprovals = {
        1: {
          id: '1',
          origin: 'dapp',
          time: 1,
          type: ApprovalType.WatchAsset,
          requestData: {
            asset: {
              address: '0x8b175474e89094c44da98b954eedeac495271d0a',
              symbol: 'NEW',
              decimals: 18,
              image: 'metamark.svg',
            },
          },
          requestState: null,
        },
        2: {
          id: '2',
          origin: 'dapp',
          time: 1,
          type: ApprovalType.WatchAsset,
          requestData: {
            asset: {
              address: '0xC8c77482e45F1F44dE1745F52C74426C631bDD51',
              symbol: '0XYX',
              decimals: 18,
              image: '0x.svg',
            },
          },
        },
        3: {
          id: '3',
          origin: 'origin',
          time: 1,
          type: ApprovalType.Transaction,
          requestData: {
            // something that is not an asset
          },
        },
        4: {
          id: '4',
          origin: 'dapp',
          time: 1,
          type: ApprovalType.WatchAsset,
          requestData: {
            asset: {
              address: '0x1234abcd',
              symbol: '0XYX',
              tokenId: '123',
              standard: 'ERC721',
            },
          },
        },
      };

      expect(
        selectors.getSuggestedNfts({ metamask: { pendingApprovals } }),
      ).toStrictEqual([
        {
          id: '4',
          origin: 'dapp',
          time: 1,
          type: ApprovalType.WatchAsset,
          requestData: {
            asset: {
              address: '0x1234abcd',
              symbol: '0XYX',
              tokenId: '123',
              standard: 'ERC721',
            },
          },
        },
      ]);
    });
  });

  describe('#getNewNetworkAdded', () => {
    it('returns undefined if newNetworkAddedName is undefined', () => {
      expect(selectors.getNewNetworkAdded({ appState: {} })).toBeUndefined();
    });

    it('returns newNetworkAddedName', () => {
      expect(
        selectors.getNewNetworkAdded({
          appState: { newNetworkAddedName: 'test-chain' },
        }),
      ).toStrictEqual('test-chain');
    });
  });

  describe('#getRpcPrefsForCurrentProvider', () => {
    it('returns an empty object if state.metamask.providerConfig is empty', () => {
      expect(
        selectors.getRpcPrefsForCurrentProvider({
          metamask: { providerConfig: {} },
        }),
      ).toStrictEqual({});
    });
    it('returns rpcPrefs from the providerConfig', () => {
      expect(
        selectors.getRpcPrefsForCurrentProvider({
          metamask: {
            providerConfig: {
              rpcPrefs: { blockExplorerUrl: 'https://test-block-explorer' },
            },
          },
        }),
      ).toStrictEqual({ blockExplorerUrl: 'https://test-block-explorer' });
    });
  });

  describe('#getNetworksTabSelectedNetworkConfigurationId', () => {
    it('returns undefined if selectedNetworkConfigurationId is undefined', () => {
      expect(
        selectors.getNetworksTabSelectedNetworkConfigurationId({
          appState: {},
        }),
      ).toBeUndefined();
    });

    it('returns selectedNetworkConfigurationId', () => {
      expect(
        selectors.getNetworksTabSelectedNetworkConfigurationId({
          appState: {
            selectedNetworkConfigurationId: 'testNetworkConfigurationId',
          },
        }),
      ).toStrictEqual('testNetworkConfigurationId');
    });
  });

  describe('#getNetworkConfigurations', () => {
    it('returns undefined if state.metamask.networkConfigurations is undefined', () => {
      expect(
        selectors.getNetworkConfigurations({
          metamask: {},
        }),
      ).toBeUndefined();
    });

    it('returns networkConfigurations', () => {
      const networkConfigurations = {
        testNetworkConfigurationId1: {
          rpcUrl: 'https://mock-rpc-url-1',
          chainId: '0xtest',
          ticker: 'TEST',
          id: 'testNetworkConfigurationId1',
        },
        testNetworkConfigurationId2: {
          rpcUrl: 'https://mock-rpc-url-2',
          chainId: '0x1337',
          ticker: 'RPC',
          id: 'testNetworkConfigurationId2',
        },
      };
      expect(
        selectors.getNetworkConfigurations({
          metamask: {
            networkConfigurations,
          },
        }),
      ).toStrictEqual(networkConfigurations);
    });
  });

  describe('#getAllNetworks', () => {
    it('sorts Localhost to the bottom of the test lists', () => {
      const networks = selectors.getAllNetworks({
        metamask: {
          preferences: {
            showTestNetworks: true,
          },
          networkConfigurations: {
            'some-config-name': {
              chainId: CHAIN_IDS.LOCALHOST,
              nickname: LOCALHOST_DISPLAY_NAME,
            },
          },
        },
      });
      const lastItem = networks.pop();
      expect(lastItem.nickname.toLowerCase()).toContain('localhost');
    });

    it('properly assigns a network as removable', () => {
      const networks = selectors.getAllNetworks({
        metamask: {
          preferences: {
            showTestNetworks: true,
          },
          networkConfigurations: {
            'some-config-name': {
              chainId: CHAIN_IDS.LOCALHOST,
              nickname: LOCALHOST_DISPLAY_NAME,
              id: 'some-config-name',
            },
          },
        },
      });

      const mainnet = networks.find(
        (network) => network.id === NETWORK_TYPES.MAINNET,
      );
      expect(mainnet.removable).toBe(false);

      const customNetwork = networks.find(
        (network) => network.id === 'some-config-name',
      );
      expect(customNetwork.removable).toBe(true);
    });

    it('properly proposes a known network image when not provided by adding function', () => {
      const networks = selectors.getAllNetworks({
        metamask: {
          preferences: {
            showTestNetworks: true,
          },
          networkConfigurations: {
            'some-config-name': {
              chainId: CHAIN_IDS.OPTIMISM,
              nickname: OPTIMISM_DISPLAY_NAME,
              id: 'some-config-name',
            },
          },
        },
      });

      const optimismConfig = networks.find(
        ({ chainId }) => chainId === CHAIN_IDS.OPTIMISM,
      );
      expect(optimismConfig.rpcPrefs.imageUrl).toBe('./images/optimism.svg');
    });
  });

  describe('#getCurrentNetwork', () => {
    it('returns the correct custom network when there is a chainId collision', () => {
      const modifiedMockState = {
        ...mockState,
        metamask: {
          ...mockState.metamask,
          providerConfig: {
            ...mockState.metamask.networkConfigurations
              .testNetworkConfigurationId,
            // 0x1 would collide with Ethereum Mainnet
            chainId: '0x1',
            // type of "rpc" signals custom network
            type: 'rpc',
          },
        },
      };

      const currentNetwork = selectors.getCurrentNetwork(modifiedMockState);
      expect(currentNetwork.nickname).toBe('Custom Mainnet RPC');
      expect(currentNetwork.chainId).toBe('0x1');
    });

    it('returns the correct mainnet network when there is a chainId collision', () => {
      const modifiedMockState = {
        ...mockState,
        metamask: {
          ...mockState.metamask,
          providerConfig: {
            ...mockState.metamask.providerConfig,
            chainId: '0x1',
            // Changing type to 'mainnet' represents Ethereum Mainnet
            type: 'mainnet',
          },
        },
      };
      const currentNetwork = selectors.getCurrentNetwork(modifiedMockState);
      expect(currentNetwork.nickname).toBe('Ethereum Mainnet');
    });
  });

  describe('#getAllEnabledNetworks', () => {
    it('returns only Mainnet and Linea with showTestNetworks off', () => {
      const networks = selectors.getAllEnabledNetworks({
        metamask: {
          preferences: {
            showTestNetworks: false,
          },
        },
      });
      expect(networks).toHaveLength(2);
    });

    it('returns networks with showTestNetworks on', () => {
      const networks = selectors.getAllEnabledNetworks({
        metamask: {
          preferences: {
            showTestNetworks: true,
          },
        },
      });
      expect(networks.length).toBeGreaterThan(2);
    });
  });

  describe('#isHardwareWallet', () => {
    it('returns false if it is not a HW wallet', () => {
      mockState.metamask.keyrings[0].type = KeyringType.imported;
      expect(selectors.isHardwareWallet(mockState)).toBe(false);
    });

    it('returns true if it is a Ledger HW wallet', () => {
      mockState.metamask.keyrings[0].type = KeyringType.ledger;
      expect(selectors.isHardwareWallet(mockState)).toBe(true);
    });

    it('returns true if it is a Trezor HW wallet', () => {
      mockState.metamask.keyrings[0].type = KeyringType.trezor;
      expect(selectors.isHardwareWallet(mockState)).toBe(true);
    });
  });

  describe('#getHardwareWalletType', () => {
    it('returns undefined if it is not a HW wallet', () => {
      mockState.metamask.keyrings[0].type = KeyringType.imported;
      expect(selectors.getHardwareWalletType(mockState)).toBeUndefined();
    });

    it('returns "Ledger Hardware" if it is a Ledger HW wallet', () => {
      mockState.metamask.keyrings[0].type = KeyringType.ledger;
      expect(selectors.getHardwareWalletType(mockState)).toBe(
        KeyringType.ledger,
      );
    });

    it('returns "Trezor Hardware" if it is a Trezor HW wallet', () => {
      mockState.metamask.keyrings[0].type = KeyringType.trezor;
      expect(selectors.getHardwareWalletType(mockState)).toBe(
        KeyringType.trezor,
      );
    });
  });

  it('returns selected identity', () => {
    expect(selectors.getSelectedIdentity(mockState)).toStrictEqual({
      address: '0x0dcd5d886577d5081b0c52e242ef29e70be3e7bc',
      name: 'Test Account',
    });
  });

  it('returns selected account', () => {
    const account = selectors.getSelectedAccount(mockState);
    expect(account.balance).toStrictEqual('0x346ba7725f412cbfdb');
    expect(account.address).toStrictEqual(
      '0x0dcd5d886577d5081b0c52e242ef29e70be3e7bc',
    );
  });

  describe('#getTokenExchangeRates', () => {
    it('returns token exchange rates', () => {
      const tokenExchangeRates = selectors.getTokenExchangeRates(mockState);
      expect(tokenExchangeRates).toStrictEqual({
        '0x108cf70c7d384c552f42c07c41c0e1e46d77ea0d': 0.00039345803819379796,
        '0xd8f6a2ffb0fc5952d16c9768b71cfd35b6399aa5': 0.00008189274407698049,
      });
    });
  });

  describe('#checkNetworkOrAccountNotSupports1559', () => {
    it('returns false if network and account supports EIP-1559', () => {
      const not1559Network = selectors.checkNetworkOrAccountNotSupports1559({
        ...mockState,
        metamask: {
          ...mockState.metamask,
          keyrings: [
            {
              type: KeyringType.ledger,
              accounts: ['0x0dcd5d886577d5081b0c52e242ef29e70be3e7bc'],
            },
          ],
        },
      });
      expect(not1559Network).toStrictEqual(false);
    });

    it('returns true if network does not support EIP-1559', () => {
      let not1559Network = selectors.checkNetworkOrAccountNotSupports1559({
        ...mockState,
        metamask: {
          ...mockState.metamask,
          networksMetadata: {
            [NetworkType.goerli]: {
              EIPS: { 1559: false },
            },
          },
        },
      });
      expect(not1559Network).toStrictEqual(true);
      not1559Network = selectors.checkNetworkOrAccountNotSupports1559({
        ...mockState,
        metamask: {
          ...mockState.metamask,
          networksMetadata: {
            [NetworkType.goerli]: {
              EIPS: { 1559: false },
            },
          },
        },
      });
      expect(not1559Network).toStrictEqual(true);
    });
  });

  describe('#getAddressBook', () => {
    it('should return the address book', () => {
      expect(selectors.getAddressBook(mockState)).toStrictEqual([
        {
          address: '0xc42edfcc21ed14dda456aa0756c153f7985d8813',
          chainId: '0x5',
          isEns: false,
          memo: '',
          name: 'Address Book Account 1',
        },
      ]);
    });
  });

  it('returns accounts with balance, address, and name from identity and accounts in state', () => {
    const accountsWithSendEther =
      selectors.accountsWithSendEtherInfoSelector(mockState);
    expect(accountsWithSendEther).toHaveLength(5);
    expect(accountsWithSendEther[0].balance).toStrictEqual(
      '0x346ba7725f412cbfdb',
    );
    expect(accountsWithSendEther[0].address).toStrictEqual(
      '0x0dcd5d886577d5081b0c52e242ef29e70be3e7bc',
    );
    expect(accountsWithSendEther[0].name).toStrictEqual('Test Account');
  });

  it('returns selected account with balance, address, and name from accountsWithSendEtherInfoSelector', () => {
    const currentAccountwithSendEther =
      selectors.getCurrentAccountWithSendEtherInfo(mockState);
    expect(currentAccountwithSendEther.balance).toStrictEqual(
      '0x346ba7725f412cbfdb',
    );
    expect(currentAccountwithSendEther.address).toStrictEqual(
      '0x0dcd5d886577d5081b0c52e242ef29e70be3e7bc',
    );
    expect(currentAccountwithSendEther.name).toStrictEqual('Test Account');
  });

  it('#getGasIsLoading', () => {
    const gasIsLoading = selectors.getGasIsLoading(mockState);
    expect(gasIsLoading).toStrictEqual(false);
  });

  it('#getCurrentCurrency', () => {
    const currentCurrency = selectors.getCurrentCurrency(mockState);
    expect(currentCurrency).toStrictEqual('usd');
  });

  it('#getTotalUnapprovedCount', () => {
    const totalUnapprovedCount = selectors.getTotalUnapprovedCount(mockState);
    expect(totalUnapprovedCount).toStrictEqual(1);
  });

  it('#getUseTokenDetection', () => {
    const useTokenDetection = selectors.getUseTokenDetection(mockState);
    expect(useTokenDetection).toStrictEqual(true);
  });

  it('#getTokenList', () => {
    const tokenList = selectors.getTokenList(mockState);
    expect(tokenList).toStrictEqual({
      '0x2260fac5e5542a773aa44fbcfedf7c193bc2c599': {
        address: '0x2260fac5e5542a773aa44fbcfedf7c193bc2c599',
        symbol: 'WBTC',
        decimals: 8,
        name: 'Wrapped Bitcoin',
        iconUrl: 'https://s3.amazonaws.com/airswap-token-images/WBTC.png',
        aggregators: [
          'airswapLight',
          'bancor',
          'cmc',
          'coinGecko',
          'kleros',
          'oneInch',
          'paraswap',
          'pmm',
          'totle',
          'zapper',
          'zerion',
          'zeroEx',
        ],
        occurrences: 12,
      },
      '0x0bc529c00c6401aef6d220be8c6ea1667f6ad93e': {
        address: '0x0bc529c00c6401aef6d220be8c6ea1667f6ad93e',
        symbol: 'YFI',
        decimals: 18,
        name: 'yearn.finance',
        iconUrl:
          'https://raw.githubusercontent.com/trustwallet/assets/master/blockchains/ethereum/assets/0x0bc529c00C6401aEF6D220BE8C6Ea1667F6Ad93e/logo.png',
        aggregators: [
          'airswapLight',
          'bancor',
          'cmc',
          'coinGecko',
          'kleros',
          'oneInch',
          'paraswap',
          'pmm',
          'totle',
          'zapper',
          'zerion',
          'zeroEx',
        ],
        occurrences: 12,
      },
    });
  });
  it('#getAdvancedGasFeeValues', () => {
    const advancedGasFee = selectors.getAdvancedGasFeeValues(mockState);
    expect(advancedGasFee).toStrictEqual({
      maxBaseFee: '75',
      priorityFee: '2',
    });
  });
  it('#getAppIsLoading', () => {
    const appIsLoading = selectors.getAppIsLoading(mockState);
    expect(appIsLoading).toStrictEqual(false);
  });
  it('#getNotifications', () => {
    const notifications = selectors.getNotifications(mockState);

    expect(notifications).toStrictEqual([
      mockState.metamask.notifications.test,
      mockState.metamask.notifications.test2,
    ]);
  });
  it('#getUnreadNotificationsCount', () => {
    const unreadNotificationCount =
      selectors.getUnreadNotificationsCount(mockState);

    expect(unreadNotificationCount).toStrictEqual(1);
  });

  it('#getUnreadNotifications', () => {
    const unreadNotifications = selectors.getUnreadNotifications(mockState);

    expect(unreadNotifications).toStrictEqual([
      mockState.metamask.notifications.test,
    ]);
  });

  it('#getUseCurrencyRateCheck', () => {
    const useCurrencyRateCheck = selectors.getUseCurrencyRateCheck(mockState);
    expect(useCurrencyRateCheck).toStrictEqual(true);
  });

  it('#getShowOutdatedBrowserWarning returns false if outdatedBrowserWarningLastShown is less than 2 days ago', () => {
    mockState.metamask.showOutdatedBrowserWarning = true;
    const timestamp = new Date();
    timestamp.setDate(timestamp.getDate() - 1);
    mockState.metamask.outdatedBrowserWarningLastShown = timestamp.getTime();
    const showOutdatedBrowserWarning =
      selectors.getShowOutdatedBrowserWarning(mockState);
    expect(showOutdatedBrowserWarning).toStrictEqual(false);
  });

  it('#getShowOutdatedBrowserWarning returns true if outdatedBrowserWarningLastShown is more than 2 days ago', () => {
    mockState.metamask.showOutdatedBrowserWarning = true;
    const timestamp = new Date();
    timestamp.setDate(timestamp.getDate() - 3);
    mockState.metamask.outdatedBrowserWarningLastShown = timestamp.getTime();
    const showOutdatedBrowserWarning =
      selectors.getShowOutdatedBrowserWarning(mockState);
    expect(showOutdatedBrowserWarning).toStrictEqual(true);
  });

  it('#getTotalUnapprovedSignatureRequestCount', () => {
    const totalUnapprovedSignatureRequestCount =
      selectors.getTotalUnapprovedSignatureRequestCount(mockState);
    expect(totalUnapprovedSignatureRequestCount).toStrictEqual(0);
  });

  it('#getIsDesktopEnabled', () => {
    const isDesktopEnabled = selectors.getIsDesktopEnabled(mockState);
    expect(isDesktopEnabled).toBeFalsy();
  });

  it('#getIsBridgeChain', () => {
    mockState.metamask.providerConfig.chainId = '0xa';
    const isOptimismSupported = selectors.getIsBridgeChain(mockState);
    expect(isOptimismSupported).toBeTruthy();

    mockState.metamask.providerConfig.chainId = '0xfa';
    const isFantomSupported = selectors.getIsBridgeChain(mockState);
    expect(isFantomSupported).toBeFalsy();
  });

  it('returns proper values for snaps privacy warning shown status', () => {
    mockState.metamask.snapsInstallPrivacyWarningShown = false;
    expect(selectors.getSnapsInstallPrivacyWarningShown(mockState)).toBe(false);

    mockState.metamask.snapsInstallPrivacyWarningShown = true;
    expect(selectors.getSnapsInstallPrivacyWarningShown(mockState)).toBe(true);

    mockState.metamask.snapsInstallPrivacyWarningShown = undefined;
    expect(selectors.getSnapsInstallPrivacyWarningShown(mockState)).toBe(false);

    mockState.metamask.snapsInstallPrivacyWarningShown = null;
    expect(selectors.getSnapsInstallPrivacyWarningShown(mockState)).toBe(false);
  });

  it('#getInfuraBlocked', () => {
    let isInfuraBlocked = selectors.getInfuraBlocked(mockState);
    expect(isInfuraBlocked).toBe(false);

    const modifiedMockState = {
      ...mockState,
      metamask: {
        ...mockState.metamask,
        networksMetadata: {
          ...mockState.metamask.networksMetadata,
          goerli: {
            status: 'blocked',
          },
        },
      },
    };
    isInfuraBlocked = selectors.getInfuraBlocked(modifiedMockState);
    expect(isInfuraBlocked).toBe(true);
  });

  it('#getSnapRegistryData', () => {
    const mockSnapId = 'npm:@metamask/test-snap-bip44';
    expect(selectors.getSnapRegistryData(mockState, mockSnapId)).toStrictEqual(
      expect.objectContaining({
        id: mockSnapId,
        versions: {
          '5.1.2': {
            checksum: 'L1k+dT9Q+y3KfIqzaH09MpDZVPS9ZowEh9w01ZMTWMU=',
          },
          '5.1.3': {
            checksum: '21k+dT9Q+y3KfIqzaH09MpDZVPS9ZowEh9w01ZMTWMU=',
          },
          '6.0.0': {
            checksum: '31k+dT9Q+y3KfIqzaH09MpDZVPS9ZowEh9w01ZMTWMU=',
          },
        },
        metadata: expect.objectContaining({
          website: 'https://snaps.consensys.io/',
          name: 'BIP-44',
        }),
      }),
    );
  });

  it('#getSnapLatestVersion', () => {
    const mockSnapId = 'npm:@metamask/test-snap-bip44';
    expect(selectors.getSnapLatestVersion(mockState, mockSnapId)).toStrictEqual(
      '6.0.0',
    );
  });

  it('#getAllSnapAvailableUpdates', () => {
    const snapMap = selectors.getAllSnapAvailableUpdates(mockState);
    expect(Object.fromEntries(snapMap)).toStrictEqual({
      'npm:@metamask/test-snap-bip44': true,
    });
  });

  it('#getAnySnapUpdateAvailable', () => {
    expect(selectors.getAnySnapUpdateAvailable(mockState)).toStrictEqual(true);
  });
<<<<<<< HEAD
=======

  describe('#getShowSurveyToast', () => {
    const realDateNow = Date.now;

    afterEach(() => {
      Date.now = realDateNow;
    });

    it('shows the survey link when not yet seen and within time bounds', () => {
      Date.now = () =>
        new Date(`${SURVEY_DATE} 12:25:00 ${SURVEY_GMT}`).getTime();
      const result = selectors.getShowSurveyToast({
        metamask: {
          surveyLinkLastClickedOrClosed: null,
        },
      });
      expect(result).toStrictEqual(true);
    });

    it('does not show the survey link when seen and within time bounds', () => {
      Date.now = () =>
        new Date(`${SURVEY_DATE} 12:25:00 ${SURVEY_GMT}`).getTime();
      const result = selectors.getShowSurveyToast({
        metamask: {
          surveyLinkLastClickedOrClosed: 123456789,
        },
      });
      expect(result).toStrictEqual(false);
    });

    it('does not show the survey link before time bounds', () => {
      Date.now = () =>
        new Date(`${SURVEY_DATE} 11:25:00 ${SURVEY_GMT}`).getTime();
      const result = selectors.getShowSurveyToast({
        metamask: {
          surveyLinkLastClickedOrClosed: null,
        },
      });
      expect(result).toStrictEqual(false);
    });

    it('does not show the survey link after time bounds', () => {
      Date.now = () =>
        new Date(`${SURVEY_DATE} 14:25:00 ${SURVEY_GMT}`).getTime();
      const result = selectors.getShowSurveyToast({
        metamask: {
          surveyLinkLastClickedOrClosed: null,
        },
      });
      expect(result).toStrictEqual(false);
    });
  });
>>>>>>> 4e8e0b41
});<|MERGE_RESOLUTION|>--- conflicted
+++ resolved
@@ -804,8 +804,6 @@
   it('#getAnySnapUpdateAvailable', () => {
     expect(selectors.getAnySnapUpdateAvailable(mockState)).toStrictEqual(true);
   });
-<<<<<<< HEAD
-=======
 
   describe('#getShowSurveyToast', () => {
     const realDateNow = Date.now;
@@ -858,5 +856,4 @@
       expect(result).toStrictEqual(false);
     });
   });
->>>>>>> 4e8e0b41
 });