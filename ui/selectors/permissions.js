import { ApprovalType } from '@metamask/controller-utils';
import { WALLET_SNAP_PERMISSION_KEY } from '@metamask/snaps-rpc-methods';
import { isEvmAccountType } from '@metamask/keyring-api';
import { CaveatTypes } from '../../shared/constants/permissions';
import { getApprovalRequestsByType } from './approvals';
import { createDeepEqualSelector } from './util';
import {
  getInternalAccount,
  getMetaMaskAccountsOrdered,
  getOriginOfCurrentTab,
  getSelectedInternalAccount,
  getTargetSubjectMetadata,
} from '.';

// selectors

/**
 * Deep equal selector to get the permission subjects object.
 *
 * @param {object} state - The current state.
 * @returns {object} The permissions subjects object.
 */
export const getPermissionSubjectsDeepEqual = createDeepEqualSelector(
  (state) => state.metamask.subjects || {},
  (subjects) => subjects,
);

/**
 * Deep equal selector to get the subject metadata object.
 *
 * @param {object} state - The current state.
 * @returns {object} The subject metadata object.
 */
export const getSubjectMetadataDeepEqual = createDeepEqualSelector(
  (state) => state.metamask.subjectMetadata,
  (metadata) => metadata,
);

/**
 * Selector to get the permission subjects object.
 *
 * @param {object} state - The current state.
 * @returns {object} The permissions subjects object.
 */
export function getPermissionSubjects(state) {
  return state.metamask.subjects || {};
}

/**
 * Selects the permitted accounts from the eth_accounts permission given state
 * and an origin.
 *
 * @param {object} state - The current state.
 * @param {string} origin - The origin/subject to get the permitted accounts for.
 * @returns {Array<string>} An empty array or an array of accounts.
 */
export function getPermittedAccounts(state, origin) {
  return getAccountsFromPermission(
    getAccountsPermissionFromSubject(subjectSelector(state, origin)),
  );
}

/**
 * Selects the permitted accounts from the eth_accounts permission for the
 * origin of the current tab.
 *
 * @param {object} state - The current state.
 * @returns {Array<string>} An empty array or an array of accounts.
 */
export function getPermittedAccountsForCurrentTab(state) {
  return getPermittedAccounts(state, getOriginOfCurrentTab(state));
}

export function getPermittedAccountsForSelectedTab(state, activeTab) {
  return getPermittedAccounts(state, activeTab);
}

/**
 * Returns a map of permitted accounts by origin for all origins.
 *
 * @param {object} state - The current state.
 * @returns {object} Permitted accounts by origin.
 */
export function getPermittedAccountsByOrigin(state) {
  const subjects = getPermissionSubjects(state);
  return Object.keys(subjects).reduce((acc, subjectKey) => {
    const accounts = getAccountsFromSubject(subjects[subjectKey]);
    if (accounts.length > 0) {
      acc[subjectKey] = accounts;
    }
    return acc;
  }, {});
}

export function getSubjectMetadata(state) {
  return state.metamask.subjectMetadata;
}

/**
 * Returns an array of connected subject objects, with the following properties:
 * - extensionId
 * - key (i.e. origin)
 * - name
 * - icon
 *
 * @param {object} state - The current state.
 * @returns {Array<object>} An array of connected subject objects.
 */
export function getConnectedSubjectsForSelectedAddress(state) {
  const selectedInternalAccount = getSelectedInternalAccount(state);
  const subjects = getPermissionSubjects(state);
  const subjectMetadata = getSubjectMetadata(state);

  const connectedSubjects = [];

  Object.entries(subjects).forEach(([subjectKey, subjectValue]) => {
    const exposedAccounts = getAccountsFromSubject(subjectValue);
    if (!exposedAccounts.includes(selectedInternalAccount.address)) {
      return;
    }

    const { extensionId, name, iconUrl } = subjectMetadata[subjectKey] || {};

    connectedSubjects.push({
      extensionId,
      origin: subjectKey,
      name,
      iconUrl,
    });
  });

  return connectedSubjects;
}

<<<<<<< HEAD
=======
/**
 *  @typedef {import('./selectors.types').AccountConnections} AccountConnections
 */

/**
 * Retrieves the connected subjects for all addresses.
 *
 * @returns {AccountConnections}  The connected subjects for all addresses.
 */
>>>>>>> 717376e8
export const getConnectedSubjectsForAllAddresses = createDeepEqualSelector(
  getPermissionSubjects,
  getSubjectMetadata,
  (subjects, subjectMetadata) => {
    const accountsToConnections = {};
    Object.entries(subjects).forEach(([subjectKey, subjectValue]) => {
      const exposedAccounts = getAccountsFromSubject(subjectValue);
      exposedAccounts.forEach((address) => {
        if (!accountsToConnections[address]) {
          accountsToConnections[address] = [];
        }
        const metadata = subjectMetadata[subjectKey];
        accountsToConnections[address].push({
          origin: subjectKey,
          ...metadata,
        });
      });
    });

    return accountsToConnections;
  },
);

export function getSubjectsWithPermission(state, permissionName) {
  const subjects = getPermissionSubjects(state);

  const connectedSubjects = [];

  Object.entries(subjects).forEach(([origin, { permissions }]) => {
    if (permissions[permissionName]) {
      const { extensionId, name, iconUrl } =
        getTargetSubjectMetadata(state, origin) || {};

      connectedSubjects.push({
        extensionId,
        origin,
        name,
        iconUrl,
      });
    }
  });
  return connectedSubjects;
}

export function getSubjectsWithSnapPermission(state, snapId) {
  const subjects = getPermissionSubjects(state);

  return Object.entries(subjects)
    .filter(
      ([_origin, { permissions }]) =>
        permissions[WALLET_SNAP_PERMISSION_KEY]?.caveats[0].value[snapId],
    )
    .map(([origin, _subject]) => {
      const { extensionId, name, iconUrl } =
        getTargetSubjectMetadata(state, origin) || {};
      return {
        extensionId,
        origin,
        name,
        iconUrl,
      };
    });
}

/**
 * Returns an object mapping addresses to objects mapping origins to connected
 * subject info. Subject info objects have the following properties:
 * - iconUrl
 * - name
 *
 * @param {object} state - The current state.
 * @returns {object} A mapping of addresses to a mapping of origins to
 * connected subject info.
 */
export function getAddressConnectedSubjectMap(state) {
  const subjectMetadata = getSubjectMetadata(state);
  const accountsMap = getPermittedAccountsByOrigin(state);
  const addressConnectedIconMap = {};

  Object.keys(accountsMap).forEach((subjectKey) => {
    const { iconUrl, name } = subjectMetadata[subjectKey] || {};

    accountsMap[subjectKey].forEach((address) => {
      const nameToRender = name || subjectKey;

      addressConnectedIconMap[address] = addressConnectedIconMap[address]
        ? {
            ...addressConnectedIconMap[address],
            [subjectKey]: { iconUrl, name: nameToRender },
          }
        : { [subjectKey]: { iconUrl, name: nameToRender } };
    });
  });

  return addressConnectedIconMap;
}

export const isAccountConnectedToCurrentTab = createDeepEqualSelector(
  getPermittedAccountsForCurrentTab,
  (_state, address) => address,
  (permittedAccounts, address) => {
    return permittedAccounts.some((account) => account === address);
  },
);

// selector helpers

function getAccountsFromSubject(subject) {
  return getAccountsFromPermission(getAccountsPermissionFromSubject(subject));
}

function getAccountsPermissionFromSubject(subject = {}) {
  return subject.permissions?.eth_accounts || {};
}

function getAccountsFromPermission(accountsPermission) {
  const accountsCaveat = getAccountsCaveatFromPermission(accountsPermission);
  return accountsCaveat && Array.isArray(accountsCaveat.value)
    ? accountsCaveat.value
    : [];
}

function getAccountsCaveatFromPermission(accountsPermission = {}) {
  return (
    Array.isArray(accountsPermission.caveats) &&
    accountsPermission.caveats.find(
      (caveat) => caveat.type === CaveatTypes.restrictReturnedAccounts,
    )
  );
}

function subjectSelector(state, origin) {
  return origin && state.metamask.subjects?.[origin];
}

export function getAccountToConnectToActiveTab(state) {
  const selectedInternalAccount = getSelectedInternalAccount(state);
  const connectedAccounts = getPermittedAccountsForCurrentTab(state);

  const {
    metamask: {
      internalAccounts: { accounts },
    },
  } = state;
  const numberOfAccounts = Object.keys(accounts).length;

  if (
    connectedAccounts.length &&
    connectedAccounts.length !== numberOfAccounts
  ) {
    if (
      connectedAccounts.findIndex(
        (address) => address === selectedInternalAccount.address,
      ) === -1
    ) {
      return getInternalAccount(state, selectedInternalAccount.id);
    }
  }

  return undefined;
}

export function getOrderedConnectedAccountsForActiveTab(state) {
  const {
    activeTab,
    metamask: { permissionHistory },
  } = state;

  const permissionHistoryByAccount =
    // eslint-disable-next-line camelcase
    permissionHistory[activeTab.origin]?.eth_accounts?.accounts;
  const orderedAccounts = getMetaMaskAccountsOrdered(state);
  const connectedAccounts = getPermittedAccountsForCurrentTab(state);

  return orderedAccounts
    .filter((account) => connectedAccounts.includes(account.address))
    .filter((account) => isEvmAccountType(account.type))
    .map((account) => ({
      ...account,
      metadata: {
        ...account.metadata,
        lastActive: permissionHistoryByAccount?.[account.address],
      },
    }))
    .sort(
      ({ lastSelected: lastSelectedA }, { lastSelected: lastSelectedB }) => {
        if (lastSelectedA === lastSelectedB) {
          return 0;
        } else if (lastSelectedA === undefined) {
          return 1;
        } else if (lastSelectedB === undefined) {
          return -1;
        }

        return lastSelectedB - lastSelectedA;
      },
    );
}

export function getOrderedConnectedAccountsForConnectedDapp(state, activeTab) {
  const {
    metamask: { permissionHistory },
  } = state;

  const permissionHistoryByAccount =
    // eslint-disable-next-line camelcase
    permissionHistory[activeTab.origin]?.eth_accounts?.accounts;
  const orderedAccounts = getMetaMaskAccountsOrdered(state);
  const connectedAccounts = getPermittedAccountsForSelectedTab(
    state,
    activeTab,
  );

  return orderedAccounts
    .filter((account) => connectedAccounts.includes(account.address))
    .filter((account) => isEvmAccountType(account.type))
    .map((account) => ({
      ...account,
      metadata: {
        ...account.metadata,
        lastActive: permissionHistoryByAccount?.[account.address],
      },
    }))
    .sort(
      ({ lastSelected: lastSelectedA }, { lastSelected: lastSelectedB }) => {
        if (lastSelectedA === lastSelectedB) {
          return 0;
        } else if (lastSelectedA === undefined) {
          return 1;
        } else if (lastSelectedB === undefined) {
          return -1;
        }

        return lastSelectedB - lastSelectedA;
      },
    );
}

export function getPermissionsForActiveTab(state) {
  const { activeTab, metamask } = state;
  const { subjects = {} } = metamask;

  const permissions = subjects[activeTab.origin]?.permissions ?? {};
  return Object.keys(permissions).map((parentCapability) => {
    return {
      key: parentCapability,
      value: permissions[parentCapability],
    };
  });
}

export function activeTabHasPermissions(state) {
  const { activeTab, metamask } = state;
  const { subjects = {} } = metamask;

  return Boolean(
    Object.keys(subjects[activeTab.origin]?.permissions || {}).length > 0,
  );
}

/**
 * Get the connected accounts history for all origins.
 *
 * @param {Record<string, unknown>} state - The MetaMask state.
 * @returns {Record<string, { accounts: Record<string, number> }>} An object
 * with account connection histories by origin.
 */
export function getLastConnectedInfo(state) {
  const { permissionHistory = {} } = state.metamask;
  return Object.keys(permissionHistory).reduce((lastConnectedInfo, origin) => {
    if (permissionHistory[origin].eth_accounts) {
      lastConnectedInfo[origin] = JSON.parse(
        JSON.stringify(permissionHistory[origin].eth_accounts),
      );
    }

    return lastConnectedInfo;
  }, {});
}

export function getSnapInstallOrUpdateRequests(state) {
  return Object.values(state.metamask.pendingApprovals)
    .filter(
      ({ type }) =>
        type === 'wallet_installSnap' ||
        type === 'wallet_updateSnap' ||
        type === 'wallet_installSnapResult',
    )
    .map(({ requestData }) => requestData);
}

export function getFirstSnapInstallOrUpdateRequest(state) {
  return getSnapInstallOrUpdateRequests(state)?.[0] ?? null;
}

export function getPermissionsRequests(state) {
  return getApprovalRequestsByType(
    state,
    ApprovalType.WalletRequestPermissions,
  )?.map(({ requestData }) => requestData);
}

export function getFirstPermissionRequest(state) {
  const requests = getPermissionsRequests(state);
  return requests && requests[0] ? requests[0] : null;
}

export function getPermissions(state, origin) {
  return getPermissionSubjects(state)[origin]?.permissions;
}

export function getRequestState(state, id) {
  return state.metamask.pendingApprovals[id]?.requestState;
}

export function getRequestType(state, id) {
  return state.metamask.pendingApprovals[id]?.type;
}<|MERGE_RESOLUTION|>--- conflicted
+++ resolved
@@ -132,8 +132,6 @@
   return connectedSubjects;
 }
 
-<<<<<<< HEAD
-=======
 /**
  *  @typedef {import('./selectors.types').AccountConnections} AccountConnections
  */
@@ -143,7 +141,6 @@
  *
  * @returns {AccountConnections}  The connected subjects for all addresses.
  */
->>>>>>> 717376e8
 export const getConnectedSubjectsForAllAddresses = createDeepEqualSelector(
   getPermissionSubjects,
   getSubjectMetadata,
