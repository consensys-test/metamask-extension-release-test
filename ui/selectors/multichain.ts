--- conflicted
+++ resolved
@@ -1,9 +1,5 @@
 import PropTypes from 'prop-types';
 import { InternalAccount, isEvmAccountType } from '@metamask/keyring-api';
-<<<<<<< HEAD
-import { NetworkConfiguration } from '@metamask/network-controller';
-=======
->>>>>>> 65e656c9
 import type { RatesControllerState } from '@metamask/assets-controllers';
 import { CaipChainId, Hex, KnownCaipNamespace } from '@metamask/utils';
 import { createSelector } from '@reduxjs/toolkit';
