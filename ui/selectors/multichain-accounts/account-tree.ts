import {
  AccountWalletType,
  type AccountGroupId,
  type AccountWalletId,
} from '@metamask/account-api';
import { AccountId } from '@metamask/accounts-controller';
import { createSelector } from 'reselect';
import { AccountGroupObject } from '@metamask/account-tree-controller';
import { InternalAccount } from '@metamask/keyring-internal-api';
<<<<<<< HEAD
import { AccountId } from '@metamask/accounts-controller';
import { CaipChainId } from '@metamask/utils';
import { AccountGroupObject } from '@metamask/account-tree-controller';
=======
import { type CaipChainId, KnownCaipNamespace } from '@metamask/utils';
>>>>>>> cce5daa2
import { createDeepEqualSelector } from '../../../shared/modules/selectors/util';
import {
  getMetaMaskAccountsOrdered,
  getOrderedConnectedAccountsForActiveTab,
  getPinnedAccountsList,
  getHiddenAccountsList,
} from '../selectors';
import { MergedInternalAccount } from '../selectors.types';
<<<<<<< HEAD
import {
  getInternalAccountsObject,
  getSelectedInternalAccount,
} from '../accounts';
=======
>>>>>>> cce5daa2
import {
  getInternalAccounts,
  getInternalAccountsObject,
  getSelectedInternalAccount,
} from '../accounts';

import {
  AccountGroupWithInternalAccounts,
  AccountTreeState,
  ConsolidatedWallets,
  MultichainAccountGroupScopeToCaipAccountId,
  MultichainAccountGroupToScopesMap,
  MultichainAccountsState,
} from './account-tree.types';
import { getSanitizedChainId, extractWalletIdFromGroupId } from './utils';

/**
 * Retrieve account tree state.
 *
 * @param state - Redux state.
 * @param state.metamask - MetaMask state object.
 * @param state.metamask.accountTree - Account tree state object.
 * @returns Account tree state.
 */
export const getAccountTree = createDeepEqualSelector(
  (state: MultichainAccountsState) => state.metamask.accountTree,
  (accountTree: AccountTreeState): AccountTreeState => accountTree,
);

/**
 * Common function to create consolidated wallets with accounts.
 *
 * @param internalAccounts - All available internal accounts.
 * @param accountTree - Account tree state.
 * @param connectedAccounts - Connected accounts for active tab.
 * @param selectedAccount - Currently selected account.
 * @param pinnedAccounts - List of pinned account addresses.
 * @param hiddenAccounts - List of hidden account addresses.
 * @param getAccountsForGroup - Function to determine which accounts belong to each group.
 * @returns Consolidated wallet collection with accounts metadata.
 */
const createConsolidatedWallets = (
  internalAccounts: MergedInternalAccount[],
  accountTree: AccountTreeState,
  connectedAccounts: InternalAccount[],
  selectedAccount: InternalAccount,
  pinnedAccounts: string[],
  hiddenAccounts: string[],
  getAccountsForGroup: (
    groupAccounts: string[],
    groupIndex: number,
    allAccountIdsInWallet: string[],
    accountsById: Record<string, MergedInternalAccount>,
  ) => string[],
): ConsolidatedWallets => {
  // Precompute lookups for pinned and hidden accounts
  const pinnedAccountsSet = new Set(pinnedAccounts);
  const hiddenAccountsSet = new Set(hiddenAccounts);

  // Precompute connected account IDs for faster lookup
  const connectedAccountIdsSet = new Set(
    connectedAccounts.map((account) => account.id),
  );

  // Create a mapping of accounts by ID for quick access
  const accountsById = internalAccounts.reduce(
    (accounts: Record<string, MergedInternalAccount>, account) => {
      accounts[account.id] = account;
      return accounts;
    },
    {},
  );

  const { wallets } = accountTree;

  return Object.entries(wallets).reduce(
    (consolidatedWallets: ConsolidatedWallets, [walletId, wallet]) => {
      consolidatedWallets[walletId as AccountWalletId] = {
        id: walletId as AccountWalletId,
        type: wallet.type,
        metadata: wallet.metadata,
        groups: {},
      };

      // Collect all accountIds used in any group's accounts array for this wallet
      const allAccountIdsInWallet = Array.from(
        new Set(
          Object.values(wallet.groups).flatMap((group) => group.accounts),
        ),
      );

      Object.entries(wallet.groups).forEach(([groupId, group], groupIndex) => {
        const accountIds = getAccountsForGroup(
          group.accounts,
          groupIndex,
          allAccountIdsInWallet,
          accountsById,
        );

        const accountsFromGroup = accountIds.map((accountId) => {
          const accountWithMetadata = { ...accountsById[accountId] };

          // Set flags for pinned, hidden, and active accounts
          accountWithMetadata.pinned = pinnedAccountsSet.has(
            accountWithMetadata.address,
          );
          accountWithMetadata.hidden = hiddenAccountsSet.has(
            accountWithMetadata.address,
          );
          accountWithMetadata.active =
            selectedAccount.id === accountWithMetadata.id &&
            connectedAccountIdsSet.has(accountWithMetadata.id);

          return accountWithMetadata;
        });

        consolidatedWallets[walletId as AccountWalletId].groups[
          groupId as AccountGroupId
        ] = {
          id: groupId as AccountGroupId,
          type: group.type,
          metadata: group.metadata,
          accounts: accountsFromGroup,
        };
      });

      return consolidatedWallets;
    },
    {} as ConsolidatedWallets,
  );
};

/**
 * Retrieve all wallets and their accounts with metadata in consolidated data structure.
 *
 * @param internalAccounts - All available internal accounts.
 * @param accountTree - Account tree state.
 * @returns Consolidated wallet collection with accounts metadata.
 */
export const getWalletsWithAccounts = createDeepEqualSelector(
  getMetaMaskAccountsOrdered,
  getAccountTree,
  getOrderedConnectedAccountsForActiveTab,
  getSelectedInternalAccount,
  getPinnedAccountsList,
  getHiddenAccountsList,
  (
    internalAccounts: MergedInternalAccount[],
    accountTree: AccountTreeState,
    connectedAccounts: InternalAccount[],
    selectedAccount: InternalAccount,
    pinnedAccounts: string[],
    hiddenAccounts: string[],
  ): ConsolidatedWallets => {
    return createConsolidatedWallets(
      internalAccounts,
      accountTree,
      connectedAccounts,
      selectedAccount,
      pinnedAccounts,
      hiddenAccounts,
      // Standard behavior: use the group's original accounts
      (groupAccounts) => groupAccounts,
    );
  },
);

/**
 * This selector is a temporary solution to avoid a regression in the account order UI while Multichain Accounts V2 is not completed.
 * It takes the ordered accounts from the MetaMask state and combines them with the account tree data
 * bypassing the respective groups inside a wallet and just adding all accounts inside the first group.
 *
 * To use the correct and intended functionality for Multichain Accounts V2, use `getWalletsWithAccounts` instead.
 *
 * @param internalAccounts - All available internal accounts.
 * @param accountTree - Account tree state.
 * @returns Consolidated wallet collection with accounts metadata.
 */
export const getWalletsWithAccountsSimplified = createDeepEqualSelector(
  getMetaMaskAccountsOrdered,
  getAccountTree,
  getOrderedConnectedAccountsForActiveTab,
  getSelectedInternalAccount,
  getPinnedAccountsList,
  getHiddenAccountsList,
  (
    internalAccounts: MergedInternalAccount[],
    accountTree: AccountTreeState,
    connectedAccounts: InternalAccount[],
    selectedAccount: InternalAccount,
    pinnedAccounts: string[],
    hiddenAccounts: string[],
  ): ConsolidatedWallets => {
    return createConsolidatedWallets(
      internalAccounts,
      accountTree,
      connectedAccounts,
      selectedAccount,
      pinnedAccounts,
      hiddenAccounts,
      // Simplified behavior: first group gets all accounts in order, others get empty arrays
      (_, groupIndex, allAccountIdsInWallet, accountsById) => {
        if (groupIndex === 0) {
          // For first group, include only those accountIds present in accountsById, preserving accountsById order
          return Object.keys(accountsById).filter((accountId) =>
            allAccountIdsInWallet.includes(accountId),
          );
        }
        return [];
      },
    );
  },
);

/**
 * Retrieve the wallet ID and name for an account with a given address.
 *
 * @param walletsWithAccounts - The consolidated wallets with accounts.
 * @param address - The address of the account to find.
 * @returns The wallet ID and name for the account, or null if not found.
 */
export const getWalletIdAndNameByAccountAddress = createDeepEqualSelector(
  getWalletsWithAccounts,
  (_, address: string) => address,
  (walletsWithAccounts: ConsolidatedWallets, address: string) => {
    // Find the wallet that contains the account with the given address
    for (const [walletId, wallet] of Object.entries(walletsWithAccounts)) {
      for (const group of Object.values(wallet.groups)) {
        const account = group.accounts.find(
          (acc) => acc.address.toLowerCase() === address.toLowerCase(),
        );
        if (account) {
          return {
            id: walletId,
            name: wallet.metadata.name,
          };
        }
      }
    }
    return null;
  },
);

/**
<<<<<<< HEAD
=======
 * Retrieve a multichain account group by its ID.
 *
 * @param accountTree - Account tree state.
 * @param accountId - The account group ID to find.
 * @returns The multichain account group object, or undefined if not found.
 */
export const getMultichainAccountGroupById = createDeepEqualSelector(
  getAccountTree,
  (_, accountId: AccountGroupId) => accountId,
  (accountTree: AccountTreeState, accountId: AccountGroupId) => {
    const { wallets } = accountTree;

    const walletId = extractWalletIdFromGroupId(accountId);
    const wallet = wallets[walletId as AccountWalletId];

    return wallet?.groups[accountId as AccountGroupId];
  },
);

/**
 * Retrieve all account groups from all wallets in the account tree.
 *
 * @param accountTree - Account tree state.
 * @returns Array of all account groups.
 */
export const getAllAccountGroups = createDeepEqualSelector(
  getAccountTree,
  (accountTree: AccountTreeState) => {
    const { wallets } = accountTree;

    return Object.values(wallets).flatMap((wallet) => {
      return Object.values(wallet.groups);
    });
  },
);

/**
 * Retrieve all multichain account groups (filtered by Entropy wallet type).
 *
 * @param accountGroups - Array of all account groups.
 * @returns Array of multichain account groups.
 */
export const getMultichainAccountGroups = createDeepEqualSelector(
  getAllAccountGroups,
  (accountGroups: AccountGroupObject[]) => {
    return accountGroups.filter((group) =>
      group.id.startsWith(AccountWalletType.Entropy),
    );
  },
);

/**
 * Retrieve all non-multichain account groups (filtered to exclude Entropy wallet type).
 *
 * @param accountGroups - Array of all account groups.
 * @returns Array of non-multichain account groups.
 */
export const getSingleAccountGroups = createDeepEqualSelector(
  getAllAccountGroups,
  (accountGroups: AccountGroupObject[]) => {
    return accountGroups.filter(
      (group) => !group.id.startsWith(AccountWalletType.Entropy),
    );
  },
);

/**
 * Retrieve account groups with their internal accounts populated.
 *
 * @param accountGroups - Array of all account groups.
 * @param internalAccounts - Array of internal accounts.
 * @returns Array of account groups with internal accounts instead of account IDs.
 */
export const getAccountGroupWithInternalAccounts = createDeepEqualSelector(
  getAllAccountGroups,
  getInternalAccounts,
  (
    accountGroups: AccountGroupObject[],
    internalAccounts: InternalAccount[],
  ): AccountGroupWithInternalAccounts[] => {
    return accountGroups.map((accountGroup) => {
      return {
        ...accountGroup,
        accounts: accountGroup.accounts
          .map((accountId: string) => {
            const internalAccount = internalAccounts.find(
              (account) => account.id === accountId,
            );
            return internalAccount;
          })
          .filter(
            (account): account is InternalAccount => account !== undefined,
          ),
      };
    });
  },
);

/**
 * Create a map from multichain account group IDs to their scope mappings.
 *
 * @param multichainAccounts - Array of multichain account groups.
 * @param internalAccounts - Array of internal accounts.
 * @returns Map from multichain account group IDs to scope-to-CAIP account ID mappings.
 */
export const getMultichainAccountsToScopesMap = createDeepEqualSelector(
  getMultichainAccountGroups,
  getInternalAccounts,
  (
    multichainAccounts: AccountGroupObject[],
    internalAccounts: InternalAccount[],
  ) => {
    const multichainAccountsToScopesMap: MultichainAccountGroupToScopesMap =
      new Map();

    multichainAccounts.forEach((multichainAccount) => {
      const multichainAccountIdToCaip25Ids: MultichainAccountGroupScopeToCaipAccountId =
        new Map();

      Object.values(multichainAccount.accounts).forEach((internalAccountId) => {
        const internalAccount = internalAccounts.find(
          (account) => account.id === internalAccountId,
        );

        if (!internalAccount) {
          return;
        }
        const [caip25Id] = internalAccount.scopes;
        if (caip25Id) {
          const [namespace, reference] = caip25Id.split(':');
          multichainAccountIdToCaip25Ids.set(
            caip25Id,
            `${namespace}:${reference}:${internalAccount.address}`,
          );
        }
      });

      multichainAccountsToScopesMap.set(
        multichainAccount.id,
        multichainAccountIdToCaip25Ids,
      );
    });

    return multichainAccountsToScopesMap;
  },
);

/**
 * Get the CAIP-25 account ID for a specific account group and scope.
 *
 * @param multichainAccountsToScopesMap - Map of multichain account groups to their scopes.
 * @param accountGroup - The account group to search in.
 * @param scope - The CAIP chain ID scope to find.
 * @returns The CAIP-25 account ID, or undefined if not found.
 */
export const getCaip25IdByAccountGroupAndScope = createDeepEqualSelector(
  getMultichainAccountsToScopesMap,
  (_, accountGroup: AccountGroupObject, scope: CaipChainId) => ({
    accountGroup,
    scope,
  }),
  (
    multichainAccountsToScopesMap: MultichainAccountGroupToScopesMap,
    {
      accountGroup,
      scope,
    }: { accountGroup: AccountGroupObject; scope: CaipChainId },
  ) => {
    const multichainAccountGroup = multichainAccountsToScopesMap.get(
      accountGroup.id,
    );
    if (!multichainAccountGroup) {
      return undefined;
    }
    return multichainAccountGroup.get(scope);
  },
);

/**
 * Get account groups filtered by the provided scopes.
 *
 * @param accountGroupsWithInternalAccounts - Array of account groups with internal accounts.
 * @param scopes - Array of scope strings to filter by.
 * @returns Array of account groups that match the provided scopes.
 */
export const getAccountGroupsByScopes = createDeepEqualSelector(
  getAccountGroupWithInternalAccounts,
  (_, scopes: string[]) => scopes,
  (
    accountGroupsWithInternalAccounts: AccountGroupWithInternalAccounts[],
    scopes: string[],
  ) => {
    const { cleanedScopes, hasEvmScope } = scopes.reduce(
      (acc, scope) => {
        const [namespace] = scope.split(':');
        if (namespace === KnownCaipNamespace.Eip155) {
          acc.hasEvmScope = true;
        } else {
          acc.cleanedScopes.push(scope as CaipChainId);
        }
        return acc;
      },
      { cleanedScopes: [] as CaipChainId[], hasEvmScope: false },
    );

    // Can early return with all multichain account groups because they all have EVM scopes
    if (hasEvmScope) {
      return accountGroupsWithInternalAccounts;
    }

    const scopesToAccountGroupsMap = new Map<
      CaipChainId,
      AccountGroupWithInternalAccounts[]
    >();

    cleanedScopes.forEach((scope) => {
      const accountGroupsWithScope = accountGroupsWithInternalAccounts.filter(
        (accountGroup) =>
          accountGroup.accounts.some((internalAccount: InternalAccount) =>
            internalAccount.scopes.includes(scope),
          ),
      );
      scopesToAccountGroupsMap.set(scope, accountGroupsWithScope);
    });

    return Array.from(scopesToAccountGroupsMap.values()).flat();
  },
);
/**
>>>>>>> cce5daa2
 * Get a group by its ID from the account tree.
 *
 * @param wallets - The wallets object from the account tree.
 * @param groupId - The ID of the group to get.
 * @returns The group object, or null if not found.
 */
const getGroupByGroupId = (
  wallets: AccountTreeState['wallets'],
  groupId: AccountGroupId,
) => {
  for (const wallet of Object.values(wallets)) {
    if (wallet.groups[groupId]) {
      return wallet.groups[groupId];
    }
  }
  return null;
};

/**
 * Get an internal account from a group by its CAIP chain ID.
 *
 * @param group - The group object to search in.
 * @param caipChainId - The CAIP chain ID to search for.
 * @param internalAccounts - The internal accounts object.
 * @returns The internal account object, or null if not found.
 */
const getInternalAccountFromGroup = (
  group: AccountGroupObject | null,
  caipChainId: CaipChainId,
  internalAccounts: Record<AccountId, InternalAccount>,
) => {
  if (!group) {
    return null;
  }

<<<<<<< HEAD
  for (const account of group.accounts) {
    const internalAccount = internalAccounts[account];
    if (internalAccount?.scopes.includes(caipChainId)) {
=======
  const sanitizedChainId = getSanitizedChainId(caipChainId);

  for (const account of group.accounts) {
    const internalAccount = internalAccounts[account];
    if (internalAccount?.scopes.includes(sanitizedChainId)) {
>>>>>>> cce5daa2
      return internalAccount;
    }
  }

  return null;
};

/**
 * Get an internal account from the account tree by its group ID and CAIP chain ID.
 *
 * @param groupId - The ID of the group to search in.
 * @param caipChainId - The CAIP chain ID to search for.
 * @returns The internal account object, or null if not found.
 */
export const getInternalAccountByGroupAndCaip = createDeepEqualSelector(
  getAccountTree,
  getInternalAccountsObject,
  (_, groupId: AccountGroupId, caipChainId: CaipChainId) => ({
    groupId,
    caipChainId,
  }),
  (
    accountTree: AccountTreeState,
    internalAccounts: Record<AccountId, InternalAccount>,
    {
      groupId,
      caipChainId,
    }: { groupId: AccountGroupId; caipChainId: CaipChainId },
  ) => {
    const { wallets } = accountTree;
    const group = getGroupByGroupId(wallets, groupId);

    return getInternalAccountFromGroup(group, caipChainId, internalAccounts);
  },
);

/**
 * Get the selected account group from the account tree.
 *
 * @param accountTree - The account tree state.
 * @returns The selected account group, or null if not found.
 */
export const getSelectedAccountGroup = createDeepEqualSelector(
  getAccountTree,
  (accountTree: AccountTreeState) => accountTree.selectedAccountGroup,
);

/**
 * Get an internal account from the account tree by its selected account group and CAIP chain ID.
 *
 * @param caipChainId - The CAIP chain ID to search for.
 * @returns The internal account object, or null if not found.
 */
export const getInternalAccountBySelectedAccountGroupAndCaip =
  createDeepEqualSelector(
    getAccountTree,
    getInternalAccountsObject,
    getSelectedAccountGroup,
    (_, caipChainId: CaipChainId) => caipChainId,
    (
      accountTree: AccountTreeState,
      internalAccounts: Record<AccountId, InternalAccount>,
      selectedAccountGroup: AccountGroupId | null,
      caipChainId: CaipChainId,
    ) => {
      if (!selectedAccountGroup) {
        return null;
      }

      const { wallets } = accountTree;
      const group = getGroupByGroupId(wallets, selectedAccountGroup);

      return getInternalAccountFromGroup(group, caipChainId, internalAccounts);
    },
<<<<<<< HEAD
  );
=======
  );

/**
 * Retrieve wallet from account tree state.
 *
 * @param state - Redux state.
 * @param state.metamask - MetaMask state object.
 * @param state.metamask.accountTree - Account tree state object.
 * @param walletId - The ID of the wallet to retrieve.
 * @returns Wallet object from account tree state.
 */
export const getWallet = createSelector(
  (state: MultichainAccountsState) => state.metamask?.accountTree?.wallets,
  (_, walletId: AccountWalletId) => walletId,
  (wallets, walletId: AccountWalletId) => {
    return wallets?.[walletId];
  },
);

/**
 * Get the number of internal accounts in a specific group.
 *
 * @param accountTree - Account tree state.
 * @param groupId - The account group ID.
 * @returns The number of accounts in the group, or 0 if the group is not found.
 */
export const getNetworkAddressCount = createSelector(
  getAccountTree,
  (_, accountGroupId: AccountGroupId) => accountGroupId,
  (accountTree: AccountTreeState, accountGroupId: AccountGroupId): number => {
    const { wallets } = accountTree;

    const walletId = extractWalletIdFromGroupId(accountGroupId);
    const wallet = wallets[walletId as AccountWalletId];

    if (!wallet?.groups[accountGroupId]) {
      return 0;
    }

    return wallet.groups[accountGroupId].accounts.length;
  },
);

/**
 * Returns all account groups that belong to a specific wallet ID.
 *
 * @param state - Redux state.
 * @param walletId - The wallet ID to filter account groups by.
 * @returns Object containing all account groups for the specified wallet.
 */
export const getMultichainAccountsByWalletId = createSelector(
  getAccountTree,
  (_: MultichainAccountsState, walletId: AccountWalletId) => walletId,
  (
    accountTree,
    walletId,
  ): Record<AccountGroupId, AccountGroupObject> | undefined => {
    const wallet = accountTree.wallets[walletId];

    return wallet?.groups;
  },
);

/**
 * Get all internal accounts from a specific account group by its ID.
 *
 * @param state - Redux state.
 * @param groupId - The ID of the account group.
 * @returns Array of internal accounts in the specified group, or empty array if not found.
 */
export const getInternalAccountsFromGroupById = createSelector(
  getAccountTree,
  getInternalAccountsObject,
  (_, groupId: AccountGroupId) => groupId,
  (
    accountTree: AccountTreeState,
    internalAccounts: Record<AccountId, InternalAccount>,
    groupId: AccountGroupId | null,
  ): InternalAccount[] => {
    if (!groupId) {
      return [];
    }

    const { wallets } = accountTree;
    const group = getGroupByGroupId(wallets, groupId);

    if (!group) {
      return [];
    }

    return group.accounts
      .map((accountId) => internalAccounts[accountId])
      .filter((account): account is InternalAccount => Boolean(account));
  },
);
>>>>>>> cce5daa2
<|MERGE_RESOLUTION|>--- conflicted
+++ resolved
@@ -7,13 +7,7 @@
 import { createSelector } from 'reselect';
 import { AccountGroupObject } from '@metamask/account-tree-controller';
 import { InternalAccount } from '@metamask/keyring-internal-api';
-<<<<<<< HEAD
-import { AccountId } from '@metamask/accounts-controller';
-import { CaipChainId } from '@metamask/utils';
-import { AccountGroupObject } from '@metamask/account-tree-controller';
-=======
 import { type CaipChainId, KnownCaipNamespace } from '@metamask/utils';
->>>>>>> cce5daa2
 import { createDeepEqualSelector } from '../../../shared/modules/selectors/util';
 import {
   getMetaMaskAccountsOrdered,
@@ -22,13 +16,6 @@
   getHiddenAccountsList,
 } from '../selectors';
 import { MergedInternalAccount } from '../selectors.types';
-<<<<<<< HEAD
-import {
-  getInternalAccountsObject,
-  getSelectedInternalAccount,
-} from '../accounts';
-=======
->>>>>>> cce5daa2
 import {
   getInternalAccounts,
   getInternalAccountsObject,
@@ -273,8 +260,6 @@
 );
 
 /**
-<<<<<<< HEAD
-=======
  * Retrieve a multichain account group by its ID.
  *
  * @param accountTree - Account tree state.
@@ -504,7 +489,6 @@
   },
 );
 /**
->>>>>>> cce5daa2
  * Get a group by its ID from the account tree.
  *
  * @param wallets - The wallets object from the account tree.
@@ -540,17 +524,11 @@
     return null;
   }
 
-<<<<<<< HEAD
-  for (const account of group.accounts) {
-    const internalAccount = internalAccounts[account];
-    if (internalAccount?.scopes.includes(caipChainId)) {
-=======
   const sanitizedChainId = getSanitizedChainId(caipChainId);
 
   for (const account of group.accounts) {
     const internalAccount = internalAccounts[account];
     if (internalAccount?.scopes.includes(sanitizedChainId)) {
->>>>>>> cce5daa2
       return internalAccount;
     }
   }
@@ -625,9 +603,6 @@
 
       return getInternalAccountFromGroup(group, caipChainId, internalAccounts);
     },
-<<<<<<< HEAD
-  );
-=======
   );
 
 /**
@@ -722,5 +697,4 @@
       .map((accountId) => internalAccounts[accountId])
       .filter((account): account is InternalAccount => Boolean(account));
   },
-);
->>>>>>> cce5daa2
+);