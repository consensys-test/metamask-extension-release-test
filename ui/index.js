--- conflicted
+++ resolved
@@ -240,22 +240,8 @@
 
   if (networkIdToSwitchTo) {
     await store.dispatch(
-<<<<<<< HEAD
-      actions.automaticallySwitchNetwork(
-        networkIdToSwitchTo,
-        getOriginOfCurrentTab(initialState),
-      ),
-    );
-  } else if (getSwitchedNetworkDetails(initialState)) {
-    // It's possible that old details could exist if the user
-    // opened the toast but then didn't close it
-    // Clear out any existing switchedNetworkDetails
-    // if the user didn't just change the dapp network
-    await store.dispatch(actions.clearSwitchedNetworkDetails());
-=======
       actions.automaticallySwitchNetwork(networkIdToSwitchTo),
     );
->>>>>>> 9ab104b0
   }
 
   // Register this window as the current popup
