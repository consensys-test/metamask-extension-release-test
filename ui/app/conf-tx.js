const inherits = require('util').inherits
const Component = require('react').Component
const h = require('react-hyperscript')
<<<<<<< HEAD
const connect = require('./metamask-connect')
const { withRouter, Redirect } = require('react-router-dom')
const { compose } = require('recompose')
=======
const connect = require('react-redux').connect
>>>>>>> 8e0f3935
const actions = require('./actions')
const txHelper = require('../lib/tx-helper')

const PendingTx = require('./components/pending-tx')
const SignatureRequest = require('./components/signature-request')
// const PendingMsg = require('./components/pending-msg')
// const PendingPersonalMsg = require('./components/pending-personal-msg')
// const PendingTypedMsg = require('./components/pending-typed-msg')
const Loading = require('./components/loading')
const { DEFAULT_ROUTE } = require('./routes')

module.exports = compose(
  withRouter,
  connect(mapStateToProps)
)(ConfirmTxScreen)

function mapStateToProps (state) {
  const { metamask } = state
  const {
    unapprovedMsgCount,
    unapprovedPersonalMsgCount,
  } = metamask

  return {
    identities: state.metamask.identities,
    accounts: state.metamask.accounts,
    selectedAddress: state.metamask.selectedAddress,
    unapprovedTxs: state.metamask.unapprovedTxs,
    unapprovedMsgs: state.metamask.unapprovedMsgs,
    unapprovedPersonalMsgs: state.metamask.unapprovedPersonalMsgs,
    unapprovedTypedMessages: state.metamask.unapprovedTypedMessages,
    index: state.appState.currentView.context,
    warning: state.appState.warning,
    network: state.metamask.network,
    provider: state.metamask.provider,
    conversionRate: state.metamask.conversionRate,
    currentCurrency: state.metamask.currentCurrency,
    blockGasLimit: state.metamask.currentBlockGasLimit,
    computedBalances: state.metamask.computedBalances,
    unapprovedMsgCount,
    unapprovedPersonalMsgCount,
    send: state.metamask.send,
    selectedAddressTxList: state.metamask.selectedAddressTxList,
  }
}

inherits(ConfirmTxScreen, Component)
function ConfirmTxScreen () {
  Component.call(this)
}

ConfirmTxScreen.prototype.componentDidUpdate = function (prevProps) {
  console.log('CONFTX COMPONENTDIDUPDATE')
  const {
    unapprovedTxs,
    network,
    selectedAddressTxList,
  } = this.props
  const { index: prevIndex, unapprovedTxs: prevUnapprovedTxs } = prevProps
  const prevUnconfTxList = txHelper(prevUnapprovedTxs, {}, {}, {}, network)
  const prevTxData = prevUnconfTxList[prevIndex] || {}
  const prevTx = selectedAddressTxList.find(({ id }) => id === prevTxData.id) || {}
  const unconfTxList = txHelper(unapprovedTxs, {}, {}, {}, network)

  if (prevTx.status === 'dropped' && unconfTxList.length === 0) {
    console.log('CONFTX REDIRECTINGTODEFAULT')
    this.props.history.push(DEFAULT_ROUTE)
  }
}

ConfirmTxScreen.prototype.render = function () {
  const props = this.props
  const {
    network,
    unapprovedTxs,
    currentCurrency,
    unapprovedMsgs,
    unapprovedPersonalMsgs,
    unapprovedTypedMessages,
    conversionRate,
    blockGasLimit,
    // provider,
    // computedBalances,
  } = props

  var unconfTxList = txHelper(unapprovedTxs, unapprovedMsgs, unapprovedPersonalMsgs, unapprovedTypedMessages, network)
  console.log('UNCONF', unconfTxList, props.index, props)

  var txData = unconfTxList[props.index] || {}
  var txParams = txData.params || {}

  // var isNotification = isPopupOrNotification() === 'notification'
  /*
    Client is using the flag above to render the following in conf screen
    // subtitle and nav
    h('.section-title.flex-row.flex-center', [
      !isNotification ? h('i.fa.fa-arrow-left.fa-lg.cursor-pointer', {
        onClick: this.goHome.bind(this),
      }) : null,
      h('h2.page-subtitle', 'Confirm Transaction'),
      isNotification ? h(NetworkIndicator, {
        network: network,
        provider: provider,
      }) : null,
    ]),
  */

  log.info(`rendering a combined ${unconfTxList.length} unconf msg & txs`)
  if (unconfTxList.length === 0) {
    return h(Redirect, {
      to: {
        pathname: DEFAULT_ROUTE,
      },
    })
  }

  return currentTxView({
    // Properties
    txData: txData,
    key: txData.id,
    selectedAddress: props.selectedAddress,
    accounts: props.accounts,
    identities: props.identities,
    conversionRate,
    currentCurrency,
    blockGasLimit,
    // Actions
    buyEth: this.buyEth.bind(this, txParams.from || props.selectedAddress),
    sendTransaction: this.sendTransaction.bind(this),
    cancelTransaction: this.cancelTransaction.bind(this, txData),
    signMessage: this.signMessage.bind(this, txData),
    signPersonalMessage: this.signPersonalMessage.bind(this, txData),
    signTypedMessage: this.signTypedMessage.bind(this, txData),
    cancelMessage: this.cancelMessage.bind(this, txData),
    cancelPersonalMessage: this.cancelPersonalMessage.bind(this, txData),
    cancelTypedMessage: this.cancelTypedMessage.bind(this, txData),
  })
}

function currentTxView (opts) {
  log.info('rendering current tx view')
  const { txData } = opts
  const { txParams, msgParams } = txData
  console.log('TXPARAMS', txParams, msgParams)

  if (txParams) {
    log.debug('txParams detected, rendering pending tx')
    return h(PendingTx, opts)
  } else if (msgParams) {
    log.debug('msgParams detected, rendering pending msg')

    return h(SignatureRequest, opts)

    // if (type === 'eth_sign') {
    //   log.debug('rendering eth_sign message')
    //   return h(PendingMsg, opts)
    // } else if (type === 'personal_sign') {
    //   log.debug('rendering personal_sign message')
    // return h(PendingPersonalMsg, opts)
    // } else if (type === 'eth_signTypedData') {
    //   log.debug('rendering eth_signTypedData message')
    //   return h(PendingTypedMsg, opts)
    // }
  }

  return h(Loading)
}

ConfirmTxScreen.prototype.buyEth = function (address, event) {
  event.preventDefault()
  this.props.dispatch(actions.buyEthView(address))
}

ConfirmTxScreen.prototype.sendTransaction = function (txData, event) {
  this.stopPropagation(event)
  this.props.dispatch(actions.updateAndApproveTx(txData))
    .then(() => this.props.history.push(DEFAULT_ROUTE))
}

ConfirmTxScreen.prototype.cancelTransaction = function (txData, event) {
  this.stopPropagation(event)
  event.preventDefault()
  this.props.dispatch(actions.cancelTx(txData))
}

ConfirmTxScreen.prototype.cancelAllTransactions = function (unconfTxList, event) {
  this.stopPropagation(event)
  event.preventDefault()
  this.props.dispatch(actions.cancelAllTx(unconfTxList))
}

ConfirmTxScreen.prototype.signMessage = function (msgData, event) {
  log.info('conf-tx.js: signing message')
  var params = msgData.msgParams
  params.metamaskId = msgData.id
  this.stopPropagation(event)
  return this.props.dispatch(actions.signMsg(params))
}

ConfirmTxScreen.prototype.stopPropagation = function (event) {
  if (event.stopPropagation) {
    event.stopPropagation()
  }
}

ConfirmTxScreen.prototype.signPersonalMessage = function (msgData, event) {
  log.info('conf-tx.js: signing personal message')
  var params = msgData.msgParams
  params.metamaskId = msgData.id
  this.stopPropagation(event)
  return this.props.dispatch(actions.signPersonalMsg(params))
}

ConfirmTxScreen.prototype.signTypedMessage = function (msgData, event) {
  log.info('conf-tx.js: signing typed message')
  var params = msgData.msgParams
  params.metamaskId = msgData.id
  this.stopPropagation(event)
  return this.props.dispatch(actions.signTypedMsg(params))
}

ConfirmTxScreen.prototype.cancelMessage = function (msgData, event) {
  log.info('canceling message')
  this.stopPropagation(event)
  return this.props.dispatch(actions.cancelMsg(msgData))
}

ConfirmTxScreen.prototype.cancelPersonalMessage = function (msgData, event) {
  log.info('canceling personal message')
  this.stopPropagation(event)
  return this.props.dispatch(actions.cancelPersonalMsg(msgData))
}

ConfirmTxScreen.prototype.cancelTypedMessage = function (msgData, event) {
  log.info('canceling typed message')
  this.stopPropagation(event)
  return this.props.dispatch(actions.cancelTypedMsg(msgData))
}

ConfirmTxScreen.prototype.goHome = function (event) {
  this.stopPropagation(event)
  this.props.dispatch(actions.goHome())
}

// function warningIfExists (warning) {
//   if (warning &&
//      // Do not display user rejections on this screen:
//      warning.indexOf('User denied transaction signature') === -1) {
//     return h('.error', {
//       style: {
//         margin: 'auto',
//       },
//     }, warning)
//   }
// }<|MERGE_RESOLUTION|>--- conflicted
+++ resolved
@@ -1,13 +1,9 @@
 const inherits = require('util').inherits
 const Component = require('react').Component
 const h = require('react-hyperscript')
-<<<<<<< HEAD
-const connect = require('./metamask-connect')
+const connect = require('react-redux').connect
 const { withRouter, Redirect } = require('react-router-dom')
 const { compose } = require('recompose')
-=======
-const connect = require('react-redux').connect
->>>>>>> 8e0f3935
 const actions = require('./actions')
 const txHelper = require('../lib/tx-helper')
 
