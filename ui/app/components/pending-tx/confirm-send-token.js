--- conflicted
+++ resolved
@@ -40,16 +40,14 @@
 } = require('../../selectors')
 const { SEND_ROUTE, DEFAULT_ROUTE } = require('../../routes')
 
-<<<<<<< HEAD
 import {
   updateSendErrors,
 } from '../../ducks/send.duck'
-=======
+
 const {
   ENVIRONMENT_TYPE_POPUP,
   ENVIRONMENT_TYPE_NOTIFICATION,
 } = require('../../../../app/scripts/lib/enums')
->>>>>>> cc73d869
 
 ConfirmSendToken.contextTypes = {
   t: PropTypes.func,
