--- conflicted
+++ resolved
@@ -13,10 +13,6 @@
   RestrictedMethods,
   EndowmentPermissions,
   ConnectionPermission,
-<<<<<<< HEAD
-  ///: END:ONLY_INCLUDE_IF
-=======
->>>>>>> 717376e8
 } from '../../../shared/constants/permissions';
 import Tooltip from '../../components/ui/tooltip';
 import {
@@ -33,10 +29,6 @@
 } from '../constants/design-system';
 import { PermissionNames } from '../../../app/scripts/controllers/permissions';
 import { getURLHost } from './util';
-<<<<<<< HEAD
-///: END:ONLY_INCLUDE_IF
-=======
->>>>>>> 717376e8
 
 const UNKNOWN_PERMISSION = Symbol('unknown');
 
@@ -67,10 +59,6 @@
     leftIcon: IconName.Wifi,
     weight: 3,
   }),
-<<<<<<< HEAD
-  ///: BEGIN:ONLY_INCLUDE_IF(snaps)
-=======
->>>>>>> 717376e8
   [RestrictedMethods.snap_dialog]: ({ t, subjectName }) => ({
     label: t('permission_dialog'),
     description: t('permission_dialogDescription', [
