--- conflicted
+++ resolved
@@ -8,18 +8,11 @@
   getSnapDerivationPathName,
 } from '@metamask/snaps-utils';
 import { isNonEmptyArray } from '@metamask/controller-utils';
-<<<<<<< HEAD
-import classnames from 'classnames';
-=======
->>>>>>> f3548885
 import {
   RestrictedMethods,
   EndowmentPermissions,
   ConnectionPermission,
-<<<<<<< HEAD
-=======
   PermissionWeight,
->>>>>>> f3548885
 } from '../../../shared/constants/permissions';
 import {
   Icon,
