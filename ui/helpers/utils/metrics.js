///: BEGIN:ONLY_INCLUDE_IF(blockaid)
import {
  BlockaidReason,
  BlockaidResultType,
} from '../../../shared/constants/security-provider';
import { MetaMetricsEventUiCustomization } from '../../../shared/constants/metametrics';
///: END:ONLY_INCLUDE_IF

export function getMethodName(camelCase) {
  if (!camelCase || typeof camelCase !== 'string') {
    return '';
  }

  return camelCase
    .replace(/([a-z])([A-Z])/gu, '$1 $2')
    .replace(/([A-Z])([a-z])/gu, ' $1$2')
    .replace(/ +/gu, ' ');
}

export function formatAccountType(accountType) {
  if (accountType === 'default') {
    return 'metamask';
  }

  return accountType;
}

///: BEGIN:ONLY_INCLUDE_IF(blockaid)
/**
 * Returns the ui_customization string value based on the result type
 *
 * @param {BlockaidResultType} resultType
 * @returns {MetaMetricsEventUiCustomization}
 */
const getBlockaidMetricUiCustomization = (resultType) => {
  let uiCustomization;

  if (resultType === BlockaidResultType.Malicious) {
    uiCustomization = [MetaMetricsEventUiCustomization.FlaggedAsMalicious];
  } else if (resultType === BlockaidResultType.Warning) {
    uiCustomization = [MetaMetricsEventUiCustomization.FlaggedAsWarning];
  } else if (resultType === BlockaidResultType.Errored) {
    uiCustomization = [MetaMetricsEventUiCustomization.SecurityAlertError];
  }

  return uiCustomization;
};

/**
 * @param {import('@metamask/transaction-controller').TransactionMeta} transactionMeta
 * @returns {object}
 */
export const getBlockaidMetricsProps = ({ securityAlertResponse }) => {
  if (!securityAlertResponse) {
    return {};
  }

  const params = {};
  const {
    providerRequestsCount,
    reason,
    result_type: resultType,
    description,
  } = securityAlertResponse;

  const uiCustomization = getBlockaidMetricUiCustomization(resultType);
  if (uiCustomization) {
    params.ui_customizations = uiCustomization;
  }

  if (resultType !== BlockaidResultType.Benign) {
    params.security_alert_reason = reason ?? BlockaidReason.notApplicable;
  }

<<<<<<< HEAD
  if (resultType === BlockaidResultType.Errored && description) {
=======
  if (description) {
>>>>>>> 08f3f3ae
    params.security_alert_description = description;
  }

  params.security_alert_response =
    resultType ?? BlockaidResultType.NotApplicable;

  // add counts of each RPC call
  if (providerRequestsCount) {
    Object.keys(providerRequestsCount).forEach((key) => {
      const metricKey = `ppom_${key}_count`;
      params[metricKey] = providerRequestsCount[key];
    });
  }

  return params;
};
///: END:ONLY_INCLUDE_IF<|MERGE_RESOLUTION|>--- conflicted
+++ resolved
@@ -72,11 +72,7 @@
     params.security_alert_reason = reason ?? BlockaidReason.notApplicable;
   }
 
-<<<<<<< HEAD
-  if (resultType === BlockaidResultType.Errored && description) {
-=======
   if (description) {
->>>>>>> 08f3f3ae
     params.security_alert_description = description;
   }
 
