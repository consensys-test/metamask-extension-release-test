--- conflicted
+++ resolved
@@ -1,5 +1,4 @@
 import {
-  BITCOIN_BLOCK_EXPLORER_URL,
   MULTICHAIN_PROVIDER_CONFIGS,
   MultichainNetworks,
 } from '../../../../shared/constants/multichain/networks';
@@ -71,13 +70,9 @@
       expect(result).toBe(expectedUrl);
     });
 
-    it('returns the correct account URL for Bitcoin mainnet', () => {
+    it('returns the correct account URL for Binance Smart Chain', () => {
       const address = 'bc1qar0srrr7xfkvy5l643lydnw9re59gtzzwf5mdq';
-<<<<<<< HEAD
-      const expectedUrl = `${BITCOIN_BLOCK_EXPLORER_URL}/address/${address}`;
-=======
       const expectedUrl = `https://mempool.space/address/${address}`;
->>>>>>> e79c5555
 
       const result = getMultichainAccountUrl(address, mockNonEvmNetwork);
 
