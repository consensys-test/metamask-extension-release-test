--- conflicted
+++ resolved
@@ -140,10 +140,7 @@
   [CONNECT_HARDWARE_ROUTE]: 'Connect Hardware Wallet Page',
   [NOTIFICATIONS_ROUTE]: 'Notifications Page',
   [NOTIFICATIONS_SETTINGS_ROUTE]: 'Notifications Settings Page',
-<<<<<<< HEAD
-=======
   [`${NOTIFICATIONS_ROUTE}/:uuid`]: 'Notification Detail Page',
->>>>>>> 535c139b
   [`${CONNECT_ROUTE}/:id${CONNECT_SNAPS_CONNECT_ROUTE}`]: 'Snaps Connect Page',
   [`${CONNECT_ROUTE}/:id${CONNECT_SNAP_INSTALL_ROUTE}`]: 'Snap Install Page',
   [`${CONNECT_ROUTE}/:id${CONNECT_SNAP_UPDATE_ROUTE}`]: 'Snap Update Page',
@@ -272,10 +269,7 @@
   NOTIFICATIONS_SETTINGS_ROUTE,
   SNAPS_ROUTE,
   SNAPS_VIEW_ROUTE,
-<<<<<<< HEAD
   CROSS_CHAIN_SWAP_ROUTE,
-=======
->>>>>>> 535c139b
   CONNECTED_ROUTE,
   CONNECTED_ACCOUNTS_ROUTE,
   PATH_NAME_MAP,
