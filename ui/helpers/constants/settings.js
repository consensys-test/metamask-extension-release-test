--- conflicted
+++ resolved
@@ -316,16 +316,6 @@
     icon: 'fa fa-lock',
   },
   // securityAndPrivacy settingsRefs[19]
-<<<<<<< HEAD
-  {
-    tabMessage: (t) => t('securityAndPrivacy'),
-    sectionMessage: (t) => t('dataCollectionForMarketing'),
-    descriptionMessage: (t) => t('dataCollectionForMarketingDescription'),
-    route: `${SECURITY_ROUTE}#dataCollectionForMarketing`,
-    icon: 'fa fa-lock',
-  },
-=======
->>>>>>> 6173a139
   {
     tabMessage: (t) => t('securityAndPrivacy'),
     sectionMessage: (t) => t('dataCollectionForMarketing'),
