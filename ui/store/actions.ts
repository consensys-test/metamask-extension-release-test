--- conflicted
+++ resolved
@@ -6131,8 +6131,6 @@
 }
 ///: END:ONLY_INCLUDE_IF
 
-<<<<<<< HEAD
-=======
 ///: BEGIN:ONLY_INCLUDE_IF(keyring-snaps)
 export async function createSnapAccount(
   snapId: SnapId,
@@ -6147,7 +6145,6 @@
 }
 ///: END:ONLY_INCLUDE_IF
 
->>>>>>> e79c5555
 export async function disableAccountUpgradeForChain(chainId: string) {
   return await submitRequestToBackground('disableAccountUpgradeForChain', [
     chainId,
@@ -6159,8 +6156,6 @@
     address,
     networkClientId,
   ]);
-<<<<<<< HEAD
-=======
 }
 
 export function setTransactionActive(
@@ -6173,5 +6168,4 @@
       isFocused,
     ]);
   };
->>>>>>> e79c5555
 }