--- conflicted
+++ resolved
@@ -185,20 +185,14 @@
  * and authenticate the user with the Seedless Onboarding Services.
  *
  * @param authConnection - The authentication connection to use (google | apple).
-<<<<<<< HEAD
-=======
  * @param bufferedTrace - The buffered trace function from MetaMetrics context.
  * @param bufferedEndTrace - The buffered end trace function from MetaMetrics context.
->>>>>>> 9ab104b0
  * @returns The social login result.
  */
 export function startOAuthLogin(
   authConnection: AuthConnection,
-<<<<<<< HEAD
-=======
   bufferedTrace?: (request: TraceRequest) => void,
   bufferedEndTrace?: (request: EndTraceRequest) => void,
->>>>>>> 9ab104b0
 ): ThunkAction<Promise<boolean>, MetaMaskReduxState, unknown, AnyAction> {
   return async (dispatch: MetaMaskReduxDispatch) => {
     dispatch(showLoadingIndication());
@@ -209,11 +203,6 @@
         [authConnection],
       );
 
-<<<<<<< HEAD
-      const { isNewUser } = await submitRequestToBackground('authenticate', [
-        oauth2LoginResult,
-      ]);
-=======
       let seedlessAuthSuccess = false;
       let isNewUser = false;
       try {
@@ -245,7 +234,6 @@
           data: { success: seedlessAuthSuccess },
         });
       }
->>>>>>> 9ab104b0
 
       return isNewUser;
     } catch (error) {
@@ -337,35 +325,6 @@
     dispatch(showLoadingIndication());
 
     try {
-<<<<<<< HEAD
-      // get the first seed phrase from the array, this is the oldest seed phrase
-      // and we will use it to create the initial vault
-      const [firstSeedPhrase, ...remainingSeedPhrases] =
-        await fetchAllSecretData(password);
-      if (!firstSeedPhrase) {
-        throw new Error('No seed phrase found');
-      }
-
-      const mnemonic = Buffer.from(firstSeedPhrase).toString('utf8');
-      const encodedSeedPhrase = Array.from(
-        Buffer.from(mnemonic, 'utf8').values(),
-      );
-
-      // restore the vault using the seed phrase
-      await submitRequestToBackground('createNewVaultAndRestore', [
-        password,
-        encodedSeedPhrase,
-      ]);
-
-      // restore the remaining Mnemonics/SeedPhrases to the vault
-      if (remainingSeedPhrases.length > 0) {
-        await restoreSeedPhrasesToVault(remainingSeedPhrases);
-      }
-
-      await forceUpdateMetamaskState(dispatch);
-      dispatch(hideLoadingIndication());
-
-=======
       // restore the vault using the seed phrase
       const mnemonic = await submitRequestToBackground(
         'restoreSocialBackupAndGetSeedPhrase',
@@ -374,7 +333,6 @@
 
       await forceUpdateMetamaskState(dispatch);
       dispatch(hideLoadingIndication());
->>>>>>> 9ab104b0
       return mnemonic;
     } catch (error) {
       log.error('[restoreSocialBackupAndGetSeedPhrase] error', error);
@@ -392,22 +350,12 @@
   AnyAction
 > {
   return async (dispatch: MetaMaskReduxDispatch) => {
-<<<<<<< HEAD
-    dispatch(showLoadingIndication());
-
-=======
->>>>>>> 9ab104b0
     try {
       await submitRequestToBackground('syncSeedPhrases');
     } catch (error) {
       log.error('[syncSeedPhrases] error', error);
       dispatch(displayWarning(error.message));
       throw error;
-<<<<<<< HEAD
-    } finally {
-      dispatch(hideLoadingIndication());
-=======
->>>>>>> 9ab104b0
     }
   };
 }
@@ -440,13 +388,10 @@
       if (isSeedlessOnboardingFeatureEnabled && isSocialLoginFlow) {
         try {
           await socialSyncChangePassword(newPassword, oldPassword);
-<<<<<<< HEAD
-=======
 
           // store the keyring encryption key in the seedless onboarding controller
           const keyringEncryptionKey = await exportEncryptionKey();
           await storeKeyringEncryptionKey(keyringEncryptionKey);
->>>>>>> 9ab104b0
         } catch (error) {
           // revert the keyring password change
           await keyringChangePassword(oldPassword);
@@ -460,8 +405,6 @@
   };
 }
 
-<<<<<<< HEAD
-=======
 export function storeKeyringEncryptionKey(
   encryptionKey: string,
 ): Promise<void> {
@@ -474,7 +417,6 @@
   return submitRequestToBackground('exportEncryptionKey');
 }
 
->>>>>>> 9ab104b0
 export function tryUnlockMetamask(
   password: string,
 ): ThunkAction<void, MetaMaskReduxState, unknown, AnyAction> {
@@ -626,22 +568,6 @@
   };
 }
 
-/**
- * Restores/syncs multiple seed phrases from the social login flow to the keyring vault.
- *
- * @param seedPhrases - The seed phrases.
- */
-export async function restoreSeedPhrasesToVault(
-  seedPhrases: Uint8Array[],
-): Promise<void> {
-  try {
-    await submitRequestToBackground('restoreSeedPhrasesToVault', [seedPhrases]);
-  } catch (error) {
-    console.error('[restoreSeedPhrasesToVault] error', error);
-    throw error;
-  }
-}
-
 export function generateNewMnemonicAndAddToVault(): ThunkAction<
   void,
   MetaMaskReduxState,
@@ -758,27 +684,6 @@
   ]);
 }
 
-<<<<<<< HEAD
-/**
- * Fetches all secret data (Seed phrases - Mnemonics, Private Keys, etc.) from the metadata store.
- *
- * Secret data are sorted by creation date, the latest secret data is the first one in the array.
- *
- * @param password - The password.
- * @returns The seed phrases.
- */
-export async function fetchAllSecretData(
-  password: string,
-): Promise<Buffer[] | null> {
-  const encodedSeedPhrases = await submitRequestToBackground<Buffer[]>(
-    'fetchAllSecretData',
-    [password],
-  );
-  return encodedSeedPhrases;
-}
-
-=======
->>>>>>> 9ab104b0
 export function createNewVault(password: string): Promise<boolean> {
   return new Promise((resolve, reject) => {
     callBackgroundMethod(
@@ -823,11 +728,7 @@
   return submitRequestToBackground('keyringChangePassword', [newPassword]);
 }
 
-<<<<<<< HEAD
-export async function getSeedPhrase(password: string, keyringId: string) {
-=======
 export async function getSeedPhrase(password: string, keyringId?: string) {
->>>>>>> 9ab104b0
   const encodedSeedPhrase = await submitRequestToBackground<string>(
     'getSeedPhrase',
     [password, keyringId],
@@ -1461,8 +1362,6 @@
   };
 }
 
-<<<<<<< HEAD
-=======
 export async function setEnableEnforcedSimulationsForTransaction(
   transactionId: string,
   enable: boolean,
@@ -1478,7 +1377,6 @@
   }
 }
 
->>>>>>> 9ab104b0
 // TODO: Not a thunk, but rather a wrapper around a background call
 export function updateTransactionGasFees(
   txId: string,
