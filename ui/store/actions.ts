import { ReactFragment } from 'react';
import log from 'loglevel';
import { captureException } from '@sentry/browser';
import { capitalize, isEqual } from 'lodash';
import { ThunkAction } from 'redux-thunk';
import { Action, AnyAction } from 'redux';
import { ethErrors, serializeError } from 'eth-rpc-errors';
import { Hex, Json } from '@metamask/utils';
///: BEGIN:ONLY_INCLUDE_IN(keyring-snaps)
import { v4 as uuidV4 } from 'uuid';
///: END:ONLY_INCLUDE_IN
import {
  AssetsContractController,
  BalanceMap,
  Nft,
  Token,
} from '@metamask/assets-controllers';
import { PayloadAction } from '@reduxjs/toolkit';
import { GasFeeController } from '@metamask/gas-fee-controller';
import { PermissionsRequest } from '@metamask/permission-controller';
import { NonEmptyArray } from '@metamask/controller-utils';
///: BEGIN:ONLY_INCLUDE_IN(keyring-snaps)
import { HandlerType } from '@metamask/snaps-utils';
///: END:ONLY_INCLUDE_IN
import { getMethodDataAsync } from '../helpers/utils/transactions.util';
import switchDirection from '../../shared/lib/switch-direction';
import {
  ENVIRONMENT_TYPE_NOTIFICATION,
  ORIGIN_METAMASK,
  POLLING_TOKEN_ENVIRONMENT_TYPES,
} from '../../shared/constants/app';
import { getEnvironmentType, addHexPrefix } from '../../app/scripts/lib/util';
import {
  getMetaMaskAccounts,
  getPermittedAccountsForCurrentTab,
  getSelectedAddress,
  hasTransactionPendingApprovals,
  getApprovalFlows,
  ///: BEGIN:ONLY_INCLUDE_IN(snaps)
  getNotifications,
  ///: END:ONLY_INCLUDE_IN
  ///: BEGIN:ONLY_INCLUDE_IN(keyring-snaps)
  getPermissionSubjects,
  ///: END:ONLY_INCLUDE_IN
} from '../selectors';
import {
  computeEstimatedGasLimit,
  initializeSendState,
  resetSendState,
  // NOTE: Until the send duck is typescript that this is importing a typedef
  // that does not have an explicit export statement. lets see if it breaks the
  // compiler
  DraftTransaction,
} from '../ducks/send';
import { switchedToUnconnectedAccount } from '../ducks/alerts/unconnected-account';
import {
  getProviderConfig,
  getUnconnectedAccountAlertEnabledness,
} from '../ducks/metamask/metamask';
import { toChecksumHexAddress } from '../../shared/modules/hexstring-utils';
import {
  HardwareDeviceNames,
  LedgerTransportTypes,
  LEDGER_USB_VENDOR_ID,
} from '../../shared/constants/hardware-wallets';
import {
  MetaMetricsEventCategory,
  MetaMetricsEventFragment,
  MetaMetricsEventOptions,
  MetaMetricsEventPayload,
  MetaMetricsPageObject,
  MetaMetricsPageOptions,
  MetaMetricsPagePayload,
  MetaMetricsReferrerObject,
} from '../../shared/constants/metametrics';
import { parseSmartTransactionsError } from '../pages/swaps/swaps.util';
import { isEqualCaseInsensitive } from '../../shared/modules/string-utils';
///: BEGIN:ONLY_INCLUDE_IN(snaps)
import { NOTIFICATIONS_EXPIRATION_DELAY } from '../helpers/constants/notifications';
///: END:ONLY_INCLUDE_IN
import {
  fetchLocale,
  loadRelativeTimeFormatLocaleData,
} from '../../shared/modules/i18n';
import { decimalToHex } from '../../shared/modules/conversion.utils';
import { TxGasFees, PriorityLevels } from '../../shared/constants/gas';
import {
  TransactionMetaMetricsEvent,
  TransactionType,
} from '../../shared/constants/transaction';
import { NetworkType, RPCDefinition } from '../../shared/constants/network';
import { EtherDenomination } from '../../shared/constants/common';
import {
  isErrorWithMessage,
  logErrorWithMessage,
} from '../../shared/modules/error';
import { TransactionMeta } from '../../app/scripts/controllers/incoming-transactions';
import { TxParams } from '../../app/scripts/controllers/transactions/tx-state-manager';
import { CustomGasSettings } from '../../app/scripts/controllers/transactions';
import { ThemeType } from '../../shared/constants/preferences';
import * as actionConstants from './actionConstants';
///: BEGIN:ONLY_INCLUDE_IN(build-mmi)
import { updateCustodyState } from './institutional/institution-actions';
///: END:ONLY_INCLUDE_IN
import {
  generateActionId,
  callBackgroundMethod,
  submitRequestToBackground,
} from './action-queue';
import {
  MetaMaskReduxDispatch,
  MetaMaskReduxState,
  TemporaryMessageDataType,
} from './store';

export function goHome() {
  return {
    type: actionConstants.GO_HOME,
  };
}
// async actions

export function tryUnlockMetamask(
  password: string,
): ThunkAction<void, MetaMaskReduxState, unknown, AnyAction> {
  return (dispatch: MetaMaskReduxDispatch) => {
    dispatch(showLoadingIndication());
    dispatch(unlockInProgress());
    log.debug(`background.submitPassword`);

    return new Promise<void>((resolve, reject) => {
      callBackgroundMethod('submitPassword', [password], (error) => {
        if (error) {
          reject(error);
          return;
        }

        resolve();
      });
    })
      .then(() => {
        dispatch(unlockSucceeded());
        return forceUpdateMetamaskState(dispatch);
      })
      .then(() => {
        dispatch(hideLoadingIndication());
      })
      .catch((err) => {
        dispatch(unlockFailed(err.message));
        dispatch(hideLoadingIndication());
        return Promise.reject(err);
      });
  };
}

/**
 * Adds a new account where all data is encrypted using the given password and
 * where all addresses are generated from a given seed phrase.
 *
 * @param password - The password.
 * @param seedPhrase - The seed phrase.
 * @returns The updated state of the keyring controller.
 */
export function createNewVaultAndRestore(
  password: string,
  seedPhrase: string,
): ThunkAction<void, MetaMaskReduxState, unknown, AnyAction> {
  return (dispatch: MetaMaskReduxDispatch) => {
    dispatch(showLoadingIndication());
    log.debug(`background.createNewVaultAndRestore`);

    // Encode the secret recovery phrase as an array of integers so that it is
    // serialized as JSON properly.
    const encodedSeedPhrase = Array.from(
      Buffer.from(seedPhrase, 'utf8').values(),
    );

    // TODO: Add types for vault
    let vault: any;
    return new Promise<void>((resolve, reject) => {
      callBackgroundMethod(
        'createNewVaultAndRestore',
        [password, encodedSeedPhrase],
        (err, _vault) => {
          if (err) {
            reject(err);
            return;
          }
          vault = _vault;
          resolve();
        },
      );
    })
      .then(() => dispatch(unMarkPasswordForgotten()))
      .then(() => {
        dispatch(showAccountsPage());
        dispatch(hideLoadingIndication());
        return vault;
      })
      .catch((err) => {
        dispatch(displayWarning(err.message));
        dispatch(hideLoadingIndication());
        return Promise.reject(err);
      });
  };
}

export function createNewVaultAndGetSeedPhrase(
  password: string,
): ThunkAction<void, MetaMaskReduxState, unknown, AnyAction> {
  return async (dispatch: MetaMaskReduxDispatch) => {
    dispatch(showLoadingIndication());

    try {
      await createNewVault(password);
      const seedPhrase = await verifySeedPhrase();
      return seedPhrase;
    } catch (error) {
      dispatch(displayWarning(error));
      if (isErrorWithMessage(error)) {
        throw new Error(error.message);
      } else {
        throw error;
      }
    } finally {
      dispatch(hideLoadingIndication());
    }
  };
}

export function unlockAndGetSeedPhrase(
  password: string,
): ThunkAction<void, MetaMaskReduxState, unknown, AnyAction> {
  return async (dispatch: MetaMaskReduxDispatch) => {
    dispatch(showLoadingIndication());

    try {
      await submitPassword(password);
      const seedPhrase = await verifySeedPhrase();
      await forceUpdateMetamaskState(dispatch);
      return seedPhrase;
    } catch (error) {
      dispatch(displayWarning(error));
      if (isErrorWithMessage(error)) {
        throw new Error(error.message);
      } else {
        throw error;
      }
    } finally {
      dispatch(hideLoadingIndication());
    }
  };
}

export function submitPassword(password: string): Promise<void> {
  return new Promise((resolve, reject) => {
    callBackgroundMethod('submitPassword', [password], (error) => {
      if (error) {
        reject(error);
        return;
      }

      resolve();
    });
  });
}

export function createNewVault(password: string): Promise<boolean> {
  return new Promise((resolve, reject) => {
    callBackgroundMethod('createNewVaultAndKeychain', [password], (error) => {
      if (error) {
        reject(error);
        return;
      }

      resolve(true);
    });
  });
}

export function verifyPassword(password: string): Promise<boolean> {
  return new Promise((resolve, reject) => {
    callBackgroundMethod('verifyPassword', [password], (error) => {
      if (error) {
        reject(error);
        return;
      }

      resolve(true);
    });
  });
}

export async function verifySeedPhrase() {
  const encodedSeedPhrase = await submitRequestToBackground<string>(
    'verifySeedPhrase',
  );
  return Buffer.from(encodedSeedPhrase).toString('utf8');
}

export function requestRevealSeedWords(
  password: string,
): ThunkAction<void, MetaMaskReduxState, unknown, AnyAction> {
  return async (dispatch: MetaMaskReduxDispatch) => {
    dispatch(showLoadingIndication());
    log.debug(`background.verifyPassword`);

    try {
      await verifyPassword(password);
      const seedPhrase = await verifySeedPhrase();
      return seedPhrase;
    } finally {
      dispatch(hideLoadingIndication());
    }
  };
}

export function tryReverseResolveAddress(
  address: string,
): ThunkAction<void, MetaMaskReduxState, unknown, AnyAction> {
  return () => {
    return new Promise<void>((resolve) => {
      callBackgroundMethod('tryReverseResolveAddress', [address], (err) => {
        if (err) {
          logErrorWithMessage(err);
        }
        resolve();
      });
    });
  };
}

export function resetAccount(): ThunkAction<
  Promise<string>,
  MetaMaskReduxState,
  unknown,
  AnyAction
> {
  return (dispatch: MetaMaskReduxDispatch) => {
    dispatch(showLoadingIndication());

    return new Promise<string>((resolve, reject) => {
      callBackgroundMethod<string>('resetAccount', [], (err, account) => {
        dispatch(hideLoadingIndication());
        if (err) {
          if (isErrorWithMessage(err)) {
            dispatch(displayWarning(err.message));
          }
          reject(err);
          return;
        }

        log.info(`Transaction history reset for ${account}`);
        dispatch(showAccountsPage());
        resolve(account as string);
      });
    });
  };
}

export function removeAccount(
  address: string,
): ThunkAction<void, MetaMaskReduxState, unknown, AnyAction> {
  return async (dispatch: MetaMaskReduxDispatch) => {
    dispatch(showLoadingIndication());

    try {
      await new Promise((resolve, reject) => {
        callBackgroundMethod('removeAccount', [address], (error, account) => {
          if (error) {
            reject(error);
            return;
          }
          resolve(account);
        });
      });
      await forceUpdateMetamaskState(dispatch);
    } catch (error) {
      dispatch(displayWarning(error));
      throw error;
    } finally {
      dispatch(hideLoadingIndication());
    }

    log.info(`Account removed: ${address}`);
    dispatch(showAccountsPage());
  };
}

export function importNewAccount(
  strategy: string,
  args: any[],
  loadingMessage: ReactFragment,
): ThunkAction<
  Promise<MetaMaskReduxState['metamask']>,
  MetaMaskReduxState,
  unknown,
  AnyAction
> {
  return async (dispatch: MetaMaskReduxDispatch) => {
    let newState;

    dispatch(showLoadingIndication(loadingMessage));

    try {
      log.debug(`background.importAccountWithStrategy`);
      await submitRequestToBackground('importAccountWithStrategy', [
        strategy,
        args,
      ]);
      log.debug(`background.getState`);
      newState = await submitRequestToBackground<
        MetaMaskReduxState['metamask']
      >('getState');
    } finally {
      dispatch(hideLoadingIndication());
    }

    dispatch(updateMetamaskState(newState));
    return newState;
  };
}

export function addNewAccount(): ThunkAction<
  void,
  MetaMaskReduxState,
  unknown,
  AnyAction
> {
  log.debug(`background.addNewAccount`);
  return async (dispatch, getState) => {
    const oldIdentities = getState().metamask.identities;
    dispatch(showLoadingIndication());

    let newIdentities;
    try {
      const { identities } = await submitRequestToBackground('addNewAccount', [
        Object.keys(oldIdentities).length,
      ]);
      newIdentities = identities;
    } catch (error) {
      dispatch(displayWarning(error));
      throw error;
    } finally {
      dispatch(hideLoadingIndication());
    }

    const newAccountAddress = Object.keys(newIdentities).find(
      (address) => !oldIdentities[address],
    );
    await forceUpdateMetamaskState(dispatch);
    return newAccountAddress;
  };
}

export function checkHardwareStatus(
  deviceName: HardwareDeviceNames,
  hdPath: string,
): ThunkAction<Promise<boolean>, MetaMaskReduxState, unknown, AnyAction> {
  log.debug(`background.checkHardwareStatus`, deviceName, hdPath);
  return async (dispatch: MetaMaskReduxDispatch) => {
    dispatch(showLoadingIndication());

    let unlocked = false;
    try {
      unlocked = await submitRequestToBackground<boolean>(
        'checkHardwareStatus',
        [deviceName, hdPath],
      );
    } catch (error) {
      logErrorWithMessage(error);
      dispatch(displayWarning(error));
      throw error;
    } finally {
      dispatch(hideLoadingIndication());
    }

    await forceUpdateMetamaskState(dispatch);
    return unlocked;
  };
}

export function forgetDevice(
  deviceName: HardwareDeviceNames,
): ThunkAction<void, MetaMaskReduxState, unknown, AnyAction> {
  log.debug(`background.forgetDevice`, deviceName);
  return async (dispatch: MetaMaskReduxDispatch) => {
    dispatch(showLoadingIndication());
    try {
      await submitRequestToBackground('forgetDevice', [deviceName]);
    } catch (error) {
      logErrorWithMessage(error);
      dispatch(displayWarning(error));
      throw error;
    } finally {
      dispatch(hideLoadingIndication());
    }

    await forceUpdateMetamaskState(dispatch);
  };
}

// TODO: Define an Account Type for the return type of this method and anywhere
// else dealing with accounts.
export function connectHardware(
  deviceName: HardwareDeviceNames,
  page: string,
  hdPath: string,
  t: (key: string) => string,
): ThunkAction<
  Promise<{ address: string }[]>,
  MetaMaskReduxState,
  unknown,
  AnyAction
> {
  log.debug(`background.connectHardware`, deviceName, page, hdPath);
  return async (dispatch, getState) => {
    const { ledgerTransportType } = getState().metamask;

    dispatch(
      showLoadingIndication(`Looking for your ${capitalize(deviceName)}...`),
    );

    let accounts: { address: string }[];
    try {
      if (deviceName === HardwareDeviceNames.ledger) {
        await submitRequestToBackground('establishLedgerTransportPreference');
      }
      if (
        deviceName === HardwareDeviceNames.ledger &&
        ledgerTransportType === LedgerTransportTypes.webhid
      ) {
        const connectedDevices = await window.navigator.hid.requestDevice({
          // The types for web hid were provided by @types/w3c-web-hid and may
          // not be fully formed or correct, because LEDGER_USB_VENDOR_ID is a
          // string and this integration with Navigator.hid works before
          // TypeScript. As a note, on the next declaration we convert the
          // LEDGER_USB_VENDOR_ID to a number for a different API so....
          // TODO: Get David Walsh's opinion here
          filters: [{ vendorId: LEDGER_USB_VENDOR_ID as unknown as number }],
        });
        const userApprovedWebHidConnection = connectedDevices.some(
          (device) => device.vendorId === Number(LEDGER_USB_VENDOR_ID),
        );
        if (!userApprovedWebHidConnection) {
          throw new Error(t('ledgerWebHIDNotConnectedErrorMessage'));
        }
      }

      accounts = await submitRequestToBackground<{ address: string }[]>(
        'connectHardware',
        [deviceName, page, hdPath],
      );
    } catch (error) {
      logErrorWithMessage(error);
      if (
        deviceName === HardwareDeviceNames.ledger &&
        ledgerTransportType === LedgerTransportTypes.webhid &&
        isErrorWithMessage(error) &&
        error.message.match('Failed to open the device')
      ) {
        dispatch(displayWarning(t('ledgerDeviceOpenFailureMessage')));
        throw new Error(t('ledgerDeviceOpenFailureMessage'));
      } else {
        if (deviceName !== HardwareDeviceNames.qr) {
          dispatch(displayWarning(error));
        }
        throw error;
      }
    } finally {
      dispatch(hideLoadingIndication());
    }

    await forceUpdateMetamaskState(dispatch);
    return accounts;
  };
}

export function unlockHardwareWalletAccounts(
  indexes: string[],
  deviceName: HardwareDeviceNames,
  hdPath: string,
  hdPathDescription: string,
): ThunkAction<Promise<undefined>, MetaMaskReduxState, unknown, AnyAction> {
  log.debug(
    `background.unlockHardwareWalletAccount`,
    indexes,
    deviceName,
    hdPath,
    hdPathDescription,
  );
  return async (dispatch: MetaMaskReduxDispatch) => {
    dispatch(showLoadingIndication());

    for (const index of indexes) {
      try {
        await submitRequestToBackground('unlockHardwareWalletAccount', [
          index,
          deviceName,
          hdPath,
          hdPathDescription,
        ]);
      } catch (err) {
        logErrorWithMessage(err);
        dispatch(displayWarning(err));
        dispatch(hideLoadingIndication());
        throw err;
      }
    }

    dispatch(hideLoadingIndication());
    return undefined;
  };
}

export function showQrScanner(): ThunkAction<
  void,
  MetaMaskReduxState,
  unknown,
  AnyAction
> {
  return (dispatch: MetaMaskReduxDispatch) => {
    dispatch(
      showModal({
        name: 'QR_SCANNER',
      }),
    );
  };
}

export function setCurrentCurrency(
  currencyCode: string,
): ThunkAction<void, MetaMaskReduxState, unknown, AnyAction> {
  return async (dispatch: MetaMaskReduxDispatch) => {
    dispatch(showLoadingIndication());
    log.debug(`background.setCurrentCurrency`);
    try {
      await submitRequestToBackground('setCurrentCurrency', [currencyCode]);
      await forceUpdateMetamaskState(dispatch);
    } catch (error) {
      logErrorWithMessage(error);
      dispatch(displayWarning(error));
      return;
    } finally {
      dispatch(hideLoadingIndication());
    }
  };
}

export function decryptMsgInline(
  decryptedMsgData: TemporaryMessageDataType['msgParams'],
): ThunkAction<
  Promise<TemporaryMessageDataType>,
  MetaMaskReduxState,
  unknown,
  AnyAction
> {
  log.debug('action - decryptMsgInline');
  return async (dispatch: MetaMaskReduxDispatch) => {
    log.debug(`actions calling background.decryptMessageInline`);

    let newState;
    try {
      newState = await submitRequestToBackground<
        MetaMaskReduxState['metamask']
      >('decryptMessageInline', [decryptedMsgData]);
    } catch (error) {
      logErrorWithMessage(error);
      dispatch(displayWarning(error));
      throw error;
    }

    dispatch(updateMetamaskState(newState));
    return newState.unapprovedDecryptMsgs[decryptedMsgData.metamaskId];
  };
}

export function decryptMsg(
  decryptedMsgData: TemporaryMessageDataType['msgParams'],
): ThunkAction<
  Promise<TemporaryMessageDataType['msgParams']>,
  MetaMaskReduxState,
  unknown,
  AnyAction
> {
  log.debug('action - decryptMsg');
  return async (dispatch: MetaMaskReduxDispatch) => {
    dispatch(showLoadingIndication());
    log.debug(`actions calling background.decryptMessage`);

    let newState: MetaMaskReduxState['metamask'];
    try {
      newState = await submitRequestToBackground<
        MetaMaskReduxState['metamask']
      >('decryptMessage', [decryptedMsgData]);
    } catch (error) {
      logErrorWithMessage(error);
      dispatch(displayWarning(error));
      throw error;
    } finally {
      dispatch(hideLoadingIndication());
    }

    dispatch(updateMetamaskState(newState));
    dispatch(completedTx(decryptedMsgData.metamaskId));
    dispatch(closeCurrentNotificationWindow());
    return decryptedMsgData;
  };
}

export function encryptionPublicKeyMsg(
  msgData: TemporaryMessageDataType['msgParams'],
): ThunkAction<
  Promise<TemporaryMessageDataType['msgParams']>,
  MetaMaskReduxState,
  unknown,
  AnyAction
> {
  log.debug('action - encryptionPublicKeyMsg');
  return async (dispatch: MetaMaskReduxDispatch) => {
    dispatch(showLoadingIndication());
    log.debug(`actions calling background.encryptionPublicKey`);

    let newState: MetaMaskReduxState['metamask'];
    try {
      newState = await submitRequestToBackground<
        MetaMaskReduxState['metamask']
      >('encryptionPublicKey', [msgData]);
    } catch (error) {
      logErrorWithMessage(error);
      dispatch(displayWarning(error));
      throw error;
    } finally {
      dispatch(hideLoadingIndication());
    }

    dispatch(updateMetamaskState(newState));
    dispatch(completedTx(msgData.metamaskId));
    dispatch(closeCurrentNotificationWindow());
    return msgData;
  };
}

export function updateCustomNonce(value: string) {
  return {
    type: actionConstants.UPDATE_CUSTOM_NONCE,
    value,
  };
}

const updateMetamaskStateFromBackground = (): Promise<
  MetaMaskReduxState['metamask']
> => {
  log.debug(`background.getState`);

  return new Promise((resolve, reject) => {
    callBackgroundMethod<MetaMaskReduxState['metamask']>(
      'getState',
      [],
      (error, newState) => {
        if (error) {
          reject(error);
          return;
        }

        resolve(newState as MetaMaskReduxState['metamask']);
      },
    );
  });
};

/**
 * TODO: update previousGasParams to use typed gas params object
 * TODO: codeword: NOT_A_THUNK @brad-decker
 *
 * @param txId - MetaMask internal transaction id
 * @param previousGasParams - Object of gas params to set as previous
 */
export function updatePreviousGasParams(
  txId: number,
  previousGasParams: Record<string, any>,
): ThunkAction<
  Promise<TransactionMeta>,
  MetaMaskReduxState,
  unknown,
  AnyAction
> {
  return async () => {
    let updatedTransaction: TransactionMeta;
    try {
      updatedTransaction = await submitRequestToBackground(
        'updatePreviousGasParams',
        [txId, previousGasParams],
      );
    } catch (error) {
      logErrorWithMessage(error);
      throw error;
    }

    return updatedTransaction;
  };
}

export function updateEditableParams(
  txId: number,
  editableParams: Partial<TxParams>,
): ThunkAction<
  Promise<TransactionMeta>,
  MetaMaskReduxState,
  unknown,
  AnyAction
> {
  return async (dispatch: MetaMaskReduxDispatch) => {
    let updatedTransaction: TransactionMeta;
    try {
      updatedTransaction = await submitRequestToBackground(
        'updateEditableParams',
        [txId, editableParams],
      );
    } catch (error) {
      logErrorWithMessage(error);
      throw error;
    }
    await forceUpdateMetamaskState(dispatch);
    return updatedTransaction;
  };
}

/**
 * Appends new send flow history to a transaction
 * TODO: codeword: NOT_A_THUNK @brad-decker
 *
 * @param txId - the id of the transaction to update
 * @param currentSendFlowHistoryLength - sendFlowHistory entries currently
 * @param sendFlowHistory - the new send flow history to append to the
 * transaction
 * @returns
 */
export function updateTransactionSendFlowHistory(
  txId: number,
  currentSendFlowHistoryLength: number,
  sendFlowHistory: DraftTransaction['history'],
): ThunkAction<
  Promise<TransactionMeta>,
  MetaMaskReduxState,
  unknown,
  AnyAction
> {
  return async () => {
    let updatedTransaction: TransactionMeta;
    try {
      updatedTransaction = await submitRequestToBackground(
        'updateTransactionSendFlowHistory',
        [txId, currentSendFlowHistoryLength, sendFlowHistory],
      );
    } catch (error) {
      logErrorWithMessage(error);
      throw error;
    }

    return updatedTransaction;
  };
}

export async function backupUserData(): Promise<{
  filename: string;
  data: string;
}> {
  let backedupData;
  try {
    backedupData = await submitRequestToBackground<{
      filename: string;
      data: string;
    }>('backupUserData');
  } catch (error) {
    logErrorWithMessage(error);
    throw error;
  }

  return backedupData;
}

export async function restoreUserData(jsonString: Json): Promise<true> {
  try {
    await submitRequestToBackground('restoreUserData', [jsonString]);
  } catch (error) {
    logErrorWithMessage(error);
    throw error;
  }

  return true;
}

// TODO: codeword: NOT_A_THUNK @brad-decker
export function updateTransactionGasFees(
  txId: number,
  txGasFees: Partial<TxGasFees>,
): ThunkAction<
  Promise<TransactionMeta>,
  MetaMaskReduxState,
  unknown,
  AnyAction
> {
  return async () => {
    let updatedTransaction: TransactionMeta;
    try {
      updatedTransaction = await submitRequestToBackground(
        'updateTransactionGasFees',
        [txId, txGasFees],
      );
    } catch (error) {
      logErrorWithMessage(error);
      throw error;
    }

    return updatedTransaction;
  };
}

export function updateTransaction(
  txMeta: TransactionMeta,
  dontShowLoadingIndicator: boolean,
): ThunkAction<
  Promise<TransactionMeta>,
  MetaMaskReduxState,
  unknown,
  AnyAction
> {
  return async (dispatch: MetaMaskReduxDispatch) => {
    !dontShowLoadingIndicator && dispatch(showLoadingIndication());

    try {
      await submitRequestToBackground('updateTransaction', [txMeta]);
    } catch (error) {
      dispatch(updateTransactionParams(txMeta.id, txMeta.txParams));
      dispatch(hideLoadingIndication());
      dispatch(goHome());
      logErrorWithMessage(error);
      throw error;
    }

    try {
      dispatch(updateTransactionParams(txMeta.id, txMeta.txParams));
      const newState = await updateMetamaskStateFromBackground();
      dispatch(updateMetamaskState(newState));
      dispatch(showConfTxPage({ id: txMeta.id }));
      return txMeta;
    } finally {
      dispatch(hideLoadingIndication());
    }
  };
}

/**
 * Action to create a new transaction in the controller and route to the
 * confirmation page. Returns the newly created txMeta in case additional logic
 * should be applied to the transaction after creation.
 *
 * @param method
 * @param txParams - The transaction parameters
 * @param type - The type of the transaction being added.
 * @param sendFlowHistory - The history of the send flow at time of creation.
 * @returns
 */
export function addUnapprovedTransactionAndRouteToConfirmationPage(
  method: string,
  txParams: TxParams,
  type: TransactionType,
  sendFlowHistory: DraftTransaction['history'],
): ThunkAction<
  Promise<TransactionMeta | null>,
  MetaMaskReduxState,
  unknown,
  AnyAction
> {
  return async (dispatch: MetaMaskReduxDispatch) => {
    const actionId = generateActionId();
    try {
      log.debug('background.addUnapprovedTransaction');
      const txMeta = await submitRequestToBackground<TransactionMeta>(
        'addUnapprovedTransaction',
        [method, txParams, ORIGIN_METAMASK, type, sendFlowHistory, actionId],
        actionId,
      );
      dispatch(showConfTxPage());
      return txMeta;
    } catch (error) {
      dispatch(hideLoadingIndication());
      dispatch(displayWarning(error));
    }
    return null;
  };
}

/**
 * Wrapper around the promisifedBackground to create a new unapproved
 * transaction in the background and return the newly created txMeta.
 * This method does not show errors or route to a confirmation page and is
 * used primarily for swaps functionality.
 *
 * @param method
 * @param txParams - the transaction parameters
 * @param type - The type of the transaction being added.
 * @param options - Additional options for the transaction.
 * @param options.requireApproval - Whether the transaction requires approval.
 * @param options.swaps - Options specific to swaps transactions.
 * @param options.swaps.hasApproveTx - Whether the swap required an approval transaction.
 * @param options.swaps.meta - Additional transaction metadata required by swaps.
 * @returns
 */
export async function addUnapprovedTransaction(
  method: string,
  txParams: TxParams,
  type: TransactionType,
  options?: {
    requireApproval?: boolean;
    swaps?: { hasApproveTx?: boolean; meta?: Record<string, unknown> };
  },
): Promise<TransactionMeta> {
  log.debug('background.addUnapprovedTransaction');
  const actionId = generateActionId();
  const txMeta = await submitRequestToBackground<TransactionMeta>(
    'addUnapprovedTransaction',
    [method, txParams, ORIGIN_METAMASK, type, undefined, actionId, options],
    actionId,
  );
  return txMeta;
}

export function updateAndApproveTx(
  txMeta: TransactionMeta,
  dontShowLoadingIndicator: boolean,
): ThunkAction<
  Promise<TransactionMeta | null>,
  MetaMaskReduxState,
  unknown,
  AnyAction
> {
  return (dispatch: MetaMaskReduxDispatch) => {
    !dontShowLoadingIndicator && dispatch(showLoadingIndication());
    return new Promise((resolve, reject) => {
      const actionId = generateActionId();
      callBackgroundMethod(
        'resolvePendingApproval',
        [String(txMeta.id), { txMeta, actionId }, { waitForResult: true }],
        (err) => {
          dispatch(updateTransactionParams(txMeta.id, txMeta.txParams));
          dispatch(resetSendState());

          if (err) {
            dispatch(goHome());
            logErrorWithMessage(err);
            reject(err);
            return;
          }

          resolve(txMeta);
        },
      );
    })
      .then(() => updateMetamaskStateFromBackground())
      .then((newState) => dispatch(updateMetamaskState(newState)))
      .then(() => {
        dispatch(resetSendState());
        dispatch(completedTx(txMeta.id));
        dispatch(hideLoadingIndication());
        dispatch(updateCustomNonce(''));
        ///: BEGIN:ONLY_INCLUDE_IN(build-main,build-beta,build-flask)
        dispatch(closeCurrentNotificationWindow());
        ///: END:ONLY_INCLUDE_IN
        return txMeta;
      })
      .catch((err) => {
        dispatch(hideLoadingIndication());
        return Promise.reject(err);
      });
  };
}

export async function getTransactions(
  filters: {
    filterToCurrentNetwork?: boolean;
    searchCriteria?: Partial<TransactionMeta> & Partial<TxParams>;
  } = {},
): Promise<TransactionMeta[]> {
  return await submitRequestToBackground<TransactionMeta[]>('getTransactions', [
    filters,
  ]);
}

export function completedTx(
  txId: number,
): ThunkAction<void, MetaMaskReduxState, unknown, AnyAction> {
  return (dispatch: MetaMaskReduxDispatch) => {
    dispatch({
      type: actionConstants.COMPLETED_TX,
      value: {
        id: txId,
      },
    });
  };
}

export function updateTransactionParams(txId: number, txParams: TxParams) {
  return {
    type: actionConstants.UPDATE_TRANSACTION_PARAMS,
    id: txId,
    value: txParams,
  };
}

///: BEGIN:ONLY_INCLUDE_IN(snaps)
export function disableSnap(
  snapId: string,
): ThunkAction<void, MetaMaskReduxState, unknown, AnyAction> {
  return async (dispatch: MetaMaskReduxDispatch) => {
    await submitRequestToBackground('disableSnap', [snapId]);
    await forceUpdateMetamaskState(dispatch);
  };
}

export function enableSnap(
  snapId: string,
): ThunkAction<void, MetaMaskReduxState, unknown, AnyAction> {
  return async (dispatch: MetaMaskReduxDispatch) => {
    await submitRequestToBackground('enableSnap', [snapId]);
    await forceUpdateMetamaskState(dispatch);
  };
}
///: END:ONLY_INCLUDE_IN

// TODO: Clean this up.
///: BEGIN:ONLY_INCLUDE_IN(snaps)
export function removeSnap(
  snapId: string,
): ThunkAction<void, MetaMaskReduxState, unknown, AnyAction> {
<<<<<<< HEAD
  return async (dispatch: MetaMaskReduxDispatch, getState) => {
=======
  return async (
    dispatch: MetaMaskReduxDispatch,
    ///: END:ONLY_INCLUDE_IN
    ///: BEGIN:ONLY_INCLUDE_IN(keyring-snaps)
    getState,
    ///: END:ONLY_INCLUDE_IN
    ///: BEGIN:ONLY_INCLUDE_IN(snaps)
  ) => {
>>>>>>> 1277c622
    dispatch(showLoadingIndication());
    ///: END:ONLY_INCLUDE_IN
    ///: BEGIN:ONLY_INCLUDE_IN(keyring-snaps)
    const subjects = getPermissionSubjects(getState()) as {
      [k: string]: { permissions: Record<string, any> };
    };

    const isAccountsSnap =
      subjects[snapId]?.permissions?.snap_manageAccounts !== undefined;
<<<<<<< HEAD

=======
    ///: END:ONLY_INCLUDE_IN

    ///: BEGIN:ONLY_INCLUDE_IN(snaps)
>>>>>>> 1277c622
    try {
      ///: END:ONLY_INCLUDE_IN
      ///: BEGIN:ONLY_INCLUDE_IN(keyring-snaps)
      if (isAccountsSnap) {
        const accounts = (await handleSnapRequest({
          snapId,
          origin: 'metamask',
          handler: HandlerType.OnRpcRequest,
          request: {
            id: uuidV4(),
            jsonrpc: '2.0',
            method: 'keyring_listAccounts',
          },
        })) as unknown as any[];
        for (const account of accounts) {
          dispatch(removeAccount(account.address.toLowerCase()));
        }
      }
      ///: END:ONLY_INCLUDE_IN
      ///: BEGIN:ONLY_INCLUDE_IN(snaps)

      await submitRequestToBackground('removeSnap', [snapId]);
      await forceUpdateMetamaskState(dispatch);
    } catch (error) {
      dispatch(displayWarning(error));
      throw error;
    } finally {
      dispatch(hideLoadingIndication());
    }
  };
}

export async function removeSnapError(msgData: string): Promise<void> {
  return submitRequestToBackground('removeSnapError', [msgData]);
}

export async function handleSnapRequest(args: {
  snapId: string;
  origin: string;
  handler: string;
  request: {
    id?: string;
    jsonrpc: '2.0';
    method: string;
    params?: Record<string, any>;
  };
}): Promise<void> {
  return submitRequestToBackground('handleSnapRequest', [args]);
}

export function dismissNotifications(
  ids: string[],
): ThunkAction<void, MetaMaskReduxState, unknown, AnyAction> {
  return async (dispatch: MetaMaskReduxDispatch) => {
    await submitRequestToBackground('dismissNotifications', [ids]);
    await forceUpdateMetamaskState(dispatch);
  };
}

export function deleteExpiredNotifications(): ThunkAction<
  void,
  MetaMaskReduxState,
  unknown,
  AnyAction
> {
  return async (dispatch, getState) => {
    const state = getState();
    const notifications = getNotifications(state);

    const notificationIdsToDelete = notifications
      .filter((notification) => {
        const expirationTime = new Date(
          Date.now() - NOTIFICATIONS_EXPIRATION_DELAY,
        );

        return Boolean(
          notification.readDate &&
            new Date(notification.readDate) < expirationTime,
        );
      })
      .map(({ id }) => id);
    if (notificationIdsToDelete.length) {
      await submitRequestToBackground('dismissNotifications', [
        notificationIdsToDelete,
      ]);
      await forceUpdateMetamaskState(dispatch);
    }
  };
}

export function markNotificationsAsRead(
  ids: string[],
): ThunkAction<void, MetaMaskReduxState, unknown, AnyAction> {
  return async (dispatch: MetaMaskReduxDispatch) => {
    await submitRequestToBackground('markNotificationsAsRead', [ids]);
    await forceUpdateMetamaskState(dispatch);
  };
}

export function revokeDynamicSnapPermissions(
  snapId: string,
  permissionNames: string[],
): ThunkAction<void, MetaMaskReduxState, unknown, AnyAction> {
  return async (dispatch: MetaMaskReduxDispatch) => {
    await submitRequestToBackground('revokeDynamicSnapPermissions', [
      snapId,
      permissionNames,
    ]);
    await forceUpdateMetamaskState(dispatch);
  };
}

///: END:ONLY_INCLUDE_IN
///: BEGIN:ONLY_INCLUDE_IN(desktop)

export function setDesktopEnabled(desktopEnabled: boolean) {
  return async () => {
    try {
      await submitRequestToBackground('setDesktopEnabled', [desktopEnabled]);
    } catch (error) {
      log.error(error);
    }
  };
}

export async function generateDesktopOtp() {
  return await submitRequestToBackground('generateDesktopOtp');
}

export async function testDesktopConnection() {
  return await submitRequestToBackground('testDesktopConnection');
}

export async function disableDesktop() {
  return await submitRequestToBackground('disableDesktop');
}
///: END:ONLY_INCLUDE_IN

export function cancelDecryptMsg(
  msgData: TemporaryMessageDataType,
): ThunkAction<
  Promise<TemporaryMessageDataType>,
  MetaMaskReduxState,
  unknown,
  AnyAction
> {
  return async (dispatch: MetaMaskReduxDispatch) => {
    dispatch(showLoadingIndication());

    let newState;
    try {
      newState = await submitRequestToBackground<
        MetaMaskReduxState['metamask']
      >('cancelDecryptMessage', [msgData.id]);
    } finally {
      dispatch(hideLoadingIndication());
    }

    dispatch(updateMetamaskState(newState));
    dispatch(completedTx(msgData.id));
    dispatch(closeCurrentNotificationWindow());
    return msgData;
  };
}

export function cancelEncryptionPublicKeyMsg(
  msgData: TemporaryMessageDataType,
): ThunkAction<
  Promise<TemporaryMessageDataType>,
  MetaMaskReduxState,
  unknown,
  AnyAction
> {
  return async (dispatch: MetaMaskReduxDispatch) => {
    dispatch(showLoadingIndication());

    let newState;
    try {
      newState = await submitRequestToBackground<
        MetaMaskReduxState['metamask']
      >('cancelEncryptionPublicKey', [msgData.id]);
    } finally {
      dispatch(hideLoadingIndication());
    }

    dispatch(updateMetamaskState(newState));
    dispatch(completedTx(msgData.id));
    dispatch(closeCurrentNotificationWindow());
    return msgData;
  };
}

export function cancelTx(
  txMeta: TransactionMeta,
  _showLoadingIndication = true,
): ThunkAction<
  Promise<TransactionMeta>,
  MetaMaskReduxState,
  unknown,
  AnyAction
> {
  return (dispatch: MetaMaskReduxDispatch) => {
    _showLoadingIndication && dispatch(showLoadingIndication());
    return new Promise<void>((resolve, reject) => {
      callBackgroundMethod(
        'rejectPendingApproval',
        [
          String(txMeta.id),
          ethErrors.provider.userRejectedRequest().serialize(),
        ],
        (error) => {
          if (error) {
            reject(error);
            return;
          }

          resolve();
        },
      );
    })
      .then(() => updateMetamaskStateFromBackground())
      .then((newState) => dispatch(updateMetamaskState(newState)))
      .then(() => {
        dispatch(resetSendState());
        dispatch(completedTx(txMeta.id));
        dispatch(hideLoadingIndication());
        dispatch(closeCurrentNotificationWindow());

        return txMeta;
      })
      .catch((error) => {
        dispatch(hideLoadingIndication());
        throw error;
      });
  };
}

/**
 * Cancels all of the given transactions
 *
 * @param txMetaList
 * @returns
 */
export function cancelTxs(
  txMetaList: TransactionMeta[],
): ThunkAction<void, MetaMaskReduxState, unknown, AnyAction> {
  return async (dispatch: MetaMaskReduxDispatch) => {
    dispatch(showLoadingIndication());

    try {
      const txIds = txMetaList.map(({ id }) => id);
      const cancellations = txIds.map(
        (id) =>
          new Promise<void>((resolve, reject) => {
            callBackgroundMethod(
              'rejectPendingApproval',
              [
                String(id),
                ethErrors.provider.userRejectedRequest().serialize(),
              ],
              (err) => {
                if (err) {
                  reject(err);
                  return;
                }

                resolve();
              },
            );
          }),
      );

      await Promise.all(cancellations);

      const newState = await updateMetamaskStateFromBackground();
      dispatch(updateMetamaskState(newState));
      dispatch(resetSendState());

      txIds.forEach((id) => {
        dispatch(completedTx(id));
      });
    } finally {
      if (getEnvironmentType() === ENVIRONMENT_TYPE_NOTIFICATION) {
        closeNotificationPopup();
      } else {
        dispatch(hideLoadingIndication());
      }
    }
  };
}

export function markPasswordForgotten(): ThunkAction<
  void,
  MetaMaskReduxState,
  unknown,
  AnyAction
> {
  return async (dispatch: MetaMaskReduxDispatch) => {
    try {
      await new Promise<void>((resolve, reject) => {
        callBackgroundMethod('markPasswordForgotten', [], (error) => {
          if (error) {
            reject(error);
            return;
          }
          resolve();
        });
      });
    } finally {
      // TODO: handle errors
      dispatch(hideLoadingIndication());
      await forceUpdateMetamaskState(dispatch);
    }
  };
}

export function unMarkPasswordForgotten(): ThunkAction<
  void,
  MetaMaskReduxState,
  unknown,
  AnyAction
> {
  return (dispatch: MetaMaskReduxDispatch) => {
    return new Promise<void>((resolve) => {
      callBackgroundMethod('unMarkPasswordForgotten', [], () => {
        resolve();
      });
    }).then(() => forceUpdateMetamaskState(dispatch));
  };
}

export function closeWelcomeScreen() {
  return {
    type: actionConstants.CLOSE_WELCOME_SCREEN,
  };
}

//
// unlock screen
//

export function unlockInProgress() {
  return {
    type: actionConstants.UNLOCK_IN_PROGRESS,
  };
}

export function unlockFailed(message?: string) {
  return {
    type: actionConstants.UNLOCK_FAILED,
    value: message,
  };
}

export function unlockSucceeded(message?: string) {
  return {
    type: actionConstants.UNLOCK_SUCCEEDED,
    value: message,
  };
}

export function updateMetamaskState(
  newState: MetaMaskReduxState['metamask'],
): ThunkAction<void, MetaMaskReduxState, unknown, AnyAction> {
  return (dispatch, getState) => {
    const state = getState();
    const providerConfig = getProviderConfig(state);
    const { metamask: currentState } = state;

    const { currentLocale, selectedAddress } = currentState;
    const {
      currentLocale: newLocale,
      selectedAddress: newSelectedAddress,
      providerConfig: newProviderConfig,
    } = newState;

    if (currentLocale && newLocale && currentLocale !== newLocale) {
      dispatch(updateCurrentLocale(newLocale));
    }

    if (selectedAddress !== newSelectedAddress) {
      dispatch({ type: actionConstants.SELECTED_ADDRESS_CHANGED });
    }

    const newAddressBook =
      newState.addressBook?.[newProviderConfig?.chainId] ?? {};
    const oldAddressBook =
      currentState.addressBook?.[providerConfig?.chainId] ?? {};
    const newAccounts: { [address: string]: Record<string, any> } =
      getMetaMaskAccounts({ metamask: newState });
    const oldAccounts: { [address: string]: Record<string, any> } =
      getMetaMaskAccounts({ metamask: currentState });
    const newSelectedAccount = newAccounts[newSelectedAddress];
    const oldSelectedAccount = newAccounts[selectedAddress];
    // dispatch an ACCOUNT_CHANGED for any account whose balance or other
    // properties changed in this update
    Object.entries(oldAccounts).forEach(([address, oldAccount]) => {
      if (!isEqual(oldAccount, newAccounts[address])) {
        dispatch({
          type: actionConstants.ACCOUNT_CHANGED,
          payload: { account: newAccounts[address] },
        });
      }
    });
    // Also emit an event for the selected account changing, either due to a
    // property update or if the entire account changes.
    if (isEqual(oldSelectedAccount, newSelectedAccount) === false) {
      dispatch({
        type: actionConstants.SELECTED_ACCOUNT_CHANGED,
        payload: { account: newSelectedAccount },
      });
    }
    // We need to keep track of changing address book entries
    if (isEqual(oldAddressBook, newAddressBook) === false) {
      dispatch({
        type: actionConstants.ADDRESS_BOOK_UPDATED,
        payload: { addressBook: newAddressBook },
      });
    }

    // track when gasFeeEstimates change
    if (
      isEqual(currentState.gasFeeEstimates, newState.gasFeeEstimates) === false
    ) {
      dispatch({
        type: actionConstants.GAS_FEE_ESTIMATES_UPDATED,
        payload: {
          gasFeeEstimates: newState.gasFeeEstimates,
          gasEstimateType: newState.gasEstimateType,
        },
      });
    }
    dispatch({
      type: actionConstants.UPDATE_METAMASK_STATE,
      value: newState,
    });
    if (providerConfig.chainId !== newProviderConfig.chainId) {
      dispatch({
        type: actionConstants.CHAIN_CHANGED,
        payload: newProviderConfig.chainId,
      });
      // We dispatch this action to ensure that the send state stays up to date
      // after the chain changes. This async thunk will fail gracefully in the
      // event that we are not yet on the send flow with a draftTransaction in
      // progress.

      dispatch(initializeSendState({ chainHasChanged: true }));
    }

    ///: BEGIN:ONLY_INCLUDE_IN(build-mmi)
    updateCustodyState(dispatch, newState, getState());
    ///: END:ONLY_INCLUDE_IN
  };
}

const backgroundSetLocked = (): Promise<void> => {
  return new Promise<void>((resolve, reject) => {
    callBackgroundMethod('setLocked', [], (error) => {
      if (error) {
        reject(error);
        return;
      }
      resolve();
    });
  });
};

export function lockMetamask(): ThunkAction<
  void,
  MetaMaskReduxState,
  unknown,
  AnyAction
> {
  log.debug(`background.setLocked`);

  return (dispatch: MetaMaskReduxDispatch) => {
    dispatch(showLoadingIndication());

    return backgroundSetLocked()
      .then(() => updateMetamaskStateFromBackground())
      .catch((error) => {
        dispatch(displayWarning(error.message));
        return Promise.reject(error);
      })
      .then((newState) => {
        dispatch(updateMetamaskState(newState));
        dispatch(hideLoadingIndication());
        dispatch({ type: actionConstants.LOCK_METAMASK });
      })
      .catch(() => {
        dispatch(hideLoadingIndication());
        dispatch({ type: actionConstants.LOCK_METAMASK });
      });
  };
}

async function _setSelectedAddress(address: string): Promise<void> {
  log.debug(`background.setSelectedAddress`);
  await submitRequestToBackground('setSelectedAddress', [address]);
}

export function setSelectedAddress(
  address: string,
): ThunkAction<void, MetaMaskReduxState, unknown, AnyAction> {
  return async (dispatch: MetaMaskReduxDispatch) => {
    dispatch(showLoadingIndication());
    log.debug(`background.setSelectedAddress`);
    try {
      await _setSelectedAddress(address);
    } catch (error) {
      dispatch(displayWarning(error));
      return;
    } finally {
      dispatch(hideLoadingIndication());
    }
  };
}

export function setSelectedAccount(
  address: string,
): ThunkAction<void, MetaMaskReduxState, unknown, AnyAction> {
  return async (dispatch, getState) => {
    dispatch(showLoadingIndication());
    log.debug(`background.setSelectedAddress`);

    const state = getState();
    const unconnectedAccountAccountAlertIsEnabled =
      getUnconnectedAccountAlertEnabledness(state);
    const activeTabOrigin = state.activeTab.origin;
    const selectedAddress = getSelectedAddress(state);
    const permittedAccountsForCurrentTab =
      getPermittedAccountsForCurrentTab(state);
    const currentTabIsConnectedToPreviousAddress =
      Boolean(activeTabOrigin) &&
      permittedAccountsForCurrentTab.includes(selectedAddress);
    const currentTabIsConnectedToNextAddress =
      Boolean(activeTabOrigin) &&
      permittedAccountsForCurrentTab.includes(address);
    const switchingToUnconnectedAddress =
      currentTabIsConnectedToPreviousAddress &&
      !currentTabIsConnectedToNextAddress;

    try {
      await _setSelectedAddress(address);
      await forceUpdateMetamaskState(dispatch);
    } catch (error) {
      dispatch(displayWarning(error));
      return;
    } finally {
      dispatch(hideLoadingIndication());
    }

    if (
      unconnectedAccountAccountAlertIsEnabled &&
      switchingToUnconnectedAddress
    ) {
      dispatch(switchedToUnconnectedAccount());
      await setUnconnectedAccountAlertShown(activeTabOrigin);
    }
  };
}

export function addPermittedAccount(
  origin: string,
  address: string,
): ThunkAction<void, MetaMaskReduxState, unknown, AnyAction> {
  return async (dispatch: MetaMaskReduxDispatch) => {
    await new Promise<void>((resolve, reject) => {
      callBackgroundMethod(
        'addPermittedAccount',
        [origin, address],
        (error) => {
          if (error) {
            reject(error);
            return;
          }
          resolve();
        },
      );
    });
    await forceUpdateMetamaskState(dispatch);
  };
}

export function removePermittedAccount(
  origin: string,
  address: string,
): ThunkAction<void, MetaMaskReduxState, unknown, AnyAction> {
  return async (dispatch: MetaMaskReduxDispatch) => {
    await new Promise<void>((resolve, reject) => {
      callBackgroundMethod(
        'removePermittedAccount',
        [origin, address],
        (error) => {
          if (error) {
            reject(error);
            return;
          }
          resolve();
        },
      );
    });
    await forceUpdateMetamaskState(dispatch);
  };
}

export function showAccountsPage() {
  return {
    type: actionConstants.SHOW_ACCOUNTS_PAGE,
  };
}

export function showConfTxPage({ id }: Partial<TransactionMeta> = {}) {
  return {
    type: actionConstants.SHOW_CONF_TX_PAGE,
    id,
  };
}

export function addToken(
  address?: string,
  symbol?: string,
  decimals?: number,
  image?: string,
  dontShowLoadingIndicator?: boolean,
): ThunkAction<void, MetaMaskReduxState, unknown, AnyAction> {
  return async (dispatch: MetaMaskReduxDispatch) => {
    if (!address) {
      throw new Error('MetaMask - Cannot add token without address');
    }
    if (!dontShowLoadingIndicator) {
      dispatch(showLoadingIndication());
    }
    try {
      await submitRequestToBackground('addToken', [
        address,
        symbol,
        decimals,
        image,
      ]);
    } catch (error) {
      logErrorWithMessage(error);
      dispatch(displayWarning(error));
    } finally {
      await forceUpdateMetamaskState(dispatch);
      dispatch(hideLoadingIndication());
    }
  };
}

/**
 * To add the tokens user selected to state
 *
 * @param tokensToImport
 */
export function addImportedTokens(
  tokensToImport: Token[],
): ThunkAction<void, MetaMaskReduxState, unknown, AnyAction> {
  return async (dispatch: MetaMaskReduxDispatch) => {
    try {
      await submitRequestToBackground('addImportedTokens', [tokensToImport]);
    } catch (error) {
      logErrorWithMessage(error);
    } finally {
      await forceUpdateMetamaskState(dispatch);
    }
  };
}

/**
 * To add ignored token addresses to state
 *
 * @param options
 * @param options.tokensToIgnore
 * @param options.dontShowLoadingIndicator
 */
export function ignoreTokens({
  tokensToIgnore,
  dontShowLoadingIndicator = false,
}: {
  tokensToIgnore: string[];
  dontShowLoadingIndicator: boolean;
}): ThunkAction<void, MetaMaskReduxState, unknown, AnyAction> {
  const _tokensToIgnore = Array.isArray(tokensToIgnore)
    ? tokensToIgnore
    : [tokensToIgnore];

  return async (dispatch: MetaMaskReduxDispatch) => {
    if (!dontShowLoadingIndicator) {
      dispatch(showLoadingIndication());
    }
    try {
      await submitRequestToBackground('ignoreTokens', [_tokensToIgnore]);
    } catch (error) {
      logErrorWithMessage(error);
      dispatch(displayWarning(error));
    } finally {
      await forceUpdateMetamaskState(dispatch);
      dispatch(hideLoadingIndication());
    }
  };
}

/**
 * To fetch the ERC20 tokens with non-zero balance in a single call
 *
 * @param tokens
 */
export async function getBalancesInSingleCall(
  tokens: string[],
): Promise<BalanceMap> {
  return await submitRequestToBackground('getBalancesInSingleCall', [tokens]);
}

export function addNft(
  address: string,
  tokenID: string,
  dontShowLoadingIndicator: boolean,
): ThunkAction<void, MetaMaskReduxState, unknown, AnyAction> {
  return async (dispatch: MetaMaskReduxDispatch) => {
    if (!address) {
      throw new Error('MetaMask - Cannot add NFT without address');
    }
    if (!tokenID) {
      throw new Error('MetaMask - Cannot add NFT without tokenID');
    }
    if (!dontShowLoadingIndicator) {
      dispatch(showLoadingIndication());
    }
    try {
      await submitRequestToBackground('addNft', [address, tokenID]);
    } catch (error) {
      logErrorWithMessage(error);
      dispatch(displayWarning(error));
    } finally {
      await forceUpdateMetamaskState(dispatch);
      dispatch(hideLoadingIndication());
    }
  };
}

export function addNftVerifyOwnership(
  address: string,
  tokenID: string,
  dontShowLoadingIndicator: boolean,
): ThunkAction<void, MetaMaskReduxState, unknown, AnyAction> {
  return async (dispatch: MetaMaskReduxDispatch) => {
    if (!address) {
      throw new Error('MetaMask - Cannot add NFT without address');
    }
    if (!tokenID) {
      throw new Error('MetaMask - Cannot add NFT without tokenID');
    }
    if (!dontShowLoadingIndicator) {
      dispatch(showLoadingIndication());
    }
    try {
      await submitRequestToBackground('addNftVerifyOwnership', [
        address,
        tokenID,
      ]);
    } catch (error) {
      if (
        isErrorWithMessage(error) &&
        (error.message.includes('This NFT is not owned by the user') ||
          error.message.includes('Unable to verify ownership'))
      ) {
        throw error;
      } else {
        logErrorWithMessage(error);
        dispatch(displayWarning(error));
      }
    } finally {
      await forceUpdateMetamaskState(dispatch);
      dispatch(hideLoadingIndication());
    }
  };
}

export function removeAndIgnoreNft(
  address: string,
  tokenID: string,
  dontShowLoadingIndicator: boolean,
): ThunkAction<void, MetaMaskReduxState, unknown, AnyAction> {
  return async (dispatch: MetaMaskReduxDispatch) => {
    if (!address) {
      throw new Error('MetaMask - Cannot ignore NFT without address');
    }
    if (!tokenID) {
      throw new Error('MetaMask - Cannot ignore NFT without tokenID');
    }
    if (!dontShowLoadingIndicator) {
      dispatch(showLoadingIndication());
    }
    try {
      await submitRequestToBackground('removeAndIgnoreNft', [address, tokenID]);
    } catch (error) {
      logErrorWithMessage(error);
      dispatch(displayWarning(error));
    } finally {
      await forceUpdateMetamaskState(dispatch);
      dispatch(hideLoadingIndication());
    }
  };
}

export function removeNft(
  address: string,
  tokenID: string,
  dontShowLoadingIndicator: boolean,
): ThunkAction<void, MetaMaskReduxState, unknown, AnyAction> {
  return async (dispatch: MetaMaskReduxDispatch) => {
    if (!address) {
      throw new Error('MetaMask - Cannot remove NFT without address');
    }
    if (!tokenID) {
      throw new Error('MetaMask - Cannot remove NFT without tokenID');
    }
    if (!dontShowLoadingIndicator) {
      dispatch(showLoadingIndication());
    }
    try {
      await submitRequestToBackground('removeNft', [address, tokenID]);
    } catch (error) {
      logErrorWithMessage(error);
      dispatch(displayWarning(error));
    } finally {
      await forceUpdateMetamaskState(dispatch);
      dispatch(hideLoadingIndication());
    }
  };
}

export async function checkAndUpdateAllNftsOwnershipStatus() {
  await submitRequestToBackground('checkAndUpdateAllNftsOwnershipStatus');
}

export async function isNftOwner(
  ownerAddress: string,
  nftAddress: string,
  nftId: string,
): Promise<boolean> {
  return await submitRequestToBackground('isNftOwner', [
    ownerAddress,
    nftAddress,
    nftId,
  ]);
}

export async function checkAndUpdateSingleNftOwnershipStatus(nft: Nft) {
  await submitRequestToBackground('checkAndUpdateSingleNftOwnershipStatus', [
    nft,
    false,
  ]);
}
// When we upgrade to TypeScript 4.5 this is part of the language. It will get
// the underlying type of a Promise generic type. So Awaited<Promise<void>> is
// void.
type Awaited<T> = T extends PromiseLike<infer U> ? U : T;

export async function getTokenStandardAndDetails(
  address: string,
  userAddress: string,
  tokenId: string,
): Promise<
  Awaited<
    ReturnType<AssetsContractController['getTokenStandardAndDetails']>
  > & { balance?: string }
> {
  return await submitRequestToBackground('getTokenStandardAndDetails', [
    address,
    userAddress,
    tokenId,
  ]);
}

export function addTokens(
  tokens: Token[] | { [address: string]: Token },
): ThunkAction<void, MetaMaskReduxState, unknown, AnyAction> {
  return (dispatch: MetaMaskReduxDispatch) => {
    if (Array.isArray(tokens)) {
      return Promise.all(
        tokens.map(({ address, symbol, decimals }) =>
          dispatch(addToken(address, symbol, decimals)),
        ),
      );
    }
    return Promise.all(
      Object.entries(tokens).map(([_, { address, symbol, decimals }]) =>
        dispatch(addToken(address, symbol, decimals)),
      ),
    );
  };
}

export function clearPendingTokens(): Action {
  return {
    type: actionConstants.CLEAR_PENDING_TOKENS,
  };
}

export function createCancelTransaction(
  txId: number,
  customGasSettings: CustomGasSettings,
  options: { estimatedBaseFee?: string } = {},
): ThunkAction<void, MetaMaskReduxState, unknown, AnyAction> {
  log.debug('background.cancelTransaction');
  let newTxId: number;

  return (dispatch: MetaMaskReduxDispatch) => {
    const actionId = generateActionId();
    return new Promise<MetaMaskReduxState['metamask']>((resolve, reject) => {
      callBackgroundMethod<MetaMaskReduxState['metamask']>(
        'createCancelTransaction',
        [txId, customGasSettings, { ...options, actionId }],
        (err, newState) => {
          if (err) {
            dispatch(displayWarning(err));
            reject(err);
            return;
          }
          if (newState) {
            const { currentNetworkTxList } = newState;
            const { id } =
              currentNetworkTxList[currentNetworkTxList.length - 1];
            newTxId = id;
            resolve(newState);
          }
        },
        actionId,
      );
    })
      .then((newState) => dispatch(updateMetamaskState(newState)))
      .then(() => newTxId);
  };
}

export function createSpeedUpTransaction(
  txId: string,
  customGasSettings: CustomGasSettings,
  options: { estimatedBaseFee?: string } = {},
): ThunkAction<void, MetaMaskReduxState, unknown, AnyAction> {
  log.debug('background.createSpeedUpTransaction');
  let newTx: TransactionMeta;

  return (dispatch: MetaMaskReduxDispatch) => {
    const actionId = generateActionId();
    return new Promise<MetaMaskReduxState['metamask']>((resolve, reject) => {
      callBackgroundMethod<MetaMaskReduxState['metamask']>(
        'createSpeedUpTransaction',
        [txId, customGasSettings, { ...options, actionId }],
        (err, newState) => {
          if (err) {
            dispatch(displayWarning(err));
            reject(err);
            return;
          }

          if (newState) {
            const { currentNetworkTxList } = newState;
            newTx = currentNetworkTxList[currentNetworkTxList.length - 1];
            resolve(newState);
          }
        },
        actionId,
      );
    })
      .then((newState) => dispatch(updateMetamaskState(newState)))
      .then(() => newTx);
  };
}

export function createRetryTransaction(
  txId: string,
  customGasSettings: CustomGasSettings,
): ThunkAction<void, MetaMaskReduxState, unknown, AnyAction> {
  let newTx: TransactionMeta;

  return (dispatch: MetaMaskReduxDispatch) => {
    return new Promise<MetaMaskReduxState['metamask']>((resolve, reject) => {
      const actionId = generateActionId();
      callBackgroundMethod<MetaMaskReduxState['metamask']>(
        'createSpeedUpTransaction',
        [txId, customGasSettings, { actionId }],
        (err, newState) => {
          if (err) {
            dispatch(displayWarning(err));
            reject(err);
            return;
          }
          if (newState) {
            const { currentNetworkTxList } = newState;
            newTx = currentNetworkTxList[currentNetworkTxList.length - 1];
            resolve(newState);
          }
        },
      );
    })
      .then((newState) => dispatch(updateMetamaskState(newState)))
      .then(() => newTx);
  };
}

//
// config
//

export function setProviderType(
  type: NetworkType,
): ThunkAction<void, MetaMaskReduxState, unknown, AnyAction> {
  return async (dispatch: MetaMaskReduxDispatch) => {
    log.debug(`background.setProviderType`, type);

    try {
      await submitRequestToBackground('setProviderType', [type]);
    } catch (error) {
      logErrorWithMessage(error);
      dispatch(displayWarning('Had a problem changing networks!'));
    }
  };
}

export function upsertNetworkConfiguration(
  {
    rpcUrl,
    chainId,
    nickname,
    rpcPrefs,
    ticker = EtherDenomination.ETH,
  }: {
    rpcUrl: string;
    chainId: string;
    nickname: string;
    rpcPrefs: RPCDefinition['rpcPrefs'];
    ticker: string;
  },
  {
    setActive,
    source,
  }: {
    setActive: boolean;
    source: string;
  },
): ThunkAction<void, MetaMaskReduxState, unknown, AnyAction> {
  return async (dispatch) => {
    log.debug(
      `background.upsertNetworkConfiguration: ${rpcUrl} ${chainId} ${ticker} ${nickname}`,
    );
    let networkConfigurationId;
    try {
      networkConfigurationId = await submitRequestToBackground(
        'upsertNetworkConfiguration',
        [
          { rpcUrl, chainId, ticker, nickname: nickname || rpcUrl, rpcPrefs },
          { setActive, source, referrer: ORIGIN_METAMASK },
        ],
      );
    } catch (error) {
      log.error(error);
      dispatch(displayWarning('Had a problem adding network!'));
    }
    return networkConfigurationId;
  };
}

export function editAndSetNetworkConfiguration(
  {
    networkConfigurationId,
    rpcUrl,
    chainId,
    nickname,
    rpcPrefs,
    ticker = EtherDenomination.ETH,
  }: {
    networkConfigurationId: string;
    rpcUrl: string;
    chainId: string;
    nickname: string;
    rpcPrefs: RPCDefinition['rpcPrefs'];
    ticker: string;
  },
  { source }: { source: string },
): ThunkAction<void, MetaMaskReduxState, unknown, AnyAction> {
  return async (dispatch) => {
    log.debug(
      `background.removeNetworkConfiguration: ${networkConfigurationId}`,
    );
    try {
      await submitRequestToBackground('removeNetworkConfiguration', [
        networkConfigurationId,
      ]);
    } catch (error) {
      logErrorWithMessage(error);
      dispatch(displayWarning('Had a problem removing network!'));
      return;
    }

    try {
      await submitRequestToBackground('upsertNetworkConfiguration', [
        {
          rpcUrl,
          chainId,
          ticker,
          nickname: nickname || rpcUrl,
          rpcPrefs,
        },
        { setActive: true, referrer: ORIGIN_METAMASK, source },
      ]);
    } catch (error) {
      logErrorWithMessage(error);
      dispatch(displayWarning('Had a problem changing networks!'));
    }
  };
}

export function setActiveNetwork(
  networkConfigurationId: string,
): ThunkAction<void, MetaMaskReduxState, unknown, AnyAction> {
  return async (dispatch) => {
    log.debug(`background.setActiveNetwork: ${networkConfigurationId}`);
    try {
      await submitRequestToBackground('setActiveNetwork', [
        networkConfigurationId,
      ]);
    } catch (error) {
      logErrorWithMessage(error);
      dispatch(displayWarning('Had a problem changing networks!'));
    }
  };
}

export function rollbackToPreviousProvider(): ThunkAction<
  void,
  MetaMaskReduxState,
  unknown,
  AnyAction
> {
  return async (dispatch: MetaMaskReduxDispatch) => {
    try {
      await submitRequestToBackground('rollbackToPreviousProvider');
    } catch (error) {
      logErrorWithMessage(error);
      dispatch(displayWarning('Had a problem changing networks!'));
    }
  };
}

export function removeNetworkConfiguration(
  networkConfigurationId: string,
): ThunkAction<Promise<void>, MetaMaskReduxState, unknown, AnyAction> {
  return (dispatch) => {
    log.debug(
      `background.removeNetworkConfiguration: ${networkConfigurationId}`,
    );
    return new Promise((resolve, reject) => {
      callBackgroundMethod(
        'removeNetworkConfiguration',
        [networkConfigurationId],
        (err) => {
          if (err) {
            logErrorWithMessage(err);
            dispatch(displayWarning('Had a problem removing network!'));
            reject(err);
            return;
          }
          resolve();
        },
      );
    });
  };
}

// Calls the addressBookController to add a new address.
export function addToAddressBook(
  recipient: string,
  nickname = '',
  memo = '',
): ThunkAction<void, MetaMaskReduxState, unknown, AnyAction> {
  log.debug(`background.addToAddressBook`);

  return async (dispatch, getState) => {
    const { chainId } = getProviderConfig(getState());

    let set;
    try {
      set = await submitRequestToBackground('setAddressBook', [
        toChecksumHexAddress(recipient),
        nickname,
        chainId,
        memo,
      ]);
    } catch (error) {
      logErrorWithMessage(error);
      dispatch(displayWarning('Address book failed to update'));
      throw error;
    }
    if (!set) {
      dispatch(displayWarning('Address book failed to update'));
    }
  };
}

/**
 * @description Calls the addressBookController to remove an existing address.
 * @param chainId
 * @param addressToRemove - Address of the entry to remove from the address book
 */
export function removeFromAddressBook(
  chainId: string,
  addressToRemove: string,
): ThunkAction<void, MetaMaskReduxState, unknown, AnyAction> {
  log.debug(`background.removeFromAddressBook`);

  return async () => {
    await submitRequestToBackground('removeFromAddressBook', [
      chainId,
      toChecksumHexAddress(addressToRemove),
    ]);
  };
}

export function showNetworkDropdown(): Action {
  return {
    type: actionConstants.NETWORK_DROPDOWN_OPEN,
  };
}

export function hideNetworkDropdown() {
  return {
    type: actionConstants.NETWORK_DROPDOWN_CLOSE,
  };
}

type ModalPayload = { name: string } & Record<string, any>;

export function showModal(payload: ModalPayload): PayloadAction<ModalPayload> {
  return {
    type: actionConstants.MODAL_OPEN,
    payload,
  };
}

export function hideModal(): Action {
  return {
    type: actionConstants.MODAL_CLOSE,
  };
}

export function showImportNftsModal(): Action {
  return {
    type: actionConstants.IMPORT_NFTS_MODAL_OPEN,
  };
}

export function hideImportNftsModal(): Action {
  return {
    type: actionConstants.IMPORT_NFTS_MODAL_CLOSE,
  };
}

export function closeCurrentNotificationWindow(): ThunkAction<
  void,
  MetaMaskReduxState,
  unknown,
  AnyAction
> {
  return (_, getState) => {
    const state = getState();
    const approvalFlows = getApprovalFlows(state);
    if (
      getEnvironmentType() === ENVIRONMENT_TYPE_NOTIFICATION &&
      !hasTransactionPendingApprovals(state) &&
      approvalFlows.length === 0
    ) {
      closeNotificationPopup();
    }
  };
}

export function showAlert(msg: string): PayloadAction<string> {
  return {
    type: actionConstants.ALERT_OPEN,
    payload: msg,
  };
}

export function hideAlert(): Action {
  return {
    type: actionConstants.ALERT_CLOSE,
  };
}

/**
 * TODO: this should be moved somewhere else when it makese sense to do so
 */
interface NftDropDownState {
  [address: string]: {
    [chainId: string]: {
      [nftAddress: string]: boolean;
    };
  };
}

export function updateNftDropDownState(
  value: NftDropDownState,
): ThunkAction<void, MetaMaskReduxState, unknown, AnyAction> {
  return async (dispatch: MetaMaskReduxDispatch) => {
    await submitRequestToBackground('updateNftDropDownState', [value]);
    await forceUpdateMetamaskState(dispatch);
  };
}

interface QrCodeData {
  // Address when a Ethereum Address has been detected
  type?: 'address' | string;
  // contains an address key when Ethereum Address detected
  values?: { address?: string } & Json;
}

/**
 * This action will receive two types of values via qrCodeData
 * an object with the following structure {type, values}
 * or null (used to clear the previous value)
 *
 * @param qrCodeData
 */
export function qrCodeDetected(
  qrCodeData: QrCodeData,
): ThunkAction<void, MetaMaskReduxState, unknown, AnyAction> {
  return async (dispatch: MetaMaskReduxDispatch) => {
    await dispatch({
      type: actionConstants.QR_CODE_DETECTED,
      value: qrCodeData,
    });

    // If on the send page, the send slice will listen for the QR_CODE_DETECTED
    // action and update its state. Address changes need to recompute gasLimit
    // so we fire this method so that the send page gasLimit can be recomputed
    dispatch(computeEstimatedGasLimit());
  };
}

export function showLoadingIndication(
  message?: string | ReactFragment,
): PayloadAction<string | ReactFragment | undefined> {
  return {
    type: actionConstants.SHOW_LOADING,
    payload: message,
  };
}

export function setHardwareWalletDefaultHdPath({
  device,
  path,
}: {
  device: HardwareDeviceNames;
  path: string;
}): PayloadAction<{ device: HardwareDeviceNames; path: string }> {
  return {
    type: actionConstants.SET_HARDWARE_WALLET_DEFAULT_HD_PATH,
    payload: { device, path },
  };
}

export function hideLoadingIndication(): Action {
  return {
    type: actionConstants.HIDE_LOADING,
  };
}

export function displayWarning(payload: unknown): PayloadAction<string> {
  if (isErrorWithMessage(payload)) {
    return {
      type: actionConstants.DISPLAY_WARNING,
      payload: payload.message,
    };
  } else if (typeof payload === 'string') {
    return {
      type: actionConstants.DISPLAY_WARNING,
      payload,
    };
  }
  return {
    type: actionConstants.DISPLAY_WARNING,
    payload: `${payload}`,
  };
}

export function hideWarning() {
  return {
    type: actionConstants.HIDE_WARNING,
  };
}

export function exportAccount(
  password: string,
  address: string,
): ThunkAction<void, MetaMaskReduxState, unknown, AnyAction> {
  return function (dispatch) {
    dispatch(showLoadingIndication());

    log.debug(`background.verifyPassword`);
    return new Promise<string>((resolve, reject) => {
      callBackgroundMethod('verifyPassword', [password], function (err) {
        if (err) {
          log.error('Error in verifying password.');
          dispatch(hideLoadingIndication());
          dispatch(displayWarning('Incorrect Password.'));
          reject(err);
          return;
        }
        log.debug(`background.exportAccount`);
        callBackgroundMethod<string>(
          'exportAccount',
          [address, password],
          function (err2, result) {
            dispatch(hideLoadingIndication());

            if (err2) {
              logErrorWithMessage(err2);
              dispatch(displayWarning('Had a problem exporting the account.'));
              reject(err2);
              return;
            }

            dispatch(showPrivateKey(result as string));
            resolve(result as string);
          },
        );
      });
    });
  };
}

export function exportAccounts(
  password: string,
  addresses: string[],
): ThunkAction<Promise<string[]>, MetaMaskReduxState, unknown, AnyAction> {
  return function (dispatch) {
    log.debug(`background.verifyPassword`);
    return new Promise<string[]>((resolve, reject) => {
      callBackgroundMethod('verifyPassword', [password], function (err) {
        if (err) {
          log.error('Error in submitting password.');
          reject(err);
          return;
        }
        log.debug(`background.exportAccounts`);
        const accountPromises = addresses.map(
          (address) =>
            new Promise<string>((resolve2, reject2) =>
              callBackgroundMethod<string>(
                'exportAccount',
                [address, password],
                function (err2, result) {
                  if (err2) {
                    logErrorWithMessage(err2);
                    dispatch(
                      displayWarning('Had a problem exporting the account.'),
                    );
                    reject2(err2);
                    return;
                  }
                  resolve2(result as string);
                },
              ),
            ),
        );
        resolve(Promise.all(accountPromises));
      });
    });
  };
}

export function showPrivateKey(key: string): PayloadAction<string> {
  return {
    type: actionConstants.SHOW_PRIVATE_KEY,
    payload: key,
  };
}

export function setAccountLabel(
  account: string,
  label: string,
): ThunkAction<Promise<string>, MetaMaskReduxState, unknown, AnyAction> {
  return (dispatch: MetaMaskReduxDispatch) => {
    dispatch(showLoadingIndication());
    log.debug(`background.setAccountLabel`);

    return new Promise((resolve, reject) => {
      callBackgroundMethod('setAccountLabel', [account, label], (err) => {
        dispatch(hideLoadingIndication());

        if (err) {
          dispatch(displayWarning(err));
          reject(err);
          return;
        }

        dispatch({
          type: actionConstants.SET_ACCOUNT_LABEL,
          value: { account, label },
        });
        resolve(account);
      });
    });
  };
}

export function clearAccountDetails(): Action {
  return {
    type: actionConstants.CLEAR_ACCOUNT_DETAILS,
  };
}

export function showSendTokenPage(): Action {
  return {
    type: actionConstants.SHOW_SEND_TOKEN_PAGE,
  };
}

// TODO: Lift to shared folder when it makes sense
interface TemporaryFeatureFlagDef {
  [feature: string]: boolean;
}
interface TemporaryPreferenceFlagDef {
  [preference: string]: boolean;
}

export function setFeatureFlag(
  feature: string,
  activated: boolean,
  notificationType: string,
): ThunkAction<
  Promise<TemporaryFeatureFlagDef>,
  MetaMaskReduxState,
  unknown,
  AnyAction
> {
  return (dispatch: MetaMaskReduxDispatch) => {
    dispatch(showLoadingIndication());
    return new Promise((resolve, reject) => {
      callBackgroundMethod<TemporaryFeatureFlagDef>(
        'setFeatureFlag',
        [feature, activated],
        (err, updatedFeatureFlags) => {
          dispatch(hideLoadingIndication());
          if (err) {
            dispatch(displayWarning(err));
            reject(err);
            return;
          }
          notificationType && dispatch(showModal({ name: notificationType }));
          resolve(updatedFeatureFlags as TemporaryFeatureFlagDef);
        },
      );
    });
  };
}

export function setPreference(
  preference: string,
  value: boolean | string,
): ThunkAction<
  Promise<TemporaryPreferenceFlagDef>,
  MetaMaskReduxState,
  unknown,
  AnyAction
> {
  return (dispatch: MetaMaskReduxDispatch) => {
    dispatch(showLoadingIndication());
    return new Promise<TemporaryPreferenceFlagDef>((resolve, reject) => {
      callBackgroundMethod<TemporaryPreferenceFlagDef>(
        'setPreference',
        [preference, value],
        (err, updatedPreferences) => {
          dispatch(hideLoadingIndication());

          if (err) {
            dispatch(displayWarning(err));
            reject(err);
            return;
          }

          resolve(updatedPreferences as TemporaryPreferenceFlagDef);
        },
      );
    });
  };
}

export function setDefaultHomeActiveTabName(
  value: string,
): ThunkAction<void, MetaMaskReduxState, unknown, AnyAction> {
  return async (dispatch: MetaMaskReduxDispatch) => {
    await submitRequestToBackground('setDefaultHomeActiveTabName', [value]);
    await forceUpdateMetamaskState(dispatch);
  };
}

export function setUseNativeCurrencyAsPrimaryCurrencyPreference(
  value: boolean,
) {
  return setPreference('useNativeCurrencyAsPrimaryCurrency', value);
}

export function setHideZeroBalanceTokens(value: boolean) {
  return setPreference('hideZeroBalanceTokens', value);
}

export function setShowFiatConversionOnTestnetsPreference(value: boolean) {
  return setPreference('showFiatInTestnets', value);
}

export function setShowTestNetworks(value: boolean) {
  return setPreference('showTestNetworks', value);
}

export function setAutoLockTimeLimit(value: boolean) {
  return setPreference('autoLockTimeLimit', value);
}

export function setCompletedOnboarding(): ThunkAction<
  void,
  MetaMaskReduxState,
  unknown,
  AnyAction
> {
  return async (dispatch: MetaMaskReduxDispatch) => {
    dispatch(showLoadingIndication());

    try {
      await submitRequestToBackground('completeOnboarding');
      dispatch(completeOnboarding());
    } catch (err) {
      dispatch(displayWarning(err));
      throw err;
    } finally {
      dispatch(hideLoadingIndication());
    }
  };
}

export function completeOnboarding() {
  return {
    type: actionConstants.COMPLETE_ONBOARDING,
  };
}

export function setMouseUserState(
  isMouseUser: boolean,
): PayloadAction<boolean> {
  return {
    type: actionConstants.SET_MOUSE_USER_STATE,
    payload: isMouseUser,
  };
}

export async function forceUpdateMetamaskState(
  dispatch: MetaMaskReduxDispatch,
) {
  log.debug(`background.getState`);

  let newState;
  try {
    newState = await submitRequestToBackground<MetaMaskReduxState['metamask']>(
      'getState',
    );
  } catch (error) {
    dispatch(displayWarning(error));
    throw error;
  }

  dispatch(updateMetamaskState(newState));
  return newState;
}

export function toggleAccountMenu() {
  return {
    type: actionConstants.TOGGLE_ACCOUNT_MENU,
  };
}

export function toggleNetworkMenu() {
  return {
    type: actionConstants.TOGGLE_NETWORK_MENU,
  };
}

export function setAccountDetailsAddress(address: string) {
  return {
    type: actionConstants.SET_ACCOUNT_DETAILS_ADDRESS,
    payload: address,
  };
}

export function setParticipateInMetaMetrics(
  participationPreference: boolean,
): ThunkAction<
  Promise<[boolean, string]>,
  MetaMaskReduxState,
  unknown,
  AnyAction
> {
  return (dispatch: MetaMaskReduxDispatch) => {
    log.debug(`background.setParticipateInMetaMetrics`);
    return new Promise((resolve, reject) => {
      callBackgroundMethod<string>(
        'setParticipateInMetaMetrics',
        [participationPreference],
        (err, metaMetricsId) => {
          log.debug(err);
          if (err) {
            dispatch(displayWarning(err));
            reject(err);
            return;
          }

          dispatch({
            type: actionConstants.SET_PARTICIPATE_IN_METAMETRICS,
            value: participationPreference,
          });
          resolve([participationPreference, metaMetricsId as string]);
        },
      );
    });
  };
}

export function setUseBlockie(
  val: boolean,
): ThunkAction<void, MetaMaskReduxState, unknown, AnyAction> {
  return (dispatch: MetaMaskReduxDispatch) => {
    dispatch(showLoadingIndication());
    log.debug(`background.setUseBlockie`);
    callBackgroundMethod('setUseBlockie', [val], (err) => {
      dispatch(hideLoadingIndication());
      if (err) {
        dispatch(displayWarning(err));
      }
    });
  };
}

export function setUseNonceField(
  val: boolean,
): ThunkAction<void, MetaMaskReduxState, unknown, AnyAction> {
  return async (dispatch: MetaMaskReduxDispatch) => {
    dispatch(showLoadingIndication());
    log.debug(`background.setUseNonceField`);
    try {
      await submitRequestToBackground('setUseNonceField', [val]);
    } catch (error) {
      dispatch(displayWarning(error));
    }
    dispatch(hideLoadingIndication());
  };
}

export function setUsePhishDetect(
  val: boolean,
): ThunkAction<void, MetaMaskReduxState, unknown, AnyAction> {
  return (dispatch: MetaMaskReduxDispatch) => {
    dispatch(showLoadingIndication());
    log.debug(`background.setUsePhishDetect`);
    callBackgroundMethod('setUsePhishDetect', [val], (err) => {
      dispatch(hideLoadingIndication());
      if (err) {
        dispatch(displayWarning(err));
      }
    });
  };
}

export function setUseMultiAccountBalanceChecker(
  val: boolean,
): ThunkAction<void, MetaMaskReduxState, unknown, AnyAction> {
  return (dispatch: MetaMaskReduxDispatch) => {
    dispatch(showLoadingIndication());
    log.debug(`background.setUseMultiAccountBalanceChecker`);
    callBackgroundMethod('setUseMultiAccountBalanceChecker', [val], (err) => {
      dispatch(hideLoadingIndication());
      if (err) {
        dispatch(displayWarning(err));
      }
    });
  };
}

export function setUseTokenDetection(
  val: boolean,
): ThunkAction<void, MetaMaskReduxState, unknown, AnyAction> {
  return (dispatch: MetaMaskReduxDispatch) => {
    dispatch(showLoadingIndication());
    log.debug(`background.setUseTokenDetection`);
    callBackgroundMethod('setUseTokenDetection', [val], (err) => {
      dispatch(hideLoadingIndication());
      if (err) {
        dispatch(displayWarning(err));
      }
    });
  };
}

export function setUseNftDetection(
  val: boolean,
): ThunkAction<void, MetaMaskReduxState, unknown, AnyAction> {
  return (dispatch: MetaMaskReduxDispatch) => {
    dispatch(showLoadingIndication());
    log.debug(`background.setUseNftDetection`);
    callBackgroundMethod('setUseNftDetection', [val], (err) => {
      dispatch(hideLoadingIndication());
      if (err) {
        dispatch(displayWarning(err));
      }
    });
  };
}

export function setUseCurrencyRateCheck(
  val: boolean,
): ThunkAction<void, MetaMaskReduxState, unknown, AnyAction> {
  return (dispatch: MetaMaskReduxDispatch) => {
    dispatch(showLoadingIndication());
    log.debug(`background.setUseCurrencyRateCheck`);
    callBackgroundMethod('setUseCurrencyRateCheck', [val], (err) => {
      dispatch(hideLoadingIndication());
      if (err) {
        dispatch(displayWarning(err));
      }
    });
  };
}

export function setOpenSeaEnabled(
  val: boolean,
): ThunkAction<void, MetaMaskReduxState, unknown, AnyAction> {
  return (dispatch: MetaMaskReduxDispatch) => {
    dispatch(showLoadingIndication());
    log.debug(`background.setOpenSeaEnabled`);
    callBackgroundMethod('setOpenSeaEnabled', [val], (err) => {
      dispatch(hideLoadingIndication());
      if (err) {
        dispatch(displayWarning(err));
      }
    });
  };
}

// DetectTokenController
export function detectNewTokens(): ThunkAction<
  void,
  MetaMaskReduxState,
  unknown,
  AnyAction
> {
  return async (dispatch: MetaMaskReduxDispatch) => {
    dispatch(showLoadingIndication());
    log.debug(`background.detectNewTokens`);
    await submitRequestToBackground('detectNewTokens');
    dispatch(hideLoadingIndication());
    await forceUpdateMetamaskState(dispatch);
  };
}

export function detectNfts(): ThunkAction<
  void,
  MetaMaskReduxState,
  unknown,
  AnyAction
> {
  return async (dispatch: MetaMaskReduxDispatch) => {
    dispatch(showLoadingIndication());
    log.debug(`background.detectNfts`);
    await submitRequestToBackground('detectNfts');
    dispatch(hideLoadingIndication());
    await forceUpdateMetamaskState(dispatch);
  };
}

export function setAdvancedGasFee(
  val: { maxBaseFee?: Hex; priorityFee?: Hex } | null,
): ThunkAction<void, MetaMaskReduxState, unknown, AnyAction> {
  return (dispatch: MetaMaskReduxDispatch) => {
    dispatch(showLoadingIndication());
    log.debug(`background.setAdvancedGasFee`);
    callBackgroundMethod('setAdvancedGasFee', [val], (err) => {
      dispatch(hideLoadingIndication());
      if (err) {
        dispatch(displayWarning(err));
      }
    });
  };
}

export function setTheme(
  val: ThemeType,
): ThunkAction<void, MetaMaskReduxState, unknown, AnyAction> {
  return async (dispatch: MetaMaskReduxDispatch) => {
    dispatch(showLoadingIndication());
    log.debug(`background.setTheme`);
    try {
      await submitRequestToBackground('setTheme', [val]);
    } finally {
      dispatch(hideLoadingIndication());
    }
  };
}

export function setIpfsGateway(
  val: string,
): ThunkAction<void, MetaMaskReduxState, unknown, AnyAction> {
  return (dispatch: MetaMaskReduxDispatch) => {
    log.debug(`background.setIpfsGateway`);
    callBackgroundMethod('setIpfsGateway', [val], (err) => {
      if (err) {
        dispatch(displayWarning(err));
      }
    });
  };
}

export function updateCurrentLocale(
  key: string,
): ThunkAction<void, MetaMaskReduxState, unknown, AnyAction> {
  return async (dispatch: MetaMaskReduxDispatch) => {
    dispatch(showLoadingIndication());

    try {
      await loadRelativeTimeFormatLocaleData(key);
      const localeMessages = await fetchLocale(key);
      const textDirection = await submitRequestToBackground<
        'rtl' | 'ltr' | 'auto'
      >('setCurrentLocale', [key]);
      await switchDirection(textDirection);
      dispatch(setCurrentLocale(key, localeMessages));
    } catch (error) {
      dispatch(displayWarning(error));
      return;
    } finally {
      dispatch(hideLoadingIndication());
    }
  };
}

export function setCurrentLocale(
  locale: string,
  messages: {
    [translationKey: string]: { message: string; description?: string };
  },
): PayloadAction<{
  locale: string;
  messages: {
    [translationKey: string]: { message: string; description?: string };
  };
}> {
  return {
    type: actionConstants.SET_CURRENT_LOCALE,
    payload: {
      locale,
      messages,
    },
  };
}

export function setPendingTokens(pendingTokens: {
  customToken?: Token;
  selectedTokens?: {
    [address: string]: Token & { isCustom?: boolean; unlisted?: boolean };
  };
  tokenAddressList: string[];
}) {
  const {
    customToken,
    selectedTokens = {},
    tokenAddressList = [],
  } = pendingTokens;
  const tokens =
    customToken?.address &&
    customToken?.symbol &&
    Boolean(customToken?.decimals >= 0 && customToken?.decimals <= 36)
      ? {
          ...selectedTokens,
          [customToken.address]: {
            ...customToken,
            isCustom: true,
          },
        }
      : selectedTokens;

  Object.keys(tokens).forEach((tokenAddress) => {
    tokens[tokenAddress].unlisted = !tokenAddressList.find((addr) =>
      isEqualCaseInsensitive(addr, tokenAddress),
    );
  });

  return {
    type: actionConstants.SET_PENDING_TOKENS,
    payload: tokens,
  };
}

// Swaps

export function setSwapsLiveness(
  swapsLiveness: boolean,
): ThunkAction<void, MetaMaskReduxState, unknown, AnyAction> {
  return async (dispatch: MetaMaskReduxDispatch) => {
    await submitRequestToBackground('setSwapsLiveness', [swapsLiveness]);
    await forceUpdateMetamaskState(dispatch);
  };
}

export function setSwapsFeatureFlags(
  featureFlags: TemporaryFeatureFlagDef,
): ThunkAction<void, MetaMaskReduxState, unknown, AnyAction> {
  return async (dispatch: MetaMaskReduxDispatch) => {
    await submitRequestToBackground('setSwapsFeatureFlags', [featureFlags]);
    await forceUpdateMetamaskState(dispatch);
  };
}

export function fetchAndSetQuotes(
  fetchParams: {
    slippage: string;
    sourceToken: string;
    destinationToken: string;
    value: string;
    fromAddress: string;
    balanceError: string;
    sourceDecimals: number;
  },
  fetchParamsMetaData: {
    sourceTokenInfo: Token;
    destinationTokenInfo: Token;
    accountBalance: string;
    chainId: string;
  },
): ThunkAction<
  Promise<
    [
      { destinationAmount: string; decimals: number; aggregator: string },
      string,
    ]
  >,
  MetaMaskReduxState,
  unknown,
  AnyAction
> {
  return async (dispatch: MetaMaskReduxDispatch) => {
    const [quotes, selectedAggId] = await submitRequestToBackground(
      'fetchAndSetQuotes',
      [fetchParams, fetchParamsMetaData],
    );
    await forceUpdateMetamaskState(dispatch);
    return [quotes, selectedAggId];
  };
}

export function setSelectedQuoteAggId(
  aggId: string,
): ThunkAction<void, MetaMaskReduxState, unknown, AnyAction> {
  return async (dispatch: MetaMaskReduxDispatch) => {
    await submitRequestToBackground('setSelectedQuoteAggId', [aggId]);
    await forceUpdateMetamaskState(dispatch);
  };
}

export function setSwapsTokens(
  tokens: Token[],
): ThunkAction<void, MetaMaskReduxState, unknown, AnyAction> {
  return async (dispatch: MetaMaskReduxDispatch) => {
    await submitRequestToBackground('setSwapsTokens', [tokens]);
    await forceUpdateMetamaskState(dispatch);
  };
}

export function clearSwapsQuotes(): ThunkAction<
  void,
  MetaMaskReduxState,
  unknown,
  AnyAction
> {
  return async (dispatch: MetaMaskReduxDispatch) => {
    await submitRequestToBackground('clearSwapsQuotes');
    await forceUpdateMetamaskState(dispatch);
  };
}

export function resetBackgroundSwapsState(): ThunkAction<
  void,
  MetaMaskReduxState,
  unknown,
  AnyAction
> {
  return async (dispatch: MetaMaskReduxDispatch) => {
    await submitRequestToBackground('resetSwapsState');
    await forceUpdateMetamaskState(dispatch);
  };
}

export function setCustomApproveTxData(
  data: string,
): ThunkAction<void, MetaMaskReduxState, unknown, AnyAction> {
  return async (dispatch: MetaMaskReduxDispatch) => {
    await submitRequestToBackground('setCustomApproveTxData', [data]);
    await forceUpdateMetamaskState(dispatch);
  };
}

export function setSwapsTxGasPrice(
  gasPrice: string,
): ThunkAction<void, MetaMaskReduxState, unknown, AnyAction> {
  return async (dispatch: MetaMaskReduxDispatch) => {
    await submitRequestToBackground('setSwapsTxGasPrice', [gasPrice]);
    await forceUpdateMetamaskState(dispatch);
  };
}

export function setSwapsTxGasLimit(
  gasLimit: string,
): ThunkAction<void, MetaMaskReduxState, unknown, AnyAction> {
  return async (dispatch: MetaMaskReduxDispatch) => {
    await submitRequestToBackground('setSwapsTxGasLimit', [gasLimit, true]);
    await forceUpdateMetamaskState(dispatch);
  };
}

export function updateCustomSwapsEIP1559GasParams({
  gasLimit,
  maxFeePerGas,
  maxPriorityFeePerGas,
}: {
  gasLimit: string;
  maxFeePerGas: string;
  maxPriorityFeePerGas: string;
}): ThunkAction<void, MetaMaskReduxState, unknown, AnyAction> {
  return async (dispatch: MetaMaskReduxDispatch) => {
    await Promise.all([
      submitRequestToBackground('setSwapsTxGasLimit', [gasLimit]),
      submitRequestToBackground('setSwapsTxMaxFeePerGas', [maxFeePerGas]),
      submitRequestToBackground('setSwapsTxMaxFeePriorityPerGas', [
        maxPriorityFeePerGas,
      ]),
    ]);
    await forceUpdateMetamaskState(dispatch);
  };
}

// Note that the type widening happening below will resolve when we switch gas
// constants to TypeScript, at which point we'll get better type safety.
// TODO: Remove this comment when gas constants is typescript
export function updateSwapsUserFeeLevel(
  swapsCustomUserFeeLevel: PriorityLevels,
): ThunkAction<void, MetaMaskReduxState, unknown, AnyAction> {
  return async (dispatch: MetaMaskReduxDispatch) => {
    await submitRequestToBackground('setSwapsUserFeeLevel', [
      swapsCustomUserFeeLevel,
    ]);
    await forceUpdateMetamaskState(dispatch);
  };
}

export function setSwapsQuotesPollingLimitEnabled(
  quotesPollingLimitEnabled: boolean,
): ThunkAction<void, MetaMaskReduxState, unknown, AnyAction> {
  return async (dispatch: MetaMaskReduxDispatch) => {
    await submitRequestToBackground('setSwapsQuotesPollingLimitEnabled', [
      quotesPollingLimitEnabled,
    ]);
    await forceUpdateMetamaskState(dispatch);
  };
}

export function safeRefetchQuotes(): ThunkAction<
  void,
  MetaMaskReduxState,
  unknown,
  AnyAction
> {
  return async (dispatch: MetaMaskReduxDispatch) => {
    await submitRequestToBackground('safeRefetchQuotes');
    await forceUpdateMetamaskState(dispatch);
  };
}

export function stopPollingForQuotes(): ThunkAction<
  void,
  MetaMaskReduxState,
  unknown,
  AnyAction
> {
  return async (dispatch: MetaMaskReduxDispatch) => {
    await submitRequestToBackground('stopPollingForQuotes');
    await forceUpdateMetamaskState(dispatch);
  };
}

export function setBackgroundSwapRouteState(
  routeState: '' | 'loading' | 'awaiting' | 'smartTransactionStatus',
): ThunkAction<void, MetaMaskReduxState, unknown, AnyAction> {
  return async (dispatch: MetaMaskReduxDispatch) => {
    await submitRequestToBackground('setBackgroundSwapRouteState', [
      routeState,
    ]);
    await forceUpdateMetamaskState(dispatch);
  };
}

export function resetSwapsPostFetchState(): ThunkAction<
  void,
  MetaMaskReduxState,
  unknown,
  AnyAction
> {
  return async (dispatch: MetaMaskReduxDispatch) => {
    await submitRequestToBackground('resetPostFetchState');
    await forceUpdateMetamaskState(dispatch);
  };
}

export function setSwapsErrorKey(
  errorKey: string,
): ThunkAction<void, MetaMaskReduxState, unknown, AnyAction> {
  return async (dispatch: MetaMaskReduxDispatch) => {
    await submitRequestToBackground('setSwapsErrorKey', [errorKey]);
    await forceUpdateMetamaskState(dispatch);
  };
}

export function setInitialGasEstimate(
  initialAggId: string,
): ThunkAction<void, MetaMaskReduxState, unknown, AnyAction> {
  return async (dispatch: MetaMaskReduxDispatch) => {
    await submitRequestToBackground('setInitialGasEstimate', [initialAggId]);
    await forceUpdateMetamaskState(dispatch);
  };
}

// Permissions

export function requestAccountsPermissionWithId(
  origin: string,
): ThunkAction<void, MetaMaskReduxState, unknown, AnyAction> {
  return async (dispatch: MetaMaskReduxDispatch) => {
    const id = await submitRequestToBackground(
      'requestAccountsPermissionWithId',
      [origin],
    );
    await forceUpdateMetamaskState(dispatch);
    return id;
  };
}

/**
 * Approves the permissions request.
 *
 * @param request - The permissions request to approve.
 */
export function approvePermissionsRequest(
  request: PermissionsRequest,
): ThunkAction<void, MetaMaskReduxState, unknown, AnyAction> {
  return (dispatch: MetaMaskReduxDispatch) => {
    callBackgroundMethod('approvePermissionsRequest', [request], (err) => {
      if (err) {
        dispatch(displayWarning(err));
      }
      forceUpdateMetamaskState(dispatch);
    });
  };
}

/**
 * Rejects the permissions request with the given ID.
 *
 * @param requestId - The id of the request to be rejected
 */
export function rejectPermissionsRequest(
  requestId: string,
): ThunkAction<void, MetaMaskReduxState, unknown, AnyAction> {
  return (dispatch: MetaMaskReduxDispatch) => {
    return new Promise((resolve, reject) => {
      callBackgroundMethod('rejectPermissionsRequest', [requestId], (err) => {
        if (err) {
          dispatch(displayWarning(err));
          reject(err);
          return;
        }
        forceUpdateMetamaskState(dispatch).then(resolve).catch(reject);
      });
    });
  };
}

/**
 * Clears the given permissions for the given origin.
 *
 * @param subjects
 */
export function removePermissionsFor(
  subjects: Record<string, NonEmptyArray<string>>,
): ThunkAction<void, MetaMaskReduxState, unknown, AnyAction> {
  return (dispatch: MetaMaskReduxDispatch) => {
    callBackgroundMethod('removePermissionsFor', [subjects], (err) => {
      if (err) {
        dispatch(displayWarning(err));
      }
    });
  };
}

///: BEGIN:ONLY_INCLUDE_IN(snaps)
/**
 * Updates the caveat value for the specified origin, permission and caveat type.
 *
 * @param origin
 * @param target
 * @param caveatType
 * @param caveatValue
 */
export function updateCaveat(
  origin: string,
  target: string,
  caveatType: string,
  caveatValue: Record<string, Json>,
): ThunkAction<void, MetaMaskReduxState, unknown, AnyAction> {
  return (dispatch) => {
    callBackgroundMethod(
      'updateCaveat',
      [origin, target, caveatType, caveatValue],
      (err) => {
        if (err) {
          dispatch(displayWarning(err));
        }
      },
    );
  };
}
///: END:ONLY_INCLUDE_IN

// Pending Approvals

/**
 * Resolves a pending approval and closes the current notification window if no
 * further approvals are pending after the background state updates.
 *
 * @param id - The pending approval id
 * @param [value] - The value required to confirm a pending approval
 */
export function resolvePendingApproval(
  id: string,
  value: unknown,
): ThunkAction<void, MetaMaskReduxState, unknown, AnyAction> {
  return async (dispatch: MetaMaskReduxDispatch) => {
    await submitRequestToBackground('resolvePendingApproval', [id, value]);
    // Before closing the current window, check if any additional confirmations
    // are added as a result of this confirmation being accepted
    const { pendingApprovals } = await forceUpdateMetamaskState(dispatch);
    if (Object.values(pendingApprovals).length === 0) {
      dispatch(closeCurrentNotificationWindow());
    }
  };
}

/**
 * Rejects a pending approval and closes the current notification window if no
 * further approvals are pending after the background state updates.
 *
 * @param id - The pending approval id
 * @param [error] - The error to throw when rejecting the approval
 */
export function rejectPendingApproval(
  id: string,
  error: unknown,
): ThunkAction<void, MetaMaskReduxState, unknown, AnyAction> {
  return async (dispatch: MetaMaskReduxDispatch) => {
    await submitRequestToBackground('rejectPendingApproval', [id, error]);
    // Before closing the current window, check if any additional confirmations
    // are added as a result of this confirmation being rejected
    const { pendingApprovals } = await forceUpdateMetamaskState(dispatch);
    if (Object.values(pendingApprovals).length === 0) {
      dispatch(closeCurrentNotificationWindow());
    }
  };
}

/**
 * Rejects all approvals for the given messages
 *
 * @param messageList - The list of messages to reject
 */
export function rejectAllMessages(
  messageList: [],
): ThunkAction<void, MetaMaskReduxState, unknown, AnyAction> {
  return async (dispatch: MetaMaskReduxDispatch) => {
    const userRejectionError = serializeError(
      ethErrors.provider.userRejectedRequest(),
    );
    await Promise.all(
      messageList.map(
        async ({ id }) =>
          await submitRequestToBackground('rejectPendingApproval', [
            id,
            userRejectionError,
          ]),
      ),
    );
    const { pendingApprovals } = await forceUpdateMetamaskState(dispatch);
    if (Object.values(pendingApprovals).length === 0) {
      dispatch(closeCurrentNotificationWindow());
    }
  };
}

export function setFirstTimeFlowType(
  type: 'create' | 'import',
): ThunkAction<void, MetaMaskReduxState, unknown, AnyAction> {
  return (dispatch: MetaMaskReduxDispatch) => {
    log.debug(`background.setFirstTimeFlowType`);
    callBackgroundMethod('setFirstTimeFlowType', [type], (err) => {
      if (err) {
        dispatch(displayWarning(err));
      }
    });
    dispatch({
      type: actionConstants.SET_FIRST_TIME_FLOW_TYPE,
      value: type,
    });
  };
}

export function setSelectedNetworkConfigurationId(
  networkConfigurationId: string,
): PayloadAction<string> {
  return {
    type: actionConstants.SET_SELECTED_NETWORK_CONFIGURATION_ID,
    payload: networkConfigurationId,
  };
}

export function setNewNetworkAdded({
  networkConfigurationId,
  nickname,
}: {
  networkConfigurationId: string;
  nickname: string;
}): PayloadAction<object> {
  return {
    type: actionConstants.SET_NEW_NETWORK_ADDED,
    payload: { networkConfigurationId, nickname },
  };
}

export function setNewNftAddedMessage(
  newNftAddedMessage: string,
): PayloadAction<string> {
  return {
    type: actionConstants.SET_NEW_NFT_ADDED_MESSAGE,
    payload: newNftAddedMessage,
  };
}

export function setRemoveNftMessage(
  removeNftMessage: string,
): PayloadAction<string> {
  return {
    type: actionConstants.SET_REMOVE_NFT_MESSAGE,
    payload: removeNftMessage,
  };
}

export function setNewTokensImported(
  newTokensImported: string,
): PayloadAction<string> {
  return {
    type: actionConstants.SET_NEW_TOKENS_IMPORTED,
    payload: newTokensImported,
  };
}

export function setLastActiveTime(): ThunkAction<
  void,
  MetaMaskReduxState,
  unknown,
  AnyAction
> {
  return (dispatch: MetaMaskReduxDispatch) => {
    callBackgroundMethod('setLastActiveTime', [], (err) => {
      if (err) {
        dispatch(displayWarning(err));
      }
    });
  };
}

export function setDismissSeedBackUpReminder(
  value: boolean,
): ThunkAction<void, MetaMaskReduxState, unknown, AnyAction> {
  return async (dispatch: MetaMaskReduxDispatch) => {
    dispatch(showLoadingIndication());
    await submitRequestToBackground('setDismissSeedBackUpReminder', [value]);
    dispatch(hideLoadingIndication());
  };
}

export function setDisabledRpcMethodPreference(
  methodName: string,
  value: number,
): ThunkAction<void, MetaMaskReduxState, unknown, AnyAction> {
  return async (dispatch: MetaMaskReduxDispatch) => {
    dispatch(showLoadingIndication());
    await submitRequestToBackground('setDisabledRpcMethodPreference', [
      methodName,
      value,
    ]);
    dispatch(hideLoadingIndication());
  };
}

export function getRpcMethodPreferences(): ThunkAction<
  void,
  MetaMaskReduxState,
  unknown,
  AnyAction
> {
  return async (dispatch: MetaMaskReduxDispatch) => {
    dispatch(showLoadingIndication());
    await submitRequestToBackground('getRpcMethodPreferences', []);
    dispatch(hideLoadingIndication());
  };
}

export function setConnectedStatusPopoverHasBeenShown(): ThunkAction<
  void,
  MetaMaskReduxState,
  unknown,
  AnyAction
> {
  return () => {
    callBackgroundMethod('setConnectedStatusPopoverHasBeenShown', [], (err) => {
      if (isErrorWithMessage(err)) {
        throw new Error(err.message);
      }
    });
  };
}

export function setRecoveryPhraseReminderHasBeenShown() {
  return () => {
    callBackgroundMethod('setRecoveryPhraseReminderHasBeenShown', [], (err) => {
      if (isErrorWithMessage(err)) {
        throw new Error(err.message);
      }
    });
  };
}

export function setRecoveryPhraseReminderLastShown(
  lastShown: number,
): ThunkAction<void, MetaMaskReduxState, unknown, AnyAction> {
  return () => {
    callBackgroundMethod(
      'setRecoveryPhraseReminderLastShown',
      [lastShown],
      (err) => {
        if (isErrorWithMessage(err)) {
          throw new Error(err.message);
        }
      },
    );
  };
}

export function setTermsOfUseLastAgreed(lastAgreed: number) {
  return async () => {
    await submitRequestToBackground('setTermsOfUseLastAgreed', [lastAgreed]);
  };
}

export function setOutdatedBrowserWarningLastShown(lastShown: number) {
  return async () => {
    await submitRequestToBackground('setOutdatedBrowserWarningLastShown', [
      lastShown,
    ]);
  };
}

export function getContractMethodData(
  data = '',
): ThunkAction<void, MetaMaskReduxState, unknown, AnyAction> {
  return async (dispatch: MetaMaskReduxDispatch, getState) => {
    const prefixedData = addHexPrefix(data);
    const fourBytePrefix = prefixedData.slice(0, 10);
    if (fourBytePrefix.length < 10) {
      return {};
    }
    const { knownMethodData } = getState().metamask;
    if (
      knownMethodData?.[fourBytePrefix] &&
      Object.keys(knownMethodData[fourBytePrefix]).length !== 0
    ) {
      return knownMethodData[fourBytePrefix];
    }

    log.debug(`loadingMethodData`);

    const { name, params } = (await getMethodDataAsync(fourBytePrefix)) as {
      name: string;
      params: unknown;
    };

    callBackgroundMethod(
      'addKnownMethodData',
      [fourBytePrefix, { name, params }],
      (err) => {
        if (err) {
          dispatch(displayWarning(err));
        }
      },
    );
    return { name, params };
  };
}

export function setSeedPhraseBackedUp(
  seedPhraseBackupState: boolean,
): ThunkAction<void, MetaMaskReduxState, unknown, AnyAction> {
  return (dispatch: MetaMaskReduxDispatch) => {
    log.debug(`background.setSeedPhraseBackedUp`);
    return new Promise((resolve, reject) => {
      callBackgroundMethod(
        'setSeedPhraseBackedUp',
        [seedPhraseBackupState],
        (err) => {
          if (err) {
            dispatch(displayWarning(err));
            reject(err);
            return;
          }
          forceUpdateMetamaskState(dispatch).then(resolve).catch(reject);
        },
      );
    });
  };
}

export function setNextNonce(nextNonce: string): PayloadAction<string> {
  return {
    type: actionConstants.SET_NEXT_NONCE,
    payload: nextNonce,
  };
}

/**
 * This function initiates the nonceLock in the background for the given
 * address, and returns the next nonce to use. It then calls setNextNonce which
 * sets the nonce in state on the nextNonce key. NOTE: The nextNonce key is
 * actually ephemeral application state. It does not appear to be part of the
 * background state.
 *
 * TODO: move this to a different slice, MetaMask slice will eventually be
 * deprecated because it should not contain any ephemeral/app state but just
 * background state. In addition we should key nextNonce by address to prevent
 * accidental usage of a stale nonce as the call to getNextNonce only works for
 * the currently selected address.
 *
 * @returns
 */
export function getNextNonce(): ThunkAction<
  Promise<string>,
  MetaMaskReduxState,
  unknown,
  AnyAction
> {
  return async (dispatch, getState) => {
    const address = getState().metamask.selectedAddress;
    let nextNonce;
    try {
      nextNonce = await submitRequestToBackground<string>('getNextNonce', [
        address,
      ]);
    } catch (error) {
      dispatch(displayWarning(error));
      throw error;
    }
    dispatch(setNextNonce(nextNonce));
    return nextNonce;
  };
}

export function setRequestAccountTabIds(requestAccountTabIds: {
  [origin: string]: string;
}): PayloadAction<{
  [origin: string]: string;
}> {
  return {
    type: actionConstants.SET_REQUEST_ACCOUNT_TABS,
    payload: requestAccountTabIds,
  };
}

export function getRequestAccountTabIds(): ThunkAction<
  void,
  MetaMaskReduxState,
  unknown,
  AnyAction
> {
  return async (dispatch: MetaMaskReduxDispatch) => {
    const requestAccountTabIds = await submitRequestToBackground<{
      [origin: string]: string;
    }>('getRequestAccountTabIds');
    dispatch(setRequestAccountTabIds(requestAccountTabIds));
  };
}

export function setOpenMetamaskTabsIDs(openMetaMaskTabIDs: {
  [tabId: string]: boolean;
}): PayloadAction<{ [tabId: string]: boolean }> {
  return {
    type: actionConstants.SET_OPEN_METAMASK_TAB_IDS,
    payload: openMetaMaskTabIDs,
  };
}

export function getOpenMetamaskTabsIds(): ThunkAction<
  void,
  MetaMaskReduxState,
  unknown,
  AnyAction
> {
  return async (dispatch: MetaMaskReduxDispatch) => {
    const openMetaMaskTabIDs = await submitRequestToBackground<{
      [tabId: string]: boolean;
    }>('getOpenMetamaskTabsIds');
    dispatch(setOpenMetamaskTabsIDs(openMetaMaskTabIDs));
  };
}

export function setLedgerTransportPreference(
  value: LedgerTransportTypes,
): ThunkAction<void, MetaMaskReduxState, unknown, AnyAction> {
  return async (dispatch: MetaMaskReduxDispatch) => {
    dispatch(showLoadingIndication());
    await submitRequestToBackground('setLedgerTransportPreference', [value]);
    dispatch(hideLoadingIndication());
  };
}

export async function attemptLedgerTransportCreation() {
  return await submitRequestToBackground('attemptLedgerTransportCreation');
}

/**
 * This method deduplicates error reports to sentry by maintaining a state
 * object 'singleExceptions' in the app slice. The only place this state object
 * is accessed from is within this method, to check if it has already seen and
 * therefore tracked this error. This is to avoid overloading sentry with lots
 * of duplicate errors.
 *
 * @param error
 * @returns
 */
export function captureSingleException(
  error: string,
): ThunkAction<void, MetaMaskReduxState, unknown, AnyAction> {
  return async (dispatch, getState) => {
    const { singleExceptions } = getState().appState;
    if (!(error in singleExceptions)) {
      dispatch({
        type: actionConstants.CAPTURE_SINGLE_EXCEPTION,
        value: error,
      });
      captureException(Error(error));
    }
  };
}

// Wrappers around promisifedBackground
/**
 * The "actions" below are not actions nor action creators. They cannot use
 * dispatch nor should they be dispatched when used. Instead they can be
 * called directly. These wrappers will be moved into their location at some
 * point in the future.
 */

export function estimateGas(params: TxParams): Promise<Hex> {
  return submitRequestToBackground('estimateGas', [params]);
}

export async function updateTokenType(
  tokenAddress: string,
): Promise<Token | undefined> {
  try {
    return await submitRequestToBackground('updateTokenType', [tokenAddress]);
  } catch (error) {
    logErrorWithMessage(error);
  }
  return undefined;
}

/**
 * initiates polling for gas fee estimates.
 *
 * @returns a unique identify of the polling request that can be used
 * to remove that request from consideration of whether polling needs to
 * continue.
 */
export function getGasFeeEstimatesAndStartPolling(): Promise<string> {
  return submitRequestToBackground('getGasFeeEstimatesAndStartPolling');
}

/**
 * Informs the GasFeeController that a specific token is no longer requiring
 * gas fee estimates. If all tokens unsubscribe the controller stops polling.
 *
 * @param pollToken - Poll token received from calling
 * `getGasFeeEstimatesAndStartPolling`.
 */
export function disconnectGasFeeEstimatePoller(pollToken: string) {
  return submitRequestToBackground('disconnectGasFeeEstimatePoller', [
    pollToken,
  ]);
}

export async function addPollingTokenToAppState(pollingToken: string) {
  return submitRequestToBackground('addPollingTokenToAppState', [
    pollingToken,
    POLLING_TOKEN_ENVIRONMENT_TYPES[getEnvironmentType()],
  ]);
}

export async function removePollingTokenFromAppState(pollingToken: string) {
  return submitRequestToBackground('removePollingTokenFromAppState', [
    pollingToken,
    POLLING_TOKEN_ENVIRONMENT_TYPES[getEnvironmentType()],
  ]);
}

export function getGasFeeTimeEstimate(
  maxPriorityFeePerGas: string,
  maxFeePerGas: string,
): Promise<ReturnType<GasFeeController['getTimeEstimate']>> {
  return submitRequestToBackground('getGasFeeTimeEstimate', [
    maxPriorityFeePerGas,
    maxFeePerGas,
  ]);
}

export async function closeNotificationPopup() {
  await submitRequestToBackground('markNotificationPopupAsAutomaticallyClosed');
  global.platform.closeCurrentWindow();
}

/**
 * @param payload - details of the event to track
 * @param options - options for routing/handling of event
 * @returns
 */
export function trackMetaMetricsEvent(
  payload: MetaMetricsEventPayload,
  options?: MetaMetricsEventOptions,
) {
  return submitRequestToBackground('trackMetaMetricsEvent', [
    { ...payload, actionId: generateActionId() },
    options,
  ]);
}

export function createEventFragment(
  options: MetaMetricsEventFragment,
): Promise<string> {
  const actionId = generateActionId();
  return submitRequestToBackground('createEventFragment', [
    { ...options, actionId },
  ]);
}

export function createTransactionEventFragment(
  transactionId: string,
  event: TransactionMetaMetricsEvent,
): Promise<string> {
  const actionId = generateActionId();
  return submitRequestToBackground('createTransactionEventFragment', [
    transactionId,
    event,
    actionId,
  ]);
}

export function updateEventFragment(
  id: string,
  payload: MetaMetricsEventFragment,
) {
  return submitRequestToBackground('updateEventFragment', [id, payload]);
}

export function finalizeEventFragment(
  id: string,
  options?: {
    abandoned?: boolean;
    page?: MetaMetricsPageObject;
    referrer?: MetaMetricsReferrerObject;
  },
) {
  return submitRequestToBackground('finalizeEventFragment', [id, options]);
}

/**
 * @param payload - details of the page viewed
 * @param options - options for handling the page view
 */
export function trackMetaMetricsPage(
  payload: MetaMetricsPagePayload,
  options: MetaMetricsPageOptions,
) {
  return submitRequestToBackground('trackMetaMetricsPage', [
    { ...payload, actionId: generateActionId() },
    options,
  ]);
}

export function updateViewedNotifications(notificationIdViewedStatusMap: {
  [notificationId: string]: boolean;
}) {
  return submitRequestToBackground('updateViewedNotifications', [
    notificationIdViewedStatusMap,
  ]);
}

export async function setAlertEnabledness(
  alertId: string,
  enabledness: boolean,
) {
  await submitRequestToBackground('setAlertEnabledness', [
    alertId,
    enabledness,
  ]);
}

export async function setUnconnectedAccountAlertShown(origin: string) {
  await submitRequestToBackground('setUnconnectedAccountAlertShown', [origin]);
}

export async function setWeb3ShimUsageAlertDismissed(origin: string) {
  await submitRequestToBackground('setWeb3ShimUsageAlertDismissed', [origin]);
}

// Smart Transactions Controller
export async function setSmartTransactionsOptInStatus(
  optInState: boolean,
  prevOptInState: boolean,
) {
  trackMetaMetricsEvent({
    actionId: generateActionId(),
    event: 'STX OptIn',
    category: MetaMetricsEventCategory.Swaps,
    sensitiveProperties: {
      stx_enabled: true,
      current_stx_enabled: true,
      stx_user_opt_in: optInState,
      stx_prev_user_opt_in: prevOptInState,
    },
  });
  await submitRequestToBackground('setSmartTransactionsOptInStatus', [
    optInState,
  ]);
}

export function clearSmartTransactionFees() {
  submitRequestToBackground('clearSmartTransactionFees');
}

export function fetchSmartTransactionFees(
  unsignedTransaction: Partial<TxParams> & { chainId: string },
  approveTxParams: TxParams,
): ThunkAction<void, MetaMaskReduxState, unknown, AnyAction> {
  return async (dispatch: MetaMaskReduxDispatch) => {
    if (approveTxParams) {
      approveTxParams.value = '0x0';
    }
    try {
      const smartTransactionFees = await await submitRequestToBackground(
        'fetchSmartTransactionFees',
        [unsignedTransaction, approveTxParams],
      );
      dispatch({
        type: actionConstants.SET_SMART_TRANSACTIONS_ERROR,
        payload: null,
      });
      return smartTransactionFees;
    } catch (err) {
      logErrorWithMessage(err);
      if (isErrorWithMessage(err) && err.message.startsWith('Fetch error:')) {
        const errorObj = parseSmartTransactionsError(err.message);
        dispatch({
          type: actionConstants.SET_SMART_TRANSACTIONS_ERROR,
          payload: errorObj,
        });
      }
      throw err;
    }
  };
}

interface TemporarySmartTransactionGasFees {
  maxFeePerGas: string;
  maxPriorityFeePerGas: string;
  gas: string;
  value: string;
}

const createSignedTransactions = async (
  unsignedTransaction: Partial<TxParams> & { chainId: string },
  fees: TemporarySmartTransactionGasFees[],
  areCancelTransactions?: boolean,
): Promise<TxParams[]> => {
  const unsignedTransactionsWithFees = fees.map((fee) => {
    const unsignedTransactionWithFees = {
      ...unsignedTransaction,
      maxFeePerGas: decimalToHex(fee.maxFeePerGas),
      maxPriorityFeePerGas: decimalToHex(fee.maxPriorityFeePerGas),
      gas: areCancelTransactions
        ? decimalToHex(21000) // It has to be 21000 for cancel transactions, otherwise the API would reject it.
        : unsignedTransaction.gas,
      value: unsignedTransaction.value,
    };
    if (areCancelTransactions) {
      unsignedTransactionWithFees.to = unsignedTransactionWithFees.from;
      unsignedTransactionWithFees.data = '0x';
    }
    return unsignedTransactionWithFees;
  });
  const signedTransactions = await submitRequestToBackground<TxParams[]>(
    'approveTransactionsWithSameNonce',
    [unsignedTransactionsWithFees],
  );
  return signedTransactions;
};

export function signAndSendSmartTransaction({
  unsignedTransaction,
  smartTransactionFees,
}: {
  unsignedTransaction: Partial<TxParams> & { chainId: string };
  smartTransactionFees: {
    fees: TemporarySmartTransactionGasFees[];
    cancelFees: TemporarySmartTransactionGasFees[];
  };
}): ThunkAction<Promise<string>, MetaMaskReduxState, unknown, AnyAction> {
  return async (dispatch: MetaMaskReduxDispatch) => {
    const signedTransactions = await createSignedTransactions(
      unsignedTransaction,
      smartTransactionFees.fees,
    );
    const signedCanceledTransactions = await createSignedTransactions(
      unsignedTransaction,
      smartTransactionFees.cancelFees,
      true,
    );
    try {
      const response = await submitRequestToBackground<{ uuid: string }>(
        'submitSignedTransactions',
        [
          {
            signedTransactions,
            signedCanceledTransactions,
            txParams: unsignedTransaction,
          },
        ],
      ); // Returns e.g.: { uuid: 'dP23W7c2kt4FK9TmXOkz1UM2F20' }
      return response.uuid;
    } catch (err) {
      logErrorWithMessage(err);
      if (isErrorWithMessage(err) && err.message.startsWith('Fetch error:')) {
        const errorObj = parseSmartTransactionsError(err.message);
        dispatch({
          type: actionConstants.SET_SMART_TRANSACTIONS_ERROR,
          payload: errorObj,
        });
      }
      throw err;
    }
  };
}

export function updateSmartTransaction(
  uuid: string,
  txMeta: TransactionMeta,
): ThunkAction<void, MetaMaskReduxState, unknown, AnyAction> {
  return async (dispatch: MetaMaskReduxDispatch) => {
    try {
      await submitRequestToBackground('updateSmartTransaction', [
        {
          uuid,
          ...txMeta,
        },
      ]);
    } catch (err) {
      logErrorWithMessage(err);
      if (isErrorWithMessage(err) && err.message.startsWith('Fetch error:')) {
        const errorObj = parseSmartTransactionsError(err.message);
        dispatch({
          type: actionConstants.SET_SMART_TRANSACTIONS_ERROR,
          payload: errorObj,
        });
      }
      throw err;
    }
  };
}

export function setSmartTransactionsRefreshInterval(
  refreshInterval: number,
): ThunkAction<void, MetaMaskReduxState, unknown, AnyAction> {
  return async () => {
    try {
      await submitRequestToBackground('setStatusRefreshInterval', [
        refreshInterval,
      ]);
    } catch (err) {
      logErrorWithMessage(err);
    }
  };
}

export function cancelSmartTransaction(
  uuid: string,
): ThunkAction<void, MetaMaskReduxState, unknown, AnyAction> {
  return async (dispatch: MetaMaskReduxDispatch) => {
    try {
      await submitRequestToBackground('cancelSmartTransaction', [uuid]);
    } catch (err) {
      logErrorWithMessage(err);
      if (isErrorWithMessage(err) && err.message.startsWith('Fetch error:')) {
        const errorObj = parseSmartTransactionsError(err.message);
        dispatch({
          type: actionConstants.SET_SMART_TRANSACTIONS_ERROR,
          payload: errorObj,
        });
      }
      throw err;
    }
  };
}

// TODO: codeword NOT_A_THUNK @brad-decker
export function fetchSmartTransactionsLiveness() {
  return async () => {
    try {
      await submitRequestToBackground('fetchSmartTransactionsLiveness');
    } catch (err) {
      logErrorWithMessage(err);
    }
  };
}

export function dismissSmartTransactionsErrorMessage(): Action {
  return {
    type: actionConstants.DISMISS_SMART_TRANSACTIONS_ERROR_MESSAGE,
  };
}

// App state
export function hideTestNetMessage() {
  return submitRequestToBackground('setShowTestnetMessageInDropdown', [false]);
}

export function hideBetaHeader() {
  return submitRequestToBackground('setShowBetaHeader', [false]);
}

export function hideProductTour() {
  return submitRequestToBackground('setShowProductTour', [false]);
}

// TODO: codeword NOT_A_THUNK @brad-decker
export function setTransactionSecurityCheckEnabled(
  transactionSecurityCheckEnabled: boolean,
): ThunkAction<void, MetaMaskReduxState, unknown, AnyAction> {
  return async () => {
    try {
      await submitRequestToBackground('setTransactionSecurityCheckEnabled', [
        transactionSecurityCheckEnabled,
      ]);
    } catch (error) {
      logErrorWithMessage(error);
    }
  };
}

export function setFirstTimeUsedNetwork(chainId: string) {
  return submitRequestToBackground('setFirstTimeUsedNetwork', [chainId]);
}

// QR Hardware Wallets
export async function submitQRHardwareCryptoHDKey(cbor: Hex) {
  await submitRequestToBackground('submitQRHardwareCryptoHDKey', [cbor]);
}

export async function submitQRHardwareCryptoAccount(cbor: Hex) {
  await submitRequestToBackground('submitQRHardwareCryptoAccount', [cbor]);
}

export function cancelSyncQRHardware(): ThunkAction<
  void,
  MetaMaskReduxState,
  unknown,
  AnyAction
> {
  return async (dispatch: MetaMaskReduxDispatch) => {
    dispatch(hideLoadingIndication());
    await submitRequestToBackground('cancelSyncQRHardware');
  };
}

export async function submitQRHardwareSignature(requestId: string, cbor: Hex) {
  await submitRequestToBackground('submitQRHardwareSignature', [
    requestId,
    cbor,
  ]);
}

export function cancelQRHardwareSignRequest(): ThunkAction<
  void,
  MetaMaskReduxState,
  unknown,
  AnyAction
> {
  return async (dispatch: MetaMaskReduxDispatch) => {
    dispatch(hideLoadingIndication());
    await submitRequestToBackground('cancelQRHardwareSignRequest');
  };
}

export function requestUserApproval({
  origin,
  type,
  requestData,
}: {
  origin: string;
  type: string;
  requestData: object;
}): ThunkAction<void, MetaMaskReduxState, unknown, AnyAction> {
  return async (dispatch: MetaMaskReduxDispatch) => {
    try {
      await submitRequestToBackground('requestUserApproval', [
        {
          origin,
          type,
          requestData,
        },
      ]);
    } catch (error) {
      logErrorWithMessage(error);
      dispatch(displayWarning('Had trouble requesting user approval'));
    }
  };
}

export async function getCurrentNetworkEIP1559Compatibility(): Promise<
  boolean | undefined
> {
  let networkEIP1559Compatibility;
  try {
    networkEIP1559Compatibility = await submitRequestToBackground<boolean>(
      'getCurrentNetworkEIP1559Compatibility',
    );
  } catch (error) {
    console.error(error);
  }
  return networkEIP1559Compatibility;
}

///: BEGIN:ONLY_INCLUDE_IN(snaps)
/**
 * Set status of popover warning for the first snap installation.
 *
 * @param shown - True if popover has been shown.
 * @returns Promise Resolved on successfully submitted background request.
 */
export function setSnapsInstallPrivacyWarningShownStatus(shown: boolean) {
  return async () => {
    await submitRequestToBackground(
      'setSnapsInstallPrivacyWarningShownStatus',
      [shown],
    );
  };
}
///: END:ONLY_INCLUDE_IN

///: BEGIN:ONLY_INCLUDE_IN(keyring-snaps)
export async function setSnapsAddSnapAccountModalDismissed() {
  await submitRequestToBackground('setSnapsAddSnapAccountModalDismissed', [
    true,
  ]);
}

export async function updateSnapRegistry() {
  await submitRequestToBackground('updateSnapRegistry', []);
}
///: END:ONLY_INCLUDE_IN<|MERGE_RESOLUTION|>--- conflicted
+++ resolved
@@ -1134,9 +1134,6 @@
 export function removeSnap(
   snapId: string,
 ): ThunkAction<void, MetaMaskReduxState, unknown, AnyAction> {
-<<<<<<< HEAD
-  return async (dispatch: MetaMaskReduxDispatch, getState) => {
-=======
   return async (
     dispatch: MetaMaskReduxDispatch,
     ///: END:ONLY_INCLUDE_IN
@@ -1145,7 +1142,6 @@
     ///: END:ONLY_INCLUDE_IN
     ///: BEGIN:ONLY_INCLUDE_IN(snaps)
   ) => {
->>>>>>> 1277c622
     dispatch(showLoadingIndication());
     ///: END:ONLY_INCLUDE_IN
     ///: BEGIN:ONLY_INCLUDE_IN(keyring-snaps)
@@ -1155,13 +1151,9 @@
 
     const isAccountsSnap =
       subjects[snapId]?.permissions?.snap_manageAccounts !== undefined;
-<<<<<<< HEAD
-
-=======
     ///: END:ONLY_INCLUDE_IN
 
     ///: BEGIN:ONLY_INCLUDE_IN(snaps)
->>>>>>> 1277c622
     try {
       ///: END:ONLY_INCLUDE_IN
       ///: BEGIN:ONLY_INCLUDE_IN(keyring-snaps)
