// eslint-disable-next-line @typescript-eslint/ban-ts-comment
// @ts-nocheck `redux-thunk` and `@reduxjs/toolkit` are not compatible with
// TypeScript 5.3.3. We can't update them because we rely on an old version of
// @reduxjs/toolkit to be patched by our patch files. The patch is 6000+ lines.
// I don't want to try to figure that one out.
import { ReactFragment } from 'react';
import browser from 'webextension-polyfill';
import log from 'loglevel';
import { capitalize, isEqual } from 'lodash';
import { ThunkAction } from 'redux-thunk';
import { Action, AnyAction } from 'redux';
import { providerErrors, serializeError } from '@metamask/rpc-errors';
import type { DataWithOptionalCause } from '@metamask/rpc-errors';
import {
  CaipAccountId,
  type CaipAssetType,
  type CaipChainId,
  type Hex,
  type Json,
} from '@metamask/utils';
import {
  AssetsContractController,
  BalanceMap,
  Collection,
  Nft,
  Token,
} from '@metamask/assets-controllers';
import { PayloadAction } from '@reduxjs/toolkit';
import { GasFeeController } from '@metamask/gas-fee-controller';
import { PermissionsRequest } from '@metamask/permission-controller';
import { NonEmptyArray } from '@metamask/controller-utils';
import {
  SetNameRequest,
  UpdateProposedNamesRequest,
  UpdateProposedNamesResult,
} from '@metamask/name-controller';
import {
  TransactionContainerType,
  TransactionController,
  TransactionMeta,
  TransactionParams,
  TransactionType,
} from '@metamask/transaction-controller';
import {
  AddNetworkFields,
  NetworkClientId,
  NetworkConfiguration,
} from '@metamask/network-controller';
import { InterfaceState } from '@metamask/snaps-sdk';
import { KeyringObject, KeyringTypes } from '@metamask/keyring-controller';
import type { NotificationServicesController } from '@metamask/notification-services-controller';
import {
  USER_STORAGE_FEATURE_NAMES,
  UserProfileLineage,
} from '@metamask/profile-sync-controller/sdk';
import { Patch } from 'immer';
///: BEGIN:ONLY_INCLUDE_IF(multichain)
import { HandlerType } from '@metamask/snaps-utils';
///: END:ONLY_INCLUDE_IF
import { BACKUPANDSYNC_FEATURES } from '@metamask/profile-sync-controller/user-storage';
import { isInternalAccountInPermittedAccountIds } from '@metamask/chain-agnostic-permission';
import { AuthConnection } from '@metamask/seedless-onboarding-controller';
<<<<<<< HEAD
import { AccountGroupId } from '@metamask/account-api';
=======
import { AccountGroupId, AccountWalletId } from '@metamask/account-api';
>>>>>>> cce5daa2
import { captureException } from '../../shared/lib/sentry';
import { switchDirection } from '../../shared/lib/switch-direction';
import {
  ENVIRONMENT_TYPE_NOTIFICATION,
  ORIGIN_METAMASK,
  POLLING_TOKEN_ENVIRONMENT_TYPES,
} from '../../shared/constants/app';
// TODO: Remove restricted import
// eslint-disable-next-line import/no-restricted-paths
import { getEnvironmentType, addHexPrefix } from '../../app/scripts/lib/util';
import {
  getMetaMaskAccounts,
  hasTransactionPendingApprovals,
  getApprovalFlows,
  getCurrentNetworkTransactions,
  getIsSigningQRHardwareTransaction,
  ///: BEGIN:ONLY_INCLUDE_IF(keyring-snaps)
  getPermissionSubjects,
  getFirstSnapInstallOrUpdateRequest,
  ///: END:ONLY_INCLUDE_IF
  getInternalAccountByAddress,
  getSelectedInternalAccount,
  getMetaMaskHdKeyrings,
  getAllPermittedAccountsForCurrentTab,
  getIsSocialLoginFlow,
} from '../selectors';
import {
  getSelectedNetworkClientId,
  getProviderConfig,
} from '../../shared/modules/selectors/networks';
import {
  computeEstimatedGasLimit,
  initializeSendState,
  resetSendState,
  // NOTE: Until the send duck is typescript that this is importing a typedef
  // that does not have an explicit export statement. lets see if it breaks the
  // compiler
  DraftTransaction,
  SEND_STAGES,
} from '../ducks/send';
import { switchedToUnconnectedAccount } from '../ducks/alerts/unconnected-account';
import { getUnconnectedAccountAlertEnabledness } from '../ducks/metamask/metamask';
import { toChecksumHexAddress } from '../../shared/modules/hexstring-utils';
import {
  HardwareDeviceNames,
  LedgerTransportTypes,
  LEDGER_USB_VENDOR_ID,
} from '../../shared/constants/hardware-wallets';
import {
  MetaMetricsEventFragment,
  MetaMetricsEventOptions,
  MetaMetricsEventPayload,
  MetaMetricsPageObject,
  MetaMetricsPageOptions,
  MetaMetricsPagePayload,
  MetaMetricsReferrerObject,
  MetaMetricsEventCategory,
  MetaMetricsEventName,
} from '../../shared/constants/metametrics';
import { parseSmartTransactionsError } from '../pages/swaps/swaps.util';
import { isEqualCaseInsensitive } from '../../shared/modules/string-utils';
import { getSmartTransactionsOptInStatusInternal } from '../../shared/modules/selectors';
import {
  fetchLocale,
  loadRelativeTimeFormatLocaleData,
} from '../../shared/modules/i18n';
import { decimalToHex } from '../../shared/modules/conversion.utils';
import { TxGasFees, PriorityLevels } from '../../shared/constants/gas';
import {
  getErrorMessage,
  isErrorWithMessage,
  logErrorWithMessage,
} from '../../shared/modules/error';
import { ThemeType } from '../../shared/constants/preferences';
import { FirstTimeFlowType } from '../../shared/constants/onboarding';
import { getMethodDataAsync } from '../../shared/lib/four-byte';
import { DecodedTransactionDataResponse } from '../../shared/types/transaction-decode';
import { LastInteractedConfirmationInfo } from '../pages/confirmations/types/confirm';
import {
  EndTraceRequest,
  trace,
  TraceName,
  TraceOperation,
  TraceRequest,
} from '../../shared/lib/trace';
import { SortCriteria } from '../components/app/assets/util/sort';
import { NOTIFICATIONS_EXPIRATION_DELAY } from '../helpers/constants/notifications';
import {
  getDismissSmartAccountSuggestionEnabled,
  getUseSmartAccount,
} from '../pages/confirmations/selectors/preferences';
import { setShowNewSrpAddedToast } from '../components/app/toast-master/utils';
import { stripWalletTypePrefixFromWalletId } from '../hooks/multichain-accounts/utils';
import * as actionConstants from './actionConstants';

import {
  generateActionId,
  callBackgroundMethod,
  submitRequestToBackground,
} from './background-connection';
import {
  MetaMaskReduxDispatch,
  MetaMaskReduxState,
  TemporaryMessageDataType,
} from './store';

type CustomGasSettings = {
  gas?: string;
  gasPrice?: string;
  maxFeePerGas?: string;
  maxPriorityFeePerGas?: string;
};

export function goHome() {
  return {
    type: actionConstants.GO_HOME,
  };
}
// async actions

/**
 * Starts the OAuth2 login process for the given Social Login type
 * and authenticate the user with the Seedless Onboarding Services.
 *
 * @param authConnection - The authentication connection to use (google | apple).
 * @param bufferedTrace - The buffered trace function from MetaMetrics context.
 * @param bufferedEndTrace - The buffered end trace function from MetaMetrics context.
 * @returns The social login result.
 */
export function startOAuthLogin(
  authConnection: AuthConnection,
  bufferedTrace?: (request: TraceRequest) => void,
  bufferedEndTrace?: (request: EndTraceRequest) => void,
): ThunkAction<Promise<boolean>, MetaMaskReduxState, unknown, AnyAction> {
  return async (dispatch: MetaMaskReduxDispatch) => {
    dispatch(showLoadingIndication());

    try {
      const oauth2LoginResult = await submitRequestToBackground(
        'startOAuthLogin',
        [authConnection],
      );

      let seedlessAuthSuccess = false;
      let isNewUser = false;
      try {
        bufferedTrace?.({
          name: TraceName.OnboardingOAuthSeedlessAuthenticate,
          op: TraceOperation.OnboardingSecurityOp,
        });
        ({ isNewUser } = await submitRequestToBackground('authenticate', [
          oauth2LoginResult,
        ]));
        seedlessAuthSuccess = true;
      } catch (error) {
        const errorMessage =
          error instanceof Error ? error.message : 'Unknown error';

        bufferedTrace?.({
          name: TraceName.OnboardingOAuthSeedlessAuthenticateError,
          op: TraceOperation.OnboardingError,
          tags: { errorMessage },
        });
        bufferedEndTrace?.({
          name: TraceName.OnboardingOAuthSeedlessAuthenticateError,
        });

        throw error;
      } finally {
        bufferedEndTrace?.({
          name: TraceName.OnboardingOAuthSeedlessAuthenticate,
          data: { success: seedlessAuthSuccess },
        });
      }

      return isNewUser;
    } catch (error) {
      dispatch(displayWarning(error));
      if (isErrorWithMessage(error)) {
        throw new Error(getErrorMessage(error));
      } else {
        throw error;
      }
    } finally {
      dispatch(hideLoadingIndication());
    }
  };
}

/**
 * Resets the social login state.
 *
 * This function is used to reset the social login state when the user
 * wants to login with a different method after the successful social login.
 */
export function resetOAuthLoginState() {
  return async (dispatch: MetaMaskReduxDispatch) => {
    dispatch(showLoadingIndication());

    try {
      await submitRequestToBackground('resetOAuthLoginState');

      dispatch({
        type: actionConstants.RESET_SOCIAL_LOGIN_ONBOARDING,
      });
    } catch (error) {
      dispatch(displayWarning(error));
      if (isErrorWithMessage(error)) {
        throw new Error(getErrorMessage(error));
      } else {
        throw error;
      }
    } finally {
      dispatch(hideLoadingIndication());
    }
  };
}

/**
 * Creates a new vault and backups/syncs the seed phrase with social login.
 *
 * @param password - The password.
 * @returns The seed phrase.
 */
export function createNewVaultAndSyncWithSocial(
  password: string,
): ThunkAction<void, MetaMaskReduxState, unknown, AnyAction> {
  return async (dispatch: MetaMaskReduxDispatch) => {
    try {
      const primaryKeyring = await createNewVault(password);
      if (!primaryKeyring) {
        throw new Error('No keyring found');
      }

      const seedPhrase = await getSeedPhrase(password);
      await createSeedPhraseBackup(
        password,
        seedPhrase,
        primaryKeyring.metadata.id,
      );
      dispatch(hideWarning());
      return seedPhrase;
    } catch (error) {
      dispatch(displayWarning(error));
      if (isErrorWithMessage(error)) {
        throw new Error(getErrorMessage(error));
      } else {
        throw error;
      }
    }
  };
}

/**
 * Fetches and restores the seed phrase from the metadata store using the social login and restore the vault using the seed phrase.
 *
 * @param password - The password.
 * @returns The seed phrase.
 */
export function restoreSocialBackupAndGetSeedPhrase(
  password: string,
): ThunkAction<void, MetaMaskReduxState, unknown, AnyAction> {
  return async (dispatch: MetaMaskReduxDispatch) => {
    try {
      // restore the vault using the seed phrase
      const mnemonic = await submitRequestToBackground(
        'restoreSocialBackupAndGetSeedPhrase',
        [password],
      );

      dispatch(hideWarning());
      await forceUpdateMetamaskState(dispatch);
      return mnemonic;
    } catch (error) {
      log.error('[restoreSocialBackupAndGetSeedPhrase] error', error);
      dispatch(displayWarning(error.message));
      throw error;
    }
  };
}

export function syncSeedPhrases(): ThunkAction<
  void,
  MetaMaskReduxState,
  unknown,
  AnyAction
> {
  return async (dispatch: MetaMaskReduxDispatch) => {
    try {
      await submitRequestToBackground('syncSeedPhrases');
      dispatch(hideWarning());
      await forceUpdateMetamaskState(dispatch);
    } catch (error) {
      log.error('[syncSeedPhrases] error', error);
      dispatch(displayWarning(error.message));
      throw error;
    }
  };
}

/**
 * Changes the password of the currently unlocked account.
 *
 * This function changes the password of the currently unlocked account (Keyring Vault) and
 * also change the wallet password of the social login account.
 *
 * This changes affects the multiple devices sync, i.e. users will have to unlock the account
 * using new password on any other devices where the account is unlocked.
 *
 * @param newPassword - The new password.
 * @param oldPassword - The old password.
 */
export function changePassword(
  newPassword: string,
  oldPassword: string,
): ThunkAction<void, MetaMaskReduxState, unknown, AnyAction> {
  return async (dispatch: MetaMaskReduxDispatch) => {
    try {
      await submitRequestToBackground('changePassword', [
        newPassword,
        oldPassword,
      ]);
    } catch (error) {
      dispatch(displayWarning(error));
      throw error;
    }
  };
}

export function storeKeyringEncryptionKey(
  encryptionKey: string,
): Promise<void> {
  return submitRequestToBackground('storeKeyringEncryptionKey', [
    encryptionKey,
  ]);
}

export function tryUnlockMetamask(
  password: string,
): ThunkAction<void, MetaMaskReduxState, unknown, AnyAction> {
  // TODO: Fix in https://github.com/MetaMask/metamask-extension/issues/31879
  // eslint-disable-next-line @typescript-eslint/no-misused-promises
  return (dispatch: MetaMaskReduxDispatch) => {
    dispatch(showLoadingIndication());
    dispatch(unlockInProgress());
    log.debug(`background.syncPasswordAndUnlockWallet`);

    return new Promise<void>((resolve, reject) => {
      callBackgroundMethod(
        'syncPasswordAndUnlockWallet',
        [password],
        (error, isPasswordSynced) => {
          if (error) {
            reject(error);
            return;
          }
          // if password is not synced show connections removal warning to user.
          if (!isPasswordSynced) {
            dispatch(setShowConnectionsRemovedModal(true));
          }

          resolve();
        },
      );
    })
      .then(() => {
        dispatch(unlockSucceeded());
        return forceUpdateMetamaskState(dispatch);
      })
      .then(() => {
        dispatch(hideLoadingIndication());
        dispatch(hideWarning());
      })
      .catch((err) => {
        dispatch(unlockFailed(getErrorMessage(err)));
        dispatch(hideLoadingIndication());
        return Promise.reject(err);
      });
  };
}

export function checkIsSeedlessPasswordOutdated(
  skipCache = true,
): ThunkAction<boolean | undefined, MetaMaskReduxState, unknown, AnyAction> {
  return async (dispatch: MetaMaskReduxDispatch) => {
    let isPasswordOutdated = false;
    try {
      isPasswordOutdated = await submitRequestToBackground<boolean>(
        'checkIsSeedlessPasswordOutdated',
        [skipCache],
      );
      if (isPasswordOutdated) {
        await forceUpdateMetamaskState(dispatch);
      }
    } catch (error) {
      log.warn('checkIsSeedlessPasswordOutdated error', error);
    }

    return isPasswordOutdated;
  };
}

/**
 * Adds a new account where all data is encrypted using the given password and
 * where all addresses are generated from a given seed phrase.
 *
 * @param password - The password.
 * @param seedPhrase - The seed phrase.
 * @returns The updated state of the keyring controller.
 */
export function createNewVaultAndRestore(
  password: string,
  seedPhrase: string,
): ThunkAction<void, MetaMaskReduxState, unknown, AnyAction> {
  // TODO: Fix in https://github.com/MetaMask/metamask-extension/issues/31879
  // eslint-disable-next-line @typescript-eslint/no-misused-promises
  return (dispatch: MetaMaskReduxDispatch) => {
    dispatch(showLoadingIndication());
    log.debug(`background.createNewVaultAndRestore`);

    // Encode the secret recovery phrase as an array of integers so that it is
    // serialized as JSON properly.
    const encodedSeedPhrase = Array.from(
      Buffer.from(seedPhrase, 'utf8').values(),
    );

    return new Promise<void>((resolve, reject) => {
      callBackgroundMethod(
        'createNewVaultAndRestore',
        [password, encodedSeedPhrase],
        (err) => {
          if (err) {
            reject(err);
            return;
          }
          resolve();
        },
      );
    })
      .then(() => dispatch(unMarkPasswordForgotten()))
      .then(() => {
        dispatch(showAccountsPage());
        dispatch(hideLoadingIndication());
      })
      .catch((err) => {
        dispatch(displayWarning(err));
        dispatch(hideLoadingIndication());
        return Promise.reject(err);
      });
  };
}

export function importMnemonicToVault(mnemonic: string): ThunkAction<
  Promise<{
    newAccountAddress: string;
    discoveredAccounts: { bitcoin: number; solana: number };
  }>,
  MetaMaskReduxState,
  unknown,
  AnyAction
> {
  return async (dispatch: MetaMaskReduxDispatch) => {
    dispatch(showLoadingIndication());
    log.debug(`background.importMnemonicToVault`);

    return new Promise<{
      newAccountAddress: string;
      discoveredAccounts: { bitcoin: number; solana: number };
    }>((resolve, reject) => {
      callBackgroundMethod(
        'importMnemonicToVault',
        [mnemonic],
        (err, result) => {
          if (err) {
            reject(err);
            return;
          }
          resolve(result);
        },
      );
    })
      .then(async (result) => {
        dispatch(hideLoadingIndication());
        dispatch(hideWarning());
        dispatch(setShowNewSrpAddedToast(true));
        return result;
      })
      .catch((err) => {
        dispatch(displayWarning(err));
        dispatch(hideLoadingIndication());
        return Promise.reject(err);
      });
  };
}

export function generateNewMnemonicAndAddToVault(): ThunkAction<
  void,
  MetaMaskReduxState,
  unknown,
  AnyAction
> {
  // TODO: Fix in https://github.com/MetaMask/metamask-extension/issues/31879
  // eslint-disable-next-line @typescript-eslint/no-misused-promises
  return (dispatch: MetaMaskReduxDispatch) => {
    dispatch(showLoadingIndication());
    log.debug(`background.generateNewMnemonicAndAddToVault`);

    return new Promise<void>((resolve, reject) => {
      callBackgroundMethod('generateNewMnemonicAndAddToVault', [], (err) => {
        if (err) {
          reject(err);
          return;
        }
        resolve();
      });
    })
      .then(async () => {
        dispatch(hideLoadingIndication());
      })
      .catch((err) => {
        dispatch(displayWarning(err));
        dispatch(hideLoadingIndication());
        return Promise.reject(err);
      });
  };
}
export function createNewVaultAndGetSeedPhrase(
  password: string,
): ThunkAction<void, MetaMaskReduxState, unknown, AnyAction> {
  // TODO: Fix in https://github.com/MetaMask/metamask-extension/issues/31879
  // eslint-disable-next-line @typescript-eslint/no-misused-promises
  return async (dispatch: MetaMaskReduxDispatch) => {
    try {
      await createNewVault(password);
      const seedPhrase = await getSeedPhrase(password);
      return seedPhrase;
    } catch (error) {
      dispatch(displayWarning(error));
      if (isErrorWithMessage(error)) {
        throw new Error(getErrorMessage(error));
      } else {
        throw error;
      }
    }
  };
}

export function unlockAndGetSeedPhrase(
  password: string,
): ThunkAction<void, MetaMaskReduxState, unknown, AnyAction> {
  // TODO: Fix in https://github.com/MetaMask/metamask-extension/issues/31879
  // eslint-disable-next-line @typescript-eslint/no-misused-promises
  return async (dispatch: MetaMaskReduxDispatch) => {
    try {
      await submitPassword(password);
      const seedPhrase = await getSeedPhrase(password);
      await forceUpdateMetamaskState(dispatch);
      return seedPhrase;
    } catch (error) {
      dispatch(displayWarning(error));
      if (isErrorWithMessage(error)) {
        throw new Error(getErrorMessage(error));
      } else {
        throw error;
      }
    }
  };
}

export function submitPassword(password: string): Promise<void> {
  return new Promise((resolve, reject) => {
    callBackgroundMethod('submitPassword', [password], (error) => {
      if (error) {
        reject(error);
        return;
      }

      resolve();
    });
  });
}

/**
 * Creates a seed phrase backup in the metadata store for seedless onboarding flow.
 *
 * @param password - The password.
 * @param seedPhrase - The seed phrase.
 * @param keyringId - The keyring id of the backup seed phrase.
 */
export async function createSeedPhraseBackup(
  password: string,
  seedPhrase: string,
  keyringId: string,
): Promise<void> {
  const encodedSeedPhrase = Array.from(
    Buffer.from(seedPhrase, 'utf8').values(),
  );
  await submitRequestToBackground('createSeedPhraseBackup', [
    password,
    encodedSeedPhrase,
    keyringId,
  ]);
}

export function createNewVault(password: string): Promise<KeyringObject> {
  return new Promise((resolve, reject) => {
    callBackgroundMethod(
      'createNewVaultAndKeychain',
      [password],
      (error, keyring) => {
        if (error) {
          reject(error);
          return;
        }

        resolve(keyring);
      },
    );
  });
}

export function verifyPassword(password: string): Promise<boolean> {
  return new Promise((resolve, reject) => {
    callBackgroundMethod('verifyPassword', [password], (error) => {
      if (error) {
        reject(error);
        return;
      }

      resolve(true);
    });
  });
}

export async function getSeedPhrase(password: string, keyringId?: string) {
  const encodedSeedPhrase = await submitRequestToBackground<string>(
    'getSeedPhrase',
    [password, keyringId],
  );
  return Buffer.from(encodedSeedPhrase).toString('utf8');
}

export function requestRevealSeedWords(
  password: string,
  keyringId: string,
): ThunkAction<void, MetaMaskReduxState, unknown, AnyAction> {
  // TODO: Fix in https://github.com/MetaMask/metamask-extension/issues/31879
  // eslint-disable-next-line @typescript-eslint/no-misused-promises
  return async (dispatch: MetaMaskReduxDispatch) => {
    dispatch(showLoadingIndication());
    log.debug(`background.verifyPassword`);

    try {
      await verifyPassword(password);
      const seedPhrase = await getSeedPhrase(password, keyringId);
      return seedPhrase;
    } finally {
      dispatch(hideLoadingIndication());
    }
  };
}

export function tryReverseResolveAddress(
  address: string,
): ThunkAction<void, MetaMaskReduxState, unknown, AnyAction> {
  // TODO: Fix in https://github.com/MetaMask/metamask-extension/issues/31879
  // eslint-disable-next-line @typescript-eslint/no-misused-promises
  return () => {
    return new Promise<void>((resolve) => {
      callBackgroundMethod('tryReverseResolveAddress', [address], (err) => {
        if (err) {
          logErrorWithMessage(err);
        }
        resolve();
      });
    });
  };
}

export function resetAccount(): ThunkAction<
  Promise<string>,
  MetaMaskReduxState,
  unknown,
  AnyAction
> {
  return (dispatch: MetaMaskReduxDispatch) => {
    dispatch(showLoadingIndication());

    return new Promise<string>((resolve, reject) => {
      callBackgroundMethod<string>('resetAccount', [], (err, account) => {
        dispatch(hideLoadingIndication());
        if (err) {
          if (isErrorWithMessage(err)) {
            dispatch(displayWarning(err));
          }
          reject(err);
          return;
        }

        log.info(`Transaction history reset for ${account}`);
        dispatch(showAccountsPage());
        resolve(account as string);
      });
    });
  };
}

export function removeAccount(
  address: string,
): ThunkAction<void, MetaMaskReduxState, unknown, AnyAction> {
  // TODO: Fix in https://github.com/MetaMask/metamask-extension/issues/31879
  // eslint-disable-next-line @typescript-eslint/no-misused-promises
  return async (dispatch: MetaMaskReduxDispatch) => {
    dispatch(showLoadingIndication());

    try {
      await new Promise((resolve, reject) => {
        callBackgroundMethod('removeAccount', [address], (error, account) => {
          if (error) {
            reject(error);
            return;
          }
          resolve(account);
        });
      });
      await forceUpdateMetamaskState(dispatch);
    } catch (error) {
      dispatch(displayWarning(error));
      throw error;
    } finally {
      dispatch(hideLoadingIndication());
    }

    log.info(`Account removed: ${address}`);
    dispatch(showAccountsPage());
  };
}

export function importNewAccount(
  strategy: string,

  // TODO: Fix in https://github.com/MetaMask/metamask-extension/issues/31973
  // eslint-disable-next-line @typescript-eslint/no-explicit-any
  args: any[],
  loadingMessage: ReactFragment,
): ThunkAction<
  Promise<MetaMaskReduxState['metamask']>,
  MetaMaskReduxState,
  unknown,
  AnyAction
> {
  return async (dispatch: MetaMaskReduxDispatch) => {
    dispatch(showLoadingIndication(loadingMessage));

    try {
      log.debug(`background.importAccountWithStrategy`);
      await submitRequestToBackground('importAccountWithStrategy', [
        strategy,
        args,
      ]);
    } finally {
      dispatch(hideLoadingIndication());
    }

    return await forceUpdateMetamaskState(dispatch);
  };
}

export function addNewAccount(
  keyringId?: string,
  showLoading: boolean = true,
): ThunkAction<void, MetaMaskReduxState, unknown, AnyAction> {
  log.debug(`background.addNewAccount`);
  // TODO: Fix in https://github.com/MetaMask/metamask-extension/issues/31879
  // eslint-disable-next-line @typescript-eslint/no-misused-promises
  return async (dispatch, getState) => {
    const keyrings = getMetaMaskHdKeyrings(getState());
    const [defaultPrimaryKeyring] = keyrings;

    // The HD keyring to add the account for.
    let hdKeyring = defaultPrimaryKeyring;
    if (keyringId) {
      hdKeyring = keyrings.find((keyring) => keyring.metadata.id === keyringId);
    }
    // Fail-safe in case we could not find the associated HD keyring.
    if (!hdKeyring) {
      log.error('Should never reach this. There is always a keyring');
      throw new Error('Keyring not found');
    }
    const oldAccounts = hdKeyring.accounts;

    if (showLoading) {
      dispatch(showLoadingIndication());
    }

    let newAccount;
    try {
      const addedAccountAddress = await submitRequestToBackground(
        'addNewAccount',
        [oldAccounts.length, keyringId],
      );
      await forceUpdateMetamaskState(dispatch);
      const newState = getState();
      newAccount = getInternalAccountByAddress(newState, addedAccountAddress);
    } catch (error) {
      dispatch(displayWarning(error));
      throw error;
    } finally {
      if (showLoading) {
        dispatch(hideLoadingIndication());
      }
    }

    return newAccount;
  };
}

export function checkHardwareStatus(
  deviceName: HardwareDeviceNames,
  hdPath: string,
): ThunkAction<Promise<boolean>, MetaMaskReduxState, unknown, AnyAction> {
  log.debug(`background.checkHardwareStatus`, deviceName, hdPath);
  return async (dispatch: MetaMaskReduxDispatch) => {
    dispatch(showLoadingIndication());

    let unlocked = false;
    try {
      unlocked = await submitRequestToBackground<boolean>(
        'checkHardwareStatus',
        [deviceName, hdPath],
      );
    } catch (error) {
      logErrorWithMessage(error);
      dispatch(displayWarning(error));
      throw error;
    } finally {
      dispatch(hideLoadingIndication());
    }

    await forceUpdateMetamaskState(dispatch);
    return unlocked;
  };
}

export function forgetDevice(
  deviceName: HardwareDeviceNames,
): ThunkAction<void, MetaMaskReduxState, unknown, AnyAction> {
  log.debug(`background.forgetDevice`, deviceName);
  // TODO: Fix in https://github.com/MetaMask/metamask-extension/issues/31879
  // eslint-disable-next-line @typescript-eslint/no-misused-promises
  return async (dispatch: MetaMaskReduxDispatch) => {
    dispatch(showLoadingIndication());
    try {
      await submitRequestToBackground('forgetDevice', [deviceName]);
    } catch (error) {
      logErrorWithMessage(error);
      dispatch(displayWarning(error));
      throw error;
    } finally {
      dispatch(hideLoadingIndication());
    }

    await forceUpdateMetamaskState(dispatch);
  };
}

// TODO: Define an Account Type for the return type of this method and anywhere
// else dealing with accounts.
export function connectHardware(
  deviceName: HardwareDeviceNames,
  page: string,
  hdPath: string,
  loadHid: boolean,
  t: (key: string) => string,
): ThunkAction<
  Promise<{ address: string }[]>,
  MetaMaskReduxState,
  unknown,
  AnyAction
> {
  log.debug(`background.connectHardware`, deviceName, page, hdPath);
  return async (dispatch, getState) => {
    const { ledgerTransportType } = getState().metamask;

    dispatch(
      showLoadingIndication(`Looking for your ${capitalize(deviceName)}...`),
    );

    let accounts: { address: string }[];
    try {
      if (
        loadHid &&
        deviceName === HardwareDeviceNames.ledger &&
        ledgerTransportType === LedgerTransportTypes.webhid
      ) {
        const inE2eTest =
          process.env.IN_TEST && process.env.JEST_WORKER_ID === 'undefined';
        let connectedDevices: HIDDevice[] = [];
        if (!inE2eTest) {
          connectedDevices = await window.navigator.hid.requestDevice({
            // The types for web hid were provided by @types/w3c-web-hid and may
            // not be fully formed or correct, because LEDGER_USB_VENDOR_ID is a
            // string and this integration with Navigator.hid works before
            // TypeScript. As a note, on the next declaration we convert the
            // LEDGER_USB_VENDOR_ID to a number for a different API so....
            // TODO: Get David Walsh's opinion here
            filters: [{ vendorId: LEDGER_USB_VENDOR_ID as unknown as number }],
          });
        }
        const userApprovedWebHidConnection =
          inE2eTest ||
          connectedDevices.some(
            (device) => device.vendorId === Number(LEDGER_USB_VENDOR_ID),
          );
        if (!userApprovedWebHidConnection) {
          throw new Error(t('ledgerWebHIDNotConnectedErrorMessage'));
        }
      }

      accounts = await submitRequestToBackground<{ address: string }[]>(
        'connectHardware',
        [deviceName, page, hdPath],
      );
    } catch (error) {
      logErrorWithMessage(error);
      const message = getErrorMessage(error);
      if (
        deviceName === HardwareDeviceNames.ledger &&
        ledgerTransportType === LedgerTransportTypes.webhid &&
        isErrorWithMessage(error) &&
        message.match('Failed to open the device')
      ) {
        dispatch(displayWarning(t('ledgerDeviceOpenFailureMessage')));
        throw new Error(t('ledgerDeviceOpenFailureMessage'));
      } else {
        if (deviceName !== HardwareDeviceNames.qr) {
          dispatch(displayWarning(error));
        }
        throw error;
      }
    } finally {
      dispatch(hideLoadingIndication());
    }

    await forceUpdateMetamaskState(dispatch);
    return accounts;
  };
}

export function unlockHardwareWalletAccounts(
  indexes: string[],
  deviceName: HardwareDeviceNames,
  hdPath: string,
  hdPathDescription: string,
): ThunkAction<Promise<undefined>, MetaMaskReduxState, unknown, AnyAction> {
  log.debug(
    `background.unlockHardwareWalletAccount`,
    indexes,
    deviceName,
    hdPath,
    hdPathDescription,
  );
  return async (dispatch: MetaMaskReduxDispatch) => {
    dispatch(showLoadingIndication());

    for (const index of indexes) {
      try {
        await submitRequestToBackground('unlockHardwareWalletAccount', [
          index,
          deviceName,
          hdPath,
          hdPathDescription,
        ]);
      } catch (err) {
        logErrorWithMessage(err);
        dispatch(displayWarning(err));
        dispatch(hideLoadingIndication());
        throw err;
      }
    }

    dispatch(hideLoadingIndication());
    return undefined;
  };
}

export function showQrScanner(): ThunkAction<
  void,
  MetaMaskReduxState,
  unknown,
  AnyAction
> {
  return (dispatch: MetaMaskReduxDispatch) => {
    dispatch(
      showModal({
        name: 'QR_SCANNER',
      }),
    );
  };
}

export function setCurrentCurrency(
  currencyCode: string,
): ThunkAction<void, MetaMaskReduxState, unknown, AnyAction> {
  // TODO: Fix in https://github.com/MetaMask/metamask-extension/issues/31879
  // eslint-disable-next-line @typescript-eslint/no-misused-promises
  return async (dispatch: MetaMaskReduxDispatch) => {
    dispatch(showLoadingIndication());
    log.debug(`background.setCurrentCurrency`);
    try {
      await submitRequestToBackground('setCurrentCurrency', [currencyCode]);
      await forceUpdateMetamaskState(dispatch);
    } catch (error) {
      logErrorWithMessage(error);
      dispatch(displayWarning(error));
      return;
    } finally {
      dispatch(hideLoadingIndication());
    }
  };
}

export function decryptMsgInline(
  decryptedMsgData: TemporaryMessageDataType['msgParams'],
): ThunkAction<
  Promise<TemporaryMessageDataType>,
  MetaMaskReduxState,
  unknown,
  AnyAction
> {
  log.debug('action - decryptMsgInline');
  return async (dispatch: MetaMaskReduxDispatch) => {
    log.debug(`actions calling background.decryptMessageInline`);

    try {
      await submitRequestToBackground('decryptMessageInline', [
        decryptedMsgData,
      ]);
    } catch (error) {
      logErrorWithMessage(error);
      dispatch(displayWarning(error));
      throw error;
    }

    const newState = await forceUpdateMetamaskState(dispatch);
    return newState.unapprovedDecryptMsgs[decryptedMsgData.metamaskId];
  };
}

export function decryptMsg(
  decryptedMsgData: TemporaryMessageDataType['msgParams'],
): ThunkAction<
  Promise<TemporaryMessageDataType['msgParams']>,
  MetaMaskReduxState,
  unknown,
  AnyAction
> {
  log.debug('action - decryptMsg');
  return async (dispatch: MetaMaskReduxDispatch) => {
    dispatch(showLoadingIndication());
    log.debug(`actions calling background.decryptMessage`);

    try {
      await submitRequestToBackground('decryptMessage', [decryptedMsgData]);
    } catch (error) {
      logErrorWithMessage(error);
      dispatch(displayWarning(error));
      throw error;
    } finally {
      dispatch(hideLoadingIndication());
    }

    await forceUpdateMetamaskState(dispatch);
    dispatch(completedTx(decryptedMsgData.metamaskId));
    dispatch(closeCurrentNotificationWindow());
    return decryptedMsgData;
  };
}

export function encryptionPublicKeyMsg(
  msgData: TemporaryMessageDataType['msgParams'],
): ThunkAction<
  Promise<TemporaryMessageDataType['msgParams']>,
  MetaMaskReduxState,
  unknown,
  AnyAction
> {
  log.debug('action - encryptionPublicKeyMsg');
  return async (dispatch: MetaMaskReduxDispatch) => {
    dispatch(showLoadingIndication());
    log.debug(`actions calling background.encryptionPublicKey`);

    try {
      await submitRequestToBackground<MetaMaskReduxState['metamask']>(
        'encryptionPublicKey',
        [msgData],
      );
    } catch (error) {
      logErrorWithMessage(error);
      dispatch(displayWarning(error));
      throw error;
    } finally {
      dispatch(hideLoadingIndication());
    }

    await forceUpdateMetamaskState(dispatch);
    dispatch(completedTx(msgData.metamaskId));
    dispatch(closeCurrentNotificationWindow());
    return msgData;
  };
}

export function updateCustomNonce(value: string) {
  return {
    type: actionConstants.UPDATE_CUSTOM_NONCE,
    value,
  };
}

/**
 * TODO: update previousGasParams to use typed gas params object
 * TODO: Not a thunk, but rather a wrapper around a background call
 *
 * @param txId - MetaMask internal transaction id
 * @param previousGasParams - Object of gas params to set as previous
 */
export function updatePreviousGasParams(
  txId: string,

  // TODO: Fix in https://github.com/MetaMask/metamask-extension/issues/31973
  // eslint-disable-next-line @typescript-eslint/no-explicit-any
  previousGasParams: Record<string, any>,
): ThunkAction<
  Promise<TransactionMeta>,
  MetaMaskReduxState,
  unknown,
  AnyAction
> {
  return async () => {
    let updatedTransaction: TransactionMeta;
    try {
      updatedTransaction = await submitRequestToBackground(
        'updatePreviousGasParams',
        [txId, previousGasParams],
      );
    } catch (error) {
      logErrorWithMessage(error);
      throw error;
    }

    return updatedTransaction;
  };
}

export function updateEditableParams(
  ...args: Parameters<TransactionController['updateEditableParams']>
): ThunkAction<
  Promise<TransactionMeta>,
  MetaMaskReduxState,
  unknown,
  AnyAction
> {
  return async (dispatch: MetaMaskReduxDispatch) => {
    let updatedTransaction: TransactionMeta;

    try {
      updatedTransaction = await submitRequestToBackground(
        'updateEditableParams',
        args,
      );
    } catch (error) {
      logErrorWithMessage(error);
      throw error;
    }

    await forceUpdateMetamaskState(dispatch);
    return updatedTransaction;
  };
}

/**
 * Appends new send flow history to a transaction
 * TODO: Not a thunk, but rather a wrapper around a background call
 *
 * @param txId - the id of the transaction to update
 * @param currentSendFlowHistoryLength - sendFlowHistory entries currently
 * @param sendFlowHistory - the new send flow history to append to the
 * transaction
 * @returns
 */
export function updateTransactionSendFlowHistory(
  txId: string,
  currentSendFlowHistoryLength: number,
  sendFlowHistory: DraftTransaction['history'],
): ThunkAction<
  Promise<TransactionMeta>,
  MetaMaskReduxState,
  unknown,
  AnyAction
> {
  return async () => {
    let updatedTransaction: TransactionMeta;
    try {
      updatedTransaction = await submitRequestToBackground(
        'updateTransactionSendFlowHistory',
        [txId, currentSendFlowHistoryLength, sendFlowHistory],
      );
    } catch (error) {
      logErrorWithMessage(error);
      throw error;
    }

    return updatedTransaction;
  };
}

export async function backupUserData(): Promise<{
  filename: string;
  data: string;
}> {
  let backedupData;
  try {
    backedupData = await submitRequestToBackground<{
      filename: string;
      data: string;
    }>('backupUserData');
  } catch (error) {
    logErrorWithMessage(error);
    throw error;
  }

  return backedupData;
}

export async function restoreUserData(jsonString: Json): Promise<true> {
  try {
    await submitRequestToBackground('restoreUserData', [jsonString]);
  } catch (error) {
    logErrorWithMessage(error);
    throw error;
  }

  return true;
}

export function updateSlides(
  slides,
): ThunkAction<void, MetaMaskReduxState, unknown, AnyAction> {
  // TODO: Fix in https://github.com/MetaMask/metamask-extension/issues/31879
  // eslint-disable-next-line @typescript-eslint/no-misused-promises
  return async () => {
    try {
      await submitRequestToBackground('updateSlides', [slides]);
    } catch (error) {
      logErrorWithMessage(error);
      throw error;
    }
  };
}

export function removeSlide(
  id: string,
): ThunkAction<Promise<void>, MetaMaskReduxState, unknown, AnyAction> {
  return async () => {
    try {
      await submitRequestToBackground('removeSlide', [id]);
    } catch (error) {
      logErrorWithMessage(error);
      throw error;
    }
  };
}

export async function setEnableEnforcedSimulationsForTransaction(
  transactionId: string,
  enable: boolean,
): void {
  try {
    await submitRequestToBackground(
      'setEnableEnforcedSimulationsForTransaction',
      [transactionId, enable],
    );
  } catch (error) {
    logErrorWithMessage(error);
    throw error;
  }
}

export async function setEnforcedSimulationsSlippageForTransaction(
  transactionId: string,
  value: number,
): void {
  try {
    await submitRequestToBackground(
      'setEnforcedSimulationsSlippageForTransaction',
      [transactionId, value],
    );
  } catch (error) {
    logErrorWithMessage(error);
    throw error;
  }
}

// TODO: Not a thunk, but rather a wrapper around a background call
export function updateTransactionGasFees(
  txId: string,
  txGasFees: Partial<TxGasFees>,
): ThunkAction<
  Promise<TransactionMeta>,
  MetaMaskReduxState,
  unknown,
  AnyAction
> {
  return async () => {
    let updatedTransaction: TransactionMeta;
    try {
      updatedTransaction = await submitRequestToBackground(
        'updateTransactionGasFees',
        [txId, txGasFees],
      );
    } catch (error) {
      logErrorWithMessage(error);
      throw error;
    }

    return updatedTransaction;
  };
}

export function updateTransaction(
  txMeta: TransactionMeta,
  dontShowLoadingIndicator: boolean,
): ThunkAction<
  Promise<TransactionMeta>,
  MetaMaskReduxState,
  unknown,
  AnyAction
> {
  return async (dispatch: MetaMaskReduxDispatch) => {
    !dontShowLoadingIndicator && dispatch(showLoadingIndication());

    try {
      await submitRequestToBackground('updateTransaction', [txMeta]);
    } catch (error) {
      dispatch(updateTransactionParams(txMeta.id, txMeta.txParams));
      dispatch(hideLoadingIndication());
      dispatch(goHome());
      logErrorWithMessage(error);
      throw error;
    }

    try {
      dispatch(updateTransactionParams(txMeta.id, txMeta.txParams));
      await forceUpdateMetamaskState(dispatch);
      dispatch(showConfTxPage({ id: txMeta.id }));
      return txMeta;
    } finally {
      dispatch(hideLoadingIndication());
    }
  };
}

/**
 * Action to create a new transaction in the controller and route to the
 * confirmation page. Returns the newly created txMeta in case additional logic
 * should be applied to the transaction after creation.
 *
 * @param txParams - The transaction parameters
 * @param options
 * @param options.networkClientId - ID of the network client to use for the transaction.
 * @param options.sendFlowHistory - The history of the send flow at time of creation.
 * @param options.type - The type of the transaction being added.
 * @returns
 */
export function addTransactionAndRouteToConfirmationPage(
  txParams: TransactionParams,
  options?: {
    networkClientId: NetworkClientId;
    sendFlowHistory?: DraftTransaction['history'];
    type?: TransactionType;
  },
): ThunkAction<
  Promise<TransactionMeta | null>,
  MetaMaskReduxState,
  unknown,
  AnyAction
> {
  return async (dispatch: MetaMaskReduxDispatch) => {
    const actionId = generateActionId();

    try {
      log.debug('background.addTransaction');

      const transactionMeta = await submitRequestToBackground<TransactionMeta>(
        'addTransaction',
        [txParams, { ...options, actionId, origin: ORIGIN_METAMASK }],
      );

      dispatch(showConfTxPage());
      return transactionMeta;
    } catch (error) {
      dispatch(hideLoadingIndication());
      dispatch(displayWarning(error));
      throw error;
    }
  };
}

/**
 * Wrapper around the promisifedBackground to create a new unapproved
 * transaction in the background and return the newly created txMeta.
 * This method does not show errors or route to a confirmation page and is
 * used primarily for swaps functionality.
 *
 * @param txParams - the transaction parameters
 * @param options - Additional options for the transaction.
 * @param options.method
 * @param options.networkClientId - ID of the network client to use for the transaction.
 * @param options.requireApproval - Whether the transaction requires approval.
 * @param options.swaps - Options specific to swaps transactions.
 * @param options.swaps.hasApproveTx - Whether the swap required an approval transaction.
 * @param options.swaps.meta - Additional transaction metadata required by swaps.
 * @param options.type
 * @returns
 */
export async function addTransactionAndWaitForPublish(
  txParams: TransactionParams,
  options: {
    method?: string;
    networkClientId: NetworkClientId;
    requireApproval?: boolean;
    swaps?: { hasApproveTx?: boolean; meta?: Record<string, unknown> };
    type?: TransactionType;
  },
): Promise<TransactionMeta> {
  log.debug('background.addTransactionAndWaitForPublish');

  const actionId = generateActionId();

  return await submitRequestToBackground<TransactionMeta>(
    'addTransactionAndWaitForPublish',
    [
      txParams,
      {
        ...options,
        origin: ORIGIN_METAMASK,
        actionId,
      },
    ],
  );
}

/**
 * Wrapper around the promisifedBackground to create a new unapproved
 * transaction in the background and return the newly created txMeta.
 * This method does not show errors or route to a confirmation page
 *
 * @param txParams - the transaction parameters
 * @param options - Additional options for the transaction.
 * @param options.method
 * @param options.networkClientId - ID of the network client to use for the transaction.
 * @param options.requireApproval - Whether the transaction requires approval.
 * @param options.swaps - Options specific to swaps transactions.
 * @param options.swaps.hasApproveTx - Whether the swap required an approval transaction.
 * @param options.swaps.meta - Additional transaction metadata required by swaps.
 * @param options.type
 * @returns
 */
export async function addTransaction(
  txParams: TransactionParams,
  options: {
    method?: string;
    networkClientId: NetworkClientId;
    requireApproval?: boolean;
    swaps?: { hasApproveTx?: boolean; meta?: Record<string, unknown> };
    type?: TransactionType;
  },
): Promise<TransactionMeta> {
  log.debug('background.addTransaction');

  const actionId = generateActionId();

  return await submitRequestToBackground<TransactionMeta>('addTransaction', [
    txParams,
    {
      ...options,
      origin: ORIGIN_METAMASK,
      actionId,
    },
  ]);
}

export function updateAndApproveTx(
  txMeta: TransactionMeta,
  dontShowLoadingIndicator: boolean,
  loadingIndicatorMessage: string,
): ThunkAction<
  Promise<TransactionMeta | null>,
  MetaMaskReduxState,
  unknown,
  AnyAction
> {
  return (dispatch: MetaMaskReduxDispatch, getState) => {
    !dontShowLoadingIndicator &&
      dispatch(showLoadingIndication(loadingIndicatorMessage));

    const getIsSendActive = () =>
      Boolean(getState().send.stage !== SEND_STAGES.INACTIVE);

    return new Promise((resolve, reject) => {
      const actionId = generateActionId();

      callBackgroundMethod(
        'resolvePendingApproval',
        [String(txMeta.id), { txMeta, actionId }, { waitForResult: true }],
        (err) => {
          dispatch(updateTransactionParams(txMeta.id, txMeta.txParams));

          if (!getIsSendActive()) {
            dispatch(resetSendState());
          }

          if (err) {
            dispatch(goHome());
            logErrorWithMessage(err);
            reject(err);
            return;
          }

          resolve(txMeta);
        },
      );
    })
      .then(() => forceUpdateMetamaskState(dispatch))
      .then(() => {
        if (!getIsSendActive()) {
          dispatch(resetSendState());
        }
        dispatch(completedTx(txMeta.id));
        dispatch(hideLoadingIndication());
        dispatch(updateCustomNonce(''));
        dispatch(closeCurrentNotificationWindow());
        return txMeta;
      })
      .catch((err) => {
        dispatch(hideLoadingIndication());
        return Promise.reject(err);
      });
  };
}

export async function getTransactions(
  filters: {
    searchCriteria?: Partial<TransactionMeta> & Partial<TransactionParams>;
  } = {},
): Promise<TransactionMeta[]> {
  return await submitRequestToBackground<TransactionMeta[]>('getTransactions', [
    filters,
  ]);
}

export function completedTx(
  txId: string,
): ThunkAction<void, MetaMaskReduxState, unknown, AnyAction> {
  return (dispatch: MetaMaskReduxDispatch) => {
    dispatch({
      type: actionConstants.COMPLETED_TX,
      value: {
        id: txId,
      },
    });
  };
}

export function updateTransactionParams(
  txId: string,
  txParams: TransactionParams,
) {
  return {
    type: actionConstants.UPDATE_TRANSACTION_PARAMS,
    id: txId,
    value: txParams,
  };
}

export function disableSnap(
  snapId: string,
): ThunkAction<void, MetaMaskReduxState, unknown, AnyAction> {
  // TODO: Fix in https://github.com/MetaMask/metamask-extension/issues/31879
  // eslint-disable-next-line @typescript-eslint/no-misused-promises
  return async (dispatch: MetaMaskReduxDispatch) => {
    await submitRequestToBackground('disableSnap', [snapId]);
    await forceUpdateMetamaskState(dispatch);
  };
}

export function enableSnap(
  snapId: string,
): ThunkAction<void, MetaMaskReduxState, unknown, AnyAction> {
  // TODO: Fix in https://github.com/MetaMask/metamask-extension/issues/31879
  // eslint-disable-next-line @typescript-eslint/no-misused-promises
  return async (dispatch: MetaMaskReduxDispatch) => {
    await submitRequestToBackground('enableSnap', [snapId]);
    await forceUpdateMetamaskState(dispatch);
  };
}

export function updateSnap(
  origin: string,
  snap: { [snapId: string]: { version: string } },
): ThunkAction<void, MetaMaskReduxState, unknown, AnyAction> {
  // TODO: Fix in https://github.com/MetaMask/metamask-extension/issues/31879
  // eslint-disable-next-line @typescript-eslint/no-misused-promises
  return async (dispatch: MetaMaskReduxDispatch, getState) => {
    await submitRequestToBackground('updateSnap', [origin, snap]);
    await forceUpdateMetamaskState(dispatch);

    const state = getState();

    const approval = getFirstSnapInstallOrUpdateRequest(state);

    return approval?.metadata.id;
  };
}

export async function getPhishingResult(website: string) {
  return await submitRequestToBackground('getPhishingResult', [website]);
}

// TODO: Clean this up.
export function removeSnap(
  snapId: string,
): ThunkAction<Promise<void>, MetaMaskReduxState, unknown, AnyAction> {
  return async (
    dispatch: MetaMaskReduxDispatch,
    ///: BEGIN:ONLY_INCLUDE_IF(keyring-snaps)
    getState,
    ///: END:ONLY_INCLUDE_IF
  ) => {
    dispatch(showLoadingIndication());
    ///: BEGIN:ONLY_INCLUDE_IF(keyring-snaps)
    const subjects = getPermissionSubjects(getState()) as {
      // TODO: Fix in https://github.com/MetaMask/metamask-extension/issues/31973
      // eslint-disable-next-line @typescript-eslint/no-explicit-any
      [k: string]: { permissions: Record<string, any> };
    };

    const isAccountsSnap =
      subjects[snapId]?.permissions?.snap_manageAccounts !== undefined;
    ///: END:ONLY_INCLUDE_IF

    try {
      ///: BEGIN:ONLY_INCLUDE_IF(keyring-snaps)
      if (isAccountsSnap) {
        const addresses: string[] = await submitRequestToBackground(
          'getAccountsBySnapId',
          [snapId],
        );
        for (const address of addresses) {
          await submitRequestToBackground('removeAccount', [address]);
        }
      }
      ///: END:ONLY_INCLUDE_IF

      await submitRequestToBackground('removeSnap', [snapId]);
      await forceUpdateMetamaskState(dispatch);
    } catch (error) {
      dispatch(displayWarning(error));
      throw error;
    } finally {
      dispatch(hideLoadingIndication());
    }
  };
}

export async function handleSnapRequest<
  Params extends JsonRpcParams = JsonRpcParams,
>(args: {
  snapId: string;
  origin: string;
  handler: string;
  request: JsonRpcRequest<Params>;
}): Promise<unknown> {
  return submitRequestToBackground('handleSnapRequest', [args]);
}

export function revokeDynamicSnapPermissions(
  snapId: string,
  permissionNames: string[],
): ThunkAction<void, MetaMaskReduxState, unknown, AnyAction> {
  // TODO: Fix in https://github.com/MetaMask/metamask-extension/issues/31879
  // eslint-disable-next-line @typescript-eslint/no-misused-promises
  return async (dispatch: MetaMaskReduxDispatch) => {
    await submitRequestToBackground('revokeDynamicSnapPermissions', [
      snapId,
      permissionNames,
    ]);
    await forceUpdateMetamaskState(dispatch);
  };
}

export function deleteExpiredNotifications(): ThunkAction<
  void,
  MetaMaskReduxState,
  unknown,
  AnyAction
> {
  // TODO: Fix in https://github.com/MetaMask/metamask-extension/issues/31879
  // eslint-disable-next-line @typescript-eslint/no-misused-promises
  return async (dispatch, getState) => {
    const state = getState();
    const notifications = state.metamask.metamaskNotificationsList;

    const notificationIdsToDelete = notifications
      .filter((notification) => {
        const expirationTime = new Date(
          Date.now() - NOTIFICATIONS_EXPIRATION_DELAY,
        );

        return Boolean(
          notification.readDate &&
            new Date(notification.readDate) < expirationTime,
        );
      })
      .map(({ id }) => id);

    if (notificationIdsToDelete.length) {
      await submitRequestToBackground('deleteNotificationsById', [
        notificationIdsToDelete,
      ]);
      await forceUpdateMetamaskState(dispatch);
    }
  };
}

/**
 * Disconnects a given origin from a snap.
 *
 * This revokes the permission granted to the origin
 * that provides the capability to communicate with a snap.
 *
 * @param origin - The origin.
 * @param snapId - The snap ID.
 */
export function disconnectOriginFromSnap(
  origin: string,
  snapId: string,
): ThunkAction<void, MetaMaskReduxState, unknown, AnyAction> {
  // TODO: Fix in https://github.com/MetaMask/metamask-extension/issues/31879
  // eslint-disable-next-line @typescript-eslint/no-misused-promises
  return async (dispatch: MetaMaskReduxDispatch) => {
    await submitRequestToBackground('disconnectOriginFromSnap', [
      origin,
      snapId,
    ]);
    await forceUpdateMetamaskState(dispatch);
  };
}

export function cancelDecryptMsg(
  msgData: TemporaryMessageDataType,
): ThunkAction<
  Promise<TemporaryMessageDataType>,
  MetaMaskReduxState,
  unknown,
  AnyAction
> {
  return async (dispatch: MetaMaskReduxDispatch) => {
    dispatch(showLoadingIndication());

    try {
      await submitRequestToBackground<MetaMaskReduxState['metamask']>(
        'cancelDecryptMessage',
        [msgData.id],
      );
    } finally {
      dispatch(hideLoadingIndication());
    }

    await forceUpdateMetamaskState(dispatch);
    dispatch(completedTx(msgData.id));
    dispatch(closeCurrentNotificationWindow());
    return msgData;
  };
}

export function cancelEncryptionPublicKeyMsg(
  msgData: TemporaryMessageDataType,
): ThunkAction<
  Promise<TemporaryMessageDataType>,
  MetaMaskReduxState,
  unknown,
  AnyAction
> {
  return async (dispatch: MetaMaskReduxDispatch) => {
    dispatch(showLoadingIndication());

    try {
      await submitRequestToBackground<MetaMaskReduxState['metamask']>(
        'cancelEncryptionPublicKey',
        [msgData.id],
      );
    } finally {
      dispatch(hideLoadingIndication());
    }

    await forceUpdateMetamaskState(dispatch);
    dispatch(completedTx(msgData.id));
    dispatch(closeCurrentNotificationWindow());
    return msgData;
  };
}

export function cancelTx(
  txMeta: TransactionMeta,
  _showLoadingIndication = true,
): ThunkAction<
  Promise<TransactionMeta>,
  MetaMaskReduxState,
  unknown,
  AnyAction
> {
  return (dispatch: MetaMaskReduxDispatch) => {
    _showLoadingIndication && dispatch(showLoadingIndication());
    return new Promise<void>((resolve, reject) => {
      callBackgroundMethod(
        'rejectPendingApproval',
        [String(txMeta.id), providerErrors.userRejectedRequest().serialize()],
        (error) => {
          if (error) {
            reject(error);
            return;
          }

          resolve();
        },
      );
    })
      .then(() => forceUpdateMetamaskState(dispatch))
      .then(() => {
        dispatch(resetSendState());
        dispatch(completedTx(txMeta.id));
        dispatch(hideLoadingIndication());
        dispatch(closeCurrentNotificationWindow());

        return txMeta;
      })
      .catch((error) => {
        dispatch(hideLoadingIndication());
        throw error;
      });
  };
}

/**
 * Cancels all of the given transactions
 *
 * @param txMetaList
 * @returns
 */
export function cancelTxs(
  txMetaList: TransactionMeta[],
): ThunkAction<void, MetaMaskReduxState, unknown, AnyAction> {
  // TODO: Fix in https://github.com/MetaMask/metamask-extension/issues/31879
  // eslint-disable-next-line @typescript-eslint/no-misused-promises
  return async (dispatch: MetaMaskReduxDispatch) => {
    dispatch(showLoadingIndication());

    try {
      const txIds = txMetaList.map(({ id }) => id);
      const cancellations = txIds.map(
        (id) =>
          new Promise<void>((resolve, reject) => {
            callBackgroundMethod(
              'rejectPendingApproval',
              [String(id), providerErrors.userRejectedRequest().serialize()],
              (err) => {
                if (err) {
                  reject(err);
                  return;
                }

                resolve();
              },
            );
          }),
      );

      await Promise.all(cancellations);

      await forceUpdateMetamaskState(dispatch);
      dispatch(resetSendState());

      txIds.forEach((id) => {
        dispatch(completedTx(id));
      });
    } finally {
      if (getEnvironmentType() === ENVIRONMENT_TYPE_NOTIFICATION) {
        attemptCloseNotificationPopup();
      } else {
        dispatch(hideLoadingIndication());
      }
    }
  };
}

export function markPasswordForgotten(): ThunkAction<
  void,
  MetaMaskReduxState,
  unknown,
  AnyAction
> {
  // TODO: Fix in https://github.com/MetaMask/metamask-extension/issues/31879
  // eslint-disable-next-line @typescript-eslint/no-misused-promises
  return async (dispatch: MetaMaskReduxDispatch) => {
    try {
      await new Promise<void>((resolve, reject) => {
        callBackgroundMethod('markPasswordForgotten', [], (error) => {
          if (error) {
            reject(error);
            return;
          }
          resolve();
        });
      });
    } finally {
      // TODO: handle errors
      dispatch(hideLoadingIndication());
      await forceUpdateMetamaskState(dispatch);
    }
  };
}

export function unMarkPasswordForgotten(): ThunkAction<
  void,
  MetaMaskReduxState,
  unknown,
  AnyAction
> {
  // TODO: Fix in https://github.com/MetaMask/metamask-extension/issues/31879
  // eslint-disable-next-line @typescript-eslint/no-misused-promises
  return (dispatch: MetaMaskReduxDispatch) => {
    return new Promise<void>((resolve) => {
      callBackgroundMethod('unMarkPasswordForgotten', [], () => {
        resolve();
      });
    }).then(() => forceUpdateMetamaskState(dispatch));
  };
}

export function closeWelcomeScreen() {
  return {
    type: actionConstants.CLOSE_WELCOME_SCREEN,
  };
}

//
// unlock screen
//

export function unlockInProgress() {
  return {
    type: actionConstants.UNLOCK_IN_PROGRESS,
  };
}

export function unlockFailed(message?: string) {
  return {
    type: actionConstants.UNLOCK_FAILED,
    value: message,
  };
}

export function unlockSucceeded(message?: string) {
  return {
    type: actionConstants.UNLOCK_SUCCEEDED,
    value: message,
  };
}

export function setShowConnectionsRemovedModal(
  showConnectionsRemovedModal: boolean,
) {
  return {
    type: actionConstants.SET_SHOW_CONNECTIONS_REMOVED,
    value: showConnectionsRemovedModal,
  };
}

export function updateMetamaskState(
  patches: Patch[],
): ThunkAction<void, MetaMaskReduxState, unknown, AnyAction> {
  return (dispatch, getState) => {
    const state = getState();
    const providerConfig = getProviderConfig(state);
    const { metamask: currentState } = state;

    if (!patches?.length) {
      return currentState;
    }

    const newState = applyPatches(currentState, patches);
    const { currentLocale } = currentState;
    const currentInternalAccount = getSelectedInternalAccount(state);
    const selectedAddress = currentInternalAccount?.address;
    const { currentLocale: newLocale } = newState;
    const newProviderConfig = getProviderConfig({ metamask: newState });
    const newInternalAccount = getSelectedInternalAccount({
      metamask: newState,
    });
    const newSelectedAddress = newInternalAccount?.address;

    if (currentLocale && newLocale && currentLocale !== newLocale) {
      dispatch(updateCurrentLocale(newLocale));
    }

    if (selectedAddress !== newSelectedAddress) {
      dispatch({ type: actionConstants.SELECTED_ADDRESS_CHANGED });
    }

    const newAddressBook =
      newState.addressBook?.[newProviderConfig?.chainId] ?? {};
    const oldAddressBook =
      currentState.addressBook?.[providerConfig?.chainId] ?? {};

    // TODO: Fix in https://github.com/MetaMask/metamask-extension/issues/31973
    // eslint-disable-next-line @typescript-eslint/no-explicit-any
    const newAccounts: { [address: string]: Record<string, any> } =
      getMetaMaskAccounts({ metamask: newState });

    // TODO: Fix in https://github.com/MetaMask/metamask-extension/issues/31973
    // eslint-disable-next-line @typescript-eslint/no-explicit-any
    const oldAccounts: { [address: string]: Record<string, any> } =
      getMetaMaskAccounts({ metamask: currentState });
    const newSelectedAccount = newAccounts[newSelectedAddress];
    const oldSelectedAccount = newAccounts[selectedAddress];
    // dispatch an ACCOUNT_CHANGED for any account whose balance or other
    // properties changed in this update
    Object.entries(oldAccounts).forEach(([address, oldAccount]) => {
      if (!isEqual(oldAccount, newAccounts[address])) {
        dispatch({
          type: actionConstants.ACCOUNT_CHANGED,
          payload: { account: newAccounts[address] },
        });
      }
    });

    // Also emit an event for the selected account changing, either due to a
    // property update or if the entire account changes.
    if (isEqual(oldSelectedAccount, newSelectedAccount) === false) {
      dispatch({
        type: actionConstants.SELECTED_ACCOUNT_CHANGED,
        payload: { account: newSelectedAccount },
      });
    }
    // We need to keep track of changing address book entries
    if (isEqual(oldAddressBook, newAddressBook) === false) {
      dispatch({
        type: actionConstants.ADDRESS_BOOK_UPDATED,
        payload: { addressBook: newAddressBook },
      });
    }

    // track when gasFeeEstimates change
    if (
      isEqual(currentState.gasFeeEstimates, newState.gasFeeEstimates) === false
    ) {
      dispatch({
        type: actionConstants.GAS_FEE_ESTIMATES_UPDATED,
        payload: {
          gasFeeEstimates: newState.gasFeeEstimates,
          gasEstimateType: newState.gasEstimateType,
        },
      });
    }
    dispatch({
      type: actionConstants.UPDATE_METAMASK_STATE,
      value: newState,
    });
    if (providerConfig.chainId !== newProviderConfig.chainId) {
      dispatch({
        type: actionConstants.CHAIN_CHANGED,
        payload: newProviderConfig.chainId,
      });
      // We dispatch this action to ensure that the send state stays up to date
      // after the chain changes. This async thunk will fail gracefully in the
      // event that we are not yet on the send flow with a draftTransaction in
      // progress.

      dispatch(initializeSendState({ chainHasChanged: true }));
    }

    return newState;
  };
}

const backgroundSetLocked = (): Promise<void> => {
  return new Promise<void>((resolve, reject) => {
    callBackgroundMethod('setLocked', [], (error) => {
      if (error) {
        reject(error);
        return;
      }
      resolve();
    });
  });
};

export function lockMetamask(
  message?: string,
): ThunkAction<void, MetaMaskReduxState, unknown, AnyAction> {
  log.debug(`background.setLocked`);

  // TODO: Fix in https://github.com/MetaMask/metamask-extension/issues/31879
  // eslint-disable-next-line @typescript-eslint/no-misused-promises
  return (dispatch: MetaMaskReduxDispatch) => {
    dispatch(showLoadingIndication(message));

    return backgroundSetLocked()
      .then(() => forceUpdateMetamaskState(dispatch))
      .catch((error) => {
        dispatch(displayWarning(getErrorMessage(error)));
        return Promise.reject(error);
      })
      .then(() => {
        dispatch(hideLoadingIndication());
        dispatch({ type: actionConstants.LOCK_METAMASK });
      })
      .catch(() => {
        dispatch(hideLoadingIndication());
        dispatch({ type: actionConstants.LOCK_METAMASK });
      });
  };
}

async function _setSelectedInternalAccount(accountId: string): Promise<void> {
  log.debug(`background.setSelectedInternalAccount`);
  await submitRequestToBackground('setSelectedInternalAccount', [accountId]);
}

/**
 * Update the selected multichain account.
 *
 * @param accountGroupId - ID of an account group representing the multichain account.
 */
export function setSelectedMultichainAccount(
  accountGroupId: AccountGroupId,
): ThunkAction<void, MetaMaskReduxState, unknown, AnyAction> {
  return async (dispatch, _getState) => {
    log.debug(`background.setSelectedMultichainAccount`);
    try {
      dispatch(showLoadingIndication());
      await submitRequestToBackground('setSelectedMultichainAccount', [
        accountGroupId,
      ]);
      // Forcing update of the state speeds up the UI update process
      // and makes UX better
      await forceUpdateMetamaskState(dispatch);
    } catch (error) {
      logErrorWithMessage(error);
    } finally {
      dispatch(hideLoadingIndication());
    }
  };
}

/**
<<<<<<< HEAD
=======
 * Create a new multichain account.
 *
 * @param walletId - ID of a wallet.
 */
export function createNextMultichainAccountGroup(
  walletId: AccountWalletId,
): ThunkAction<void, MetaMaskReduxState, unknown, AnyAction> {
  return async (dispatch: MetaMaskReduxDispatch) => {
    log.debug(`background.createNextMultichainAccountGroup`);
    try {
      const walletIdWithoutTypePrefix =
        stripWalletTypePrefixFromWalletId(walletId);
      await submitRequestToBackground('createNextMultichainAccountGroup', [
        walletIdWithoutTypePrefix,
      ]);
      // Forcing update of the state speeds up the UI update process
      // and makes UX better
      await forceUpdateMetamaskState(dispatch);
    } catch (error) {
      logErrorWithMessage(error);
    }
  };
}

/**
>>>>>>> cce5daa2
 * Sets the selected internal account.
 *
 * @param accountId - The ID of the account to set as selected.
 * @returns A thunk action that dispatches loading and warning indications.
 */
export function setSelectedInternalAccount(
  accountId: string,
): ThunkAction<void, MetaMaskReduxState, unknown, AnyAction> {
  // TODO: Fix in https://github.com/MetaMask/metamask-extension/issues/31879
  // eslint-disable-next-line @typescript-eslint/no-misused-promises
  return async (dispatch: MetaMaskReduxDispatch) => {
    dispatch(showLoadingIndication());
    log.debug(`background.setSelectedInternalAccount`);
    try {
      await _setSelectedInternalAccount(accountId);
    } catch (error) {
      dispatch(displayWarning(error));
      return;
    } finally {
      dispatch(hideLoadingIndication());
    }
  };
}

/**
 * Sets the selected internal account without loading indication.
 *
 * @param accountId - The ID of the account to set as selected.
 * @returns A thunk action that dispatches an account switch.
 */
export function setSelectedInternalAccountWithoutLoading(
  accountId: string,
): ThunkAction<void, MetaMaskReduxState, unknown, AnyAction> {
  return async (dispatch: MetaMaskReduxDispatch) => {
    try {
      await _setSelectedInternalAccount(accountId);
      await forceUpdateMetamaskState(dispatch);
    } catch (error) {
      dispatch(displayWarning(error));
    }
  };
}

export function setSelectedAccount(
  address: string,
): ThunkAction<void, MetaMaskReduxState, unknown, AnyAction> {
  // TODO: Fix in https://github.com/MetaMask/metamask-extension/issues/31879
  // eslint-disable-next-line @typescript-eslint/no-misused-promises
  return async (dispatch, getState) => {
    dispatch(showLoadingIndication());
    log.debug(`background.setSelectedAccount`);

    const state = getState();
    const unconnectedAccountAccountAlertIsEnabled =
      getUnconnectedAccountAlertEnabledness(state);
    const activeTabOrigin = state.activeTab.origin;
    const prevAccount = getSelectedInternalAccount(state);
    const nextAccount = getInternalAccountByAddress(state, address);
    const permittedAccountsForCurrentTab =
      getAllPermittedAccountsForCurrentTab(state);

    const currentTabIsConnectedToPreviousAddress =
      isInternalAccountInPermittedAccountIds(
        prevAccount,
        permittedAccountsForCurrentTab,
      );

    const currentTabIsConnectedToNextAddress =
      isInternalAccountInPermittedAccountIds(
        nextAccount,
        permittedAccountsForCurrentTab,
      );

    const switchingToUnconnectedAddress =
      Boolean(activeTabOrigin) &&
      currentTabIsConnectedToPreviousAddress &&
      !currentTabIsConnectedToNextAddress;

    try {
      await _setSelectedInternalAccount(nextAccount.id);
      await forceUpdateMetamaskState(dispatch);
    } catch (error) {
      dispatch(displayWarning(error));
      return;
    } finally {
      dispatch(hideLoadingIndication());
    }

    if (
      unconnectedAccountAccountAlertIsEnabled &&
      switchingToUnconnectedAddress
    ) {
      dispatch(switchedToUnconnectedAccount());
      await setUnconnectedAccountAlertShown(activeTabOrigin);
    }
  };
}

export function addPermittedAccount(
  origin: string,
  address: string,
): ThunkAction<Promise<void>, MetaMaskReduxState, unknown, AnyAction> {
  return async (dispatch: MetaMaskReduxDispatch) => {
    await new Promise<void>((resolve, reject) => {
      callBackgroundMethod(
        'addPermittedAccount',
        [origin, address],
        (error) => {
          if (error) {
            reject(error);
            return;
          }
          resolve();
        },
      );
    });
    await forceUpdateMetamaskState(dispatch);
  };
}
export function addPermittedAccounts(
  origin: string,
  address: string[],
): ThunkAction<Promise<void>, MetaMaskReduxState, unknown, AnyAction> {
  return async (dispatch: MetaMaskReduxDispatch) => {
    await new Promise<void>((resolve, reject) => {
      callBackgroundMethod(
        'addPermittedAccounts',
        [origin, address],
        (error) => {
          if (error) {
            reject(error);
            return;
          }
          resolve();
        },
      );
    });
    await forceUpdateMetamaskState(dispatch);
  };
}

export function removePermittedAccount(
  origin: string,
  address: string,
): ThunkAction<Promise<void>, MetaMaskReduxState, unknown, AnyAction> {
  return async (dispatch: MetaMaskReduxDispatch) => {
    await new Promise<void>((resolve, reject) => {
      callBackgroundMethod(
        'removePermittedAccount',
        [origin, address],
        (error) => {
          if (error) {
            reject(error);
            return;
          }
          resolve();
        },
      );
    });
    await forceUpdateMetamaskState(dispatch);
  };
}

export function setPermittedAccounts(
  origin: string,
  caipAccountIds: CaipAccountId[],
): ThunkAction<Promise<void>, MetaMaskReduxState, unknown, AnyAction> {
  return async (dispatch: MetaMaskReduxDispatch) => {
    await new Promise<void>((resolve, reject) => {
      callBackgroundMethod(
        'setPermittedAccounts',
        [origin, caipAccountIds],
        (error) => {
          if (error) {
            reject(error);
            return;
          }
          resolve();
        },
      );
    });
    await forceUpdateMetamaskState(dispatch);
  };
}

export function addPermittedChain(
  origin: string,
  chainId: CaipChainId,
): ThunkAction<Promise<void>, MetaMaskReduxState, unknown, AnyAction> {
  return async (dispatch: MetaMaskReduxDispatch) => {
    await new Promise<void>((resolve, reject) => {
      callBackgroundMethod('addPermittedChain', [origin, chainId], (error) => {
        if (error) {
          reject(error);
          return;
        }
        resolve();
      });
    });
    await forceUpdateMetamaskState(dispatch);
  };
}
export function addPermittedChains(
  origin: string,
  chainIds: string[],
): ThunkAction<Promise<void>, MetaMaskReduxState, unknown, AnyAction> {
  return async (dispatch: MetaMaskReduxDispatch) => {
    await new Promise<void>((resolve, reject) => {
      callBackgroundMethod(
        'addPermittedChains',
        [origin, chainIds],
        (error) => {
          if (error) {
            reject(error);
            return;
          }
          resolve();
        },
      );
    });
    await forceUpdateMetamaskState(dispatch);
  };
}

export function removePermittedChain(
  origin: string,
  chainId: string,
): ThunkAction<Promise<void>, MetaMaskReduxState, unknown, AnyAction> {
  return async (dispatch: MetaMaskReduxDispatch) => {
    await new Promise<void>((resolve, reject) => {
      callBackgroundMethod(
        'removePermittedChain',
        [origin, chainId],
        (error) => {
          if (error) {
            reject(error);
            return;
          }
          resolve();
        },
      );
    });
    await forceUpdateMetamaskState(dispatch);
  };
}

export function setPermittedChains(
  origin: string,
  chainIds: string[],
): ThunkAction<Promise<void>, MetaMaskReduxState, unknown, AnyAction> {
  return async (dispatch: MetaMaskReduxDispatch) => {
    await new Promise<void>((resolve, reject) => {
      callBackgroundMethod(
        'setPermittedChains',
        [origin, chainIds],
        (error) => {
          if (error) {
            reject(error);
            return;
          }
          resolve();
        },
      );
    });
    await forceUpdateMetamaskState(dispatch);
  };
}

export function showAccountsPage() {
  return {
    type: actionConstants.SHOW_ACCOUNTS_PAGE,
  };
}

export function showConfTxPage({ id }: Partial<TransactionMeta> = {}) {
  return {
    type: actionConstants.SHOW_CONF_TX_PAGE,
    id,
  };
}

export function setShowSupportDataConsentModal(show: boolean) {
  return {
    type: actionConstants.SET_SHOW_SUPPORT_DATA_CONSENT_MODAL,
    payload: show,
  };
}
export function addToken(
  {
    address,
    symbol,
    decimals,
    image,
    networkClientId,
  }: {
    address?: string;
    symbol?: string;
    decimals?: number;
    image?: string;
    networkClientId?: NetworkClientId;
  },
  dontShowLoadingIndicator?: boolean,
): ThunkAction<void, MetaMaskReduxState, unknown, AnyAction> {
  // TODO: Fix in https://github.com/MetaMask/metamask-extension/issues/31879
  // eslint-disable-next-line @typescript-eslint/no-misused-promises
  return async (dispatch: MetaMaskReduxDispatch) => {
    if (!address) {
      throw new Error('MetaMask - Cannot add token without address');
    }
    if (!dontShowLoadingIndicator) {
      dispatch(showLoadingIndication());
    }
    try {
      await submitRequestToBackground('addToken', [
        {
          address,
          symbol,
          decimals,
          image,
          networkClientId,
        },
      ]);
    } catch (error) {
      logErrorWithMessage(error);
      dispatch(displayWarning(error));
    } finally {
      await forceUpdateMetamaskState(dispatch);
      dispatch(hideLoadingIndication());
    }
  };
}

/**
 * To add the tokens user selected to state
 *
 * @param tokensToImport
 * @param networkClientId
 */
export function addImportedTokens(
  tokensToImport: Token[],
  networkClientId?: NetworkClientId,
): ThunkAction<void, MetaMaskReduxState, unknown, AnyAction> {
  // TODO: Fix in https://github.com/MetaMask/metamask-extension/issues/31879
  // eslint-disable-next-line @typescript-eslint/no-misused-promises
  return async (dispatch: MetaMaskReduxDispatch) => {
    try {
      await submitRequestToBackground('addImportedTokens', [
        tokensToImport,
        networkClientId,
      ]);
    } catch (error) {
      logErrorWithMessage(error);
    } finally {
      await forceUpdateMetamaskState(dispatch);
    }
  };
}

/**
 * To add ignored token addresses to state
 *
 * @param options
 * @param options.tokensToIgnore
 * @param options.networkClientId
 * @param options.dontShowLoadingIndicator
 */
export function ignoreTokens({
  tokensToIgnore,
  dontShowLoadingIndicator = false,
  networkClientId = null,
}: {
  tokensToIgnore: string[];
  dontShowLoadingIndicator: boolean;
  networkClientId?: NetworkClientId;
}): ThunkAction<void, MetaMaskReduxState, unknown, AnyAction> {
  const _tokensToIgnore = Array.isArray(tokensToIgnore)
    ? tokensToIgnore
    : [tokensToIgnore];

  // TODO: Fix in https://github.com/MetaMask/metamask-extension/issues/31879
  // eslint-disable-next-line @typescript-eslint/no-misused-promises
  return async (dispatch: MetaMaskReduxDispatch) => {
    if (!dontShowLoadingIndicator) {
      dispatch(showLoadingIndication());
    }
    try {
      await submitRequestToBackground('ignoreTokens', [
        _tokensToIgnore,
        networkClientId,
      ]);
    } catch (error) {
      logErrorWithMessage(error);
      dispatch(displayWarning(error));
    } finally {
      await forceUpdateMetamaskState(dispatch);
      dispatch(hideLoadingIndication());
    }
  };
}

/**
 * To fetch the ERC20 tokens with non-zero balance in a single call
 *
 * @param selectedAddress - the targeted account
 * @param tokensToDetect - the targeted list of tokens
 * @param networkClientId - unique identifier for the network client
 */
export async function getBalancesInSingleCall(
  selectedAddress: string,
  tokensToDetect: string[],
  networkClientId: string,
): Promise<BalanceMap> {
  return await submitRequestToBackground('getBalancesInSingleCall', [
    selectedAddress,
    tokensToDetect,
    networkClientId,
  ]);
}

/**
 * Find networkClientId for the chainId passed.
 *
 * @param chainId - chainId of the network
 */
export async function findNetworkClientIdByChainId(chainId: string): string {
  return await submitRequestToBackground('findNetworkClientIdByChainId', [
    chainId,
  ]);
}

export function addNft(
  address: string,
  tokenID: string,
  networkClientId: NetworkClientId,
  dontShowLoadingIndicator: boolean,
): ThunkAction<void, MetaMaskReduxState, unknown, AnyAction> {
  // TODO: Fix in https://github.com/MetaMask/metamask-extension/issues/31879
  // eslint-disable-next-line @typescript-eslint/no-misused-promises
  return async (dispatch: MetaMaskReduxDispatch) => {
    if (!address) {
      throw new Error('MetaMask - Cannot add NFT without address');
    }
    if (!tokenID) {
      throw new Error('MetaMask - Cannot add NFT without tokenID');
    }
    if (!dontShowLoadingIndicator) {
      dispatch(showLoadingIndication());
    }
    try {
      await submitRequestToBackground('addNft', [
        address,
        tokenID,
        networkClientId,
      ]);
    } catch (error) {
      logErrorWithMessage(error);
      dispatch(displayWarning(error));
    } finally {
      await forceUpdateMetamaskState(dispatch);
      dispatch(hideLoadingIndication());
    }
  };
}

export function addNftVerifyOwnership(
  address: string,
  tokenID: string,
  networkClientId: string,
  dontShowLoadingIndicator: boolean,
): ThunkAction<void, MetaMaskReduxState, unknown, AnyAction> {
  // TODO: Fix in https://github.com/MetaMask/metamask-extension/issues/31879
  // eslint-disable-next-line @typescript-eslint/no-misused-promises
  return async (dispatch: MetaMaskReduxDispatch) => {
    if (!address) {
      throw new Error('MetaMask - Cannot add NFT without address');
    }
    if (!tokenID) {
      throw new Error('MetaMask - Cannot add NFT without tokenID');
    }
    if (!networkClientId) {
      throw new Error('MetaMask - Cannot add NFT without a networkClientId');
    }
    if (!dontShowLoadingIndicator) {
      dispatch(showLoadingIndication());
    }
    try {
      await submitRequestToBackground('addNftVerifyOwnership', [
        address,
        tokenID,
        networkClientId,
      ]);
    } catch (error) {
      if (isErrorWithMessage(error)) {
        const message = getErrorMessage(error);
        if (
          message.includes('This NFT is not owned by the user') ||
          message.includes('Unable to verify ownership')
        ) {
          throw error;
        } else {
          logErrorWithMessage(error);
          dispatch(displayWarning(error));
        }
      }
    } finally {
      await forceUpdateMetamaskState(dispatch);
      dispatch(hideLoadingIndication());
    }
  };
}

export function removeAndIgnoreNft(
  address: string,
  tokenID: string,
  networkClientId: string,
  shouldShowLoadingIndicator?: boolean,
): ThunkAction<void, MetaMaskReduxState, unknown, AnyAction> {
  // TODO: Fix in https://github.com/MetaMask/metamask-extension/issues/31879
  // eslint-disable-next-line @typescript-eslint/no-misused-promises
  return async (dispatch: MetaMaskReduxDispatch) => {
    if (!address) {
      throw new Error('MetaMask - Cannot ignore NFT without address');
    }
    if (!tokenID) {
      throw new Error('MetaMask - Cannot ignore NFT without tokenID');
    }
    if (!shouldShowLoadingIndicator) {
      dispatch(showLoadingIndication());
    }
    try {
      await submitRequestToBackground('removeAndIgnoreNft', [
        address,
        tokenID,
        networkClientId,
      ]);
    } catch (error) {
      logErrorWithMessage(error);
      dispatch(displayWarning(error));
      throw error;
    } finally {
      await forceUpdateMetamaskState(dispatch);
      dispatch(hideLoadingIndication());
    }
  };
}

export function removeNft(
  address: string,
  tokenID: string,
  networkClientId: NetworkClientId,
  dontShowLoadingIndicator: boolean,
): ThunkAction<void, MetaMaskReduxState, unknown, AnyAction> {
  // TODO: Fix in https://github.com/MetaMask/metamask-extension/issues/31879
  // eslint-disable-next-line @typescript-eslint/no-misused-promises
  return async (dispatch: MetaMaskReduxDispatch) => {
    if (!address) {
      throw new Error('MetaMask - Cannot remove NFT without address');
    }
    if (!tokenID) {
      throw new Error('MetaMask - Cannot remove NFT without tokenID');
    }
    if (!dontShowLoadingIndicator) {
      dispatch(showLoadingIndication());
    }
    try {
      await submitRequestToBackground('removeNft', [
        address,
        tokenID,
        networkClientId,
      ]);
    } catch (error) {
      logErrorWithMessage(error);
      dispatch(displayWarning(error));
    } finally {
      await forceUpdateMetamaskState(dispatch);
      dispatch(hideLoadingIndication());
    }
  };
}

export async function checkAndUpdateAllNftsOwnershipStatus(
  networkClientId: NetworkClientId,
) {
  await submitRequestToBackground('checkAndUpdateAllNftsOwnershipStatus', [
    networkClientId,
  ]);
}

export async function isNftOwner(
  ownerAddress: string,
  nftAddress: string,
  nftId: string,
  networkClientId: NetworkClientId,
): Promise<boolean> {
  return await submitRequestToBackground('isNftOwner', [
    ownerAddress,
    nftAddress,
    nftId,
    networkClientId,
  ]);
}

export async function checkAndUpdateSingleNftOwnershipStatus(
  nft: Nft,
  networkClientId: NetworkClientId,
) {
  await submitRequestToBackground('checkAndUpdateSingleNftOwnershipStatus', [
    nft,
    false,
    networkClientId,
  ]);
}

export async function getNFTContractInfo(
  contractAddresses: string[],
  chainId: string,
): Promise<{
  collections: Collection[];
}> {
  return await submitRequestToBackground('getNFTContractInfo', [
    contractAddresses,
    chainId,
  ]);
}

// When we upgrade to TypeScript 4.5 this is part of the language. It will get
// the underlying type of a Promise generic type. So Awaited<Promise<void>> is
// void.
// TODO: Fix in https://github.com/MetaMask/metamask-extension/issues/31860
// eslint-disable-next-line @typescript-eslint/naming-convention
type Awaited<T> = T extends PromiseLike<infer U> ? U : T;

export async function getTokenStandardAndDetails(
  address: string,
  userAddress?: string,
  tokenId?: string,
): Promise<
  Awaited<
    ReturnType<AssetsContractController['getTokenStandardAndDetails']>
  > & { balance?: string }
> {
  return await submitRequestToBackground('getTokenStandardAndDetails', [
    address,
    userAddress,
    tokenId,
  ]);
}

export async function getTokenStandardAndDetailsByChain(
  address: string,
  userAddress?: string,
  tokenId?: string,
  chainId?: string,
): Promise<
  Awaited<
    ReturnType<AssetsContractController['getTokenStandardAndDetails']>
  > & { balance?: string }
> {
  return await submitRequestToBackground('getTokenStandardAndDetailsByChain', [
    address,
    userAddress,
    tokenId,
    chainId,
  ]);
}

export async function getTokenSymbol(address: string): Promise<string | null> {
  return await submitRequestToBackground('getTokenSymbol', [address]);
}

export function clearPendingTokens(): Action {
  return {
    type: actionConstants.CLEAR_PENDING_TOKENS,
  };
}

/**
 * Action to switch globally selected network and set switched network details
 * for the purpose of displaying the user a toast about the network change
 *
 * @param networkClientIdForThisDomain - Thet network client ID last used by the origin
 */
export function automaticallySwitchNetwork(
  networkClientIdForThisDomain: string,
): ThunkAction<void, MetaMaskReduxState, unknown, AnyAction> {
  // TODO: Fix in https://github.com/MetaMask/metamask-extension/issues/31879
  // eslint-disable-next-line @typescript-eslint/no-misused-promises
  return async (dispatch: MetaMaskReduxDispatch) => {
    await dispatch(
      setActiveNetworkConfigurationId(networkClientIdForThisDomain),
    );
    await forceUpdateMetamaskState(dispatch);
  };
}

/**
 * Update the currentPopupid generated when the user opened the popup
 *
 * @param id - The Snap interface ID.
 * @returns Promise Resolved on successfully submitted background request.
 */
export function setCurrentExtensionPopupId(
  id: number,
): ThunkAction<void, MetaMaskReduxState, unknown, AnyAction> {
  // TODO: Fix in https://github.com/MetaMask/metamask-extension/issues/31879
  // eslint-disable-next-line @typescript-eslint/no-misused-promises
  return async (dispatch: MetaMaskReduxDispatch) => {
    await submitRequestToBackground<void>('setCurrentExtensionPopupId', [id]);
    await forceUpdateMetamaskState(dispatch);
  };
}

export function abortTransactionSigning(
  transactionId: string,

  // TODO: Fix in https://github.com/MetaMask/metamask-extension/issues/31973
  // eslint-disable-next-line @typescript-eslint/no-explicit-any
): ThunkAction<Promise<void>, MetaMaskReduxState, any, AnyAction> {
  return async (dispatch: MetaMaskReduxDispatch) => {
    try {
      await submitRequestToBackground('abortTransactionSigning', [
        transactionId,
      ]);
    } catch (error) {
      dispatch(displayWarning(error));
    }
  };
}

export function getLayer1GasFee({
  chainId,
  networkClientId,
  transactionParams,
}: {
  chainId?: Hex;
  networkClientId?: NetworkClientId;
  transactionParams: TransactionParams;
}): // TODO: Fix in https://github.com/MetaMask/metamask-extension/issues/31973
// eslint-disable-next-line @typescript-eslint/no-explicit-any
ThunkAction<Promise<void>, MetaMaskReduxState, any, AnyAction> {
  return async () =>
    await submitRequestToBackground('getLayer1GasFee', [
      { chainId, networkClientId, transactionParams },
    ]);
}

export function createCancelTransaction(
  txId: string,
  customGasSettings: CustomGasSettings,
  options: { estimatedBaseFee?: string } = {},
): ThunkAction<void, MetaMaskReduxState, unknown, AnyAction> {
  log.debug('background.createCancelTransaction');
  let newTxId: string;

  // TODO: Fix in https://github.com/MetaMask/metamask-extension/issues/31879
  // eslint-disable-next-line @typescript-eslint/no-misused-promises
  return (dispatch: MetaMaskReduxDispatch) => {
    const actionId = generateActionId();
    return new Promise<MetaMaskReduxState['metamask']>((resolve, reject) => {
      callBackgroundMethod<MetaMaskReduxState['metamask']>(
        'createCancelTransaction',
        [txId, customGasSettings, { ...options, actionId }],
        (err, newState) => {
          if (err) {
            if (
              err?.message?.includes(
                'Previous transaction is already confirmed',
              )
            ) {
              dispatch(
                showModal({
                  name: 'TRANSACTION_ALREADY_CONFIRMED',
                  originalTransactionId: txId,
                }),
              );
            }
            dispatch(displayWarning(err));
            reject(err);
            return;
          }
          if (newState) {
            const currentNetworkTxList = getCurrentNetworkTransactions({
              metamask: newState,
            });
            const { id } =
              currentNetworkTxList[currentNetworkTxList.length - 1];
            newTxId = id;
            resolve();
          }
        },
      );
    })
      .then(() => forceUpdateMetamaskState(dispatch))
      .then(() => newTxId);
  };
}

export function createSpeedUpTransaction(
  txId: string,
  customGasSettings: CustomGasSettings,
  options: { estimatedBaseFee?: string } = {},
): ThunkAction<void, MetaMaskReduxState, unknown, AnyAction> {
  log.debug('background.createSpeedUpTransaction');
  let newTx: TransactionMeta;

  // TODO: Fix in https://github.com/MetaMask/metamask-extension/issues/31879
  // eslint-disable-next-line @typescript-eslint/no-misused-promises
  return (dispatch: MetaMaskReduxDispatch) => {
    const actionId = generateActionId();
    return new Promise<MetaMaskReduxState['metamask']>((resolve, reject) => {
      callBackgroundMethod<MetaMaskReduxState['metamask']>(
        'createSpeedUpTransaction',
        [txId, customGasSettings, { ...options, actionId }],
        (err, newState) => {
          if (err) {
            dispatch(displayWarning(err));
            reject(err);
            return;
          }

          if (newState) {
            const currentNetworkTxList =
              getCurrentNetworkTransactions(newState);
            newTx = currentNetworkTxList[currentNetworkTxList.length - 1];
            resolve();
          }
        },
      );
    })
      .then(() => forceUpdateMetamaskState(dispatch))
      .then(() => newTx);
  };
}

export function updateIncomingTransactions(): ThunkAction<
  void,
  MetaMaskReduxState,
  unknown,
  AnyAction
> {
  return async (dispatch) => {
    log.debug(`background.updateIncomingTransactions`);
    try {
      await submitRequestToBackground('updateIncomingTransactions');
    } catch (error) {
      logErrorWithMessage(error);
      dispatch(displayWarning('Had a problem updating incoming transactions!'));
    }
  };
}

export function createRetryTransaction(
  txId: string,
  customGasSettings: CustomGasSettings,
): ThunkAction<void, MetaMaskReduxState, unknown, AnyAction> {
  let newTx: TransactionMeta;

  // TODO: Fix in https://github.com/MetaMask/metamask-extension/issues/31879
  // eslint-disable-next-line @typescript-eslint/no-misused-promises
  return (dispatch: MetaMaskReduxDispatch) => {
    return new Promise<MetaMaskReduxState['metamask']>((resolve, reject) => {
      const actionId = generateActionId();
      callBackgroundMethod<MetaMaskReduxState['metamask']>(
        'createSpeedUpTransaction',
        [txId, customGasSettings, { actionId }],
        (err, newState) => {
          if (err) {
            dispatch(displayWarning(err));
            reject(err);
            return;
          }
          if (newState) {
            const currentNetworkTxList =
              getCurrentNetworkTransactions(newState);
            newTx = currentNetworkTxList[currentNetworkTxList.length - 1];
            resolve();
          }
        },
      );
    })
      .then(() => forceUpdateMetamaskState(dispatch))
      .then(() => newTx);
  };
}

export function addNetwork(
  networkConfiguration: AddNetworkFields | UpdateNetworkFields,
): ThunkAction<
  Promise<NetworkConfiguration>,
  MetaMaskReduxState,
  unknown,
  AnyAction
> {
  return async (dispatch: MetaMaskReduxDispatch) => {
    log.debug(`background.addNetwork`, networkConfiguration);
    try {
      return await submitRequestToBackground('addNetwork', [
        networkConfiguration,
      ]);
    } catch (error) {
      logErrorWithMessage(error);
      dispatch(displayWarning('Had a problem adding networks!'));
    }
    return undefined;
  };
}

export function updateNetwork(
  networkConfiguration: AddNetworkFields | UpdateNetworkFields,
  options: { replacementSelectedRpcEndpointIndex?: number } = {},
): ThunkAction<Promise<void>, MetaMaskReduxState, unknown, AnyAction> {
  return async (dispatch: MetaMaskReduxDispatch) => {
    log.debug(`background.updateNetwork`, networkConfiguration);
    try {
      return await submitRequestToBackground('updateNetwork', [
        networkConfiguration.chainId,
        networkConfiguration,
        options,
      ]);
    } catch (error) {
      logErrorWithMessage(error);
      dispatch(displayWarning('Had a problem updading networks!'));
    }
    return undefined;
  };
}

export function setActiveNetwork(
  id: string,
): ThunkAction<void, MetaMaskReduxState, unknown, AnyAction> {
  // TODO: Fix in https://github.com/MetaMask/metamask-extension/issues/31879
  // eslint-disable-next-line @typescript-eslint/no-misused-promises
  return async (dispatch) => {
    log.debug(`background.setActiveNetwork: ${id}`);
    try {
      await submitRequestToBackground('setActiveNetwork', [id]);
    } catch (error) {
      logErrorWithMessage(error);
      dispatch(displayWarning('Had a problem changing networks!'));
    }
  };
}

export function setActiveNetworkWithError(
  networkConfigurationId: string,
): ThunkAction<void, MetaMaskReduxState, unknown, AnyAction> {
  // TODO: Fix in https://github.com/MetaMask/metamask-extension/issues/31879
  // eslint-disable-next-line @typescript-eslint/no-misused-promises
  return async (dispatch) => {
    log.debug(`background.setActiveNetwork: ${networkConfigurationId}`);
    try {
      await submitRequestToBackground('setActiveNetwork', [
        networkConfigurationId,
      ]);
    } catch (error) {
      logErrorWithMessage(error);
      dispatch(displayWarning('Had a problem changing networks!'));
      throw new Error('Had a problem changing networks!');
    }
  };
}

export function getNetworksWithTransactionActivityByAccounts(): ThunkAction<
  Promise<NetworkConfiguration[]>,
  MetaMaskReduxState,
  unknown,
  AnyAction
> {
  return async () => {
    log.debug('background.getNetworksWithTransactionActivityByAccounts');
    try {
      return await submitRequestToBackground(
        'getNetworksWithTransactionActivityByAccounts',
      );
    } catch (error) {
      logErrorWithMessage(error);
      throw new Error(
        'Had a problem getting networks with activity by accounts!',
      );
    }
  };
}

export function setActiveNetworkConfigurationId(
  networkConfigurationId: string,
): ThunkAction<Promise<void>, MetaMaskReduxState, unknown, AnyAction> {
  return async () => {
    log.debug(
      `background.setActiveNetworkConfigurationId: ${networkConfigurationId}`,
    );
    try {
      await submitRequestToBackground('setActiveNetworkConfigurationId', [
        networkConfigurationId,
      ]);
    } catch (error) {
      logErrorWithMessage(error);
    }
  };
}

export function rollbackToPreviousProvider(): ThunkAction<
  void,
  MetaMaskReduxState,
  unknown,
  AnyAction
> {
  // TODO: Fix in https://github.com/MetaMask/metamask-extension/issues/31879
  // eslint-disable-next-line @typescript-eslint/no-misused-promises
  return async (dispatch: MetaMaskReduxDispatch) => {
    try {
      await submitRequestToBackground('rollbackToPreviousProvider');
    } catch (error) {
      logErrorWithMessage(error);
      dispatch(displayWarning('Had a problem changing networks!'));
    }
  };
}

export function removeNetwork(
  chainId: CaipChainId,
): ThunkAction<Promise<void>, MetaMaskReduxState, unknown, AnyAction> {
  return async () => {
    try {
      await submitRequestToBackground('removeNetwork', [chainId]);
    } catch (error) {
      logErrorWithMessage(error);
    }
  };
}

// Calls the addressBookController to add a new address.
export function addToAddressBook(
  recipient: string,
  nickname = '',
  memo = '',
  customChainId?: string,
): ThunkAction<void, MetaMaskReduxState, unknown, AnyAction> {
  log.debug(`background.addToAddressBook`);

  // TODO: Fix in https://github.com/MetaMask/metamask-extension/issues/31879
  // eslint-disable-next-line @typescript-eslint/no-misused-promises
  return async (dispatch, getState) => {
    const chainId = customChainId || getProviderConfig(getState()).chainId;
    let set;
    try {
      set = await submitRequestToBackground('setAddressBook', [
        toChecksumHexAddress(recipient),
        nickname,
        chainId,
        memo,
      ]);
      await forceUpdateMetamaskState(dispatch);
    } catch (error) {
      logErrorWithMessage(error);
      dispatch(displayWarning('Address book failed to update'));
      throw error;
    }
    if (!set) {
      dispatch(displayWarning('Address book failed to update'));
    }
  };
}

/**
 * @description Calls the addressBookController to remove an existing address.
 * @param chainId
 * @param addressToRemove - Address of the entry to remove from the address book
 */
export function removeFromAddressBook(
  chainId: string,
  addressToRemove: string,
): ThunkAction<void, MetaMaskReduxState, unknown, AnyAction> {
  log.debug(`background.removeFromAddressBook`);

  // TODO: Fix in https://github.com/MetaMask/metamask-extension/issues/31879
  // eslint-disable-next-line @typescript-eslint/no-misused-promises
  return async (dispatch) => {
    await submitRequestToBackground('removeFromAddressBook', [
      chainId,
      toChecksumHexAddress(addressToRemove),
    ]);
    await forceUpdateMetamaskState(dispatch);
  };
}

export function showNetworkDropdown(): Action {
  return {
    type: actionConstants.NETWORK_DROPDOWN_OPEN,
  };
}

export function hideNetworkDropdown() {
  return {
    type: actionConstants.NETWORK_DROPDOWN_CLOSE,
  };
}

export function showImportTokensModal(): Action {
  return {
    type: actionConstants.IMPORT_TOKENS_POPOVER_OPEN,
  };
}

export function hideImportTokensModal(): Action {
  return {
    type: actionConstants.IMPORT_TOKENS_POPOVER_CLOSE,
  };
}

// TODO: Fix in https://github.com/MetaMask/metamask-extension/issues/31973
// eslint-disable-next-line @typescript-eslint/no-explicit-any
type ModalPayload = { name: string } & Record<string, any>;

export function showModal(payload: ModalPayload): PayloadAction<ModalPayload> {
  return {
    type: actionConstants.MODAL_OPEN,
    payload,
  };
}

export function hideModal(): Action {
  return {
    type: actionConstants.MODAL_CLOSE,
  };
}

export function showImportNftsModal(payload: {
  tokenAddress?: string;
  tokenId?: string;
  ignoreErc20Token?: boolean;
}) {
  return {
    type: actionConstants.IMPORT_NFTS_MODAL_OPEN,
    payload,
  };
}

export function hideImportNftsModal(): Action {
  return {
    type: actionConstants.IMPORT_NFTS_MODAL_CLOSE,
  };
}

export function hidePermittedNetworkToast(): Action {
  return {
    type: actionConstants.SHOW_PERMITTED_NETWORK_TOAST_CLOSE,
  };
}

export function showPermittedNetworkToast(): Action {
  return {
    type: actionConstants.SHOW_PERMITTED_NETWORK_TOAST_OPEN,
  };
}

// TODO: Fix in https://github.com/MetaMask/metamask-extension/issues/31973
// eslint-disable-next-line @typescript-eslint/no-explicit-any
export function setConfirmationExchangeRates(value: Record<string, any>) {
  return {
    type: actionConstants.SET_CONFIRMATION_EXCHANGE_RATES,
    value,
  };
}

export function showIpfsModal(): Action {
  return {
    type: actionConstants.SHOW_IPFS_MODAL_OPEN,
  };
}

export function hideIpfsModal(): Action {
  return {
    type: actionConstants.SHOW_IPFS_MODAL_CLOSE,
  };
}

export function closeCurrentNotificationWindow(): ThunkAction<
  void,
  MetaMaskReduxState,
  unknown,
  AnyAction
> {
  return (_, getState) => {
    const state = getState();
    const approvalFlows = getApprovalFlows(state);
    if (
      getEnvironmentType() === ENVIRONMENT_TYPE_NOTIFICATION &&
      !hasTransactionPendingApprovals(state) &&
      !getIsSigningQRHardwareTransaction(state) &&
      approvalFlows.length === 0
    ) {
      attemptCloseNotificationPopup();
    }
  };
}

export function showAlert(msg: string): PayloadAction<string> {
  return {
    type: actionConstants.ALERT_OPEN,
    payload: msg,
  };
}

export function hideAlert(): Action {
  return {
    type: actionConstants.ALERT_CLOSE,
  };
}

export function showDeprecatedNetworkModal(): Action {
  return {
    type: actionConstants.DEPRECATED_NETWORK_POPOVER_OPEN,
  };
}

export function hideDeprecatedNetworkModal(): Action {
  return {
    type: actionConstants.DEPRECATED_NETWORK_POPOVER_CLOSE,
  };
}

/**
 * TODO: this should be moved somewhere else when it makese sense to do so
 */
type NftDropDownState = {
  [address: string]: {
    [chainId: string]: {
      [nftAddress: string]: boolean;
    };
  };
};

export function updateNftDropDownState(
  value: NftDropDownState,
): ThunkAction<void, MetaMaskReduxState, unknown, AnyAction> {
  // TODO: Fix in https://github.com/MetaMask/metamask-extension/issues/31879
  // eslint-disable-next-line @typescript-eslint/no-misused-promises
  return async (dispatch: MetaMaskReduxDispatch) => {
    await submitRequestToBackground('updateNftDropDownState', [value]);
    await forceUpdateMetamaskState(dispatch);
  };
}

type QrCodeData = {
  // Address when a Ethereum Address has been detected
  type?: 'address' | string;
  // contains an address key when Ethereum Address detected
  values?: { address?: string } & Json;
};

/**
 * This action will receive two types of values via qrCodeData
 * an object with the following structure {type, values}
 * or null (used to clear the previous value)
 *
 * @param qrCodeData
 */
export function qrCodeDetected(
  qrCodeData: QrCodeData,
): ThunkAction<void, MetaMaskReduxState, unknown, AnyAction> {
  // TODO: Fix in https://github.com/MetaMask/metamask-extension/issues/31879
  // eslint-disable-next-line @typescript-eslint/no-misused-promises
  return async (dispatch: MetaMaskReduxDispatch) => {
    await dispatch({
      type: actionConstants.QR_CODE_DETECTED,
      value: qrCodeData,
    });

    // If on the send page, the send slice will listen for the QR_CODE_DETECTED
    // action and update its state. Address changes need to recompute gasLimit
    // so we fire this method so that the send page gasLimit can be recomputed
    dispatch(computeEstimatedGasLimit());
  };
}

export function showLoadingIndication(
  message?: string | ReactFragment,
): PayloadAction<string | ReactFragment | undefined> {
  return {
    type: actionConstants.SHOW_LOADING,
    payload: message,
  };
}

export function showNftStillFetchingIndication(): Action {
  return {
    type: actionConstants.SHOW_NFT_STILL_FETCHING_INDICATION,
  };
}

export function setHardwareWalletDefaultHdPath({
  device,
  path,
}: {
  device: HardwareDeviceNames;
  path: string;
}): PayloadAction<{ device: HardwareDeviceNames; path: string }> {
  return {
    type: actionConstants.SET_HARDWARE_WALLET_DEFAULT_HD_PATH,
    payload: { device, path },
  };
}

export function hideLoadingIndication(): Action {
  return {
    type: actionConstants.HIDE_LOADING,
  };
}

export function setSlides(slides): Action {
  return {
    type: actionConstants.SET_SLIDES,
    slides,
  };
}

export function hideNftStillFetchingIndication(): Action {
  return {
    type: actionConstants.HIDE_NFT_STILL_FETCHING_INDICATION,
  };
}

/**
 * An action creator for display a warning to the user in various places in the
 * UI. It will not be cleared until a new warning replaces it or `hideWarning`
 * is called.
 *
 * @deprecated This way of displaying a warning is confusing for users and
 * should no longer be used.
 * @param payload - The warning to show.
 * @returns The action to display the warning.
 */
export function displayWarning(payload: unknown): PayloadAction<string> {
  if (isErrorWithMessage(payload)) {
    return {
      type: actionConstants.DISPLAY_WARNING,
      payload:
        (payload as DataWithOptionalCause)?.cause?.message || payload.message,
    };
  } else if (typeof payload === 'string') {
    return {
      type: actionConstants.DISPLAY_WARNING,
      payload,
    };
  }
  return {
    type: actionConstants.DISPLAY_WARNING,
    // TODO: Fix in https://github.com/MetaMask/metamask-extension/issues/31893
    // eslint-disable-next-line @typescript-eslint/restrict-template-expressions
    payload: `${payload}`,
  };
}

export function hideWarning() {
  return {
    type: actionConstants.HIDE_WARNING,
  };
}

export function exportAccount(
  password: string,
  address: string,
  setPrivateKey: (key: string) => void,
  setShowHoldToReveal: (show: boolean) => void,
): ThunkAction<void, MetaMaskReduxState, unknown, AnyAction> {
  // TODO: Fix in https://github.com/MetaMask/metamask-extension/issues/31879
  // eslint-disable-next-line @typescript-eslint/no-misused-promises
  return function (dispatch) {
    dispatch(showLoadingIndication());

    log.debug(`background.verifyPassword`);
    return new Promise<string>((resolve, reject) => {
      callBackgroundMethod('verifyPassword', [password], function (err) {
        if (err) {
          log.error('Error in verifying password.');
          dispatch(hideLoadingIndication());
          dispatch(displayWarning('Incorrect Password.'));
          reject(err);
          return;
        }
        log.debug(`background.exportAccount`);
        callBackgroundMethod<string>(
          'exportAccount',
          [address, password],
          function (err2, result) {
            dispatch(hideLoadingIndication());

            if (err2) {
              logErrorWithMessage(err2);
              dispatch(displayWarning('Had a problem exporting the account.'));
              reject(err2);
              return;
            }

            setPrivateKey(result as string);
            setShowHoldToReveal(true);
            resolve(result as string);
          },
        );
      });
    });
  };
}

export function exportAccounts(
  password: string,
  addresses: string[],
): ThunkAction<Promise<string[]>, MetaMaskReduxState, unknown, AnyAction> {
  return function (dispatch) {
    log.debug(`background.verifyPassword`);
    return new Promise<string[]>((resolve, reject) => {
      callBackgroundMethod('verifyPassword', [password], function (err) {
        if (err) {
          log.error('Error in submitting password.');
          reject(err);
          return;
        }
        log.debug(`background.exportAccounts`);
        const accountPromises = addresses.map(
          (address) =>
            new Promise<string>((resolve2, reject2) =>
              callBackgroundMethod<string>(
                'exportAccount',
                [address, password],
                function (err2, result) {
                  if (err2) {
                    logErrorWithMessage(err2);
                    dispatch(
                      displayWarning('Had a problem exporting the account.'),
                    );
                    reject2(err2);
                    return;
                  }
                  resolve2(result as string);
                },
              ),
            ),
        );
        resolve(Promise.all(accountPromises));
      });
    });
  };
}

export function showPrivateKey(key: string): PayloadAction<string> {
  return {
    type: actionConstants.SHOW_PRIVATE_KEY,
    payload: key,
  };
}

export function setAccountLabel(
  account: string,
  label: string,
): ThunkAction<Promise<string>, MetaMaskReduxState, unknown, AnyAction> {
  return (dispatch: MetaMaskReduxDispatch) => {
    dispatch(showLoadingIndication());
    log.debug(`background.setAccountLabel`);

    return new Promise((resolve, reject) => {
      callBackgroundMethod('setAccountLabel', [account, label], (err) => {
        dispatch(hideLoadingIndication());

        if (err) {
          dispatch(displayWarning(err));
          reject(err);
          return;
        }

        dispatch({
          type: actionConstants.SET_ACCOUNT_LABEL,
          value: { account, label },
        });
        resolve(account);
      });
    });
  };
}

export function clearAccountDetails(): Action {
  return {
    type: actionConstants.CLEAR_ACCOUNT_DETAILS,
  };
}

export function showSendTokenPage(): Action {
  return {
    type: actionConstants.SHOW_SEND_TOKEN_PAGE,
  };
}

// TODO: Lift to shared folder when it makes sense
type TemporaryFeatureFlagDef = {
  [feature: string]: boolean;
};
type TemporaryPreferenceFlagDef = {
  [preference: string]: boolean | object;
};

export function setFeatureFlag(
  feature: string,
  activated: boolean,
  notificationType: string,
): ThunkAction<
  Promise<TemporaryFeatureFlagDef>,
  MetaMaskReduxState,
  unknown,
  AnyAction
> {
  return (dispatch: MetaMaskReduxDispatch) => {
    dispatch(showLoadingIndication());
    return new Promise((resolve, reject) => {
      callBackgroundMethod<TemporaryFeatureFlagDef>(
        'setFeatureFlag',
        [feature, activated],
        (err, updatedFeatureFlags) => {
          dispatch(hideLoadingIndication());
          if (err) {
            dispatch(displayWarning(err));
            reject(err);
            return;
          }
          notificationType && dispatch(showModal({ name: notificationType }));
          resolve(updatedFeatureFlags as TemporaryFeatureFlagDef);
        },
      );
    });
  };
}

export function setPreference(
  preference: string,
  value: boolean | string | object,
  showLoading: boolan = true,
): ThunkAction<
  Promise<TemporaryPreferenceFlagDef>,
  MetaMaskReduxState,
  unknown,
  AnyAction
> {
  return (dispatch: MetaMaskReduxDispatch) => {
    showLoading && dispatch(showLoadingIndication());
    return new Promise<TemporaryPreferenceFlagDef>((resolve, reject) => {
      callBackgroundMethod<TemporaryPreferenceFlagDef>(
        'setPreference',
        [preference, value],
        (err, updatedPreferences) => {
          showLoading && dispatch(hideLoadingIndication());
          if (err) {
            dispatch(displayWarning(err));
            reject(err);
            return;
          }
          resolve(updatedPreferences as TemporaryPreferenceFlagDef);
        },
      );
    });
  };
}

export function setDefaultHomeActiveTabName(
  value: string,
): ThunkAction<void, MetaMaskReduxState, unknown, AnyAction> {
  // TODO: Fix in https://github.com/MetaMask/metamask-extension/issues/31879
  // eslint-disable-next-line @typescript-eslint/no-misused-promises
  return async (dispatch: MetaMaskReduxDispatch) => {
    await submitRequestToBackground('setDefaultHomeActiveTabName', [value]);
    await forceUpdateMetamaskState(dispatch);
  };
}

export function setShowNativeTokenAsMainBalancePreference(value: boolean) {
  return setPreference('showNativeTokenAsMainBalance', value);
}

export function setHideZeroBalanceTokens(value: boolean) {
  return setPreference('hideZeroBalanceTokens', value);
}

export function setShowFiatConversionOnTestnetsPreference(value: boolean) {
  return setPreference('showFiatInTestnets', value);
}

export function setShowTestNetworks(value: boolean) {
  return setPreference('showTestNetworks', value);
}

export function setPrivacyMode(value: boolean) {
  return setPreference('privacyMode', value, false);
}

export function setFeatureNotificationsEnabled(value: boolean) {
  return setPreference('featureNotificationsEnabled', value);
}

export function setShowExtensionInFullSizeView(value: boolean) {
  return setPreference('showExtensionInFullSizeView', value);
}

export function setDismissSmartAccountSuggestionEnabled(
  value: boolean,
): ThunkAction<void, MetaMaskReduxState, unknown, AnyAction> {
  // TODO: Fix in https://github.com/MetaMask/metamask-extension/issues/31879
  // eslint-disable-next-line @typescript-eslint/no-misused-promises
  return async (dispatch, getState) => {
    const prevDismissSmartAccountSuggestionEnabled =
      getDismissSmartAccountSuggestionEnabled(getState());
    trackMetaMetricsEvent({
      category: MetaMetricsEventCategory.Settings,
      event: MetaMetricsEventName.SettingsUpdated,
      properties: {
        // TODO: Fix in https://github.com/MetaMask/metamask-extension/issues/31860
        // eslint-disable-next-line @typescript-eslint/naming-convention
        dismiss_smt_acc_suggestion_enabled: value,
        // TODO: Fix in https://github.com/MetaMask/metamask-extension/issues/31860
        // eslint-disable-next-line @typescript-eslint/naming-convention
        prev_dismiss_smt_acc_suggestion_enabled:
          prevDismissSmartAccountSuggestionEnabled,
      },
    });
    await dispatch(
      setPreference('dismissSmartAccountSuggestionEnabled', value),
    );
    await forceUpdateMetamaskState(dispatch);
  };
}

export function setSmartAccountOptIn(
  value: boolean,
): ThunkAction<void, MetaMaskReduxState, unknown, AnyAction> {
  // TODO: Fix in https://github.com/MetaMask/metamask-extension/issues/31879
  // eslint-disable-next-line @typescript-eslint/no-misused-promises
  return async (dispatch, getState) => {
    const prevUseSmartAccount = getUseSmartAccount(getState());
    trackMetaMetricsEvent({
      category: MetaMetricsEventCategory.Settings,
      event: MetaMetricsEventName.SettingsUpdated,
      properties: {
        // TODO: Fix in https://github.com/MetaMask/metamask-extension/issues/31860
        // eslint-disable-next-line @typescript-eslint/naming-convention
        use_smart_account: value,
        // TODO: Fix in https://github.com/MetaMask/metamask-extension/issues/31860
        // eslint-disable-next-line @typescript-eslint/naming-convention
        prev_use_smart_account: prevUseSmartAccount,
      },
    });
    await dispatch(setPreference('smartAccountOptIn', value));
    await forceUpdateMetamaskState(dispatch);
  };
}

export function setTokenSortConfig(value: SortCriteria) {
  return setPreference('tokenSortConfig', value, false);
}

export function setTokenNetworkFilter(value: Record<string, boolean>) {
  return setPreference('tokenNetworkFilter', value, false);
}

export function setSmartTransactionsPreferenceEnabled(
  value: boolean,
): ThunkAction<void, MetaMaskReduxState, unknown, AnyAction> {
  // TODO: Fix in https://github.com/MetaMask/metamask-extension/issues/31879
  // eslint-disable-next-line @typescript-eslint/no-misused-promises
  return async (dispatch, getState) => {
    const smartTransactionsOptInStatus =
      getSmartTransactionsOptInStatusInternal(getState());
    trackMetaMetricsEvent({
      category: MetaMetricsEventCategory.Settings,
      event: MetaMetricsEventName.SettingsUpdated,
      properties: {
        // TODO: Fix in https://github.com/MetaMask/metamask-extension/issues/31860
        // eslint-disable-next-line @typescript-eslint/naming-convention
        stx_opt_in: value,
        // TODO: Fix in https://github.com/MetaMask/metamask-extension/issues/31860
        // eslint-disable-next-line @typescript-eslint/naming-convention
        prev_stx_opt_in: smartTransactionsOptInStatus,
      },
    });
    await dispatch(setPreference('smartTransactionsOptInStatus', value));
    await forceUpdateMetamaskState(dispatch);
  };
}

export function setShowMultiRpcModal(value: boolean) {
  return setPreference('showMultiRpcModal', value);
}

export function setAutoLockTimeLimit(value: number | null) {
  return setPreference('autoLockTimeLimit', value);
}

export function setCompletedOnboarding(): ThunkAction<
  void,
  MetaMaskReduxState,
  unknown,
  AnyAction
> {
  // TODO: Fix in https://github.com/MetaMask/metamask-extension/issues/31879
  // eslint-disable-next-line @typescript-eslint/no-misused-promises
  return async (dispatch: MetaMaskReduxDispatch) => {
    dispatch(showLoadingIndication());

    try {
      await submitRequestToBackground('completeOnboarding');
      dispatch(completeOnboarding());
    } catch (err) {
      dispatch(displayWarning(err));
      throw err;
    } finally {
      dispatch(hideLoadingIndication());
    }
  };
}

export function completeOnboarding() {
  return {
    type: actionConstants.COMPLETE_ONBOARDING,
  };
}

export function resetOnboarding(): ThunkAction<
  void,
  MetaMaskReduxState,
  unknown,
  AnyAction
> {
  // TODO: Fix in https://github.com/MetaMask/metamask-extension/issues/31879
  // eslint-disable-next-line @typescript-eslint/no-misused-promises
  return async (
    dispatch: MetaMaskReduxDispatch,
    getState: () => MetaMaskReduxState,
  ) => {
    try {
      const isSocialLoginFlow = getIsSocialLoginFlow(getState());
      dispatch(resetOnboardingAction());

      if (isSocialLoginFlow) {
        await dispatch(resetOAuthLoginState());
      }
    } catch (err) {
      console.error(err);
    }
  };
}

export function resetOnboardingAction() {
  return {
    type: actionConstants.RESET_ONBOARDING,
  };
}

export function setServiceWorkerKeepAlivePreference(
  value: boolean,
): ThunkAction<void, MetaMaskReduxState, unknown, AnyAction> {
  // TODO: Fix in https://github.com/MetaMask/metamask-extension/issues/31879
  // eslint-disable-next-line @typescript-eslint/no-misused-promises
  return async (dispatch: MetaMaskReduxDispatch) => {
    dispatch(showLoadingIndication());
    log.debug(`background.setServiceWorkerKeepAlivePreference`);
    try {
      await submitRequestToBackground('setServiceWorkerKeepAlivePreference', [
        value,
      ]);
    } catch (error) {
      dispatch(displayWarning(error));
    } finally {
      dispatch(hideLoadingIndication());
    }
  };
}

export async function forceUpdateMetamaskState(
  dispatch: MetaMaskReduxDispatch,
) {
  let pendingPatches: Patch[] | undefined;

  try {
    pendingPatches =
      await submitRequestToBackground<Patch[]>('getStatePatches');
  } catch (error) {
    dispatch(displayWarning(error));
    throw error;
  }

  return dispatch(updateMetamaskState(pendingPatches));
}

export function toggleAccountMenu() {
  return {
    type: actionConstants.TOGGLE_ACCOUNT_MENU,
  };
}

export function toggleNetworkMenu(payload?: {
  isAddingNewNetwork: boolean;
  isMultiRpcOnboarding: boolean;
  isAccessedFromDappConnectedSitePopover?: boolean;
}) {
  return {
    type: actionConstants.TOGGLE_NETWORK_MENU,
    payload,
  };
}

export function setAccountDetailsAddress(address: string) {
  return {
    type: actionConstants.SET_ACCOUNT_DETAILS_ADDRESS,
    payload: address,
  };
}

export function setParticipateInMetaMetrics(
  participationPreference: boolean,
): ThunkAction<
  Promise<[boolean, string]>,
  MetaMaskReduxState,
  unknown,
  AnyAction
> {
  return (dispatch: MetaMaskReduxDispatch) => {
    log.debug(`background.setParticipateInMetaMetrics`);
    return new Promise((resolve, reject) => {
      callBackgroundMethod<string>(
        'setParticipateInMetaMetrics',
        [participationPreference],
        (err, metaMetricsId) => {
          log.debug(err);
          if (err) {
            dispatch(displayWarning(err));
            reject(err);
            return;
          }

          dispatch({
            type: actionConstants.SET_PARTICIPATE_IN_METAMETRICS,
            value: participationPreference,
          });

          resolve([participationPreference, metaMetricsId as string]);
        },
      );
    });
  };
}

export function setDataCollectionForMarketing(
  dataCollectionPreference: boolean,
): ThunkAction<
  Promise<[boolean, string]>,
  MetaMaskReduxState,
  unknown,
  AnyAction
> {
  return async (dispatch: MetaMaskReduxDispatch) => {
    log.debug(`background.setDataCollectionForMarketing`);
    await submitRequestToBackground('setDataCollectionForMarketing', [
      dataCollectionPreference,
    ]);
    dispatch({
      type: actionConstants.SET_DATA_COLLECTION_FOR_MARKETING,
      value: dataCollectionPreference,
    });
  };
}

export function setUseBlockie(
  val: boolean,
): ThunkAction<void, MetaMaskReduxState, unknown, AnyAction> {
  return (dispatch: MetaMaskReduxDispatch) => {
    dispatch(showLoadingIndication());
    log.debug(`background.setUseBlockie`);
    callBackgroundMethod('setUseBlockie', [val], (err) => {
      dispatch(hideLoadingIndication());
      if (err) {
        dispatch(displayWarning(err));
      }
    });
  };
}

export function setUsePhishDetect(
  val: boolean,
): ThunkAction<void, MetaMaskReduxState, unknown, AnyAction> {
  return (dispatch: MetaMaskReduxDispatch) => {
    dispatch(showLoadingIndication());
    log.debug(`background.setUsePhishDetect`);
    callBackgroundMethod('setUsePhishDetect', [val], (err) => {
      dispatch(hideLoadingIndication());
      if (err) {
        dispatch(displayWarning(err));
      }
    });
  };
}

export function setUseMultiAccountBalanceChecker(
  val: boolean,
): ThunkAction<void, MetaMaskReduxState, unknown, AnyAction> {
  return (dispatch: MetaMaskReduxDispatch) => {
    dispatch(showLoadingIndication());
    log.debug(`background.setUseMultiAccountBalanceChecker`);
    callBackgroundMethod('setUseMultiAccountBalanceChecker', [val], (err) => {
      dispatch(hideLoadingIndication());
      if (err) {
        dispatch(displayWarning(err));
      }
    });
  };
}

export function setUseSafeChainsListValidation(
  val: boolean,
): ThunkAction<void, MetaMaskReduxState, unknown, AnyAction> {
  return (dispatch: MetaMaskReduxDispatch) => {
    dispatch(showLoadingIndication());
    log.debug(`background.setUseSafeChainsListValidation`);
    callBackgroundMethod('setUseSafeChainsListValidation', [val], (err) => {
      dispatch(hideLoadingIndication());
      if (err) {
        dispatch(displayWarning(err));
      }
    });
  };
}

export function setUseTokenDetection(
  val: boolean,
): ThunkAction<void, MetaMaskReduxState, unknown, AnyAction> {
  return (dispatch: MetaMaskReduxDispatch) => {
    dispatch(showLoadingIndication());
    log.debug(`background.setUseTokenDetection`);
    callBackgroundMethod('setUseTokenDetection', [val], (err) => {
      dispatch(hideLoadingIndication());
      if (err) {
        dispatch(displayWarning(err));
      }
    });
  };
}

export function setOpenSeaEnabled(
  val: boolean,
): ThunkAction<void, MetaMaskReduxState, unknown, AnyAction> {
  // TODO: Fix in https://github.com/MetaMask/metamask-extension/issues/31879
  // eslint-disable-next-line @typescript-eslint/no-misused-promises
  return async (dispatch: MetaMaskReduxDispatch) => {
    dispatch(showLoadingIndication());
    log.debug(`background.setOpenSeaEnabled`);
    try {
      await submitRequestToBackground('setOpenSeaEnabled', [val]);
    } finally {
      dispatch(hideLoadingIndication());
    }
  };
}

export function setUseNftDetection(
  val: boolean,
): ThunkAction<void, MetaMaskReduxState, unknown, AnyAction> {
  // TODO: Fix in https://github.com/MetaMask/metamask-extension/issues/31879
  // eslint-disable-next-line @typescript-eslint/no-misused-promises
  return async (dispatch: MetaMaskReduxDispatch) => {
    dispatch(showLoadingIndication());
    log.debug(`background.setUseNftDetection`);
    try {
      await submitRequestToBackground('setUseNftDetection', [val]);
    } finally {
      dispatch(hideLoadingIndication());
    }
  };
}

export function setUse4ByteResolution(
  val: boolean,
): ThunkAction<void, MetaMaskReduxState, unknown, AnyAction> {
  // TODO: Fix in https://github.com/MetaMask/metamask-extension/issues/31879
  // eslint-disable-next-line @typescript-eslint/no-misused-promises
  return async (dispatch: MetaMaskReduxDispatch) => {
    dispatch(showLoadingIndication());
    log.debug(`background.setUse4ByteResolution`);
    try {
      await submitRequestToBackground('setUse4ByteResolution', [val]);
    } catch (error) {
      dispatch(displayWarning(error));
    } finally {
      dispatch(hideLoadingIndication());
    }
  };
}

export function setUseCurrencyRateCheck(
  val: boolean,
): ThunkAction<void, MetaMaskReduxState, unknown, AnyAction> {
  return (dispatch: MetaMaskReduxDispatch) => {
    dispatch(showLoadingIndication());
    log.debug(`background.setUseCurrencyRateCheck`);
    callBackgroundMethod('setUseCurrencyRateCheck', [val], (err) => {
      dispatch(hideLoadingIndication());
      if (err) {
        dispatch(displayWarning(err));
      }
    });
  };
}

// MultichainAssetsRatesController
export function fetchHistoricalPricesForAsset(
  address: CaipAssetType,
): ThunkAction<void, MetaMaskReduxState, unknown, AnyAction> {
  // TODO: Fix in https://github.com/MetaMask/metamask-extension/issues/31879
  // eslint-disable-next-line @typescript-eslint/no-misused-promises
  return async (dispatch: MetaMaskReduxDispatch) => {
    log.debug(`background.fetchHistoricalPricesForAsset`);
    await submitRequestToBackground('fetchHistoricalPricesForAsset', [address]);
    await forceUpdateMetamaskState(dispatch);
  };
}

// TokenDetectionController
export function detectTokens(): ThunkAction<
  void,
  MetaMaskReduxState,
  unknown,
  AnyAction
> {
  // TODO: Fix in https://github.com/MetaMask/metamask-extension/issues/31879
  // eslint-disable-next-line @typescript-eslint/no-misused-promises
  return async (dispatch: MetaMaskReduxDispatch) => {
    dispatch(showLoadingIndication());
    log.debug(`background.detectTokens`);
    await submitRequestToBackground('detectTokens');
    dispatch(hideLoadingIndication());
    await forceUpdateMetamaskState(dispatch);
  };
}

// TODO: with support of non EVM, check if possible to refactor this and get chainIds from the state in the fct instead of passing it as a param
export function detectNfts(
  chainIds: string[],
): ThunkAction<void, MetaMaskReduxState, unknown, AnyAction> {
  // TODO: Fix in https://github.com/MetaMask/metamask-extension/issues/31879
  // eslint-disable-next-line @typescript-eslint/no-misused-promises
  return async (dispatch: MetaMaskReduxDispatch) => {
    dispatch(showNftStillFetchingIndication());
    log.debug(`background.detectNfts`);
    try {
      await submitRequestToBackground('detectNfts', [chainIds]);
    } finally {
      dispatch(hideNftStillFetchingIndication());
    }
    await forceUpdateMetamaskState(dispatch);
  };
}

export function setAdvancedGasFee(
  val: { chainId: Hex; maxBaseFee?: string; priorityFee?: string } | null,
): ThunkAction<void, MetaMaskReduxState, unknown, AnyAction> {
  return (dispatch: MetaMaskReduxDispatch) => {
    dispatch(showLoadingIndication());
    log.debug(`background.setAdvancedGasFee`);
    callBackgroundMethod('setAdvancedGasFee', [val], (err) => {
      dispatch(hideLoadingIndication());
      if (err) {
        dispatch(displayWarning(err));
      }
    });
  };
}

export function setTheme(
  val: ThemeType,
): ThunkAction<void, MetaMaskReduxState, unknown, AnyAction> {
  // TODO: Fix in https://github.com/MetaMask/metamask-extension/issues/31879
  // eslint-disable-next-line @typescript-eslint/no-misused-promises
  return async (dispatch: MetaMaskReduxDispatch) => {
    dispatch(showLoadingIndication());
    log.debug(`background.setTheme`);
    try {
      await submitRequestToBackground('setTheme', [val]);
    } finally {
      dispatch(hideLoadingIndication());
    }
  };
}

export function setIpfsGateway(
  val: string,
): ThunkAction<void, MetaMaskReduxState, unknown, AnyAction> {
  return (dispatch: MetaMaskReduxDispatch) => {
    log.debug(`background.setIpfsGateway`);
    callBackgroundMethod('setIpfsGateway', [val], (err) => {
      if (err) {
        dispatch(displayWarning(err));
      }
    });
  };
}

export function toggleExternalServices(
  val: boolean,
): ThunkAction<void, MetaMaskReduxState, unknown, AnyAction> {
  // TODO: Fix in https://github.com/MetaMask/metamask-extension/issues/31879
  // eslint-disable-next-line @typescript-eslint/no-misused-promises
  return async (dispatch: MetaMaskReduxDispatch) => {
    log.debug(`background.toggleExternalServices`);
    try {
      await submitRequestToBackground('toggleExternalServices', [val]);
      await forceUpdateMetamaskState(dispatch);
    } catch (err) {
      dispatch(displayWarning(err));
    }
  };
}

export function setIsIpfsGatewayEnabled(
  val: string,
): ThunkAction<void, MetaMaskReduxState, unknown, AnyAction> {
  return (dispatch: MetaMaskReduxDispatch) => {
    log.debug(`background.setIsIpfsGatewayEnabled`);
    callBackgroundMethod('setIsIpfsGatewayEnabled', [val], (err) => {
      if (err) {
        dispatch(displayWarning(err));
      }
    });
  };
}

export function setUseAddressBarEnsResolution(
  val: string,
): ThunkAction<void, MetaMaskReduxState, unknown, AnyAction> {
  return (dispatch: MetaMaskReduxDispatch) => {
    log.debug(`background.setUseAddressBarEnsResolution`);
    callBackgroundMethod('setUseAddressBarEnsResolution', [val], (err) => {
      if (err) {
        dispatch(displayWarning(err));
      }
    });
  };
}

export function updateCurrentLocale(
  key: string,
): ThunkAction<void, MetaMaskReduxState, unknown, AnyAction> {
  // TODO: Fix in https://github.com/MetaMask/metamask-extension/issues/31879
  // eslint-disable-next-line @typescript-eslint/no-misused-promises
  return async (dispatch: MetaMaskReduxDispatch) => {
    dispatch(showLoadingIndication());

    try {
      await loadRelativeTimeFormatLocaleData(key);
      const localeMessages = await fetchLocale(key);
      const textDirection = await submitRequestToBackground<
        'rtl' | 'ltr' | 'auto'
      >('setCurrentLocale', [key]);
      switchDirection(textDirection);
      dispatch(setCurrentLocale(key, localeMessages));
    } catch (error) {
      dispatch(displayWarning(error));
      return;
    } finally {
      dispatch(hideLoadingIndication());
    }
  };
}

export function setCurrentLocale(
  locale: string,
  messages: {
    [translationKey: string]: { message: string; description?: string };
  },
): PayloadAction<{
  locale: string;
  messages: {
    [translationKey: string]: { message: string; description?: string };
  };
}> {
  return {
    type: actionConstants.SET_CURRENT_LOCALE,
    payload: {
      locale,
      messages,
    },
  };
}

export function setPendingTokens(pendingTokens: {
  customToken?: Token;
  selectedTokens?: {
    [address: string]: Token & { isCustom?: boolean; unlisted?: boolean };
  };
  tokenAddressList: string[];
}) {
  const {
    customToken,
    selectedTokens = {},
    tokenAddressList = [],
  } = pendingTokens;
  const tokens =
    customToken?.address &&
    customToken?.symbol &&
    Boolean(customToken?.decimals >= 0 && customToken?.decimals <= 36)
      ? {
          ...selectedTokens,
          [customToken.address]: {
            ...customToken,
            isCustom: true,
          },
        }
      : selectedTokens;

  Object.keys(tokens).forEach((tokenAddress) => {
    const found = tokenAddressList.find((addr) =>
      isEqualCaseInsensitive(addr, tokenAddress),
    );

    tokens[tokenAddress] = {
      ...tokens[tokenAddress],
      unlisted: !found,
    };
  });

  return {
    type: actionConstants.SET_PENDING_TOKENS,
    payload: tokens,
  };
}

// Swaps

export function setSwapsLiveness(
  swapsLiveness: boolean,
): ThunkAction<void, MetaMaskReduxState, unknown, AnyAction> {
  // TODO: Fix in https://github.com/MetaMask/metamask-extension/issues/31879
  // eslint-disable-next-line @typescript-eslint/no-misused-promises
  return async (dispatch: MetaMaskReduxDispatch) => {
    await submitRequestToBackground('setSwapsLiveness', [swapsLiveness]);
    await forceUpdateMetamaskState(dispatch);
  };
}

export function setSwapsFeatureFlags(
  featureFlags: TemporaryFeatureFlagDef,
): ThunkAction<void, MetaMaskReduxState, unknown, AnyAction> {
  // TODO: Fix in https://github.com/MetaMask/metamask-extension/issues/31879
  // eslint-disable-next-line @typescript-eslint/no-misused-promises
  return async (dispatch: MetaMaskReduxDispatch) => {
    await submitRequestToBackground('setSwapsFeatureFlags', [featureFlags]);
    await forceUpdateMetamaskState(dispatch);
  };
}

type Quotes = [
  { destinationAmount: string; decimals: number; aggregator: string },
  string,
];

export function fetchAndSetQuotes(
  fetchParams: {
    slippage: string;
    sourceToken: string;
    destinationToken: string;
    value: string;
    fromAddress: string;
    balanceError: string;
    sourceDecimals: number;
    enableGasIncludedQuotes: boolean;
  },
  fetchParamsMetaData: {
    sourceTokenInfo: Token;
    destinationTokenInfo: Token;
    accountBalance: string;
    chainId: string;
  },
): ThunkAction<Promise<Quotes>, MetaMaskReduxState, unknown, AnyAction> {
  return async (dispatch: MetaMaskReduxDispatch) => {
    const [quotes, selectedAggId] = await trace(
      {
        name: TraceName.SwapQuotesFetched,
      },
      async () =>
        await submitRequestToBackground<Quotes>('fetchAndSetQuotes', [
          fetchParams,
          fetchParamsMetaData,
        ]),
    );
    await forceUpdateMetamaskState(dispatch);
    return [quotes, selectedAggId];
  };
}

export function setSelectedQuoteAggId(
  aggId: string,
): ThunkAction<void, MetaMaskReduxState, unknown, AnyAction> {
  // TODO: Fix in https://github.com/MetaMask/metamask-extension/issues/31879
  // eslint-disable-next-line @typescript-eslint/no-misused-promises
  return async (dispatch: MetaMaskReduxDispatch) => {
    await submitRequestToBackground('setSelectedQuoteAggId', [aggId]);
    await forceUpdateMetamaskState(dispatch);
  };
}

export function setSwapsTokens(
  tokens: Token[],
): ThunkAction<void, MetaMaskReduxState, unknown, AnyAction> {
  // TODO: Fix in https://github.com/MetaMask/metamask-extension/issues/31879
  // eslint-disable-next-line @typescript-eslint/no-misused-promises
  return async (dispatch: MetaMaskReduxDispatch) => {
    await submitRequestToBackground('setSwapsTokens', [tokens]);
    await forceUpdateMetamaskState(dispatch);
  };
}

export function clearSwapsQuotes(): ThunkAction<
  void,
  MetaMaskReduxState,
  unknown,
  AnyAction
> {
  // TODO: Fix in https://github.com/MetaMask/metamask-extension/issues/31879
  // eslint-disable-next-line @typescript-eslint/no-misused-promises
  return async (dispatch: MetaMaskReduxDispatch) => {
    await submitRequestToBackground('clearSwapsQuotes');
    await forceUpdateMetamaskState(dispatch);
  };
}

export function resetBackgroundSwapsState(): ThunkAction<
  void,
  MetaMaskReduxState,
  unknown,
  AnyAction
> {
  // TODO: Fix in https://github.com/MetaMask/metamask-extension/issues/31879
  // eslint-disable-next-line @typescript-eslint/no-misused-promises
  return async (dispatch: MetaMaskReduxDispatch) => {
    await submitRequestToBackground('resetSwapsState');
    await forceUpdateMetamaskState(dispatch);
  };
}

export function setCustomApproveTxData(
  data: string,
): ThunkAction<void, MetaMaskReduxState, unknown, AnyAction> {
  // TODO: Fix in https://github.com/MetaMask/metamask-extension/issues/31879
  // eslint-disable-next-line @typescript-eslint/no-misused-promises
  return async (dispatch: MetaMaskReduxDispatch) => {
    await submitRequestToBackground('setCustomApproveTxData', [data]);
    await forceUpdateMetamaskState(dispatch);
  };
}

export function setSwapsTxGasPrice(
  gasPrice: string,
): ThunkAction<void, MetaMaskReduxState, unknown, AnyAction> {
  // TODO: Fix in https://github.com/MetaMask/metamask-extension/issues/31879
  // eslint-disable-next-line @typescript-eslint/no-misused-promises
  return async (dispatch: MetaMaskReduxDispatch) => {
    await submitRequestToBackground('setSwapsTxGasPrice', [gasPrice]);
    await forceUpdateMetamaskState(dispatch);
  };
}

export function setSwapsTxGasLimit(
  gasLimit: string,
): ThunkAction<void, MetaMaskReduxState, unknown, AnyAction> {
  // TODO: Fix in https://github.com/MetaMask/metamask-extension/issues/31879
  // eslint-disable-next-line @typescript-eslint/no-misused-promises
  return async (dispatch: MetaMaskReduxDispatch) => {
    await submitRequestToBackground('setSwapsTxGasLimit', [gasLimit, true]);
    await forceUpdateMetamaskState(dispatch);
  };
}

export function updateCustomSwapsEIP1559GasParams({
  gasLimit,
  maxFeePerGas,
  maxPriorityFeePerGas,
}: {
  gasLimit: string;
  maxFeePerGas: string;
  maxPriorityFeePerGas: string;
}): ThunkAction<void, MetaMaskReduxState, unknown, AnyAction> {
  // TODO: Fix in https://github.com/MetaMask/metamask-extension/issues/31879
  // eslint-disable-next-line @typescript-eslint/no-misused-promises
  return async (dispatch: MetaMaskReduxDispatch) => {
    await Promise.all([
      submitRequestToBackground('setSwapsTxGasLimit', [gasLimit]),
      submitRequestToBackground('setSwapsTxMaxFeePerGas', [maxFeePerGas]),
      submitRequestToBackground('setSwapsTxMaxFeePriorityPerGas', [
        maxPriorityFeePerGas,
      ]),
    ]);
    await forceUpdateMetamaskState(dispatch);
  };
}

// Note that the type widening happening below will resolve when we switch gas
// constants to TypeScript, at which point we'll get better type safety.
// TODO: Remove this comment when gas constants is typescript
export function updateSwapsUserFeeLevel(
  swapsCustomUserFeeLevel: PriorityLevels,
): ThunkAction<void, MetaMaskReduxState, unknown, AnyAction> {
  // TODO: Fix in https://github.com/MetaMask/metamask-extension/issues/31879
  // eslint-disable-next-line @typescript-eslint/no-misused-promises
  return async (dispatch: MetaMaskReduxDispatch) => {
    await submitRequestToBackground('setSwapsUserFeeLevel', [
      swapsCustomUserFeeLevel,
    ]);
    await forceUpdateMetamaskState(dispatch);
  };
}

export function setSwapsQuotesPollingLimitEnabled(
  quotesPollingLimitEnabled: boolean,
): ThunkAction<void, MetaMaskReduxState, unknown, AnyAction> {
  // TODO: Fix in https://github.com/MetaMask/metamask-extension/issues/31879
  // eslint-disable-next-line @typescript-eslint/no-misused-promises
  return async (dispatch: MetaMaskReduxDispatch) => {
    await submitRequestToBackground('setSwapsQuotesPollingLimitEnabled', [
      quotesPollingLimitEnabled,
    ]);
    await forceUpdateMetamaskState(dispatch);
  };
}

export function safeRefetchQuotes(): ThunkAction<
  void,
  MetaMaskReduxState,
  unknown,
  AnyAction
> {
  // TODO: Fix in https://github.com/MetaMask/metamask-extension/issues/31879
  // eslint-disable-next-line @typescript-eslint/no-misused-promises
  return async (dispatch: MetaMaskReduxDispatch) => {
    await submitRequestToBackground('safeRefetchQuotes');
    await forceUpdateMetamaskState(dispatch);
  };
}

export function stopPollingForQuotes(): ThunkAction<
  void,
  MetaMaskReduxState,
  unknown,
  AnyAction
> {
  // TODO: Fix in https://github.com/MetaMask/metamask-extension/issues/31879
  // eslint-disable-next-line @typescript-eslint/no-misused-promises
  return async (dispatch: MetaMaskReduxDispatch) => {
    await submitRequestToBackground('stopPollingForQuotes');
    await forceUpdateMetamaskState(dispatch);
  };
}

export function setBackgroundSwapRouteState(
  routeState: '' | 'loading' | 'awaiting' | 'smartTransactionStatus',
): ThunkAction<void, MetaMaskReduxState, unknown, AnyAction> {
  // TODO: Fix in https://github.com/MetaMask/metamask-extension/issues/31879
  // eslint-disable-next-line @typescript-eslint/no-misused-promises
  return async (dispatch: MetaMaskReduxDispatch) => {
    await submitRequestToBackground('setBackgroundSwapRouteState', [
      routeState,
    ]);
    await forceUpdateMetamaskState(dispatch);
  };
}

export function resetSwapsPostFetchState(): ThunkAction<
  void,
  MetaMaskReduxState,
  unknown,
  AnyAction
> {
  // TODO: Fix in https://github.com/MetaMask/metamask-extension/issues/31879
  // eslint-disable-next-line @typescript-eslint/no-misused-promises
  return async (dispatch: MetaMaskReduxDispatch) => {
    await submitRequestToBackground('resetPostFetchState');
    await forceUpdateMetamaskState(dispatch);
  };
}

export function setSwapsErrorKey(
  errorKey: string,
): ThunkAction<void, MetaMaskReduxState, unknown, AnyAction> {
  // TODO: Fix in https://github.com/MetaMask/metamask-extension/issues/31879
  // eslint-disable-next-line @typescript-eslint/no-misused-promises
  return async (dispatch: MetaMaskReduxDispatch) => {
    await submitRequestToBackground('setSwapsErrorKey', [errorKey]);
    await forceUpdateMetamaskState(dispatch);
  };
}

export function setInitialGasEstimate(
  initialAggId: string,
): ThunkAction<void, MetaMaskReduxState, unknown, AnyAction> {
  // TODO: Fix in https://github.com/MetaMask/metamask-extension/issues/31879
  // eslint-disable-next-line @typescript-eslint/no-misused-promises
  return async (dispatch: MetaMaskReduxDispatch) => {
    await submitRequestToBackground('setInitialGasEstimate', [initialAggId]);
    await forceUpdateMetamaskState(dispatch);
  };
}

// Permissions

export function requestAccountsAndChainPermissionsWithId(
  origin: string,
): ThunkAction<Promise<void>, MetaMaskReduxState, unknown, AnyAction> {
  return async (dispatch: MetaMaskReduxDispatch) => {
    const id = await submitRequestToBackground(
      'requestAccountsAndChainPermissionsWithId',
      [origin],
    );
    await forceUpdateMetamaskState(dispatch);
    return id;
  };
}

/**
 * Approves the permissions request.
 *
 * @param request - The permissions request to approve.
 */
export function approvePermissionsRequest(
  request: PermissionsRequest,
): ThunkAction<void, MetaMaskReduxState, unknown, AnyAction> {
  return (dispatch: MetaMaskReduxDispatch) => {
    callBackgroundMethod('approvePermissionsRequest', [request], (err) => {
      if (err) {
        dispatch(displayWarning(err));
      }
      forceUpdateMetamaskState(dispatch);
    });
  };
}

/**
 * Rejects the permissions request with the given ID.
 *
 * @param requestId - The id of the request to be rejected
 */
export function rejectPermissionsRequest(
  requestId: string,
): ThunkAction<void, MetaMaskReduxState, unknown, AnyAction> {
  // TODO: Fix in https://github.com/MetaMask/metamask-extension/issues/31879
  // eslint-disable-next-line @typescript-eslint/no-misused-promises
  return (dispatch: MetaMaskReduxDispatch) => {
    return new Promise((resolve, reject) => {
      callBackgroundMethod('rejectPermissionsRequest', [requestId], (err) => {
        if (err) {
          dispatch(displayWarning(err));
          reject(err);
          return;
        }
        forceUpdateMetamaskState(dispatch).then(resolve).catch(reject);
      });
    });
  };
}

/**
 * Clears the given permissions for the given origin.
 *
 * @param subjects
 */
export function removePermissionsFor(
  subjects: Record<string, NonEmptyArray<string>>,
): ThunkAction<void, MetaMaskReduxState, unknown, AnyAction> {
  return (dispatch: MetaMaskReduxDispatch) => {
    callBackgroundMethod('removePermissionsFor', [subjects], (err) => {
      if (err) {
        dispatch(displayWarning(err));
      }
    });
  };
}

/**
 * Updates the order of networks after drag and drop
 *
 * @param chainIds - An array of hexadecimal chain IDs
 */
export function updateNetworksList(
  chainIds: CaipChainId[],
): ThunkAction<void, MetaMaskReduxState, unknown, AnyAction> {
  // TODO: Fix in https://github.com/MetaMask/metamask-extension/issues/31879
  // eslint-disable-next-line @typescript-eslint/no-misused-promises
  return async () => {
    await submitRequestToBackground('updateNetworksList', [chainIds]);
  };
}

/**
 * Updates the pinned accounts list
 *
 * @param pinnedAccountList
 */
export function updateAccountsList(
  pinnedAccountList: [],
): ThunkAction<void, MetaMaskReduxState, unknown, AnyAction> {
  // TODO: Fix in https://github.com/MetaMask/metamask-extension/issues/31879
  // eslint-disable-next-line @typescript-eslint/no-misused-promises
  return async () => {
    await submitRequestToBackground('updateAccountsList', [pinnedAccountList]);
  };
}

/**
 * Sets the enabled networks in the controller state.
 * This method updates the enabledNetworkMap to mark specified networks as enabled.
 * It can handle both a single chain ID or an array of chain IDs.
 *
 * @deprecated - this unsafely sets the EnabledNetworkMap,
 * - we want to have better control on how we enable networks (either single network or all, not in between)
 * Please use controller-actions/network-order-controller.ts actions
 * @param chainIds - A single chainId (e.g. 'eip155:1') or an array of chain IDs
 * to be enabled. All other networks will be implicitly disabled.
 * @param networkId - The CAIP-2 chain ID of the currently selected network
 */
export function setEnabledNetworks(
  chainIds: string[],
  networkId: CaipNamespace,
): ThunkAction<void, MetaMaskReduxState, unknown, AnyAction> {
  return async () => {
    await submitRequestToBackground('setEnabledNetworks', [
      chainIds,
      networkId,
    ]);
  };
}

/**
 * Hides account in the accounts list
 *
 * @param hiddenAccountList
 */
export function updateHiddenAccountsList(
  hiddenAccountList: [],
): ThunkAction<void, MetaMaskReduxState, unknown, AnyAction> {
  // TODO: Fix in https://github.com/MetaMask/metamask-extension/issues/31879
  // eslint-disable-next-line @typescript-eslint/no-misused-promises
  return async () => {
    await submitRequestToBackground('updateHiddenAccountsList', [
      hiddenAccountList,
    ]);
  };
}

// Pending Approvals

/**
 * Resolves a pending approval and closes the current notification window if no
 * further approvals are pending after the background state updates.
 *
 * @param id - The pending approval id
 * @param [value] - The value required to confirm a pending approval
 */
export function resolvePendingApproval(
  id: string,
  value: unknown,
): ThunkAction<void, MetaMaskReduxState, unknown, AnyAction> {
  // TODO: Fix in https://github.com/MetaMask/metamask-extension/issues/31879
  // eslint-disable-next-line @typescript-eslint/no-misused-promises
  return async (_dispatch: MetaMaskReduxDispatch) => {
    await submitRequestToBackground('resolvePendingApproval', [id, value]);
    // Before closing the current window, check if any additional confirmations
    // are added as a result of this confirmation being accepted

    const { pendingApprovals } = await forceUpdateMetamaskState(_dispatch);
    if (Object.values(pendingApprovals).length === 0) {
      _dispatch(closeCurrentNotificationWindow());
    }
  };
}

/**
 * Rejects a pending approval and closes the current notification window if no
 * further approvals are pending after the background state updates.
 *
 * @param id - The pending approval id
 * @param [error] - The error to throw when rejecting the approval
 */
export function rejectPendingApproval(
  id: string,
  error: unknown,
): ThunkAction<void, MetaMaskReduxState, unknown, AnyAction> {
  // TODO: Fix in https://github.com/MetaMask/metamask-extension/issues/31879
  // eslint-disable-next-line @typescript-eslint/no-misused-promises
  return async (dispatch: MetaMaskReduxDispatch) => {
    await submitRequestToBackground('rejectPendingApproval', [id, error]);
    // Before closing the current window, check if any additional confirmations
    // are added as a result of this confirmation being rejected
    const { pendingApprovals } = await forceUpdateMetamaskState(dispatch);
    if (Object.values(pendingApprovals).length === 0) {
      dispatch(closeCurrentNotificationWindow());
    }
  };
}

/**
 * Rejects all approvals for the given messages
 *
 * @param messageList - The list of messages to reject
 */
export function rejectAllMessages(
  messageList: [],
): ThunkAction<void, MetaMaskReduxState, unknown, AnyAction> {
  // TODO: Fix in https://github.com/MetaMask/metamask-extension/issues/31879
  // eslint-disable-next-line @typescript-eslint/no-misused-promises
  return async (dispatch: MetaMaskReduxDispatch) => {
    const userRejectionError = serializeError(
      providerErrors.userRejectedRequest(),
    );
    await Promise.all(
      messageList.map(
        async ({ id }) =>
          await submitRequestToBackground('rejectPendingApproval', [
            id,
            userRejectionError,
          ]),
      ),
    );
    const { pendingApprovals } = await forceUpdateMetamaskState(dispatch);
    if (Object.values(pendingApprovals).length === 0) {
      dispatch(closeCurrentNotificationWindow());
    }
  };
}

export function updateThrottledOriginState(
  origin: string,
  throttledOriginState: ThrottledOrigin,
): ThunkAction<void, MetaMaskReduxState, unknown, AnyAction> {
  // TODO: Fix in https://github.com/MetaMask/metamask-extension/issues/31879
  // eslint-disable-next-line @typescript-eslint/no-misused-promises
  return async () => {
    await submitRequestToBackground('updateThrottledOriginState', [
      origin,
      throttledOriginState,
    ]);
  };
}

export function setFirstTimeFlowType(
  type: FirstTimeFlowType | null,
): ThunkAction<Promise<void>, MetaMaskReduxState, unknown, AnyAction> {
  return async (dispatch: MetaMaskReduxDispatch) => {
    try {
      log.debug(`background.setFirstTimeFlowType`);
      await submitRequestToBackground('setFirstTimeFlowType', [type]);
      dispatch({
        type: actionConstants.SET_FIRST_TIME_FLOW_TYPE,
        value: type,
      });
    } catch (err) {
      dispatch(displayWarning(err));
    }
  };
}

export function setSelectedNetworkConfigurationId(
  networkConfigurationId: string,
): PayloadAction<string> {
  return {
    type: actionConstants.SET_SELECTED_NETWORK_CONFIGURATION_ID,
    payload: networkConfigurationId,
  };
}

export function setNewNetworkAdded({
  networkConfigurationId,
  nickname,
}: {
  networkConfigurationId: string;
  nickname: string;
}): PayloadAction<object> {
  return {
    type: actionConstants.SET_NEW_NETWORK_ADDED,
    payload: { networkConfigurationId, nickname },
  };
}

export function setEditedNetwork(
  payload:
    | {
        chainId: string;
        nickname?: string;
        editCompleted?: boolean;
        newNetwork?: boolean;
      }
    | undefined = undefined,
): PayloadAction<object> {
  return { type: actionConstants.SET_EDIT_NETWORK, payload };
}

export function setNewNftAddedMessage(
  newNftAddedMessage: string,
): PayloadAction<string> {
  return {
    type: actionConstants.SET_NEW_NFT_ADDED_MESSAGE,
    payload: newNftAddedMessage,
  };
}

export function setRemoveNftMessage(
  removeNftMessage: string,
): PayloadAction<string> {
  return {
    type: actionConstants.SET_REMOVE_NFT_MESSAGE,
    payload: removeNftMessage,
  };
}

export function setNewTokensImported(
  newTokensImported: string,
): PayloadAction<string> {
  return {
    type: actionConstants.SET_NEW_TOKENS_IMPORTED,
    payload: newTokensImported,
  };
}

export function setNewTokensImportedError(
  newTokensImportedError: string,
): PayloadAction<string> {
  return {
    type: actionConstants.SET_NEW_TOKENS_IMPORTED_ERROR,
    payload: newTokensImportedError,
  };
}

export function setLastActiveTime(): ThunkAction<
  void,
  MetaMaskReduxState,
  unknown,
  AnyAction
> {
  return (dispatch: MetaMaskReduxDispatch) => {
    callBackgroundMethod('setLastActiveTime', [], (err) => {
      if (err) {
        dispatch(displayWarning(err));
      }
    });
  };
}

export function setDismissSeedBackUpReminder(
  value: boolean,
): ThunkAction<void, MetaMaskReduxState, unknown, AnyAction> {
  // TODO: Fix in https://github.com/MetaMask/metamask-extension/issues/31879
  // eslint-disable-next-line @typescript-eslint/no-misused-promises
  return async (dispatch: MetaMaskReduxDispatch) => {
    dispatch(showLoadingIndication());
    await submitRequestToBackground('setDismissSeedBackUpReminder', [value]);
    dispatch(hideLoadingIndication());
  };
}

export function setOverrideContentSecurityPolicyHeader(
  value: boolean,
): ThunkAction<void, MetaMaskReduxState, unknown, AnyAction> {
  // TODO: Fix in https://github.com/MetaMask/metamask-extension/issues/31879
  // eslint-disable-next-line @typescript-eslint/no-misused-promises
  return async (dispatch: MetaMaskReduxDispatch) => {
    dispatch(showLoadingIndication());
    await submitRequestToBackground('setOverrideContentSecurityPolicyHeader', [
      value,
    ]);
    dispatch(hideLoadingIndication());
  };
}

export function setManageInstitutionalWallets(
  value: boolean,
): ThunkAction<void, MetaMaskReduxState, unknown, AnyAction> {
  // TODO: Fix in https://github.com/MetaMask/metamask-extension/issues/31879
  // eslint-disable-next-line @typescript-eslint/no-misused-promises
  return async (dispatch: MetaMaskReduxDispatch) => {
    dispatch(showLoadingIndication());
    await submitRequestToBackground('setManageInstitutionalWallets', [value]);
    dispatch(hideLoadingIndication());
  };
}

export function getRpcMethodPreferences(): ThunkAction<
  void,
  MetaMaskReduxState,
  unknown,
  AnyAction
> {
  // TODO: Fix in https://github.com/MetaMask/metamask-extension/issues/31879
  // eslint-disable-next-line @typescript-eslint/no-misused-promises
  return async (dispatch: MetaMaskReduxDispatch) => {
    dispatch(showLoadingIndication());
    await submitRequestToBackground('getRpcMethodPreferences', []);
    dispatch(hideLoadingIndication());
  };
}

export function setConnectedStatusPopoverHasBeenShown(): ThunkAction<
  void,
  MetaMaskReduxState,
  unknown,
  AnyAction
> {
  return () => {
    callBackgroundMethod('setConnectedStatusPopoverHasBeenShown', [], (err) => {
      if (isErrorWithMessage(err)) {
        throw new Error(getErrorMessage(err));
      }
    });
  };
}

export function setRecoveryPhraseReminderHasBeenShown() {
  return () => {
    callBackgroundMethod('setRecoveryPhraseReminderHasBeenShown', [], (err) => {
      if (isErrorWithMessage(err)) {
        throw new Error(getErrorMessage(err));
      }
    });
  };
}

export function setRecoveryPhraseReminderLastShown(
  lastShown: number,
): ThunkAction<void, MetaMaskReduxState, unknown, AnyAction> {
  return () => {
    callBackgroundMethod(
      'setRecoveryPhraseReminderLastShown',
      [lastShown],
      (err) => {
        if (isErrorWithMessage(err)) {
          throw new Error(getErrorMessage(err));
        }
      },
    );
  };
}

export function setTermsOfUseLastAgreed(lastAgreed: number) {
  return async () => {
    await submitRequestToBackground('setTermsOfUseLastAgreed', [lastAgreed]);
  };
}

export async function setUpdateModalLastDismissedAt(
  updateModalLastDismissedAt: number,
) {
  await submitRequestToBackground('setUpdateModalLastDismissedAt', [
    updateModalLastDismissedAt,
  ]);
}

export function setLastViewedUserSurvey(id: number) {
  return async () => {
    await submitRequestToBackground('setLastViewedUserSurvey', [id]);
  };
}

export function setOutdatedBrowserWarningLastShown(lastShown: number) {
  return async () => {
    await submitRequestToBackground('setOutdatedBrowserWarningLastShown', [
      lastShown,
    ]);
  };
}

export function getContractMethodData(
  data = '',
): ThunkAction<void, MetaMaskReduxState, unknown, AnyAction> {
  // TODO: Fix in https://github.com/MetaMask/metamask-extension/issues/31879
  // eslint-disable-next-line @typescript-eslint/no-misused-promises
  return async (dispatch: MetaMaskReduxDispatch, getState) => {
    const prefixedData = addHexPrefix(data);
    const fourBytePrefix = prefixedData.slice(0, 10);
    if (fourBytePrefix.length < 10) {
      return {};
    }
    const { knownMethodData, use4ByteResolution } = getState().metamask;
    if (
      knownMethodData?.[fourBytePrefix] &&
      Object.keys(knownMethodData[fourBytePrefix]).length !== 0
    ) {
      return knownMethodData[fourBytePrefix];
    }

    log.debug(`loadingMethodData`);

    const { name, params } = (await getMethodDataAsync(
      fourBytePrefix,
      use4ByteResolution,
    )) as {
      name: string;
      params: unknown;
    };

    callBackgroundMethod(
      'addKnownMethodData',
      [fourBytePrefix, { name, params }],
      (err) => {
        if (err) {
          dispatch(displayWarning(err));
        }
      },
    );
    return { name, params };
  };
}

export function setSeedPhraseBackedUp(
  seedPhraseBackupState: boolean,
): ThunkAction<void, MetaMaskReduxState, unknown, AnyAction> {
  // TODO: Fix in https://github.com/MetaMask/metamask-extension/issues/31879
  // eslint-disable-next-line @typescript-eslint/no-misused-promises
  return (dispatch: MetaMaskReduxDispatch) => {
    log.debug(`background.setSeedPhraseBackedUp`);
    return new Promise((resolve, reject) => {
      callBackgroundMethod(
        'setSeedPhraseBackedUp',
        [seedPhraseBackupState],
        (err) => {
          if (err) {
            dispatch(displayWarning(err));
            reject(err);
            return;
          }
          forceUpdateMetamaskState(dispatch).then(resolve).catch(reject);
        },
      );
    });
  };
}

export function setNextNonce(nextNonce: string): PayloadAction<string> {
  return {
    type: actionConstants.SET_NEXT_NONCE,
    payload: nextNonce,
  };
}

/**
 * This function initiates the nonceLock in the background for the given
 * address, and returns the next nonce to use. It then calls setNextNonce which
 * sets the nonce in state on the nextNonce key. NOTE: The nextNonce key is
 * actually ephemeral application state. It does not appear to be part of the
 * background state.
 *
 * TODO: move this to a different slice, MetaMask slice will eventually be
 * deprecated because it should not contain any ephemeral/app state but just
 * background state. In addition we should key nextNonce by address to prevent
 * accidental usage of a stale nonce as the call to getNextNonce only works for
 * the currently selected address.
 *
 * @param address - address for which nonce lock should be obtained.
 * @param networkClientId - networkClientId for network for which nonce lock is needed.
 * @returns
 */
export function getNextNonce(
  address,
  networkClientId,
): ThunkAction<Promise<string>, MetaMaskReduxState, unknown, AnyAction> {
  return async (dispatch, getState) => {
    const networkClientIdValue =
      networkClientId ?? getSelectedNetworkClientId(getState());
    let nextNonce;
    try {
      nextNonce = await submitRequestToBackground<string>('getNextNonce', [
        address,
        networkClientIdValue,
      ]);
    } catch (error) {
      dispatch(displayWarning(error));
      throw error;
    }
    dispatch(setNextNonce(nextNonce));
    return nextNonce;
  };
}

export function setRequestAccountTabIds(requestAccountTabIds: {
  [origin: string]: string;
}): PayloadAction<{
  [origin: string]: string;
}> {
  return {
    type: actionConstants.SET_REQUEST_ACCOUNT_TABS,
    payload: requestAccountTabIds,
  };
}

export function getRequestAccountTabIds(): ThunkAction<
  void,
  MetaMaskReduxState,
  unknown,
  AnyAction
> {
  // TODO: Fix in https://github.com/MetaMask/metamask-extension/issues/31879
  // eslint-disable-next-line @typescript-eslint/no-misused-promises
  return async (dispatch: MetaMaskReduxDispatch) => {
    const requestAccountTabIds = await submitRequestToBackground<{
      [origin: string]: string;
    }>('getRequestAccountTabIds');
    dispatch(setRequestAccountTabIds(requestAccountTabIds));
  };
}

export function setOpenMetamaskTabsIDs(openMetaMaskTabIDs: {
  [tabId: string]: boolean;
}): PayloadAction<{ [tabId: string]: boolean }> {
  return {
    type: actionConstants.SET_OPEN_METAMASK_TAB_IDS,
    payload: openMetaMaskTabIDs,
  };
}

export function getOpenMetamaskTabsIds(): ThunkAction<
  void,
  MetaMaskReduxState,
  unknown,
  AnyAction
> {
  // TODO: Fix in https://github.com/MetaMask/metamask-extension/issues/31879
  // eslint-disable-next-line @typescript-eslint/no-misused-promises
  return async (dispatch: MetaMaskReduxDispatch) => {
    const openMetaMaskTabIDs = await submitRequestToBackground<{
      [tabId: string]: boolean;
    }>('getOpenMetamaskTabsIds');
    dispatch(setOpenMetamaskTabsIDs(openMetaMaskTabIDs));
  };
}

export async function attemptLedgerTransportCreation() {
  return await submitRequestToBackground('attemptLedgerTransportCreation');
}

/**
 * This method deduplicates error reports to sentry by maintaining a state
 * object 'singleExceptions' in the app slice. The only place this state object
 * is accessed from is within this method, to check if it has already seen and
 * therefore tracked this error. This is to avoid overloading sentry with lots
 * of duplicate errors.
 *
 * @param error
 * @returns
 */
export function captureSingleException(
  error: string,
): ThunkAction<void, MetaMaskReduxState, unknown, AnyAction> {
  // TODO: Fix in https://github.com/MetaMask/metamask-extension/issues/31879
  // eslint-disable-next-line @typescript-eslint/no-misused-promises
  return async (dispatch, getState) => {
    const { singleExceptions } = getState().appState;
    if (!(error in singleExceptions)) {
      dispatch({
        type: actionConstants.CAPTURE_SINGLE_EXCEPTION,
        value: error,
      });
      captureException(Error(error));
    }
  };
}

// Wrappers around promisifedBackground
/**
 * The "actions" below are not actions nor action creators. They cannot use
 * dispatch nor should they be dispatched when used. Instead they can be
 * called directly. These wrappers will be moved into their location at some
 * point in the future.
 */

export function estimateGas(params: TransactionParams): Promise<Hex> {
  return submitRequestToBackground('estimateGas', [params]);
}

export async function updateTokenType(
  tokenAddress: string,
): Promise<Token | undefined> {
  try {
    return await submitRequestToBackground('updateTokenType', [tokenAddress]);
  } catch (error) {
    logErrorWithMessage(error);
  }
  return undefined;
}

export async function addPollingTokenToAppState(pollingToken: string) {
  return submitRequestToBackground('addPollingTokenToAppState', [
    pollingToken,
    POLLING_TOKEN_ENVIRONMENT_TYPES[getEnvironmentType()],
  ]);
}

export async function removePollingTokenFromAppState(pollingToken: string) {
  return submitRequestToBackground('removePollingTokenFromAppState', [
    pollingToken,
    POLLING_TOKEN_ENVIRONMENT_TYPES[getEnvironmentType()],
  ]);
}

/**
 * Informs the CurrencyRateController that the UI requires currency rate polling
 *
 * @param nativeCurrencies - An array of native currency symbols
 * @returns polling token that can be used to stop polling
 */
export async function currencyRateStartPolling(
  nativeCurrencies: string[],
): Promise<string> {
  const pollingToken = await submitRequestToBackground(
    'currencyRateStartPolling',
    [{ nativeCurrencies }],
  );
  await addPollingTokenToAppState(pollingToken);
  return pollingToken;
}

/**
 * Informs the CurrencyRateController that the UI no longer requires currency rate polling
 * for the given network client.
 * If all network clients unsubscribe, the controller stops polling.
 *
 * @param pollingToken - Poll token received from calling currencyRateStartPolling
 */
export async function currencyRateStopPollingByPollingToken(
  pollingToken: string,
) {
  await submitRequestToBackground('currencyRateStopPollingByPollingToken', [
    pollingToken,
  ]);
  await removePollingTokenFromAppState(pollingToken);
}

/**
 * Informs the TokenDetectionController that the UI requires token detection polling
 *
 * @param chainIds - An array of chain ids to poll token detection on.
 * @returns polling token that can be used to stop polling.
 */
export async function tokenDetectionStartPolling(
  chainIds: string[],
): Promise<string> {
  const pollingToken = await submitRequestToBackground(
    'tokenDetectionStartPolling',
    [{ chainIds }],
  );

  await addPollingTokenToAppState(pollingToken);
  return pollingToken;
}

/**
 * Informs the TokenDetectionController that the UI no longer token detection polling
 *
 * @param pollingToken - Poll token received from calling tokenDetectionStartPolling
 */
export async function tokenDetectionStopPollingByPollingToken(
  pollingToken: string,
) {
  await submitRequestToBackground('tokenDetectionStopPollingByPollingToken', [
    pollingToken,
  ]);
  await removePollingTokenFromAppState(pollingToken);
}

/**
 * Informs the TokenListController that the UI requires token list polling
 *
 * @param chainId
 * @returns polling token that can be used to stop polling
 */
export async function tokenListStartPolling(chainId: string): Promise<string> {
  const pollingToken = await submitRequestToBackground(
    'tokenListStartPolling',
    [{ chainId }],
  );

  await addPollingTokenToAppState(pollingToken);
  return pollingToken;
}

/**
 * Informs the TokenListController that the UI no longer token list polling
 *
 * @param pollingToken - Poll token received from calling tokenListStartPolling
 */
export async function tokenListStopPollingByPollingToken(pollingToken: string) {
  await submitRequestToBackground('tokenListStopPollingByPollingToken', [
    pollingToken,
  ]);
  await removePollingTokenFromAppState(pollingToken);
}

export async function tokenBalancesStartPolling(
  chainIds: string[],
): Promise<string> {
  const pollingToken = await submitRequestToBackground(
    'tokenBalancesStartPolling',
    [{ chainIds }],
  );
  await addPollingTokenToAppState(pollingToken);
  return pollingToken;
}

export async function tokenBalancesStopPollingByPollingToken(
  pollingToken: string,
) {
  await submitRequestToBackground('tokenBalancesStopPollingByPollingToken', [
    pollingToken,
  ]);
  await removePollingTokenFromAppState(pollingToken);
}

/**
 * Informs the TokenRatesController that the UI requires
 * token rate polling for the given chain id.
 *
 * @param chainIds - An array of chain ids to poll token rates on.
 * @returns polling token that can be used to stop polling
 */
export async function tokenRatesStartPolling(
  chainIds: string[],
): Promise<string> {
  const pollingToken = await submitRequestToBackground(
    'tokenRatesStartPolling',
    [{ chainIds }],
  );
  await addPollingTokenToAppState(pollingToken);
  return pollingToken;
}

/**
 * Informs the TokenRatesController that the UI no longer
 * requires token rate polling for the given chain id.
 *
 * @param pollingToken -
 */
export async function tokenRatesStopPollingByPollingToken(
  pollingToken: string,
) {
  await submitRequestToBackground('tokenRatesStopPollingByPollingToken', [
    pollingToken,
  ]);
  await removePollingTokenFromAppState(pollingToken);
}

/**
 * Starts polling on accountTrackerController with the networkClientId
 *
 * @param networkClientId - The network client ID to pull balances for.
 * @returns polling token used to stop polling
 */
export async function accountTrackerStartPolling(
  networkClientId: string,
): Promise<string> {
  const pollingToken = await submitRequestToBackground(
    'accountTrackerStartPolling',
    [networkClientId],
  );
  await addPollingTokenToAppState(pollingToken);
  return pollingToken;
}

/**
 * Stops polling on the account tracker controller.
 *
 * @param pollingToken - polling token to use to stop polling.
 */
export async function accountTrackerStopPollingByPollingToken(
  pollingToken: string,
) {
  await submitRequestToBackground('accountTrackerStopPollingByPollingToken', [
    pollingToken,
  ]);
  await removePollingTokenFromAppState(pollingToken);
}

/**
 * Informs the GasFeeController that the UI requires gas fee polling
 *
 * @param networkClientId - unique identifier for the network client
 * @returns polling token that can be used to stop polling
 */
export async function gasFeeStartPollingByNetworkClientId(
  networkClientId: string,
) {
  const pollingToken = await submitRequestToBackground('gasFeeStartPolling', [
    { networkClientId },
  ]);
  await addPollingTokenToAppState(pollingToken);
  return pollingToken;
}

/**
 * Informs the GasFeeController that the UI no longer requires gas fee polling
 * for the given network client.
 * If all network clients unsubscribe, the controller stops polling.
 *
 * @param pollingToken - Poll token received from calling gasFeeStartPolling
 */
export async function gasFeeStopPollingByPollingToken(pollingToken: string) {
  await submitRequestToBackground('gasFeeStopPollingByPollingToken', [
    pollingToken,
  ]);
  await removePollingTokenFromAppState(pollingToken);
}

export function getGasFeeTimeEstimate(
  maxPriorityFeePerGas: string,
  maxFeePerGas: string,
): Promise<ReturnType<GasFeeController['getTimeEstimate']>> {
  return submitRequestToBackground('getGasFeeTimeEstimate', [
    maxPriorityFeePerGas,
    maxFeePerGas,
  ]);
}

export async function attemptCloseNotificationPopup() {
  // Check if the current window is NOT a popup - if confirmed, we should not close it
  try {
    const currentWindow = await browser.windows.getCurrent();
    if (currentWindow.type && currentWindow.type !== 'popup') {
      console.warn(
        `Not safe to close a window that is not a popup: It is of type: ${currentWindow.type}`,
      );
      // We've confirmed this is not a popup window, so it's not safe to close.
      return;
    }
  } catch (error) {
    // Error occurred while checking window type - we cannot confirm rule out a popup, so continue
    // with the closing attempt as we haven't ruled out that it might be a popup
    console.warn(
      'attemptCloseNotificationPopup: Error encountered while checking window type',
      error,
    );
  }

  await submitRequestToBackground('markNotificationPopupAsAutomaticallyClosed');

  // First attempt: Try window.close()
  // This has limitations according to MDN:
  // - Only works on windows opened by Window.open()
  // - Or top-level windows with single history entry
  // - Otherwise fails silently with console error: "Scripts may not close windows that were not opened by script"
  //
  // Note: we opted for window.close() instead of browser.windows.remove(id) because the latter closes the
  // entire window and all its tabs (if there are other tabs open).
  window.close();

  // Second attempt: If we reach here, window.close() failed
  // Try to close via the browser tabs API
  try {
    const tab = await browser.tabs.getCurrent();
    await browser.tabs.remove(tab.id);
  } catch (error) {
    // If closing the tab fails, we don't want to close the entire browser window.
    // See issue: https://github.com/MetaMask/metamask-extension/issues/29821
    console.error('attemptCloseNotificationPopup: Failed to close tab', error);
  }
}

/**
 * @param payload - details of the event to track
 * @param options - options for routing/handling of event
 * @returns
 */
export function trackMetaMetricsEvent(
  payload: MetaMetricsEventPayload,
  options?: MetaMetricsEventOptions,
) {
  return submitRequestToBackground('trackMetaMetricsEvent', [
    { ...payload, actionId: generateActionId() },
    options,
  ]);
}

export function createEventFragment(
  options: MetaMetricsEventFragment,
): Promise<string> {
  const actionId = generateActionId();
  return submitRequestToBackground('createEventFragment', [
    { ...options, actionId },
  ]);
}

export function createTransactionEventFragment(
  transactionId: string,
): Promise<string> {
  const actionId = generateActionId();
  return submitRequestToBackground('createTransactionEventFragment', [
    {
      transactionId,
      actionId,
    },
  ]);
}

export function updateEventFragment(
  id: string,
  payload: Partial<MetaMetricsEventFragment>,
) {
  return submitRequestToBackground('updateEventFragment', [id, payload]);
}

export function finalizeEventFragment(
  id: string,
  options?: {
    abandoned?: boolean;
    page?: MetaMetricsPageObject;
    referrer?: MetaMetricsReferrerObject;
  },
) {
  return submitRequestToBackground('finalizeEventFragment', [id, options]);
}

/**
 * @param payload - details of the page viewed
 * @param options - options for handling the page view
 */
export function trackMetaMetricsPage(
  payload: MetaMetricsPagePayload,
  options: MetaMetricsPageOptions,
) {
  return submitRequestToBackground('trackMetaMetricsPage', [
    { ...payload, actionId: generateActionId() },
    options,
  ]);
}

export function resetViewedNotifications() {
  return submitRequestToBackground('resetViewedNotifications');
}

export function updateViewedNotifications(notificationIdViewedStatusMap: {
  [notificationId: string]: boolean;
}) {
  return submitRequestToBackground('updateViewedNotifications', [
    notificationIdViewedStatusMap,
  ]);
}

export async function setAlertEnabledness(
  alertId: string,
  enabledness: boolean,
) {
  await submitRequestToBackground('setAlertEnabledness', [
    alertId,
    enabledness,
  ]);
}

export async function setUnconnectedAccountAlertShown(origin: string) {
  await submitRequestToBackground('setUnconnectedAccountAlertShown', [origin]);
}

export async function setWeb3ShimUsageAlertDismissed(origin: string) {
  await submitRequestToBackground('setWeb3ShimUsageAlertDismissed', [origin]);
}

// Smart Transactions Controller
export function clearSmartTransactionFees() {
  submitRequestToBackground('clearSmartTransactionFees');
}

export function fetchSmartTransactionFees(
  unsignedTransaction: Partial<TransactionParams> & { chainId: string },
  approveTxParams: TransactionParams,
): ThunkAction<void, MetaMaskReduxState, unknown, AnyAction> {
  // TODO: Fix in https://github.com/MetaMask/metamask-extension/issues/31879
  // eslint-disable-next-line @typescript-eslint/no-misused-promises
  return async (dispatch: MetaMaskReduxDispatch) => {
    if (approveTxParams) {
      approveTxParams.value = '0x0';
    }
    try {
      const smartTransactionFees = await await submitRequestToBackground(
        'fetchSmartTransactionFees',
        [unsignedTransaction, approveTxParams],
      );
      dispatch({
        type: actionConstants.SET_SMART_TRANSACTIONS_ERROR,
        payload: null,
      });
      return smartTransactionFees;
    } catch (err) {
      logErrorWithMessage(err);
      if (isErrorWithMessage(err)) {
        const errorMessage = getErrorMessage(err);
        if (errorMessage.startsWith('Fetch error:')) {
          const errorObj = parseSmartTransactionsError(errorMessage);
          dispatch({
            type: actionConstants.SET_SMART_TRANSACTIONS_ERROR,
            payload: errorObj,
          });
        }
      }
      throw err;
    }
  };
}

type TemporarySmartTransactionGasFees = {
  maxFeePerGas: string;
  maxPriorityFeePerGas: string;
  gas: string;
  value: string;
};

const createSignedTransactions = async (
  unsignedTransaction: Partial<TransactionParams> & { chainId: string },
  fees: TemporarySmartTransactionGasFees[],
  areCancelTransactions?: boolean,
): Promise<TransactionParams[]> => {
  const unsignedTransactionsWithFees = fees.map((fee) => {
    const unsignedTransactionWithFees = {
      ...unsignedTransaction,
      maxFeePerGas: decimalToHex(fee.maxFeePerGas),
      maxPriorityFeePerGas: decimalToHex(fee.maxPriorityFeePerGas),
      gas: areCancelTransactions
        ? decimalToHex(21000) // It has to be 21000 for cancel transactions, otherwise the API would reject it.
        : unsignedTransaction.gas,
      value: unsignedTransaction.value,
    };
    if (areCancelTransactions) {
      unsignedTransactionWithFees.to = unsignedTransactionWithFees.from;
      unsignedTransactionWithFees.data = '0x';
    }
    return unsignedTransactionWithFees;
  });
  const signedTransactions = await submitRequestToBackground<
    TransactionParams[]
  >('approveTransactionsWithSameNonce', [unsignedTransactionsWithFees]);
  return signedTransactions;
};

export function signAndSendSmartTransaction({
  unsignedTransaction,
  smartTransactionFees,
}: {
  unsignedTransaction: Partial<TransactionParams> & { chainId: string };
  smartTransactionFees: {
    fees: TemporarySmartTransactionGasFees[];
    cancelFees: TemporarySmartTransactionGasFees[];
  };
}): ThunkAction<Promise<string>, MetaMaskReduxState, unknown, AnyAction> {
  return async (dispatch: MetaMaskReduxDispatch) => {
    const signedTransactions = await createSignedTransactions(
      unsignedTransaction,
      smartTransactionFees.fees,
    );
    try {
      const response = await submitRequestToBackground<{ uuid: string }>(
        'submitSignedTransactions',
        [
          {
            signedTransactions,
            // The "signedCanceledTransactions" parameter is still expected by the STX controller but is no longer used.
            // So we are passing an empty array. The parameter may be deprecated in a future update.
            signedCanceledTransactions: [],
            txParams: unsignedTransaction,
          },
        ],
      ); // Returns e.g.: { uuid: 'dP23W7c2kt4FK9TmXOkz1UM2F20' }
      return response.uuid;
    } catch (err) {
      logErrorWithMessage(err);
      if (isErrorWithMessage(err)) {
        const errorMessage = getErrorMessage(err);
        if (errorMessage.startsWith('Fetch error:')) {
          const errorObj = parseSmartTransactionsError(errorMessage);
          dispatch({
            type: actionConstants.SET_SMART_TRANSACTIONS_ERROR,
            payload: errorObj,
          });
        }
      }
      throw err;
    }
  };
}

export function updateSmartTransaction(
  uuid: string,
  txMeta: TransactionMeta,
): ThunkAction<void, MetaMaskReduxState, unknown, AnyAction> {
  // TODO: Fix in https://github.com/MetaMask/metamask-extension/issues/31879
  // eslint-disable-next-line @typescript-eslint/no-misused-promises
  return async (dispatch: MetaMaskReduxDispatch) => {
    try {
      await submitRequestToBackground('updateSmartTransaction', [
        {
          uuid,
          ...txMeta,
        },
      ]);
    } catch (err) {
      logErrorWithMessage(err);
      if (isErrorWithMessage(err)) {
        const errorMessage = getErrorMessage(err);
        if (errorMessage.startsWith('Fetch error:')) {
          const errorObj = parseSmartTransactionsError(errorMessage);
          dispatch({
            type: actionConstants.SET_SMART_TRANSACTIONS_ERROR,
            payload: errorObj,
          });
        }
      }
      throw err;
    }
  };
}

export function setSmartTransactionsRefreshInterval(
  refreshInterval: number,
): ThunkAction<void, MetaMaskReduxState, unknown, AnyAction> {
  // TODO: Fix in https://github.com/MetaMask/metamask-extension/issues/31879
  // eslint-disable-next-line @typescript-eslint/no-misused-promises
  return async () => {
    if (refreshInterval === undefined || refreshInterval === null) {
      return;
    }
    try {
      await submitRequestToBackground('setStatusRefreshInterval', [
        refreshInterval,
      ]);
    } catch (err) {
      logErrorWithMessage(err);
    }
  };
}

export function cancelSmartTransaction(
  uuid: string,
): ThunkAction<void, MetaMaskReduxState, unknown, AnyAction> {
  // TODO: Fix in https://github.com/MetaMask/metamask-extension/issues/31879
  // eslint-disable-next-line @typescript-eslint/no-misused-promises
  return async (dispatch: MetaMaskReduxDispatch) => {
    try {
      await submitRequestToBackground('cancelSmartTransaction', [uuid]);
    } catch (err) {
      logErrorWithMessage(err);
      if (isErrorWithMessage(err)) {
        const errorMessage = getErrorMessage(err);
        if (errorMessage.startsWith('Fetch error:')) {
          const errorObj = parseSmartTransactionsError(errorMessage);
          dispatch({
            type: actionConstants.SET_SMART_TRANSACTIONS_ERROR,
            payload: errorObj,
          });
        }
      }
      throw err;
    }
  };
}

// TODO: Not a thunk but rather a wrapper around a background call
export function fetchSmartTransactionsLiveness({
  networkClientId,
}: {
  networkClientId?: string;
} = {}) {
  return async () => {
    try {
      await submitRequestToBackground('fetchSmartTransactionsLiveness', [
        { networkClientId },
      ]);
    } catch (err) {
      logErrorWithMessage(err);
    }
  };
}

export function dismissSmartTransactionsErrorMessage(): Action {
  return {
    type: actionConstants.DISMISS_SMART_TRANSACTIONS_ERROR_MESSAGE,
  };
}

// App state
export function hideTestNetMessage() {
  return submitRequestToBackground('setShowTestnetMessageInDropdown', [false]);
}

export function hideBetaHeader() {
  return submitRequestToBackground('setShowBetaHeader', [false]);
}

export function hidePermissionsTour() {
  return submitRequestToBackground('setShowPermissionsTour', [false]);
}

export function hideAccountBanner() {
  return submitRequestToBackground('setShowAccountBanner', [false]);
}

export function hideNetworkBanner() {
  return submitRequestToBackground('setShowNetworkBanner', [false]);
}

/**
 * Sends the background state the networkClientId and domain upon network switch
 *
 * @param selectedTabOrigin - The origin to set the new networkClientId for
 * @param networkClientId - The new networkClientId
 */
export function setNetworkClientIdForDomain(
  selectedTabOrigin: string,
  networkClientId: string,
): Promise<void> {
  return submitRequestToBackground('setNetworkClientIdForDomain', [
    selectedTabOrigin,
    networkClientId,
  ]);
}

export function setSecurityAlertsEnabled(val: boolean): void {
  try {
    submitRequestToBackground('setSecurityAlertsEnabled', [val]);
  } catch (error) {
    logErrorWithMessage(error);
  }
}

export async function setWatchEthereumAccountEnabled(value: boolean) {
  try {
    await submitRequestToBackground('setWatchEthereumAccountEnabled', [value]);
  } catch (error) {
    logErrorWithMessage(error);
  }
}

///: BEGIN:ONLY_INCLUDE_IF(keyring-snaps)
export async function setAddSnapAccountEnabled(value: boolean): Promise<void> {
  try {
    await submitRequestToBackground('setAddSnapAccountEnabled', [value]);
  } catch (error) {
    logErrorWithMessage(error);
  }
}

export function showKeyringSnapRemovalModal(payload: {
  snapName: string;
  result: 'success' | 'failed';
}) {
  return {
    type: actionConstants.SHOW_KEYRING_SNAP_REMOVAL_RESULT,
    payload,
  };
}

export function hideKeyringRemovalResultModal() {
  return {
    type: actionConstants.HIDE_KEYRING_SNAP_REMOVAL_RESULT,
  };
}

export async function getSnapAccountsById(snapId: string): Promise<string[]> {
  const addresses: string[] = await submitRequestToBackground(
    'getAccountsBySnapId',
    [snapId],
  );

  return addresses;
}
///: END:ONLY_INCLUDE_IF

export function setUseExternalNameSources(val: boolean): void {
  try {
    submitRequestToBackground('setUseExternalNameSources', [val]);
  } catch (error) {
    logErrorWithMessage(error);
  }
}

export function setUseTransactionSimulations(val: boolean): void {
  try {
    submitRequestToBackground('setUseTransactionSimulations', [val]);
  } catch (error) {
    logErrorWithMessage(error);
  }
}

// QR Hardware Wallets
export async function submitQRHardwareCryptoHDKey(cbor: Hex) {
  await submitRequestToBackground('submitQRHardwareCryptoHDKey', [cbor]);
}

export async function submitQRHardwareCryptoAccount(cbor: Hex) {
  await submitRequestToBackground('submitQRHardwareCryptoAccount', [cbor]);
}

export function cancelSyncQRHardware(): ThunkAction<
  void,
  MetaMaskReduxState,
  unknown,
  AnyAction
> {
  // TODO: Fix in https://github.com/MetaMask/metamask-extension/issues/31879
  // eslint-disable-next-line @typescript-eslint/no-misused-promises
  return async (dispatch: MetaMaskReduxDispatch) => {
    dispatch(hideLoadingIndication());
    await submitRequestToBackground('cancelSyncQRHardware');
  };
}

export async function submitQRHardwareSignature(requestId: string, cbor: Hex) {
  await submitRequestToBackground('submitQRHardwareSignature', [
    requestId,
    cbor,
  ]);
}

export function cancelQRHardwareSignRequest(): ThunkAction<
  void,
  MetaMaskReduxState,
  unknown,
  AnyAction
> {
  // TODO: Fix in https://github.com/MetaMask/metamask-extension/issues/31879
  // eslint-disable-next-line @typescript-eslint/no-misused-promises
  return async (dispatch: MetaMaskReduxDispatch) => {
    dispatch(hideLoadingIndication());
    await submitRequestToBackground('cancelQRHardwareSignRequest');
  };
}

export function requestUserApproval({
  origin,
  type,
  requestData,
}: {
  origin: string;
  type: string;
  requestData: object;
}): ThunkAction<void, MetaMaskReduxState, unknown, AnyAction> {
  // TODO: Fix in https://github.com/MetaMask/metamask-extension/issues/31879
  // eslint-disable-next-line @typescript-eslint/no-misused-promises
  return async (dispatch: MetaMaskReduxDispatch) => {
    try {
      return await submitRequestToBackground('requestUserApproval', [
        {
          origin,
          type,
          requestData,
        },
      ]);
    } catch (error) {
      logErrorWithMessage(error);
      dispatch(displayWarning('Had trouble requesting user approval'));
      return null;
    }
  };
}

export function rejectAllApprovals() {
  return async (dispatch: MetaMaskReduxDispatch) => {
    await submitRequestToBackground('rejectAllPendingApprovals');

    const { pendingApprovals } = await forceUpdateMetamaskState(dispatch);

    if (Object.values(pendingApprovals).length === 0) {
      dispatch(closeCurrentNotificationWindow());
    }
  };
}

export async function getCurrentNetworkEIP1559Compatibility(): Promise<
  boolean | undefined
> {
  let networkEIP1559Compatibility;
  try {
    networkEIP1559Compatibility = await submitRequestToBackground<boolean>(
      'getCurrentNetworkEIP1559Compatibility',
    );
  } catch (error) {
    console.error(error);
  }
  return networkEIP1559Compatibility;
}

export async function getNetworkConfigurationByNetworkClientId(
  networkClientId: NetworkClientId,
): Promise<NetworkConfiguration | undefined> {
  let networkConfiguration;
  try {
    networkConfiguration =
      await submitRequestToBackground<NetworkConfiguration>(
        'getNetworkConfigurationByNetworkClientId',
        [networkClientId],
      );
  } catch (error) {
    console.error(error);
  }
  return networkConfiguration;
}

export function updateProposedNames(
  request: UpdateProposedNamesRequest,
): ThunkAction<
  UpdateProposedNamesResult,
  MetaMaskReduxState,
  unknown,
  AnyAction
> {
  return (async () => {
    const data = await submitRequestToBackground<UpdateProposedNamesResult>(
      'updateProposedNames',
      [request],
    );

    return data;

    // TODO: Fix in https://github.com/MetaMask/metamask-extension/issues/31973
    // eslint-disable-next-line @typescript-eslint/no-explicit-any
  }) as any;
}

export function setName(
  request: SetNameRequest,
): ThunkAction<void, MetaMaskReduxState, unknown, AnyAction> {
  return (async () => {
    await submitRequestToBackground<void>('setName', [request]);

    // TODO: Fix in https://github.com/MetaMask/metamask-extension/issues/31973
    // eslint-disable-next-line @typescript-eslint/no-explicit-any
  }) as any;
}

/**
 * To create a data deletion regulation for MetaMetrics data deletion
 */
export async function createMetaMetricsDataDeletionTask() {
  return await submitRequestToBackground('createMetaMetricsDataDeletionTask');
}

/**
 * To check the status of the current delete regulation.
 */
export async function updateDataDeletionTaskStatus() {
  return await submitRequestToBackground('updateDataDeletionTaskStatus');
}

/**
 * Throw an error in the background for testing purposes.
 *
 * @param message - The error message.
 * @deprecated This is only meant to facilitate manual and E2E tests testing. We should not use
 * this for handling errors.
 */
export async function throwTestBackgroundError(message: string): Promise<void> {
  await submitRequestToBackground('throwTestError', [message]);
}

/**
 * Capture an error in the background for testing purposes.
 *
 * @param message - The error message.
 * @deprecated This is only meant to facilitate manual and E2E tests testing. We should not use
 * this for handling errors.
 */
export async function captureTestBackgroundError(
  message: string,
): Promise<void> {
  await submitRequestToBackground('captureTestError', [message]);
}

/**
 * Set status of popover warning for the first snap installation.
 *
 * @param shown - True if popover has been shown.
 * @returns Promise Resolved on successfully submitted background request.
 */
export function setSnapsInstallPrivacyWarningShownStatus(shown: boolean) {
  return async () => {
    await submitRequestToBackground(
      'setSnapsInstallPrivacyWarningShownStatus',
      [shown],
    );
  };
}

/**
 * Update the state of a given Snap interface.
 *
 * @param id - The Snap interface ID.
 * @param state - The interface state.
 * @returns Promise Resolved on successfully submitted background request.
 */
export function updateInterfaceState(
  id: string,
  state: InterfaceState,
): ThunkAction<void, MetaMaskReduxState, unknown, AnyAction> {
  return (async (dispatch: MetaMaskReduxDispatch) => {
    await submitRequestToBackground<void>('updateInterfaceState', [id, state]);
    await forceUpdateMetamaskState(dispatch);

    // TODO: Fix in https://github.com/MetaMask/metamask-extension/issues/31973
    // eslint-disable-next-line @typescript-eslint/no-explicit-any
  }) as any;
}

/**
 * Delete the Snap interface from state.
 *
 * @param id - The Snap interface ID.
 * @returns Promise Resolved on successfully submitted background request.
 */
export function deleteInterface(
  id: string,
): ThunkAction<void, MetaMaskReduxState, unknown, AnyAction> {
  return (async (dispatch: MetaMaskReduxDispatch) => {
    await submitRequestToBackground<void>('deleteInterface', [id]);
    await forceUpdateMetamaskState(dispatch);

    // TODO: Fix in https://github.com/MetaMask/metamask-extension/issues/31973
    // eslint-disable-next-line @typescript-eslint/no-explicit-any
  }) as any;
}

export function trackInsightSnapUsage(snapId: string) {
  return async () => {
    await submitRequestToBackground('trackInsightSnapView', [snapId]);
  };
}

///: BEGIN:ONLY_INCLUDE_IF(keyring-snaps)
export async function setSnapsAddSnapAccountModalDismissed() {
  await submitRequestToBackground('setSnapsAddSnapAccountModalDismissed', [
    true,
  ]);
}
///: END:ONLY_INCLUDE_IF

/**
 * Initiates the sign-in process.
 *
 * This function dispatches a request to the background script to perform the sign-in operation.
 * Upon success, it dispatches an action with type `PERFORM_SIGN_IN` to update the Redux state.
 * If the operation fails, it logs the error message and rethrows the error.
 *
 * @returns A thunk action that performs the sign-in operation.
 */
export function performSignIn(): ThunkAction<
  void,
  MetaMaskReduxState,
  unknown,
  AnyAction
> {
  // TODO: Fix in https://github.com/MetaMask/metamask-extension/issues/31879
  // eslint-disable-next-line @typescript-eslint/no-misused-promises
  return async () => {
    try {
      await submitRequestToBackground('performSignIn');
    } catch (error) {
      const errorMessage =
        error instanceof Error
          ? error.message
          : 'Unknown error occurred during sign-in.';
      logErrorWithMessage(errorMessage);
      throw error;
    }
  };
}

/**
 * Initiates the sign-out process.
 *
 * This function dispatches a request to the background script to perform the sign-out operation.
 * Upon success, it dispatches an action with type `PERFORM_SIGN_OUT` to update the Redux state.
 * If the operation fails, it logs the error message and rethrows the error.
 *
 * @returns A thunk action that performs the sign-out operation.
 */
export function performSignOut(): ThunkAction<
  void,
  MetaMaskReduxState,
  unknown,
  AnyAction
> {
  // TODO: Fix in https://github.com/MetaMask/metamask-extension/issues/31879
  // eslint-disable-next-line @typescript-eslint/no-misused-promises
  return async () => {
    try {
      await submitRequestToBackground('performSignOut');
    } catch (error) {
      logErrorWithMessage(error);
      throw error;
    }
  };
}

/**
 * Enables or disables a backup and sync feature.
 *
 * This function sends a request to the background script to enable or disable a specific
 * backup and sync feature.
 * If the operation encounters an error, it logs the error message and rethrows the error to be handled by the caller.
 *
 * @param feature - The feature to enable or disable.
 * @param enabled - A boolean indicating whether to enable or disable the feature.
 * @returns A thunk action that, when dispatched, attempts to enable or disable a backup and sync feature.
 */
export function setIsBackupAndSyncFeatureEnabled(
  feature: keyof typeof BACKUPANDSYNC_FEATURES,
  enabled: boolean,
): ThunkAction<void, MetaMaskReduxState, unknown, AnyAction> {
  // TODO: Fix in https://github.com/MetaMask/metamask-extension/issues/31879
  // eslint-disable-next-line @typescript-eslint/no-misused-promises
  return async () => {
    try {
      await submitRequestToBackground('setIsBackupAndSyncFeatureEnabled', [
        feature,
        enabled,
      ]);
    } catch (error) {
      logErrorWithMessage(error);
      throw error;
    }
  };
}

/**
 * Fetches the user profile lineage from the authentication API.
 *
 * @returns A thunk action that, when dispatched, attempts to fetch the user profile lineage.
 */
export async function getUserProfileLineage(): Promise<
  UserProfileLineage | undefined
> {
  try {
    const userProfileLineage = await submitRequestToBackground(
      'getUserProfileLineage',
    );
    return userProfileLineage;
  } catch (error) {
    logErrorWithMessage(error);
    return undefined;
  }
}

/**
 * Initiates the creation of on-chain triggers.
 *
 * This function dispatches a request to the background script to create on-chain triggers.
 * Upon success, it dispatches an action with type `CREATE_ON_CHAIN_TRIGGERS` to update the Redux state.
 * If the operation fails, it logs the error message and rethrows the error to ensure it is handled appropriately.
 *
 * @returns A thunk action that, when dispatched, attempts to create on-chain triggers.
 */
export function createOnChainTriggers(): ThunkAction<
  void,
  MetaMaskReduxState,
  unknown,
  AnyAction
> {
  // TODO: Fix in https://github.com/MetaMask/metamask-extension/issues/31879
  // eslint-disable-next-line @typescript-eslint/no-misused-promises
  return async () => {
    try {
      await submitRequestToBackground('createOnChainTriggers');
    } catch (error) {
      logErrorWithMessage(error);
      throw error;
    }
  };
}

/**
 * Deletes on-chain triggers associated with specified accounts.
 *
 * This function sends a request to the background script to delete on-chain triggers for the provided accounts.
 * Upon success, it dispatches an action with type `DELETE_ON_CHAIN_TRIGGERS_BY_ACCOUNT` to update the Redux state.
 * If the operation encounters an error, it logs the error message and rethrows the error to ensure it is handled appropriately.
 *
 * @param accounts - An array of account identifiers for which on-chain triggers should be deleted.
 * @returns A thunk action that, when dispatched, attempts to delete on-chain triggers for the specified accounts.
 */
export function disableAccounts(
  accounts: string[],
): ThunkAction<void, MetaMaskReduxState, unknown, AnyAction> {
  // TODO: Fix in https://github.com/MetaMask/metamask-extension/issues/31879
  // eslint-disable-next-line @typescript-eslint/no-misused-promises
  return async () => {
    try {
      await submitRequestToBackground('disableAccounts', [accounts]);
    } catch (error) {
      logErrorWithMessage(error);
      throw error;
    }
  };
}

/**
 * Updates on-chain triggers for specified accounts.
 *
 * This function dispatches a request to the background script to update on-chain triggers associated with the given accounts.
 * Upon success, it dispatches an action with type `UPDATE_ON_CHAIN_TRIGGERS_BY_ACCOUNT` to update the Redux state.
 * If the operation fails, it logs the error message and rethrows the error to ensure proper error handling.
 *
 * @param accounts - An array of account identifiers for which on-chain triggers should be updated.
 * @returns A thunk action that, when dispatched, attempts to update on-chain triggers for the specified accounts.
 */
export function enableAccounts(
  accounts: string[],
): ThunkAction<void, MetaMaskReduxState, unknown, AnyAction> {
  // TODO: Fix in https://github.com/MetaMask/metamask-extension/issues/31879
  // eslint-disable-next-line @typescript-eslint/no-misused-promises
  return async () => {
    try {
      await submitRequestToBackground('enableAccounts', [accounts]);
    } catch (error) {
      logErrorWithMessage(error);
      throw error;
    }
  };
}

/**
 * Fetches and updates MetaMask notifications.
 *
 * This function sends a request to the background script to fetch the latest notifications.
 * If the operation encounters an error, it logs the error message and rethrows the error to ensure it is handled appropriately.
 *
 * @param previewToken - Optional preview token for fetching draft feature announcements.
 * @returns A thunk action that, when dispatched, attempts to fetch and update MetaMask notifications.
 */
export function fetchAndUpdateMetamaskNotifications(
  previewToken?: string,
): ThunkAction<void, MetaMaskReduxState, unknown, AnyAction> {
  // TODO: Fix in https://github.com/MetaMask/metamask-extension/issues/31879
  // eslint-disable-next-line @typescript-eslint/no-misused-promises
  return async () => {
    try {
      const response = await submitRequestToBackground(
        'fetchAndUpdateMetamaskNotifications',
        [previewToken],
      );
      return response;
    } catch (error) {
      logErrorWithMessage(error);
      throw error;
    }
  };
}

/**
 * Deletes notifications by their id.
 *
 * This function sends a request to the background script to delete notifications by the passed in ids and updates the state accordingly.
 * If the operation encounters an error, it logs the error message and rethrows the error to ensure it is handled appropriately.
 *
 * @param ids - The ids of the notifications to delete.
 * @returns A thunk action that, when dispatched, attempts to delete a notification by its id.
 */
export function deleteNotificationsById(
  ids: string[],
): ThunkAction<void, MetaMaskReduxState, unknown, AnyAction> {
  // TODO: Fix in https://github.com/MetaMask/metamask-extension/issues/31879
  // eslint-disable-next-line @typescript-eslint/no-misused-promises
  return async () => {
    try {
      const response = await submitRequestToBackground(
        'deleteNotificationsById',
        [ids],
      );
      return response;
    } catch (error) {
      logErrorWithMessage(error);
      throw error;
    }
  };
}

/**
 * Synchronizes accounts data with user storage between devices.
 *
 * This function sends a request to the background script to sync accounts data and update the state accordingly.
 * If the operation encounters an error, it logs the error message and rethrows the error to ensure it is handled appropriately.
 *
 * @returns A thunk action that, when dispatched, attempts to synchronize accounts data with user storage between devices.
 */
export function syncInternalAccountsWithUserStorage(): ThunkAction<
  void,
  MetaMaskReduxState,
  unknown,
  AnyAction
> {
  // TODO: Fix in https://github.com/MetaMask/metamask-extension/issues/31879
  // eslint-disable-next-line @typescript-eslint/no-misused-promises
  return async () => {
    try {
      const response = await submitRequestToBackground(
        'syncInternalAccountsWithUserStorage',
      );
      return response;
    } catch (error) {
      logErrorWithMessage(error);
      throw error;
    }
  };
}

/**
 * "Locks" account syncing by setting the necessary flags in UserStorageController.
 * This is used to temporarily prevent account syncing from listening to accounts being changed, and the downward sync to happen.
 *
 * @returns
 */
export function lockAccountSyncing(): ThunkAction<
  void,
  MetaMaskReduxState,
  unknown,
  AnyAction
> {
  return async () => {
    try {
      await submitRequestToBackground(
        'setIsAccountSyncingReadyToBeDispatched',
        [false],
      );
      await submitRequestToBackground('setHasAccountSyncingSyncedAtLeastOnce', [
        false,
      ]);
    } catch (error) {
      logErrorWithMessage(error);
      throw error;
    }
  };
}

/**
 * "Unlocks" account syncing by setting the necessary flags in UserStorageController.
 * This is used to resume account syncing after it has been locked.
 * This will trigger a downward sync if this is called after a lockAccountSyncing call.
 *
 * @returns
 */
export function unlockAccountSyncing(): ThunkAction<
  void,
  MetaMaskReduxState,
  unknown,
  AnyAction
> {
  return async () => {
    try {
      await submitRequestToBackground('setHasAccountSyncingSyncedAtLeastOnce', [
        true,
      ]);
      return await submitRequestToBackground(
        'setIsAccountSyncingReadyToBeDispatched',
        [true],
      );
    } catch (error) {
      return getErrorMessage(error);
    }
  };
}

/**
 * Delete all of current user's accounts data from user storage.
 *
 * This function sends a request to the background script to sync accounts data and update the state accordingly.
 * If the operation encounters an error, it logs the error message and rethrows the error to ensure it is handled appropriately.
 *
 * @returns A thunk action that, when dispatched, attempts to synchronize accounts data with user storage between devices.
 */
export function deleteAccountSyncingDataFromUserStorage(): ThunkAction<
  void,
  MetaMaskReduxState,
  unknown,
  AnyAction
> {
  // TODO: Fix in https://github.com/MetaMask/metamask-extension/issues/31879
  // eslint-disable-next-line @typescript-eslint/no-misused-promises
  return async () => {
    try {
      const response = await submitRequestToBackground(
        'deleteAccountSyncingDataFromUserStorage',
        [USER_STORAGE_FEATURE_NAMES.accounts],
      );
      return response;
    } catch (error) {
      logErrorWithMessage(error);
      throw error;
    }
  };
}

/**
 * Synchronizes address book data with user storage between devices.
 *
 * This function sends a request to the background script to sync address book data and update the state accordingly.
 * If the operation encounters an error, it logs the error message and rethrows the error to ensure it is handled appropriately.
 *
 * @returns A thunk action that, when dispatched, attempts to synchronize address book data with user storage between devices.
 */
export function syncContactsWithUserStorage(): ThunkAction<
  void,
  MetaMaskReduxState,
  unknown,
  AnyAction
> {
  return async () => {
    try {
      const response = await submitRequestToBackground(
        'syncContactsWithUserStorage',
      );
      return response;
    } catch (error) {
      logErrorWithMessage(error);
      throw error;
    }
  };
}

/**
 * Marks MetaMask notifications as read.
 *
 * This function sends a request to the background script to mark the specified notifications as read.
 * Upon success, it dispatches an action with type `MARK_METAMASK_NOTIFICATIONS_AS_READ` to update the Redux state.
 * If the operation encounters an error, it logs the error message and rethrows the error to ensure it is handled appropriately.
 *
 * @param notifications - An array of notification identifiers to be marked as read.
 * @returns A thunk action that, when dispatched, attempts to mark MetaMask notifications as read.
 */
export function markMetamaskNotificationsAsRead(
  notifications: NotificationServicesController.Types.MarkAsReadNotificationsParam,
): ThunkAction<void, MetaMaskReduxState, unknown, AnyAction> {
  // TODO: Fix in https://github.com/MetaMask/metamask-extension/issues/31879
  // eslint-disable-next-line @typescript-eslint/no-misused-promises
  return async () => {
    try {
      await submitRequestToBackground('markMetamaskNotificationsAsRead', [
        notifications,
      ]);
    } catch (error) {
      logErrorWithMessage(error);
      throw error;
    }
  };
}

/**
 * Enables or disables feature announcements.
 *
 * This function sends a request to the background script to toggle the enabled state of feature announcements.
 * Upon success, it dispatches an action with type `SET_FEATURE_ANNOUNCEMENTS_ENABLED` to update the Redux state.
 * If the operation encounters an error, it logs the error message and rethrows the error to ensure it is handled appropriately.
 *
 * @param state - A boolean indicating whether to enable (true) or disable (false) feature announcements.
 * @returns A thunk action that, when dispatched, attempts to set the enabled state of feature announcements.
 */
export function setFeatureAnnouncementsEnabled(
  state: boolean,
): ThunkAction<void, MetaMaskReduxState, unknown, AnyAction> {
  // TODO: Fix in https://github.com/MetaMask/metamask-extension/issues/31879
  // eslint-disable-next-line @typescript-eslint/no-misused-promises
  return async () => {
    try {
      await submitRequestToBackground('setFeatureAnnouncementsEnabled', [
        state,
      ]);
    } catch (error) {
      logErrorWithMessage(error);
      throw error;
    }
  };
}

/**
 * Checks the presence of accounts in user storage.
 *
 * This function sends a request to the background script to check the presence of specified accounts in user storage.
 * Upon success, it dispatches an action with type `CHECK_ACCOUNTS_PRESENCE` to update the Redux state.
 * If the operation encounters an error, it logs the error message and rethrows the error to ensure it is handled appropriately.
 *
 * @param accounts - An array of account addresses to be checked.
 * @returns A thunk action that, when dispatched, attempts to check the presence of accounts in user storage.
 */
export function checkAccountsPresence(
  accounts: string[],
): ThunkAction<void, MetaMaskReduxState, unknown, AnyAction> {
  // TODO: Fix in https://github.com/MetaMask/metamask-extension/issues/31879
  // eslint-disable-next-line @typescript-eslint/no-misused-promises
  return async () => {
    try {
      const response = await submitRequestToBackground(
        'checkAccountsPresence',
        [accounts],
      );
      return response;
    } catch (error) {
      logErrorWithMessage(error);
      throw error;
    }
  };
}
/**
 * Triggers a modal to confirm the action of turning on MetaMask notifications.
 * This function dispatches an action to show a modal dialog asking the user to confirm if they want to turn on MetaMask notifications.
 *
 * @returns A thunk action that, when dispatched, shows the confirmation modal.
 */
export function showConfirmTurnOnMetamaskNotifications(): ThunkAction<
  void,
  MetaMaskReduxState,
  unknown,
  AnyAction
> {
  return (dispatch: MetaMaskReduxDispatch) => {
    dispatch(
      showModal({
        name: 'TURN_ON_METAMASK_NOTIFICATIONS',
      }),
    );
  };
}

/**
 * Enables MetaMask notifications.
 * This function dispatches a request to the background script to enable MetaMask notifications.
 * If the operation fails, it logs the error message and rethrows the error to ensure it is handled appropriately.
 *
 * @returns A thunk action that, when dispatched, attempts to enable MetaMask notifications.
 */
export function enableMetamaskNotifications(): ThunkAction<
  void,
  unknown,
  AnyAction
> {
  return async () => {
    try {
      await submitRequestToBackground('enableMetamaskNotifications');
    } catch (error) {
      log.error(error);
      throw error;
    }
  };
}

/**
 * Disables MetaMask notifications.
 * This function dispatches a request to the background script to disable MetaMask notifications.
 * If the operation fails, it logs the error message and rethrows the error to ensure it is handled appropriately.
 *
 * @returns A thunk action that, when dispatched, attempts to disable MetaMask notifications.
 */
export function disableMetamaskNotifications(): ThunkAction<
  void,
  unknown,
  AnyAction
> {
  return async () => {
    try {
      await submitRequestToBackground('disableMetamaskNotifications');
    } catch (error) {
      log.error(error);
      throw error;
    }
  };
}

export function setConfirmationAdvancedDetailsOpen(value: boolean) {
  return setPreference('showConfirmationAdvancedDetails', value);
}

export async function getNextAvailableAccountName(
  keyring?: KeyringTypes,
): Promise<string> {
  return await submitRequestToBackground<string>(
    'getNextAvailableAccountName',
    [keyring],
  );
}

export async function decodeTransactionData({
  transactionData,
  contractAddress,
  chainId,
}: {
  transactionData: Hex;
  contractAddress: Hex;
  chainId: Hex;
}): Promise<DecodedTransactionDataResponse | undefined> {
  return await submitRequestToBackground<string>('decodeTransactionData', [
    {
      transactionData,
      contractAddress,
      chainId,
    },
  ]);
}
///: BEGIN:ONLY_INCLUDE_IF(multichain)
export async function multichainUpdateBalance(
  accountId: string,
): Promise<void> {
  return await submitRequestToBackground<void>('multichainUpdateBalance', [
    accountId,
  ]);
}

export async function multichainUpdateTransactions(
  accountId: string,
): Promise<void> {
  return await submitRequestToBackground<void>('multichainUpdateTransactions', [
    accountId,
  ]);
}
///: END:ONLY_INCLUDE_IF

export async function getLastInteractedConfirmationInfo(): Promise<
  LastInteractedConfirmationInfo | undefined
> {
  return await submitRequestToBackground<void>(
    'getLastInteractedConfirmationInfo',
  );
}

export async function setLastInteractedConfirmationInfo(
  info: LastInteractedConfirmationInfo,
): Promise<void> {
  return await submitRequestToBackground<void>(
    'setLastInteractedConfirmationInfo',
    [info],
  );
}

export async function endBackgroundTrace(request: EndTraceRequest) {
  // We want to record the timestamp immediately, not after the request reaches the background.
  // Sentry uses the Performance interface for more accuracy, so we also must use it to align with
  // other timings.
  const timestamp =
    // TODO: Fix in https://github.com/MetaMask/metamask-extension/issues/31880
    // eslint-disable-next-line @typescript-eslint/prefer-nullish-coalescing
    request.timestamp || performance.timeOrigin + performance.now();

  await submitRequestToBackground<void>('endTrace', [
    { ...request, timestamp },
  ]);
}

/**
 * Apply the state patches from the background.
 * Intentionally not using immer as a temporary measure to avoid
 * freezing the resulting state and requiring further fixes
 * to remove direct state mutations.
 *
 * @param oldState - The current state.
 * @param patches - The patches to apply.
 * Only supports 'replace' operations with a single path element.
 * @returns The new state.
 */
function applyPatches(
  oldState: Record<string, unknown>,
  patches: Patch[],
): Record<string, unknown> {
  const newState = { ...oldState };

  for (const patch of patches) {
    const { op, path, value } = patch;

    if (op === 'replace') {
      newState[path[0]] = value;
    } else {
      throw new Error(`Unsupported patch operation: ${op}`);
    }
  }

  return newState;
}

///: BEGIN:ONLY_INCLUDE_IF(multichain)
export async function sendMultichainTransaction(
  snapId: string,
  {
    account,
    scope,
    assetType,
  }: {
    account: string;
    scope: string;
    assetType?: CaipAssetType;
  },
) {
  await handleSnapRequest({
    snapId,
    origin: 'metamask',
    handler: HandlerType.OnRpcRequest,
    request: {
      method: 'startSendTransactionFlow',
      params: {
        account,
        scope,
        assetId: assetType, // The Solana snap names the parameter `assetId` while it is in fact an `assetType`
      },
    },
  });
}
///: END:ONLY_INCLUDE_IF

///: BEGIN:ONLY_INCLUDE_IF(keyring-snaps)
export async function createSnapAccount(
  snapId: SnapId,
  options: Record<string, Json>,
  internalOptions?: SnapKeyringInternalOptions,
): Promise<InternalAccount> {
  return await submitRequestToBackground<InternalAccount>('createSnapAccount', [
    snapId,
    options,
    internalOptions,
  ]);
}
///: END:ONLY_INCLUDE_IF

export async function getCode(address: Hex, networkClientId: string) {
  return await submitRequestToBackground<string>('getCode', [
    address,
    networkClientId,
  ]);
}

export function setTransactionActive(
  transactionId: string,
  isFocused: boolean,
): ThunkAction<void, MetaMaskReduxState, unknown, AnyAction> {
  // TODO: Fix in https://github.com/MetaMask/metamask-extension/issues/31879
  // eslint-disable-next-line @typescript-eslint/no-misused-promises
  return async () => {
    await submitRequestToBackground('setTransactionActive', [
      transactionId,
      isFocused,
    ]);
  };
}

export async function isRelaySupported(chainId: Hex): Promise<boolean> {
  return await submitRequestToBackground<boolean>('isRelaySupported', [
    chainId,
  ]);
}

export async function isSendBundleSupported(chainId: Hex): Promise<boolean> {
  return await submitRequestToBackground<boolean>('isSendBundleSupported', [
    chainId,
  ]);
}

/**
 * Sets the preference for skipping the interstitial page when opening a deep link.
 *
 * @param value - Whether to skip the interstitial page when opening a deep link.
 * @returns A promise that resolves when the preference is set.
 */
export function setSkipDeepLinkInterstitial(value: boolean) {
  return setPreference('skipDeepLinkInterstitial', value, false);
}

/**
 * Asks the UI to reload the browser extension safely.
 *
 * Much better than `browser.runtime.reload()`, as safeReload will wait for all
 * writes to finish!
 *
 * @returns
 */
export async function requestSafeReload() {
  return await submitRequestToBackground('requestSafeReload');
}

/**
 * Opens the "Updating" page in a new tab and then triggers a safe extension reload.
 *
 * Used when an update is available to reload the extension.
 *
 * If opening the tab fails, the error is logged, and the reload proceeds anyway.
 */
export async function openUpdateTabAndReload() {
  return await submitRequestToBackground('openUpdateTabAndReload');
}

export async function applyTransactionContainersExisting(
  transactionId: string,
  containerTypes: TransactionContainerType[],
) {
  return await submitRequestToBackground<void>(
    'applyTransactionContainersExisting',
    [transactionId, containerTypes],
  );
}<|MERGE_RESOLUTION|>--- conflicted
+++ resolved
@@ -60,11 +60,7 @@
 import { BACKUPANDSYNC_FEATURES } from '@metamask/profile-sync-controller/user-storage';
 import { isInternalAccountInPermittedAccountIds } from '@metamask/chain-agnostic-permission';
 import { AuthConnection } from '@metamask/seedless-onboarding-controller';
-<<<<<<< HEAD
-import { AccountGroupId } from '@metamask/account-api';
-=======
 import { AccountGroupId, AccountWalletId } from '@metamask/account-api';
->>>>>>> cce5daa2
 import { captureException } from '../../shared/lib/sentry';
 import { switchDirection } from '../../shared/lib/switch-direction';
 import {
@@ -2232,8 +2228,6 @@
 }
 
 /**
-<<<<<<< HEAD
-=======
  * Create a new multichain account.
  *
  * @param walletId - ID of a wallet.
@@ -2259,7 +2253,6 @@
 }
 
 /**
->>>>>>> cce5daa2
  * Sets the selected internal account.
  *
  * @param accountId - The ID of the account to set as selected.
