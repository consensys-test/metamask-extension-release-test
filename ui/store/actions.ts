--- conflicted
+++ resolved
@@ -13,11 +13,7 @@
 import { providerErrors, serializeError } from '@metamask/rpc-errors';
 import type { DataWithOptionalCause } from '@metamask/rpc-errors';
 import {
-<<<<<<< HEAD
-  CaipAssetType,
-=======
   type CaipAssetType,
->>>>>>> 626e8e3c
   type CaipChainId,
   type Hex,
   type Json,
@@ -57,11 +53,7 @@
 import { HandlerType } from '@metamask/snaps-utils';
 ///: END:ONLY_INCLUDE_IF
 import { BACKUPANDSYNC_FEATURES } from '@metamask/profile-sync-controller/user-storage';
-<<<<<<< HEAD
-import switchDirection from '../../shared/lib/switch-direction';
-=======
 import { switchDirection } from '../../shared/lib/switch-direction';
->>>>>>> 626e8e3c
 import {
   ENVIRONMENT_TYPE_NOTIFICATION,
   ORIGIN_METAMASK,
@@ -3392,11 +3384,8 @@
 export function setDismissSmartAccountSuggestionEnabled(
   value: boolean,
 ): ThunkAction<void, MetaMaskReduxState, unknown, AnyAction> {
-<<<<<<< HEAD
-=======
-  // TODO: Fix in https://github.com/MetaMask/metamask-extension/issues/31879
-  // eslint-disable-next-line @typescript-eslint/no-misused-promises
->>>>>>> 626e8e3c
+  // TODO: Fix in https://github.com/MetaMask/metamask-extension/issues/31879
+  // eslint-disable-next-line @typescript-eslint/no-misused-promises
   return async (dispatch, getState) => {
     const prevDismissSmartAccountSuggestionEnabled =
       getDismissSmartAccountSuggestionEnabled(getState());
@@ -3765,11 +3754,8 @@
 export function fetchHistoricalPricesForAsset(
   address: CaipAssetType,
 ): ThunkAction<void, MetaMaskReduxState, unknown, AnyAction> {
-<<<<<<< HEAD
-=======
-  // TODO: Fix in https://github.com/MetaMask/metamask-extension/issues/31879
-  // eslint-disable-next-line @typescript-eslint/no-misused-promises
->>>>>>> 626e8e3c
+  // TODO: Fix in https://github.com/MetaMask/metamask-extension/issues/31879
+  // eslint-disable-next-line @typescript-eslint/no-misused-promises
   return async (dispatch: MetaMaskReduxDispatch) => {
     log.debug(`background.fetchHistoricalPricesForAsset`);
     await submitRequestToBackground('fetchHistoricalPricesForAsset', [address]);
@@ -5904,21 +5890,14 @@
  *
  * @param feature - The feature to enable or disable.
  * @param enabled - A boolean indicating whether to enable or disable the feature.
-<<<<<<< HEAD
- * @returns A thunk action that, when dispatched, attempts to enable profile syncing.
-=======
  * @returns A thunk action that, when dispatched, attempts to enable or disable a backup and sync feature.
->>>>>>> 626e8e3c
  */
 export function setIsBackupAndSyncFeatureEnabled(
   feature: keyof typeof BACKUPANDSYNC_FEATURES,
   enabled: boolean,
 ): ThunkAction<void, MetaMaskReduxState, unknown, AnyAction> {
-<<<<<<< HEAD
-=======
-  // TODO: Fix in https://github.com/MetaMask/metamask-extension/issues/31879
-  // eslint-disable-next-line @typescript-eslint/no-misused-promises
->>>>>>> 626e8e3c
+  // TODO: Fix in https://github.com/MetaMask/metamask-extension/issues/31879
+  // eslint-disable-next-line @typescript-eslint/no-misused-promises
   return async () => {
     try {
       await submitRequestToBackground('setIsBackupAndSyncFeatureEnabled', [
