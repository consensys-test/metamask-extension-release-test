--- conflicted
+++ resolved
@@ -84,7 +84,6 @@
   LEDGER_USB_VENDOR_ID,
 } from '../../shared/constants/hardware-wallets';
 import {
-  MetaMetricsEventCategory,
   MetaMetricsEventFragment,
   MetaMetricsEventOptions,
   MetaMetricsEventPayload,
@@ -197,6 +196,8 @@
     );
 
     // TODO: Add types for vault
+    // TODO: Replace `any` with type
+    // eslint-disable-next-line @typescript-eslint/no-explicit-any
     let vault: any;
     return new Promise<void>((resolve, reject) => {
       callBackgroundMethod(
@@ -411,6 +412,8 @@
 
 export function importNewAccount(
   strategy: string,
+  // TODO: Replace `any` with type
+  // eslint-disable-next-line @typescript-eslint/no-explicit-any
   args: any[],
   loadingMessage: ReactFragment,
 ): ThunkAction<
@@ -793,6 +796,8 @@
  */
 export function updatePreviousGasParams(
   txId: string,
+  // TODO: Replace `any` with type
+  // eslint-disable-next-line @typescript-eslint/no-explicit-any
   previousGasParams: Record<string, any>,
 ): ThunkAction<
   Promise<TransactionMeta>,
@@ -1196,6 +1201,8 @@
     ///: END:ONLY_INCLUDE_IF
     ///: BEGIN:ONLY_INCLUDE_IF(keyring-snaps)
     const subjects = getPermissionSubjects(getState()) as {
+      // TODO: Replace `any` with type
+      // eslint-disable-next-line @typescript-eslint/no-explicit-any
       [k: string]: { permissions: Record<string, any> };
     };
 
@@ -1238,6 +1245,8 @@
     id?: string;
     jsonrpc: '2.0';
     method: string;
+    // TODO: Replace `any` with type
+    // eslint-disable-next-line @typescript-eslint/no-explicit-any
     params?: Record<string, any>;
   };
 }): Promise<void> {
@@ -1607,8 +1616,12 @@
       newState.addressBook?.[newProviderConfig?.chainId] ?? {};
     const oldAddressBook =
       currentState.addressBook?.[providerConfig?.chainId] ?? {};
+    // TODO: Replace `any` with type
+    // eslint-disable-next-line @typescript-eslint/no-explicit-any
     const newAccounts: { [address: string]: Record<string, any> } =
       getMetaMaskAccounts({ metamask: newState });
+    // TODO: Replace `any` with type
+    // eslint-disable-next-line @typescript-eslint/no-explicit-any
     const oldAccounts: { [address: string]: Record<string, any> } =
       getMetaMaskAccounts({ metamask: currentState });
     const newSelectedAccount = newAccounts[newSelectedAddress];
@@ -2046,7 +2059,7 @@
 export function removeAndIgnoreNft(
   address: string,
   tokenID: string,
-  dontShowLoadingIndicator: boolean,
+  shouldShowLoadingIndicator?: boolean,
 ): ThunkAction<void, MetaMaskReduxState, unknown, AnyAction> {
   return async (dispatch: MetaMaskReduxDispatch) => {
     if (!address) {
@@ -2055,7 +2068,7 @@
     if (!tokenID) {
       throw new Error('MetaMask - Cannot ignore NFT without tokenID');
     }
-    if (!dontShowLoadingIndicator) {
+    if (!shouldShowLoadingIndicator) {
       dispatch(showLoadingIndication());
     }
     try {
@@ -2063,6 +2076,7 @@
     } catch (error) {
       logErrorWithMessage(error);
       dispatch(displayWarning(error));
+      throw error;
     } finally {
       await forceUpdateMetamaskState(dispatch);
       dispatch(hideLoadingIndication());
@@ -2150,8 +2164,82 @@
   };
 }
 
+/**
+ * Action to switch globally selected network and set switched network details
+ * for the purpose of displaying the user a toast about the network change
+ *
+ * @param networkClientIdForThisDomain - Thet network client ID last used by the origin
+ * @param selectedTabOrigin - Origin of the current tab
+ */
+export function automaticallySwitchNetwork(
+  networkClientIdForThisDomain: string,
+  selectedTabOrigin: string,
+): ThunkAction<void, MetaMaskReduxState, unknown, AnyAction> {
+  return async (dispatch: MetaMaskReduxDispatch) => {
+    await dispatch(setActiveNetwork(networkClientIdForThisDomain));
+    await dispatch(
+      setSwitchedNetworkDetails({
+        networkClientId: networkClientIdForThisDomain,
+        origin: selectedTabOrigin,
+      }),
+    );
+    await forceUpdateMetamaskState(dispatch);
+  };
+}
+
+/**
+ * Action to store details about the switched-to network in the background state
+ *
+ * @param switchedNetworkDetails - Object containing networkClientId and origin
+ * @param switchedNetworkDetails.networkClientId
+ * @param switchedNetworkDetails.selectedTabOrigin
+ */
+export function setSwitchedNetworkDetails(switchedNetworkDetails: {
+  networkClientId: string;
+  selectedTabOrigin: string;
+}): ThunkAction<void, MetaMaskReduxState, unknown, AnyAction> {
+  return async (dispatch: MetaMaskReduxDispatch) => {
+    await submitRequestToBackground('setSwitchedNetworkDetails', [
+      switchedNetworkDetails,
+    ]);
+    await forceUpdateMetamaskState(dispatch);
+  };
+}
+
+/**
+ * Action to clear details about the switched-to network in the background state
+ */
+export function clearSwitchedNetworkDetails(): ThunkAction<
+  void,
+  MetaMaskReduxState,
+  unknown,
+  AnyAction
+> {
+  return async (dispatch: MetaMaskReduxDispatch) => {
+    await submitRequestToBackground('clearSwitchedNetworkDetails', []);
+    await forceUpdateMetamaskState(dispatch);
+  };
+}
+
+/**
+ * Update the currentPopupid generated when the user opened the popup
+ *
+ * @param id - The Snap interface ID.
+ * @returns Promise Resolved on successfully submitted background request.
+ */
+export function setCurrentExtensionPopupId(
+  id: number,
+): ThunkAction<void, MetaMaskReduxState, unknown, AnyAction> {
+  return async (dispatch: MetaMaskReduxDispatch) => {
+    await submitRequestToBackground<void>('setCurrentExtensionPopupId', [id]);
+    await forceUpdateMetamaskState(dispatch);
+  };
+}
+
 export function abortTransactionSigning(
   transactionId: string,
+  // TODO: Replace `any` with type
+  // eslint-disable-next-line @typescript-eslint/no-explicit-any
 ): ThunkAction<Promise<void>, MetaMaskReduxState, any, AnyAction> {
   return async (dispatch: MetaMaskReduxDispatch) => {
     try {
@@ -2538,6 +2626,8 @@
   };
 }
 
+// TODO: Replace `any` with type
+// eslint-disable-next-line @typescript-eslint/no-explicit-any
 type ModalPayload = { name: string } & Record<string, any>;
 
 export function showModal(payload: ModalPayload): PayloadAction<ModalPayload> {
@@ -2570,6 +2660,8 @@
   };
 }
 
+// TODO: Replace `any` with type
+// eslint-disable-next-line @typescript-eslint/no-explicit-any
 export function setConfirmationExchangeRates(value: Record<string, any>) {
   return {
     type: actionConstants.SET_CONFIRMATION_EXCHANGE_RATES,
@@ -2975,8 +3067,6 @@
   return setPreference('petnamesEnabled', value);
 }
 
-<<<<<<< HEAD
-=======
 export function setRedesignedConfirmationsEnabled(value: boolean) {
   return setPreference('redesignedConfirmations', value);
 }
@@ -2985,9 +3075,12 @@
   return setPreference('featureNotificationsEnabled', value);
 }
 
->>>>>>> 2c457705
 export function setShowExtensionInFullSizeView(value: boolean) {
   return setPreference('showExtensionInFullSizeView', value);
+}
+
+export function setSmartTransactionsOptInStatus(value: boolean) {
+  return setPreference('smartTransactionsOptInStatus', value);
 }
 
 export function setAutoLockTimeLimit(value: boolean) {
@@ -4490,26 +4583,6 @@
 }
 
 // Smart Transactions Controller
-export async function setSmartTransactionsOptInStatus(
-  optInState: boolean,
-  prevOptInState: boolean,
-) {
-  trackMetaMetricsEvent({
-    actionId: generateActionId(),
-    event: 'STX OptIn',
-    category: MetaMetricsEventCategory.Swaps,
-    sensitiveProperties: {
-      stx_enabled: true,
-      current_stx_enabled: true,
-      stx_user_opt_in: optInState,
-      stx_prev_user_opt_in: prevOptInState,
-    },
-  });
-  await submitRequestToBackground('setSmartTransactionsOptInStatus', [
-    optInState,
-  ]);
-}
-
 export function clearSmartTransactionFees() {
   submitRequestToBackground('clearSmartTransactionFees');
 }
@@ -4724,6 +4797,28 @@
   return submitRequestToBackground('setShowNetworkBanner', [false]);
 }
 
+export function neverShowSwitchedNetworkMessage() {
+  return submitRequestToBackground('setSwitchedNetworkNeverShowMessage', [
+    true,
+  ]);
+}
+
+/**
+ * Sends the background state the networkClientId and domain upon network switch
+ *
+ * @param selectedTabOrigin - The origin to set the new networkClientId for
+ * @param networkClientId - The new networkClientId
+ */
+export function setNetworkClientIdForDomain(
+  selectedTabOrigin: string,
+  networkClientId: string,
+): Promise<void> {
+  return submitRequestToBackground('setNetworkClientIdForDomain', [
+    selectedTabOrigin,
+    networkClientId,
+  ]);
+}
+
 ///: BEGIN:ONLY_INCLUDE_IF(blockaid)
 export function setSecurityAlertsEnabled(val: boolean): void {
   try {
@@ -4907,6 +5002,8 @@
     );
 
     return data;
+    // TODO: Replace `any` with type
+    // eslint-disable-next-line @typescript-eslint/no-explicit-any
   }) as any;
 }
 
@@ -4915,6 +5012,8 @@
 ): ThunkAction<void, MetaMaskReduxState, unknown, AnyAction> {
   return (async () => {
     await submitRequestToBackground<void>('setName', [request]);
+    // TODO: Replace `any` with type
+    // eslint-disable-next-line @typescript-eslint/no-explicit-any
   }) as any;
 }
 
@@ -4959,6 +5058,8 @@
   return (async (dispatch: MetaMaskReduxDispatch) => {
     await submitRequestToBackground<void>('updateInterfaceState', [id, state]);
     await forceUpdateMetamaskState(dispatch);
+    // TODO: Replace `any` with type
+    // eslint-disable-next-line @typescript-eslint/no-explicit-any
   }) as any;
 }
 
@@ -4974,6 +5075,8 @@
   return (async (dispatch: MetaMaskReduxDispatch) => {
     await submitRequestToBackground<void>('deleteInterface', [id]);
     await forceUpdateMetamaskState(dispatch);
+    // TODO: Replace `any` with type
+    // eslint-disable-next-line @typescript-eslint/no-explicit-any
   }) as any;
 }
 ///: END:ONLY_INCLUDE_IF
