--- conflicted
+++ resolved
@@ -41,10 +41,7 @@
   hasTransactionPendingApprovals,
   getApprovalFlows,
   getCurrentNetworkTransactions,
-<<<<<<< HEAD
-=======
   getIsSigningQRHardwareTransaction,
->>>>>>> 93a950fa
   ///: BEGIN:ONLY_INCLUDE_IF(snaps)
   getNotifications,
   ///: END:ONLY_INCLUDE_IF
@@ -52,11 +49,8 @@
   getPermissionSubjects,
   getFirstSnapInstallOrUpdateRequest,
   ///: END:ONLY_INCLUDE_IF
-<<<<<<< HEAD
-=======
   getInternalAccountByAddress,
   getSelectedInternalAccount,
->>>>>>> 93a950fa
 } from '../selectors';
 import {
   computeEstimatedGasLimit,
@@ -3642,8 +3636,6 @@
   };
 }
 
-<<<<<<< HEAD
-=======
 /**
  * Updates the pinned accounts list
  *
@@ -3672,7 +3664,6 @@
   };
 }
 
->>>>>>> 93a950fa
 ///: BEGIN:ONLY_INCLUDE_IF(snaps)
 /**
  * Updates the caveat value for the specified origin, permission and caveat type.
@@ -4623,10 +4614,6 @@
   }
 }
 
-<<<<<<< HEAD
-///: BEGIN:ONLY_INCLUDE_IF(petnames)
-=======
->>>>>>> 93a950fa
 export function setUseExternalNameSources(val: boolean): void {
   try {
     submitRequestToBackground('setUseExternalNameSources', [val]);
@@ -4634,10 +4621,6 @@
     logErrorWithMessage(error);
   }
 }
-<<<<<<< HEAD
-///: END:ONLY_INCLUDE_IF
-=======
->>>>>>> 93a950fa
 
 export function setFirstTimeUsedNetwork(chainId: string) {
   return submitRequestToBackground('setFirstTimeUsedNetwork', [chainId]);
@@ -4790,11 +4773,4 @@
     true,
   ]);
 }
-<<<<<<< HEAD
-
-export async function updateSnapRegistry() {
-  await submitRequestToBackground('updateSnapRegistry', []);
-}
-=======
->>>>>>> 93a950fa
 ///: END:ONLY_INCLUDE_IF