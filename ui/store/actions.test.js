import sinon from 'sinon';
import configureStore from 'redux-mock-store';
import thunk from 'redux-thunk';
import { EthAccountType } from '@metamask/keyring-api';
import { TransactionStatus } from '@metamask/transaction-controller';
import { NotificationServicesController } from '@metamask/notification-services-controller';
import { USER_STORAGE_FEATURE_NAMES } from '@metamask/profile-sync-controller/sdk';
import { BACKUPANDSYNC_FEATURES } from '@metamask/profile-sync-controller/user-storage';
// TODO: Remove restricted import
// eslint-disable-next-line import/no-restricted-paths
import enLocale from '../../app/_locales/en/messages.json';
// TODO: Remove restricted import
// eslint-disable-next-line import/no-restricted-paths
import MetaMaskController from '../../app/scripts/metamask-controller';
import { HardwareDeviceNames } from '../../shared/constants/hardware-wallets';
import { GAS_LIMITS } from '../../shared/constants/gas';
import { ORIGIN_METAMASK } from '../../shared/constants/app';
import { MetaMetricsNetworkEventSource } from '../../shared/constants/metametrics';
import { ETH_EOA_METHODS } from '../../shared/constants/eth-methods';
import { mockNetworkState } from '../../test/stub/networks';
import { CHAIN_IDS } from '../../shared/constants/network';
import { FirstTimeFlowType } from '../../shared/constants/onboarding';
import * as actions from './actions';
import * as actionConstants from './actionConstants';
import { setBackgroundConnection } from './background-connection';

const { TRIGGER_TYPES } = NotificationServicesController.Constants;

const mockUlid = '01JMPHQSH1A4DQAAS6ES7NDJ38';

const middleware = [thunk];
const defaultState = {
  metamask: {
    currentLocale: 'test',
    networkConfigurationsByChainId: {
      [CHAIN_IDS.MAINNET]: {
        chainId: CHAIN_IDS.MAINNET,
        rpcEndpoints: [{}],
      },
    },
    accounts: {
      '0xFirstAddress': {
        balance: '0x0',
      },
    },
    keyrings: [
      {
        type: 'HD Key Tree',
        accounts: [
          {
            address: '0xFirstAddress',
          },
        ],
        metadata: {
          id: mockUlid,
          name: '',
        },
      },
    ],
    ...mockNetworkState({ chainId: CHAIN_IDS.MAINNET }),
    internalAccounts: {
      accounts: {
        'cf8dace4-9439-4bd4-b3a8-88c821c8fcb3': {
          address: '0xFirstAddress',
          id: 'cf8dace4-9439-4bd4-b3a8-88c821c8fcb3',
          metadata: {
            name: 'Test Account',
            keyring: {
              type: 'HD Key Tree',
            },
          },
          options: {},
          methods: ETH_EOA_METHODS,
          type: EthAccountType.Eoa,
        },
      },
      selectedAccount: 'cf8dace4-9439-4bd4-b3a8-88c821c8fcb3',
    },
  },
};
const mockStore = (state = defaultState) => configureStore(middleware)(state);

describe('Actions', () => {
  let background;

  const currentChainId = '0x5';

  let originalNavigator;

  beforeAll(() => {
    process.env.SEEDLESS_ONBOARDING_ENABLED = 'true';
  });

  beforeEach(async () => {
    // Save original navigator for restoring after tests
    originalNavigator = global.navigator;

    background = sinon.createStubInstance(MetaMaskController, {
      getState: sinon.stub().resolves([]),
    });

    background.signMessage = sinon.stub();
    background.signPersonalMessage = sinon.stub();
    background.signTypedMessage = sinon.stub();
    background.abortTransactionSigning = sinon.stub();
    background.toggleExternalServices = sinon.stub();
    background.getStatePatches = sinon.stub().resolves([]);
    background.removePermittedChain = sinon.stub();
    background.requestAccountsAndChainPermissionsWithId = sinon.stub();
    background.grantPermissions = sinon.stub();
    background.grantPermissionsIncremental = sinon.stub();

    // Make sure navigator.hid is defined for WebHID tests
    if (!global.navigator) {
      global.navigator = {};
    }

    if (!global.navigator.hid) {
      global.navigator.hid = {
        requestDevice: sinon.stub(),
      };
    }
  });

  afterEach(() => {
    // Restore original window.navigator after each test
    Object.defineProperty(window, 'navigator', {
      value: originalNavigator,
      writable: true,
    });

    sinon.restore();
  });

  describe('createAndBackupSeedPhrase', () => {
    afterEach(() => {
      sinon.restore();
    });

    it('should create KeyChain, vault and Backup in the background', async () => {
      const store = mockStore();
      const mockKeyrings = [{ metadata: { id: 'mock-keyring-id' } }];
      const mockSeedPhrase = 'mock seed phrase';
      const mockEncodedSeedPhrase = Array.from(
        Buffer.from(mockSeedPhrase).values(),
      );

      const createSeedPhraseBackupStub =
        background.createSeedPhraseBackup.resolves();
      const createNewVaultAndKeychainStub =
        background.createNewVaultAndKeychain.resolves(mockKeyrings[0]);
      const getSeedPhraseStub = background.getSeedPhrase.resolves(
        mockEncodedSeedPhrase,
      );

      setBackgroundConnection(background);

      const expectedActions = [
        { type: 'SHOW_LOADING_INDICATION', payload: undefined },
        { type: 'HIDE_LOADING_INDICATION' },
      ];

      await store.dispatch(actions.createNewVaultAndSyncWithSocial('password'));

      expect(store.getActions()).toStrictEqual(expectedActions);
      expect(getSeedPhraseStub.callCount).toStrictEqual(1);
      expect(createNewVaultAndKeychainStub.callCount).toStrictEqual(1);
      expect(
        createSeedPhraseBackupStub.calledOnceWith(
          'password',
          mockEncodedSeedPhrase,
          mockKeyrings[0].metadata.id,
        ),
      ).toStrictEqual(true);
    });
  });

  describe('#restoreAndGetSeedPhrase', () => {
    afterEach(() => {
      sinon.restore();
    });

    it('fetches all seed phrases from the metadata store, restores the vault and updates the SocialbackupMetadata state', async () => {
      const store = mockStore();
      const mockSeedPhrase = 'mock seed phrase';
      const mockKeyrings = [{ metadata: { id: 'mock-keyring-id' } }];
      const mockEncodedSeedPhrase = Array.from(
        Buffer.from(mockSeedPhrase).values(),
      );

      const fetchAllSecretDataStub = background.fetchAllSecretData.resolves([
        mockEncodedSeedPhrase,
      ]);
      const createNewVaultAndRestoreStub =
        background.createNewVaultAndRestore.resolves(mockKeyrings);

      setBackgroundConnection(background);

      const expectedActions = [
        { type: 'SHOW_LOADING_INDICATION', payload: undefined },
        { type: 'HIDE_LOADING_INDICATION' },
      ];

      await store.dispatch(
        actions.restoreSocialBackupAndGetSeedPhrase('password'),
      );

      expect(fetchAllSecretDataStub.callCount).toStrictEqual(1);
      expect(createNewVaultAndRestoreStub.callCount).toStrictEqual(1);
      expect(store.getActions()).toStrictEqual(expectedActions);
    });

    it('should not restore vault if no seed phrase is found', async () => {
      const store = mockStore();

      const fetchAllSecretDataStub = background.fetchAllSecretData.resolves([]);
      const createNewVaultAndRestoreStub =
        background.createNewVaultAndRestore.resolves();

      setBackgroundConnection(background);

      const expectedActions = [
        { type: 'SHOW_LOADING_INDICATION', payload: undefined },
        { type: 'HIDE_LOADING_INDICATION' },
        { type: 'DISPLAY_WARNING', payload: 'No seed phrase found' },
      ];

      await expect(
        store.dispatch(actions.restoreSocialBackupAndGetSeedPhrase('password')),
      ).rejects.toThrow('No seed phrase found');
      expect(store.getActions()).toStrictEqual(expectedActions);

      expect(fetchAllSecretDataStub.callCount).toStrictEqual(1);
      expect(createNewVaultAndRestoreStub.callCount).toStrictEqual(0);
      expect(store.getActions()).toStrictEqual(expectedActions);
    });

    it('errors when fetchAndRestoreSeedPhrase throws', async () => {
      const store = mockStore();

      background.fetchAllSecretData.rejects(new Error('error'));

      setBackgroundConnection(background);

      const expectedActions = [
        { type: 'SHOW_LOADING_INDICATION', payload: undefined },
        { type: 'HIDE_LOADING_INDICATION' },
        { type: 'DISPLAY_WARNING', payload: 'error' },
      ];

      await expect(
        store.dispatch(actions.restoreSocialBackupAndGetSeedPhrase('password')),
      ).rejects.toThrow('error');
      expect(store.getActions()).toStrictEqual(expectedActions);
    });
  });

  describe('#changePassword', () => {
    afterEach(() => {
      sinon.restore();
    });

    it('should change the password for both seedless onboarding and keyring controller', async () => {
      const store = mockStore({
        metamask: {
          ...defaultState.metamask,
          firstTimeFlowType: FirstTimeFlowType.socialCreate,
        },
      });
      const oldPassword = 'old-password';
      const newPassword = 'new-password';

      const socialSyncChangePasswordStub = sinon.stub().resolves();
      const keyringChangePasswordStub = sinon.stub().resolves();

      background.getApi.returns({
        socialSyncChangePassword: socialSyncChangePasswordStub,
        keyringChangePassword: keyringChangePasswordStub,
      });
      setBackgroundConnection(background.getApi());

      await store.dispatch(actions.changePassword(newPassword, oldPassword));

      expect(
        socialSyncChangePasswordStub.calledOnceWith(newPassword, oldPassword),
      ).toStrictEqual(true);
      expect(
        keyringChangePasswordStub.calledOnceWith(newPassword),
      ).toStrictEqual(true);
    });
  });

  describe('#tryUnlockMetamask', () => {
    afterEach(() => {
      sinon.restore();
    });

    it('calls syncPasswordAndUnlockWallet', async () => {
      const store = mockStore();

      const syncPasswordAndUnlockWallet =
        background.syncPasswordAndUnlockWallet.resolves();

      setBackgroundConnection(background);

      const expectedActions = [
        { type: 'SHOW_LOADING_INDICATION', payload: undefined },
        { type: 'UNLOCK_IN_PROGRESS' },
        { type: 'UNLOCK_SUCCEEDED', value: undefined },
        { type: 'HIDE_LOADING_INDICATION' },
      ];

      await store.dispatch(actions.tryUnlockMetamask());

      expect(syncPasswordAndUnlockWallet.callCount).toStrictEqual(1);

      expect(store.getActions()).toStrictEqual(expectedActions);
    });

    it('errors on syncPasswordAndUnlockWallet will fail', async () => {
      const store = mockStore();

      background.syncPasswordAndUnlockWallet.rejects(new Error('error'));

      setBackgroundConnection(background);

      const expectedActions = [
        { type: 'SHOW_LOADING_INDICATION', payload: undefined },
        { type: 'UNLOCK_IN_PROGRESS' },
        { type: 'UNLOCK_FAILED', value: 'error' },
        { type: 'HIDE_LOADING_INDICATION' },
      ];

      await expect(
        store.dispatch(actions.tryUnlockMetamask('test')),
      ).rejects.toThrow('error');

      expect(store.getActions()).toStrictEqual(expectedActions);
    });
  });

  describe('#createNewVaultAndRestore', () => {
    afterEach(() => {
      sinon.restore();
    });

    it('calls createNewVaultAndRestore', async () => {
      const store = mockStore();

      const createNewVaultAndRestore =
        background.createNewVaultAndRestore.resolves();

      background.unMarkPasswordForgotten.resolves();

      setBackgroundConnection(background);

      await store.dispatch(
        actions.createNewVaultAndRestore('password', 'test'),
      );
      expect(createNewVaultAndRestore.callCount).toStrictEqual(1);
    });

    it('calls the expected actions', async () => {
      const store = mockStore();

      background.createNewVaultAndRestore.resolves();
      background.unMarkPasswordForgotten.resolves();

      setBackgroundConnection(background);

      const expectedActions = [
        { type: 'SHOW_LOADING_INDICATION', payload: undefined },
        { type: 'SHOW_ACCOUNTS_PAGE' },
        { type: 'HIDE_LOADING_INDICATION' },
      ];

      await store.dispatch(
        actions.createNewVaultAndRestore('password', 'test'),
      );

      expect(store.getActions()).toStrictEqual(expectedActions);
    });

    it('errors when callback in createNewVaultAndRestore throws', async () => {
      const store = mockStore();

      background.createNewVaultAndRestore.rejects(new Error('error'));

      setBackgroundConnection(background);

      const expectedActions = [
        { type: 'SHOW_LOADING_INDICATION', payload: undefined },
        { type: 'DISPLAY_WARNING', payload: 'error' },
        { type: 'HIDE_LOADING_INDICATION' },
      ];

      await expect(
        store.dispatch(actions.createNewVaultAndRestore('password', 'test')),
      ).rejects.toThrow('error');

      expect(store.getActions()).toStrictEqual(expectedActions);
    });
  });

  describe('#requestRevealSeedWords', () => {
    afterEach(() => {
      sinon.restore();
    });

    it('calls verifyPassword in background', async () => {
      const store = mockStore();

      const verifyPassword = background.verifyPassword.resolves();
      const getSeedPhrase = background.getSeedPhrase.resolves(
        Array.from(Buffer.from('test').values()),
      );

      setBackgroundConnection(background);

      await store.dispatch(actions.requestRevealSeedWords());
      expect(verifyPassword.callCount).toStrictEqual(1);
      expect(getSeedPhrase.callCount).toStrictEqual(1);
    });

    it('displays warning error message then callback in background errors', async () => {
      const store = mockStore();

      background.verifyPassword.resolves();
      background.getSeedPhrase.rejects(new Error('error'));

      setBackgroundConnection(background);

      const expectedActions = [
        { type: 'SHOW_LOADING_INDICATION', payload: undefined },
        { type: 'HIDE_LOADING_INDICATION' },
      ];

      await expect(
        store.dispatch(actions.requestRevealSeedWords()),
      ).rejects.toThrow('error');

      expect(store.getActions()).toStrictEqual(expectedActions);
    });
  });

  describe('#removeAccount', () => {
    afterEach(() => {
      sinon.restore();
    });

    it('calls removeAccount in background and expect actions to show account', async () => {
      const store = mockStore();

      const removeAccount = background.removeAccount.resolves();

      setBackgroundConnection(background);

      const expectedActions = [
        'SHOW_LOADING_INDICATION',
        'HIDE_LOADING_INDICATION',
        'SHOW_ACCOUNTS_PAGE',
      ];

      await store.dispatch(
        actions.removeAccount('0xe18035bf8712672935fdb4e5e431b1a0183d2dfc'),
      );
      expect(removeAccount.callCount).toStrictEqual(1);
      const actionTypes = store.getActions().map((action) => action.type);
      expect(actionTypes).toStrictEqual(expectedActions);
    });

    it('displays warning error message when removeAccount callback errors', async () => {
      const store = mockStore();

      background.removeAccount.rejects(new Error('error'));

      setBackgroundConnection(background);

      const expectedActions = [
        { type: 'SHOW_LOADING_INDICATION', payload: undefined },
        { type: 'DISPLAY_WARNING', payload: 'error' },
        { type: 'HIDE_LOADING_INDICATION' },
      ];

      await expect(
        store.dispatch(
          actions.removeAccount('0xe18035bf8712672935fdb4e5e431b1a0183d2dfc'),
        ),
      ).rejects.toThrow('error');

      expect(store.getActions()).toStrictEqual(expectedActions);
    });
  });

  describe('#resetAccount', () => {
    afterEach(() => {
      sinon.restore();
    });

    it('resets account', async () => {
      const store = mockStore();

      const resetAccount = background.resetAccount.resolves();

      setBackgroundConnection(background);

      const expectedActions = [
        { type: 'SHOW_LOADING_INDICATION', payload: undefined },
        { type: 'HIDE_LOADING_INDICATION' },
        { type: 'SHOW_ACCOUNTS_PAGE' },
      ];

      await store.dispatch(actions.resetAccount());
      expect(resetAccount.callCount).toStrictEqual(1);
      expect(store.getActions()).toStrictEqual(expectedActions);
    });

    it('throws if resetAccount throws', async () => {
      const store = mockStore();

      background.resetAccount.rejects(new Error('error'));

      setBackgroundConnection(background);

      const expectedActions = [
        { type: 'SHOW_LOADING_INDICATION', payload: undefined },
        { type: 'HIDE_LOADING_INDICATION' },
        { type: 'DISPLAY_WARNING', payload: 'error' },
      ];

      await expect(store.dispatch(actions.resetAccount())).rejects.toThrow(
        'error',
      );

      expect(store.getActions()).toStrictEqual(expectedActions);
    });
  });

  describe('#importNewAccount', () => {
    afterEach(() => {
      sinon.restore();
    });

    it('calls importAccountWithStrategies in background', async () => {
      const store = mockStore();

      const importAccountWithStrategy =
        background.importAccountWithStrategy.resolves();

      setBackgroundConnection(background);

      await store.dispatch(
        actions.importNewAccount(
          'Private Key',
          ['c87509a1c067bbde78beb793e6fa76530b6382a4c0241e5e4a9ec0a0f44dc0d3'],
          '',
        ),
      );
      expect(importAccountWithStrategy.callCount).toStrictEqual(1);
    });

    it('displays warning error message when importAccount in background callback errors', async () => {
      const store = mockStore();

      background.importAccountWithStrategy.rejects(new Error('error'));

      setBackgroundConnection(background);

      const expectedActions = [
        {
          type: 'SHOW_LOADING_INDICATION',
          payload: undefined,
        },
        { type: 'HIDE_LOADING_INDICATION' },
      ];

      await expect(store.dispatch(actions.importNewAccount())).rejects.toThrow(
        'error',
      );

      expect(store.getActions()).toStrictEqual(expectedActions);
    });
  });

  describe('#addNewAccount', () => {
    it('adds a new account', async () => {
      const store = mockStore({
        metamask: { ...defaultState.metamask },
      });

      const addNewAccount = background.addNewAccount.resolves({
        addedAccountAddress: '0x123',
      });

      setBackgroundConnection(background);

      await store.dispatch(actions.addNewAccount());
      expect(addNewAccount.callCount).toStrictEqual(1);
    });

    it('displays warning error message when addNewAccount in background callback errors', async () => {
      const store = mockStore();

      background.addNewAccount.rejects(new Error('error'));

      setBackgroundConnection(background);

      const expectedActions = [
        { type: 'SHOW_LOADING_INDICATION', payload: undefined },
        { type: 'DISPLAY_WARNING', payload: 'error' },
        { type: 'HIDE_LOADING_INDICATION' },
      ];

      await expect(store.dispatch(actions.addNewAccount())).rejects.toThrow(
        'error',
      );

      expect(store.getActions()).toStrictEqual(expectedActions);
    });

    it('adds an account to a specific keyring by id', async () => {
      const store = mockStore({
        metamask: { ...defaultState.metamask },
      });

      const addNewAccount = background.addNewAccount.resolves({
        addedAccountAddress: '0x123',
      });

      setBackgroundConnection(background);

      await store.dispatch(actions.addNewAccount(mockUlid));
      expect(addNewAccount.callCount).toStrictEqual(1);
    });

    it('throws if an invalid keyring id is provided', async () => {
      const store = mockStore({
        metamask: { ...defaultState.metamask },
      });

      const addNewAccount = background.addNewAccount.resolves({
        addedAccountAddress: '0x123',
      });

      setBackgroundConnection(background);

      await expect(
        store.dispatch(actions.addNewAccount('invalidKeyringId')),
      ).rejects.toThrow('Keyring not found');
      expect(addNewAccount.callCount).toStrictEqual(0);
    });
  });

  describe('#checkHardwareStatus', () => {
    afterEach(() => {
      sinon.restore();
    });

    it('calls checkHardwareStatus in background', async () => {
      const store = mockStore();

      const checkHardwareStatus = background.checkHardwareStatus.resolves();

      setBackgroundConnection(background);

      await store.dispatch(
        actions.checkHardwareStatus(
          HardwareDeviceNames.ledger,
          `m/44'/60'/0'/0`,
        ),
      );
      expect(checkHardwareStatus.callCount).toStrictEqual(1);
    });

    it('shows loading indicator and displays error', async () => {
      const store = mockStore();

      background.checkHardwareStatus.rejects(new Error('error'));

      setBackgroundConnection(background);

      const expectedActions = [
        { type: 'SHOW_LOADING_INDICATION', payload: undefined },
        { type: 'DISPLAY_WARNING', payload: 'error' },
        { type: 'HIDE_LOADING_INDICATION' },
      ];

      await expect(
        store.dispatch(actions.checkHardwareStatus()),
      ).rejects.toThrow('error');

      expect(store.getActions()).toStrictEqual(expectedActions);
    });
  });

  describe('#forgetDevice', () => {
    afterEach(() => {
      sinon.restore();
    });

    it('calls forgetDevice in background', async () => {
      const store = mockStore();

      const forgetDevice = background.forgetDevice.resolves();

      setBackgroundConnection(background);

      await store.dispatch(actions.forgetDevice(HardwareDeviceNames.ledger));
      expect(forgetDevice.callCount).toStrictEqual(1);
    });

    it('shows loading indicator and displays error', async () => {
      const store = mockStore();

      background.forgetDevice.rejects(new Error('error'));

      setBackgroundConnection(background);

      const expectedActions = [
        { type: 'SHOW_LOADING_INDICATION', payload: undefined },
        { type: 'DISPLAY_WARNING', payload: 'error' },
        { type: 'HIDE_LOADING_INDICATION' },
      ];

      await expect(store.dispatch(actions.forgetDevice())).rejects.toThrow(
        'error',
      );

      expect(store.getActions()).toStrictEqual(expectedActions);
    });
  });

  describe('#connectHardware', () => {
    afterEach(() => {
      sinon.restore();
    });

    it('calls connectHardware in background', async () => {
      const store = mockStore();

      const connectHardware = background.connectHardware.resolves();

      setBackgroundConnection(background);

      await store.dispatch(
        actions.connectHardware(
          HardwareDeviceNames.ledger,
          0,
          `m/44'/60'/0'/0`,
        ),
      );
      expect(connectHardware.callCount).toStrictEqual(1);
    });

    it('shows loading indicator and displays error', async () => {
      const store = mockStore();

      background.connectHardware.rejects(new Error('error'));

      setBackgroundConnection(background);

      const expectedActions = [
        {
          type: 'SHOW_LOADING_INDICATION',
          payload: 'Looking for your Ledger...',
        },
        { type: 'DISPLAY_WARNING', payload: 'error' },
        { type: 'HIDE_LOADING_INDICATION' },
      ];

      await expect(
        store.dispatch(actions.connectHardware(HardwareDeviceNames.ledger)),
      ).rejects.toThrow('error');

      expect(store.getActions()).toStrictEqual(expectedActions);
    });

    it('handles WebHID connection when loadHid=true for Ledger devices', async () => {
      const store = mockStore({
        ...defaultState,
        metamask: {
          ...defaultState.metamask,
          ledgerTransportType: 'webhid',
        },
      });

      const mockHidDevice = { vendorId: 11415 };
      const mockRequestDevice = sinon.stub().resolves([mockHidDevice]);

      Object.defineProperty(window, 'navigator', {
        value: {
          ...window.navigator,
          hid: {
            requestDevice: mockRequestDevice,
          },
        },
        writable: true,
      });

      const connectHardware = background.connectHardware.resolves([
        { address: '0xLedgerAddress' },
      ]);

      setBackgroundConnection(background);

      const expectedActions = [
        {
          type: 'SHOW_LOADING_INDICATION',
          payload: 'Looking for your Ledger...',
        },
        { type: 'HIDE_LOADING_INDICATION' },
      ];

      const accounts = await store.dispatch(
        actions.connectHardware(
          HardwareDeviceNames.ledger,
          0,
          `m/44'/60'/0'/0`,
          true,
          (key) => `translated_${key}`,
        ),
      );

      expect(connectHardware.callCount).toStrictEqual(1);
      expect(mockRequestDevice.callCount).toStrictEqual(1);
      expect(accounts).toStrictEqual([{ address: '0xLedgerAddress' }]);
      expect(store.getActions()).toStrictEqual(expectedActions);
    });

    it('throws a specific error when user denies WebHID permissions with loadHid=true', async () => {
      const store = mockStore({
        ...defaultState,
        metamask: {
          ...defaultState.metamask,
          ledgerTransportType: 'webhid',
        },
      });

      const mockRequestDevice = sinon.stub();
      mockRequestDevice.resolves([]);
      Object.defineProperty(window, 'navigator', {
        value: {
          ...window.navigator,
          hid: {
            requestDevice: mockRequestDevice,
          },
        },
        writable: true,
      });

      setBackgroundConnection(background);

      const expectedActions = [
        {
          type: 'SHOW_LOADING_INDICATION',
          payload: 'Looking for your Ledger...',
        },
        {
          type: 'DISPLAY_WARNING',
          payload: 'translated_ledgerWebHIDNotConnectedErrorMessage',
        },
        { type: 'HIDE_LOADING_INDICATION' },
      ];

      const mockTranslation = (key) => `translated_${key}`;

      await expect(
        store.dispatch(
          actions.connectHardware(
            HardwareDeviceNames.ledger,
            0,
            `m/44'/60'/0'/0`,
            true,
            mockTranslation,
          ),
        ),
      ).rejects.toThrow('translated_ledgerWebHIDNotConnectedErrorMessage');

      expect(mockRequestDevice.callCount).toStrictEqual(1);
      expect(store.getActions()).toStrictEqual(expectedActions);
    });

    it('handles loadHid=false and skips WebHID request process', async () => {
      const store = mockStore({
        ...defaultState,
        metamask: {
          ...defaultState.metamask,
          ledgerTransportType: 'webhid',
        },
      });

      const mockRequestDevice = sinon.spy();
      Object.defineProperty(window, 'navigator', {
        value: {
          ...window.navigator,
          hid: {
            requestDevice: mockRequestDevice,
          },
        },
        writable: true,
      });

      const connectHardware = background.connectHardware.resolves([
        { address: '0xLedgerAddress' },
      ]);

      setBackgroundConnection(background);

      const expectedActions = [
        {
          type: 'SHOW_LOADING_INDICATION',
          payload: 'Looking for your Ledger...',
        },
        { type: 'HIDE_LOADING_INDICATION' },
      ];

      const accounts = await store.dispatch(
        actions.connectHardware(
          HardwareDeviceNames.ledger,
          0,
          `m/44'/60'/0'/0`,
          false,
          (key) => `translated_${key}`,
        ),
      );

      expect(connectHardware.callCount).toStrictEqual(1);
      expect(mockRequestDevice.callCount).toStrictEqual(0);
      expect(accounts).toStrictEqual([{ address: '0xLedgerAddress' }]);
      expect(store.getActions()).toStrictEqual(expectedActions);
    });

    it('handles specific Ledger WebHID device open failure error', async () => {
      const store = mockStore({
        ...defaultState,
        metamask: {
          ...defaultState.metamask,
          ledgerTransportType: 'webhid',
        },
      });

      const mockHidDevice = { vendorId: 11415 };
      const mockRequestDevice = sinon.stub();
      mockRequestDevice.resolves([mockHidDevice]);
      Object.defineProperty(window, 'navigator', {
        value: {
          ...window.navigator,
          hid: {
            requestDevice: mockRequestDevice,
          },
        },
        writable: true,
      });

      const deviceOpenError = new Error('Failed to open the device');
      background.connectHardware.rejects(deviceOpenError);

      setBackgroundConnection(background);

      const expectedActions = [
        {
          type: 'SHOW_LOADING_INDICATION',
          payload: 'Looking for your Ledger...',
        },
        {
          type: 'DISPLAY_WARNING',
          payload: 'translated_ledgerDeviceOpenFailureMessage',
        },
        { type: 'HIDE_LOADING_INDICATION' },
      ];

      const mockTranslation = (key) => `translated_${key}`;

      await expect(
        store.dispatch(
          actions.connectHardware(
            HardwareDeviceNames.ledger,
            0,
            `m/44'/60'/0'/0`,
            true,
            mockTranslation,
          ),
        ),
      ).rejects.toThrow('translated_ledgerDeviceOpenFailureMessage');

      expect(mockRequestDevice.callCount).toStrictEqual(1);
      expect(store.getActions()).toStrictEqual(expectedActions);
    });

    it('handles non-Ledger hardware devices', async () => {
      const store = mockStore();

      const mockRequestDevice = sinon.spy();
      Object.defineProperty(window, 'navigator', {
        value: {
          ...window.navigator,
          hid: {
            requestDevice: mockRequestDevice,
          },
        },
        writable: true,
      });

      const connectHardware = background.connectHardware.resolves([
        { address: '0xTrezorAddress' },
      ]);

      setBackgroundConnection(background);

      const expectedActions = [
        {
          type: 'SHOW_LOADING_INDICATION',
          payload: 'Looking for your Trezor...',
        },
        { type: 'HIDE_LOADING_INDICATION' },
      ];

      const accounts = await store.dispatch(
        actions.connectHardware(
          HardwareDeviceNames.trezor,
          0,
          `m/44'/60'/0'/0`,
          true,
          (key) => `translated_${key}`,
        ),
      );

      expect(connectHardware.callCount).toStrictEqual(1);
      expect(mockRequestDevice.callCount).toStrictEqual(0);
      expect(accounts).toStrictEqual([{ address: '0xTrezorAddress' }]);
      expect(store.getActions()).toStrictEqual(expectedActions);
    });
  });

  describe('#unlockHardwareWalletAccount', () => {
    afterEach(() => {
      sinon.restore();
    });

    it('calls unlockHardwareWalletAccount in background', async () => {
      const store = mockStore();
      const unlockHardwareWalletAccount =
        background.unlockHardwareWalletAccount.resolves();

      setBackgroundConnection(background);

      await store.dispatch(
        actions.unlockHardwareWalletAccounts(
          [0],
          HardwareDeviceNames.ledger,
          `m/44'/60'/0'/0`,
          '',
        ),
      );
      expect(unlockHardwareWalletAccount.callCount).toStrictEqual(1);
    });

    it('shows loading indicator and displays error', async () => {
      const store = mockStore();

      background.unlockHardwareWalletAccount.rejects(new Error('error'));

      setBackgroundConnection(background);

      const expectedActions = [
        { type: 'SHOW_LOADING_INDICATION', payload: undefined },
        { type: 'DISPLAY_WARNING', payload: 'error' },
        { type: 'HIDE_LOADING_INDICATION' },
      ];

      await expect(
        store.dispatch(actions.unlockHardwareWalletAccounts([null])),
      ).rejects.toThrow('error');

      expect(store.getActions()).toStrictEqual(expectedActions);
    });
  });

  describe('#setCurrentCurrency', () => {
    afterEach(() => {
      sinon.restore();
    });

    it('calls setCurrentCurrency', async () => {
      const store = mockStore();
      background.setCurrentCurrency = sinon.stub().resolves();
      setBackgroundConnection(background);

      await store.dispatch(actions.setCurrentCurrency('jpy'));
      expect(background.setCurrentCurrency.callCount).toStrictEqual(1);
    });

    it('throws if setCurrentCurrency throws', async () => {
      const store = mockStore();
      background.setCurrentCurrency = sinon.stub().rejects(new Error('error'));
      setBackgroundConnection(background);

      const expectedActions = [
        { type: 'SHOW_LOADING_INDICATION', payload: undefined },
        { type: 'DISPLAY_WARNING', payload: 'error' },
        { type: 'HIDE_LOADING_INDICATION' },
      ];

      await store.dispatch(actions.setCurrentCurrency());
      expect(store.getActions()).toStrictEqual(expectedActions);
    });
  });

  describe('#updateTransaction', () => {
    const txParams = {
      from: '0x1',
      gas: GAS_LIMITS.SIMPLE,
      gasPrice: '0x3b9aca00',
      to: '0x2',
      value: '0x0',
    };

    const txData = {
      id: '1',
      status: TransactionStatus.unapproved,
      chainId: currentChainId,
      txParams,
    };

    afterEach(() => {
      sinon.restore();
    });

    it('updates transaction', async () => {
      const store = mockStore();

      const updateTransactionStub = sinon.stub().resolves();

      background.getApi.returns({
        updateTransaction: updateTransactionStub,
        getStatePatches: sinon.stub().resolves([]),
      });

      setBackgroundConnection(background.getApi());

      await store.dispatch(actions.updateTransaction(txData));

      const resultantActions = store.getActions();
      expect(updateTransactionStub.callCount).toStrictEqual(1);
      expect(resultantActions[1]).toStrictEqual({
        type: 'UPDATE_TRANSACTION_PARAMS',
        id: txData.id,
        value: txParams,
      });
    });

    it('rejects with error message', async () => {
      const store = mockStore();

      background.getApi.returns({
        updateTransaction: () => {
          throw new Error('error');
        },
        getStatePatches: sinon.stub().resolves([]),
      });

      setBackgroundConnection(background.getApi());

      const expectedActions = [
        { type: 'SHOW_LOADING_INDICATION', payload: undefined },
        {
          type: 'UPDATE_TRANSACTION_PARAMS',
          id: '1',
          value: {
            from: '0x1',
            gas: GAS_LIMITS.SIMPLE,
            gasPrice: '0x3b9aca00',
            to: '0x2',
            value: '0x0',
          },
        },
        { type: 'HIDE_LOADING_INDICATION' },
        { type: 'GO_HOME' },
      ];

      await expect(
        store.dispatch(actions.updateTransaction(txData)),
      ).rejects.toThrow('error');

      expect(store.getActions()).toStrictEqual(expectedActions);
    });
  });

  describe('#lockMetamask', () => {
    afterEach(() => {
      sinon.restore();
    });

    it('calls setLocked', async () => {
      const store = mockStore();

      const backgroundSetLocked = background.setLocked.resolves();

      setBackgroundConnection(background);

      await store.dispatch(actions.lockMetamask());
      expect(backgroundSetLocked.callCount).toStrictEqual(1);
    });

    it('returns display warning error with value when setLocked in background callback errors', async () => {
      const store = mockStore();

      background.setLocked.rejects(new Error('error'));

      setBackgroundConnection(background);

      const expectedActions = [
        { type: 'SHOW_LOADING_INDICATION', payload: undefined },
        { type: 'DISPLAY_WARNING', payload: 'error' },
        { type: 'HIDE_LOADING_INDICATION' },
        { type: 'LOCK_METAMASK' },
      ];

      await store.dispatch(actions.lockMetamask());

      expect(store.getActions()).toStrictEqual(expectedActions);
    });
  });

  describe('#setSelectedAccount', () => {
    afterEach(() => {
      sinon.restore();
    });

    it('#setSelectedAccount', async () => {
      const store = mockStore({
        activeTab: {},
        metamask: {
          alertEnabledness: {},
          internalAccounts: {
            accounts: {
              'mock-id': {
                address: '0x123',
                id: 'mock-id',
                metadata: {
                  name: 'Test Account',
                  keyring: {
                    type: 'HD Key Tree',
                  },
                },
                options: {},
                methods: [
                  'personal_sign',
                  'eth_signTransaction',
                  'eth_signTypedData_v1',
                  'eth_signTypedData_v3',
                  'eth_signTypedData_v4',
                ],
                scopes: ['eip155:0'],
                type: 'eip155:eoa',
              },
            },
            selectedAccount: 'mock-id',
          },
        },
      });

      const setSelectedInternalAccountSpy = sinon.stub().resolves();

      background.getApi.returns({
        setSelectedInternalAccount: setSelectedInternalAccountSpy,
      });

      setBackgroundConnection(background.getApi());

      await store.dispatch(actions.setSelectedAccount('0x123'));
      expect(setSelectedInternalAccountSpy.callCount).toStrictEqual(1);
      expect(setSelectedInternalAccountSpy.calledWith('mock-id')).toBe(true);
    });

    it('displays warning if setSelectedAccount throws', async () => {
      const store = mockStore({
        activeTab: {},
        metamask: {
          alertEnabledness: {},
          internalAccounts: {
            accounts: {
              'mock-id': {
                address: '0x123',
                id: 'mock-id',
                metadata: {
                  name: 'Test Account',
                  keyring: {
                    type: 'HD Key Tree',
                  },
                },
                options: {},
                methods: [
                  'personal_sign',
                  'eth_signTransaction',
                  'eth_signTypedData_v1',
                  'eth_signTypedData_v3',
                  'eth_signTypedData_v4',
                ],
                scopes: ['eip155:0'],
                type: 'eip155:eoa',
              },
            },
            selectedAccount: 'mock-id',
          },
        },
      });

      const setSelectedInternalAccountSpy = sinon
        .stub()
        .rejects(new Error('error'));

      background.getApi.returns({
        setSelectedInternalAccount: setSelectedInternalAccountSpy,
      });

      setBackgroundConnection(background.getApi());

      const expectedActions = [
        { type: 'SHOW_LOADING_INDICATION', payload: undefined },
        { type: 'DISPLAY_WARNING', payload: 'error' },
        { type: 'HIDE_LOADING_INDICATION' },
      ];

      await store.dispatch(actions.setSelectedAccount('0x123'));
      expect(store.getActions()).toStrictEqual(expectedActions);
    });
  });

  describe('#addToken', () => {
    afterEach(() => {
      sinon.restore();
    });

    it('calls addToken in background', async () => {
      const store = mockStore();

      const addTokenStub = sinon.stub().resolves();

      background.getApi.returns({
        addToken: addTokenStub,
        getStatePatches: sinon.stub().resolves([]),
      });

      setBackgroundConnection(background.getApi());

      await store.dispatch(
        actions.addToken({
          address: '0x514910771af9ca656af840dff83e8264ecf986ca',
          symbol: 'LINK',
          decimals: 18,
          networkClientId: 'networkClientId1',
        }),
      );
      expect(addTokenStub.callCount).toStrictEqual(1);
    });

    it('expected actions', async () => {
      const store = mockStore();

      const tokenDetails = {
        address: 'tokenAddress',
        symbol: 'token',
        decimal: 18,
      };

      const addTokenStub = sinon.stub().resolves(tokenDetails);

      background.getApi.returns({
        addToken: addTokenStub,
        getStatePatches: sinon.stub().resolves([]),
      });

      setBackgroundConnection(background.getApi());

      const expectedActions = [
        { type: 'SHOW_LOADING_INDICATION', payload: undefined },
        { type: 'HIDE_LOADING_INDICATION' },
      ];

      await store.dispatch(
        actions.addToken({
          address: '0x514910771af9ca656af840dff83e8264ecf986ca',
          symbol: 'LINK',
          decimals: 18,
          networkClientId: 'networkClientId1',
        }),
      );

      expect(store.getActions()).toStrictEqual(expectedActions);
    });
  });

  describe('#ignoreTokens', () => {
    afterEach(() => {
      sinon.restore();
    });

    it('calls ignoreTokens in background', async () => {
      const store = mockStore();

      const ignoreTokensStub = sinon.stub().resolves();

      background.getApi.returns({
        ignoreTokens: ignoreTokensStub,
        getStatePatches: sinon.stub().resolves([]),
      });

      setBackgroundConnection(background.getApi());

      await store.dispatch(
        actions.ignoreTokens({ tokensToIgnore: '0x0000001' }),
      );
      expect(ignoreTokensStub.callCount).toStrictEqual(1);
    });

    it('should display warning when ignoreTokens in background fails', async () => {
      const store = mockStore();

      background.getApi.returns({
        ignoreTokens: sinon.stub().rejects(new Error('error')),
        getStatePatches: sinon.stub().resolves([]),
      });

      setBackgroundConnection(background.getApi());

      const expectedActions = [
        { type: 'SHOW_LOADING_INDICATION', payload: undefined },
        { type: 'DISPLAY_WARNING', payload: 'error' },
        { type: 'HIDE_LOADING_INDICATION' },
      ];

      await store.dispatch(
        actions.ignoreTokens({ tokensToIgnore: '0x0000001' }),
      );

      expect(store.getActions()).toStrictEqual(expectedActions);
    });
  });

  describe('#setActiveNetwork', () => {
    afterEach(() => {
      sinon.restore();
    });

    it('calls setActiveNetwork in the background with the correct arguments', async () => {
      const store = mockStore();

      const setCurrentNetworkStub = sinon.stub().resolves();

      background.getApi.returns({
        setActiveNetwork: setCurrentNetworkStub,
      });
      setBackgroundConnection(background.getApi());

      await store.dispatch(actions.setActiveNetwork('networkConfigurationId'));
      expect(
        setCurrentNetworkStub.calledOnceWith('networkConfigurationId'),
      ).toBe(true);
    });

    it('displays warning when setActiveNetwork throws', async () => {
      const store = mockStore();

      const setCurrentNetworkStub = sinon.stub().rejects(new Error('error'));

      background.getApi.returns({
        setActiveNetwork: setCurrentNetworkStub,
      });
      setBackgroundConnection(background.getApi());

      const expectedActions = [
        {
          type: 'DISPLAY_WARNING',
          payload: 'Had a problem changing networks!',
        },
      ];

      await store.dispatch(actions.setActiveNetwork());
      expect(store.getActions()).toStrictEqual(expectedActions);
    });
  });

  describe('updateNetwork', () => {
    afterEach(() => {
      sinon.restore();
    });

    it('calls updateNetwork in the background with the correct arguments', async () => {
      const store = mockStore();

      const updateNetworkStub = sinon.stub().resolves();

      background.getApi.returns({
        updateNetwork: updateNetworkStub,
      });
      setBackgroundConnection(background.getApi());

      const networkConfiguration = {
        rpcUrl: 'newRpc',
        chainId: '0x',
        nativeCurrency: 'ETH',
        name: 'nickname',
        rpcEndpoints: [{ blockExplorerUrl: 'etherscan.io' }],
      };

      await store.dispatch(
        actions.updateNetwork(networkConfiguration, {
          source: MetaMetricsNetworkEventSource.CustomNetworkForm,
        }),
      );

      expect(
        updateNetworkStub.calledOnceWith(
          '0x',
          {
            rpcUrl: 'newRpc',
            chainId: '0x',
            nativeCurrency: 'ETH',
            name: 'nickname',
            rpcEndpoints: [{ blockExplorerUrl: 'etherscan.io' }],
          },
          { source: MetaMetricsNetworkEventSource.CustomNetworkForm },
        ),
      ).toBe(true);
    });

    it('updateNetwork has empty object for default options', async () => {
      const store = mockStore();

      const updateNetworkStub = sinon.stub().resolves();

      background.getApi.returns({
        updateNetwork: updateNetworkStub,
      });
      setBackgroundConnection(background.getApi());

      const networkConfiguration = {
        id: 'networkConfigurationId',
        rpcUrl: 'newRpc',
        chainId: '0x',
        ticker: 'ETH',
        nickname: 'nickname',
        rpcPrefs: { blockExplorerUrl: 'etherscan.io' },
      };

      await store.dispatch(
        actions.updateNetwork(networkConfiguration, undefined),
      );

      expect(
        updateNetworkStub.calledOnceWith(
          '0x',
          {
            id: 'networkConfigurationId',
            rpcUrl: 'newRpc',
            chainId: '0x',
            ticker: 'ETH',
            nickname: 'nickname',
            rpcPrefs: { blockExplorerUrl: 'etherscan.io' },
          },
          {},
        ),
      ).toBe(true);
    });
  });

  describe('#requestUserApproval', () => {
    afterEach(() => {
      sinon.restore();
    });

    it('calls requestUserApproval in the background with the correct arguments', async () => {
      const store = mockStore();

      const requestUserApprovalStub = sinon.stub().resolves();

      background.getApi.returns({
        requestUserApproval: requestUserApprovalStub,
      });
      setBackgroundConnection(background.getApi());

      const networkConfiguration = {
        rpcUrl: 'newRpc',
        chainId: '0x',
        ticker: 'ETH',
        nickname: 'nickname',
        rpcPrefs: { blockExplorerUrl: 'etherscan.io' },
      };

      await store.dispatch(
        actions.requestUserApproval({
          origin: ORIGIN_METAMASK,
          type: 'test',
          requestData: networkConfiguration,
        }),
      );

      expect(
        requestUserApprovalStub.calledOnceWith({
          origin: ORIGIN_METAMASK,
          type: 'test',
          requestData: networkConfiguration,
        }),
      ).toBe(true);
    });
  });

  describe('removeNetwork', () => {
    afterEach(() => {
      sinon.restore();
    });

    it('calls removeNetwork in the background with the correct arguments', async () => {
      const store = mockStore();

      const removeNetworkStub = sinon.stub().resolves();

      background.getApi.returns({
        removeNetwork: removeNetworkStub,
      });
      setBackgroundConnection(background.getApi());

      await store.dispatch(actions.removeNetwork('testNetworkConfigurationId'));

      expect(
        removeNetworkStub.calledOnceWith('testNetworkConfigurationId'),
      ).toBe(true);
    });
  });

  describe('#setSelectedNetworkConfigurationId', () => {
    it('sets appState.networkConfigurationId to provided value', async () => {
      const store = mockStore();

      const networkConfigurationId = 'testNetworkConfigurationId';

      store.dispatch(
        actions.setSelectedNetworkConfigurationId(networkConfigurationId),
      );

      const resultantActions = store.getActions();

      expect(resultantActions[0]).toStrictEqual({
        type: 'SET_SELECTED_NETWORK_CONFIGURATION_ID',
        payload: networkConfigurationId,
      });
    });
  });

  describe('#setNewNetworkAdded', () => {
    it('sets appState.setNewNetworkAdded to provided value', async () => {
      const store = mockStore();

      const newNetworkAddedDetails = {
        networkConfigurationId: 'testNetworkConfigurationId',
        nickname: 'test-chain',
      };

      store.dispatch(actions.setNewNetworkAdded(newNetworkAddedDetails));

      const resultantActions = store.getActions();

      expect(resultantActions[0]).toStrictEqual({
        type: 'SET_NEW_NETWORK_ADDED',
        payload: newNetworkAddedDetails,
      });
    });
  });

  describe('#setEditedNetwork', () => {
    it('sets appState.setEditedNetwork to provided value', async () => {
      const store = mockStore();

      const newNetworkAddedDetails = {
        nickname: 'test-chain',
        networkConfigurationId: 'testNetworkConfigurationId',
        editCompleted: true,
      };

      store.dispatch(actions.setEditedNetwork(newNetworkAddedDetails));

      const resultantActions = store.getActions();

      expect(resultantActions[0]).toStrictEqual({
        type: 'SET_EDIT_NETWORK',
        payload: newNetworkAddedDetails,
      });
    });
  });

  describe('#addToAddressBook', () => {
    it('calls setAddressBook', async () => {
      const store = mockStore();

      const setAddressBookStub = sinon.stub().resolves();

      background.getApi.returns({
        setAddressBook: setAddressBookStub,
        getStatePatches: sinon.stub().resolves([]),
      });

      setBackgroundConnection(background.getApi());

      await store.dispatch(actions.addToAddressBook('0x0000'));
      expect(setAddressBookStub.callCount).toStrictEqual(1);
      sinon.restore();
    });
  });

  describe('#exportAccount', () => {
    afterEach(() => {
      sinon.restore();
    });

    it('returns expected actions for successful action', async () => {
      const store = mockStore();

      const testPrivKey = 'a-test-priv-key';

      const verifyPasswordStub = sinon.stub().resolves();

      const exportAccountStub = sinon.stub().resolves(testPrivKey);

      background.getApi.returns({
        verifyPassword: verifyPasswordStub,
        exportAccount: exportAccountStub,
      });

      setBackgroundConnection(background.getApi());

      const expectedActions = [
        { type: 'SHOW_LOADING_INDICATION', payload: undefined },
        { type: 'HIDE_LOADING_INDICATION' },
      ];

      await store.dispatch(
        actions.exportAccount(
          'a-test-password',
          '0xAddress',
          jest.fn(),
          jest.fn(),
        ),
      );

      expect(verifyPasswordStub.callCount).toStrictEqual(1);
      expect(exportAccountStub.callCount).toStrictEqual(1);
      expect(store.getActions()).toStrictEqual(expectedActions);
    });

    it('returns action errors when first func callback errors', async () => {
      const store = mockStore();

      const verifyPasswordStub = sinon.stub().rejects(new Error('error'));

      background.getApi.returns({
        verifyPassword: verifyPasswordStub,
      });

      setBackgroundConnection(background.getApi());

      const expectedActions = [
        { type: 'SHOW_LOADING_INDICATION', payload: undefined },
        { type: 'HIDE_LOADING_INDICATION' },
        { type: 'DISPLAY_WARNING', payload: 'Incorrect Password.' },
      ];

      await expect(
        store.dispatch(actions.exportAccount('a-test-password', '0xAddress')),
      ).rejects.toThrow('error');

      expect(store.getActions()).toStrictEqual(expectedActions);
    });

    it('returns action errors when second func callback errors', async () => {
      const store = mockStore();

      const verifyPasswordStub = sinon.stub().resolves();

      const exportAccountStub = sinon.stub().rejects(new Error('error'));

      background.getApi.returns({
        verifyPassword: verifyPasswordStub,
        exportAccount: exportAccountStub,
      });

      setBackgroundConnection(background.getApi());

      const expectedActions = [
        { type: 'SHOW_LOADING_INDICATION', payload: undefined },
        { type: 'HIDE_LOADING_INDICATION' },
        {
          type: 'DISPLAY_WARNING',
          payload: 'Had a problem exporting the account.',
        },
      ];

      await expect(
        store.dispatch(actions.exportAccount('a-test-password', '0xAddress')),
      ).rejects.toThrow('error');

      expect(store.getActions()).toStrictEqual(expectedActions);
    });
  });

  describe('#setAccountLabel', () => {
    afterEach(() => {
      sinon.restore();
    });

    it('calls setAccountLabel', async () => {
      const store = mockStore();

      const setAccountLabelStub = sinon.stub().resolves();

      background.getApi.returns({
        setAccountLabel: setAccountLabelStub,
      });

      setBackgroundConnection(background.getApi());

      await store.dispatch(
        actions.setAccountLabel(
          '0x0dcd5d886577d5081b0c52e242ef29e70be3e7bc',
          'test',
        ),
      );
      expect(setAccountLabelStub.callCount).toStrictEqual(1);
    });

    it('returns action errors when func callback errors', async () => {
      const store = mockStore();

      background.getApi.returns({
        setAccountLabel: sinon.stub().rejects(new Error('error')),
      });

      setBackgroundConnection(background.getApi());

      const expectedActions = [
        { type: 'SHOW_LOADING_INDICATION', payload: undefined },
        { type: 'HIDE_LOADING_INDICATION' },
        { type: 'DISPLAY_WARNING', payload: 'error' },
      ];

      await expect(
        store.dispatch(
          actions.setAccountLabel(
            '0x0dcd5d886577d5081b0c52e242ef29e70be3e7bc',
            'test',
          ),
        ),
      ).rejects.toThrow('error');

      expect(store.getActions()).toStrictEqual(expectedActions);
    });
  });

  describe('#setFeatureFlag', () => {
    afterEach(() => {
      sinon.restore();
    });

    it('calls setFeatureFlag in the background', async () => {
      const store = mockStore();

      const setFeatureFlagStub = sinon.stub().resolves();

      background.getApi.returns({
        setFeatureFlag: setFeatureFlagStub,
      });

      setBackgroundConnection(background.getApi());

      await store.dispatch(actions.setFeatureFlag());
      expect(setFeatureFlagStub.callCount).toStrictEqual(1);
    });

    it('errors when setFeatureFlag in background throws', async () => {
      const store = mockStore();

      background.getApi.returns({
        setFeatureFlag: sinon.stub().rejects(new Error('error')),
      });

      setBackgroundConnection(background.getApi());

      const expectedActions = [
        { type: 'SHOW_LOADING_INDICATION', payload: undefined },
        { type: 'HIDE_LOADING_INDICATION' },
        { type: 'DISPLAY_WARNING', payload: 'error' },
      ];

      await expect(store.dispatch(actions.setFeatureFlag())).rejects.toThrow(
        'error',
      );

      expect(store.getActions()).toStrictEqual(expectedActions);
    });
  });

  describe('#setCompletedOnboarding', () => {
    afterEach(() => {
      sinon.restore();
    });

    it('completes onboarding', async () => {
      const store = mockStore();
      const completeOnboardingStub = sinon.stub().resolves();

      background.getApi.returns({
        completeOnboarding: completeOnboardingStub,
      });

      setBackgroundConnection(background.getApi());

      await store.dispatch(actions.setCompletedOnboarding());
      expect(completeOnboardingStub.callCount).toStrictEqual(1);
    });

    it('errors when setCompletedOnboarding in background throws', async () => {
      const store = mockStore();

      background.getApi.returns({
        completeOnboarding: sinon.stub().rejects(new Error('error')),
      });

      setBackgroundConnection(background.getApi());

      const expectedActions = [
        { type: 'SHOW_LOADING_INDICATION', payload: undefined },
        { type: 'DISPLAY_WARNING', payload: 'error' },
        { type: 'HIDE_LOADING_INDICATION' },
      ];

      await expect(
        store.dispatch(actions.setCompletedOnboarding()),
      ).rejects.toThrow('error');

      expect(store.getActions()).toStrictEqual(expectedActions);
    });
  });

  describe('#setServiceWorkerKeepAlivePreference', () => {
    afterEach(() => {
      sinon.restore();
    });

    it('sends a value to background', async () => {
      const store = mockStore();
      const setServiceWorkerKeepAlivePreferenceStub = sinon.stub().resolves();

      setBackgroundConnection({
        setServiceWorkerKeepAlivePreference:
          setServiceWorkerKeepAlivePreferenceStub,
      });

      await store.dispatch(actions.setServiceWorkerKeepAlivePreference(true));
      expect(setServiceWorkerKeepAlivePreferenceStub.callCount).toStrictEqual(
        1,
      );
      expect(setServiceWorkerKeepAlivePreferenceStub.calledWith(true)).toBe(
        true,
      );
    });

    it('errors when setServiceWorkerKeepAlivePreference in background throws', async () => {
      const store = mockStore();
      const setServiceWorkerKeepAlivePreferenceStub = sinon
        .stub()
        .rejects(new Error('error'));

      setBackgroundConnection({
        setServiceWorkerKeepAlivePreference:
          setServiceWorkerKeepAlivePreferenceStub,
      });

      const expectedActions = [
        { type: 'SHOW_LOADING_INDICATION', payload: undefined },
        { type: 'DISPLAY_WARNING', payload: 'error' },
        { type: 'HIDE_LOADING_INDICATION' },
      ];

      await store.dispatch(actions.setServiceWorkerKeepAlivePreference(false));
      expect(store.getActions()).toStrictEqual(expectedActions);
    });
  });

  describe('#setParticipateInMetaMetrics', () => {
    it('sets participateInMetaMetrics to true', async () => {
      const store = mockStore();
      const setParticipateInMetaMetricsStub = jest.fn().mockResolvedValue();

      background.getApi.returns({
        setParticipateInMetaMetrics: setParticipateInMetaMetricsStub,
      });

      setBackgroundConnection(background.getApi());

      await store.dispatch(actions.setParticipateInMetaMetrics(true));
      expect(setParticipateInMetaMetricsStub).toHaveBeenCalledWith(true);
    });
  });

  describe('#setUseBlockie', () => {
    afterEach(() => {
      sinon.restore();
    });

    it('calls setUseBlockie in background', async () => {
      const store = mockStore();
      const setUseBlockieStub = sinon.stub().resolves();
      setBackgroundConnection({ setUseBlockie: setUseBlockieStub });

      await store.dispatch(actions.setUseBlockie());
      expect(setUseBlockieStub.callCount).toStrictEqual(1);
    });

    it('errors when setUseBlockie in background throws', async () => {
      const store = mockStore();
      const setUseBlockieStub = sinon.stub().rejects(new Error('error'));

      setBackgroundConnection({ setUseBlockie: setUseBlockieStub });

      const expectedActions = [
        { type: 'SHOW_LOADING_INDICATION', payload: undefined },
        { type: 'HIDE_LOADING_INDICATION' },
        { type: 'DISPLAY_WARNING', payload: 'error' },
      ];

      await store.dispatch(actions.setUseBlockie());
      expect(store.getActions()).toStrictEqual(expectedActions);
    });
  });

  describe('#setUsePhishDetect', () => {
    afterEach(() => {
      sinon.restore();
    });

    it('calls setUsePhishDetect in background', () => {
      const store = mockStore();
      const setUsePhishDetectStub = sinon.stub().resolves();
      setBackgroundConnection({
        setUsePhishDetect: setUsePhishDetectStub,
      });

      store.dispatch(actions.setUsePhishDetect());
      expect(setUsePhishDetectStub.callCount).toStrictEqual(1);
    });

    it('errors when setUsePhishDetect in background throws', async () => {
      const store = mockStore();
      const setUsePhishDetectStub = sinon.stub().rejects(new Error('error'));

      setBackgroundConnection({
        setUsePhishDetect: setUsePhishDetectStub,
      });

      const expectedActions = [
        { type: 'SHOW_LOADING_INDICATION', payload: undefined },
        { type: 'HIDE_LOADING_INDICATION' },
        { type: 'DISPLAY_WARNING', payload: 'error' },
      ];

      await store.dispatch(actions.setUsePhishDetect());
      expect(store.getActions()).toStrictEqual(expectedActions);
    });
  });

  describe('#setUseMultiAccountBalanceChecker', () => {
    afterEach(() => {
      sinon.restore();
    });

    it('calls setUseMultiAccountBalanceChecker in background', () => {
      const store = mockStore();
      const setUseMultiAccountBalanceCheckerStub = sinon.stub().resolves();
      setBackgroundConnection({
        setUseMultiAccountBalanceChecker: setUseMultiAccountBalanceCheckerStub,
      });

      store.dispatch(actions.setUseMultiAccountBalanceChecker());
      expect(setUseMultiAccountBalanceCheckerStub.callCount).toStrictEqual(1);
    });

    it('errors when setUseMultiAccountBalanceChecker in background throws', async () => {
      const store = mockStore();
      const setUseMultiAccountBalanceCheckerStub = sinon
        .stub()
        .rejects(new Error('error'));

      setBackgroundConnection({
        setUseMultiAccountBalanceChecker: setUseMultiAccountBalanceCheckerStub,
      });

      const expectedActions = [
        { type: 'SHOW_LOADING_INDICATION', payload: undefined },
        { type: 'HIDE_LOADING_INDICATION' },
        { type: 'DISPLAY_WARNING', payload: 'error' },
      ];

      await store.dispatch(actions.setUseMultiAccountBalanceChecker());
      expect(store.getActions()).toStrictEqual(expectedActions);
    });
  });

  describe('#setUse4ByteResolution', () => {
    afterEach(() => {
      sinon.restore();
    });

    it('calls setUse4ByteResolution in background', async () => {
      const store = mockStore();
      const setUse4ByteResolutionStub = sinon.stub().resolves();
      setBackgroundConnection({
        setUse4ByteResolution: setUse4ByteResolutionStub,
      });

      await store.dispatch(actions.setUse4ByteResolution());
      expect(setUse4ByteResolutionStub.callCount).toStrictEqual(1);
    });

    it('errors when setUse4ByteResolution in background throws', async () => {
      const store = mockStore();
      const setUse4ByteResolutionStub = sinon
        .stub()
        .rejects(new Error('error'));

      setBackgroundConnection({
        setUse4ByteResolution: setUse4ByteResolutionStub,
      });

      const expectedActions = [
        { type: 'SHOW_LOADING_INDICATION', payload: undefined },
        { type: 'DISPLAY_WARNING', payload: 'error' },
        { type: 'HIDE_LOADING_INDICATION' },
      ];

      await store.dispatch(actions.setUse4ByteResolution());
      expect(store.getActions()).toStrictEqual(expectedActions);
    });
  });

  describe('#setUseSafeChainsListValidation', () => {
    afterEach(() => {
      sinon.restore();
    });

    it('calls setUseSafeChainsListValidation in background', () => {
      const store = mockStore();
      const setUseSafeChainsListValidationStub = sinon.stub().resolves();
      setBackgroundConnection({
        setUseSafeChainsListValidation: setUseSafeChainsListValidationStub,
      });

      store.dispatch(actions.setUseSafeChainsListValidation());
      expect(setUseSafeChainsListValidationStub.callCount).toStrictEqual(1);
    });

    it('errors when setUseSafeChainsListValidation in background throws', async () => {
      const store = mockStore();
      const setUseSafeChainsListValidationStub = sinon
        .stub()
        .rejects(new Error('error'));

      setBackgroundConnection({
        setUseSafeChainsListValidation: setUseSafeChainsListValidationStub,
      });

      const expectedActions = [
        { type: 'SHOW_LOADING_INDICATION', payload: undefined },
        { type: 'HIDE_LOADING_INDICATION' },
        { type: 'DISPLAY_WARNING', payload: 'error' },
      ];

      await store.dispatch(actions.setUseSafeChainsListValidation());
      expect(store.getActions()).toStrictEqual(expectedActions);
    });
  });

  describe('#updateCurrentLocale', () => {
    beforeEach(() => {
      sinon.stub(window, 'fetch').resolves({
        json: async () => enLocale,
      });
    });

    afterEach(() => {
      sinon.restore();
    });

    it('calls expected actions', async () => {
      const store = mockStore();
      const setCurrentLocaleStub = sinon.stub().resolves();
      setBackgroundConnection({
        setCurrentLocale: setCurrentLocaleStub,
      });

      const expectedActions = [
        { type: 'SHOW_LOADING_INDICATION', payload: undefined },
        {
          type: 'SET_CURRENT_LOCALE',
          payload: { locale: 'test', messages: enLocale },
        },
        { type: 'HIDE_LOADING_INDICATION' },
      ];

      await store.dispatch(actions.updateCurrentLocale('test'));
      expect(setCurrentLocaleStub.callCount).toStrictEqual(1);
      expect(store.getActions()).toStrictEqual(expectedActions);
    });

    it('errors when setCurrentLocale throws', async () => {
      const store = mockStore();
      const setCurrentLocaleStub = sinon.stub().rejects(new Error('error'));
      setBackgroundConnection({
        setCurrentLocale: setCurrentLocaleStub,
      });

      const expectedActions = [
        { type: 'SHOW_LOADING_INDICATION', payload: undefined },
        { type: 'DISPLAY_WARNING', payload: 'error' },
        { type: 'HIDE_LOADING_INDICATION' },
      ];

      await store.dispatch(actions.updateCurrentLocale('test'));

      expect(store.getActions()).toStrictEqual(expectedActions);
    });
  });

  describe('#markPasswordForgotten', () => {
    afterEach(() => {
      sinon.restore();
    });

    it('calls markPasswordForgotten', async () => {
      const store = mockStore();

      background.markPasswordForgotten.resolves();

      setBackgroundConnection(background);

      await store.dispatch(actions.markPasswordForgotten());

      expect(background.markPasswordForgotten.callCount).toStrictEqual(1);
    });

    it('errors when markPasswordForgotten throws', async () => {
      const store = mockStore();

      background.markPasswordForgotten.rejects(new Error('error'));

      setBackgroundConnection(background);

      const expectedActions = [{ type: 'HIDE_LOADING_INDICATION' }];

      await expect(
        store.dispatch(actions.markPasswordForgotten('test')),
      ).rejects.toThrow('error');

      expect(store.getActions()).toStrictEqual(expectedActions);
    });
  });

  describe('#unMarkPasswordForgotten', () => {
    it('calls unMarkPasswordForgotten', async () => {
      const store = mockStore();

      background.unMarkPasswordForgotten.resolves();

      setBackgroundConnection(background);

      await store.dispatch(actions.unMarkPasswordForgotten());

      expect(background.unMarkPasswordForgotten.callCount).toStrictEqual(1);
    });
  });

  describe('#displayWarning', () => {
    it('sets appState.warning to provided value', async () => {
      const store = mockStore();

      const warningText = 'This is a sample warning message';

      store.dispatch(actions.displayWarning(warningText));

      const resultantActions = store.getActions();

      expect(resultantActions[0]).toStrictEqual({
        type: 'DISPLAY_WARNING',
        payload: warningText,
      });
    });
  });

  describe('#cancelTx', () => {
    it('creates COMPLETED_TX with the cancelled transaction ID', async () => {
      const store = mockStore();

      background.getApi.returns({
        rejectPendingApproval: sinon.stub().resolves(),
        getStatePatches: sinon.stub().resolves([]),
      });

      setBackgroundConnection(background.getApi());

      const txId = 1457634084250832;

      await store.dispatch(actions.cancelTx({ id: txId }));
      const resultantActions = store.getActions();
      const expectedAction = resultantActions.find(
        (action) => action.type === 'COMPLETED_TX',
      );

      expect(expectedAction.value.id).toStrictEqual(txId);
    });
  });

  describe('abortTransactionSigning', () => {
    it('submits request to background', async () => {
      const transactionIdMock = '123-456';
      const store = mockStore();

      setBackgroundConnection(background);

      store.dispatch(actions.abortTransactionSigning(transactionIdMock));

      expect(background.abortTransactionSigning.callCount).toStrictEqual(1);
      expect(background.abortTransactionSigning.getCall(0).args).toStrictEqual([
        transactionIdMock,
      ]);
    });
  });

  describe('#createCancelTransaction', () => {
    it('shows TRANSACTION_ALREADY_CONFIRMED modal if createCancelTransaction throws with an error', async () => {
      const store = mockStore();

      const createCancelTransactionStub = sinon
        .stub()
        .rejects(new Error('Previous transaction is already confirmed'));
      setBackgroundConnection({
        createCancelTransaction: createCancelTransactionStub,
      });

      const txId = '123-456';

      try {
        await store.dispatch(actions.createCancelTransaction(txId));
      } catch (error) {
        /* eslint-disable-next-line jest/no-conditional-expect */
        expect(error.message).toBe('Previous transaction is already confirmed');
      }

      const resultantActions = store.getActions();
      const expectedAction = resultantActions.find(
        (action) => action.type === actionConstants.MODAL_OPEN,
      );

      expect(expectedAction.payload.name).toBe('TRANSACTION_ALREADY_CONFIRMED');
      expect(expectedAction.payload.originalTransactionId).toBe(txId);
    });
  });

  describe('#removeAndIgnoreNft', () => {
    afterEach(() => {
      sinon.restore();
    });

    it('should throw when no address found', async () => {
      const store = mockStore();

      await expect(
        store.dispatch(actions.removeAndIgnoreNft(undefined, '55', 'mainnet')),
      ).rejects.toThrow('MetaMask - Cannot ignore NFT without address');
    });

    it('should throw when no tokenId found', async () => {
      const store = mockStore();

      await expect(
        store.dispatch(
          actions.removeAndIgnoreNft('Oxtest', undefined, 'mainnet'),
        ),
      ).rejects.toThrow('MetaMask - Cannot ignore NFT without tokenID');
    });

    it('should throw when removeAndIgnoreNft throws an error', async () => {
      const store = mockStore();
      const error = new Error('remove nft fake error');
      background.removeAndIgnoreNft = sinon.stub().throws(error);

      setBackgroundConnection(background);

      await expect(
        store.dispatch(actions.removeAndIgnoreNft('Oxtest', '6', 'mainnet')),
      ).rejects.toThrow(error);
    });
  });

  describe('#performSignIn', () => {
    afterEach(() => {
      sinon.restore();
    });

    it('calls performSignIn in the background', async () => {
      const store = mockStore();

      const performSignInStub = sinon.stub().resolves();

      background.getApi.returns({
        performSignIn: performSignInStub,
      });
      setBackgroundConnection(background.getApi());

      await store.dispatch(actions.performSignIn());
      expect(performSignInStub.calledOnceWith()).toBe(true);
    });
  });

  describe('#performSignOut', () => {
    afterEach(() => {
      sinon.restore();
    });

    it('calls performSignOut in the background', async () => {
      const store = mockStore();

      const performSignOutStub = sinon.stub().resolves();

      background.getApi.returns({
        performSignOut: performSignOutStub,
      });
      setBackgroundConnection(background.getApi());

      await store.dispatch(actions.performSignOut());
      expect(performSignOutStub.calledOnceWith()).toBe(true);
    });
  });

  describe('#setIsBackupAndSyncFeatureEnabled', () => {
    afterEach(() => {
      sinon.restore();
    });

    it('calls setIsBackupAndSyncFeatureEnabled in the background', async () => {
      const store = mockStore();

      const setIsBackupAndSyncFeatureEnabledStub = sinon.stub().resolves();

      background.getApi.returns({
        setIsBackupAndSyncFeatureEnabled: setIsBackupAndSyncFeatureEnabledStub,
      });
      setBackgroundConnection(background.getApi());

      await store.dispatch(
        actions.setIsBackupAndSyncFeatureEnabled(
          BACKUPANDSYNC_FEATURES.main,
          true,
        ),
      );
      expect(
        setIsBackupAndSyncFeatureEnabledStub.calledOnceWith(
          BACKUPANDSYNC_FEATURES.main,
          true,
        ),
      ).toBe(true);
    });
  });

  describe('#createOnChainTriggers', () => {
    afterEach(() => {
      sinon.restore();
    });

    it('calls createOnChainTriggers in the background', async () => {
      const store = mockStore();

      const createOnChainTriggersStub = sinon.stub().resolves();

      background.getApi.returns({
        createOnChainTriggers: createOnChainTriggersStub,
      });
      setBackgroundConnection(background.getApi());

      await store.dispatch(actions.createOnChainTriggers());
      expect(createOnChainTriggersStub.calledOnceWith()).toBe(true);
    });

    it('handles errors when createOnChainTriggers fails', async () => {
      const store = mockStore();
      const error = new Error('Failed to create on-chain triggers');

      const createOnChainTriggersStub = sinon.stub().rejects(error);

      background.getApi.returns({
        createOnChainTriggers: createOnChainTriggersStub,
      });
      setBackgroundConnection(background.getApi());

      await expect(
        store.dispatch(actions.createOnChainTriggers()),
      ).rejects.toThrow(error);

      const expectedAnswer = [];

      expect(store.getActions()).toStrictEqual(
        expect.arrayContaining(expectedAnswer),
      );
    });
  });

  describe('#disableAccounts', () => {
    afterEach(() => {
      sinon.restore();
    });

    it('calls disableAccounts in the background', async () => {
      const store = mockStore();
      const accounts = ['0x123', '0x456'];

<<<<<<< HEAD
      const disableAccountsStub = sinon.stub().callsFake((_, cb) => cb());
=======
      const disableAccountsStub = sinon.stub().resolves();
>>>>>>> 7f4e6d9b

      background.getApi.returns({
        disableAccounts: disableAccountsStub,
      });
      setBackgroundConnection(background.getApi());

      await store.dispatch(actions.disableAccounts(accounts));
      expect(disableAccountsStub.calledOnceWith(accounts)).toBe(true);
    });

    it('handles errors when disableAccounts fails', async () => {
      const store = mockStore();
      const accounts = ['0x123', '0x456'];
      const error = new Error('Failed to delete on-chain triggers');

<<<<<<< HEAD
      const disableAccountsStub = sinon.stub().callsFake((_, cb) => cb(error));
=======
      const disableAccountsStub = sinon.stub().rejects(error);
>>>>>>> 7f4e6d9b

      background.getApi.returns({
        disableAccounts: disableAccountsStub,
      });
      setBackgroundConnection(background.getApi());

      await expect(
        store.dispatch(actions.disableAccounts(accounts)),
      ).rejects.toThrow(error);
    });
  });

  describe('#enableAccounts', () => {
    afterEach(() => {
      sinon.restore();
    });

    it('calls enableAccounts in the background with correct parameters', async () => {
      const store = mockStore();
      const accountIds = ['0x789', '0xabc'];

<<<<<<< HEAD
      const enableAccountsStub = sinon.stub().callsFake((_, cb) => cb());
=======
      const enableAccountsStub = sinon.stub().resolves();
>>>>>>> 7f4e6d9b

      background.getApi.returns({
        enableAccounts: enableAccountsStub,
      });
      setBackgroundConnection(background.getApi());

      await store.dispatch(actions.enableAccounts(accountIds));
      expect(enableAccountsStub.calledOnceWith(accountIds)).toBe(true);
    });

    it('handles errors when enableAccounts fails', async () => {
      const store = mockStore();
      const accountIds = ['0x789', '0xabc'];
      const error = new Error('Failed to update on-chain triggers');

<<<<<<< HEAD
      const enableAccountsStub = sinon.stub().callsFake((_, cb) => cb(error));
=======
      const enableAccountsStub = sinon.stub().rejects(error);
>>>>>>> 7f4e6d9b

      background.getApi.returns({
        enableAccounts: enableAccountsStub,
      });
      setBackgroundConnection(background.getApi());

      await expect(
        store.dispatch(actions.enableAccounts(accountIds)),
      ).rejects.toThrow(error);
    });
  });

  describe('#fetchAndUpdateMetamaskNotifications', () => {
    afterEach(() => {
      sinon.restore();
    });

    it('calls fetchAndUpdateMetamaskNotifications in the background with correct parameters', async () => {
      const store = mockStore();

      const fetchAndUpdateMetamaskNotificationsStub = sinon.stub().resolves();
      const forceUpdateMetamaskStateStub = sinon
        .stub()
        .rejects(new Error('Failed to update on-chain triggers'));

      background.getApi.returns({
        fetchAndUpdateMetamaskNotifications:
          fetchAndUpdateMetamaskNotificationsStub,
        forceUpdateMetamaskState: forceUpdateMetamaskStateStub,
      });
      setBackgroundConnection(background.getApi());

      await store.dispatch(actions.fetchAndUpdateMetamaskNotifications());
      expect(fetchAndUpdateMetamaskNotificationsStub.calledOnceWith()).toBe(
        true,
      );
    });

    it('handles errors when fetchAndUpdateMetamaskNotifications fails', async () => {
      const store = mockStore();
      const error = new Error('Failed to update on-chain triggers');

      const fetchAndUpdateMetamaskNotificationsStub = sinon
        .stub()
        .rejects(error);
      const forceUpdateMetamaskStateStub = sinon.stub().rejects(error);

      background.getApi.returns({
        fetchAndUpdateMetamaskNotifications:
          fetchAndUpdateMetamaskNotificationsStub,
        forceUpdateMetamaskState: forceUpdateMetamaskStateStub,
      });
      setBackgroundConnection(background.getApi());

      await expect(
        store.dispatch(actions.fetchAndUpdateMetamaskNotifications()),
      ).rejects.toThrow(error);
    });
  });

  describe('#markMetamaskNotificationsAsRead', () => {
    afterEach(() => {
      sinon.restore();
    });

    it('calls markMetamaskNotificationsAsRead in the background with correct parameters', async () => {
      const store = mockStore();
      const notifications = [
        {
          id: 'notif1',
          type: TRIGGER_TYPES.ERC20_SENT,
          isRead: true,
        },
        {
          id: 'notif2',
          type: TRIGGER_TYPES.ERC20_SENT,
          isRead: false,
        },
        {
          id: 'notif3',
          type: TRIGGER_TYPES.ERC20_SENT,
          isRead: false,
        },
      ];

      const markMetamaskNotificationsAsReadStub = sinon.stub().resolves();

      background.getApi.returns({
        markMetamaskNotificationsAsRead: markMetamaskNotificationsAsReadStub,
      });
      setBackgroundConnection(background.getApi());

      await store.dispatch(
        actions.markMetamaskNotificationsAsRead(notifications.map((n) => n.id)),
      );
      expect(
        markMetamaskNotificationsAsReadStub.calledOnceWith(
          notifications.map((n) => n.id),
        ),
      ).toBe(true);
    });

    it('handles errors when markMetamaskNotificationsAsRead fails', async () => {
      const store = mockStore();
      const notifications = [
        {
          id: 'notif1',
          type: 'FeatureAnnouncement',
          isRead: true,
        },
        {
          id: 'notif2',
          type: 'OnChain',
          isRead: true,
        },
      ];
      const error = new Error('Failed to mark notifications as read');

      const markMetamaskNotificationsAsReadStub = sinon
        .stub()
        .rejects(new Error('Failed to mark notifications as read'));

      background.getApi.returns({
        markMetamaskNotificationsAsRead: markMetamaskNotificationsAsReadStub,
      });
      setBackgroundConnection(background.getApi());

      await expect(
        store.dispatch(
          actions.markMetamaskNotificationsAsRead(
            notifications.map((n) => n.id),
          ),
        ),
      ).rejects.toThrow(error);
    });
  });

  describe('#setFeatureAnnouncementsEnabled', () => {
    afterEach(() => {
      sinon.restore();
    });

    it('calls setFeatureAnnouncementsEnabled in the background with correct parameters', async () => {
      const store = mockStore();
      const state = true;

      const setFeatureAnnouncementsEnabledStub = sinon.stub().resolves();

      background.getApi.returns({
        setFeatureAnnouncementsEnabled: setFeatureAnnouncementsEnabledStub,
      });
      setBackgroundConnection(background.getApi());

      await store.dispatch(actions.setFeatureAnnouncementsEnabled(state));
      expect(setFeatureAnnouncementsEnabledStub.calledOnceWith(state)).toBe(
        true,
      );
    });

    it('handles errors when setFeatureAnnouncementsEnabled fails', async () => {
      const store = mockStore();
      const state = false;
      const error = new Error(
        'Failed to set feature announcements enabled state',
      );

      const setFeatureAnnouncementsEnabledStub = sinon
        .stub()
        .rejects(
          new Error('Failed to set feature announcements enabled state'),
        );

      background.getApi.returns({
        setFeatureAnnouncementsEnabled: setFeatureAnnouncementsEnabledStub,
      });
      setBackgroundConnection(background.getApi());

      await expect(
        store.dispatch(actions.setFeatureAnnouncementsEnabled(state)),
      ).rejects.toThrow(error);
    });
  });

  describe('#checkAccountsPresence', () => {
    afterEach(() => {
      sinon.restore();
    });

    it('dispatches CHECK_ACCOUNTS_PRESENCE with correct payload when successful', async () => {
      const store = mockStore();
      const accounts = ['0x123', '0x456'];

      const checkAccountsPresenceStub = sinon.stub().resolves();

      setBackgroundConnection({
        checkAccountsPresence: checkAccountsPresenceStub,
      });
      await store.dispatch(actions.checkAccountsPresence(accounts));
      expect(checkAccountsPresenceStub.calledOnceWith(accounts)).toBe(true);
    });

    it('throws and logs error when checkAccountsPresence encounters an error', async () => {
      const store = mockStore();
      const accounts = ['0x123', '0x456'];
      const error = new Error('Failed to check accounts presence');

      const checkAccountsPresenceStub = sinon.stub().rejects(error);

      setBackgroundConnection({
        checkAccountsPresence: checkAccountsPresenceStub,
      });

      const expectedActions = [];

      await expect(
        store.dispatch(actions.checkAccountsPresence(accounts)),
      ).rejects.toThrow('Failed to check accounts presence');
      expect(store.getActions()).toStrictEqual(expectedActions);
    });
  });

  describe('#toggleExternalServices', () => {
    it('calls toggleExternalServices', async () => {
      const store = mockStore();

      setBackgroundConnection(background);

      store.dispatch(actions.toggleExternalServices(true));

      // expect it to have been called once, with true as the value
      expect(background.toggleExternalServices.callCount).toStrictEqual(1);
      expect(background.toggleExternalServices.getCall(0).args).toStrictEqual([
        true,
      ]);
    });
  });

  describe('#showConfirmTurnOnMetamaskNotifications', () => {
    it('should dispatch showModal with the correct payload', async () => {
      const store = mockStore();

      await store.dispatch(actions.showConfirmTurnOnMetamaskNotifications());

      const expectedActions = [
        {
          payload: {
            name: 'TURN_ON_METAMASK_NOTIFICATIONS',
          },
          type: 'UI_MODAL_OPEN',
        },
      ];

      expect(store.getActions()).toStrictEqual(expectedActions);
    });
  });

  describe('#createMetaMetricsDataDeletionTask', () => {
    afterEach(() => {
      sinon.restore();
    });

    it('calls createMetaMetricsDataDeletionTask in background', async () => {
      const createMetaMetricsDataDeletionTaskStub = sinon.stub().resolves();
      background.getApi.returns({
        createMetaMetricsDataDeletionTask:
          createMetaMetricsDataDeletionTaskStub,
      });

      setBackgroundConnection(background.getApi());

      await actions.createMetaMetricsDataDeletionTask();
      expect(createMetaMetricsDataDeletionTaskStub.callCount).toStrictEqual(1);
    });
  });
  describe('#updateDataDeletionTaskStatus', () => {
    afterEach(() => {
      sinon.restore();
    });

    it('calls updateDataDeletionTaskStatus in background', async () => {
      const updateDataDeletionTaskStatusStub = sinon.stub().resolves();
      background.getApi.returns({
        updateDataDeletionTaskStatus: updateDataDeletionTaskStatusStub,
      });

      setBackgroundConnection(background.getApi());

      await actions.updateDataDeletionTaskStatus();
      expect(updateDataDeletionTaskStatusStub.callCount).toStrictEqual(1);
    });
  });

  describe('syncInternalAccountsWithUserStorage', () => {
    afterEach(() => {
      sinon.restore();
    });

    it('calls syncInternalAccountsWithUserStorage in the background', async () => {
      const store = mockStore();

      const syncInternalAccountsWithUserStorageStub = sinon.stub().resolves();

      background.getApi.returns({
        syncInternalAccountsWithUserStorage:
          syncInternalAccountsWithUserStorageStub,
      });
      setBackgroundConnection(background.getApi());

      await store.dispatch(actions.syncInternalAccountsWithUserStorage());
      expect(syncInternalAccountsWithUserStorageStub.calledOnceWith()).toBe(
        true,
      );
    });
  });

  describe('syncContactsWithUserStorage', () => {
    afterEach(() => {
      sinon.restore();
    });

    it('calls syncContactsWithUserStorage in the background', async () => {
      const store = mockStore();

<<<<<<< HEAD
      const syncContactsWithUserStorageStub = sinon
        .stub()
        .callsFake((cb) => cb());
=======
      const syncContactsWithUserStorageStub = sinon.stub().resolves();
>>>>>>> 7f4e6d9b

      background.getApi.returns({
        syncContactsWithUserStorage: syncContactsWithUserStorageStub,
      });
      setBackgroundConnection(background.getApi());

      await store.dispatch(actions.syncContactsWithUserStorage());
      expect(syncContactsWithUserStorageStub.calledOnceWith()).toBe(true);
    });
  });

  describe('deleteAccountSyncingDataFromUserStorage', () => {
    afterEach(() => {
      sinon.restore();
    });

    it('calls deleteAccountSyncingDataFromUserStorage in the background', async () => {
      const store = mockStore();

      const deleteAccountSyncingDataFromUserStorageStub = sinon
        .stub()
        .resolves();
      background.getApi.returns({
        deleteAccountSyncingDataFromUserStorage:
          deleteAccountSyncingDataFromUserStorageStub,
      });
      setBackgroundConnection(background.getApi());

      await store.dispatch(actions.deleteAccountSyncingDataFromUserStorage());
      expect(
        deleteAccountSyncingDataFromUserStorageStub.calledOnceWith(
          USER_STORAGE_FEATURE_NAMES.accounts,
        ),
      ).toBe(true);
    });
  });

  describe('removePermittedChain', () => {
    afterEach(() => {
      sinon.restore();
    });

    it('calls removePermittedChain in the background', async () => {
      const store = mockStore();

      background.removePermittedChain.resolves();
      setBackgroundConnection(background);

      await store.dispatch(actions.removePermittedChain('test.com', '0x1'));

      expect(
        background.removePermittedChain.calledWith('test.com', '0x1'),
      ).toBe(true);
      expect(store.getActions()).toStrictEqual([]);
    });
  });

  describe('requestAccountsAndChainPermissionsWithId', () => {
    afterEach(() => {
      sinon.restore();
    });

    it('calls requestAccountsAndChainPermissionsWithId in the background', async () => {
      const store = mockStore();

      background.requestAccountsAndChainPermissionsWithId.resolves();
      setBackgroundConnection(background);

      await store.dispatch(
        actions.requestAccountsAndChainPermissionsWithId('test.com'),
      );

      expect(
        background.requestAccountsAndChainPermissionsWithId.calledWith(
          'test.com',
        ),
      ).toBe(true);
      expect(store.getActions()).toStrictEqual([]);
    });
  });

  describe('setSmartTransactionsRefreshInterval', () => {
    afterEach(() => {
      sinon.restore();
    });

    it('calls setStatusRefreshInterval in the background with provided interval', async () => {
      const store = mockStore();
      const refreshInterval = 1000;

      background = {
        setStatusRefreshInterval: sinon.stub().resolves(),
      };
      setBackgroundConnection(background);

      await store.dispatch(
        actions.setSmartTransactionsRefreshInterval(refreshInterval),
      );

      expect(
        background.setStatusRefreshInterval.calledWith(refreshInterval),
      ).toBe(true);
    });

    it('does not call background if refresh interval is undefined', async () => {
      const store = mockStore();

      background = {
        setStatusRefreshInterval: sinon.stub().resolves(),
      };
      setBackgroundConnection(background);

      await store.dispatch(
        actions.setSmartTransactionsRefreshInterval(undefined),
      );

      expect(background.setStatusRefreshInterval.called).toBe(false);
    });

    it('does not call background if refresh interval is null', async () => {
      const store = mockStore();

      background = {
        setStatusRefreshInterval: sinon.stub().resolves(),
      };
      setBackgroundConnection(background);

      await store.dispatch(actions.setSmartTransactionsRefreshInterval(null));

      expect(background.setStatusRefreshInterval.called).toBe(false);
    });
  });

  describe('generateNewMnemonicAndAddToVault', () => {
    it('calls generateNewMnemonicAndAddToVault in the background', async () => {
      const store = mockStore();
      const generateNewMnemonicAndAddToVaultStub = sinon.stub().resolves({});
      background.getApi.returns({
        generateNewMnemonicAndAddToVault: generateNewMnemonicAndAddToVaultStub,
      });

      setBackgroundConnection(background.getApi());

      const expectedActions = [
        { type: 'SHOW_LOADING_INDICATION', payload: undefined },
        { type: 'HIDE_LOADING_INDICATION' },
      ];

      await store.dispatch(actions.generateNewMnemonicAndAddToVault());

      expect(store.getActions()).toStrictEqual(expectedActions);
      expect(generateNewMnemonicAndAddToVaultStub.calledOnceWith()).toBe(true);
    });
  });
  describe('importMnemonicToVault', () => {
    it('calls importMnemonicToVault in the background', async () => {
      const store = mockStore();
      const importMnemonicToVaultStub = sinon.stub().resolves({});
      background.getApi.returns({
        importMnemonicToVault: importMnemonicToVaultStub,
      });
      setBackgroundConnection(background.getApi());

      const mnemonic = 'mock seed';

      const expectedActions = [
        { type: 'SHOW_LOADING_INDICATION', payload: undefined },
        { type: 'HIDE_LOADING_INDICATION' },
        { type: 'SET_SHOW_NEW_SRP_ADDED_TOAST', payload: true },
      ];

      await store.dispatch(actions.importMnemonicToVault(mnemonic));

      expect(store.getActions()).toStrictEqual(expectedActions);
      expect(importMnemonicToVaultStub.calledOnceWith(mnemonic)).toStrictEqual(
        true,
      );
    });
  });

  describe('getTokenStandardAndDetailsByChain', () => {
    afterEach(() => {
      sinon.restore();
    });

    it('calls getTokenStandardAndDetailsByChain in background', async () => {
      const getTokenStandardAndDetailsByChain =
        background.getTokenStandardAndDetailsByChain.resolves({});

      setBackgroundConnection(background);

      await actions.getTokenStandardAndDetailsByChain();
      expect(getTokenStandardAndDetailsByChain.callCount).toStrictEqual(1);
    });

    it('throw error when getTokenStandardAndDetailsByChain in background with error', async () => {
      background.getTokenStandardAndDetailsByChain.rejects(new Error('error'));

      setBackgroundConnection(background);

      await expect(actions.getTokenStandardAndDetailsByChain()).rejects.toThrow(
        'error',
      );
    });
  });

  describe('setManageInstitutionalWallets', () => {
    it('calls setManageInstitutionalWallets in the background', async () => {
      const store = mockStore();
      const setManageInstitutionalWalletsStub = sinon.stub().resolves();
      background.getApi.returns({
        setManageInstitutionalWallets: setManageInstitutionalWalletsStub,
      });
      setBackgroundConnection(background.getApi());

      await store.dispatch(actions.setManageInstitutionalWallets(true));
      expect(setManageInstitutionalWalletsStub.calledOnceWith(true)).toBe(true);
    });
  });

  describe('restoreSeedPhrasesToVault', () => {
    afterEach(() => {
      sinon.restore();
    });

    it('should call restoreSeedPhrasesToVault in the background with seed phrases', async () => {
      const mockSeedPhrases = [
        new Uint8Array([1, 2, 3, 4]),
        new Uint8Array([5, 6, 7, 8]),
      ];

      background.restoreSeedPhrasesToVault.resolves();
      setBackgroundConnection(background);

      await actions.restoreSeedPhrasesToVault(mockSeedPhrases);

      expect(
        background.restoreSeedPhrasesToVault.calledOnceWith(mockSeedPhrases),
      ).toBe(true);
    });

    it('should handle empty seed phrases array', async () => {
      const mockSeedPhrases = [];

      background.restoreSeedPhrasesToVault.resolves();
      setBackgroundConnection(background);

      await actions.restoreSeedPhrasesToVault(mockSeedPhrases);

      expect(
        background.restoreSeedPhrasesToVault.calledOnceWith(mockSeedPhrases),
      ).toBe(true);
    });

    it('should throw error when background call fails', async () => {
      const mockSeedPhrases = [new Uint8Array([1, 2, 3, 4])];
      const errorMessage = 'Failed to restore seed phrases';

      background.restoreSeedPhrasesToVault.rejects(new Error(errorMessage));
      setBackgroundConnection(background);

      await expect(
        actions.restoreSeedPhrasesToVault(mockSeedPhrases),
      ).rejects.toThrow(errorMessage);

      expect(
        background.restoreSeedPhrasesToVault.calledOnceWith(mockSeedPhrases),
      ).toBe(true);
    });

    it('should handle single seed phrase', async () => {
      const mockSeedPhrases = [new Uint8Array([1, 2, 3, 4])];

      background.restoreSeedPhrasesToVault.resolves();
      setBackgroundConnection(background);

      await actions.restoreSeedPhrasesToVault(mockSeedPhrases);

      expect(
        background.restoreSeedPhrasesToVault.calledOnceWith(mockSeedPhrases),
      ).toBe(true);
    });
  });

  describe('syncSeedPhrases', () => {
    afterEach(() => {
      sinon.restore();
    });

    it('should call syncSeedPhrases in the background and show/hide loading indication', async () => {
      const store = mockStore();

      background.syncSeedPhrases.resolves();
      setBackgroundConnection(background);

      const expectedActions = [
        { type: 'SHOW_LOADING_INDICATION', payload: undefined },
        { type: 'HIDE_LOADING_INDICATION' },
      ];

      await store.dispatch(actions.syncSeedPhrases());

      expect(store.getActions()).toStrictEqual(expectedActions);
      expect(background.syncSeedPhrases.calledOnceWith()).toBe(true);
    });

    it('should handle error and display warning', async () => {
      const store = mockStore();
      const errorMessage = 'Failed to sync seed phrases';

      background.syncSeedPhrases.rejects(new Error(errorMessage));
      setBackgroundConnection(background);

      const expectedActions = [
        { type: 'SHOW_LOADING_INDICATION', payload: undefined },
        { type: 'DISPLAY_WARNING', payload: errorMessage },
        { type: 'HIDE_LOADING_INDICATION' },
      ];

      await expect(store.dispatch(actions.syncSeedPhrases())).rejects.toThrow(
        errorMessage,
      );

      expect(store.getActions()).toStrictEqual(expectedActions);
      expect(background.syncSeedPhrases.calledOnceWith()).toBe(true);
    });

    it('should always hide loading indication even when error occurs', async () => {
      const store = mockStore();
      const errorMessage = 'Network error';

      background.syncSeedPhrases.rejects(new Error(errorMessage));
      setBackgroundConnection(background);

      try {
        await store.dispatch(actions.syncSeedPhrases());
      } catch (error) {
        // Expected to throw
      }

      const actionsList = store.getActions();
      const lastAction = actionsList[actionsList.length - 1];

      expect(lastAction.type).toBe('HIDE_LOADING_INDICATION');
      expect(background.syncSeedPhrases.calledOnceWith()).toBe(true);
    });
  });
});<|MERGE_RESOLUTION|>--- conflicted
+++ resolved
@@ -2521,11 +2521,7 @@
       const store = mockStore();
       const accounts = ['0x123', '0x456'];
 
-<<<<<<< HEAD
-      const disableAccountsStub = sinon.stub().callsFake((_, cb) => cb());
-=======
       const disableAccountsStub = sinon.stub().resolves();
->>>>>>> 7f4e6d9b
 
       background.getApi.returns({
         disableAccounts: disableAccountsStub,
@@ -2541,11 +2537,7 @@
       const accounts = ['0x123', '0x456'];
       const error = new Error('Failed to delete on-chain triggers');
 
-<<<<<<< HEAD
-      const disableAccountsStub = sinon.stub().callsFake((_, cb) => cb(error));
-=======
       const disableAccountsStub = sinon.stub().rejects(error);
->>>>>>> 7f4e6d9b
 
       background.getApi.returns({
         disableAccounts: disableAccountsStub,
@@ -2567,11 +2559,7 @@
       const store = mockStore();
       const accountIds = ['0x789', '0xabc'];
 
-<<<<<<< HEAD
-      const enableAccountsStub = sinon.stub().callsFake((_, cb) => cb());
-=======
       const enableAccountsStub = sinon.stub().resolves();
->>>>>>> 7f4e6d9b
 
       background.getApi.returns({
         enableAccounts: enableAccountsStub,
@@ -2587,11 +2575,7 @@
       const accountIds = ['0x789', '0xabc'];
       const error = new Error('Failed to update on-chain triggers');
 
-<<<<<<< HEAD
-      const enableAccountsStub = sinon.stub().callsFake((_, cb) => cb(error));
-=======
       const enableAccountsStub = sinon.stub().rejects(error);
->>>>>>> 7f4e6d9b
 
       background.getApi.returns({
         enableAccounts: enableAccountsStub,
@@ -2915,13 +2899,7 @@
     it('calls syncContactsWithUserStorage in the background', async () => {
       const store = mockStore();
 
-<<<<<<< HEAD
-      const syncContactsWithUserStorageStub = sinon
-        .stub()
-        .callsFake((cb) => cb());
-=======
       const syncContactsWithUserStorageStub = sinon.stub().resolves();
->>>>>>> 7f4e6d9b
 
       background.getApi.returns({
         syncContactsWithUserStorage: syncContactsWithUserStorageStub,
