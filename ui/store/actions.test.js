import sinon from 'sinon';
import configureStore from 'redux-mock-store';
import thunk from 'redux-thunk';
import { EthAccountType } from '@metamask/keyring-api';
import { TransactionStatus } from '@metamask/transaction-controller';
import { NotificationServicesController } from '@metamask/notification-services-controller';
import { USER_STORAGE_FEATURE_NAMES } from '@metamask/profile-sync-controller/sdk';
import { BACKUPANDSYNC_FEATURES } from '@metamask/profile-sync-controller/user-storage';
// TODO: Remove restricted import
// eslint-disable-next-line import/no-restricted-paths
import enLocale from '../../app/_locales/en/messages.json';
// TODO: Remove restricted import
// eslint-disable-next-line import/no-restricted-paths
import MetaMaskController from '../../app/scripts/metamask-controller';
import { HardwareDeviceNames } from '../../shared/constants/hardware-wallets';
import { GAS_LIMITS } from '../../shared/constants/gas';
import { ORIGIN_METAMASK } from '../../shared/constants/app';
import { MetaMetricsNetworkEventSource } from '../../shared/constants/metametrics';
import { ETH_EOA_METHODS } from '../../shared/constants/eth-methods';
import { mockNetworkState } from '../../test/stub/networks';
import { CHAIN_IDS } from '../../shared/constants/network';
import { FirstTimeFlowType } from '../../shared/constants/onboarding';
import { stripWalletTypePrefixFromWalletId } from '../hooks/multichain-accounts/utils';
import * as actions from './actions';
import * as actionConstants from './actionConstants';
import { setBackgroundConnection } from './background-connection';

const { TRIGGER_TYPES } = NotificationServicesController.Constants;

const mockUlid = '01JMPHQSH1A4DQAAS6ES7NDJ38';

const middleware = [thunk];
const defaultState = {
  metamask: {
    currentLocale: 'test',
    networkConfigurationsByChainId: {
      [CHAIN_IDS.MAINNET]: {
        chainId: CHAIN_IDS.MAINNET,
        rpcEndpoints: [{}],
      },
    },
    accounts: {
      '0xFirstAddress': {
        balance: '0x0',
      },
    },
    keyrings: [
      {
        type: 'HD Key Tree',
        accounts: [
          {
            address: '0xFirstAddress',
          },
        ],
        metadata: {
          id: mockUlid,
          name: '',
        },
      },
    ],
    ...mockNetworkState({ chainId: CHAIN_IDS.MAINNET }),
    internalAccounts: {
      accounts: {
        'cf8dace4-9439-4bd4-b3a8-88c821c8fcb3': {
          address: '0xFirstAddress',
          id: 'cf8dace4-9439-4bd4-b3a8-88c821c8fcb3',
          metadata: {
            name: 'Test Account',
            keyring: {
              type: 'HD Key Tree',
            },
          },
          options: {},
          methods: ETH_EOA_METHODS,
          type: EthAccountType.Eoa,
        },
      },
      selectedAccount: 'cf8dace4-9439-4bd4-b3a8-88c821c8fcb3',
    },
  },
};
const mockStore = (state = defaultState) => configureStore(middleware)(state);

describe('Actions', () => {
  let background;

  const currentChainId = '0x5';

  let originalNavigator;

  beforeEach(async () => {
    // Save original navigator for restoring after tests
    originalNavigator = global.navigator;

    background = sinon.createStubInstance(MetaMaskController, {
      getState: sinon.stub().resolves([]),
    });

    background.signMessage = sinon.stub();
    background.signPersonalMessage = sinon.stub();
    background.signTypedMessage = sinon.stub();
    background.abortTransactionSigning = sinon.stub();
    background.toggleExternalServices = sinon.stub();
    background.getStatePatches = sinon.stub().resolves([]);
    background.removePermittedChain = sinon.stub();
    background.requestAccountsAndChainPermissionsWithId = sinon.stub();
    background.grantPermissions = sinon.stub();
    background.grantPermissionsIncremental = sinon.stub();
    background.changePassword = sinon.stub();

    // Make sure navigator.hid is defined for WebHID tests
    if (!global.navigator) {
      global.navigator = {};
    }

    if (!global.navigator.hid) {
      global.navigator.hid = {
        requestDevice: sinon.stub(),
      };
    }
  });

  afterEach(() => {
    // Restore original window.navigator after each test
    Object.defineProperty(window, 'navigator', {
      value: originalNavigator,
      writable: true,
    });

    sinon.restore();
  });

  describe('createAndBackupSeedPhrase', () => {
    afterEach(() => {
      sinon.restore();
    });

    it('should create KeyChain, vault and Backup in the background', async () => {
      const store = mockStore();
      const mockKeyrings = [{ metadata: { id: 'mock-keyring-id' } }];
      const mockSeedPhrase = 'mock seed phrase';
      const mockEncodedSeedPhrase = Array.from(
        Buffer.from(mockSeedPhrase).values(),
      );

      const createSeedPhraseBackupStub =
        background.createSeedPhraseBackup.resolves();
      const createNewVaultAndKeychainStub =
        background.createNewVaultAndKeychain.resolves(mockKeyrings[0]);
      const getSeedPhraseStub = background.getSeedPhrase.resolves(
        mockEncodedSeedPhrase,
      );

      setBackgroundConnection(background);

      await store.dispatch(actions.createNewVaultAndSyncWithSocial('password'));

      expect(getSeedPhraseStub.callCount).toStrictEqual(1);
      expect(createNewVaultAndKeychainStub.callCount).toStrictEqual(1);
      expect(
        createSeedPhraseBackupStub.calledOnceWith(
          'password',
          mockEncodedSeedPhrase,
          mockKeyrings[0].metadata.id,
        ),
      ).toStrictEqual(true);
    });
  });

  describe('#restoreAndGetSeedPhrase', () => {
    afterEach(() => {
      sinon.restore();
    });

    it('fetches all seed phrases from the metadata store, restores the vault and updates the SocialbackupMetadata state', async () => {
      const store = mockStore();

      const restoreSocialBackupAndGetSeedPhraseStub =
        background.restoreSocialBackupAndGetSeedPhrase.resolves();

      setBackgroundConnection(background);

      await store.dispatch(
        actions.restoreSocialBackupAndGetSeedPhrase('password'),
      );

      expect(restoreSocialBackupAndGetSeedPhraseStub.callCount).toStrictEqual(
        1,
      );
    });

    it('errors when fetchAndRestoreSeedPhrase throws', async () => {
      const store = mockStore();

      background.restoreSocialBackupAndGetSeedPhrase.rejects(
        new Error('error'),
      );

      setBackgroundConnection(background);

      const expectedActions = [{ type: 'DISPLAY_WARNING', payload: 'error' }];

      await expect(
        store.dispatch(actions.restoreSocialBackupAndGetSeedPhrase('password')),
      ).rejects.toThrow('error');
      expect(store.getActions()).toStrictEqual(expectedActions);
    });
  });

  describe('#changePassword', () => {
    afterEach(() => {
      sinon.restore();
    });

    it('should change the password for both seedless onboarding and keyring controller', async () => {
      const store = mockStore({
        metamask: {
          ...defaultState.metamask,
          firstTimeFlowType: FirstTimeFlowType.socialCreate,
        },
      });
      const oldPassword = 'old-password';
      const newPassword = 'new-password';

      background.changePassword.resolves();
      setBackgroundConnection(background);

      await store.dispatch(actions.changePassword(newPassword, oldPassword));

      expect(
        background.changePassword.calledOnceWith(newPassword, oldPassword),
      ).toStrictEqual(true);
    });
  });

  describe('#checkIsSeedlessPasswordOutdated', () => {
    afterEach(() => {
      sinon.restore();
    });

    it('should return true if the password is outdated', async () => {
      const store = mockStore();

      const checkIsSeedlessPasswordOutdated =
        background.checkIsSeedlessPasswordOutdated.resolves(true);

      setBackgroundConnection(background);

      const result = await store.dispatch(
        actions.checkIsSeedlessPasswordOutdated(),
      );
      expect(result).toStrictEqual(true);
      expect(checkIsSeedlessPasswordOutdated.callCount).toStrictEqual(1);
    });

    it('should return false if the password is not outdated', async () => {
      const store = mockStore();

      const checkIsSeedlessPasswordOutdated =
        background.checkIsSeedlessPasswordOutdated.resolves(false);

      setBackgroundConnection(background);

      const result = await store.dispatch(
        actions.checkIsSeedlessPasswordOutdated(),
      );
      expect(result).toStrictEqual(false);
      expect(checkIsSeedlessPasswordOutdated.callCount).toStrictEqual(1);
    });

    it('should not throw an error if the checkIsSeedlessPasswordOutdated fails', async () => {
      const store = mockStore();

      const checkIsSeedlessPasswordOutdated =
        background.checkIsSeedlessPasswordOutdated.rejects(new Error('error'));

      setBackgroundConnection(background);

      const result = await store.dispatch(
        actions.checkIsSeedlessPasswordOutdated(),
      );
      expect(result).toStrictEqual(false);
      expect(checkIsSeedlessPasswordOutdated.callCount).toStrictEqual(1);
    });
  });

  describe('#tryUnlockMetamask', () => {
    afterEach(() => {
      sinon.restore();
    });

    it('calls syncPasswordAndUnlockWallet', async () => {
      const store = mockStore();

      const syncPasswordAndUnlockWallet =
        background.syncPasswordAndUnlockWallet.resolves(true);

      setBackgroundConnection(background);

      const expectedActions = [
        { type: 'SHOW_LOADING_INDICATION', payload: undefined },
        { type: 'UNLOCK_IN_PROGRESS' },
        { type: 'UNLOCK_SUCCEEDED', value: undefined },
        { type: 'HIDE_LOADING_INDICATION' },
        { type: 'HIDE_WARNING' },
      ];

      await store.dispatch(actions.tryUnlockMetamask());

      expect(syncPasswordAndUnlockWallet.callCount).toStrictEqual(1);

      expect(store.getActions()).toStrictEqual(expectedActions);
    });

    it('errors on syncPasswordAndUnlockWallet will fail', async () => {
      const store = mockStore();

      background.syncPasswordAndUnlockWallet.rejects(new Error('error'));

      setBackgroundConnection(background);

      const expectedActions = [
        { type: 'SHOW_LOADING_INDICATION', payload: undefined },
        { type: 'UNLOCK_IN_PROGRESS' },
        { type: 'UNLOCK_FAILED', value: 'error' },
        { type: 'HIDE_LOADING_INDICATION' },
      ];

      await expect(
        store.dispatch(actions.tryUnlockMetamask('test')),
      ).rejects.toThrow('error');

      expect(store.getActions()).toStrictEqual(expectedActions);
    });
  });

  describe('#createNewVaultAndRestore', () => {
    afterEach(() => {
      sinon.restore();
    });

    it('calls createNewVaultAndRestore', async () => {
      const store = mockStore();

      const createNewVaultAndRestore =
        background.createNewVaultAndRestore.resolves();

      background.unMarkPasswordForgotten.resolves();

      setBackgroundConnection(background);

      await store.dispatch(
        actions.createNewVaultAndRestore('password', 'test'),
      );
      expect(createNewVaultAndRestore.callCount).toStrictEqual(1);
    });

    it('calls the expected actions', async () => {
      const store = mockStore();

      background.createNewVaultAndRestore.resolves();
      background.unMarkPasswordForgotten.resolves();

      setBackgroundConnection(background);

      const expectedActions = [
        { type: 'SHOW_LOADING_INDICATION', payload: undefined },
        { type: 'SHOW_ACCOUNTS_PAGE' },
        { type: 'HIDE_LOADING_INDICATION' },
      ];

      await store.dispatch(
        actions.createNewVaultAndRestore('password', 'test'),
      );

      expect(store.getActions()).toStrictEqual(expectedActions);
    });

    it('errors when callback in createNewVaultAndRestore throws', async () => {
      const store = mockStore();

      background.createNewVaultAndRestore.rejects(new Error('error'));

      setBackgroundConnection(background);

      const expectedActions = [
        { type: 'SHOW_LOADING_INDICATION', payload: undefined },
        { type: 'DISPLAY_WARNING', payload: 'error' },
        { type: 'HIDE_LOADING_INDICATION' },
      ];

      await expect(
        store.dispatch(actions.createNewVaultAndRestore('password', 'test')),
      ).rejects.toThrow('error');

      expect(store.getActions()).toStrictEqual(expectedActions);
    });
  });

  describe('#requestRevealSeedWords', () => {
    afterEach(() => {
      sinon.restore();
    });

    it('calls verifyPassword in background', async () => {
      const store = mockStore();

      const verifyPassword = background.verifyPassword.resolves();
      const getSeedPhrase = background.getSeedPhrase.resolves(
        Array.from(Buffer.from('test').values()),
      );

      setBackgroundConnection(background);

      await store.dispatch(actions.requestRevealSeedWords());
      expect(verifyPassword.callCount).toStrictEqual(1);
      expect(getSeedPhrase.callCount).toStrictEqual(1);
    });

    it('displays warning error message then callback in background errors', async () => {
      const store = mockStore();

      background.verifyPassword.resolves();
      background.getSeedPhrase.rejects(new Error('error'));

      setBackgroundConnection(background);

      const expectedActions = [
        { type: 'SHOW_LOADING_INDICATION', payload: undefined },
        { type: 'HIDE_LOADING_INDICATION' },
      ];

      await expect(
        store.dispatch(actions.requestRevealSeedWords()),
      ).rejects.toThrow('error');

      expect(store.getActions()).toStrictEqual(expectedActions);
    });
  });

  describe('#removeAccount', () => {
    afterEach(() => {
      sinon.restore();
    });

    it('calls removeAccount in background and expect actions to show account', async () => {
      const store = mockStore();

      const removeAccount = background.removeAccount.resolves();

      setBackgroundConnection(background);

      const expectedActions = [
        'SHOW_LOADING_INDICATION',
        'HIDE_LOADING_INDICATION',
        'SHOW_ACCOUNTS_PAGE',
      ];

      await store.dispatch(
        actions.removeAccount('0xe18035bf8712672935fdb4e5e431b1a0183d2dfc'),
      );
      expect(removeAccount.callCount).toStrictEqual(1);
      const actionTypes = store.getActions().map((action) => action.type);
      expect(actionTypes).toStrictEqual(expectedActions);
    });

    it('displays warning error message when removeAccount callback errors', async () => {
      const store = mockStore();

      background.removeAccount.rejects(new Error('error'));

      setBackgroundConnection(background);

      const expectedActions = [
        { type: 'SHOW_LOADING_INDICATION', payload: undefined },
        { type: 'DISPLAY_WARNING', payload: 'error' },
        { type: 'HIDE_LOADING_INDICATION' },
      ];

      await expect(
        store.dispatch(
          actions.removeAccount('0xe18035bf8712672935fdb4e5e431b1a0183d2dfc'),
        ),
      ).rejects.toThrow('error');

      expect(store.getActions()).toStrictEqual(expectedActions);
    });
  });

  describe('#resetAccount', () => {
    afterEach(() => {
      sinon.restore();
    });

    it('resets account', async () => {
      const store = mockStore();

      const resetAccount = background.resetAccount.resolves();

      setBackgroundConnection(background);

      const expectedActions = [
        { type: 'SHOW_LOADING_INDICATION', payload: undefined },
        { type: 'HIDE_LOADING_INDICATION' },
        { type: 'SHOW_ACCOUNTS_PAGE' },
      ];

      await store.dispatch(actions.resetAccount());
      expect(resetAccount.callCount).toStrictEqual(1);
      expect(store.getActions()).toStrictEqual(expectedActions);
    });

    it('throws if resetAccount throws', async () => {
      const store = mockStore();

      background.resetAccount.rejects(new Error('error'));

      setBackgroundConnection(background);

      const expectedActions = [
        { type: 'SHOW_LOADING_INDICATION', payload: undefined },
        { type: 'HIDE_LOADING_INDICATION' },
        { type: 'DISPLAY_WARNING', payload: 'error' },
      ];

      await expect(store.dispatch(actions.resetAccount())).rejects.toThrow(
        'error',
      );

      expect(store.getActions()).toStrictEqual(expectedActions);
    });
  });

  describe('#importNewAccount', () => {
    afterEach(() => {
      sinon.restore();
    });

    it('calls importAccountWithStrategies in background', async () => {
      const store = mockStore();

      const importAccountWithStrategy =
        background.importAccountWithStrategy.resolves();

      setBackgroundConnection(background);

      await store.dispatch(
        actions.importNewAccount(
          'Private Key',
          ['c87509a1c067bbde78beb793e6fa76530b6382a4c0241e5e4a9ec0a0f44dc0d3'],
          '',
        ),
      );
      expect(importAccountWithStrategy.callCount).toStrictEqual(1);
    });

    it('displays warning error message when importAccount in background callback errors', async () => {
      const store = mockStore();

      background.importAccountWithStrategy.rejects(new Error('error'));

      setBackgroundConnection(background);

      const expectedActions = [
        {
          type: 'SHOW_LOADING_INDICATION',
          payload: undefined,
        },
        { type: 'HIDE_LOADING_INDICATION' },
      ];

      await expect(store.dispatch(actions.importNewAccount())).rejects.toThrow(
        'error',
      );

      expect(store.getActions()).toStrictEqual(expectedActions);
    });
  });

  describe('#addNewAccount', () => {
    it('adds a new account', async () => {
      const store = mockStore({
        metamask: { ...defaultState.metamask },
      });

      const addNewAccount = background.addNewAccount.resolves({
        addedAccountAddress: '0x123',
      });

      setBackgroundConnection(background);

      await store.dispatch(actions.addNewAccount());
      expect(addNewAccount.callCount).toStrictEqual(1);
    });

    it('displays warning error message when addNewAccount in background callback errors', async () => {
      const store = mockStore();

      background.addNewAccount.rejects(new Error('error'));

      setBackgroundConnection(background);

      const expectedActions = [
        { type: 'SHOW_LOADING_INDICATION', payload: undefined },
        { type: 'DISPLAY_WARNING', payload: 'error' },
        { type: 'HIDE_LOADING_INDICATION' },
      ];

      await expect(store.dispatch(actions.addNewAccount())).rejects.toThrow(
        'error',
      );

      expect(store.getActions()).toStrictEqual(expectedActions);
    });

    it('adds an account to a specific keyring by id', async () => {
      const store = mockStore({
        metamask: { ...defaultState.metamask },
      });

      const addNewAccount = background.addNewAccount.resolves({
        addedAccountAddress: '0x123',
      });

      setBackgroundConnection(background);

      await store.dispatch(actions.addNewAccount(mockUlid));
      expect(addNewAccount.callCount).toStrictEqual(1);
    });

    it('throws if an invalid keyring id is provided', async () => {
      const store = mockStore({
        metamask: { ...defaultState.metamask },
      });

      const addNewAccount = background.addNewAccount.resolves({
        addedAccountAddress: '0x123',
      });

      setBackgroundConnection(background);

      await expect(
        store.dispatch(actions.addNewAccount('invalidKeyringId')),
      ).rejects.toThrow('Keyring not found');
      expect(addNewAccount.callCount).toStrictEqual(0);
    });
  });

  describe('#checkHardwareStatus', () => {
    afterEach(() => {
      sinon.restore();
    });

    it('calls checkHardwareStatus in background', async () => {
      const store = mockStore();

      const checkHardwareStatus = background.checkHardwareStatus.resolves();

      setBackgroundConnection(background);

      await store.dispatch(
        actions.checkHardwareStatus(
          HardwareDeviceNames.ledger,
          `m/44'/60'/0'/0`,
        ),
      );
      expect(checkHardwareStatus.callCount).toStrictEqual(1);
    });

    it('shows loading indicator and displays error', async () => {
      const store = mockStore();

      background.checkHardwareStatus.rejects(new Error('error'));

      setBackgroundConnection(background);

      const expectedActions = [
        { type: 'SHOW_LOADING_INDICATION', payload: undefined },
        { type: 'DISPLAY_WARNING', payload: 'error' },
        { type: 'HIDE_LOADING_INDICATION' },
      ];

      await expect(
        store.dispatch(actions.checkHardwareStatus()),
      ).rejects.toThrow('error');

      expect(store.getActions()).toStrictEqual(expectedActions);
    });
  });

  describe('#forgetDevice', () => {
    afterEach(() => {
      sinon.restore();
    });

    it('calls forgetDevice in background', async () => {
      const store = mockStore();

      const forgetDevice = background.forgetDevice.resolves();

      setBackgroundConnection(background);

      await store.dispatch(actions.forgetDevice(HardwareDeviceNames.ledger));
      expect(forgetDevice.callCount).toStrictEqual(1);
    });

    it('shows loading indicator and displays error', async () => {
      const store = mockStore();

      background.forgetDevice.rejects(new Error('error'));

      setBackgroundConnection(background);

      const expectedActions = [
        { type: 'SHOW_LOADING_INDICATION', payload: undefined },
        { type: 'DISPLAY_WARNING', payload: 'error' },
        { type: 'HIDE_LOADING_INDICATION' },
      ];

      await expect(store.dispatch(actions.forgetDevice())).rejects.toThrow(
        'error',
      );

      expect(store.getActions()).toStrictEqual(expectedActions);
    });
  });

  describe('#connectHardware', () => {
    afterEach(() => {
      sinon.restore();
    });

    it('calls connectHardware in background', async () => {
      const store = mockStore();

      const connectHardware = background.connectHardware.resolves();

      setBackgroundConnection(background);

      await store.dispatch(
        actions.connectHardware(
          HardwareDeviceNames.ledger,
          0,
          `m/44'/60'/0'/0`,
        ),
      );
      expect(connectHardware.callCount).toStrictEqual(1);
    });

    it('shows loading indicator and displays error', async () => {
      const store = mockStore();

      background.connectHardware.rejects(new Error('error'));

      setBackgroundConnection(background);

      const expectedActions = [
        {
          type: 'SHOW_LOADING_INDICATION',
          payload: 'Looking for your Ledger...',
        },
        { type: 'DISPLAY_WARNING', payload: 'error' },
        { type: 'HIDE_LOADING_INDICATION' },
      ];

      await expect(
        store.dispatch(actions.connectHardware(HardwareDeviceNames.ledger)),
      ).rejects.toThrow('error');

      expect(store.getActions()).toStrictEqual(expectedActions);
    });

    it('handles WebHID connection when loadHid=true for Ledger devices', async () => {
      const store = mockStore({
        ...defaultState,
        metamask: {
          ...defaultState.metamask,
          ledgerTransportType: 'webhid',
        },
      });

      const mockHidDevice = { vendorId: 11415 };
      const mockRequestDevice = sinon.stub().resolves([mockHidDevice]);

      Object.defineProperty(window, 'navigator', {
        value: {
          ...window.navigator,
          hid: {
            requestDevice: mockRequestDevice,
          },
        },
        writable: true,
      });

      const connectHardware = background.connectHardware.resolves([
        { address: '0xLedgerAddress' },
      ]);

      setBackgroundConnection(background);

      const expectedActions = [
        {
          type: 'SHOW_LOADING_INDICATION',
          payload: 'Looking for your Ledger...',
        },
        { type: 'HIDE_LOADING_INDICATION' },
      ];

      const accounts = await store.dispatch(
        actions.connectHardware(
          HardwareDeviceNames.ledger,
          0,
          `m/44'/60'/0'/0`,
          true,
          (key) => `translated_${key}`,
        ),
      );

      expect(connectHardware.callCount).toStrictEqual(1);
      expect(mockRequestDevice.callCount).toStrictEqual(1);
      expect(accounts).toStrictEqual([{ address: '0xLedgerAddress' }]);
      expect(store.getActions()).toStrictEqual(expectedActions);
    });

    it('throws a specific error when user denies WebHID permissions with loadHid=true', async () => {
      const store = mockStore({
        ...defaultState,
        metamask: {
          ...defaultState.metamask,
          ledgerTransportType: 'webhid',
        },
      });

      const mockRequestDevice = sinon.stub();
      mockRequestDevice.resolves([]);
      Object.defineProperty(window, 'navigator', {
        value: {
          ...window.navigator,
          hid: {
            requestDevice: mockRequestDevice,
          },
        },
        writable: true,
      });

      setBackgroundConnection(background);

      const expectedActions = [
        {
          type: 'SHOW_LOADING_INDICATION',
          payload: 'Looking for your Ledger...',
        },
        {
          type: 'DISPLAY_WARNING',
          payload: 'translated_ledgerWebHIDNotConnectedErrorMessage',
        },
        { type: 'HIDE_LOADING_INDICATION' },
      ];

      const mockTranslation = (key) => `translated_${key}`;

      await expect(
        store.dispatch(
          actions.connectHardware(
            HardwareDeviceNames.ledger,
            0,
            `m/44'/60'/0'/0`,
            true,
            mockTranslation,
          ),
        ),
      ).rejects.toThrow('translated_ledgerWebHIDNotConnectedErrorMessage');

      expect(mockRequestDevice.callCount).toStrictEqual(1);
      expect(store.getActions()).toStrictEqual(expectedActions);
    });

    it('handles loadHid=false and skips WebHID request process', async () => {
      const store = mockStore({
        ...defaultState,
        metamask: {
          ...defaultState.metamask,
          ledgerTransportType: 'webhid',
        },
      });

      const mockRequestDevice = sinon.spy();
      Object.defineProperty(window, 'navigator', {
        value: {
          ...window.navigator,
          hid: {
            requestDevice: mockRequestDevice,
          },
        },
        writable: true,
      });

      const connectHardware = background.connectHardware.resolves([
        { address: '0xLedgerAddress' },
      ]);

      setBackgroundConnection(background);

      const expectedActions = [
        {
          type: 'SHOW_LOADING_INDICATION',
          payload: 'Looking for your Ledger...',
        },
        { type: 'HIDE_LOADING_INDICATION' },
      ];

      const accounts = await store.dispatch(
        actions.connectHardware(
          HardwareDeviceNames.ledger,
          0,
          `m/44'/60'/0'/0`,
          false,
          (key) => `translated_${key}`,
        ),
      );

      expect(connectHardware.callCount).toStrictEqual(1);
      expect(mockRequestDevice.callCount).toStrictEqual(0);
      expect(accounts).toStrictEqual([{ address: '0xLedgerAddress' }]);
      expect(store.getActions()).toStrictEqual(expectedActions);
    });

    it('handles specific Ledger WebHID device open failure error', async () => {
      const store = mockStore({
        ...defaultState,
        metamask: {
          ...defaultState.metamask,
          ledgerTransportType: 'webhid',
        },
      });

      const mockHidDevice = { vendorId: 11415 };
      const mockRequestDevice = sinon.stub();
      mockRequestDevice.resolves([mockHidDevice]);
      Object.defineProperty(window, 'navigator', {
        value: {
          ...window.navigator,
          hid: {
            requestDevice: mockRequestDevice,
          },
        },
        writable: true,
      });

      const deviceOpenError = new Error('Failed to open the device');
      background.connectHardware.rejects(deviceOpenError);

      setBackgroundConnection(background);

      const expectedActions = [
        {
          type: 'SHOW_LOADING_INDICATION',
          payload: 'Looking for your Ledger...',
        },
        {
          type: 'DISPLAY_WARNING',
          payload: 'translated_ledgerDeviceOpenFailureMessage',
        },
        { type: 'HIDE_LOADING_INDICATION' },
      ];

      const mockTranslation = (key) => `translated_${key}`;

      await expect(
        store.dispatch(
          actions.connectHardware(
            HardwareDeviceNames.ledger,
            0,
            `m/44'/60'/0'/0`,
            true,
            mockTranslation,
          ),
        ),
      ).rejects.toThrow('translated_ledgerDeviceOpenFailureMessage');

      expect(mockRequestDevice.callCount).toStrictEqual(1);
      expect(store.getActions()).toStrictEqual(expectedActions);
    });

    it('handles non-Ledger hardware devices', async () => {
      const store = mockStore();

      const mockRequestDevice = sinon.spy();
      Object.defineProperty(window, 'navigator', {
        value: {
          ...window.navigator,
          hid: {
            requestDevice: mockRequestDevice,
          },
        },
        writable: true,
      });

      const connectHardware = background.connectHardware.resolves([
        { address: '0xTrezorAddress' },
      ]);

      setBackgroundConnection(background);

      const expectedActions = [
        {
          type: 'SHOW_LOADING_INDICATION',
          payload: 'Looking for your Trezor...',
        },
        { type: 'HIDE_LOADING_INDICATION' },
      ];

      const accounts = await store.dispatch(
        actions.connectHardware(
          HardwareDeviceNames.trezor,
          0,
          `m/44'/60'/0'/0`,
          true,
          (key) => `translated_${key}`,
        ),
      );

      expect(connectHardware.callCount).toStrictEqual(1);
      expect(mockRequestDevice.callCount).toStrictEqual(0);
      expect(accounts).toStrictEqual([{ address: '0xTrezorAddress' }]);
      expect(store.getActions()).toStrictEqual(expectedActions);
    });
  });

  describe('#unlockHardwareWalletAccount', () => {
    afterEach(() => {
      sinon.restore();
    });

    it('calls unlockHardwareWalletAccount in background', async () => {
      const store = mockStore();
      const unlockHardwareWalletAccount =
        background.unlockHardwareWalletAccount.resolves();

      setBackgroundConnection(background);

      await store.dispatch(
        actions.unlockHardwareWalletAccounts(
          [0],
          HardwareDeviceNames.ledger,
          `m/44'/60'/0'/0`,
          '',
        ),
      );
      expect(unlockHardwareWalletAccount.callCount).toStrictEqual(1);
    });

    it('shows loading indicator and displays error', async () => {
      const store = mockStore();

      background.unlockHardwareWalletAccount.rejects(new Error('error'));

      setBackgroundConnection(background);

      const expectedActions = [
        { type: 'SHOW_LOADING_INDICATION', payload: undefined },
        { type: 'DISPLAY_WARNING', payload: 'error' },
        { type: 'HIDE_LOADING_INDICATION' },
      ];

      await expect(
        store.dispatch(actions.unlockHardwareWalletAccounts([null])),
      ).rejects.toThrow('error');

      expect(store.getActions()).toStrictEqual(expectedActions);
    });
  });

  describe('#setCurrentCurrency', () => {
    afterEach(() => {
      sinon.restore();
    });

    it('calls setCurrentCurrency', async () => {
      const store = mockStore();
      background.setCurrentCurrency = sinon.stub().resolves();
      setBackgroundConnection(background);

      await store.dispatch(actions.setCurrentCurrency('jpy'));
      expect(background.setCurrentCurrency.callCount).toStrictEqual(1);
    });

    it('throws if setCurrentCurrency throws', async () => {
      const store = mockStore();
      background.setCurrentCurrency = sinon.stub().rejects(new Error('error'));
      setBackgroundConnection(background);

      const expectedActions = [
        { type: 'SHOW_LOADING_INDICATION', payload: undefined },
        { type: 'DISPLAY_WARNING', payload: 'error' },
        { type: 'HIDE_LOADING_INDICATION' },
      ];

      await store.dispatch(actions.setCurrentCurrency());
      expect(store.getActions()).toStrictEqual(expectedActions);
    });
  });

  describe('#updateTransaction', () => {
    const txParams = {
      from: '0x1',
      gas: GAS_LIMITS.SIMPLE,
      gasPrice: '0x3b9aca00',
      to: '0x2',
      value: '0x0',
    };

    const txData = {
      id: '1',
      status: TransactionStatus.unapproved,
      chainId: currentChainId,
      txParams,
    };

    afterEach(() => {
      sinon.restore();
    });

    it('updates transaction', async () => {
      const store = mockStore();

      const updateTransactionStub = sinon.stub().resolves();

      background.getApi.returns({
        updateTransaction: updateTransactionStub,
        getStatePatches: sinon.stub().resolves([]),
      });

      setBackgroundConnection(background.getApi());

      await store.dispatch(actions.updateTransaction(txData));

      const resultantActions = store.getActions();
      expect(updateTransactionStub.callCount).toStrictEqual(1);
      expect(resultantActions[1]).toStrictEqual({
        type: 'UPDATE_TRANSACTION_PARAMS',
        id: txData.id,
        value: txParams,
      });
    });

    it('rejects with error message', async () => {
      const store = mockStore();

      background.getApi.returns({
        updateTransaction: () => {
          throw new Error('error');
        },
        getStatePatches: sinon.stub().resolves([]),
      });

      setBackgroundConnection(background.getApi());

      const expectedActions = [
        { type: 'SHOW_LOADING_INDICATION', payload: undefined },
        {
          type: 'UPDATE_TRANSACTION_PARAMS',
          id: '1',
          value: {
            from: '0x1',
            gas: GAS_LIMITS.SIMPLE,
            gasPrice: '0x3b9aca00',
            to: '0x2',
            value: '0x0',
          },
        },
        { type: 'HIDE_LOADING_INDICATION' },
        { type: 'GO_HOME' },
      ];

      await expect(
        store.dispatch(actions.updateTransaction(txData)),
      ).rejects.toThrow('error');

      expect(store.getActions()).toStrictEqual(expectedActions);
    });
  });

  describe('#lockMetamask', () => {
    afterEach(() => {
      sinon.restore();
    });

    it('calls setLocked', async () => {
      const store = mockStore();

      const backgroundSetLocked = background.setLocked.resolves();

      setBackgroundConnection(background);

      await store.dispatch(actions.lockMetamask());
      expect(backgroundSetLocked.callCount).toStrictEqual(1);
    });

    it('returns display warning error with value when setLocked in background callback errors', async () => {
      const store = mockStore();

      background.setLocked.rejects(new Error('error'));

      setBackgroundConnection(background);

      const expectedActions = [
        { type: 'SHOW_LOADING_INDICATION', payload: undefined },
        { type: 'DISPLAY_WARNING', payload: 'error' },
        { type: 'HIDE_LOADING_INDICATION' },
        { type: 'LOCK_METAMASK' },
      ];

      await store.dispatch(actions.lockMetamask());

      expect(store.getActions()).toStrictEqual(expectedActions);
    });
  });

  describe('#setSelectedAccount', () => {
    afterEach(() => {
      sinon.restore();
    });

    it('#setSelectedAccount', async () => {
      const store = mockStore({
        activeTab: {},
        metamask: {
          alertEnabledness: {},
          internalAccounts: {
            accounts: {
              'mock-id': {
                address: '0x123',
                id: 'mock-id',
                metadata: {
                  name: 'Test Account',
                  keyring: {
                    type: 'HD Key Tree',
                  },
                },
                options: {},
                methods: [
                  'personal_sign',
                  'eth_signTransaction',
                  'eth_signTypedData_v1',
                  'eth_signTypedData_v3',
                  'eth_signTypedData_v4',
                ],
                scopes: ['eip155:0'],
                type: 'eip155:eoa',
              },
            },
            selectedAccount: 'mock-id',
          },
        },
      });

      const setSelectedInternalAccountSpy = sinon.stub().resolves();

      background.getApi.returns({
        setSelectedInternalAccount: setSelectedInternalAccountSpy,
      });

      setBackgroundConnection(background.getApi());

      await store.dispatch(actions.setSelectedAccount('0x123'));
      expect(setSelectedInternalAccountSpy.callCount).toStrictEqual(1);
      expect(setSelectedInternalAccountSpy.calledWith('mock-id')).toBe(true);
    });

    it('displays warning if setSelectedAccount throws', async () => {
      const store = mockStore({
        activeTab: {},
        metamask: {
          alertEnabledness: {},
          internalAccounts: {
            accounts: {
              'mock-id': {
                address: '0x123',
                id: 'mock-id',
                metadata: {
                  name: 'Test Account',
                  keyring: {
                    type: 'HD Key Tree',
                  },
                },
                options: {},
                methods: [
                  'personal_sign',
                  'eth_signTransaction',
                  'eth_signTypedData_v1',
                  'eth_signTypedData_v3',
                  'eth_signTypedData_v4',
                ],
                scopes: ['eip155:0'],
                type: 'eip155:eoa',
              },
            },
            selectedAccount: 'mock-id',
          },
        },
      });

      const setSelectedInternalAccountSpy = sinon
        .stub()
        .rejects(new Error('error'));

      background.getApi.returns({
        setSelectedInternalAccount: setSelectedInternalAccountSpy,
      });

      setBackgroundConnection(background.getApi());

      const expectedActions = [
        { type: 'SHOW_LOADING_INDICATION', payload: undefined },
        { type: 'DISPLAY_WARNING', payload: 'error' },
        { type: 'HIDE_LOADING_INDICATION' },
      ];

      await store.dispatch(actions.setSelectedAccount('0x123'));
      expect(store.getActions()).toStrictEqual(expectedActions);
    });
  });

  describe('#setSelectedMultichainAccount', () => {
    afterEach(() => {
      sinon.restore();
    });

    it('#setSelectedMultichainAccount', async () => {
      const store = mockStore({
        activeTab: {},
        metamask: {
          accountTree: {},
        },
      });

      const setSelectedMultichainAccountSpy = sinon.stub().resolves();

      background.getApi.returns({
        setSelectedMultichainAccount: setSelectedMultichainAccountSpy,
      });

      setBackgroundConnection(background.getApi());

      await store.dispatch(
        actions.setSelectedMultichainAccount(
          'entropy:01JKAF3DSGM3AB87EM9N0K41AJ/default',
        ),
      );
      expect(setSelectedMultichainAccountSpy.callCount).toStrictEqual(1);
      expect(
        setSelectedMultichainAccountSpy.calledWith(
          'entropy:01JKAF3DSGM3AB87EM9N0K41AJ/default',
        ),
      ).toBe(true);
    });

    it('handles gracefully when setSelectedMultichainAccount throws', async () => {
      const store = mockStore({
        activeTab: {},
        metamask: {
          alertEnabledness: {},
          accountTree: {},
        },
      });

      const setSelectedMultichainAccountSpy = sinon
        .stub()
        .rejects(new Error('error'));

      background.getApi.returns({
        setSelectedMultichainAccount: setSelectedMultichainAccountSpy,
      });

      setBackgroundConnection(background.getApi());

      const expectedActions = [
        { type: 'SHOW_LOADING_INDICATION', payload: undefined },
        { type: 'HIDE_LOADING_INDICATION' },
      ];

      await store.dispatch(
        actions.setSelectedMultichainAccount(
          'entropy:01JKAF3DSGM3AB87EM9N0K41AJ/default',
        ),
      );
      expect(store.getActions()).toStrictEqual(expectedActions);
    });
  });

<<<<<<< HEAD
=======
  describe('#createNextMultichainAccountGroup', () => {
    afterEach(() => {
      sinon.restore();
    });

    it('calls createNextMultichainAccountGroup in background', () => {
      const store = mockStore();
      const walletId = 'entropy:01JKAF3DSGM3AB87EM9N0K41AJ';
      const walletIdWithoutPrefix = stripWalletTypePrefixFromWalletId(walletId);
      const createNextMultichainAccountGroup = sinon.stub().resolves();

      background.getApi = sinon.stub().returns({
        createNextMultichainAccountGroup,
      });

      setBackgroundConnection(background.getApi());

      store.dispatch(actions.createNextMultichainAccountGroup(walletId));

      expect(createNextMultichainAccountGroup.callCount).toStrictEqual(1);
      expect(
        createNextMultichainAccountGroup.calledWith(walletIdWithoutPrefix),
      ).toStrictEqual(true);
    });
  });

>>>>>>> cce5daa2
  describe('#addToken', () => {
    afterEach(() => {
      sinon.restore();
    });

    it('calls addToken in background', async () => {
      const store = mockStore();

      const addTokenStub = sinon.stub().resolves();

      background.getApi.returns({
        addToken: addTokenStub,
        getStatePatches: sinon.stub().resolves([]),
      });

      setBackgroundConnection(background.getApi());

      await store.dispatch(
        actions.addToken({
          address: '0x514910771af9ca656af840dff83e8264ecf986ca',
          symbol: 'LINK',
          decimals: 18,
          networkClientId: 'networkClientId1',
        }),
      );
      expect(addTokenStub.callCount).toStrictEqual(1);
    });

    it('expected actions', async () => {
      const store = mockStore();

      const tokenDetails = {
        address: 'tokenAddress',
        symbol: 'token',
        decimal: 18,
      };

      const addTokenStub = sinon.stub().resolves(tokenDetails);

      background.getApi.returns({
        addToken: addTokenStub,
        getStatePatches: sinon.stub().resolves([]),
      });

      setBackgroundConnection(background.getApi());

      const expectedActions = [
        { type: 'SHOW_LOADING_INDICATION', payload: undefined },
        { type: 'HIDE_LOADING_INDICATION' },
      ];

      await store.dispatch(
        actions.addToken({
          address: '0x514910771af9ca656af840dff83e8264ecf986ca',
          symbol: 'LINK',
          decimals: 18,
          networkClientId: 'networkClientId1',
        }),
      );

      expect(store.getActions()).toStrictEqual(expectedActions);
    });
  });

  describe('#ignoreTokens', () => {
    afterEach(() => {
      sinon.restore();
    });

    it('calls ignoreTokens in background', async () => {
      const store = mockStore();

      const ignoreTokensStub = sinon.stub().resolves();

      background.getApi.returns({
        ignoreTokens: ignoreTokensStub,
        getStatePatches: sinon.stub().resolves([]),
      });

      setBackgroundConnection(background.getApi());

      await store.dispatch(
        actions.ignoreTokens({ tokensToIgnore: '0x0000001' }),
      );
      expect(ignoreTokensStub.callCount).toStrictEqual(1);
    });

    it('should display warning when ignoreTokens in background fails', async () => {
      const store = mockStore();

      background.getApi.returns({
        ignoreTokens: sinon.stub().rejects(new Error('error')),
        getStatePatches: sinon.stub().resolves([]),
      });

      setBackgroundConnection(background.getApi());

      const expectedActions = [
        { type: 'SHOW_LOADING_INDICATION', payload: undefined },
        { type: 'DISPLAY_WARNING', payload: 'error' },
        { type: 'HIDE_LOADING_INDICATION' },
      ];

      await store.dispatch(
        actions.ignoreTokens({ tokensToIgnore: '0x0000001' }),
      );

      expect(store.getActions()).toStrictEqual(expectedActions);
    });
  });

  describe('#setActiveNetwork', () => {
    afterEach(() => {
      sinon.restore();
    });

    it('calls setActiveNetwork in the background with the correct arguments', async () => {
      const store = mockStore();

      const setCurrentNetworkStub = sinon.stub().resolves();

      background.getApi.returns({
        setActiveNetwork: setCurrentNetworkStub,
      });
      setBackgroundConnection(background.getApi());

      await store.dispatch(actions.setActiveNetwork('networkConfigurationId'));
      expect(
        setCurrentNetworkStub.calledOnceWith('networkConfigurationId'),
      ).toBe(true);
    });

    it('displays warning when setActiveNetwork throws', async () => {
      const store = mockStore();

      const setCurrentNetworkStub = sinon.stub().rejects(new Error('error'));

      background.getApi.returns({
        setActiveNetwork: setCurrentNetworkStub,
      });
      setBackgroundConnection(background.getApi());

      const expectedActions = [
        {
          type: 'DISPLAY_WARNING',
          payload: 'Had a problem changing networks!',
        },
      ];

      await store.dispatch(actions.setActiveNetwork());
      expect(store.getActions()).toStrictEqual(expectedActions);
    });
  });

  describe('updateNetwork', () => {
    afterEach(() => {
      sinon.restore();
    });

    it('calls updateNetwork in the background with the correct arguments', async () => {
      const store = mockStore();

      const updateNetworkStub = sinon.stub().resolves();

      background.getApi.returns({
        updateNetwork: updateNetworkStub,
      });
      setBackgroundConnection(background.getApi());

      const networkConfiguration = {
        rpcUrl: 'newRpc',
        chainId: '0x',
        nativeCurrency: 'ETH',
        name: 'nickname',
        rpcEndpoints: [{ blockExplorerUrl: 'etherscan.io' }],
      };

      await store.dispatch(
        actions.updateNetwork(networkConfiguration, {
          source: MetaMetricsNetworkEventSource.CustomNetworkForm,
        }),
      );

      expect(
        updateNetworkStub.calledOnceWith(
          '0x',
          {
            rpcUrl: 'newRpc',
            chainId: '0x',
            nativeCurrency: 'ETH',
            name: 'nickname',
            rpcEndpoints: [{ blockExplorerUrl: 'etherscan.io' }],
          },
          { source: MetaMetricsNetworkEventSource.CustomNetworkForm },
        ),
      ).toBe(true);
    });

    it('updateNetwork has empty object for default options', async () => {
      const store = mockStore();

      const updateNetworkStub = sinon.stub().resolves();

      background.getApi.returns({
        updateNetwork: updateNetworkStub,
      });
      setBackgroundConnection(background.getApi());

      const networkConfiguration = {
        id: 'networkConfigurationId',
        rpcUrl: 'newRpc',
        chainId: '0x',
        ticker: 'ETH',
        nickname: 'nickname',
        rpcPrefs: { blockExplorerUrl: 'etherscan.io' },
      };

      await store.dispatch(
        actions.updateNetwork(networkConfiguration, undefined),
      );

      expect(
        updateNetworkStub.calledOnceWith(
          '0x',
          {
            id: 'networkConfigurationId',
            rpcUrl: 'newRpc',
            chainId: '0x',
            ticker: 'ETH',
            nickname: 'nickname',
            rpcPrefs: { blockExplorerUrl: 'etherscan.io' },
          },
          {},
        ),
      ).toBe(true);
    });
  });

  describe('#requestUserApproval', () => {
    afterEach(() => {
      sinon.restore();
    });

    it('calls requestUserApproval in the background with the correct arguments', async () => {
      const store = mockStore();

      const requestUserApprovalStub = sinon.stub().resolves();

      background.getApi.returns({
        requestUserApproval: requestUserApprovalStub,
      });
      setBackgroundConnection(background.getApi());

      const networkConfiguration = {
        rpcUrl: 'newRpc',
        chainId: '0x',
        ticker: 'ETH',
        nickname: 'nickname',
        rpcPrefs: { blockExplorerUrl: 'etherscan.io' },
      };

      await store.dispatch(
        actions.requestUserApproval({
          origin: ORIGIN_METAMASK,
          type: 'test',
          requestData: networkConfiguration,
        }),
      );

      expect(
        requestUserApprovalStub.calledOnceWith({
          origin: ORIGIN_METAMASK,
          type: 'test',
          requestData: networkConfiguration,
        }),
      ).toBe(true);
    });
  });

  describe('removeNetwork', () => {
    afterEach(() => {
      sinon.restore();
    });

    it('calls removeNetwork in the background with the correct arguments', async () => {
      const store = mockStore();

      const removeNetworkStub = sinon.stub().resolves();

      background.getApi.returns({
        removeNetwork: removeNetworkStub,
      });
      setBackgroundConnection(background.getApi());

      await store.dispatch(actions.removeNetwork('testNetworkConfigurationId'));

      expect(
        removeNetworkStub.calledOnceWith('testNetworkConfigurationId'),
      ).toBe(true);
    });
  });

  describe('#setSelectedNetworkConfigurationId', () => {
    it('sets appState.networkConfigurationId to provided value', async () => {
      const store = mockStore();

      const networkConfigurationId = 'testNetworkConfigurationId';

      store.dispatch(
        actions.setSelectedNetworkConfigurationId(networkConfigurationId),
      );

      const resultantActions = store.getActions();

      expect(resultantActions[0]).toStrictEqual({
        type: 'SET_SELECTED_NETWORK_CONFIGURATION_ID',
        payload: networkConfigurationId,
      });
    });
  });

  describe('#setNewNetworkAdded', () => {
    it('sets appState.setNewNetworkAdded to provided value', async () => {
      const store = mockStore();

      const newNetworkAddedDetails = {
        networkConfigurationId: 'testNetworkConfigurationId',
        nickname: 'test-chain',
      };

      store.dispatch(actions.setNewNetworkAdded(newNetworkAddedDetails));

      const resultantActions = store.getActions();

      expect(resultantActions[0]).toStrictEqual({
        type: 'SET_NEW_NETWORK_ADDED',
        payload: newNetworkAddedDetails,
      });
    });
  });

  describe('#setEditedNetwork', () => {
    it('sets appState.setEditedNetwork to provided value', async () => {
      const store = mockStore();

      const newNetworkAddedDetails = {
        nickname: 'test-chain',
        networkConfigurationId: 'testNetworkConfigurationId',
        editCompleted: true,
      };

      store.dispatch(actions.setEditedNetwork(newNetworkAddedDetails));

      const resultantActions = store.getActions();

      expect(resultantActions[0]).toStrictEqual({
        type: 'SET_EDIT_NETWORK',
        payload: newNetworkAddedDetails,
      });
    });
  });

  describe('#addToAddressBook', () => {
    it('calls setAddressBook', async () => {
      const store = mockStore();

      const setAddressBookStub = sinon.stub().resolves();

      background.getApi.returns({
        setAddressBook: setAddressBookStub,
        getStatePatches: sinon.stub().resolves([]),
      });

      setBackgroundConnection(background.getApi());

      await store.dispatch(actions.addToAddressBook('0x0000'));
      expect(setAddressBookStub.callCount).toStrictEqual(1);
      sinon.restore();
    });
  });

  describe('#exportAccount', () => {
    afterEach(() => {
      sinon.restore();
    });

    it('returns expected actions for successful action', async () => {
      const store = mockStore();

      const testPrivKey = 'a-test-priv-key';

      const verifyPasswordStub = sinon.stub().resolves();

      const exportAccountStub = sinon.stub().resolves(testPrivKey);

      background.getApi.returns({
        verifyPassword: verifyPasswordStub,
        exportAccount: exportAccountStub,
      });

      setBackgroundConnection(background.getApi());

      const expectedActions = [
        { type: 'SHOW_LOADING_INDICATION', payload: undefined },
        { type: 'HIDE_LOADING_INDICATION' },
      ];

      await store.dispatch(
        actions.exportAccount(
          'a-test-password',
          '0xAddress',
          jest.fn(),
          jest.fn(),
        ),
      );

      expect(verifyPasswordStub.callCount).toStrictEqual(1);
      expect(exportAccountStub.callCount).toStrictEqual(1);
      expect(store.getActions()).toStrictEqual(expectedActions);
    });

    it('returns action errors when first func callback errors', async () => {
      const store = mockStore();

      const verifyPasswordStub = sinon.stub().rejects(new Error('error'));

      background.getApi.returns({
        verifyPassword: verifyPasswordStub,
      });

      setBackgroundConnection(background.getApi());

      const expectedActions = [
        { type: 'SHOW_LOADING_INDICATION', payload: undefined },
        { type: 'HIDE_LOADING_INDICATION' },
        { type: 'DISPLAY_WARNING', payload: 'Incorrect Password.' },
      ];

      await expect(
        store.dispatch(actions.exportAccount('a-test-password', '0xAddress')),
      ).rejects.toThrow('error');

      expect(store.getActions()).toStrictEqual(expectedActions);
    });

    it('returns action errors when second func callback errors', async () => {
      const store = mockStore();

      const verifyPasswordStub = sinon.stub().resolves();

      const exportAccountStub = sinon.stub().rejects(new Error('error'));

      background.getApi.returns({
        verifyPassword: verifyPasswordStub,
        exportAccount: exportAccountStub,
      });

      setBackgroundConnection(background.getApi());

      const expectedActions = [
        { type: 'SHOW_LOADING_INDICATION', payload: undefined },
        { type: 'HIDE_LOADING_INDICATION' },
        {
          type: 'DISPLAY_WARNING',
          payload: 'Had a problem exporting the account.',
        },
      ];

      await expect(
        store.dispatch(actions.exportAccount('a-test-password', '0xAddress')),
      ).rejects.toThrow('error');

      expect(store.getActions()).toStrictEqual(expectedActions);
    });
  });

  describe('#setAccountLabel', () => {
    afterEach(() => {
      sinon.restore();
    });

    it('calls setAccountLabel', async () => {
      const store = mockStore();

      const setAccountLabelStub = sinon.stub().resolves();

      background.getApi.returns({
        setAccountLabel: setAccountLabelStub,
      });

      setBackgroundConnection(background.getApi());

      await store.dispatch(
        actions.setAccountLabel(
          '0x0dcd5d886577d5081b0c52e242ef29e70be3e7bc',
          'test',
        ),
      );
      expect(setAccountLabelStub.callCount).toStrictEqual(1);
    });

    it('returns action errors when func callback errors', async () => {
      const store = mockStore();

      background.getApi.returns({
        setAccountLabel: sinon.stub().rejects(new Error('error')),
      });

      setBackgroundConnection(background.getApi());

      const expectedActions = [
        { type: 'SHOW_LOADING_INDICATION', payload: undefined },
        { type: 'HIDE_LOADING_INDICATION' },
        { type: 'DISPLAY_WARNING', payload: 'error' },
      ];

      await expect(
        store.dispatch(
          actions.setAccountLabel(
            '0x0dcd5d886577d5081b0c52e242ef29e70be3e7bc',
            'test',
          ),
        ),
      ).rejects.toThrow('error');

      expect(store.getActions()).toStrictEqual(expectedActions);
    });
  });

  describe('#setFeatureFlag', () => {
    afterEach(() => {
      sinon.restore();
    });

    it('calls setFeatureFlag in the background', async () => {
      const store = mockStore();

      const setFeatureFlagStub = sinon.stub().resolves();

      background.getApi.returns({
        setFeatureFlag: setFeatureFlagStub,
      });

      setBackgroundConnection(background.getApi());

      await store.dispatch(actions.setFeatureFlag());
      expect(setFeatureFlagStub.callCount).toStrictEqual(1);
    });

    it('errors when setFeatureFlag in background throws', async () => {
      const store = mockStore();

      background.getApi.returns({
        setFeatureFlag: sinon.stub().rejects(new Error('error')),
      });

      setBackgroundConnection(background.getApi());

      const expectedActions = [
        { type: 'SHOW_LOADING_INDICATION', payload: undefined },
        { type: 'HIDE_LOADING_INDICATION' },
        { type: 'DISPLAY_WARNING', payload: 'error' },
      ];

      await expect(store.dispatch(actions.setFeatureFlag())).rejects.toThrow(
        'error',
      );

      expect(store.getActions()).toStrictEqual(expectedActions);
    });
  });

  describe('#setCompletedOnboarding', () => {
    afterEach(() => {
      sinon.restore();
    });

    it('completes onboarding', async () => {
      const store = mockStore();
      const completeOnboardingStub = sinon.stub().resolves();

      background.getApi.returns({
        completeOnboarding: completeOnboardingStub,
      });

      setBackgroundConnection(background.getApi());

      await store.dispatch(actions.setCompletedOnboarding());
      expect(completeOnboardingStub.callCount).toStrictEqual(1);
    });

    it('errors when setCompletedOnboarding in background throws', async () => {
      const store = mockStore();

      background.getApi.returns({
        completeOnboarding: sinon.stub().rejects(new Error('error')),
      });

      setBackgroundConnection(background.getApi());

      const expectedActions = [
        { type: 'SHOW_LOADING_INDICATION', payload: undefined },
        { type: 'DISPLAY_WARNING', payload: 'error' },
        { type: 'HIDE_LOADING_INDICATION' },
      ];

      await expect(
        store.dispatch(actions.setCompletedOnboarding()),
      ).rejects.toThrow('error');

      expect(store.getActions()).toStrictEqual(expectedActions);
    });
  });

  describe('#setServiceWorkerKeepAlivePreference', () => {
    afterEach(() => {
      sinon.restore();
    });

    it('sends a value to background', async () => {
      const store = mockStore();
      const setServiceWorkerKeepAlivePreferenceStub = sinon.stub().resolves();

      setBackgroundConnection({
        setServiceWorkerKeepAlivePreference:
          setServiceWorkerKeepAlivePreferenceStub,
      });

      await store.dispatch(actions.setServiceWorkerKeepAlivePreference(true));
      expect(setServiceWorkerKeepAlivePreferenceStub.callCount).toStrictEqual(
        1,
      );
      expect(setServiceWorkerKeepAlivePreferenceStub.calledWith(true)).toBe(
        true,
      );
    });

    it('errors when setServiceWorkerKeepAlivePreference in background throws', async () => {
      const store = mockStore();
      const setServiceWorkerKeepAlivePreferenceStub = sinon
        .stub()
        .rejects(new Error('error'));

      setBackgroundConnection({
        setServiceWorkerKeepAlivePreference:
          setServiceWorkerKeepAlivePreferenceStub,
      });

      const expectedActions = [
        { type: 'SHOW_LOADING_INDICATION', payload: undefined },
        { type: 'DISPLAY_WARNING', payload: 'error' },
        { type: 'HIDE_LOADING_INDICATION' },
      ];

      await store.dispatch(actions.setServiceWorkerKeepAlivePreference(false));
      expect(store.getActions()).toStrictEqual(expectedActions);
    });
  });

  describe('#setParticipateInMetaMetrics', () => {
    it('sets participateInMetaMetrics to true', async () => {
      const store = mockStore();
      const setParticipateInMetaMetricsStub = jest.fn().mockResolvedValue();

      background.getApi.returns({
        setParticipateInMetaMetrics: setParticipateInMetaMetricsStub,
      });

      setBackgroundConnection(background.getApi());

      await store.dispatch(actions.setParticipateInMetaMetrics(true));
      expect(setParticipateInMetaMetricsStub).toHaveBeenCalledWith(true);
    });
  });

  describe('#setUseBlockie', () => {
    afterEach(() => {
      sinon.restore();
    });

    it('calls setUseBlockie in background', async () => {
      const store = mockStore();
      const setUseBlockieStub = sinon.stub().resolves();
      setBackgroundConnection({ setUseBlockie: setUseBlockieStub });

      await store.dispatch(actions.setUseBlockie());
      expect(setUseBlockieStub.callCount).toStrictEqual(1);
    });

    it('errors when setUseBlockie in background throws', async () => {
      const store = mockStore();
      const setUseBlockieStub = sinon.stub().rejects(new Error('error'));

      setBackgroundConnection({ setUseBlockie: setUseBlockieStub });

      const expectedActions = [
        { type: 'SHOW_LOADING_INDICATION', payload: undefined },
        { type: 'HIDE_LOADING_INDICATION' },
        { type: 'DISPLAY_WARNING', payload: 'error' },
      ];

      await store.dispatch(actions.setUseBlockie());
      expect(store.getActions()).toStrictEqual(expectedActions);
    });
  });

  describe('#setUsePhishDetect', () => {
    afterEach(() => {
      sinon.restore();
    });

    it('calls setUsePhishDetect in background', () => {
      const store = mockStore();
      const setUsePhishDetectStub = sinon.stub().resolves();
      setBackgroundConnection({
        setUsePhishDetect: setUsePhishDetectStub,
      });

      store.dispatch(actions.setUsePhishDetect());
      expect(setUsePhishDetectStub.callCount).toStrictEqual(1);
    });

    it('errors when setUsePhishDetect in background throws', async () => {
      const store = mockStore();
      const setUsePhishDetectStub = sinon.stub().rejects(new Error('error'));

      setBackgroundConnection({
        setUsePhishDetect: setUsePhishDetectStub,
      });

      const expectedActions = [
        { type: 'SHOW_LOADING_INDICATION', payload: undefined },
        { type: 'HIDE_LOADING_INDICATION' },
        { type: 'DISPLAY_WARNING', payload: 'error' },
      ];

      await store.dispatch(actions.setUsePhishDetect());
      expect(store.getActions()).toStrictEqual(expectedActions);
    });
  });

  describe('#setUseMultiAccountBalanceChecker', () => {
    afterEach(() => {
      sinon.restore();
    });

    it('calls setUseMultiAccountBalanceChecker in background', () => {
      const store = mockStore();
      const setUseMultiAccountBalanceCheckerStub = sinon.stub().resolves();
      setBackgroundConnection({
        setUseMultiAccountBalanceChecker: setUseMultiAccountBalanceCheckerStub,
      });

      store.dispatch(actions.setUseMultiAccountBalanceChecker());
      expect(setUseMultiAccountBalanceCheckerStub.callCount).toStrictEqual(1);
    });

    it('errors when setUseMultiAccountBalanceChecker in background throws', async () => {
      const store = mockStore();
      const setUseMultiAccountBalanceCheckerStub = sinon
        .stub()
        .rejects(new Error('error'));

      setBackgroundConnection({
        setUseMultiAccountBalanceChecker: setUseMultiAccountBalanceCheckerStub,
      });

      const expectedActions = [
        { type: 'SHOW_LOADING_INDICATION', payload: undefined },
        { type: 'HIDE_LOADING_INDICATION' },
        { type: 'DISPLAY_WARNING', payload: 'error' },
      ];

      await store.dispatch(actions.setUseMultiAccountBalanceChecker());
      expect(store.getActions()).toStrictEqual(expectedActions);
    });
  });

  describe('#setUse4ByteResolution', () => {
    afterEach(() => {
      sinon.restore();
    });

    it('calls setUse4ByteResolution in background', async () => {
      const store = mockStore();
      const setUse4ByteResolutionStub = sinon.stub().resolves();
      setBackgroundConnection({
        setUse4ByteResolution: setUse4ByteResolutionStub,
      });

      await store.dispatch(actions.setUse4ByteResolution());
      expect(setUse4ByteResolutionStub.callCount).toStrictEqual(1);
    });

    it('errors when setUse4ByteResolution in background throws', async () => {
      const store = mockStore();
      const setUse4ByteResolutionStub = sinon
        .stub()
        .rejects(new Error('error'));

      setBackgroundConnection({
        setUse4ByteResolution: setUse4ByteResolutionStub,
      });

      const expectedActions = [
        { type: 'SHOW_LOADING_INDICATION', payload: undefined },
        { type: 'DISPLAY_WARNING', payload: 'error' },
        { type: 'HIDE_LOADING_INDICATION' },
      ];

      await store.dispatch(actions.setUse4ByteResolution());
      expect(store.getActions()).toStrictEqual(expectedActions);
    });
  });

  describe('#setUseSafeChainsListValidation', () => {
    afterEach(() => {
      sinon.restore();
    });

    it('calls setUseSafeChainsListValidation in background', () => {
      const store = mockStore();
      const setUseSafeChainsListValidationStub = sinon.stub().resolves();
      setBackgroundConnection({
        setUseSafeChainsListValidation: setUseSafeChainsListValidationStub,
      });

      store.dispatch(actions.setUseSafeChainsListValidation());
      expect(setUseSafeChainsListValidationStub.callCount).toStrictEqual(1);
    });

    it('errors when setUseSafeChainsListValidation in background throws', async () => {
      const store = mockStore();
      const setUseSafeChainsListValidationStub = sinon
        .stub()
        .rejects(new Error('error'));

      setBackgroundConnection({
        setUseSafeChainsListValidation: setUseSafeChainsListValidationStub,
      });

      const expectedActions = [
        { type: 'SHOW_LOADING_INDICATION', payload: undefined },
        { type: 'HIDE_LOADING_INDICATION' },
        { type: 'DISPLAY_WARNING', payload: 'error' },
      ];

      await store.dispatch(actions.setUseSafeChainsListValidation());
      expect(store.getActions()).toStrictEqual(expectedActions);
    });
  });

  describe('#updateCurrentLocale', () => {
    beforeEach(() => {
      sinon.stub(window, 'fetch').resolves({
        json: async () => enLocale,
      });
    });

    afterEach(() => {
      sinon.restore();
    });

    it('calls expected actions', async () => {
      const store = mockStore();
      const setCurrentLocaleStub = sinon.stub().resolves();
      setBackgroundConnection({
        setCurrentLocale: setCurrentLocaleStub,
      });

      const expectedActions = [
        { type: 'SHOW_LOADING_INDICATION', payload: undefined },
        {
          type: 'SET_CURRENT_LOCALE',
          payload: { locale: 'test', messages: enLocale },
        },
        { type: 'HIDE_LOADING_INDICATION' },
      ];

      await store.dispatch(actions.updateCurrentLocale('test'));
      expect(setCurrentLocaleStub.callCount).toStrictEqual(1);
      expect(store.getActions()).toStrictEqual(expectedActions);
    });

    it('errors when setCurrentLocale throws', async () => {
      const store = mockStore();
      const setCurrentLocaleStub = sinon.stub().rejects(new Error('error'));
      setBackgroundConnection({
        setCurrentLocale: setCurrentLocaleStub,
      });

      const expectedActions = [
        { type: 'SHOW_LOADING_INDICATION', payload: undefined },
        { type: 'DISPLAY_WARNING', payload: 'error' },
        { type: 'HIDE_LOADING_INDICATION' },
      ];

      await store.dispatch(actions.updateCurrentLocale('test'));

      expect(store.getActions()).toStrictEqual(expectedActions);
    });
  });

  describe('#markPasswordForgotten', () => {
    afterEach(() => {
      sinon.restore();
    });

    it('calls markPasswordForgotten', async () => {
      const store = mockStore();

      background.markPasswordForgotten.resolves();

      setBackgroundConnection(background);

      await store.dispatch(actions.markPasswordForgotten());

      expect(background.markPasswordForgotten.callCount).toStrictEqual(1);
    });

    it('errors when markPasswordForgotten throws', async () => {
      const store = mockStore();

      background.markPasswordForgotten.rejects(new Error('error'));

      setBackgroundConnection(background);

      const expectedActions = [{ type: 'HIDE_LOADING_INDICATION' }];

      await expect(
        store.dispatch(actions.markPasswordForgotten('test')),
      ).rejects.toThrow('error');

      expect(store.getActions()).toStrictEqual(expectedActions);
    });
  });

  describe('#unMarkPasswordForgotten', () => {
    it('calls unMarkPasswordForgotten', async () => {
      const store = mockStore();

      background.unMarkPasswordForgotten.resolves();

      setBackgroundConnection(background);

      await store.dispatch(actions.unMarkPasswordForgotten());

      expect(background.unMarkPasswordForgotten.callCount).toStrictEqual(1);
    });
  });

  describe('#displayWarning', () => {
    it('sets appState.warning to provided value', async () => {
      const store = mockStore();

      const warningText = 'This is a sample warning message';

      store.dispatch(actions.displayWarning(warningText));

      const resultantActions = store.getActions();

      expect(resultantActions[0]).toStrictEqual({
        type: 'DISPLAY_WARNING',
        payload: warningText,
      });
    });
  });

  describe('#cancelTx', () => {
    it('creates COMPLETED_TX with the cancelled transaction ID', async () => {
      const store = mockStore();

      background.getApi.returns({
        rejectPendingApproval: sinon.stub().resolves(),
        getStatePatches: sinon.stub().resolves([]),
      });

      setBackgroundConnection(background.getApi());

      const txId = 1457634084250832;

      await store.dispatch(actions.cancelTx({ id: txId }));
      const resultantActions = store.getActions();
      const expectedAction = resultantActions.find(
        (action) => action.type === 'COMPLETED_TX',
      );

      expect(expectedAction.value.id).toStrictEqual(txId);
    });
  });

  describe('abortTransactionSigning', () => {
    it('submits request to background', async () => {
      const transactionIdMock = '123-456';
      const store = mockStore();

      setBackgroundConnection(background);

      store.dispatch(actions.abortTransactionSigning(transactionIdMock));

      expect(background.abortTransactionSigning.callCount).toStrictEqual(1);
      expect(background.abortTransactionSigning.getCall(0).args).toStrictEqual([
        transactionIdMock,
      ]);
    });
  });

  describe('#createCancelTransaction', () => {
    it('shows TRANSACTION_ALREADY_CONFIRMED modal if createCancelTransaction throws with an error', async () => {
      const store = mockStore();

      const createCancelTransactionStub = sinon
        .stub()
        .rejects(new Error('Previous transaction is already confirmed'));
      setBackgroundConnection({
        createCancelTransaction: createCancelTransactionStub,
      });

      const txId = '123-456';

      try {
        await store.dispatch(actions.createCancelTransaction(txId));
      } catch (error) {
        /* eslint-disable-next-line jest/no-conditional-expect */
        expect(error.message).toBe('Previous transaction is already confirmed');
      }

      const resultantActions = store.getActions();
      const expectedAction = resultantActions.find(
        (action) => action.type === actionConstants.MODAL_OPEN,
      );

      expect(expectedAction.payload.name).toBe('TRANSACTION_ALREADY_CONFIRMED');
      expect(expectedAction.payload.originalTransactionId).toBe(txId);
    });
  });

  describe('#removeAndIgnoreNft', () => {
    afterEach(() => {
      sinon.restore();
    });

    it('should throw when no address found', async () => {
      const store = mockStore();

      await expect(
        store.dispatch(actions.removeAndIgnoreNft(undefined, '55', 'mainnet')),
      ).rejects.toThrow('MetaMask - Cannot ignore NFT without address');
    });

    it('should throw when no tokenId found', async () => {
      const store = mockStore();

      await expect(
        store.dispatch(
          actions.removeAndIgnoreNft('Oxtest', undefined, 'mainnet'),
        ),
      ).rejects.toThrow('MetaMask - Cannot ignore NFT without tokenID');
    });

    it('should throw when removeAndIgnoreNft throws an error', async () => {
      const store = mockStore();
      const error = new Error('remove nft fake error');
      background.removeAndIgnoreNft = sinon.stub().throws(error);

      setBackgroundConnection(background);

      await expect(
        store.dispatch(actions.removeAndIgnoreNft('Oxtest', '6', 'mainnet')),
      ).rejects.toThrow(error);
    });
  });

  describe('#performSignIn', () => {
    afterEach(() => {
      sinon.restore();
    });

    it('calls performSignIn in the background', async () => {
      const store = mockStore();

      const performSignInStub = sinon.stub().resolves();

      background.getApi.returns({
        performSignIn: performSignInStub,
      });
      setBackgroundConnection(background.getApi());

      await store.dispatch(actions.performSignIn());
      expect(performSignInStub.calledOnceWith()).toBe(true);
    });
  });

  describe('#performSignOut', () => {
    afterEach(() => {
      sinon.restore();
    });

    it('calls performSignOut in the background', async () => {
      const store = mockStore();

      const performSignOutStub = sinon.stub().resolves();

      background.getApi.returns({
        performSignOut: performSignOutStub,
      });
      setBackgroundConnection(background.getApi());

      await store.dispatch(actions.performSignOut());
      expect(performSignOutStub.calledOnceWith()).toBe(true);
    });
  });

  describe('#setIsBackupAndSyncFeatureEnabled', () => {
    afterEach(() => {
      sinon.restore();
    });

    it('calls setIsBackupAndSyncFeatureEnabled in the background', async () => {
      const store = mockStore();

      const setIsBackupAndSyncFeatureEnabledStub = sinon.stub().resolves();

      background.getApi.returns({
        setIsBackupAndSyncFeatureEnabled: setIsBackupAndSyncFeatureEnabledStub,
      });
      setBackgroundConnection(background.getApi());

      await store.dispatch(
        actions.setIsBackupAndSyncFeatureEnabled(
          BACKUPANDSYNC_FEATURES.main,
          true,
        ),
      );
      expect(
        setIsBackupAndSyncFeatureEnabledStub.calledOnceWith(
          BACKUPANDSYNC_FEATURES.main,
          true,
        ),
      ).toBe(true);
    });
  });

  describe('#getUserProfileLineage', () => {
    it('calls getUserProfileLineage in the background', async () => {
      const getUserProfileLineageStub = sinon.stub().resolves();

      background.getApi.returns({
        getUserProfileLineage: getUserProfileLineageStub,
      });
      setBackgroundConnection(background.getApi());

      await actions.getUserProfileLineage();
      expect(getUserProfileLineageStub.calledOnceWith()).toBe(true);
    });
  });

  describe('#createOnChainTriggers', () => {
    afterEach(() => {
      sinon.restore();
    });

    it('calls createOnChainTriggers in the background', async () => {
      const store = mockStore();

      const createOnChainTriggersStub = sinon.stub().resolves();

      background.getApi.returns({
        createOnChainTriggers: createOnChainTriggersStub,
      });
      setBackgroundConnection(background.getApi());

      await store.dispatch(actions.createOnChainTriggers());
      expect(createOnChainTriggersStub.calledOnceWith()).toBe(true);
    });

    it('handles errors when createOnChainTriggers fails', async () => {
      const store = mockStore();
      const error = new Error('Failed to create on-chain triggers');

      const createOnChainTriggersStub = sinon.stub().rejects(error);

      background.getApi.returns({
        createOnChainTriggers: createOnChainTriggersStub,
      });
      setBackgroundConnection(background.getApi());

      await expect(
        store.dispatch(actions.createOnChainTriggers()),
      ).rejects.toThrow(error);

      const expectedAnswer = [];

      expect(store.getActions()).toStrictEqual(
        expect.arrayContaining(expectedAnswer),
      );
    });
  });

  describe('#disableAccounts', () => {
    afterEach(() => {
      sinon.restore();
    });

    it('calls disableAccounts in the background', async () => {
      const store = mockStore();
      const accounts = ['0x123', '0x456'];

      const disableAccountsStub = sinon.stub().resolves();

      background.getApi.returns({
        disableAccounts: disableAccountsStub,
      });
      setBackgroundConnection(background.getApi());

      await store.dispatch(actions.disableAccounts(accounts));
      expect(disableAccountsStub.calledOnceWith(accounts)).toBe(true);
    });

    it('handles errors when disableAccounts fails', async () => {
      const store = mockStore();
      const accounts = ['0x123', '0x456'];
      const error = new Error('Failed to delete on-chain triggers');

      const disableAccountsStub = sinon.stub().rejects(error);

      background.getApi.returns({
        disableAccounts: disableAccountsStub,
      });
      setBackgroundConnection(background.getApi());

      await expect(
        store.dispatch(actions.disableAccounts(accounts)),
      ).rejects.toThrow(error);
    });
  });

  describe('#enableAccounts', () => {
    afterEach(() => {
      sinon.restore();
    });

    it('calls enableAccounts in the background with correct parameters', async () => {
      const store = mockStore();
      const accountIds = ['0x789', '0xabc'];

      const enableAccountsStub = sinon.stub().resolves();

      background.getApi.returns({
        enableAccounts: enableAccountsStub,
      });
      setBackgroundConnection(background.getApi());

      await store.dispatch(actions.enableAccounts(accountIds));
      expect(enableAccountsStub.calledOnceWith(accountIds)).toBe(true);
    });

    it('handles errors when enableAccounts fails', async () => {
      const store = mockStore();
      const accountIds = ['0x789', '0xabc'];
      const error = new Error('Failed to update on-chain triggers');

      const enableAccountsStub = sinon.stub().rejects(error);

      background.getApi.returns({
        enableAccounts: enableAccountsStub,
      });
      setBackgroundConnection(background.getApi());

      await expect(
        store.dispatch(actions.enableAccounts(accountIds)),
      ).rejects.toThrow(error);
    });
  });

  describe('#fetchAndUpdateMetamaskNotifications', () => {
    afterEach(() => {
      sinon.restore();
    });

    it('calls fetchAndUpdateMetamaskNotifications in the background with correct parameters', async () => {
      const store = mockStore();

      const fetchAndUpdateMetamaskNotificationsStub = sinon.stub().resolves();
      const forceUpdateMetamaskStateStub = sinon
        .stub()
        .rejects(new Error('Failed to update on-chain triggers'));

      background.getApi.returns({
        fetchAndUpdateMetamaskNotifications:
          fetchAndUpdateMetamaskNotificationsStub,
        forceUpdateMetamaskState: forceUpdateMetamaskStateStub,
      });
      setBackgroundConnection(background.getApi());

      await store.dispatch(actions.fetchAndUpdateMetamaskNotifications());
      expect(fetchAndUpdateMetamaskNotificationsStub.calledOnceWith()).toBe(
        true,
      );
    });

    it('handles errors when fetchAndUpdateMetamaskNotifications fails', async () => {
      const store = mockStore();
      const error = new Error('Failed to update on-chain triggers');

      const fetchAndUpdateMetamaskNotificationsStub = sinon
        .stub()
        .rejects(error);
      const forceUpdateMetamaskStateStub = sinon.stub().rejects(error);

      background.getApi.returns({
        fetchAndUpdateMetamaskNotifications:
          fetchAndUpdateMetamaskNotificationsStub,
        forceUpdateMetamaskState: forceUpdateMetamaskStateStub,
      });
      setBackgroundConnection(background.getApi());

      await expect(
        store.dispatch(actions.fetchAndUpdateMetamaskNotifications()),
      ).rejects.toThrow(error);
    });
  });

  describe('#markMetamaskNotificationsAsRead', () => {
    afterEach(() => {
      sinon.restore();
    });

    it('calls markMetamaskNotificationsAsRead in the background with correct parameters', async () => {
      const store = mockStore();
      const notifications = [
        {
          id: 'notif1',
          type: TRIGGER_TYPES.ERC20_SENT,
          isRead: true,
        },
        {
          id: 'notif2',
          type: TRIGGER_TYPES.ERC20_SENT,
          isRead: false,
        },
        {
          id: 'notif3',
          type: TRIGGER_TYPES.ERC20_SENT,
          isRead: false,
        },
      ];

      const markMetamaskNotificationsAsReadStub = sinon.stub().resolves();

      background.getApi.returns({
        markMetamaskNotificationsAsRead: markMetamaskNotificationsAsReadStub,
      });
      setBackgroundConnection(background.getApi());

      await store.dispatch(
        actions.markMetamaskNotificationsAsRead(notifications.map((n) => n.id)),
      );
      expect(
        markMetamaskNotificationsAsReadStub.calledOnceWith(
          notifications.map((n) => n.id),
        ),
      ).toBe(true);
    });

    it('handles errors when markMetamaskNotificationsAsRead fails', async () => {
      const store = mockStore();
      const notifications = [
        {
          id: 'notif1',
          type: 'FeatureAnnouncement',
          isRead: true,
        },
        {
          id: 'notif2',
          type: 'OnChain',
          isRead: true,
        },
      ];
      const error = new Error('Failed to mark notifications as read');

      const markMetamaskNotificationsAsReadStub = sinon
        .stub()
        .rejects(new Error('Failed to mark notifications as read'));

      background.getApi.returns({
        markMetamaskNotificationsAsRead: markMetamaskNotificationsAsReadStub,
      });
      setBackgroundConnection(background.getApi());

      await expect(
        store.dispatch(
          actions.markMetamaskNotificationsAsRead(
            notifications.map((n) => n.id),
          ),
        ),
      ).rejects.toThrow(error);
    });
  });

  describe('#setFeatureAnnouncementsEnabled', () => {
    afterEach(() => {
      sinon.restore();
    });

    it('calls setFeatureAnnouncementsEnabled in the background with correct parameters', async () => {
      const store = mockStore();
      const state = true;

      const setFeatureAnnouncementsEnabledStub = sinon.stub().resolves();

      background.getApi.returns({
        setFeatureAnnouncementsEnabled: setFeatureAnnouncementsEnabledStub,
      });
      setBackgroundConnection(background.getApi());

      await store.dispatch(actions.setFeatureAnnouncementsEnabled(state));
      expect(setFeatureAnnouncementsEnabledStub.calledOnceWith(state)).toBe(
        true,
      );
    });

    it('handles errors when setFeatureAnnouncementsEnabled fails', async () => {
      const store = mockStore();
      const state = false;
      const error = new Error(
        'Failed to set feature announcements enabled state',
      );

      const setFeatureAnnouncementsEnabledStub = sinon
        .stub()
        .rejects(
          new Error('Failed to set feature announcements enabled state'),
        );

      background.getApi.returns({
        setFeatureAnnouncementsEnabled: setFeatureAnnouncementsEnabledStub,
      });
      setBackgroundConnection(background.getApi());

      await expect(
        store.dispatch(actions.setFeatureAnnouncementsEnabled(state)),
      ).rejects.toThrow(error);
    });
  });

  describe('#checkAccountsPresence', () => {
    afterEach(() => {
      sinon.restore();
    });

    it('dispatches CHECK_ACCOUNTS_PRESENCE with correct payload when successful', async () => {
      const store = mockStore();
      const accounts = ['0x123', '0x456'];

      const checkAccountsPresenceStub = sinon.stub().resolves();

      setBackgroundConnection({
        checkAccountsPresence: checkAccountsPresenceStub,
      });
      await store.dispatch(actions.checkAccountsPresence(accounts));
      expect(checkAccountsPresenceStub.calledOnceWith(accounts)).toBe(true);
    });

    it('throws and logs error when checkAccountsPresence encounters an error', async () => {
      const store = mockStore();
      const accounts = ['0x123', '0x456'];
      const error = new Error('Failed to check accounts presence');

      const checkAccountsPresenceStub = sinon.stub().rejects(error);

      setBackgroundConnection({
        checkAccountsPresence: checkAccountsPresenceStub,
      });

      const expectedActions = [];

      await expect(
        store.dispatch(actions.checkAccountsPresence(accounts)),
      ).rejects.toThrow('Failed to check accounts presence');
      expect(store.getActions()).toStrictEqual(expectedActions);
    });
  });

  describe('#toggleExternalServices', () => {
    it('calls toggleExternalServices', async () => {
      const store = mockStore();

      setBackgroundConnection(background);

      store.dispatch(actions.toggleExternalServices(true));

      // expect it to have been called once, with true as the value
      expect(background.toggleExternalServices.callCount).toStrictEqual(1);
      expect(background.toggleExternalServices.getCall(0).args).toStrictEqual([
        true,
      ]);
    });
  });

  describe('#showConfirmTurnOnMetamaskNotifications', () => {
    it('should dispatch showModal with the correct payload', async () => {
      const store = mockStore();

      await store.dispatch(actions.showConfirmTurnOnMetamaskNotifications());

      const expectedActions = [
        {
          payload: {
            name: 'TURN_ON_METAMASK_NOTIFICATIONS',
          },
          type: 'UI_MODAL_OPEN',
        },
      ];

      expect(store.getActions()).toStrictEqual(expectedActions);
    });
  });

  describe('#createMetaMetricsDataDeletionTask', () => {
    afterEach(() => {
      sinon.restore();
    });

    it('calls createMetaMetricsDataDeletionTask in background', async () => {
      const createMetaMetricsDataDeletionTaskStub = sinon.stub().resolves();
      background.getApi.returns({
        createMetaMetricsDataDeletionTask:
          createMetaMetricsDataDeletionTaskStub,
      });

      setBackgroundConnection(background.getApi());

      await actions.createMetaMetricsDataDeletionTask();
      expect(createMetaMetricsDataDeletionTaskStub.callCount).toStrictEqual(1);
    });
  });
  describe('#updateDataDeletionTaskStatus', () => {
    afterEach(() => {
      sinon.restore();
    });

    it('calls updateDataDeletionTaskStatus in background', async () => {
      const updateDataDeletionTaskStatusStub = sinon.stub().resolves();
      background.getApi.returns({
        updateDataDeletionTaskStatus: updateDataDeletionTaskStatusStub,
      });

      setBackgroundConnection(background.getApi());

      await actions.updateDataDeletionTaskStatus();
      expect(updateDataDeletionTaskStatusStub.callCount).toStrictEqual(1);
    });
  });

  describe('syncInternalAccountsWithUserStorage', () => {
    afterEach(() => {
      sinon.restore();
    });

    it('calls syncInternalAccountsWithUserStorage in the background', async () => {
      const store = mockStore();

      const syncInternalAccountsWithUserStorageStub = sinon.stub().resolves();

      background.getApi.returns({
        syncInternalAccountsWithUserStorage:
          syncInternalAccountsWithUserStorageStub,
      });
      setBackgroundConnection(background.getApi());

      await store.dispatch(actions.syncInternalAccountsWithUserStorage());
      expect(syncInternalAccountsWithUserStorageStub.calledOnceWith()).toBe(
        true,
      );
    });
  });

  describe('syncContactsWithUserStorage', () => {
    afterEach(() => {
      sinon.restore();
    });

    it('calls syncContactsWithUserStorage in the background', async () => {
      const store = mockStore();

      const syncContactsWithUserStorageStub = sinon.stub().resolves();

      background.getApi.returns({
        syncContactsWithUserStorage: syncContactsWithUserStorageStub,
      });
      setBackgroundConnection(background.getApi());

      await store.dispatch(actions.syncContactsWithUserStorage());
      expect(syncContactsWithUserStorageStub.calledOnceWith()).toBe(true);
    });
  });

  describe('deleteAccountSyncingDataFromUserStorage', () => {
    afterEach(() => {
      sinon.restore();
    });

    it('calls deleteAccountSyncingDataFromUserStorage in the background', async () => {
      const store = mockStore();

      const deleteAccountSyncingDataFromUserStorageStub = sinon
        .stub()
        .resolves();
      background.getApi.returns({
        deleteAccountSyncingDataFromUserStorage:
          deleteAccountSyncingDataFromUserStorageStub,
      });
      setBackgroundConnection(background.getApi());

      await store.dispatch(actions.deleteAccountSyncingDataFromUserStorage());
      expect(
        deleteAccountSyncingDataFromUserStorageStub.calledOnceWith(
          USER_STORAGE_FEATURE_NAMES.accounts,
        ),
      ).toBe(true);
    });
  });

  describe('removePermittedChain', () => {
    afterEach(() => {
      sinon.restore();
    });

    it('calls removePermittedChain in the background', async () => {
      const store = mockStore();

      background.removePermittedChain.resolves();
      setBackgroundConnection(background);

      await store.dispatch(actions.removePermittedChain('test.com', '0x1'));

      expect(
        background.removePermittedChain.calledWith('test.com', '0x1'),
      ).toBe(true);
      expect(store.getActions()).toStrictEqual([]);
    });
  });

  describe('requestAccountsAndChainPermissionsWithId', () => {
    afterEach(() => {
      sinon.restore();
    });

    it('calls requestAccountsAndChainPermissionsWithId in the background', async () => {
      const store = mockStore();

      background.requestAccountsAndChainPermissionsWithId.resolves();
      setBackgroundConnection(background);

      await store.dispatch(
        actions.requestAccountsAndChainPermissionsWithId('test.com'),
      );

      expect(
        background.requestAccountsAndChainPermissionsWithId.calledWith(
          'test.com',
        ),
      ).toBe(true);
      expect(store.getActions()).toStrictEqual([]);
    });
  });

  describe('setSmartTransactionsRefreshInterval', () => {
    afterEach(() => {
      sinon.restore();
    });

    it('calls setStatusRefreshInterval in the background with provided interval', async () => {
      const store = mockStore();
      const refreshInterval = 1000;

      background = {
        setStatusRefreshInterval: sinon.stub().resolves(),
      };
      setBackgroundConnection(background);

      await store.dispatch(
        actions.setSmartTransactionsRefreshInterval(refreshInterval),
      );

      expect(
        background.setStatusRefreshInterval.calledWith(refreshInterval),
      ).toBe(true);
    });

    it('does not call background if refresh interval is undefined', async () => {
      const store = mockStore();

      background = {
        setStatusRefreshInterval: sinon.stub().resolves(),
      };
      setBackgroundConnection(background);

      await store.dispatch(
        actions.setSmartTransactionsRefreshInterval(undefined),
      );

      expect(background.setStatusRefreshInterval.called).toBe(false);
    });

    it('does not call background if refresh interval is null', async () => {
      const store = mockStore();

      background = {
        setStatusRefreshInterval: sinon.stub().resolves(),
      };
      setBackgroundConnection(background);

      await store.dispatch(actions.setSmartTransactionsRefreshInterval(null));

      expect(background.setStatusRefreshInterval.called).toBe(false);
    });
  });

  describe('generateNewMnemonicAndAddToVault', () => {
    it('calls generateNewMnemonicAndAddToVault in the background', async () => {
      const store = mockStore();
      const generateNewMnemonicAndAddToVaultStub = sinon.stub().resolves({});
      background.getApi.returns({
        generateNewMnemonicAndAddToVault: generateNewMnemonicAndAddToVaultStub,
      });

      setBackgroundConnection(background.getApi());

      const expectedActions = [
        { type: 'SHOW_LOADING_INDICATION', payload: undefined },
        { type: 'HIDE_LOADING_INDICATION' },
      ];

      await store.dispatch(actions.generateNewMnemonicAndAddToVault());

      expect(store.getActions()).toStrictEqual(expectedActions);
      expect(generateNewMnemonicAndAddToVaultStub.calledOnceWith()).toBe(true);
    });
  });
  describe('importMnemonicToVault', () => {
    it('calls importMnemonicToVault in the background', async () => {
      const store = mockStore();
      const importMnemonicToVaultStub = sinon.stub().resolves({});
      background.getApi.returns({
        importMnemonicToVault: importMnemonicToVaultStub,
      });
      setBackgroundConnection(background.getApi());

      const mnemonic = 'mock seed';

      const expectedActions = [
        { type: 'SHOW_LOADING_INDICATION', payload: undefined },
        { type: 'HIDE_LOADING_INDICATION' },
        { type: 'HIDE_WARNING' },
        { type: 'SET_SHOW_NEW_SRP_ADDED_TOAST', payload: true },
      ];

      await store.dispatch(actions.importMnemonicToVault(mnemonic));

      expect(store.getActions()).toStrictEqual(expectedActions);
      expect(importMnemonicToVaultStub.calledOnceWith(mnemonic)).toStrictEqual(
        true,
      );
    });

    it('returns discovered accounts from background', async () => {
      const store = mockStore();
      const mockResult = {
        newAccountAddress: '9fE6zKgca6K2EEa3yjbcq7zGMusUNqSQeWQNL2YDZ2Yi',
        discoveredAccounts: { bitcoin: 2, solana: 1 },
      };

      const importMnemonicToVaultStub = sinon.stub().resolves(mockResult);

      background.getApi.returns({
        importMnemonicToVault: importMnemonicToVaultStub,
      });
      setBackgroundConnection(background.getApi());

      const result = await store.dispatch(
        actions.importMnemonicToVault('mnemonic'),
      );

      expect(result).toStrictEqual(mockResult);
    });
  });

  describe('getTokenStandardAndDetailsByChain', () => {
    afterEach(() => {
      sinon.restore();
    });

    it('calls getTokenStandardAndDetailsByChain in background', async () => {
      const getTokenStandardAndDetailsByChain =
        background.getTokenStandardAndDetailsByChain.resolves({});

      setBackgroundConnection(background);

      await actions.getTokenStandardAndDetailsByChain();
      expect(getTokenStandardAndDetailsByChain.callCount).toStrictEqual(1);
    });

    it('throw error when getTokenStandardAndDetailsByChain in background with error', async () => {
      background.getTokenStandardAndDetailsByChain.rejects(new Error('error'));

      setBackgroundConnection(background);

      await expect(actions.getTokenStandardAndDetailsByChain()).rejects.toThrow(
        'error',
      );
    });
  });

  describe('setManageInstitutionalWallets', () => {
    it('calls setManageInstitutionalWallets in the background', async () => {
      const store = mockStore();
      const setManageInstitutionalWalletsStub = sinon.stub().resolves();
      background.getApi.returns({
        setManageInstitutionalWallets: setManageInstitutionalWalletsStub,
      });
      setBackgroundConnection(background.getApi());

      await store.dispatch(actions.setManageInstitutionalWallets(true));
      expect(setManageInstitutionalWalletsStub.calledOnceWith(true)).toBe(true);
    });
  });

  describe('syncSeedPhrases', () => {
    afterEach(() => {
      sinon.restore();
    });

    it('should call syncSeedPhrases in the background and show/hide loading indication', async () => {
      const store = mockStore();

      background.syncSeedPhrases.resolves();
      setBackgroundConnection(background);

      const expectedActions = [{ type: 'HIDE_WARNING' }];

      await store.dispatch(actions.syncSeedPhrases());

      expect(store.getActions()).toStrictEqual(expectedActions);
      expect(background.syncSeedPhrases.calledOnceWith()).toBe(true);
    });

    it('should handle error and display warning', async () => {
      const store = mockStore();
      const errorMessage = 'Failed to sync seed phrases';

      background.syncSeedPhrases.rejects(new Error(errorMessage));
      setBackgroundConnection(background);

      const expectedActions = [
        { type: 'DISPLAY_WARNING', payload: errorMessage },
      ];

      await expect(store.dispatch(actions.syncSeedPhrases())).rejects.toThrow(
        errorMessage,
      );

      expect(store.getActions()).toStrictEqual(expectedActions);
      expect(background.syncSeedPhrases.calledOnceWith()).toBe(true);
    });

    it('should always hide loading indication even when error occurs', async () => {
      const store = mockStore();
      const errorMessage = 'Network error';

      background.syncSeedPhrases.rejects(new Error(errorMessage));
      setBackgroundConnection(background);

      try {
        await store.dispatch(actions.syncSeedPhrases());
      } catch (error) {
        // Expected to throw
      }

      expect(background.syncSeedPhrases.calledOnceWith()).toBe(true);
    });
  });
});<|MERGE_RESOLUTION|>--- conflicted
+++ resolved
@@ -1389,8 +1389,6 @@
     });
   });
 
-<<<<<<< HEAD
-=======
   describe('#createNextMultichainAccountGroup', () => {
     afterEach(() => {
       sinon.restore();
@@ -1417,7 +1415,6 @@
     });
   });
 
->>>>>>> cce5daa2
   describe('#addToken', () => {
     afterEach(() => {
       sinon.restore();
