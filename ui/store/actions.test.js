import sinon from 'sinon';
import configureStore from 'redux-mock-store';
import thunk from 'redux-thunk';
import enLocale from '../../app/_locales/en/messages.json';
import MetaMaskController from '../../app/scripts/metamask-controller';
import { TransactionStatus } from '../../shared/constants/transaction';
import { HardwareDeviceNames } from '../../shared/constants/hardware-wallets';
import { GAS_LIMITS } from '../../shared/constants/gas';
import { ORIGIN_METAMASK } from '../../shared/constants/app';
import { MetaMetricsNetworkEventSource } from '../../shared/constants/metametrics';
import * as actions from './actions';
import { setBackgroundConnection } from './background-connection';

const middleware = [thunk];
const defaultState = {
  metamask: {
    currentLocale: 'test',
    selectedAddress: '0xFirstAddress',
    providerConfig: { chainId: '0x1' },
    accounts: {
      '0xFirstAddress': {
        balance: '0x0',
      },
    },
    identities: {
      '0xFirstAddress': {},
    },
    cachedBalances: {
      '0x1': {
        '0xFirstAddress': '0x0',
      },
    },
  },
};
const mockStore = (state = defaultState) => configureStore(middleware)(state);

const baseMockState = defaultState.metamask;

describe('Actions', () => {
  let background;

  const currentChainId = '0x5';

  beforeEach(async () => {
    background = sinon.createStubInstance(MetaMaskController, {
      getState: sinon.stub().callsFake((cb) => cb(null, baseMockState)),
    });

    background.signMessage = sinon.stub();
    background.signPersonalMessage = sinon.stub();
    background.signTypedMessage = sinon.stub();
  });

  describe('#tryUnlockMetamask', () => {
    afterEach(() => {
      sinon.restore();
    });

    it('calls submitPassword', async () => {
      const store = mockStore();

      const submitPassword = background.submitPassword.callsFake((_, cb) =>
        cb(),
      );

      setBackgroundConnection(background);

      const expectedActions = [
        { type: 'SHOW_LOADING_INDICATION', payload: undefined },
        { type: 'UNLOCK_IN_PROGRESS' },
        { type: 'UNLOCK_SUCCEEDED', value: undefined },
        {
          type: 'UPDATE_METAMASK_STATE',
          value: baseMockState,
        },
        { type: 'HIDE_LOADING_INDICATION' },
      ];

      await store.dispatch(actions.tryUnlockMetamask());

      expect(submitPassword.callCount).toStrictEqual(1);

      expect(store.getActions()).toStrictEqual(expectedActions);
    });

    it('errors on submitPassword will fail', async () => {
      const store = mockStore();

      background.submitPassword.callsFake((_, cb) => cb(new Error('error')));

      setBackgroundConnection(background);

      const expectedActions = [
        { type: 'SHOW_LOADING_INDICATION', payload: undefined },
        { type: 'UNLOCK_IN_PROGRESS' },
        { type: 'UNLOCK_FAILED', value: 'error' },
        { type: 'HIDE_LOADING_INDICATION' },
      ];

      await expect(
        store.dispatch(actions.tryUnlockMetamask('test')),
      ).rejects.toThrow('error');

      expect(store.getActions()).toStrictEqual(expectedActions);
    });
  });

  describe('#createNewVaultAndRestore', () => {
    afterEach(() => {
      sinon.restore();
    });

    it('calls createNewVaultAndRestore', async () => {
      const store = mockStore();

      const createNewVaultAndRestore =
        background.createNewVaultAndRestore.callsFake((_, __, cb) => cb());

      background.unMarkPasswordForgotten.callsFake((cb) => cb());

      setBackgroundConnection(background);

      await store.dispatch(
        actions.createNewVaultAndRestore('password', 'test'),
      );
      expect(createNewVaultAndRestore.callCount).toStrictEqual(1);
    });

    it('calls the expected actions', async () => {
      const store = mockStore();

      background.createNewVaultAndRestore.callsFake((_, __, cb) => cb());
      background.unMarkPasswordForgotten.callsFake((cb) => cb());

      setBackgroundConnection(background);

      const expectedActions = [
        { type: 'SHOW_LOADING_INDICATION', payload: undefined },
        {
          type: 'UPDATE_METAMASK_STATE',
          value: baseMockState,
        },
        { type: 'SHOW_ACCOUNTS_PAGE' },
        { type: 'HIDE_LOADING_INDICATION' },
      ];

      await store.dispatch(
        actions.createNewVaultAndRestore('password', 'test'),
      );

      expect(store.getActions()).toStrictEqual(expectedActions);
    });

    it('errors when callback in createNewVaultAndRestore throws', async () => {
      const store = mockStore();

      background.createNewVaultAndRestore.callsFake((_, __, cb) =>
        cb(new Error('error')),
      );

      setBackgroundConnection(background);

      const expectedActions = [
        { type: 'SHOW_LOADING_INDICATION', payload: undefined },
        { type: 'DISPLAY_WARNING', payload: 'error' },
        { type: 'HIDE_LOADING_INDICATION' },
      ];

      await expect(
        store.dispatch(actions.createNewVaultAndRestore('password', 'test')),
      ).rejects.toThrow('error');

      expect(store.getActions()).toStrictEqual(expectedActions);
    });
  });

  describe('#requestRevealSeedWords', () => {
    afterEach(() => {
      sinon.restore();
    });

    it('calls verifyPassword in background', async () => {
      const store = mockStore();

      const verifyPassword = background.verifyPassword.callsFake((_, cb) =>
        cb(),
      );
      const verifySeedPhrase = background.verifySeedPhrase.callsFake((cb) =>
        cb(null, Array.from(Buffer.from('test').values())),
      );

      setBackgroundConnection(background);

      await store.dispatch(actions.requestRevealSeedWords());
      expect(verifyPassword.callCount).toStrictEqual(1);
      expect(verifySeedPhrase.callCount).toStrictEqual(1);
    });

    it('displays warning error message then callback in background errors', async () => {
      const store = mockStore();

      background.verifyPassword.callsFake((_, cb) => cb());
      background.verifySeedPhrase.callsFake((cb) => {
        cb(new Error('error'));
      });

      setBackgroundConnection(background);

      const expectedActions = [
        { type: 'SHOW_LOADING_INDICATION', payload: undefined },
        { type: 'HIDE_LOADING_INDICATION' },
      ];

      await expect(
        store.dispatch(actions.requestRevealSeedWords()),
      ).rejects.toThrow('error');

      expect(store.getActions()).toStrictEqual(expectedActions);
    });
  });

  describe('#removeAccount', () => {
    afterEach(() => {
      sinon.restore();
    });

    it('calls removeAccount in background and expect actions to show account', async () => {
      const store = mockStore();

      background.getState.callsFake((cb) =>
        cb(null, {
          currentLocale: 'test',
          selectedAddress: '0xAnotherAddress',
          providerConfig: {
            chainId: '0x1',
          },
          accounts: {
            '0xAnotherAddress': {
              balance: '0x0',
            },
          },
          cachedBalances: {
            '0x1': {
              '0xAnotherAddress': '0x0',
            },
          },
          identities: {
            '0xAnotherAddress': {},
          },
        }),
      );

      const removeAccount = background.removeAccount.callsFake((_, cb) => cb());

      setBackgroundConnection(background);

      const expectedActions = [
        'SHOW_LOADING_INDICATION',
        'SELECTED_ADDRESS_CHANGED',
        'ACCOUNT_CHANGED',
        'SELECTED_ACCOUNT_CHANGED',
        'UPDATE_METAMASK_STATE',
        'HIDE_LOADING_INDICATION',
        'SHOW_ACCOUNTS_PAGE',
      ];

      await store.dispatch(
        actions.removeAccount('0xe18035bf8712672935fdb4e5e431b1a0183d2dfc'),
      );
      expect(removeAccount.callCount).toStrictEqual(1);
      const actionTypes = store.getActions().map((action) => action.type);
      expect(actionTypes).toStrictEqual(expectedActions);
    });

    it('displays warning error message when removeAccount callback errors', async () => {
      const store = mockStore();

      background.removeAccount.callsFake((_, cb) => {
        cb(new Error('error'));
      });

      setBackgroundConnection(background);

      const expectedActions = [
        { type: 'SHOW_LOADING_INDICATION', payload: undefined },
        { type: 'DISPLAY_WARNING', payload: 'error' },
        { type: 'HIDE_LOADING_INDICATION' },
      ];

      await expect(
        store.dispatch(
          actions.removeAccount('0xe18035bf8712672935fdb4e5e431b1a0183d2dfc'),
        ),
      ).rejects.toThrow('error');

      expect(store.getActions()).toStrictEqual(expectedActions);
    });
  });

  describe('#resetAccount', () => {
    afterEach(() => {
      sinon.restore();
    });

    it('resets account', async () => {
      const store = mockStore();

      const resetAccount = background.resetAccount.callsFake((cb) => cb());

      setBackgroundConnection(background);

      const expectedActions = [
        { type: 'SHOW_LOADING_INDICATION', payload: undefined },
        { type: 'HIDE_LOADING_INDICATION' },
        { type: 'SHOW_ACCOUNTS_PAGE' },
      ];

      await store.dispatch(actions.resetAccount());
      expect(resetAccount.callCount).toStrictEqual(1);
      expect(store.getActions()).toStrictEqual(expectedActions);
    });

    it('throws if resetAccount throws', async () => {
      const store = mockStore();

      background.resetAccount.callsFake((cb) => {
        cb(new Error('error'));
      });

      setBackgroundConnection(background);

      const expectedActions = [
        { type: 'SHOW_LOADING_INDICATION', payload: undefined },
        { type: 'HIDE_LOADING_INDICATION' },
        { type: 'DISPLAY_WARNING', payload: 'error' },
      ];

      await expect(store.dispatch(actions.resetAccount())).rejects.toThrow(
        'error',
      );

      expect(store.getActions()).toStrictEqual(expectedActions);
    });
  });

  describe('#importNewAccount', () => {
    afterEach(() => {
      sinon.restore();
    });

    it('calls importAccountWithStrategies in background', async () => {
      const store = mockStore();

      const importAccountWithStrategy =
        background.importAccountWithStrategy.callsFake((_, __, cb) => {
          cb();
        });

      setBackgroundConnection(background);

      await store.dispatch(
        actions.importNewAccount(
          'Private Key',
          ['c87509a1c067bbde78beb793e6fa76530b6382a4c0241e5e4a9ec0a0f44dc0d3'],
          '',
        ),
      );
      expect(importAccountWithStrategy.callCount).toStrictEqual(1);
    });

    it('displays warning error message when importAccount in background callback errors', async () => {
      const store = mockStore();

      background.importAccountWithStrategy.callsFake((_, __, cb) =>
        cb(new Error('error')),
      );

      setBackgroundConnection(background);

      const expectedActions = [
        {
          type: 'SHOW_LOADING_INDICATION',
          payload: undefined,
        },
        { type: 'HIDE_LOADING_INDICATION' },
      ];

      await expect(store.dispatch(actions.importNewAccount())).rejects.toThrow(
        'error',
      );

      expect(store.getActions()).toStrictEqual(expectedActions);
    });
  });

  describe('#addNewAccount', () => {
    it('adds a new account', async () => {
      const store = mockStore({
        metamask: { identities: {}, ...defaultState.metamask },
      });

      const addNewAccount = background.addNewAccount.callsFake((_, cb) =>
        cb(null, {
          addedAccountAddress: '0x123',
        }),
      );

      setBackgroundConnection(background);

      await store.dispatch(actions.addNewAccount(1));
      expect(addNewAccount.callCount).toStrictEqual(1);
    });

    it('displays warning error message when addNewAccount in background callback errors', async () => {
      const store = mockStore();

      background.addNewAccount.callsFake((_, cb) => {
        cb(new Error('error'));
      });

      setBackgroundConnection(background);

      const expectedActions = [
        { type: 'SHOW_LOADING_INDICATION', payload: undefined },
        { type: 'DISPLAY_WARNING', payload: 'error' },
        { type: 'HIDE_LOADING_INDICATION' },
      ];

      await expect(store.dispatch(actions.addNewAccount(1))).rejects.toThrow(
        'error',
      );

      expect(store.getActions()).toStrictEqual(expectedActions);
    });
  });

  describe('#checkHardwareStatus', () => {
    afterEach(() => {
      sinon.restore();
    });

    it('calls checkHardwareStatus in background', async () => {
      const store = mockStore();

      const checkHardwareStatus = background.checkHardwareStatus.callsFake(
        (_, __, cb) => {
          cb();
        },
      );

      setBackgroundConnection(background);

      await store.dispatch(
        actions.checkHardwareStatus(
          HardwareDeviceNames.ledger,
          `m/44'/60'/0'/0`,
        ),
      );
      expect(checkHardwareStatus.callCount).toStrictEqual(1);
    });

    it('shows loading indicator and displays error', async () => {
      const store = mockStore();

      background.checkHardwareStatus.callsFake((_, __, cb) =>
        cb(new Error('error')),
      );

      setBackgroundConnection(background);

      const expectedActions = [
        { type: 'SHOW_LOADING_INDICATION', payload: undefined },
        { type: 'DISPLAY_WARNING', payload: 'error' },
        { type: 'HIDE_LOADING_INDICATION' },
      ];

      await expect(
        store.dispatch(actions.checkHardwareStatus()),
      ).rejects.toThrow('error');

      expect(store.getActions()).toStrictEqual(expectedActions);
    });
  });

  describe('#forgetDevice', () => {
    afterEach(() => {
      sinon.restore();
    });

    it('calls forgetDevice in background', async () => {
      const store = mockStore();

      const forgetDevice = background.forgetDevice.callsFake((_, cb) => cb());

      setBackgroundConnection(background);

      await store.dispatch(actions.forgetDevice(HardwareDeviceNames.ledger));
      expect(forgetDevice.callCount).toStrictEqual(1);
    });

    it('shows loading indicator and displays error', async () => {
      const store = mockStore();

      background.forgetDevice.callsFake((_, cb) => cb(new Error('error')));

      setBackgroundConnection(background);

      const expectedActions = [
        { type: 'SHOW_LOADING_INDICATION', payload: undefined },
        { type: 'DISPLAY_WARNING', payload: 'error' },
        { type: 'HIDE_LOADING_INDICATION' },
      ];

      await expect(store.dispatch(actions.forgetDevice())).rejects.toThrow(
        'error',
      );

      expect(store.getActions()).toStrictEqual(expectedActions);
    });
  });

  describe('#connectHardware', () => {
    afterEach(() => {
      sinon.restore();
    });

    it('calls connectHardware in background', async () => {
      const store = mockStore();

      const connectHardware = background.connectHardware.callsFake(
        (_, __, ___, cb) => cb(),
      );

      background.establishLedgerTransportPreference.callsFake((cb) => cb());

      setBackgroundConnection(background);

      await store.dispatch(
        actions.connectHardware(
          HardwareDeviceNames.ledger,
          0,
          `m/44'/60'/0'/0`,
        ),
      );
      expect(connectHardware.callCount).toStrictEqual(1);
    });

    it('shows loading indicator and displays error', async () => {
      const store = mockStore();

      background.connectHardware.callsFake((_, __, ___, cb) =>
        cb(new Error('error')),
      );

      background.establishLedgerTransportPreference.callsFake((cb) => cb());

      setBackgroundConnection(background);

      const expectedActions = [
        {
          type: 'SHOW_LOADING_INDICATION',
          payload: 'Looking for your Ledger...',
        },
        { type: 'DISPLAY_WARNING', payload: 'error' },
        { type: 'HIDE_LOADING_INDICATION' },
      ];

      await expect(
        store.dispatch(actions.connectHardware(HardwareDeviceNames.ledger)),
      ).rejects.toThrow('error');

      expect(store.getActions()).toStrictEqual(expectedActions);
    });
  });

  describe('#unlockHardwareWalletAccount', () => {
    afterEach(() => {
      sinon.restore();
    });

    it('calls unlockHardwareWalletAccount in background', async () => {
      const store = mockStore();
      const unlockHardwareWalletAccount =
        background.unlockHardwareWalletAccount.callsFake(
          (_, __, ___, ____, cb) => cb(),
        );

      setBackgroundConnection(background);

      await store.dispatch(
        actions.unlockHardwareWalletAccounts(
          [0],
          HardwareDeviceNames.ledger,
          `m/44'/60'/0'/0`,
          '',
        ),
      );
      expect(unlockHardwareWalletAccount.callCount).toStrictEqual(1);
    });

    it('shows loading indicator and displays error', async () => {
      const store = mockStore();

      background.unlockHardwareWalletAccount.callsFake((_, __, ___, ____, cb) =>
        cb(new Error('error')),
      );

      setBackgroundConnection(background);

      const expectedActions = [
        { type: 'SHOW_LOADING_INDICATION', payload: undefined },
        { type: 'DISPLAY_WARNING', payload: 'error' },
        { type: 'HIDE_LOADING_INDICATION' },
      ];

      await expect(
        store.dispatch(actions.unlockHardwareWalletAccounts([null])),
      ).rejects.toThrow('error');

      expect(store.getActions()).toStrictEqual(expectedActions);
    });
  });

  describe('#setCurrentCurrency', () => {
    afterEach(() => {
      sinon.restore();
    });

    it('calls setCurrentCurrency', async () => {
      const store = mockStore();
      background.setCurrentCurrency = sinon.stub().callsFake((_, cb) => cb());
      setBackgroundConnection(background);

      await store.dispatch(actions.setCurrentCurrency('jpy'));
      expect(background.setCurrentCurrency.callCount).toStrictEqual(1);
    });

    it('throws if setCurrentCurrency throws', async () => {
      const store = mockStore();
      background.setCurrentCurrency = sinon
        .stub()
        .callsFake((_, cb) => cb(new Error('error')));
      setBackgroundConnection(background);

      const expectedActions = [
        { type: 'SHOW_LOADING_INDICATION', payload: undefined },
        { type: 'DISPLAY_WARNING', payload: 'error' },
        { type: 'HIDE_LOADING_INDICATION' },
      ];

      await store.dispatch(actions.setCurrentCurrency());
      expect(store.getActions()).toStrictEqual(expectedActions);
    });
  });

  describe('#updateTransaction', () => {
    const txParams = {
      from: '0x1',
      gas: GAS_LIMITS.SIMPLE,
      gasPrice: '0x3b9aca00',
      to: '0x2',
      value: '0x0',
    };

    const txData = {
      id: '1',
      status: TransactionStatus.unapproved,
      chainId: currentChainId,
      txParams,
    };

    afterEach(() => {
      sinon.restore();
    });

    it('updates transaction', async () => {
      const store = mockStore();

      const updateTransactionStub = sinon.stub().callsFake((_, cb) => cb());

      background.getApi.returns({
        updateTransaction: updateTransactionStub,
        getState: sinon.stub().callsFake((cb) => cb(null, baseMockState)),
      });

      setBackgroundConnection(background.getApi());

      await store.dispatch(actions.updateTransaction(txData));

      const resultantActions = store.getActions();
      expect(updateTransactionStub.callCount).toStrictEqual(1);
      expect(resultantActions[1]).toStrictEqual({
        type: 'UPDATE_TRANSACTION_PARAMS',
        id: txData.id,
        value: txParams,
      });
    });

    it('rejects with error message', async () => {
      const store = mockStore();

      background.getApi.returns({
        updateTransaction: (_, callback) => {
          callback(new Error('error'));
        },
        getState: sinon.stub().callsFake((cb) =>
          cb(null, {
            currentLocale: 'test',
            selectedAddress: '0xFirstAddress',
          }),
        ),
      });

      setBackgroundConnection(background.getApi());

      const expectedActions = [
        { type: 'SHOW_LOADING_INDICATION', payload: undefined },
        {
          type: 'UPDATE_TRANSACTION_PARAMS',
          id: '1',
          value: {
            from: '0x1',
            gas: GAS_LIMITS.SIMPLE,
            gasPrice: '0x3b9aca00',
            to: '0x2',
            value: '0x0',
          },
        },
        { type: 'HIDE_LOADING_INDICATION' },
        { type: 'GO_HOME' },
      ];

      await expect(
        store.dispatch(actions.updateTransaction(txData)),
      ).rejects.toThrow('error');

      expect(store.getActions()).toStrictEqual(expectedActions);
    });
  });

  describe('#lockMetamask', () => {
    afterEach(() => {
      sinon.restore();
    });

    it('calls setLocked', async () => {
      const store = mockStore();

      const backgroundSetLocked = background.setLocked.callsFake((cb) => cb());

      setBackgroundConnection(background);

      await store.dispatch(actions.lockMetamask());
      expect(backgroundSetLocked.callCount).toStrictEqual(1);
    });

    it('returns display warning error with value when setLocked in background callback errors', async () => {
      const store = mockStore();

      background.setLocked.callsFake((cb) => {
        cb(new Error('error'));
      });

      setBackgroundConnection(background);

      const expectedActions = [
        { type: 'SHOW_LOADING_INDICATION', payload: undefined },
        { type: 'DISPLAY_WARNING', payload: 'error' },
        { type: 'HIDE_LOADING_INDICATION' },
        { type: 'LOCK_METAMASK' },
      ];

      await store.dispatch(actions.lockMetamask());

      expect(store.getActions()).toStrictEqual(expectedActions);
    });
  });

  describe('#setSelectedAddress', () => {
    afterEach(() => {
      sinon.restore();
    });

    it('calls setSelectedAddress in background', async () => {
      const store = mockStore();

      const setSelectedAddressSpy = sinon.stub().callsFake((_, cb) => cb());

      background.getApi.returns({
        setSelectedAddress: setSelectedAddressSpy,
      });

      setBackgroundConnection(background.getApi());

      await store.dispatch(
        actions.setSelectedAddress(
          '0x0dcd5d886577d5081b0c52e242ef29e70be3e7bc',
        ),
      );
      expect(setSelectedAddressSpy.callCount).toStrictEqual(1);
    });

    it('errors when setSelectedAddress throws', async () => {
      const store = mockStore();

      const setSelectedAddressSpy = sinon
        .stub()
        .callsFake((_, cb) => cb(new Error('error')));

      background.getApi.returns({
        setSelectedAddress: setSelectedAddressSpy,
      });

      setBackgroundConnection(background.getApi());

      const expectedActions = [
        { type: 'SHOW_LOADING_INDICATION', payload: undefined },
        { type: 'DISPLAY_WARNING', payload: 'error' },
        { type: 'HIDE_LOADING_INDICATION' },
      ];

      await store.dispatch(actions.setSelectedAddress());
      expect(store.getActions()).toStrictEqual(expectedActions);
    });
  });

  describe('#setSelectedAccount', () => {
    afterEach(() => {
      sinon.restore();
    });

    it('#setSelectedAccount', async () => {
      const store = mockStore({
        activeTab: {},
        metamask: { alertEnabledness: {}, selectedAddress: '0x123' },
      });

      const setSelectedAddressSpy = sinon.stub().callsFake((_, cb) => cb());

      background.getApi.returns({
        setSelectedAddress: setSelectedAddressSpy,
      });

      setBackgroundConnection(background.getApi());

      await store.dispatch(actions.setSelectedAccount());
      expect(setSelectedAddressSpy.callCount).toStrictEqual(1);
    });

    it('displays warning if setSelectedAccount throws', async () => {
      const store = mockStore({
        activeTab: {},
        metamask: { alertEnabledness: {}, selectedAddress: '0x123' },
      });

      const setSelectedAddressSpy = sinon
        .stub()
        .callsFake((_, cb) => cb(new Error('error')));

      background.getApi.returns({
        setSelectedAddress: setSelectedAddressSpy,
      });

      setBackgroundConnection(background.getApi());

      const expectedActions = [
        { type: 'SHOW_LOADING_INDICATION', payload: undefined },
        { type: 'DISPLAY_WARNING', payload: 'error' },
        { type: 'HIDE_LOADING_INDICATION' },
      ];

      await store.dispatch(actions.setSelectedAccount());
      expect(store.getActions()).toStrictEqual(expectedActions);
    });
  });

  describe('#addToken', () => {
    afterEach(() => {
      sinon.restore();
    });

    it('calls addToken in background', async () => {
      const store = mockStore();

      const addTokenStub = sinon
        .stub()
        .callsFake((_, __, ___, ____, cb) => cb());

      background.getApi.returns({
        addToken: addTokenStub,
        getState: sinon.stub().callsFake((cb) => cb(null, baseMockState)),
      });

      setBackgroundConnection(background.getApi());

      await store.dispatch(
        actions.addToken({
          address: '0x514910771af9ca656af840dff83e8264ecf986ca',
          symbol: 'LINK',
          decimals: 18,
          networkClientId: 'networkClientId1',
        }),
      );
      expect(addTokenStub.callCount).toStrictEqual(1);
    });

    it('expected actions', async () => {
      const store = mockStore();

      const tokenDetails = {
        address: 'tokenAddress',
        symbol: 'token',
        decimal: 18,
      };

      const addTokenStub = sinon
        .stub()
        .callsFake((_, cb) => cb(null, tokenDetails));

      background.getApi.returns({
        addToken: addTokenStub,
        getState: sinon.stub().callsFake((cb) => cb(null, baseMockState)),
      });

      setBackgroundConnection(background.getApi());

      const expectedActions = [
        { type: 'SHOW_LOADING_INDICATION', payload: undefined },
        {
          type: 'UPDATE_METAMASK_STATE',
          value: baseMockState,
        },
        { type: 'HIDE_LOADING_INDICATION' },
      ];

      await store.dispatch(
        actions.addToken({
          address: '0x514910771af9ca656af840dff83e8264ecf986ca',
          symbol: 'LINK',
          decimals: 18,
          networkClientId: 'networkClientId1',
        }),
      );

      expect(store.getActions()).toStrictEqual(expectedActions);
    });
  });

  describe('#ignoreTokens', () => {
    afterEach(() => {
      sinon.restore();
    });

    it('calls ignoreTokens in background', async () => {
      const store = mockStore();

      const ignoreTokensStub = sinon.stub().callsFake((_, cb) => cb());

      background.getApi.returns({
        ignoreTokens: ignoreTokensStub,
        getState: sinon.stub().callsFake((cb) => cb(null, baseMockState)),
      });

      setBackgroundConnection(background.getApi());

      await store.dispatch(
        actions.ignoreTokens({ tokensToIgnore: '0x0000001' }),
      );
      expect(ignoreTokensStub.callCount).toStrictEqual(1);
    });

    it('should display warning when ignoreTokens in background fails', async () => {
      const store = mockStore();

      background.getApi.returns({
        ignoreTokens: sinon.stub().callsFake((_, cb) => cb(new Error('error'))),
        getState: sinon.stub().callsFake((cb) => cb(null, baseMockState)),
      });

      setBackgroundConnection(background.getApi());

      const expectedActions = [
        { type: 'SHOW_LOADING_INDICATION', payload: undefined },
        { type: 'DISPLAY_WARNING', payload: 'error' },
        {
          type: 'UPDATE_METAMASK_STATE',
          value: baseMockState,
        },
        { type: 'HIDE_LOADING_INDICATION' },
      ];

      await store.dispatch(
        actions.ignoreTokens({ tokensToIgnore: '0x0000001' }),
      );

      expect(store.getActions()).toStrictEqual(expectedActions);
    });
  });

  describe('#setProviderType', () => {
    afterEach(() => {
      sinon.restore();
    });

    it('calls setProviderType', async () => {
      const store = mockStore();

      const setProviderTypeStub = sinon.stub().callsFake((_, cb) => cb());

      background.getApi.returns({
        setProviderType: setProviderTypeStub,
      });

      setBackgroundConnection(background.getApi());

      await store.dispatch(actions.setProviderType());
      expect(setProviderTypeStub.callCount).toStrictEqual(1);
    });

    it('displays warning when setProviderType throws', async () => {
      const store = mockStore();

      background.getApi.returns({
        setProviderType: sinon
          .stub()
          .callsFake((_, cb) => cb(new Error('error'))),
      });

      setBackgroundConnection(background.getApi());

      const expectedActions = [
        {
          type: 'DISPLAY_WARNING',
          payload: 'Had a problem changing networks!',
        },
      ];

      await store.dispatch(actions.setProviderType());
      expect(store.getActions()).toStrictEqual(expectedActions);
    });
  });

  describe('#setActiveNetwork', () => {
    afterEach(() => {
      sinon.restore();
    });

    it('calls setActiveNetwork in the background with the correct arguments', async () => {
      const store = mockStore();

      const setCurrentNetworkStub = sinon.stub().callsFake((_, cb) => cb());

      background.getApi.returns({
        setActiveNetwork: setCurrentNetworkStub,
      });
      setBackgroundConnection(background.getApi());

      await store.dispatch(actions.setActiveNetwork('networkConfigurationId'));
      expect(
        setCurrentNetworkStub.calledOnceWith('networkConfigurationId'),
      ).toBe(true);
    });

    it('displays warning when setActiveNetwork throws', async () => {
      const store = mockStore();

      const setCurrentNetworkStub = sinon
        .stub()
        .callsFake((_, cb) => cb(new Error('error')));

      background.getApi.returns({
        setActiveNetwork: setCurrentNetworkStub,
      });
      setBackgroundConnection(background.getApi());

      const expectedActions = [
        {
          type: 'DISPLAY_WARNING',
          payload: 'Had a problem changing networks!',
        },
      ];

      await store.dispatch(actions.setActiveNetwork());
      expect(store.getActions()).toStrictEqual(expectedActions);
    });
  });

  describe('#editAndSetNetworkConfiguration', () => {
    afterEach(() => {
      sinon.restore();
    });

    it('removes then re-adds the given network configuration', async () => {
      const store = mockStore();

      const removeNetworkConfigurationStub = sinon
        .stub()
        .callsFake((_, cb) => cb());

      const upsertNetworkConfigurationStub = sinon
        .stub()
        .callsFake((_, cb) => cb());

      background.getApi.returns({
        removeNetworkConfiguration: removeNetworkConfigurationStub,
        upsertNetworkConfiguration: upsertNetworkConfigurationStub,
      });
      setBackgroundConnection(background.getApi());

      const networkConfiguration = {
        rpcUrl: 'newRpc',
        chainId: '0x',
        ticker: 'ETH',
        nickname: 'nickname',
        rpcPrefs: { blockExplorerUrl: 'etherscan.io' },
      };

      await store.dispatch(
        actions.editAndSetNetworkConfiguration(
          {
            ...networkConfiguration,
            networkConfigurationId: 'networkConfigurationId',
          },
          { source: 'https://test-dapp.com' },
        ),
      );
      expect(
        removeNetworkConfigurationStub.calledOnceWith('networkConfigurationId'),
      ).toBe(true);
      expect(
        upsertNetworkConfigurationStub.calledOnceWith(networkConfiguration, {
          setActive: true,
          referrer: ORIGIN_METAMASK,
          source: 'https://test-dapp.com',
        }),
      ).toBe(true);
    });

    it('displays warning when removeNetworkConfiguration throws', async () => {
      const store = mockStore();

      const upsertNetworkConfigurationStub = sinon
        .stub()
        .callsFake((_, cb) => cb());

      const removeNetworkConfigurationStub = sinon
        .stub()
        .callsFake((_, cb) => cb(new Error('error')));

      background.getApi.returns({
        removeNetworkConfiguration: removeNetworkConfigurationStub,
        upsertNetworkConfiguration: upsertNetworkConfigurationStub,
      });

      setBackgroundConnection(background.getApi());

      const expectedActions = [
        { type: 'DISPLAY_WARNING', payload: 'Had a problem removing network!' },
      ];

      await store.dispatch(
        actions.editAndSetNetworkConfiguration(
          {
            networkConfigurationId: 'networkConfigurationId',
            rpcUrl: 'newRpc',
            chainId: '0x',
            ticker: 'ETH',
            nickname: 'nickname',
            rpcPrefs: { blockExplorerUrl: 'etherscan.io' },
          },
          { source: 'https://test-dapp.com' },
        ),
      );
      expect(store.getActions()).toStrictEqual(expectedActions);
    });

    it('throws when no options object is passed as a second argument', async () => {
      const store = mockStore();
      await expect(() =>
        store.dispatch(
          actions.editAndSetNetworkConfiguration({
            networkConfigurationId: 'networkConfigurationId',
            rpcUrl: 'newRpc',
            chainId: '0x',
            ticker: 'ETH',
            nickname: 'nickname',
            rpcPrefs: { blockExplorerUrl: 'etherscan.io' },
          }),
        ),
      ).toThrow(
        "Cannot destructure property 'source' of 'undefined' as it is undefined.",
      );
    });
  });

  describe('#upsertNetworkConfiguration', () => {
    afterEach(() => {
      sinon.restore();
    });

    it('calls upsertNetworkConfiguration in the background with the correct arguments', async () => {
      const store = mockStore();

      const upsertNetworkConfigurationStub = sinon
        .stub()
        .callsFake((_, cb) => cb());

      background.getApi.returns({
        upsertNetworkConfiguration: upsertNetworkConfigurationStub,
      });
      setBackgroundConnection(background.getApi());

      const networkConfiguration = {
        rpcUrl: 'newRpc',
        chainId: '0x',
        ticker: 'ETH',
        nickname: 'nickname',
        rpcPrefs: { blockExplorerUrl: 'etherscan.io' },
      };

      await store.dispatch(
        actions.upsertNetworkConfiguration(networkConfiguration, {
          source: MetaMetricsNetworkEventSource.CustomNetworkForm,
        }),
      );

      expect(
        upsertNetworkConfigurationStub.calledOnceWith(networkConfiguration, {
          referrer: ORIGIN_METAMASK,
          source: MetaMetricsNetworkEventSource.CustomNetworkForm,
          setActive: undefined,
        }),
      ).toBe(true);
    });

    it('throws when no options object is passed as a second argument', async () => {
      const store = mockStore();
      await expect(() =>
        store.dispatch(
          actions.upsertNetworkConfiguration({
            networkConfigurationId: 'networkConfigurationId',
            rpcUrl: 'newRpc',
            chainId: '0x',
            ticker: 'ETH',
            nickname: 'nickname',
            rpcPrefs: { blockExplorerUrl: 'etherscan.io' },
          }),
        ),
      ).toThrow(
        "Cannot destructure property 'setActive' of 'undefined' as it is undefined.",
      );
    });
  });

  describe('#requestUserApproval', () => {
    afterEach(() => {
      sinon.restore();
    });

    it('calls requestUserApproval in the background with the correct arguments', async () => {
      const store = mockStore();

      const requestUserApprovalStub = sinon.stub().callsFake((_, cb) => cb());

      background.getApi.returns({
        requestUserApproval: requestUserApprovalStub,
      });
      setBackgroundConnection(background.getApi());

      const networkConfiguration = {
        rpcUrl: 'newRpc',
        chainId: '0x',
        ticker: 'ETH',
        nickname: 'nickname',
        rpcPrefs: { blockExplorerUrl: 'etherscan.io' },
      };

      await store.dispatch(
        actions.requestUserApproval({
          origin: ORIGIN_METAMASK,
          type: 'test',
          requestData: networkConfiguration,
        }),
      );

      expect(
        requestUserApprovalStub.calledOnceWith({
          origin: ORIGIN_METAMASK,
          type: 'test',
          requestData: networkConfiguration,
        }),
      ).toBe(true);
    });
  });

  describe('#removeNetworkConfiguration', () => {
    afterEach(() => {
      sinon.restore();
    });

    it('calls removeNetworkConfiguration in the background with the correct arguments', async () => {
      const store = mockStore();

      const removeNetworkConfigurationStub = sinon
        .stub()
        .callsFake((_, cb) => cb());

      background.getApi.returns({
        removeNetworkConfiguration: removeNetworkConfigurationStub,
      });
      setBackgroundConnection(background.getApi());

      await store.dispatch(
        actions.removeNetworkConfiguration('testNetworkConfigurationId'),
      );

      expect(
        removeNetworkConfigurationStub.calledOnceWith(
          'testNetworkConfigurationId',
        ),
      ).toBe(true);
    });
  });

  describe('#setSelectedNetworkConfigurationId', () => {
    it('sets appState.networkConfigurationId to provided value', async () => {
      const store = mockStore();

      const networkConfigurationId = 'testNetworkConfigurationId';

      store.dispatch(
        actions.setSelectedNetworkConfigurationId(networkConfigurationId),
      );

      const resultantActions = store.getActions();

      expect(resultantActions[0]).toStrictEqual({
        type: 'SET_SELECTED_NETWORK_CONFIGURATION_ID',
        payload: networkConfigurationId,
      });
    });
  });

  describe('#setNewNetworkAdded', () => {
    it('sets appState.setNewNetworkAdded to provided value', async () => {
      const store = mockStore();

      const newNetworkAddedDetails = {
        networkConfigurationId: 'testNetworkConfigurationId',
        nickname: 'test-chain',
      };

      store.dispatch(actions.setNewNetworkAdded(newNetworkAddedDetails));

      const resultantActions = store.getActions();

      expect(resultantActions[0]).toStrictEqual({
        type: 'SET_NEW_NETWORK_ADDED',
        payload: newNetworkAddedDetails,
      });
    });
  });

  describe('#addToAddressBook', () => {
    it('calls setAddressBook', async () => {
      const store = mockStore();

      const setAddressBookStub = sinon
        .stub()
        .callsFake((_, __, ___, ____, cb) => cb());

      background.getApi.returns({
        setAddressBook: setAddressBookStub,
      });

      setBackgroundConnection(background.getApi());

      await store.dispatch(actions.addToAddressBook('0x0000'));
      expect(setAddressBookStub.callCount).toStrictEqual(1);
      sinon.restore();
    });
  });

  describe('#exportAccount', () => {
    afterEach(() => {
      sinon.restore();
    });

    it('returns expected actions for successful action', async () => {
      const store = mockStore();

      const testPrivKey = 'a-test-priv-key';

      const verifyPasswordStub = sinon.stub().callsFake((_, cb) => cb());

      const exportAccountStub = sinon
        .stub()
        .callsFake((_, _2, cb) => cb(null, testPrivKey));

      background.getApi.returns({
        verifyPassword: verifyPasswordStub,
        exportAccount: exportAccountStub,
      });

      setBackgroundConnection(background.getApi());

      const expectedActions = [
        { type: 'SHOW_LOADING_INDICATION', payload: undefined },
        { type: 'HIDE_LOADING_INDICATION' },
      ];

      await store.dispatch(
        actions.exportAccount(
          'a-test-password',
          '0xAddress',
          jest.fn(),
          jest.fn(),
        ),
      );

      expect(verifyPasswordStub.callCount).toStrictEqual(1);
      expect(exportAccountStub.callCount).toStrictEqual(1);
      expect(store.getActions()).toStrictEqual(expectedActions);
    });

    it('returns action errors when first func callback errors', async () => {
      const store = mockStore();

      const verifyPasswordStub = sinon
        .stub()
        .callsFake((_, cb) => cb(new Error('error')));

      background.getApi.returns({
        verifyPassword: verifyPasswordStub,
      });

      setBackgroundConnection(background.getApi());

      const expectedActions = [
        { type: 'SHOW_LOADING_INDICATION', payload: undefined },
        { type: 'HIDE_LOADING_INDICATION' },
        { type: 'DISPLAY_WARNING', payload: 'Incorrect Password.' },
      ];

      await expect(
        store.dispatch(actions.exportAccount('a-test-password', '0xAddress')),
      ).rejects.toThrow('error');

      expect(store.getActions()).toStrictEqual(expectedActions);
    });

    it('returns action errors when second func callback errors', async () => {
      const store = mockStore();

      const verifyPasswordStub = sinon.stub().callsFake((_, cb) => cb());

      const exportAccountStub = sinon
        .stub()
        .callsFake((_, _2, cb) => cb(new Error('error')));

      background.getApi.returns({
        verifyPassword: verifyPasswordStub,
        exportAccount: exportAccountStub,
      });

      setBackgroundConnection(background.getApi());

      const expectedActions = [
        { type: 'SHOW_LOADING_INDICATION', payload: undefined },
        { type: 'HIDE_LOADING_INDICATION' },
        {
          type: 'DISPLAY_WARNING',
          payload: 'Had a problem exporting the account.',
        },
      ];

      await expect(
        store.dispatch(actions.exportAccount('a-test-password', '0xAddress')),
      ).rejects.toThrow('error');

      expect(store.getActions()).toStrictEqual(expectedActions);
    });
  });

  describe('#setAccountLabel', () => {
    afterEach(() => {
      sinon.restore();
    });

    it('calls setAccountLabel', async () => {
      const store = mockStore();

      const setAccountLabelStub = sinon.stub().callsFake((_, __, cb) => cb());

      background.getApi.returns({
        setAccountLabel: setAccountLabelStub,
      });

      setBackgroundConnection(background.getApi());

      await store.dispatch(
        actions.setAccountLabel(
          '0x0dcd5d886577d5081b0c52e242ef29e70be3e7bc',
          'test',
        ),
      );
      expect(setAccountLabelStub.callCount).toStrictEqual(1);
    });

    it('returns action errors when func callback errors', async () => {
      const store = mockStore();

      background.getApi.returns({
        setAccountLabel: sinon
          .stub()
          .callsFake((_, __, cb) => cb(new Error('error'))),
      });

      setBackgroundConnection(background.getApi());

      const expectedActions = [
        { type: 'SHOW_LOADING_INDICATION', payload: undefined },
        { type: 'HIDE_LOADING_INDICATION' },
        { type: 'DISPLAY_WARNING', payload: 'error' },
      ];

      await expect(
        store.dispatch(
          actions.setAccountLabel(
            '0x0dcd5d886577d5081b0c52e242ef29e70be3e7bc',
            'test',
          ),
        ),
      ).rejects.toThrow('error');

      expect(store.getActions()).toStrictEqual(expectedActions);
    });
  });

  describe('#setFeatureFlag', () => {
    afterEach(() => {
      sinon.restore();
    });

    it('calls setFeatureFlag in the background', async () => {
      const store = mockStore();

      const setFeatureFlagStub = sinon.stub().callsFake((_, __, cb) => cb());

      background.getApi.returns({
        setFeatureFlag: setFeatureFlagStub,
      });

      setBackgroundConnection(background.getApi());

      await store.dispatch(actions.setFeatureFlag());
      expect(setFeatureFlagStub.callCount).toStrictEqual(1);
    });

    it('errors when setFeatureFlag in background throws', async () => {
      const store = mockStore();

      background.getApi.returns({
        setFeatureFlag: sinon
          .stub()
          .callsFake((_, __, cb) => cb(new Error('error'))),
      });

      setBackgroundConnection(background.getApi());

      const expectedActions = [
        { type: 'SHOW_LOADING_INDICATION', payload: undefined },
        { type: 'HIDE_LOADING_INDICATION' },
        { type: 'DISPLAY_WARNING', payload: 'error' },
      ];

      await expect(store.dispatch(actions.setFeatureFlag())).rejects.toThrow(
        'error',
      );

      expect(store.getActions()).toStrictEqual(expectedActions);
    });
  });

  describe('#setCompletedOnboarding', () => {
    afterEach(() => {
      sinon.restore();
    });

    it('completes onboarding', async () => {
      const store = mockStore();
      const completeOnboardingStub = sinon.stub().callsFake((cb) => cb());

      background.getApi.returns({
        completeOnboarding: completeOnboardingStub,
      });

      setBackgroundConnection(background.getApi());

      await store.dispatch(actions.setCompletedOnboarding());
      expect(completeOnboardingStub.callCount).toStrictEqual(1);
    });

    it('errors when setCompletedOnboarding in background throws', async () => {
      const store = mockStore();

      background.getApi.returns({
        completeOnboarding: sinon
          .stub()
          .callsFake((cb) => cb(new Error('error'))),
      });

      setBackgroundConnection(background.getApi());

      const expectedActions = [
        { type: 'SHOW_LOADING_INDICATION', payload: undefined },
        { type: 'DISPLAY_WARNING', payload: 'error' },
        { type: 'HIDE_LOADING_INDICATION' },
      ];

      await expect(
        store.dispatch(actions.setCompletedOnboarding()),
      ).rejects.toThrow('error');

      expect(store.getActions()).toStrictEqual(expectedActions);
    });
  });

  describe('#setParticipateInMetaMetrics', () => {
    beforeAll(() => {
      window.sentry = {
        toggleSession: jest.fn(),
        endSession: jest.fn(),
      };
    });
    it('sets participateInMetaMetrics to true', async () => {
      const store = mockStore();
      const setParticipateInMetaMetricsStub = jest.fn((_, cb) => cb());

      background.getApi.returns({
        setParticipateInMetaMetrics: setParticipateInMetaMetricsStub,
      });

      setBackgroundConnection(background.getApi());

      await store.dispatch(actions.setParticipateInMetaMetrics(true));
      expect(setParticipateInMetaMetricsStub).toHaveBeenCalledWith(
        true,
        expect.anything(),
      );
      expect(window.sentry.toggleSession).toHaveBeenCalled();
    });
  });

  describe('#setUseBlockie', () => {
    afterEach(() => {
      sinon.restore();
    });

    it('calls setUseBlockie in background', async () => {
      const store = mockStore();
      const setUseBlockieStub = sinon.stub().callsFake((_, cb) => cb());
      setBackgroundConnection({ setUseBlockie: setUseBlockieStub });

      await store.dispatch(actions.setUseBlockie());
      expect(setUseBlockieStub.callCount).toStrictEqual(1);
    });

    it('errors when setUseBlockie in background throws', async () => {
      const store = mockStore();
      const setUseBlockieStub = sinon.stub().callsFake((_, cb) => {
        cb(new Error('error'));
      });

      setBackgroundConnection({ setUseBlockie: setUseBlockieStub });

      const expectedActions = [
        { type: 'SHOW_LOADING_INDICATION', payload: undefined },
        { type: 'HIDE_LOADING_INDICATION' },
        { type: 'DISPLAY_WARNING', payload: 'error' },
      ];

      await store.dispatch(actions.setUseBlockie());
      expect(store.getActions()).toStrictEqual(expectedActions);
    });
  });

  describe('#setUsePhishDetect', () => {
    afterEach(() => {
      sinon.restore();
    });

    it('calls setUsePhishDetect in background', () => {
      const store = mockStore();
      const setUsePhishDetectStub = sinon.stub().callsFake((_, cb) => cb());
      setBackgroundConnection({
        setUsePhishDetect: setUsePhishDetectStub,
      });

      store.dispatch(actions.setUsePhishDetect());
      expect(setUsePhishDetectStub.callCount).toStrictEqual(1);
    });

    it('errors when setUsePhishDetect in background throws', () => {
      const store = mockStore();
      const setUsePhishDetectStub = sinon.stub().callsFake((_, cb) => {
        cb(new Error('error'));
      });

      setBackgroundConnection({
        setUsePhishDetect: setUsePhishDetectStub,
      });

      const expectedActions = [
        { type: 'SHOW_LOADING_INDICATION', payload: undefined },
        { type: 'HIDE_LOADING_INDICATION' },
        { type: 'DISPLAY_WARNING', payload: 'error' },
      ];

      store.dispatch(actions.setUsePhishDetect());
      expect(store.getActions()).toStrictEqual(expectedActions);
    });
  });

  describe('#setUseMultiAccountBalanceChecker', () => {
    afterEach(() => {
      sinon.restore();
    });

    it('calls setUseMultiAccountBalanceChecker in background', () => {
      const store = mockStore();
      const setUseMultiAccountBalanceCheckerStub = sinon
        .stub()
        .callsFake((_, cb) => cb());
      setBackgroundConnection({
        setUseMultiAccountBalanceChecker: setUseMultiAccountBalanceCheckerStub,
      });

      store.dispatch(actions.setUseMultiAccountBalanceChecker());
      expect(setUseMultiAccountBalanceCheckerStub.callCount).toStrictEqual(1);
    });

    it('errors when setUseMultiAccountBalanceChecker in background throws', () => {
      const store = mockStore();
      const setUseMultiAccountBalanceCheckerStub = sinon
        .stub()
        .callsFake((_, cb) => {
          cb(new Error('error'));
        });

      setBackgroundConnection({
        setUseMultiAccountBalanceChecker: setUseMultiAccountBalanceCheckerStub,
      });

      const expectedActions = [
        { type: 'SHOW_LOADING_INDICATION', payload: undefined },
        { type: 'HIDE_LOADING_INDICATION' },
        { type: 'DISPLAY_WARNING', payload: 'error' },
      ];

      store.dispatch(actions.setUseMultiAccountBalanceChecker());
      expect(store.getActions()).toStrictEqual(expectedActions);
    });
  });

  describe('#setUse4ByteResolution', () => {
    afterEach(() => {
      sinon.restore();
    });

    it('calls setUse4ByteResolution in background', async () => {
      const store = mockStore();
      const setUse4ByteResolutionStub = sinon.stub().callsFake((_, cb) => cb());
      setBackgroundConnection({
        setUse4ByteResolution: setUse4ByteResolutionStub,
      });

      await store.dispatch(actions.setUse4ByteResolution());
      expect(setUse4ByteResolutionStub.callCount).toStrictEqual(1);
    });

    it('errors when setUse4ByteResolution in background throws', async () => {
      const store = mockStore();
      const setUse4ByteResolutionStub = sinon.stub().callsFake((_, cb) => {
        cb(new Error('error'));
      });

      setBackgroundConnection({
        setUse4ByteResolution: setUse4ByteResolutionStub,
      });

      const expectedActions = [
        { type: 'SHOW_LOADING_INDICATION', payload: undefined },
        { type: 'DISPLAY_WARNING', payload: 'error' },
        { type: 'HIDE_LOADING_INDICATION' },
      ];

      await store.dispatch(actions.setUse4ByteResolution());
      expect(store.getActions()).toStrictEqual(expectedActions);
    });
  });

  describe('#setUseSafeChainsListValidation', () => {
    afterEach(() => {
      sinon.restore();
    });

    it('calls setUseSafeChainsListValidation in background', () => {
      const store = mockStore();
      const setUseSafeChainsListValidationStub = sinon
        .stub()
        .callsFake((_, cb) => cb());
<<<<<<< HEAD
      _setBackgroundConnection({
=======
      setBackgroundConnection({
>>>>>>> ef8403f6
        setUseSafeChainsListValidation: setUseSafeChainsListValidationStub,
      });

      store.dispatch(actions.setUseSafeChainsListValidation());
      expect(setUseSafeChainsListValidationStub.callCount).toStrictEqual(1);
    });

    it('errors when setUseSafeChainsListValidation in background throws', () => {
      const store = mockStore();
      const setUseSafeChainsListValidationStub = sinon
        .stub()
        .callsFake((_, cb) => {
          cb(new Error('error'));
        });

<<<<<<< HEAD
      _setBackgroundConnection({
=======
      setBackgroundConnection({
>>>>>>> ef8403f6
        setUseSafeChainsListValidation: setUseSafeChainsListValidationStub,
      });

      const expectedActions = [
        { type: 'SHOW_LOADING_INDICATION', payload: undefined },
        { type: 'HIDE_LOADING_INDICATION' },
        { type: 'DISPLAY_WARNING', payload: 'error' },
      ];

      store.dispatch(actions.setUseSafeChainsListValidation());
      expect(store.getActions()).toStrictEqual(expectedActions);
    });
  });

  describe('#updateCurrentLocale', () => {
    beforeEach(() => {
      sinon.stub(window, 'fetch').resolves({
        json: async () => enLocale,
      });
    });

    afterEach(() => {
      sinon.restore();
    });

    it('calls expected actions', async () => {
      const store = mockStore();
      const setCurrentLocaleStub = sinon.stub().callsFake((_, cb) => cb());
      setBackgroundConnection({
        setCurrentLocale: setCurrentLocaleStub,
      });

      const expectedActions = [
        { type: 'SHOW_LOADING_INDICATION', payload: undefined },
        {
          type: 'SET_CURRENT_LOCALE',
          payload: { locale: 'test', messages: enLocale },
        },
        { type: 'HIDE_LOADING_INDICATION' },
      ];

      await store.dispatch(actions.updateCurrentLocale('test'));
      expect(setCurrentLocaleStub.callCount).toStrictEqual(1);
      expect(store.getActions()).toStrictEqual(expectedActions);
    });

    it('errors when setCurrentLocale throws', async () => {
      const store = mockStore();
      const setCurrentLocaleStub = sinon
        .stub()
        .callsFake((_, cb) => cb(new Error('error')));
      setBackgroundConnection({
        setCurrentLocale: setCurrentLocaleStub,
      });

      const expectedActions = [
        { type: 'SHOW_LOADING_INDICATION', payload: undefined },
        { type: 'DISPLAY_WARNING', payload: 'error' },
        { type: 'HIDE_LOADING_INDICATION' },
      ];

      await store.dispatch(actions.updateCurrentLocale('test'));

      expect(store.getActions()).toStrictEqual(expectedActions);
    });
  });

  describe('#markPasswordForgotten', () => {
    afterEach(() => {
      sinon.restore();
    });

    it('calls markPasswordForgotten', async () => {
      const store = mockStore();

      background.markPasswordForgotten.callsFake((cb) => cb());

      setBackgroundConnection(background);

      await store.dispatch(actions.markPasswordForgotten());

      expect(background.markPasswordForgotten.callCount).toStrictEqual(1);
    });

    it('errors when markPasswordForgotten throws', async () => {
      const store = mockStore();

      background.markPasswordForgotten.callsFake((cb) =>
        cb(new Error('error')),
      );

      setBackgroundConnection(background);

      const expectedActions = [
        { type: 'HIDE_LOADING_INDICATION' },
        {
          type: 'UPDATE_METAMASK_STATE',
          value: baseMockState,
        },
      ];

      await expect(
        store.dispatch(actions.markPasswordForgotten('test')),
      ).rejects.toThrow('error');

      expect(store.getActions()).toStrictEqual(expectedActions);
    });
  });

  describe('#unMarkPasswordForgotten', () => {
    it('calls unMarkPasswordForgotten', async () => {
      const store = mockStore();

      background.unMarkPasswordForgotten.callsFake((cb) => cb());

      setBackgroundConnection(background);

      store.dispatch(actions.unMarkPasswordForgotten());

      expect(background.unMarkPasswordForgotten.callCount).toStrictEqual(1);
    });
  });

  describe('#displayWarning', () => {
    it('sets appState.warning to provided value', async () => {
      const store = mockStore();

      const warningText = 'This is a sample warning message';

      store.dispatch(actions.displayWarning(warningText));

      const resultantActions = store.getActions();

      expect(resultantActions[0]).toStrictEqual({
        type: 'DISPLAY_WARNING',
        payload: warningText,
      });
    });
  });

  describe('#cancelTx', () => {
    it('creates COMPLETED_TX with the cancelled transaction ID', async () => {
      const store = mockStore();

      background.getApi.returns({
        rejectPendingApproval: sinon.stub().callsFake((_1, _2, cb) => {
          cb();
        }),
        getState: sinon.stub().callsFake((cb) =>
          cb(null, {
            currentLocale: 'test',
            selectedAddress: '0xFirstAddress',
            providerConfig: {
              chainId: '0x1',
            },
            accounts: {
              '0xFirstAddress': {
                balance: '0x0',
              },
            },
            identities: {
              '0xFirstAddress': {},
            },
            cachedBalances: {
              '0x1': {
                '0xFirstAddress': '0x0',
              },
            },
          }),
        ),
      });

      setBackgroundConnection(background.getApi());

      const txId = 1457634084250832;

      await store.dispatch(actions.cancelTx({ id: txId }));
      const resultantActions = store.getActions();
      const expectedAction = resultantActions.find(
        (action) => action.type === 'COMPLETED_TX',
      );

      expect(expectedAction.value.id).toStrictEqual(txId);
    });
  });

  describe('Desktop', () => {
    describe('#setDesktopEnabled', () => {
      it('calls background setDesktopEnabled method', async () => {
        const store = mockStore();
        const setDesktopEnabled = sinon.stub().callsFake((_, cb) => cb());

        background.getApi.returns({
          setDesktopEnabled,
          getState: sinon.stub().callsFake((cb) =>
            cb(null, {
              desktopEnabled: true,
            }),
          ),
        });

        setBackgroundConnection(background.getApi());

        await store.dispatch(actions.setDesktopEnabled(true));

        expect(setDesktopEnabled.calledOnceWith(true)).toBeTruthy();
      });
    });
  });
});<|MERGE_RESOLUTION|>--- conflicted
+++ resolved
@@ -1810,11 +1810,7 @@
       const setUseSafeChainsListValidationStub = sinon
         .stub()
         .callsFake((_, cb) => cb());
-<<<<<<< HEAD
-      _setBackgroundConnection({
-=======
       setBackgroundConnection({
->>>>>>> ef8403f6
         setUseSafeChainsListValidation: setUseSafeChainsListValidationStub,
       });
 
@@ -1830,11 +1826,7 @@
           cb(new Error('error'));
         });
 
-<<<<<<< HEAD
-      _setBackgroundConnection({
-=======
       setBackgroundConnection({
->>>>>>> ef8403f6
         setUseSafeChainsListValidation: setUseSafeChainsListValidationStub,
       });
 
