--- conflicted
+++ resolved
@@ -51,15 +51,12 @@
         ],
       },
     ],
-<<<<<<< HEAD
-=======
     keyringsMetadata: [
       {
         id: mockUlid,
         name: '',
       },
     ],
->>>>>>> 71d92770
     ...mockNetworkState({ chainId: CHAIN_IDS.MAINNET }),
     internalAccounts: {
       accounts: {
