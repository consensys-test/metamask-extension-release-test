--- conflicted
+++ resolved
@@ -38,13 +38,10 @@
       // Filter NFTs to only include those from enabled networks
       const nftsFromEnabledNetworks: Record<string, NFT[]> = {};
 
-<<<<<<< HEAD
-=======
       if (overridePopularNetworkFilter) {
         return allUserNfts?.[chainId] ?? [];
       }
 
->>>>>>> 9ab104b0
       Object.entries(allUserNfts ?? {}).forEach(
         ([networkChainId, networkNfts]) => {
           if (
