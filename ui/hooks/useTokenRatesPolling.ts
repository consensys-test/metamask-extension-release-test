import { useSelector } from 'react-redux';
import {
  getChainIdsToPoll,
  getEnabledChainIds,
  getMarketData,
  getTokenExchangeRates,
  getTokensMarketData,
  getUseCurrencyRateCheck,
} from '../selectors';
import {
  tokenRatesStartPolling,
  tokenRatesStopPollingByPollingToken,
} from '../store/actions';
import {
  getCompletedOnboarding,
  getIsUnlocked,
} from '../ducks/metamask/metamask';
import { isGlobalNetworkSelectorRemoved } from '../selectors/selectors';
import useMultiPolling from './useMultiPolling';

const useTokenRatesPolling = () => {
  // Selectors to determine polling input
  const completedOnboarding = useSelector(getCompletedOnboarding);
  const isUnlocked = useSelector(getIsUnlocked);
  const useCurrencyRateCheck = useSelector(getUseCurrencyRateCheck);
  const chainIds = useSelector(getChainIdsToPoll);
  const enabledChainIds = useSelector(getEnabledChainIds);

  // Selectors returning state updated by the polling
  const tokenExchangeRates = useSelector(getTokenExchangeRates);
  const tokensMarketData = useSelector(getTokensMarketData);
  const marketData = useSelector(getMarketData);

  const enabled = completedOnboarding && isUnlocked && useCurrencyRateCheck;

  const pollableChains = isGlobalNetworkSelectorRemoved
    ? enabledChainIds
    : chainIds;

  useMultiPolling({
    startPolling: tokenRatesStartPolling,
    // TODO: Fix in https://github.com/MetaMask/metamask-extension/issues/31879
    // eslint-disable-next-line @typescript-eslint/no-misused-promises
    stopPollingByPollingToken: tokenRatesStopPollingByPollingToken,
<<<<<<< HEAD
    input: enabled ? [chainIds] : [],
=======
    input: enabled ? [pollableChains] : [],
>>>>>>> 82db9a9c
  });

  return {
    tokenExchangeRates,
    tokensMarketData,
    marketData,
  };
};

export default useTokenRatesPolling;<|MERGE_RESOLUTION|>--- conflicted
+++ resolved
@@ -42,11 +42,7 @@
     // TODO: Fix in https://github.com/MetaMask/metamask-extension/issues/31879
     // eslint-disable-next-line @typescript-eslint/no-misused-promises
     stopPollingByPollingToken: tokenRatesStopPollingByPollingToken,
-<<<<<<< HEAD
-    input: enabled ? [chainIds] : [],
-=======
     input: enabled ? [pollableChains] : [],
->>>>>>> 82db9a9c
   });
 
   return {
