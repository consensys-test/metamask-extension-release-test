--- conflicted
+++ resolved
@@ -2,10 +2,7 @@
 import { useSelector } from 'react-redux';
 import {
   getChainIdsToPoll,
-<<<<<<< HEAD
-=======
   getEnabledChainIds,
->>>>>>> 82db9a9c
   getUseCurrencyRateCheck,
   useSafeChainsListValidationSelector,
 } from '../selectors';
@@ -37,14 +34,11 @@
   );
   const [nativeCurrencies, setNativeCurrencies] = useState<string[]>([]);
   const chainIds = useSelector(getChainIdsToPoll);
-<<<<<<< HEAD
-=======
   const enabledChainIds = useSelector(getEnabledChainIds);
 
   const pollableChains = isGlobalNetworkSelectorRemoved
     ? enabledChainIds
     : chainIds;
->>>>>>> 82db9a9c
 
   useEffect(() => {
     // Use validated currency tickers
@@ -56,11 +50,7 @@
             useAPICall: useSafeChainsListValidation && isPollingEnabled,
           });
 
-<<<<<<< HEAD
-          if (!chainIds.includes(n.chainId)) {
-=======
           if (!pollableChains.includes(n.chainId)) {
->>>>>>> 82db9a9c
             return null;
           }
 
@@ -81,10 +71,7 @@
     chainIds,
     isPollingEnabled,
     networkConfigurations,
-<<<<<<< HEAD
-=======
     pollableChains,
->>>>>>> 82db9a9c
     useSafeChainsListValidation,
   ]);
 
