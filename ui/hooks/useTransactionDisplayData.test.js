--- conflicted
+++ resolved
@@ -40,11 +40,7 @@
     isPending: false,
     displayedStatusKey: TransactionStatus.confirmed,
     isSubmitted: false,
-<<<<<<< HEAD
-    detailsTitle: 'Send',
-=======
     detailsTitle: 'Sent',
->>>>>>> 7f4e6d9b
     remoteSignerAddress: null,
   },
   {
