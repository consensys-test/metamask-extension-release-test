import { isEqual } from 'lodash';
import { useEffect, useRef } from 'react';
import { useDispatch, useSelector } from 'react-redux';

import log from 'loglevel';
<<<<<<< HEAD
=======
import { BigNumber } from 'bignumber.js';
>>>>>>> 82db9a9c
import { isSolanaAddress } from '../../../shared/lib/multichain/accounts';
import type { CarouselSlide } from '../../../shared/constants/app-state';
import { updateSlides } from '../../store/actions';
import {
  getRemoteFeatureFlags,
  getSelectedAccountCachedBalance,
  getSelectedInternalAccount,
  getSlides,
  getUseExternalServices,
} from '../../selectors';
import { getIsRemoteModeEnabled } from '../../selectors/remote-mode';
import {
  FUND_SLIDE,
  BRIDGE_SLIDE,
  CARD_SLIDE,
  CASH_SLIDE,
  REMOTE_MODE_SLIDE,
  SMART_ACCOUNT_UPGRADE_SLIDE,
  SWEEPSTAKES_START,
  SWEEPSTAKES_END,
  ZERO_BALANCE,
  MULTI_SRP_SLIDE,
  BACKUPANDSYNC_SLIDE,
  SWEEPSTAKES_SLIDE,
  BASIC_FUNCTIONALITY_SLIDE,
  ///: BEGIN:ONLY_INCLUDE_IF(solana)
  SOLANA_SLIDE,
  ///: END:ONLY_INCLUDE_IF
} from './constants';
import { fetchCarouselSlidesFromContentful } from './fetchCarouselSlidesFromContentful';

type UseSlideManagementProps = {
  testDate?: string; // Only used in unit/e2e tests to simulate dates for sweepstakes campaign
};

export function getSweepstakesCampaignActive(currentDate: Date) {
  return currentDate >= SWEEPSTAKES_START && currentDate <= SWEEPSTAKES_END;
}

export function isActive(
  slide: { startDate?: string; endDate?: string },
  now = new Date(),
): boolean {
  const start = slide.startDate ? new Date(slide.startDate) : null;
  const end = slide.endDate ? new Date(slide.endDate) : null;

  if (start && now < start) {
    return false;
  }
  if (end && now > end) {
    return false;
  }
  return true;
}

export const useCarouselManagement = ({
  testDate,
}: UseSlideManagementProps = {}) => {
  const inTest = Boolean(process.env.IN_TEST);
  const dispatch = useDispatch();
  const slides: CarouselSlide[] = useSelector(getSlides);
  const remoteFeatureFlags = useSelector(getRemoteFeatureFlags);
  const totalBalance = useSelector(getSelectedAccountCachedBalance);
  const isRemoteModeEnabled = useSelector(getIsRemoteModeEnabled);
  const selectedAccount = useSelector(getSelectedInternalAccount);
<<<<<<< HEAD
  const prevSlidesRef = useRef<CarouselSlide[]>();

  const hasZeroBalance = totalBalance === ZERO_BALANCE;
=======
  const useExternalServices = useSelector(getUseExternalServices);
  const prevSlidesRef = useRef<CarouselSlide[]>();
  const hasZeroBalance = new BigNumber(totalBalance ?? ZERO_BALANCE).eq(
    ZERO_BALANCE,
  );
>>>>>>> 82db9a9c

  useEffect(() => {
    const defaultSlides: CarouselSlide[] = [];
    const existingSweepstakesSlide = slides.find(
      (slide: CarouselSlide) => slide.id === SWEEPSTAKES_SLIDE.id,
    );
    const isSweepstakesSlideDismissed =
      existingSweepstakesSlide?.dismissed ?? false;

    const fundSlide = {
      ...FUND_SLIDE,
      undismissable: hasZeroBalance,
    };

    if (!isSolanaAddress(selectedAccount.address)) {
      defaultSlides.push(SMART_ACCOUNT_UPGRADE_SLIDE);
    }
    defaultSlides.push(BRIDGE_SLIDE);
    defaultSlides.push(CARD_SLIDE);
    defaultSlides.push(CASH_SLIDE);
    defaultSlides.push(MULTI_SRP_SLIDE);
    defaultSlides.push(BACKUPANDSYNC_SLIDE);
<<<<<<< HEAD
=======
    if (!useExternalServices) {
      defaultSlides.push(BASIC_FUNCTIONALITY_SLIDE);
    }
>>>>>>> 82db9a9c
    ///: BEGIN:ONLY_INCLUDE_IF(solana)
    defaultSlides.push(SOLANA_SLIDE);
    ///: END:ONLY_INCLUDE_IF
    defaultSlides.splice(hasZeroBalance ? 0 : 2, 0, fundSlide);

    if (isRemoteModeEnabled) {
      defaultSlides.unshift(REMOTE_MODE_SLIDE);
    }

    // Handle sweepstakes slide
    const currentDate = testDate
      ? new Date(testDate)
      : new Date(new Date().toISOString());
    const isSweepstakesActive = getSweepstakesCampaignActive(currentDate);

    // Only show the sweepstakes slide if:
    // 1. Not in test mode
    // 2. Sweepstakes campaign is active
    // 3. Slide has not been dismissed by user
    if (!inTest && isSweepstakesActive && !isSweepstakesSlideDismissed) {
      const newSweepstakesSlide = {
        ...SWEEPSTAKES_SLIDE,
        dismissed: false,
      };
      defaultSlides.unshift(newSweepstakesSlide);
    } else if (existingSweepstakesSlide?.dismissed) {
      // Add the sweepstakes slide with the dismissed state preserved
      // We need this to maintain the persisted dismissed state
      const dismissedSweepstakesSlide = {
        ...SWEEPSTAKES_SLIDE,
        dismissed: true,
      };

      defaultSlides.push(dismissedSweepstakesSlide);
    }
    // Handle Contentful Data
    const maybeFetchContentful = async () => {
      const contentfulEnabled =
        remoteFeatureFlags?.contentfulCarouselEnabled ?? false;

      if (contentfulEnabled) {
        try {
<<<<<<< HEAD
          const contentfulSlides = await fetchCarouselSlidesFromContentful();
          const checkedContentfulSlides = contentfulSlides
            .map((slide) => {
              const existing = slides.find(
                (s: CarouselSlide) => s.id === slide.id,
              );
              return {
                ...slide,
                dismissed: existing?.dismissed ?? false,
              };
            })
            .filter((slide) =>
              isActive(slide, testDate ? new Date(testDate) : new Date()),
            );
          const mergedSlides = [...defaultSlides, ...checkedContentfulSlides];
=======
          const { prioritySlides, regularSlides } =
            await fetchCarouselSlidesFromContentful();
          const normalizeContentfulSlides = (slidesToCheck: CarouselSlide[]) =>
            slidesToCheck
              .map((slide) => {
                const existing = slides.find(
                  (s: CarouselSlide) => s.id === slide.id,
                );
                return {
                  ...slide,
                  dismissed: existing?.dismissed ?? false,
                  undismissable:
                    slide.undismissable || existing?.undismissable || false,
                };
              })
              .filter((slide) =>
                isActive(slide, testDate ? new Date(testDate) : new Date()),
              );
          const activePrioritySlides =
            normalizeContentfulSlides(prioritySlides);
          const activeRegularSlides = normalizeContentfulSlides(regularSlides);

          const mergedSlides = [
            ...activePrioritySlides,
            ...defaultSlides,
            ...activeRegularSlides,
          ];

>>>>>>> 82db9a9c
          if (!isEqual(prevSlidesRef.current, mergedSlides)) {
            dispatch(updateSlides(mergedSlides));
            prevSlidesRef.current = mergedSlides;
          }
        } catch (err) {
          log.warn('Failed to fetch Contentful slides:', err);
          if (!isEqual(prevSlidesRef.current, defaultSlides)) {
            dispatch(updateSlides(defaultSlides));
            prevSlidesRef.current = defaultSlides;
          }
        }
      } else if (!isEqual(prevSlidesRef.current, defaultSlides)) {
        dispatch(updateSlides(defaultSlides));
        prevSlidesRef.current = defaultSlides;
      }
    };

    maybeFetchContentful();
  }, [
    dispatch,
    hasZeroBalance,
    isRemoteModeEnabled,
    remoteFeatureFlags,
    testDate,
    inTest,
    slides,
    selectedAccount.address,
<<<<<<< HEAD
=======
    useExternalServices,
>>>>>>> 82db9a9c
  ]);

  return { slides };
};<|MERGE_RESOLUTION|>--- conflicted
+++ resolved
@@ -3,10 +3,7 @@
 import { useDispatch, useSelector } from 'react-redux';
 
 import log from 'loglevel';
-<<<<<<< HEAD
-=======
 import { BigNumber } from 'bignumber.js';
->>>>>>> 82db9a9c
 import { isSolanaAddress } from '../../../shared/lib/multichain/accounts';
 import type { CarouselSlide } from '../../../shared/constants/app-state';
 import { updateSlides } from '../../store/actions';
@@ -72,17 +69,11 @@
   const totalBalance = useSelector(getSelectedAccountCachedBalance);
   const isRemoteModeEnabled = useSelector(getIsRemoteModeEnabled);
   const selectedAccount = useSelector(getSelectedInternalAccount);
-<<<<<<< HEAD
-  const prevSlidesRef = useRef<CarouselSlide[]>();
-
-  const hasZeroBalance = totalBalance === ZERO_BALANCE;
-=======
   const useExternalServices = useSelector(getUseExternalServices);
   const prevSlidesRef = useRef<CarouselSlide[]>();
   const hasZeroBalance = new BigNumber(totalBalance ?? ZERO_BALANCE).eq(
     ZERO_BALANCE,
   );
->>>>>>> 82db9a9c
 
   useEffect(() => {
     const defaultSlides: CarouselSlide[] = [];
@@ -105,12 +96,9 @@
     defaultSlides.push(CASH_SLIDE);
     defaultSlides.push(MULTI_SRP_SLIDE);
     defaultSlides.push(BACKUPANDSYNC_SLIDE);
-<<<<<<< HEAD
-=======
     if (!useExternalServices) {
       defaultSlides.push(BASIC_FUNCTIONALITY_SLIDE);
     }
->>>>>>> 82db9a9c
     ///: BEGIN:ONLY_INCLUDE_IF(solana)
     defaultSlides.push(SOLANA_SLIDE);
     ///: END:ONLY_INCLUDE_IF
@@ -153,23 +141,6 @@
 
       if (contentfulEnabled) {
         try {
-<<<<<<< HEAD
-          const contentfulSlides = await fetchCarouselSlidesFromContentful();
-          const checkedContentfulSlides = contentfulSlides
-            .map((slide) => {
-              const existing = slides.find(
-                (s: CarouselSlide) => s.id === slide.id,
-              );
-              return {
-                ...slide,
-                dismissed: existing?.dismissed ?? false,
-              };
-            })
-            .filter((slide) =>
-              isActive(slide, testDate ? new Date(testDate) : new Date()),
-            );
-          const mergedSlides = [...defaultSlides, ...checkedContentfulSlides];
-=======
           const { prioritySlides, regularSlides } =
             await fetchCarouselSlidesFromContentful();
           const normalizeContentfulSlides = (slidesToCheck: CarouselSlide[]) =>
@@ -198,7 +169,6 @@
             ...activeRegularSlides,
           ];
 
->>>>>>> 82db9a9c
           if (!isEqual(prevSlidesRef.current, mergedSlides)) {
             dispatch(updateSlides(mergedSlides));
             prevSlidesRef.current = mergedSlides;
@@ -226,10 +196,7 @@
     inTest,
     slides,
     selectedAccount.address,
-<<<<<<< HEAD
-=======
     useExternalServices,
->>>>>>> 82db9a9c
   ]);
 
   return { slides };
