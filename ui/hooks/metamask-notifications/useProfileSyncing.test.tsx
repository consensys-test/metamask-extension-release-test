import React from 'react';
import { Provider } from 'react-redux';
import { renderHook, act } from '@testing-library/react-hooks';
import configureStore from 'redux-mock-store';
import thunk from 'redux-thunk';
import { waitFor } from '@testing-library/react';
import * as actions from '../../store/actions';
import {
  useEnableProfileSyncing,
  useDisableProfileSyncing,
  useAccountSyncingEffect,
<<<<<<< HEAD
=======
  useDeleteAccountSyncingDataFromUserStorage,
>>>>>>> 6173a139
} from './useProfileSyncing';

const middlewares = [thunk];
const mockStore = configureStore(middlewares);

jest.mock('../../store/actions', () => ({
  performSignIn: jest.fn(),
  performSignOut: jest.fn(),
  enableProfileSyncing: jest.fn(),
  disableProfileSyncing: jest.fn(),
  showLoadingIndication: jest.fn(),
  hideLoadingIndication: jest.fn(),
  syncInternalAccountsWithUserStorage: jest.fn(),
<<<<<<< HEAD
=======
  deleteAccountSyncingDataFromUserStorage: jest.fn(),
>>>>>>> 6173a139
}));

type ArrangeMocksMetamaskStateOverrides = {
  isSignedIn?: boolean;
  isProfileSyncingEnabled?: boolean;
  isUnlocked?: boolean;
  useExternalServices?: boolean;
  completedOnboarding?: boolean;
};

const initialMetamaskState: ArrangeMocksMetamaskStateOverrides = {
  isSignedIn: false,
  isProfileSyncingEnabled: false,
  isUnlocked: true,
  useExternalServices: true,
  completedOnboarding: true,
};

const arrangeMocks = (
  metamaskStateOverrides?: ArrangeMocksMetamaskStateOverrides,
) => {
  const store = mockStore({
    metamask: {
      ...initialMetamaskState,
      ...metamaskStateOverrides,
      participateInMetaMetrics: false,
      internalAccounts: {
        accounts: {
          '0x123': {
            address: '0x123',
            id: 'account1',
            metadata: {},
            options: {},
            methods: [],
            type: 'eip155:eoa',
          },
        },
      },
    },
  });

  store.dispatch = jest.fn().mockImplementation((action) => {
    if (typeof action === 'function') {
      return action(store.dispatch, store.getState);
    }
    return Promise.resolve();
  });

  jest.clearAllMocks();

  return { store };
};

describe('useProfileSyncing', () => {
  it('should enable profile syncing', async () => {
    const { store } = arrangeMocks();

    const { result } = renderHook(() => useEnableProfileSyncing(), {
      wrapper: ({ children }) => <Provider store={store}>{children}</Provider>,
    });

    act(() => {
      result.current.enableProfileSyncing();
    });

    expect(actions.enableProfileSyncing).toHaveBeenCalled();
  });

  it('should disable profile syncing', async () => {
    const { store } = arrangeMocks();

    const { result } = renderHook(() => useDisableProfileSyncing(), {
      wrapper: ({ children }) => <Provider store={store}>{children}</Provider>,
    });

    act(() => {
      result.current.disableProfileSyncing();
    });

    expect(actions.disableProfileSyncing).toHaveBeenCalled();
  });

  it('should dispatch account syncing when conditions are met', async () => {
    const { store } = arrangeMocks({
      isSignedIn: true,
      isProfileSyncingEnabled: true,
    });

    renderHook(() => useAccountSyncingEffect(), {
      wrapper: ({ children }) => <Provider store={store}>{children}</Provider>,
    });

    await waitFor(() => {
      expect(actions.syncInternalAccountsWithUserStorage).toHaveBeenCalled();
    });
  });

  it('should not dispatch account syncing when conditions are not met', async () => {
    const { store } = arrangeMocks();

    renderHook(() => useAccountSyncingEffect(), {
      wrapper: ({ children }) => <Provider store={store}>{children}</Provider>,
    });

    await waitFor(() => {
      expect(
        actions.syncInternalAccountsWithUserStorage,
      ).not.toHaveBeenCalled();
    });
  });
<<<<<<< HEAD
=======

  it('should dispatch account sync data deletion', async () => {
    const { store } = arrangeMocks();

    const { result } = renderHook(
      () => useDeleteAccountSyncingDataFromUserStorage(),
      {
        wrapper: ({ children }) => (
          <Provider store={store}>{children}</Provider>
        ),
      },
    );

    act(() => {
      result.current.dispatchDeleteAccountSyncingDataFromUserStorage();
    });

    expect(actions.deleteAccountSyncingDataFromUserStorage).toHaveBeenCalled();
  });
>>>>>>> 6173a139
});<|MERGE_RESOLUTION|>--- conflicted
+++ resolved
@@ -9,10 +9,7 @@
   useEnableProfileSyncing,
   useDisableProfileSyncing,
   useAccountSyncingEffect,
-<<<<<<< HEAD
-=======
   useDeleteAccountSyncingDataFromUserStorage,
->>>>>>> 6173a139
 } from './useProfileSyncing';
 
 const middlewares = [thunk];
@@ -26,10 +23,7 @@
   showLoadingIndication: jest.fn(),
   hideLoadingIndication: jest.fn(),
   syncInternalAccountsWithUserStorage: jest.fn(),
-<<<<<<< HEAD
-=======
   deleteAccountSyncingDataFromUserStorage: jest.fn(),
->>>>>>> 6173a139
 }));
 
 type ArrangeMocksMetamaskStateOverrides = {
@@ -140,8 +134,6 @@
       ).not.toHaveBeenCalled();
     });
   });
-<<<<<<< HEAD
-=======
 
   it('should dispatch account sync data deletion', async () => {
     const { store } = arrangeMocks();
@@ -161,5 +153,4 @@
 
     expect(actions.deleteAccountSyncingDataFromUserStorage).toHaveBeenCalled();
   });
->>>>>>> 6173a139
 });