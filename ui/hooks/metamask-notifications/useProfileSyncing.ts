import { useState, useCallback, useEffect, useMemo } from 'react';
import { useDispatch, useSelector } from 'react-redux';
import type { InternalAccount } from '@metamask/keyring-api';
import log from 'loglevel';
import {
  disableProfileSyncing as disableProfileSyncingAction,
  enableProfileSyncing as enableProfileSyncingAction,
  setIsProfileSyncingEnabled as setIsProfileSyncingEnabledAction,
  hideLoadingIndication,
  syncInternalAccountsWithUserStorage,
<<<<<<< HEAD
=======
  deleteAccountSyncingDataFromUserStorage,
>>>>>>> 6173a139
} from '../../store/actions';

import { selectIsSignedIn } from '../../selectors/metamask-notifications/authentication';
import { selectIsProfileSyncingEnabled } from '../../selectors/metamask-notifications/profile-syncing';
import { getUseExternalServices } from '../../selectors';
import {
  getIsUnlocked,
  getCompletedOnboarding,
} from '../../ducks/metamask/metamask';

// Define KeyringType interface
export type KeyringType = {
  type: string;
};

// Define AccountType interface
export type AccountType = InternalAccount & {
  balance: string;
  keyring: KeyringType;
  label: string;
};

/**
 * Custom hook to enable profile syncing. This hook handles the process of signing in
 * and enabling profile syncing via dispatch actions.
 *
 * @returns An object containing the `enableProfileSyncing` function, loading state, and error state.
 */
export function useEnableProfileSyncing(): {
  enableProfileSyncing: () => Promise<void>;
  error: string | null;
} {
  const dispatch = useDispatch();

  const [error, setError] = useState<string | null>(null);

  const enableProfileSyncing = useCallback(async () => {
    setError(null);

    try {
      // set profile syncing to true
      await dispatch(enableProfileSyncingAction());
    } catch (e) {
      const errorMessage =
        e instanceof Error ? e.message : JSON.stringify(e ?? '');
      log.error(errorMessage);
      setError(errorMessage);
    }
  }, [dispatch]);

  return { enableProfileSyncing, error };
}

/**
 * Custom hook to disable profile syncing. This hook handles the process of disabling notifications,
 * disabling profile syncing, and signing out if MetaMetrics participation is not enabled.
 *
 * @returns An object containing the `disableProfileSyncing` function, current profile syncing state,
 * loading state, and error state.
 */
export function useDisableProfileSyncing(): {
  disableProfileSyncing: () => Promise<void>;
  error: string | null;
} {
  const dispatch = useDispatch();

  const [error, setError] = useState<string | null>(null);

  const disableProfileSyncing = useCallback(async () => {
    setError(null);

    try {
      // disable profile syncing
      await dispatch(disableProfileSyncingAction());
    } catch (e) {
      const errorMessage =
        e instanceof Error ? e.message : JSON.stringify(e ?? '');
      setError(errorMessage);
      log.error(errorMessage);
    } finally {
      dispatch(hideLoadingIndication());
    }
  }, [dispatch]);

  return { disableProfileSyncing, error };
}

export function useSetIsProfileSyncingEnabled(): {
  setIsProfileSyncingEnabled: (state: boolean) => Promise<void>;
  error: string | null;
} {
  const dispatch = useDispatch();

  const [error, setError] = useState<string | null>(null);

  const setIsProfileSyncingEnabled = useCallback(
    async (state: boolean) => {
      setError(null);

      try {
        await dispatch(setIsProfileSyncingEnabledAction(state));
      } catch (e) {
        const errorMessage =
          e instanceof Error ? e.message : JSON.stringify(e ?? '');
        setError(errorMessage);
        log.error(errorMessage);
      }
    },
    [dispatch],
  );

  return { setIsProfileSyncingEnabled, error };
}

/**
 * Custom hook to dispatch account syncing.
 *
 * @returns An object containing the `dispatchAccountSyncing` function, boolean `shouldDispatchAccountSyncing`,
 * and error state.
 */
export const useAccountSyncing = () => {
  const dispatch = useDispatch();

  const [error, setError] = useState<unknown>(null);

  const isProfileSyncingEnabled = useSelector(selectIsProfileSyncingEnabled);
  const basicFunctionality = useSelector(getUseExternalServices);
  const isUnlocked = useSelector(getIsUnlocked);
  const isSignedIn = useSelector(selectIsSignedIn);
  const completedOnboarding = useSelector(getCompletedOnboarding);

  const shouldDispatchAccountSyncing = useMemo(
    () =>
      basicFunctionality &&
      isProfileSyncingEnabled &&
      isUnlocked &&
      isSignedIn &&
      completedOnboarding,
    [
      basicFunctionality,
      isProfileSyncingEnabled,
      isUnlocked,
      isSignedIn,
      completedOnboarding,
    ],
  );

  const dispatchAccountSyncing = useCallback(() => {
    setError(null);

    try {
      if (!shouldDispatchAccountSyncing) {
        return;
      }
      dispatch(syncInternalAccountsWithUserStorage());
    } catch (e) {
      log.error(e);
      setError(e instanceof Error ? e.message : 'An unexpected error occurred');
    }
  }, [dispatch, shouldDispatchAccountSyncing]);

  return {
    dispatchAccountSyncing,
    shouldDispatchAccountSyncing,
    error,
  };
};

/**
<<<<<<< HEAD
=======
 * Custom hook to delete a user's account syncing data from user storage
 */

export const useDeleteAccountSyncingDataFromUserStorage = () => {
  const dispatch = useDispatch();

  const [error, setError] = useState<unknown>(null);

  const dispatchDeleteAccountSyncingDataFromUserStorage = useCallback(() => {
    setError(null);

    try {
      dispatch(deleteAccountSyncingDataFromUserStorage());
    } catch (e) {
      log.error(e);
      setError(e instanceof Error ? e.message : 'An unexpected error occurred');
    }
  }, [dispatch]);

  return {
    dispatchDeleteAccountSyncingDataFromUserStorage,
    error,
  };
};

/**
>>>>>>> 6173a139
 * Custom hook to apply account syncing effect.
 */
export const useAccountSyncingEffect = () => {
  const { dispatchAccountSyncing } = useAccountSyncing();

  useEffect(() => {
    dispatchAccountSyncing();
  }, [dispatchAccountSyncing]);
};<|MERGE_RESOLUTION|>--- conflicted
+++ resolved
@@ -8,10 +8,7 @@
   setIsProfileSyncingEnabled as setIsProfileSyncingEnabledAction,
   hideLoadingIndication,
   syncInternalAccountsWithUserStorage,
-<<<<<<< HEAD
-=======
   deleteAccountSyncingDataFromUserStorage,
->>>>>>> 6173a139
 } from '../../store/actions';
 
 import { selectIsSignedIn } from '../../selectors/metamask-notifications/authentication';
@@ -181,8 +178,6 @@
 };
 
 /**
-<<<<<<< HEAD
-=======
  * Custom hook to delete a user's account syncing data from user storage
  */
 
@@ -209,7 +204,6 @@
 };
 
 /**
->>>>>>> 6173a139
  * Custom hook to apply account syncing effect.
  */
 export const useAccountSyncingEffect = () => {
