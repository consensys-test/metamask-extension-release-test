--- conflicted
+++ resolved
@@ -10,11 +10,7 @@
   getNextAvailableSnapAccountName,
   SnapAccountNameOptions,
   WalletSnapClient,
-<<<<<<< HEAD
-  WalletSnapOptions,
-=======
   CreateAccountSnapOptions,
->>>>>>> 82db9a9c
 } from '../../../shared/lib/accounts';
 import {
   BITCOIN_WALLET_NAME,
