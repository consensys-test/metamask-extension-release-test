--- conflicted
+++ resolved
@@ -145,11 +145,8 @@
           CHAIN_ID_TOKEN_IMAGE_MAP[
             sharedFields.chainId as keyof typeof CHAIN_ID_TOKEN_IMAGE_MAP
           ] ??
-<<<<<<< HEAD
-=======
           // TODO: Fix in https://github.com/MetaMask/metamask-extension/issues/31880
           // eslint-disable-next-line @typescript-eslint/prefer-nullish-coalescing
->>>>>>> 4c122d36
           (token.iconUrl || token.icon || ''),
         // Only unimported native assets are processed here so hardcode balance to 0
         balance: '0',
@@ -224,15 +221,11 @@
                   MULTICHAIN_TOKEN_IMAGE_MAP[
                     token.chainId as keyof typeof MULTICHAIN_TOKEN_IMAGE_MAP
                   ] ??
-<<<<<<< HEAD
-                  (getNativeAssetForChainId(token.chainId)?.icon ||
-=======
                   // TODO: Fix in https://github.com/MetaMask/metamask-extension/issues/31880
                   // eslint-disable-next-line @typescript-eslint/prefer-nullish-coalescing
                   (getNativeAssetForChainId(token.chainId)?.icon ||
                     // TODO: Fix in https://github.com/MetaMask/metamask-extension/issues/31880
                     // eslint-disable-next-line @typescript-eslint/prefer-nullish-coalescing
->>>>>>> 4c122d36
                     getNativeAssetForChainId(token.chainId)?.iconUrl ||
                     getAssetImageUrl(
                       token.address,
