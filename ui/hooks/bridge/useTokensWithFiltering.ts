--- conflicted
+++ resolved
@@ -277,13 +277,9 @@
 
         // Yield topTokens from selected chain
         for (const token_ of topTokens) {
-<<<<<<< HEAD
-          const matchedToken = tokenList?.[token_.address];
-=======
           const matchedToken =
             tokenList?.[token_.address] ??
             tokenList?.[token_.address.toLowerCase()];
->>>>>>> 82db9a9c
           const token = buildTokenData(chainId, matchedToken);
           if (
             token &&
