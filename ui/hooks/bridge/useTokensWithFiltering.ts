--- conflicted
+++ resolved
@@ -192,20 +192,6 @@
           symbol: string,
           address?: string,
           tokenChainId?: string,
-<<<<<<< HEAD
-        ) =>
-          filterCondition(symbol, address, tokenChainId) &&
-          (tokenToExclude && tokenChainId
-            ? !(
-                tokenToExclude.symbol === symbol &&
-                (isSolanaChainId(tokenChainId)
-                  ? tokenToExclude.address === address
-                  : tokenToExclude.address?.toLowerCase() ===
-                    address?.toLowerCase()) &&
-                tokenToExclude.chainId === formatChainIdToCaip(tokenChainId)
-              )
-            : true);
-=======
         ) => {
           /**
            * Native tokens can be represented differently across the codebase:
@@ -236,7 +222,6 @@
               : true)
           );
         };
->>>>>>> 7f4e6d9b
 
         if (
           !chainId ||
