// Jest Snapshot v1, https://goo.gl/fbAQLP

exports[`useBridgeQueryParams should not set inputs when there are no query params 1`] = `
{
  "fromToken": undefined,
  "fromTokenInputValue": undefined,
  "toChainId": null,
  "toToken": undefined,
}
`;

exports[`useBridgeQueryParams should not set inputs when there are no query params 2`] = `
[
  [
    undefined,
<<<<<<< HEAD
    "0x30E8ccaD5A980BDF30447f8c2C48e70989D9d293",
=======
    "0x0dcd5d886577d5081b0c52e242ef29e70be3e7bc",
>>>>>>> cce5daa2
    "0x0000000000000000000000000000000000000000",
    "0x1",
  ],
  [
    undefined,
<<<<<<< HEAD
    "0x30E8ccaD5A980BDF30447f8c2C48e70989D9d293",
=======
    "0x0dcd5d886577d5081b0c52e242ef29e70be3e7bc",
>>>>>>> cce5daa2
    "0x0000000000000000000000000000000000000000",
    "0x1",
  ],
]
`;

exports[`useBridgeQueryParams should not set params when fetchAssetMetadataForAssetIds fails 1`] = `
{
  "fromToken": undefined,
  "fromTokenInputValue": undefined,
  "toChainId": null,
  "toToken": undefined,
}
`;

exports[`useBridgeQueryParams should only set dest token 1`] = `
{
  "fromToken": undefined,
  "fromTokenInputValue": undefined,
  "toChainId": "eip155:59144",
  "toToken": {
    "address": "0x8ac76a51cc950d9822d68b83fe1ad97b32cd580d",
    "assetId": "eip155:59144/erc20:0x8ac76a51cc950d9822d68b83fe1ad97b32cd580d",
    "balance": "0",
    "chainId": "eip155:59144",
    "decimals": 6,
    "image": "https://static.cx.metamask.io/api/v2/tokenIcons/assets/eip155/59144/erc20/0x8ac76a51cc950d9822d68b83fe1ad97b32cd580d.png",
    "name": "USDC",
    "string": "0",
    "symbol": "USDC",
  },
}
`;

exports[`useBridgeQueryParams should only set src token and amount 1`] = `
{
  "fromToken": {
    "address": "0x8ac76a51cc950d9822d68b83fe1ad97b32cd580d",
    "assetId": "eip155:59144/erc20:0x8ac76a51cc950d9822d68b83fe1ad97b32cd580d",
    "balance": "0",
    "chainId": "eip155:59144",
    "decimals": 6,
    "image": "https://static.cx.metamask.io/api/v2/tokenIcons/assets/eip155/59144/erc20/0x8ac76a51cc950d9822d68b83fe1ad97b32cd580d.png",
    "name": "USDC",
    "string": "0",
    "symbol": "USDC",
  },
  "fromTokenInputValue": "0.000100",
  "toChainId": null,
  "toToken": undefined,
}
`;

exports[`useBridgeQueryParams should only set src token and amount 2`] = `
[
  [
    undefined,
<<<<<<< HEAD
    "0x30E8ccaD5A980BDF30447f8c2C48e70989D9d293",
=======
    "0x0dcd5d886577d5081b0c52e242ef29e70be3e7bc",
>>>>>>> cce5daa2
    "0x8ac76a51cc950d9822d68b83fe1ad97b32cd580d",
    "0xe708",
  ],
  [
    undefined,
<<<<<<< HEAD
    "0x30E8ccaD5A980BDF30447f8c2C48e70989D9d293",
=======
    "0x0dcd5d886577d5081b0c52e242ef29e70be3e7bc",
>>>>>>> cce5daa2
    "0x0000000000000000000000000000000000000000",
    "0xe708",
  ],
]
`;

exports[`useBridgeQueryParams should set evm bridge params 1`] = `
{
  "fromNativeBalance": "1000000",
  "fromToken": {
    "address": "0x8ac76a51cc950d9822d68b83fe1ad97b32cd580d",
    "assetId": "eip155:59144/erc20:0x8ac76a51cc950d9822d68b83fe1ad97b32cd580d",
    "balance": "0",
    "chainId": "eip155:59144",
    "decimals": 6,
    "image": "https://static.cx.metamask.io/api/v2/tokenIcons/assets/eip155/59144/erc20/0x8ac76a51cc950d9822d68b83fe1ad97b32cd580d.png",
    "name": "USDC",
    "string": "0",
    "symbol": "USDC",
  },
  "fromTokenBalance": "1000000",
  "fromTokenInputValue": "0.000100",
  "toChainId": "solana:5eykt4UsFv8P8NJdTREpY1vzqKqZKvdp",
  "toToken": {
    "address": "501",
    "assetId": "solana:5eykt4UsFv8P8NJdTREpY1vzqKqZKvdp/slip44:501",
    "balance": "0",
    "chainId": "solana:5eykt4UsFv8P8NJdTREpY1vzqKqZKvdp",
    "decimals": 9,
    "image": "./images/solana-logo.svg",
    "name": "Solana",
    "string": "0",
    "symbol": "SOL",
  },
}
`;

exports[`useBridgeQueryParams should set evm bridge params 2`] = `
[
  [
    undefined,
<<<<<<< HEAD
    "0x30E8ccaD5A980BDF30447f8c2C48e70989D9d293",
=======
    "0x0dcd5d886577d5081b0c52e242ef29e70be3e7bc",
>>>>>>> cce5daa2
    "0x8ac76a51cc950d9822d68b83fe1ad97b32cd580d",
    "0xe708",
  ],
  [
    undefined,
<<<<<<< HEAD
    "0x30E8ccaD5A980BDF30447f8c2C48e70989D9d293",
=======
    "0x0dcd5d886577d5081b0c52e242ef29e70be3e7bc",
>>>>>>> cce5daa2
    "0x0000000000000000000000000000000000000000",
    "0xe708",
  ],
]
`;

exports[`useBridgeQueryParams should set solana swap params 1`] = `
{
  "fromToken": {
    "address": "EPjFWdd5AufqSSqeM2qN1xzybapC8G4wEGGkZwyTDt1v",
    "assetId": "solana:5eykt4UsFv8P8NJdTREpY1vzqKqZKvdp/token:EPjFWdd5AufqSSqeM2qN1xzybapC8G4wEGGkZwyTDt1v",
    "balance": "0",
    "chainId": "solana:5eykt4UsFv8P8NJdTREpY1vzqKqZKvdp",
    "decimals": 9,
    "image": "https://static.cx.metamask.io/api/v2/tokenIcons/assets/solana/5eykt4UsFv8P8NJdTREpY1vzqKqZKvdp/token/EPjFWdd5AufqSSqeM2qN1xzybapC8G4wEGGkZwyTDt1v.png",
    "name": "Solana",
    "string": "0",
    "symbol": "USDC",
  },
  "fromTokenInputValue": "0.000000100",
  "toChainId": "solana:5eykt4UsFv8P8NJdTREpY1vzqKqZKvdp",
  "toToken": {
    "address": "501",
    "assetId": "solana:5eykt4UsFv8P8NJdTREpY1vzqKqZKvdp/slip44:501",
    "balance": "0",
    "chainId": "solana:5eykt4UsFv8P8NJdTREpY1vzqKqZKvdp",
    "decimals": 9,
    "image": "./images/solana-logo.svg",
    "name": "Solana",
    "string": "0",
    "symbol": "SOL",
  },
}
`;

exports[`useBridgeQueryParams should set src token after navigating from ERC20 asset page 1`] = `
{
  "fromToken": {
    "address": "0x8ac76a51cc950d9822d68b83fe1ad97b32cd580d",
    "assetId": "eip155:59144/erc20:0x8ac76a51cc950d9822d68b83fe1ad97b32cd580d",
    "balance": "0",
    "chainId": "eip155:59144",
    "decimals": 6,
    "image": "https://static.cx.metamask.io/api/v2/tokenIcons/assets/eip155/59144/erc20/0x8ac76a51cc950d9822d68b83fe1ad97b32cd580d.png",
    "name": "USDC",
    "string": "0",
    "symbol": "USDC",
  },
  "fromTokenInputValue": undefined,
  "toChainId": null,
  "toToken": undefined,
}
`;

exports[`useBridgeQueryParams should set src token after navigating from native asset page 1`] = `
{
  "fromToken": undefined,
  "fromTokenInputValue": undefined,
  "toChainId": null,
  "toToken": undefined,
}
`;

exports[`useBridgeQueryParams should set src token after navigating from native asset page 2`] = `
[
  [
    undefined,
<<<<<<< HEAD
    "0x30E8ccaD5A980BDF30447f8c2C48e70989D9d293",
=======
    "0x0dcd5d886577d5081b0c52e242ef29e70be3e7bc",
>>>>>>> cce5daa2
    "0x0000000000000000000000000000000000000000",
    "0xe708",
  ],
  [
    undefined,
<<<<<<< HEAD
    "0x30E8ccaD5A980BDF30447f8c2C48e70989D9d293",
    "0x0000000000000000000000000000000000000000",
    "0xe708",
  ],
  [
    undefined,
    "0x30E8ccaD5A980BDF30447f8c2C48e70989D9d293",
    "0x0000000000000000000000000000000000000000",
    "0xe708",
  ],
  [
    undefined,
    "0x30E8ccaD5A980BDF30447f8c2C48e70989D9d293",
=======
    "0x0dcd5d886577d5081b0c52e242ef29e70be3e7bc",
>>>>>>> cce5daa2
    "0x0000000000000000000000000000000000000000",
    "0xe708",
  ],
]
`;

exports[`useBridgeQueryParams should unset amount 1`] = `
{
  "fromToken": undefined,
  "fromTokenInputValue": undefined,
  "toChainId": null,
  "toToken": undefined,
}
`;<|MERGE_RESOLUTION|>--- conflicted
+++ resolved
@@ -13,21 +13,13 @@
 [
   [
     undefined,
-<<<<<<< HEAD
-    "0x30E8ccaD5A980BDF30447f8c2C48e70989D9d293",
-=======
-    "0x0dcd5d886577d5081b0c52e242ef29e70be3e7bc",
->>>>>>> cce5daa2
+    "0x0dcd5d886577d5081b0c52e242ef29e70be3e7bc",
     "0x0000000000000000000000000000000000000000",
     "0x1",
   ],
   [
     undefined,
-<<<<<<< HEAD
-    "0x30E8ccaD5A980BDF30447f8c2C48e70989D9d293",
-=======
-    "0x0dcd5d886577d5081b0c52e242ef29e70be3e7bc",
->>>>>>> cce5daa2
+    "0x0dcd5d886577d5081b0c52e242ef29e70be3e7bc",
     "0x0000000000000000000000000000000000000000",
     "0x1",
   ],
@@ -85,21 +77,13 @@
 [
   [
     undefined,
-<<<<<<< HEAD
-    "0x30E8ccaD5A980BDF30447f8c2C48e70989D9d293",
-=======
-    "0x0dcd5d886577d5081b0c52e242ef29e70be3e7bc",
->>>>>>> cce5daa2
+    "0x0dcd5d886577d5081b0c52e242ef29e70be3e7bc",
     "0x8ac76a51cc950d9822d68b83fe1ad97b32cd580d",
     "0xe708",
   ],
   [
     undefined,
-<<<<<<< HEAD
-    "0x30E8ccaD5A980BDF30447f8c2C48e70989D9d293",
-=======
-    "0x0dcd5d886577d5081b0c52e242ef29e70be3e7bc",
->>>>>>> cce5daa2
+    "0x0dcd5d886577d5081b0c52e242ef29e70be3e7bc",
     "0x0000000000000000000000000000000000000000",
     "0xe708",
   ],
@@ -141,21 +125,13 @@
 [
   [
     undefined,
-<<<<<<< HEAD
-    "0x30E8ccaD5A980BDF30447f8c2C48e70989D9d293",
-=======
-    "0x0dcd5d886577d5081b0c52e242ef29e70be3e7bc",
->>>>>>> cce5daa2
+    "0x0dcd5d886577d5081b0c52e242ef29e70be3e7bc",
     "0x8ac76a51cc950d9822d68b83fe1ad97b32cd580d",
     "0xe708",
   ],
   [
     undefined,
-<<<<<<< HEAD
-    "0x30E8ccaD5A980BDF30447f8c2C48e70989D9d293",
-=======
-    "0x0dcd5d886577d5081b0c52e242ef29e70be3e7bc",
->>>>>>> cce5daa2
+    "0x0dcd5d886577d5081b0c52e242ef29e70be3e7bc",
     "0x0000000000000000000000000000000000000000",
     "0xe708",
   ],
@@ -223,33 +199,13 @@
 [
   [
     undefined,
-<<<<<<< HEAD
-    "0x30E8ccaD5A980BDF30447f8c2C48e70989D9d293",
-=======
-    "0x0dcd5d886577d5081b0c52e242ef29e70be3e7bc",
->>>>>>> cce5daa2
-    "0x0000000000000000000000000000000000000000",
-    "0xe708",
-  ],
-  [
-    undefined,
-<<<<<<< HEAD
-    "0x30E8ccaD5A980BDF30447f8c2C48e70989D9d293",
-    "0x0000000000000000000000000000000000000000",
-    "0xe708",
-  ],
-  [
-    undefined,
-    "0x30E8ccaD5A980BDF30447f8c2C48e70989D9d293",
-    "0x0000000000000000000000000000000000000000",
-    "0xe708",
-  ],
-  [
-    undefined,
-    "0x30E8ccaD5A980BDF30447f8c2C48e70989D9d293",
-=======
-    "0x0dcd5d886577d5081b0c52e242ef29e70be3e7bc",
->>>>>>> cce5daa2
+    "0x0dcd5d886577d5081b0c52e242ef29e70be3e7bc",
+    "0x0000000000000000000000000000000000000000",
+    "0xe708",
+  ],
+  [
+    undefined,
+    "0x0dcd5d886577d5081b0c52e242ef29e70be3e7bc",
     "0x0000000000000000000000000000000000000000",
     "0xe708",
   ],
