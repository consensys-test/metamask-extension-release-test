{
  "name": "metamask-crx",
  "version": "10.28.1",
  "private": true,
  "repository": {
    "type": "git",
    "url": "https://github.com/MetaMask/metamask-extension.git"
  },
  "scripts": {
    "start": "yarn build:dev dev --apply-lavamoat=false --snow=false",
    "start:lavamoat": "yarn build:dev dev --apply-lavamoat=true",
    "start:mv3": "ENABLE_MV3=true yarn build:dev dev --apply-lavamoat=false",
    "dist": "yarn build dist",
    "build": "yarn lavamoat:build",
    "build:dev": "node development/build/index.js",
    "start:test": "SEGMENT_HOST='https://api.segment.io' SEGMENT_WRITE_KEY='FAKE' SENTRY_DSN_DEV=https://fake@sentry.io/0000000 PORTFOLIO_URL=http://127.0.0.1:8080 yarn build:dev testDev",
    "benchmark:chrome": "SELENIUM_BROWSER=chrome ts-node test/e2e/benchmark.js",
    "mv3:stats:chrome": "SELENIUM_BROWSER=chrome ENABLE_MV3=true ts-node test/e2e/mv3-perf-stats/index.js",
    "user-actions-benchmark:chrome": "SELENIUM_BROWSER=chrome ts-node test/e2e/user-actions-benchmark.js",
    "benchmark:firefox": "SELENIUM_BROWSER=firefox ts-node test/e2e/benchmark.js",
    "build:test": "SEGMENT_HOST='https://api.segment.io' SEGMENT_WRITE_KEY='FAKE' SENTRY_DSN_DEV=https://fake@sentry.io/0000000 PORTFOLIO_URL=http://127.0.0.1:8080 yarn build test",
    "build:test:flask": "yarn build test --build-type flask",
    "build:test:mv3": "ENABLE_MV3=true SEGMENT_HOST='https://api.segment.io' SEGMENT_WRITE_KEY='FAKE' SENTRY_DSN_DEV=https://fake@sentry.io/0000000 PORTFOLIO_URL=http://127.0.0.1:8080 yarn build test",
<<<<<<< HEAD
=======
    "build:test:dev:mv3": "ENABLE_MV3=true SEGMENT_HOST='https://api.segment.io' SEGMENT_WRITE_KEY='FAKE' SENTRY_DSN_DEV=https://fake@sentry.io/0000000 PORTFOLIO_URL=http://127.0.0.1:8080 yarn build:dev testDev --apply-lavamoat=false",
>>>>>>> 4b271868
    "test": "yarn lint && yarn test:unit && yarn test:unit:jest",
    "dapp": "node development/static-server.js node_modules/@metamask/test-dapp/dist --port 8080",
    "dapp-chain": "GANACHE_ARGS='-b 2' concurrently -k -n ganache,dapp -p '[{time}][{name}]' 'yarn ganache:start' 'sleep 5 && yarn dapp'",
    "forwarder": "node ./development/static-server.js ./node_modules/@metamask/forwarder/dist/ --port 9010",
    "dapp-forwarder": "concurrently -k -n forwarder,dapp -p '[{time}][{name}]' 'yarn forwarder' 'yarn dapp'",
    "test:unit": "node ./test/run-unit-tests.js --mocha --jestGlobal --jestDev",
    "test:unit:jest": "node ./test/run-unit-tests.js --jestGlobal --jestDev",
    "test:unit:global": "mocha test/unit-global/*.test.js",
    "test:unit:mocha": "node ./test/run-unit-tests.js --mocha",
    "test:e2e:chrome": "SELENIUM_BROWSER=chrome node test/e2e/run-all.js",
    "test:e2e:chrome:snaps": "SELENIUM_BROWSER=chrome node test/e2e/run-all.js --snaps",
<<<<<<< HEAD
=======
    "test:e2e:chrome:mv3": "SELENIUM_BROWSER=chrome node test/e2e/run-all.js --mv3",
>>>>>>> 4b271868
    "test:e2e:firefox": "SELENIUM_BROWSER=firefox node test/e2e/run-all.js",
    "test:e2e:firefox:snaps": "SELENIUM_BROWSER=firefox node test/e2e/run-all.js --snaps",
    "test:e2e:single": "node test/e2e/run-e2e-test.js",
    "test:e2e:report": "node ./test/e2e/e2e-process-report.js && jrm ./test/test-results/e2e.xml \"./test/test-results/e2e/*.xml\"",
    "test:coverage:mocha": "node ./test/run-unit-tests.js --mocha --coverage",
    "test:coverage:jest": "node ./test/run-unit-tests.js --jestGlobal --coverage",
    "test:coverage:jest:dev": "node ./test/run-unit-tests.js --jestDev --coverage",
    "test:coverage:validate": "node ./test/merge-coverage.js",
    "test:coverage": "node ./test/run-unit-tests.js --mocha --jestGlobal --jestDev --coverage && yarn test:coverage:validate",
    "test:coverage:html": "yarn test:coverage --html",
    "ganache:start": "./development/run-ganache.sh",
    "sentry:publish": "node ./development/sentry-publish.js",
    "lint": "yarn lint:prettier && yarn lint:eslint && yarn lint:tsc && yarn lint:styles",
    "lint:fix": "yarn lint:prettier:fix && yarn lint:eslint:fix && yarn lint:styles:fix",
    "lint:prettier": "prettier --check -- **/*.json",
    "lint:prettier:fix": "prettier --write -- **/*.json",
    "lint:changed": "./development/get-changed-file-names.sh | grep --regexp='[.]js$' | tr '\\n' '\\0' | xargs -0 eslint",
    "lint:changed:fix": "./development/get-changed-file-names.sh | grep --regexp='[.]js$' | tr '\\n' '\\0' | xargs -0 eslint --fix",
    "lint:changelog": "auto-changelog validate",
    "lint:changelog:rc": "auto-changelog validate --rc",
    "lint:eslint": "eslint . --ext js,ts,tsx,snap --cache",
    "lint:eslint:fix": "yarn lint:eslint --fix",
    "lint:lockfile:dedupe": "yarn dedupe --check",
    "lint:lockfile:dedupe:fix": "yarn dedupe",
    "lint:lockfile": "lockfile-lint --path yarn.lock --allowed-hosts npm yarn github.com codeload.github.com --empty-hostname true --allowed-schemes \"https:\" \"git+https:\" \"npm:\" \"patch:\" \"workspace:\"",
    "lint:shellcheck": "./development/shellcheck.sh",
    "lint:styles": "stylelint -- */**/*.scss",
    "lint:styles:fix": "yarn lint:styles --fix",
    "lint:tsc": "tsc --project tsconfig.json --noEmit",
    "validate-source-maps": "node ./development/sourcemap-validator.js",
    "verify-locales": "node ./development/verify-locale-strings.js",
    "verify-locales:fix": "node ./development/verify-locale-strings.js --fix",
    "mozilla-lint": "addons-linter dist/firefox",
    "devtools:react": "react-devtools",
    "devtools:redux": "remotedev --hostname=localhost --port=8000",
    "start:dev": "concurrently -k -n build,react,redux yarn:start yarn:devtools:react yarn:devtools:redux",
    "announce": "node development/announcer.js",
    "storybook": "start-storybook -p 6006 -c .storybook",
    "storybook:build": "build-storybook -c .storybook -o storybook-build",
    "storybook:deploy": "storybook-to-ghpages --existing-output-dir storybook-build --remote storybook --branch master",
    "update-changelog": "auto-changelog update",
    "generate:migration": "./development/generate-migration.sh",
    "lavamoat:build": "lavamoat development/build/index.js --policy lavamoat/build-system/policy.json --policyOverride lavamoat/build-system/policy-override.json",
    "lavamoat:build:auto": "yarn lavamoat:build --writeAutoPolicy",
    "lavamoat:debug:build": "yarn lavamoat:build --writeAutoPolicyDebug --policydebug lavamoat/build-system/policy-debug.json",
    "lavamoat:webapp:auto": "node ./development/generate-lavamoat-policies.js --devMode=true",
    "lavamoat:webapp:auto:ci": "node ./development/generate-lavamoat-policies.js --parallel=false",
    "lavamoat:auto": "yarn lavamoat:build:auto && yarn lavamoat:webapp:auto",
    "lavamoat:auto:ci": "yarn lavamoat:build:auto && yarn lavamoat:webapp:auto:ci",
    "ts-migration:dashboard:build": "ts-node development/ts-migration-dashboard/scripts/build-app.ts",
    "ts-migration:dashboard:deploy": "gh-pages --dist development/ts-migration-dashboard/build/final --remote ts-migration-dashboard",
    "ts-migration:dashboard:watch": "yarn ts-migration:dashboard:build --watch",
    "ts-migration:enumerate": "ts-node development/ts-migration-dashboard/scripts/write-list-of-files-to-convert.ts",
    "test-storybook": "test-storybook -c .storybook",
    "test-storybook:ci": "concurrently -k -s first -n \"SB,TEST\" -c \"magenta,blue\" \"yarn storybook:build && npx http-server storybook-build --port 6006 \" \"wait-on tcp:6006 && yarn test-storybook --maxWorkers=2\"",
    "githooks:install": "husky install",
    "fitness-functions": "node development/fitness-functions/index.js",
    "generate-beta-commit": "node ./development/generate-beta-commit.js"
  },
  "resolutions": {
    "analytics-node/axios": "^0.21.2",
    "cookiejar": "^2.1.4",
    "ganache-core/lodash": "^4.17.21",
    "netmask": "^2.0.1",
    "pubnub/superagent-proxy": "^3.0.0",
    "json-schema": "^0.4.0",
    "simple-get": "^4.0.1",
    "ast-types": "^0.14.2",
    "web3-provider-engine/eth-json-rpc-filters": "^6.0.0",
    "typescript@~4.4.0": "patch:typescript@npm:4.4.4#.yarn/patches/typescript-npm-4.4.4-3fedcc07a3.patch",
    "acorn@^7.0.0": "patch:acorn@npm:7.4.1#.yarn/patches/acorn-npm-7.4.1-f450b4646c.patch",
    "acorn@^7.4.1": "patch:acorn@npm:7.4.1#.yarn/patches/acorn-npm-7.4.1-f450b4646c.patch",
    "acorn@^7.1.1": "patch:acorn@npm:7.4.1#.yarn/patches/acorn-npm-7.4.1-f450b4646c.patch",
    "acorn@7.4.1": "patch:acorn@npm:7.4.1#.yarn/patches/acorn-npm-7.4.1-f450b4646c.patch",
    "object.values@^1.1.0": "patch:object.values@npm%3A1.1.5#./.yarn/patches/object.values-npm-1.1.5-f1de7f3742.patch",
    "object.values@^1.1.5": "patch:object.values@npm%3A1.1.5#./.yarn/patches/object.values-npm-1.1.5-f1de7f3742.patch",
    "object.values@^1.0.4": "patch:object.values@npm%3A1.1.5#./.yarn/patches/object.values-npm-1.1.5-f1de7f3742.patch",
    "error@^7.0.0": "patch:error@npm%3A7.0.2#./.yarn/patches/error-npm-7.0.2-6dfbeab4da.patch",
    "eslint-import-resolver-typescript@^2.5.0": "patch:eslint-import-resolver-typescript@npm%3A2.5.0#./.yarn/patches/eslint-import-resolver-typescript-npm-2.5.0-3b8adf0d03.patch",
    "colors@1.4.0": "patch:colors@npm%3A1.4.0#./.yarn/patches/colors-npm-1.4.0-7e2cf12234.patch",
    "colors@0.5.x": "patch:colors@npm%3A1.4.0#./.yarn/patches/colors-npm-1.4.0-7e2cf12234.patch",
    "borc@^2.1.2": "patch:borc@npm%3A2.1.2#./.yarn/patches/borc-npm-2.1.2-8ffcc2dd81.patch",
    "borc@^2.1.0": "patch:borc@npm%3A2.1.2#./.yarn/patches/borc-npm-2.1.2-8ffcc2dd81.patch",
    "convert-source-map@^1.7.0": "patch:convert-source-map@npm%3A1.1.3#./.yarn/patches/convert-source-map-npm-1.1.3-7f1bfeabd4.patch",
    "convert-source-map@1.7.0": "patch:convert-source-map@npm%3A1.1.3#./.yarn/patches/convert-source-map-npm-1.1.3-7f1bfeabd4.patch",
    "convert-source-map@^1.0.0": "patch:convert-source-map@npm%3A1.1.3#./.yarn/patches/convert-source-map-npm-1.1.3-7f1bfeabd4.patch",
    "convert-source-map@^1.8.0": "patch:convert-source-map@npm%3A1.1.3#./.yarn/patches/convert-source-map-npm-1.1.3-7f1bfeabd4.patch",
    "convert-source-map@~1.1.0": "patch:convert-source-map@npm%3A1.1.3#./.yarn/patches/convert-source-map-npm-1.1.3-7f1bfeabd4.patch",
    "convert-source-map@^0.3.3": "patch:convert-source-map@npm%3A1.1.3#./.yarn/patches/convert-source-map-npm-1.1.3-7f1bfeabd4.patch",
    "convert-source-map@^1.5.1": "patch:convert-source-map@npm%3A1.1.3#./.yarn/patches/convert-source-map-npm-1.1.3-7f1bfeabd4.patch",
    "convert-source-map@^1.5.0": "patch:convert-source-map@npm%3A1.1.3#./.yarn/patches/convert-source-map-npm-1.1.3-7f1bfeabd4.patch",
    "convert-source-map@^1.4.0": "patch:convert-source-map@npm%3A1.1.3#./.yarn/patches/convert-source-map-npm-1.1.3-7f1bfeabd4.patch",
    "convert-source-map@^1.6.0": "patch:convert-source-map@npm%3A1.1.3#./.yarn/patches/convert-source-map-npm-1.1.3-7f1bfeabd4.patch",
    "abort-controller@^3.0.0": "patch:abort-controller@npm%3A3.0.0#./.yarn/patches/abort-controller-npm-3.0.0-2f3a9a2bcb.patch",
    "await-semaphore@^0.1.1": "patch:await-semaphore@npm%3A0.1.3#./.yarn/patches/await-semaphore-npm-0.1.3-b7a0001fab.patch",
    "await-semaphore@^0.1.3": "patch:await-semaphore@npm%3A0.1.3#./.yarn/patches/await-semaphore-npm-0.1.3-b7a0001fab.patch",
    "eslint@^8.20.0": "patch:eslint@npm%3A8.20.0#./.yarn/patches/eslint-npm-8.20.0-6bbc377ff7.patch",
    "eslint@8.14.0": "patch:eslint@npm%3A8.20.0#./.yarn/patches/eslint-npm-8.20.0-6bbc377ff7.patch",
    "eth-query@^2.1.2": "patch:eth-query@npm%3A2.1.2#./.yarn/patches/eth-query-npm-2.1.2-7c6adc825f.patch",
    "eth-query@^2.1.0": "patch:eth-query@npm%3A2.1.2#./.yarn/patches/eth-query-npm-2.1.2-7c6adc825f.patch",
    "ethereumjs-util@^5.1.1": "patch:ethereumjs-util@npm%3A5.2.1#./.yarn/patches/ethereumjs-util-npm-5.2.1-72b39f4e7e.patch",
    "ethereumjs-util@^5.1.2": "patch:ethereumjs-util@npm%3A5.2.1#./.yarn/patches/ethereumjs-util-npm-5.2.1-72b39f4e7e.patch",
    "ethereumjs-util@^5.1.5": "patch:ethereumjs-util@npm%3A5.2.1#./.yarn/patches/ethereumjs-util-npm-5.2.1-72b39f4e7e.patch",
    "ethereumjs-util@^5.0.0": "patch:ethereumjs-util@npm%3A5.2.1#./.yarn/patches/ethereumjs-util-npm-5.2.1-72b39f4e7e.patch",
    "ethereumjs-util@^5.2.0": "patch:ethereumjs-util@npm%3A5.2.1#./.yarn/patches/ethereumjs-util-npm-5.2.1-72b39f4e7e.patch",
    "ethereumjs-util@^7.0.10": "patch:ethereumjs-util@npm%3A7.1.5#./.yarn/patches/ethereumjs-util-npm-7.1.5-5bb4d00000.patch",
    "ethereumjs-util@^7.1.5": "patch:ethereumjs-util@npm%3A7.1.5#./.yarn/patches/ethereumjs-util-npm-7.1.5-5bb4d00000.patch",
    "ethereumjs-util@^7.1.4": "patch:ethereumjs-util@npm%3A7.1.5#./.yarn/patches/ethereumjs-util-npm-7.1.5-5bb4d00000.patch",
    "ethereumjs-util@^7.0.9": "patch:ethereumjs-util@npm%3A7.1.5#./.yarn/patches/ethereumjs-util-npm-7.1.5-5bb4d00000.patch",
    "ethereumjs-util@^7.1.0": "patch:ethereumjs-util@npm%3A7.1.5#./.yarn/patches/ethereumjs-util-npm-7.1.5-5bb4d00000.patch",
    "ethereumjs-util@^7.0.2": "patch:ethereumjs-util@npm%3A7.1.5#./.yarn/patches/ethereumjs-util-npm-7.1.5-5bb4d00000.patch",
    "ethereumjs-util@^7.0.8": "patch:ethereumjs-util@npm%3A7.1.5#./.yarn/patches/ethereumjs-util-npm-7.1.5-5bb4d00000.patch",
    "ethereumjs-util@^7.0.7": "patch:ethereumjs-util@npm%3A7.1.5#./.yarn/patches/ethereumjs-util-npm-7.1.5-5bb4d00000.patch",
    "fast-json-patch@^2.2.1": "patch:fast-json-patch@npm%3A2.2.1#./.yarn/patches/fast-json-patch-npm-2.2.1-63b021bb37.patch",
    "fast-json-patch@^2.0.6": "patch:fast-json-patch@npm%3A2.2.1#./.yarn/patches/fast-json-patch-npm-2.2.1-63b021bb37.patch",
    "gulp-sourcemaps@^3.0.0": "patch:gulp-sourcemaps@npm%3A3.0.0#./.yarn/patches/gulp-sourcemaps-npm-3.0.0-1ae0fbef6d.patch",
    "inline-source-map@~0.6.0": "patch:inline-source-map@npm%3A0.6.2#./.yarn/patches/inline-source-map-npm-0.6.2-96902459a0.patch",
    "plugin-error@^1.0.1": "patch:plugin-error@npm%3A1.0.1#./.yarn/patches/plugin-error-npm-1.0.1-7d15e880d6.patch",
    "plugin-error@1.0.1": "patch:plugin-error@npm%3A1.0.1#./.yarn/patches/plugin-error-npm-1.0.1-7d15e880d6.patch",
    "regenerator-runtime@^0.13.4": "patch:regenerator-runtime@npm%3A0.13.7#./.yarn/patches/regenerator-runtime-npm-0.13.7-41bcbe64ea.patch",
    "regenerator-runtime@^0.13.7": "patch:regenerator-runtime@npm%3A0.13.7#./.yarn/patches/regenerator-runtime-npm-0.13.7-41bcbe64ea.patch",
    "regenerator-runtime@^0.11.0": "patch:regenerator-runtime@npm%3A0.13.7#./.yarn/patches/regenerator-runtime-npm-0.13.7-41bcbe64ea.patch",
    "trim": "^0.0.3",
    "@babel/runtime@^7.5.5": "patch:@babel/runtime@npm%3A7.18.9#./.yarn/patches/@babel-runtime-npm-7.18.9-28ca6b5f61.patch",
    "@babel/runtime@^7.7.6": "patch:@babel/runtime@npm%3A7.18.9#./.yarn/patches/@babel-runtime-npm-7.18.9-28ca6b5f61.patch",
    "@babel/runtime@^7.9.2": "patch:@babel/runtime@npm%3A7.18.9#./.yarn/patches/@babel-runtime-npm-7.18.9-28ca6b5f61.patch",
    "@babel/runtime@^7.5.4": "patch:@babel/runtime@npm%3A7.18.9#./.yarn/patches/@babel-runtime-npm-7.18.9-28ca6b5f61.patch",
    "@babel/runtime@^7.10.3": "patch:@babel/runtime@npm%3A7.18.9#./.yarn/patches/@babel-runtime-npm-7.18.9-28ca6b5f61.patch",
    "@babel/runtime@^7.1.2": "patch:@babel/runtime@npm%3A7.18.9#./.yarn/patches/@babel-runtime-npm-7.18.9-28ca6b5f61.patch",
    "@babel/runtime@^7.4.4": "patch:@babel/runtime@npm%3A7.18.9#./.yarn/patches/@babel-runtime-npm-7.18.9-28ca6b5f61.patch",
    "@babel/runtime@^7.10.2": "patch:@babel/runtime@npm%3A7.18.9#./.yarn/patches/@babel-runtime-npm-7.18.9-28ca6b5f61.patch",
    "@babel/runtime@^7.4.5": "patch:@babel/runtime@npm%3A7.18.9#./.yarn/patches/@babel-runtime-npm-7.18.9-28ca6b5f61.patch",
    "@babel/runtime@^7.15.4": "patch:@babel/runtime@npm%3A7.18.9#./.yarn/patches/@babel-runtime-npm-7.18.9-28ca6b5f61.patch",
    "@babel/runtime@^7.17.8": "patch:@babel/runtime@npm%3A7.18.9#./.yarn/patches/@babel-runtime-npm-7.18.9-28ca6b5f61.patch",
    "@babel/runtime@^7.8.7": "patch:@babel/runtime@npm%3A7.18.9#./.yarn/patches/@babel-runtime-npm-7.18.9-28ca6b5f61.patch",
    "@babel/runtime@^7.0.0": "patch:@babel/runtime@npm%3A7.18.9#./.yarn/patches/@babel-runtime-npm-7.18.9-28ca6b5f61.patch",
    "@babel/runtime@^7.4.0": "patch:@babel/runtime@npm%3A7.18.9#./.yarn/patches/@babel-runtime-npm-7.18.9-28ca6b5f61.patch",
    "@babel/runtime@^7.3.1": "patch:@babel/runtime@npm%3A7.18.9#./.yarn/patches/@babel-runtime-npm-7.18.9-28ca6b5f61.patch",
    "@babel/runtime@^7.8.3": "patch:@babel/runtime@npm%3A7.18.9#./.yarn/patches/@babel-runtime-npm-7.18.9-28ca6b5f61.patch",
    "@babel/runtime@^7.7.2": "patch:@babel/runtime@npm%3A7.18.9#./.yarn/patches/@babel-runtime-npm-7.18.9-28ca6b5f61.patch",
    "@babel/runtime@^7.12.5": "patch:@babel/runtime@npm%3A7.18.9#./.yarn/patches/@babel-runtime-npm-7.18.9-28ca6b5f61.patch",
    "@babel/runtime@^7.5.0": "patch:@babel/runtime@npm%3A7.18.9#./.yarn/patches/@babel-runtime-npm-7.18.9-28ca6b5f61.patch",
    "@babel/runtime@^7.8.4": "patch:@babel/runtime@npm%3A7.18.9#./.yarn/patches/@babel-runtime-npm-7.18.9-28ca6b5f61.patch",
    "@eslint/eslintrc@^1.3.0": "patch:@eslint/eslintrc@npm%3A1.3.0#./.yarn/patches/@eslint-eslintrc-npm-1.3.0-1f3c51be25.patch",
    "@formatjs/intl-utils@^3.3.1": "patch:@formatjs/intl-utils@npm%3A3.3.1#./.yarn/patches/@formatjs-intl-utils-npm-3.3.1-08510c16ad.patch",
    "@fortawesome/fontawesome-free@^5.13.0": "patch:@fortawesome/fontawesome-free@npm%3A5.13.0#./.yarn/patches/@fortawesome-fontawesome-free-npm-5.13.0-f20fc0388d.patch",
    "@keystonehq/bc-ur-registry@^0.5.0-alpha.5": "patch:@keystonehq/bc-ur-registry@npm%3A0.5.0-alpha.5#./.yarn/patches/@keystonehq-bc-ur-registry-npm-0.5.0-alpha.5-b95c7992a6.patch",
    "@lavamoat/lavapack@^3.1.0": "patch:@lavamoat/lavapack@npm%3A3.1.0#./.yarn/patches/@lavamoat-lavapack-npm-3.1.0-34c65d233b.patch",
    "fast-json-patch@^3.1.0": "patch:fast-json-patch@npm%3A3.1.1#./.yarn/patches/fast-json-patch-npm-3.1.1-7e8bb70a45.patch",
    "@reduxjs/toolkit@^1.6.2": "patch:@reduxjs/toolkit@npm%3A1.6.2#./.yarn/patches/@reduxjs-toolkit-npm-1.6.2-67af09515f.patch",
    "parse5@^7.0.0": "patch:parse5@npm%3A7.0.0#./.yarn/patches/parse5-npm-7.0.0-3158a72394.patch",
    "@types/madge@^5.0.0": "patch:@types/madge@npm%3A5.0.0#./.yarn/patches/@types-madge-npm-5.0.0-654566c2d2.patch",
    "zxcvbn@^4.4.2": "patch:zxcvbn@npm%3A4.4.2#./.yarn/patches/zxcvbn-npm-4.4.2-6527983856.patch",
    "web3@^0.20.7": "patch:web3@npm%3A0.20.7#./.yarn/patches/web3-npm-0.20.7-ee7ef00c57.patch",
    "watchify@^4.0.0": "patch:watchify@npm%3A4.0.0#./.yarn/patches/watchify-npm-4.0.0-4fd965dd49.patch",
    "undeclared-identifiers@^1.1.2": "patch:undeclared-identifiers@npm%3A1.1.2#./.yarn/patches/undeclared-identifiers-npm-1.1.2-13d6792e9e.patch",
    "sass@^1.32.4": "patch:sass@npm%3A1.35.2#./.yarn/patches/sass-npm-1.35.2-6df4e15d13.patch",
    "sass@^1.26.3": "patch:sass@npm%3A1.35.2#./.yarn/patches/sass-npm-1.35.2-6df4e15d13.patch",
    "sass@^1.29.0": "patch:sass@npm%3A1.35.2#./.yarn/patches/sass-npm-1.35.2-6df4e15d13.patch",
    "squirrelly@^8.0.8": "patch:squirrelly@npm%3A8.0.8#./.yarn/patches/squirrelly-npm-8.0.8-1d17420d8d.patch",
    "stylelint@^13.6.1": "patch:stylelint@npm%3A13.6.1#./.yarn/patches/stylelint-npm-13.6.1-47aaddf62b.patch",
    "luxon@^3.0.1": "patch:luxon@npm%3A3.2.1#./.yarn/patches/luxon-npm-3.2.1-56f8d97395.patch",
    "luxon@^3.2.1": "patch:luxon@npm%3A3.2.1#./.yarn/patches/luxon-npm-3.2.1-56f8d97395.patch",
    "improved-yarn-audit@^3.0.0": "patch:improved-yarn-audit@npm%3A3.0.0#./.yarn/patches/improved-yarn-audit-npm-3.0.0-3e37ee431a.patch",
    "lockfile-lint-api@^5.4.6": "patch:lockfile-lint-api@npm%3A5.4.6#./.yarn/patches/lockfile-lint-api-npm-5.4.6-dc86b73900.patch",
    "symbol-observable": "^2.0.3",
    "async-done@~1.3.2": "patch:async-done@npm%3A1.3.2#./.yarn/patches/async-done-npm-1.3.2-1f0a4a8997.patch",
    "async-done@^1.2.0": "patch:async-done@npm%3A1.3.2#./.yarn/patches/async-done-npm-1.3.2-1f0a4a8997.patch",
    "async-done@^1.2.2": "patch:async-done@npm%3A1.3.2#./.yarn/patches/async-done-npm-1.3.2-1f0a4a8997.patch",
<<<<<<< HEAD
    "fast-json-patch@^3.1.1": "patch:fast-json-patch@npm%3A3.1.1#./.yarn/patches/fast-json-patch-npm-3.1.1-7e8bb70a45.patch"
=======
    "fast-json-patch@^3.1.1": "patch:fast-json-patch@npm%3A3.1.1#./.yarn/patches/fast-json-patch-npm-3.1.1-7e8bb70a45.patch",
    "request@^2.83.0": "patch:request@npm%3A2.88.2#./.yarn/patches/request-npm-2.88.2-f4a57c72c4.patch",
    "request@^2.88.2": "patch:request@npm%3A2.88.2#./.yarn/patches/request-npm-2.88.2-f4a57c72c4.patch",
    "request@^2.85.0": "patch:request@npm%3A2.88.2#./.yarn/patches/request-npm-2.88.2-f4a57c72c4.patch"
>>>>>>> 4b271868
  },
  "dependencies": {
    "@babel/runtime": "^7.5.5",
    "@download/blockies": "^1.0.3",
    "@ensdomains/content-hash": "^2.5.6",
    "@ethereumjs/common": "^2.3.1",
    "@ethereumjs/tx": "^3.2.1",
    "@ethersproject/abi": "^5.6.4",
    "@ethersproject/bignumber": "^5.6.2",
    "@ethersproject/contracts": "^5.7.0",
    "@ethersproject/hdnode": "^5.6.2",
    "@ethersproject/providers": "^5.7.2",
    "@formatjs/intl-relativetimeformat": "^5.2.6",
    "@fortawesome/fontawesome-free": "^5.13.0",
    "@keystonehq/bc-ur-registry-eth": "^0.12.1",
    "@keystonehq/metamask-airgapped-keyring": "^0.6.1",
    "@lavamoat/snow": "^1.5.0",
    "@material-ui/core": "^4.11.0",
    "@metamask/address-book-controller": "^1.0.0",
    "@metamask/announcement-controller": "^1.0.0",
    "@metamask/approval-controller": "^1.0.0",
    "@metamask/assets-controllers": "^4.0.1",
    "@metamask/base-controller": "^1.0.0",
    "@metamask/contract-metadata": "^2.3.1",
    "@metamask/controller-utils": "^1.0.0",
    "@metamask/design-tokens": "^1.9.0",
    "@metamask/desktop": "^0.3.0",
<<<<<<< HEAD
    "@metamask/eth-json-rpc-infura": "^7.0.0",
    "@metamask/eth-json-rpc-middleware": "^10.0.0",
=======
    "@metamask/eth-json-rpc-infura": "^8.0.0",
    "@metamask/eth-json-rpc-middleware": "^11.0.0",
    "@metamask/eth-json-rpc-provider": "^1.0.0",
>>>>>>> 4b271868
    "@metamask/eth-keyring-controller": "^10.0.1",
    "@metamask/eth-ledger-bridge-keyring": "^0.13.0",
    "@metamask/eth-token-tracker": "^4.0.0",
    "@metamask/etherscan-link": "^2.2.0",
    "@metamask/gas-fee-controller": "^1.0.0",
    "@metamask/jazzicon": "^2.0.0",
    "@metamask/key-tree": "^7.0.0",
    "@metamask/logo": "^3.1.1",
    "@metamask/message-manager": "^2.0.0",
    "@metamask/metamask-eth-abis": "^3.0.0",
    "@metamask/notification-controller": "^1.0.0",
<<<<<<< HEAD
    "@metamask/obs-store": "^5.0.0",
    "@metamask/permission-controller": "^2.0.0",
=======
    "@metamask/obs-store": "^8.0.0",
    "@metamask/permission-controller": "^3.1.0",
>>>>>>> 4b271868
    "@metamask/phishing-controller": "^2.0.0",
    "@metamask/post-message-stream": "^6.0.0",
    "@metamask/providers": "^10.2.1",
    "@metamask/rate-limit-controller": "^1.0.0",
<<<<<<< HEAD
    "@metamask/rpc-methods": "^0.30.0",
    "@metamask/scure-bip39": "^2.0.3",
    "@metamask/slip44": "^2.1.0",
    "@metamask/smart-transactions-controller": "^3.1.0",
    "@metamask/snaps-controllers": "^0.30.0",
    "@metamask/snaps-ui": "^0.30.0",
    "@metamask/snaps-utils": "^0.30.0",
    "@metamask/subject-metadata-controller": "^1.0.0",
    "@metamask/utils": "^3.6.0",
=======
    "@metamask/rpc-methods": "^0.32.2",
    "@metamask/safe-event-emitter": "^2.0.0",
    "@metamask/scure-bip39": "^2.0.3",
    "@metamask/slip44": "^2.1.0",
    "@metamask/smart-transactions-controller": "^3.1.0",
    "@metamask/snaps-controllers": "^0.32.2",
    "@metamask/snaps-ui": "^0.32.2",
    "@metamask/snaps-utils": "^0.32.2",
    "@metamask/subject-metadata-controller": "^1.0.0",
    "@metamask/utils": "^5.0.0",
>>>>>>> 4b271868
    "@ngraveio/bc-ur": "^1.1.6",
    "@popperjs/core": "^2.4.0",
    "@reduxjs/toolkit": "^1.6.2",
    "@segment/loosely-validate-event": "^2.0.0",
    "@sentry/browser": "^6.0.0",
    "@sentry/integrations": "^6.0.0",
    "@sentry/types": "^6.0.1",
    "@sentry/utils": "^6.0.1",
    "@spruceid/siwe-parser": "^1.1.3",
    "@truffle/codec": "^0.14.12",
    "@truffle/decoder": "^5.3.5",
    "@zxing/browser": "^0.0.10",
    "@zxing/library": "0.8.0",
    "await-semaphore": "^0.1.1",
    "base32-encode": "^1.2.0",
    "base64-js": "^1.5.1",
    "bignumber.js": "^4.1.0",
    "bn.js": "^4.11.7",
    "bowser": "^2.11.0",
    "classnames": "^2.2.6",
    "copy-to-clipboard": "^3.0.8",
    "currency-formatter": "^1.4.2",
    "debounce-stream": "^2.0.0",
    "deep-freeze-strict": "1.1.1",
    "end-of-stream": "^1.4.4",
    "eth-block-tracker": "^7.0.0",
    "eth-ens-namehash": "^2.0.8",
    "eth-json-rpc-filters": "^6.0.0",
    "eth-lattice-keyring": "^0.12.3",
    "eth-method-registry": "^2.0.0",
    "eth-query": "^2.1.2",
    "eth-rpc-errors": "^4.0.2",
    "eth-sig-util": "^3.0.0",
    "eth-trezor-keyring": "^0.10.0",
    "ethereum-ens-network-map": "^1.0.2",
    "ethereumjs-abi": "^0.6.4",
    "ethereumjs-util": "^7.0.10",
    "ethereumjs-wallet": "^0.6.4",
    "ethjs": "^0.4.0",
    "ethjs-contract": "^0.2.3",
    "ethjs-query": "^0.3.4",
    "extension-port-stream": "^2.0.0",
    "fast-json-patch": "^3.1.1",
    "fuse.js": "^3.2.0",
    "globalthis": "^1.0.1",
    "human-standard-token-abi": "^2.0.0",
    "immer": "^9.0.6",
    "is-retry-allowed": "^2.2.0",
    "jest-junit": "^14.0.1",
    "json-rpc-engine": "^6.1.0",
    "json-rpc-middleware-stream": "^4.2.1",
    "labeled-stream-splicer": "^2.0.2",
    "localforage": "^1.9.0",
    "lodash": "^4.17.21",
    "loglevel": "^1.8.1",
    "luxon": "^3.2.1",
    "nanoid": "^2.1.6",
    "nonce-tracker": "^1.0.0",
    "obj-multiplex": "^1.0.0",
    "pify": "^5.0.0",
    "promise-to-callback": "^1.0.0",
    "prop-types": "^15.6.1",
    "pubnub": "4.27.3",
    "pump": "^3.0.0",
    "punycode": "^2.1.1",
    "qrcode-generator": "1.4.1",
    "qrcode.react": "^1.0.1",
    "react": "^16.12.0",
    "react-dom": "^16.12.0",
    "react-idle-timer": "^4.2.5",
    "react-inspector": "^2.3.0",
    "react-markdown": "^6.0.3",
    "react-popper": "^2.2.3",
    "react-redux": "^7.2.0",
    "react-responsive-carousel": "^3.2.21",
    "react-router-dom": "^5.1.2",
    "react-simple-file-input": "^2.0.0",
    "react-tippy": "^1.2.2",
    "react-toggle-button": "^2.2.0",
    "react-transition-group": "^1.2.1",
    "readable-stream": "^2.3.3",
    "redux": "^4.0.5",
    "redux-thunk": "^2.3.0",
    "remove-trailing-slash": "^0.1.1",
    "reselect": "^3.0.1",
    "ses": "^0.12.4",
    "single-call-balance-checker-abi": "^1.0.0",
    "swappable-obj-proxy": "^1.1.0",
    "unicode-confusables": "^0.1.1",
    "uuid": "^8.3.2",
    "valid-url": "^1.0.9",
    "web3-stream-provider": "^4.0.0",
    "zxcvbn": "^4.4.2"
  },
  "devDependencies": {
    "@babel/code-frame": "^7.12.13",
    "@babel/core": "^7.12.1",
    "@babel/eslint-parser": "^7.13.14",
    "@babel/eslint-plugin": "^7.12.1",
    "@babel/preset-env": "^7.5.5",
    "@babel/preset-react": "^7.0.0",
    "@babel/preset-typescript": "^7.16.7",
    "@babel/register": "^7.5.5",
    "@ethersproject/bignumber": "^5.7.0",
    "@lavamoat/allow-scripts": "^2.0.3",
    "@lavamoat/lavapack": "^5.0.0",
    "@metamask/auto-changelog": "^2.1.0",
    "@metamask/eslint-config": "^9.0.0",
    "@metamask/eslint-config-jest": "^9.0.0",
    "@metamask/eslint-config-mocha": "^9.0.0",
    "@metamask/eslint-config-nodejs": "^9.0.0",
    "@metamask/eslint-config-typescript": "^9.0.1",
    "@metamask/forwarder": "^1.1.0",
    "@metamask/phishing-warning": "^2.1.0",
    "@metamask/test-dapp": "^5.6.0",
    "@sentry/cli": "^1.58.0",
    "@storybook/addon-a11y": "^6.5.13",
    "@storybook/addon-actions": "^6.5.13",
    "@storybook/addon-essentials": "^6.5.13",
    "@storybook/addon-knobs": "^6.4.0",
    "@storybook/addons": "^6.5.13",
    "@storybook/api": "^6.5.13",
    "@storybook/builder-webpack5": "^6.5.13",
    "@storybook/client-api": "^6.5.13",
    "@storybook/components": "^6.5.13",
    "@storybook/core": "^6.5.13",
    "@storybook/core-events": "^6.5.13",
    "@storybook/manager-webpack5": "^6.5.13",
    "@storybook/react": "^6.5.13",
    "@storybook/storybook-deployer": "^2.8.16",
    "@storybook/test-runner": "^0.9.2",
    "@storybook/theming": "^6.5.13",
    "@testing-library/jest-dom": "^5.11.10",
    "@testing-library/react": "^10.4.8",
    "@testing-library/react-hooks": "^8.0.1",
    "@testing-library/user-event": "^14.4.3",
    "@tsconfig/node16": "^1.0.3",
    "@types/babelify": "^7.3.7",
    "@types/browserify": "^12.0.37",
    "@types/currency-formatter": "^1.5.1",
    "@types/end-of-stream": "^1.4.1",
    "@types/fs-extra": "^9.0.13",
    "@types/gulp": "^4.0.9",
    "@types/gulp-autoprefixer": "^0.0.33",
    "@types/gulp-dart-sass": "^1.0.1",
    "@types/gulp-sourcemaps": "^0.0.35",
    "@types/jest": "^29.1.2",
    "@types/madge": "^5.0.0",
    "@types/node": "^17.0.21",
    "@types/pify": "^5.0.1",
    "@types/pump": "^1.1.1",
    "@types/react": "^16.9.53",
    "@types/react-dom": "^17.0.11",
    "@types/react-redux": "^7.1.25",
    "@types/remote-redux-devtools": "^0.5.5",
    "@types/w3c-web-hid": "^1.0.3",
    "@types/watchify": "^3.11.1",
    "@types/yargs": "^17.0.8",
    "@typescript-eslint/eslint-plugin": "^5.30.7",
    "@typescript-eslint/parser": "^5.30.7",
    "@whitespace/storybook-addon-html": "^5.1.1",
    "addons-linter": "^5.2.0",
    "babelify": "^10.0.0",
    "bify-module-groups": "^2.0.0",
    "brfs": "^2.0.2",
    "browser-util-inspect": "^0.2.0",
    "browserify": "^16.5.1",
    "chalk": "^3.0.0",
    "chokidar": "^3.5.3",
    "chromedriver": "^111.0.0",
    "concurrently": "^7.6.0",
    "copy-webpack-plugin": "^6.0.3",
    "cross-spawn": "^7.0.3",
    "css-loader": "^2.1.1",
    "css-to-xpath": "^0.1.0",
    "csstype": "^3.0.11",
    "del": "^3.0.0",
    "depcheck": "^1.4.3",
    "dependency-tree": "^8.1.2",
    "duplexify": "^4.1.1",
    "eslint": "^8.20.0",
    "eslint-config-prettier": "^8.5.0",
    "eslint-import-resolver-node": "^0.3.4",
    "eslint-import-resolver-typescript": "^2.5.0",
    "eslint-plugin-import": "^2.22.1",
    "eslint-plugin-jest": "^26.6.0",
    "eslint-plugin-jsdoc": "^39.3.3",
    "eslint-plugin-mocha": "^8.1.0",
    "eslint-plugin-node": "^11.1.0",
    "eslint-plugin-prettier": "^4.2.1",
    "eslint-plugin-react": "^7.23.1",
    "eslint-plugin-react-hooks": "^4.2.0",
    "eslint-plugin-storybook": "^0.6.4",
    "fancy-log": "^1.3.3",
    "fast-glob": "^3.2.2",
    "fs-extra": "^8.1.0",
    "ganache": "^v7.0.4",
    "geckodriver": "^3.2.0",
    "gh-pages": "^3.2.3",
    "globby": "^11.0.4",
    "gulp": "^4.0.2",
    "gulp-autoprefixer": "^8.0.0",
    "gulp-dart-sass": "^1.0.2",
    "gulp-livereload": "4.0.0",
    "gulp-rename": "^2.0.0",
    "gulp-rtlcss": "^1.4.0",
    "gulp-sort": "^2.0.0",
    "gulp-sourcemaps": "^3.0.0",
    "gulp-stylelint": "^13.0.0",
    "gulp-watch": "^5.0.1",
    "gulp-zip": "^5.1.0",
    "history": "^5.0.0",
    "husky": "^8.0.3",
    "improved-yarn-audit": "^3.0.0",
    "ini": "^3.0.0",
    "istanbul-lib-coverage": "^3.2.0",
    "istanbul-lib-report": "^3.0.0",
    "istanbul-reports": "^3.1.5",
    "jest": "^29.1.2",
    "jest-canvas-mock": "^2.3.1",
    "jest-environment-jsdom": "^29.1.2",
    "js-yaml": "^4.1.0",
    "jsdom": "^11.2.0",
    "junit-report-merger": "^4.0.0",
    "koa": "^2.7.0",
    "lavamoat": "^6.3.0",
    "lavamoat-browserify": "^15.5.0",
    "lavamoat-viz": "^6.0.9",
    "lockfile-lint": "^4.9.6",
    "loose-envify": "^1.4.0",
    "madge": "^5.0.1",
    "mocha": "^7.2.0",
    "mockttp": "^2.6.0",
    "nock": "^13.2.9",
    "node-fetch": "^2.6.1",
    "nyc": "^15.0.0",
    "playwright": "^1.29.2",
    "polyfill-crypto.getrandomvalues": "^1.0.0",
    "prettier": "^2.7.1",
    "prettier-plugin-sort-json": "^1.0.0",
    "proxyquire": "^2.1.3",
    "pumpify": "^2.0.1",
    "randomcolor": "^0.5.4",
    "react-devtools": "^4.11.0",
    "react-syntax-highlighter": "^15.5.0",
    "read-installed": "^4.0.3",
    "redux-mock-store": "^1.5.4",
    "remote-redux-devtools": "^0.5.16",
    "require-from-string": "^2.0.2",
    "resolve-url-loader": "^3.1.5",
    "sass": "^1.32.4",
    "sass-loader": "^10.1.1",
    "selenium-webdriver": "^4.3.1",
    "semver": "^7.3.5",
    "serve-handler": "^6.1.2",
    "sinon": "^9.0.0",
    "source-map": "^0.7.2",
    "source-map-explorer": "^2.4.2",
    "squirrelly": "^8.0.8",
    "storybook-dark-mode": "^1.1.0",
    "stream-browserify": "^3.0.0",
    "string.prototype.matchall": "^4.0.2",
    "style-loader": "^0.21.0",
    "stylelint": "^13.6.1",
    "terser": "^5.7.0",
    "through2": "^4.0.2",
    "ts-node": "^10.5.0",
    "ttest": "^2.1.1",
    "typescript": "~4.4.0",
    "vinyl": "^2.2.1",
    "vinyl-buffer": "^1.0.1",
    "vinyl-source-stream": "^2.0.0",
    "vinyl-sourcemaps-apply": "^0.2.1",
    "wait-on": "^7.0.1",
    "watchify": "^4.0.0",
    "webextension-polyfill": "^0.8.0",
    "webpack": "^5.75.0",
    "yargs": "^17.0.1"
  },
  "engines": {
    "node": "^16.0.0",
    "yarn": "^3.2.4"
  },
  "lavamoat": {
    "allowScripts": {
      "@sentry/cli": true,
      "chromedriver": true,
      "geckodriver": true,
      "react-devtools>electron": true,
      "@eth-optimism/contracts>@ethersproject/hardware-wallets>@ledgerhq/hw-transport-node-hid>@ledgerhq/hw-transport-node-hid-noevents>node-hid": false,
      "@eth-optimism/contracts>@ethersproject/hardware-wallets>@ledgerhq/hw-transport-node-hid>node-hid": false,
      "@eth-optimism/contracts>@ethersproject/hardware-wallets>@ledgerhq/hw-transport-node-hid>usb": false,
      "@metamask/controllers>web3-provider-engine>ethereumjs-util>keccak": false,
      "@metamask/controllers>web3-provider-engine>ethereumjs-util>secp256k1": false,
      "@metamask/controllers>web3-provider-engine>ethereumjs-vm>merkle-patricia-tree>ethereumjs-util>keccak": false,
      "@metamask/controllers>web3-provider-engine>ethereumjs-vm>merkle-patricia-tree>ethereumjs-util>secp256k1": false,
      "@metamask/eth-ledger-bridge-keyring>eth-sig-util>ethereumjs-util>keccak": false,
      "@metamask/eth-ledger-bridge-keyring>hdkey>secp256k1": false,
      "@storybook/api>core-js": false,
      "@storybook/core>@storybook/core-client>@storybook/ui>core-js-pure": false,
      "eth-json-rpc-filters>eth-json-rpc-middleware>ethereumjs-util>keccak": false,
      "eth-json-rpc-filters>eth-json-rpc-middleware>ethereumjs-util>secp256k1": false,
      "eth-json-rpc-middleware>eth-sig-util>ethereumjs-util>keccak": false,
      "eth-json-rpc-middleware>eth-sig-util>ethereumjs-util>secp256k1": false,
      "eth-lattice-keyring>gridplus-sdk": false,
      "eth-sig-util>ethereumjs-util>keccak": false,
      "eth-sig-util>ethereumjs-util>secp256k1": false,
      "eth-trezor-keyring>hdkey>secp256k1": false,
      "eth-trezor-keyring>trezor-connect>@trezor/transport>protobufjs": false,
      "eth-trezor-keyring>trezor-connect>@trezor/utxo-lib>blake-hash": false,
      "eth-trezor-keyring>trezor-connect>@trezor/utxo-lib>tiny-secp256k1": false,
      "ethereumjs-util>ethereum-cryptography>keccak": false,
      "ethjs-query>babel-runtime>core-js": false,
      "ganache>@trufflesuite/bigint-buffer": false,
      "ganache>bufferutil": false,
      "ganache>keccak": false,
      "ganache>leveldown": false,
      "ganache>secp256k1": false,
      "ganache>utf-8-validate": false,
      "ethereumjs-util>ethereum-cryptography>secp256k1": false,
      "gulp-watch>chokidar>fsevents": false,
      "gulp>glob-watcher>chokidar>fsevents": false,
      "webpack>watchpack>watchpack-chokidar2>chokidar>fsevents": false,
      "@keystonehq/bc-ur-registry-eth>hdkey>secp256k1": false,
      "@metamask/rpc-methods>@metamask/key-tree>secp256k1": false,
      "eth-lattice-keyring>gridplus-sdk>secp256k1": false,
      "eth-lattice-keyring>secp256k1": false,
      "@storybook/react>@pmmmwh/react-refresh-webpack-plugin>core-js-pure": false,
      "@testing-library/jest-dom>aria-query>@babel/runtime-corejs3>core-js-pure": false,
      "web3": false,
      "web3>web3-bzz": false,
      "web3>web3-core>web3-core-requestmanager>web3-providers-ws>websocket>bufferutil": false,
      "web3>web3-core>web3-core-requestmanager>web3-providers-ws>websocket>es5-ext": false,
      "web3>web3-core>web3-core-requestmanager>web3-providers-ws>websocket>utf-8-validate": false,
      "web3>web3-shh": false,
      "@keystonehq/metamask-airgapped-keyring>@keystonehq/base-eth-keyring>hdkey>secp256k1": false,
      "@metamask/base-controller>simple-git-hooks": false,
      "@storybook/core>@storybook/core-server>webpack>watchpack>watchpack-chokidar2>chokidar>fsevents": false,
      "resolve-url-loader>es6-iterator>es5-ext": false,
      "@storybook/test-runner>playwright": true,
      "playwright": false
    }
  },
  "packageManager": "yarn@3.2.4"
}<|MERGE_RESOLUTION|>--- conflicted
+++ resolved
@@ -21,10 +21,7 @@
     "build:test": "SEGMENT_HOST='https://api.segment.io' SEGMENT_WRITE_KEY='FAKE' SENTRY_DSN_DEV=https://fake@sentry.io/0000000 PORTFOLIO_URL=http://127.0.0.1:8080 yarn build test",
     "build:test:flask": "yarn build test --build-type flask",
     "build:test:mv3": "ENABLE_MV3=true SEGMENT_HOST='https://api.segment.io' SEGMENT_WRITE_KEY='FAKE' SENTRY_DSN_DEV=https://fake@sentry.io/0000000 PORTFOLIO_URL=http://127.0.0.1:8080 yarn build test",
-<<<<<<< HEAD
-=======
     "build:test:dev:mv3": "ENABLE_MV3=true SEGMENT_HOST='https://api.segment.io' SEGMENT_WRITE_KEY='FAKE' SENTRY_DSN_DEV=https://fake@sentry.io/0000000 PORTFOLIO_URL=http://127.0.0.1:8080 yarn build:dev testDev --apply-lavamoat=false",
->>>>>>> 4b271868
     "test": "yarn lint && yarn test:unit && yarn test:unit:jest",
     "dapp": "node development/static-server.js node_modules/@metamask/test-dapp/dist --port 8080",
     "dapp-chain": "GANACHE_ARGS='-b 2' concurrently -k -n ganache,dapp -p '[{time}][{name}]' 'yarn ganache:start' 'sleep 5 && yarn dapp'",
@@ -36,10 +33,7 @@
     "test:unit:mocha": "node ./test/run-unit-tests.js --mocha",
     "test:e2e:chrome": "SELENIUM_BROWSER=chrome node test/e2e/run-all.js",
     "test:e2e:chrome:snaps": "SELENIUM_BROWSER=chrome node test/e2e/run-all.js --snaps",
-<<<<<<< HEAD
-=======
     "test:e2e:chrome:mv3": "SELENIUM_BROWSER=chrome node test/e2e/run-all.js --mv3",
->>>>>>> 4b271868
     "test:e2e:firefox": "SELENIUM_BROWSER=firefox node test/e2e/run-all.js",
     "test:e2e:firefox:snaps": "SELENIUM_BROWSER=firefox node test/e2e/run-all.js --snaps",
     "test:e2e:single": "node test/e2e/run-e2e-test.js",
@@ -209,14 +203,7 @@
     "async-done@~1.3.2": "patch:async-done@npm%3A1.3.2#./.yarn/patches/async-done-npm-1.3.2-1f0a4a8997.patch",
     "async-done@^1.2.0": "patch:async-done@npm%3A1.3.2#./.yarn/patches/async-done-npm-1.3.2-1f0a4a8997.patch",
     "async-done@^1.2.2": "patch:async-done@npm%3A1.3.2#./.yarn/patches/async-done-npm-1.3.2-1f0a4a8997.patch",
-<<<<<<< HEAD
     "fast-json-patch@^3.1.1": "patch:fast-json-patch@npm%3A3.1.1#./.yarn/patches/fast-json-patch-npm-3.1.1-7e8bb70a45.patch"
-=======
-    "fast-json-patch@^3.1.1": "patch:fast-json-patch@npm%3A3.1.1#./.yarn/patches/fast-json-patch-npm-3.1.1-7e8bb70a45.patch",
-    "request@^2.83.0": "patch:request@npm%3A2.88.2#./.yarn/patches/request-npm-2.88.2-f4a57c72c4.patch",
-    "request@^2.88.2": "patch:request@npm%3A2.88.2#./.yarn/patches/request-npm-2.88.2-f4a57c72c4.patch",
-    "request@^2.85.0": "patch:request@npm%3A2.88.2#./.yarn/patches/request-npm-2.88.2-f4a57c72c4.patch"
->>>>>>> 4b271868
   },
   "dependencies": {
     "@babel/runtime": "^7.5.5",
@@ -244,14 +231,9 @@
     "@metamask/controller-utils": "^1.0.0",
     "@metamask/design-tokens": "^1.9.0",
     "@metamask/desktop": "^0.3.0",
-<<<<<<< HEAD
-    "@metamask/eth-json-rpc-infura": "^7.0.0",
-    "@metamask/eth-json-rpc-middleware": "^10.0.0",
-=======
     "@metamask/eth-json-rpc-infura": "^8.0.0",
     "@metamask/eth-json-rpc-middleware": "^11.0.0",
     "@metamask/eth-json-rpc-provider": "^1.0.0",
->>>>>>> 4b271868
     "@metamask/eth-keyring-controller": "^10.0.1",
     "@metamask/eth-ledger-bridge-keyring": "^0.13.0",
     "@metamask/eth-token-tracker": "^4.0.0",
@@ -263,28 +245,12 @@
     "@metamask/message-manager": "^2.0.0",
     "@metamask/metamask-eth-abis": "^3.0.0",
     "@metamask/notification-controller": "^1.0.0",
-<<<<<<< HEAD
-    "@metamask/obs-store": "^5.0.0",
-    "@metamask/permission-controller": "^2.0.0",
-=======
     "@metamask/obs-store": "^8.0.0",
     "@metamask/permission-controller": "^3.1.0",
->>>>>>> 4b271868
     "@metamask/phishing-controller": "^2.0.0",
     "@metamask/post-message-stream": "^6.0.0",
     "@metamask/providers": "^10.2.1",
     "@metamask/rate-limit-controller": "^1.0.0",
-<<<<<<< HEAD
-    "@metamask/rpc-methods": "^0.30.0",
-    "@metamask/scure-bip39": "^2.0.3",
-    "@metamask/slip44": "^2.1.0",
-    "@metamask/smart-transactions-controller": "^3.1.0",
-    "@metamask/snaps-controllers": "^0.30.0",
-    "@metamask/snaps-ui": "^0.30.0",
-    "@metamask/snaps-utils": "^0.30.0",
-    "@metamask/subject-metadata-controller": "^1.0.0",
-    "@metamask/utils": "^3.6.0",
-=======
     "@metamask/rpc-methods": "^0.32.2",
     "@metamask/safe-event-emitter": "^2.0.0",
     "@metamask/scure-bip39": "^2.0.3",
@@ -295,7 +261,6 @@
     "@metamask/snaps-utils": "^0.32.2",
     "@metamask/subject-metadata-controller": "^1.0.0",
     "@metamask/utils": "^5.0.0",
->>>>>>> 4b271868
     "@ngraveio/bc-ur": "^1.1.6",
     "@popperjs/core": "^2.4.0",
     "@reduxjs/toolkit": "^1.6.2",
