--- conflicted
+++ resolved
@@ -31,11 +31,7 @@
       - ALLOW_LOCAL_SNAPS: false
       - REQUIRE_SNAPS_ALLOWLIST: true
       - REJECT_INVALID_SNAPS_PLATFORM_VERSION: true
-<<<<<<< HEAD
-      - IFRAME_EXECUTION_ENVIRONMENT_URL: https://execution.metamask.io/iframe/10.1.0/index.html
-=======
       - IFRAME_EXECUTION_ENVIRONMENT_URL: https://execution.metamask.io/iframe/10.2.0/index.html
->>>>>>> 7cdc1939
       - ACCOUNT_SNAPS_DIRECTORY_URL: https://snaps.metamask.io/account-management
       # for seedless onboarding (social login)
       - GOOGLE_PROD_CLIENT_ID
@@ -68,11 +64,7 @@
       - ALLOW_LOCAL_SNAPS: false
       - REQUIRE_SNAPS_ALLOWLIST: true
       - REJECT_INVALID_SNAPS_PLATFORM_VERSION: true
-<<<<<<< HEAD
-      - IFRAME_EXECUTION_ENVIRONMENT_URL: https://execution.metamask.io/iframe/10.1.0/index.html
-=======
       - IFRAME_EXECUTION_ENVIRONMENT_URL: https://execution.metamask.io/iframe/10.2.0/index.html
->>>>>>> 7cdc1939
       - ACCOUNT_SNAPS_DIRECTORY_URL: https://snaps.metamask.io/account-management
       # for seedless onboarding (social login)
       - GOOGLE_BETA_CLIENT_ID
@@ -108,11 +100,7 @@
       - ALLOW_LOCAL_SNAPS: true
       - REQUIRE_SNAPS_ALLOWLIST: false
       - REJECT_INVALID_SNAPS_PLATFORM_VERSION: false
-<<<<<<< HEAD
-      - IFRAME_EXECUTION_ENVIRONMENT_URL: https://execution.metamask.io/iframe/10.1.0/index.html
-=======
       - IFRAME_EXECUTION_ENVIRONMENT_URL: https://execution.metamask.io/iframe/10.2.0/index.html
->>>>>>> 7cdc1939
       - SUPPORT_LINK: https://support.metamask.io/
       - SUPPORT_REQUEST_LINK: https://support.metamask.io/
       - INFURA_ENV_KEY_REF: INFURA_FLASK_PROJECT_ID
