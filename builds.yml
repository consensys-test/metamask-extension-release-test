# TODO(ritave): Add support for environments (<root>/development/build/constants.js:@ENVIRONMENT)
# TODO(ritave): Add support for build targets (<root>/development/build/constants.js:@BUILD_TARGETS)
# TODO(ritave): Warn if not all of declared variables have been defined / used

# The priority order of variable definitions (most important to least important):
# <hardcoded build code>; <environmental variables>; .metamaskprodrc; .metamaskrc; builds.yml:.buildTypes.<type>.env; builds.yml:.features.<feature>.env; builds.yml:.env

# The build type to use when no build type provided in the cli
default: &default main

# Declaration of build types
# Each build type is composed of features, env variables and assets.
# Also known as productFlavors in Android lingo
# Note: These build types should be kept in sync with the list in `.github/workflows/update-lavamoat-policies.yml`
buildTypes:
  main:
    features:
      - build-main
      - snaps
    # Additional env variables that are specific to this build
    env:
      - INFURA_PROD_PROJECT_ID
      - SEGMENT_PROD_WRITE_KEY
      - INFURA_ENV_KEY_REF: INFURA_PROD_PROJECT_ID
      - SEGMENT_WRITE_KEY_REF: SEGMENT_PROD_WRITE_KEY
      - ALLOW_LOCAL_SNAPS: false
      - REQUIRE_SNAPS_ALLOWLIST: true
      - IFRAME_EXECUTION_ENVIRONMENT_URL: https://execution.consensys.io/1.0.1/index.html
    # Main build uses the default browser manifest
    manifestOverrides: false

  beta:
    features:
      - build-beta
    env:
      - INFURA_BETA_PROJECT_ID
      - SEGMENT_BETA_WRITE_KEY
      - INFURA_ENV_KEY_REF: INFURA_BETA_PROJECT_ID
      - SEGMENT_WRITE_KEY_REF: SEGMENT_BETA_WRITE_KEY
    # Modifies how the version is displayed.
    # eg. instead of 10.25.0 -> 10.25.0-beta.2
    isPrerelease: true
    # Folder which contains overrides to browser manifests
    manifestOverrides: ./app/build-types/beta/manifest/

  flask:
    # Code surrounded using code fences for that feature
    # will not be removed
    features:
      - snaps
      - desktop
      - build-flask
      - keyring-snaps
      - blockaid
    env:
      - INFURA_FLASK_PROJECT_ID
      - SEGMENT_FLASK_WRITE_KEY
      - ALLOW_LOCAL_SNAPS: true
      - REQUIRE_SNAPS_ALLOWLIST: false
      - IFRAME_EXECUTION_ENVIRONMENT_URL: https://execution.consensys.io/0.38.1-flask.1/index.html
      - SUPPORT_LINK: https://metamask-flask.zendesk.com/hc
      - SUPPORT_REQUEST_LINK: https://metamask-flask.zendesk.com/hc/en-us/requests/new
      - INFURA_ENV_KEY_REF: INFURA_FLASK_PROJECT_ID
      - SEGMENT_WRITE_KEY_REF: SEGMENT_FLASK_WRITE_KEY
    isPrerelease: true
    manifestOverrides: ./app/build-types/flask/manifest/

  desktop:
    features:
      - snaps
      - desktop
      - build-flask
      - keyring-snaps
    env:
      - INFURA_FLASK_PROJECT_ID
      - SEGMENT_FLASK_WRITE_KEY
      - ALLOW_LOCAL_SNAPS: true
      - REQUIRE_SNAPS_ALLOWLIST: false
      - IFRAME_EXECUTION_ENVIRONMENT_URL: https://execution.consensys.io/0.38.1-flask.1/index.html
      - SUPPORT_LINK: https://metamask-flask.zendesk.com/hc
      - SUPPORT_REQUEST_LINK: https://metamask-flask.zendesk.com/hc/en-us/requests/new
      - INFURA_ENV_KEY_REF: INFURA_FLASK_PROJECT_ID
      - SEGMENT_WRITE_KEY_REF: SEGMENT_FLASK_WRITE_KEY
    isPrerelease: true
    manifestOverrides: ./app/build-types/desktop/manifest/

  mmi:
    features:
      - build-mmi
    env:
      - INFURA_MMI_PROJECT_ID
      - SEGMENT_MMI_WRITE_KEY
      - INFURA_ENV_KEY_REF: INFURA_MMI_PROJECT_ID
      - SEGMENT_WRITE_KEY_REF: SEGMENT_MMI_WRITE_KEY
      - MMI_CONFIGURATION_SERVICE_URL: https://configuration.metamask-institutional.io/v1/configuration/default
      - SUPPORT_LINK: https://mmi-support.zendesk.com/hc/en-us
      - SUPPORT_REQUEST_LINK: https://mmi-support.zendesk.com/hc/en-us/requests/new
    # For some reason, MMI uses this type of versioning
    # Leaving it on for backwards compatibility
    isPrerelease: true
    manifestOverrides: ./app/build-types/mmi/manifest/

# Build types are composed of a set of features.
# Each feature can have code fences that add new code
# as well declaring, defining and overriding env variables
features:
  snaps:
    # Each feature might have variables that only exist when built with that feature active
    env:
      # Whether to allow snaps from localhost - local://localhost:8080/snap.manifest.json
      # Enabled in Flask, will be disabled in Main
      - ALLOW_LOCAL_SNAPS
      # Whether to verify that a snap can be installed using an allow list
      - REQUIRE_SNAPS_ALLOWLIST
      - IFRAME_EXECUTION_ENVIRONMENT_URL
    assets:
      - ./{app,shared,ui}/**/snaps/**
  desktop:
    env:
      - COMPATIBILITY_VERSION_EXTENSION: 1
      - DISABLE_WEB_SOCKET_ENCRYPTION: false
      - SKIP_OTP_PAIRING_FLOW: false
      - WEB_SOCKET_PORT: null
  blockaid:
<<<<<<< HEAD
=======
    env:
      - BLOCKAID_FILE_CDN: null
      - BLOCKAID_PUBLIC_KEY: null
>>>>>>> 877e184b

  ###
  # Build Type code extensions. Things like different support links, warning pages, banners
  ###

  build-main:
  build-beta:
    assets:
      # Assets that will be copied
      - src: ./app/build-types/beta/images/
        dest: images
      # Assets that are exclusively included in this feature and ignored in others
      # Supports globs
      - ./{app,shared,ui}/**/beta/**
  build-mmi:
    assets:
      - src: ./app/build-types/mmi/images/
        dest: images
      - ./{app,shared,ui}/**/institutional/**
  build-flask:
    assets:
      - src: ./app/build-types/flask/images/
        dest: images
      - ./{app,shared,ui}/**/flask/**
  keyring-snaps:
    env:
      - KEYRING_SNAPS_REGISTRY_URL: https://metamask.github.io/keyring-snaps-registry/prod/registry.json
    assets:
      - ./{app,shared,ui}/**/keyring-snaps/**

# Env variables that are required for all types of builds
#
# env object supports both declarations (- FOO), and definitions (- FOO: BAR).
# Variables that were declared have to be defined somewhere in the load chain before usage
env:
  - SWAPS_USE_DEV_APIS: false
  - PORTFOLIO_URL: https://portfolio.metamask.io
  - TOKEN_ALLOWANCE_IMPROVEMENTS: false
  - TRANSACTION_SECURITY_PROVIDER: false
  # The unlock password
  - PASSWORD: null
  # Also see METAMASK_DEBUG and NODE_DEBUG
  - DEBUG: null
  - SUPPORT_LINK: https://support.metamask.io
  - SUPPORT_REQUEST_LINK: https://metamask.zendesk.com/hc/en-us
  - SKIP_BACKGROUND_INITIALIZATION: false

  # TODO(ritave): Move ManifestV3 into a feature?
  - ENABLE_MV3: false
  - HARDWARE_WALLETS_MV3: false
  # These are exclusively used for MV3
  - APPLY_LAVAMOAT
  - FILE_NAMES

  # This variable is read by Trezor's source and breaks build if not included
  - ASSET_PREFIX: null

  ###
  # API keys to 3rd party services
  ###

  - PUBNUB_PUB_KEY: null
  - PUBNUB_SUB_KEY: null
  - SEGMENT_HOST: null
  - SENTRY_DSN: null
  - SENTRY_DSN_DEV: null
  - OPENSEA_KEY: null
  - ETHERSCAN_KEY: null
  # also INFURA_PROJECT_ID below

  ###
  # Build system backwards compatibility
  ###

  - INFURA_ENV_KEY_REF
  - SEGMENT_WRITE_KEY_REF

  ###
  # Variables that are modified with hardcoded code
  ###

  # Used for debugging changes to the phishing warning page.
  # Modified in <root>/development/build/scripts.js:@getPhishingWarningPageUrl
  - PHISHING_WARNING_PAGE_URL: null
  # Modified in <root>/development/build/scripts.js:@getInfuraProjectId
  - INFURA_PROJECT_ID
  # Modified in <root>/development/build/scripts.js:@getSegmentWriteKey
  - SEGMENT_WRITE_KEY: ''
  # Modified in <root>/development/build/scripts.js:@setEnvironmentVariables
  # Also see DEBUG and NODE_DEBUG
  - METAMASK_DEBUG: false
  # Modified in <root>/development/build/scripts.js:@setEnvironmentVariables
  - IN_TEST
  # Modified in <root>/development/build/scripts.js:@setEnvironmentVariables
  - METAMASK_ENVIRONMENT
  # Modified in <root>/development/build/scripts.js:@setEnvironmentVariables
  - METAMASK_VERSION
  # Modified in <root>/development/build/scripts.js:@setEnvironmentVariables
  - METAMASK_BUILD_TYPE
  # Modified in <root>/development/build/scripts.js:@setEnvironmentVariables
  - NODE_ENV
  # Defined by node itself
  # For the purposes of the build system we define it as empty below
  # if it's not inside process.env
  # Also see DEBUG and METAMASK_DEBUG
  - NODE_DEBUG: ''
  # Used by react-devtools-core
  - EDITOR_URL: ''
  # CDN for blockaid files
  - BLOCKAID_FILE_CDN
  # Blockaid public key for verifying signatures of data files downloaded from CDN
  - BLOCKAID_PUBLIC_KEY
  # Determines if feature flagged Multichain UI should be used
  - MULTICHAIN: ''

  ###
  # Meta variables
  ###

  # Uses yaml anchors to DRY - https://juju.is/docs/sdk/yaml-anchors-and-aliases
  - METAMASK_BUILD_TYPE_DEFAULT: *default<|MERGE_RESOLUTION|>--- conflicted
+++ resolved
@@ -122,12 +122,9 @@
       - SKIP_OTP_PAIRING_FLOW: false
       - WEB_SOCKET_PORT: null
   blockaid:
-<<<<<<< HEAD
-=======
     env:
       - BLOCKAID_FILE_CDN: null
       - BLOCKAID_PUBLIC_KEY: null
->>>>>>> 877e184b
 
   ###
   # Build Type code extensions. Things like different support links, warning pages, banners
