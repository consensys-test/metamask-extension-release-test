const { readFileSync } = require('node:fs');
const path = require('node:path');
const ts = require('typescript');
const { version: reactVersion } = require('react/package.json');

const tsconfigPath = ts.findConfigFile('./', ts.sys.fileExists);
const { config } = ts.readConfigFile(tsconfigPath, ts.sys.readFile);
const tsconfig = ts.parseJsonConfigFileContent(config, ts.sys, './');

/**
 * @type {import('eslint').Linter.Config }
 */
module.exports = {
  root: true,
  // Suggested addition from the storybook 6.5 update
  extends: ['plugin:storybook/recommended'],
  // Ignore files which are also in .prettierignore
  ignorePatterns: readFileSync('.prettierignore', 'utf8').trim().split('\n'),
  // eslint's parser, esprima, is not compatible with ESM, so use the babel parser instead
  parser: '@babel/eslint-parser',
  plugins: ['@metamask/design-tokens'],
  rules: {
    '@metamask/design-tokens/color-no-hex': 'warn',
  },
  overrides: [
    /**
     * == Modules ==
     *
     * The first two sections here, which cover module syntax, are mutually
     * exclusive: the set of files covered between them may NOT overlap. This is
     * because we do not allow a file to use two different styles for specifying
     * imports and exports (however theoretically possible it may be).
     */
    {
      /**
       * Modules (CommonJS module syntax)
       *
       * This is code that uses `require()` and `module.exports` to import and
       * export other modules.
       */
      files: [
        '.eslintrc.js',
        '.eslintrc.*.js',
        '.mocharc.js',
        '*.config.js',
        'development/**/*.js',
        'test/e2e/**/*.js',
        'test/helpers/*.js',
        'test/run-unit-tests.js',
      ],
      extends: [
        path.resolve(__dirname, '.eslintrc.base.js'),
        path.resolve(__dirname, '.eslintrc.node.js'),
        path.resolve(__dirname, '.eslintrc.babel.js'),
        path.resolve(__dirname, '.eslintrc.typescript-compat.js'),
      ],
      settings: {
        'import/resolver': {
          // When determining the location of a `require()` call, use Node's
          // resolution algorithm, then fall back to TypeScript's. This allows
          // TypeScript files (which Node's algorithm doesn't recognize) to be
          // imported from JavaScript files, while also preventing issues when
          // using packages like `prop-types` (where we would otherwise get "No
          // default export found in imported module 'prop-types'" from
          // TypeScript because imports work differently there).
          node: {},
          typescript: {
            // Always try to resolve types under `<root>/@types` directory even
            // it doesn't contain any source code, like `@types/unist`
            alwaysTryTypes: true,
          },
        },
      },
    },
    /**
     * Modules (ES module syntax)
     *
     * This is code that explicitly uses `import`/`export` instead of
     * `require`/`module.exports`.
     */
    {
      files: [
        'app/**/*.js',
        'shared/**/*.js',
        'shared/**/*.ts',
        'ui/**/*.js',
        'offscreen/**/*.ts',
        '**/*.test.js',
        'test/lib/**/*.js',
        'test/mocks/**/*.js',
        'test/jest/**/*.js',
        'test/stub/**/*.js',
        'test/unit-global/**/*.js',
      ],
      extends: [
        path.resolve(__dirname, '.eslintrc.base.js'),
        path.resolve(__dirname, '.eslintrc.node.js'),
        path.resolve(__dirname, '.eslintrc.babel.js'),
        path.resolve(__dirname, '.eslintrc.typescript-compat.js'),
      ],
      parserOptions: {
        sourceType: 'module',
      },
      settings: {
        'import/resolver': {
          // When determining the location of an `import`, use Node's resolution
          // algorithm, then fall back to TypeScript's. This allows TypeScript
          // files (which Node's algorithm doesn't recognize) to be imported
          // from JavaScript files, while also preventing issues when using
          // packages like `prop-types` (where we would otherwise get "No
          // default export found in imported module 'prop-types'" from
          // TypeScript because imports work differently there).
          node: {},
          typescript: {
            // Always try to resolve types under `<root>/@types` directory even
            // it doesn't contain any source code, like `@types/unist`
            alwaysTryTypes: true,
          },
        },
      },
    },
    /**
     * TypeScript files
     */
    {
      files: tsconfig.fileNames.filter((f) => /\.tsx?$/u.test(f)),
      parserOptions: {
        project: tsconfigPath,
        // https://github.com/typescript-eslint/typescript-eslint/issues/251#issuecomment-463943250
        tsconfigRootDir: path.dirname(tsconfigPath),
      },
      extends: [
        path.resolve(__dirname, '.eslintrc.base.js'),
        '@metamask/eslint-config-typescript',
        path.resolve(__dirname, '.eslintrc.typescript-compat.js'),
      ],
      rules: {
        '@typescript-eslint/no-explicit-any': 'error',
        // this rule is new, but we didn't use it before, so it's off now
        '@typescript-eslint/no-duplicate-enum-values': 'off',
        '@typescript-eslint/no-shadow': [
          'error',
          {
            builtinGlobals: true,
            allow: [
              'ErrorOptions',
              'Text',
              'Screen',
              'KeyboardEvent',
              'Lock',
              'Notification',
              'CSS',
            ],
          },
        ],
        // `no-parameter-properties` was removed in favor of `parameter-properties`
        // Yeah, they have opposite names but do the same thing?!
        '@typescript-eslint/no-parameter-properties': 'off',
        '@typescript-eslint/parameter-properties': 'error',
        // Turn these off, as it's recommended by typescript-eslint.
        // See: <https://typescript-eslint.io/docs/linting/troubleshooting#eslint-plugin-import>
        'import/named': 'off',
        'import/namespace': 'off',
        'import/default': 'off',
        'import/no-named-as-default-member': 'off',
        // Set to ban interfaces due to their incompatibility with Record<string, unknown>.
        // See: <https://github.com/Microsoft/TypeScript/issues/15300#issuecomment-702872440>
        '@typescript-eslint/consistent-type-definitions': ['error', 'type'],
        // Modified to include the 'ignoreRestSiblings' option.
        // TODO: Migrate this rule change back into `@metamask/eslint-config`
        '@typescript-eslint/no-unused-vars': [
          'error',
          {
            vars: 'all',
            args: 'all',
            argsIgnorePattern: '[_]+',
            ignoreRestSiblings: true,
          },
        ],
      },
      settings: {
        'import/resolver': {
          // When determining the location of an `import`, prefer TypeScript's
          // resolution algorithm. Note that due to how we've configured
          // TypeScript in `tsconfig.json`, we are able to import JavaScript
          // files from TypeScript files.
          typescript: {
            // Always try to resolve types under `<root>/@types` directory even
            // it doesn't contain any source code, like `@types/unist`
            alwaysTryTypes: true,
          },
        },
      },
    },
    {
      files: ['*.d.ts'],
      parserOptions: {
        sourceType: 'script',
      },
    },
    /**
     * == Everything else ==
     *
     * The sections from here on out may overlap with each other in various
     * ways depending on their function.
     */

    /**
     * React-specific code
     *
     * Code in this category contains JSX and hence needs to be run through the
     * React plugin.
     */
    {
      files: [
        'test/lib/render-helpers.js',
        'test/jest/rendering.js',
        'ui/**/*.js',
      ],
      extends: ['plugin:react/recommended', 'plugin:react-hooks/recommended'],
      parserOptions: {
        ecmaFeatures: {
          jsx: true,
        },
      },
      plugins: ['react'],
      rules: {
        'react/no-unused-prop-types': 'error',
        'react/no-unused-state': 'error',
        'react/jsx-boolean-value': 'error',
        'react/jsx-curly-brace-presence': [
          'error',
          {
            props: 'never',
            children: 'never',
          },
        ],
        'react/no-deprecated': 'error',
        'react/default-props-match-prop-types': 'error',
        'react/jsx-no-duplicate-props': 'error',
      },
      settings: {
        react: {
          // If this is set to 'detect', ESLint will import React in order to
          // find its version. Because we run ESLint in the build system under
          // LavaMoat, this means that detecting the React version requires a
          // LavaMoat policy for all of React, in the build system. That's a
          // no-go, so we grab it from React's package.json.
          version: reactVersion,
        },
      },
    },
    /**
     * Mocha tests
     *
     * These are files that make use of globals and syntax introduced by the
     * Mocha library.
     */
    {
      files: ['test/e2e/**/*.spec.js'],
      extends: ['@metamask/eslint-config-mocha'],
      rules: {
        // In Mocha tests, it is common to use `this` to store values or do
        // things like force the test to fail.
        '@babel/no-invalid-this': 'off',
        'mocha/no-setup-in-describe': 'off',
      },
    },
    /**
     * Jest tests
     *
     * These are files that make use of globals and syntax introduced by the
     * Jest library.
     * TODO: This list of files is incomplete, and should be replaced with globs that match the
     * Jest config.
     */
    {
      files: [
        '**/__snapshots__/*.snap',
        'app/scripts/controllers/app-state.test.js',
        'app/scripts/controllers/mmi-controller.test.ts',
        'app/scripts/metamask-controller.actions.test.js',
        'app/scripts/detect-multiple-instances.test.js',
        'app/scripts/controllers/bridge.test.ts',
<<<<<<< HEAD
        'app/scripts/controllers/swaps.test.js',
=======
        'app/scripts/controllers/swaps/**/*.test.js',
        'app/scripts/controllers/swaps/**/*.test.ts',
>>>>>>> b960add2
        'app/scripts/controllers/metametrics.test.js',
        'app/scripts/controllers/permissions/**/*.test.js',
        'app/scripts/controllers/preferences.test.js',
        'app/scripts/lib/**/*.test.js',
        'app/scripts/metamask-controller.test.js',
        'app/scripts/migrations/*.test.js',
        'app/scripts/platforms/*.test.js',
        'development/**/*.test.js',
        'development/**/*.test.ts',
        'shared/**/*.test.js',
        'shared/**/*.test.ts',
        'test/helpers/*.js',
        'test/jest/*.js',
        'test/lib/timer-helpers.js',
        'test/e2e/helpers.test.js',
        'test/unit-global/*.test.js',
        'ui/**/*.test.js',
        'ui/__mocks__/*.js',
        'shared/lib/error-utils.test.js',
      ],
      extends: ['@metamask/eslint-config-jest'],
      parserOptions: {
        sourceType: 'module',
      },
      rules: {
        'import/unambiguous': 'off',
        'import/named': 'off',
        // *.snap files weren't parsed by previous versions of this eslint
        // config section, but something got fixed somewhere, and now this rule
        // causes failures. We need to turn it off instead of fix them because
        // we aren't even remotely close to being in alignment. If it bothers
        // you open a PR to fix it yourself.
        'jest/no-large-snapshots': 'off',
        'jest/no-restricted-matchers': 'off',

        /**
         * jest/prefer-to-be is a new rule that was disabled to reduce churn
         * when upgrading eslint. It should be considered for use and enabled
         * in a future PR if agreeable.
         */
        'jest/prefer-to-be': 'off',

        /**
         * jest/lowercase-name was renamed to jest/prefer-lowercase-title this
         * change was made to essentially retain the same state as the original
         * eslint-config-jest until it is updated. At which point the following
         * two lines can be deleted.
         */
        'jest/lowercase-name': 'off',
        'jest/prefer-lowercase-title': [
          'error',
          {
            ignore: ['describe'],
          },
        ],
      },
    },
    /**
     * Migrations
     */
    {
      files: ['app/scripts/migrations/*.js', '**/*.stories.js'],
      rules: {
        'import/no-anonymous-default-export': [
          'error',
          {
            allowObject: true,
          },
        ],
      },
    },
    /**
     * Executables and related files
     *
     * These are files that run in a Node context. They are either designed to
     * run as executables (in which case they will have a shebang at the top) or
     * are dependencies of executables (in which case they may use
     * `process.exit` to exit).
     */
    {
      files: [
        'development/**/*.js',
        'test/e2e/benchmark.js',
        'test/helpers/setup-helper.js',
      ],
      rules: {
        'node/no-process-exit': 'off',
        'node/shebang': 'off',
      },
    },
    /**
     * Lockdown files
     */
    {
      files: [
        'app/scripts/lockdown-run.js',
        'app/scripts/lockdown-more.js',
        'test/helpers/protect-intrinsics-helpers.js',
        'test/unit-global/protect-intrinsics.test.js',
      ],
      globals: {
        harden: 'readonly',
        Compartment: 'readonly',
      },
    },
    {
      files: ['app/scripts/lockdown-run.js', 'app/scripts/lockdown-more.js'],
      parserOptions: {
        sourceType: 'script',
      },
    },
    {
      files: ['ui/pages/settings/*.js'],
      rules: {
        'sort-keys': [
          'error',
          'asc',
          {
            natural: true,
          },
        ],
      },
    },
    {
      files: ['ui/components/multichain/**/*.{js}'],
      extends: [
        path.resolve(__dirname, '.eslintrc.base.js'),
        path.resolve(__dirname, '.eslintrc.node.js'),
        path.resolve(__dirname, '.eslintrc.babel.js'),
      ],
      rules: {
        'sort-imports': [
          'error',
          {
            ignoreCase: false,
            ignoreDeclarationSort: true,
            ignoreMemberSort: true,
            memberSyntaxSortOrder: ['none', 'all', 'multiple', 'single'],
            allowSeparatedGroups: false,
          },
        ],
      },
    },
    /**
     * Don't check for static hex values in .test, .spec or .stories files
     */
    {
      files: [
        '**/*.test.{js,ts,tsx}',
        '**/*.spec.{js,ts,tsx}',
        '**/*.stories.{js,ts,tsx}',
      ],
      rules: {
        '@metamask/design-tokens/color-no-hex': 'off',
      },
    },
  ],
};<|MERGE_RESOLUTION|>--- conflicted
+++ resolved
@@ -282,12 +282,8 @@
         'app/scripts/metamask-controller.actions.test.js',
         'app/scripts/detect-multiple-instances.test.js',
         'app/scripts/controllers/bridge.test.ts',
-<<<<<<< HEAD
-        'app/scripts/controllers/swaps.test.js',
-=======
         'app/scripts/controllers/swaps/**/*.test.js',
         'app/scripts/controllers/swaps/**/*.test.ts',
->>>>>>> b960add2
         'app/scripts/controllers/metametrics.test.js',
         'app/scripts/controllers/permissions/**/*.test.js',
         'app/scripts/controllers/preferences.test.js',
