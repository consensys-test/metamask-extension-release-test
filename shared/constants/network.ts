--- conflicted
+++ resolved
@@ -213,10 +213,7 @@
   CHAIN_IDS.GOERLI,
   CHAIN_IDS.ARBITRUM_GOERLI,
   CHAIN_IDS.OPTIMISM_GOERLI,
-<<<<<<< HEAD
   CHAIN_IDS.POLYGON_TESTNET,
-=======
->>>>>>> 0aaffd19
   CHAIN_IDS.LINEA_GOERLI,
 ];
 
