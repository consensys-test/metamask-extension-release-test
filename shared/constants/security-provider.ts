--- conflicted
+++ resolved
@@ -43,11 +43,6 @@
   transferFarming = 'transfer_farming',
   /** Direct theft of assets using transferFrom  */
   transferFromFarming = 'transfer_from_farming',
-<<<<<<< HEAD
-  /** Malicious trade that results in the victim being drained  */
-  unfairTrade = 'unfair_trade',
-=======
->>>>>>> d679ec34
 
   other = 'other',
 
