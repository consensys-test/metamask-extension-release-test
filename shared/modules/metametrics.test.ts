import { Provider } from '@metamask/network-controller';
import {
  TransactionStatus,
  TransactionType,
} from '@metamask/transaction-controller';
import { createTestProviderTools } from '../../test/stub/provider';
import { TransactionMetricsRequest } from '../../app/scripts/lib/transaction/metrics';
import { CHAIN_IDS } from '../constants/network';
import { getSmartTransactionMetricsProperties } from './metametrics';

const txHash =
  '0x0302b75dfb9fd9eb34056af031efcaee2a8cbd799ea054a85966165cd82a7356';
const address = '0x1678a085c290ebd122dc42cba69373b5953b831d';
const providerResultStub = {
  eth_getCode: '0x123',
};
const { provider } = createTestProviderTools({
  scaffold: providerResultStub,
  chainId: CHAIN_IDS.MAINNET,
});

const createTransactionMetricsRequest = (customProps = {}) => {
  return {
    createEventFragment: jest.fn(),
    finalizeEventFragment: jest.fn(),
    getEventFragmentById: jest.fn(),
    updateEventFragment: jest.fn(),
    getAccountType: jest.fn(),
    getDeviceModel: jest.fn(),
    getEIP1559GasFeeEstimates: jest.fn(),
    getSelectedAddress: jest.fn(),
    getParticipateInMetrics: jest.fn(),
    getTokenStandardAndDetails: jest.fn(),
    getTransaction: jest.fn(),
    provider: provider as Provider,
    // TODO: Replace `any` with type
    // eslint-disable-next-line @typescript-eslint/no-explicit-any
    snapAndHardwareMessenger: jest.fn() as any,
    trackEvent: jest.fn(),
    getIsSmartTransaction: jest.fn(),
    getSmartTransactionByMinedTxHash: jest.fn(),
    getRedesignedTransactionsEnabled: jest.fn(),
    getMethodData: jest.fn(),
    getIsRedesignedConfirmationsDeveloperEnabled: jest.fn(),
    getIsConfirmationAdvancedDetailsOpen: jest.fn(),
<<<<<<< HEAD
=======
    getRedesignedConfirmationsEnabled: jest.fn(),
>>>>>>> 5e6d703c
    ...customProps,
  } as TransactionMetricsRequest;
};

const createTransactionMeta = () => {
  return {
    id: '1',
    status: TransactionStatus.unapproved,
    txParams: {
      from: address,
      to: address,
      gasPrice: '0x77359400',
      gas: '0x7b0d',
      nonce: '0x4b',
    },
    type: TransactionType.simpleSend,
    chainId: CHAIN_IDS.MAINNET,
    time: 1624408066355,
    defaultGasEstimates: {
      gas: '0x7b0d',
      gasPrice: '0x77359400',
    },
    securityProviderResponse: {
      flagAsDangerous: 0,
    },
    hash: txHash,
    error: null,
  };
};

describe('getSmartTransactionMetricsProperties', () => {
  it('returns all smart transaction properties', () => {
    const transactionMetricsRequest = createTransactionMetricsRequest({
      getIsSmartTransaction: () => true,
      getSmartTransactionByMinedTxHash: () => {
        return {
          uuid: 'uuid',
          status: 'success',
          cancellable: false,
          statusMetadata: {
            cancellationFeeWei: 36777567771000,
            cancellationReason: 'not_cancelled',
            deadlineRatio: 0.6400288486480713,
            minedHash: txHash,
            duplicated: true,
            timedOut: true,
            proxied: true,
            minedTx: 'success',
          },
        };
      },
    });
    const transactionMeta = createTransactionMeta();

    const result = getSmartTransactionMetricsProperties(
      transactionMetricsRequest,
      // TODO: Replace `any` with type
      // eslint-disable-next-line @typescript-eslint/no-explicit-any
      transactionMeta as any,
    );

    expect(result).toStrictEqual({
      is_smart_transaction: true,
      smart_transaction_duplicated: true,
      smart_transaction_proxied: true,
      smart_transaction_timed_out: true,
    });
  });

  it('returns "is_smart_transaction: false" if it is not a smart transaction', () => {
    const transactionMetricsRequest = createTransactionMetricsRequest({
      getIsSmartTransaction: () => false,
    });
    const transactionMeta = createTransactionMeta();

    const result = getSmartTransactionMetricsProperties(
      transactionMetricsRequest,
      // TODO: Replace `any` with type
      // eslint-disable-next-line @typescript-eslint/no-explicit-any
      transactionMeta as any,
    );

    expect(result).toStrictEqual({
      is_smart_transaction: false,
    });
  });

  it('returns "is_smart_transaction: true" only if it is a smart transaction, but does not have statusMetadata', () => {
    const transactionMetricsRequest = createTransactionMetricsRequest({
      getIsSmartTransaction: () => true,
      getSmartTransactionByMinedTxHash: () => {
        return {
          statusMetadata: null,
        };
      },
    });
    const transactionMeta = createTransactionMeta();

    const result = getSmartTransactionMetricsProperties(
      transactionMetricsRequest,
      // TODO: Replace `any` with type
      // eslint-disable-next-line @typescript-eslint/no-explicit-any
      transactionMeta as any,
    );

    expect(result).toStrictEqual({
      is_smart_transaction: true,
    });
  });
});<|MERGE_RESOLUTION|>--- conflicted
+++ resolved
@@ -43,10 +43,7 @@
     getMethodData: jest.fn(),
     getIsRedesignedConfirmationsDeveloperEnabled: jest.fn(),
     getIsConfirmationAdvancedDetailsOpen: jest.fn(),
-<<<<<<< HEAD
-=======
     getRedesignedConfirmationsEnabled: jest.fn(),
->>>>>>> 5e6d703c
     ...customProps,
   } as TransactionMetricsRequest;
 };
