--- conflicted
+++ resolved
@@ -43,13 +43,10 @@
     case CHAIN_IDS.AVALANCHE:
     case CHAIN_IDS.LINEA_GOERLI:
     case CHAIN_IDS.LINEA_MAINNET:
-<<<<<<< HEAD
-=======
     case CHAIN_IDS.ARBITRUM:
     case CHAIN_IDS.OPTIMISM:
     case CHAIN_IDS.BASE:
     case CHAIN_IDS.ZKSYNC_ERA:
->>>>>>> 93a950fa
       return true;
     default:
       return false;
