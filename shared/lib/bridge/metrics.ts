--- conflicted
+++ resolved
@@ -1,7 +1,3 @@
-<<<<<<< HEAD
-import { BigNumber } from 'bignumber.js';
-=======
->>>>>>> 4c122d36
 import {
   type QuoteMetadata,
   type QuoteResponse,
