--- conflicted
+++ resolved
@@ -73,11 +73,6 @@
   "unresponsive-rpc.test",
   "unresponsive-rpc.url",
   "user-storage.api.cx.metamask.io",
-<<<<<<< HEAD
-  "www.4byte.directory",
-  "verify.walletconnect.com"
-=======
   "verify.walletconnect.com",
   "www.4byte.directory"
->>>>>>> f8a1d4fc
 ]