--- conflicted
+++ resolved
@@ -1,10 +1,6 @@
 import { NetworkType } from '@metamask/controller-utils';
 import { NetworkStatus } from '@metamask/network-controller';
-<<<<<<< HEAD
-import { EthAccountType, EthMethod } from '@metamask/keyring-api';
-=======
 import { EthAccountType } from '@metamask/keyring-api';
->>>>>>> ee3841d8
 import { CHAIN_IDS, CURRENCY_SYMBOLS } from '../../shared/constants/network';
 import { KeyringType } from '../../shared/constants/keyring';
 import { ETH_EOA_METHODS } from '../../shared/constants/eth-methods';
@@ -156,10 +152,7 @@
       preferences: {
         showFiatInTestnets: true,
         smartTransactionsOptInStatus: true,
-<<<<<<< HEAD
-=======
         showTokenAutodetectModal: false,
->>>>>>> ee3841d8
       },
       transactions: [
         {
