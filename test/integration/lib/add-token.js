--- conflicted
+++ resolved
@@ -38,11 +38,7 @@
   assert.equal(addTokenTitle[0].textContent, 'Add Tokens', 'add token title is correct')
 
   // Cancel Add Token
-<<<<<<< HEAD
-  const cancelAddTokenButton = await queryAsync($, 'button.btn-cancel.add-token__button--cancel')
-=======
   const cancelAddTokenButton = await queryAsync($, 'button.btn-secondary--lg.add-token__cancel-button')
->>>>>>> 4efb1c6b
   assert.ok(cancelAddTokenButton[0], 'cancel add token button present')
   cancelAddTokenButton.click()
 
@@ -114,11 +110,8 @@
   // Verify symbol length error since contract address won't return symbol
   const errorMessage = await queryAsync($, '.add-token__add-custom-error-message')
   assert.ok(errorMessage[0], 'error rendered')
-<<<<<<< HEAD
-  $('button.btn-cancel.add-token__button--cancel')[0].click()
-=======
+
   $('button.btn-secondary--lg')[0].click()
->>>>>>> 4efb1c6b
 
   // // Confirm Add token
   // assert.equal(
