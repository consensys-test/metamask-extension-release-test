import { act, screen, waitFor } from '@testing-library/react';
import nock from 'nock';
import {
  MetaMetricsEventCategory,
  MetaMetricsEventName,
} from '../../../shared/constants/metametrics';
import * as backgroundConnection from '../../../ui/store/background-connection';
import { integrationTestRender } from '../../lib/render-helpers';
import mockMetaMaskState from '../data/integration-init-state.json';
import {
  clickElementById,
  clickElementByText,
  createMockImplementation,
  waitForElementByText,
  waitForElementByTextToNotBePresent,
} from '../helpers';

jest.setTimeout(20_000);

jest.mock('../../../ui/store/background-connection', () => ({
  ...jest.requireActual('../../../ui/store/background-connection'),
  submitRequestToBackground: jest.fn(),
  callBackgroundMethod: jest.fn(),
}));

const mockedBackgroundConnection = jest.mocked(backgroundConnection);

const backgroundConnectionMocked = {
  onNotification: jest.fn(),
};

const setupSubmitRequestToBackgroundMocks = (
  mockRequests?: Record<string, unknown>,
) => {
  mockedBackgroundConnection.submitRequestToBackground.mockImplementation(
    createMockImplementation({
      ...(mockRequests ?? {}),
    }),
  );
};

const account =
  mockMetaMaskState.internalAccounts.accounts[
    mockMetaMaskState.internalAccounts
      .selectedAccount as keyof typeof mockMetaMaskState.internalAccounts.accounts
  ];

const accountName = account.metadata.name;

const withMetamaskConnectedToMainnet = {
  ...mockMetaMaskState,
  participateInMetaMetrics: true,
  dataCollectionForMarketing: false,
  selectedNetworkClientId: 'testNetworkConfigurationId',
  preferences: {
    ...mockMetaMaskState.preferences,
    tokenNetworkFilter: {
      '0x1': true,
      '0x89': true,
      '0xaa36a7': true,
      '0xe705': true,
      '0xe708': true,
    },
  },
  enabledNetworkMap: {
<<<<<<< HEAD
    '0x1': true,
    '0x89': true,
    '0xaa36a7': true,
    '0xe705': true,
    '0xe708': true,
=======
    eip155: {
      '0x1': true,
      '0x89': true,
      '0xaa36a7': true,
      '0xe705': true,
      '0xe708': true,
    },
>>>>>>> 7f4e6d9b
  },
  remoteFeatureFlags: {
    assetsDefiPositionsEnabled: true,
  },
  allDeFiPositions: {
    [account.address]: {
      '0x1': {
        aggregatedMarketValue: 11173.05, // 4650.38 (Aave) + 6522.67 (Lido)
        protocols: {
          'aave-v3': {
            protocolDetails: {
              name: 'AaveV3 Mainnet',
              iconUrl: '',
            },
            aggregatedMarketValue: 4650.38,
            positionTypes: {
              supply: {
                aggregatedMarketValue: 4650.38,
                positions: [
                  [
                    {
                      address: '0x3a3A65aAb0dd2A17E3F1947bA16138cd37d08c04',
                      name: 'Aave Ethereum WETH',
                      symbol: 'WETH',
                      decimals: 18,
                      balanceRaw: '1500000000000000000',
                      type: 'protocol',
                      tokens: [
                        {
                          address: '0xC02aaA39b223FE8D0A0e5C4F27eAD9083C756Cc2',
                          name: 'Wrapped Ether',
                          symbol: 'WETH',
                          decimals: 18,
                          type: 'underlying',
                          balanceRaw: '1500000000000000000',
                          balance: 1.5,
                          price: 3100.25,
                          iconUrl:
                            'https://raw.githubusercontent.com/trustwallet/assets/master/blockchains/ethereum/assets/0xC02aaA39b223FE8D0A0e5C4F27eAD9083C756Cc2/logo.png',
                          marketValue: 4650.38,
                        },
                      ],
                      balance: 1.5,
                      marketValue: 4650.38,
                    },
                  ],
                ],
              },
              borrow: {
                aggregatedMarketValue: 1050.0,
                positions: [
                  [
                    {
                      address: '0xBcca60bB61934080951369a648Fb03DF4F96263C',
                      name: 'Aave Ethereum USDC Debt',
                      symbol: 'USDC',
                      decimals: 6,
                      balanceRaw: '1050000000',
                      type: 'protocol',
                      tokens: [
                        {
                          address: '0xA0b86991c6218b36c1d19D4a2e9Eb0cE3606EB48',
                          name: 'USD Coin',
                          symbol: 'USDC',
                          decimals: 6,
                          type: 'underlying',
                          balanceRaw: '1050000000',
                          balance: 1050.0,
                          price: 1.0,
                          iconUrl:
                            'https://raw.githubusercontent.com/trustwallet/assets/master/blockchains/ethereum/assets/0xA0b86991c6218b36c1d19D4a2e9Eb0cE3606EB48/logo.png',
                          marketValue: 1050.0,
                        },
                      ],
                      balance: 1050.0,
                      marketValue: 1050.0,
                    },
                  ],
                ],
              },
            },
          },
          'metamask-staking': {
            protocolDetails: {
              name: 'MetaMask Staking',
              iconUrl:
                'https://raw.githubusercontent.com/MetaMask/brand-resources/master/SVG/metamask-fox.svg',
            },
            aggregatedMarketValue: 6522.67,
            positionTypes: {
              stake: {
                aggregatedMarketValue: 6522.67,
                positions: [
                  [
                    {
                      address: '0xae7ab96520DE3A18E5e111B5EaAb095312D7fE84',
                      name: 'MetaMask Staked ETH',
                      symbol: 'mETH',
                      decimals: 18,
                      balanceRaw: '2102670000000000000',
                      type: 'protocol',
                      tokens: [
                        {
                          address: '0xC02aaA39b223FE8D0A0e5C4F27eAD9083C756Cc2',
                          name: 'Wrapped Ether',
                          symbol: 'WETH',
                          decimals: 18,
                          type: 'underlying',
                          balanceRaw: '2102670000000000000',
                          balance: 2.10267,
                          price: 3101.75,
                          iconUrl:
                            'https://raw.githubusercontent.com/trustwallet/assets/master/blockchains/ethereum/assets/0xC02aaA39b223FE8D0A0e5C4F27eAD9083C756Cc2/logo.png',
                          marketValue: 6522.67,
                        },
                      ],
                      balance: 2.10267,
                      marketValue: 6522.67,
                    },
                  ],
                ],
              },
            },
          },
        },
      },
      '0x89': {
        aggregatedMarketValue: 0.0009252860881990987,
        protocols: {
          'aave-v3': {
            protocolDetails: {
              name: 'AaveV3 Polygon',
              iconUrl: '',
            },
            aggregatedMarketValue: 0.0009252860881990987,
            positionTypes: {
              supply: {
                aggregatedMarketValue: 0.0009254711821990989,
                positions: [
                  [
                    {
                      address: '0x6d80113e533a2C0fe82EaBD35f1875DcEA89Ea97',
                      name: 'Aave Polygon WMATIC',
                      symbol: 'aPolWMATIC',
                      decimals: 18,
                      balanceRaw: '5000006387020102',
                      type: 'protocol',
                      tokens: [
                        {
                          address: '0x0d500B1d8E8eF31E21C99d1Db9A6444d3ADf1270',
                          name: 'Wrapped Polygon Ecosystem Token',
                          symbol: 'WPOL',
                          decimals: 18,
                          type: 'underlying',
                          balanceRaw: '5000006387020102',
                          balance: 0.005000006387020102,
                          price: 0.185094,
                          iconUrl:
                            'https://raw.githubusercontent.com/trustwallet/assets/master/blockchains/polygon/assets/0x0d500B1d8E8eF31E21C99d1Db9A6444d3ADf1270/logo.png',
                          marketValue: 0.0009254711821990989,
                        },
                      ],
                      balance: 0.005000006387020102,
                      marketValue: 0.0009254711821990989,
                    },
                  ],
                ],
              },
            },
          },
        },
      },
    },
  },
};

const isGlobalNetworkSelectorRemoved = process.env.REMOVE_GNS === 'true';

describe('Defi positions list', () => {
  beforeEach(() => {
    process.env.PORTFOLIO_VIEW = 'true';
    jest.resetAllMocks();
    setupSubmitRequestToBackgroundMocks();
  });

  afterEach(() => {
    nock.cleanAll();
  });

  it('displays the defi positions list for popular networks', async () => {
    await act(async () => {
      await integrationTestRender({
        preloadedState: withMetamaskConnectedToMainnet,
        backgroundConnection: backgroundConnectionMocked,
      });
    });

    await screen.findByText(accountName);

    await clickElementById('account-overview__defi-tab');
    await waitForElementByText('AaveV3 Mainnet');
    await waitForElementByText('MetaMask Staking');
    await waitForElementByText('AaveV3 Polygon');
  });

  it('filters the defi positions list for the current network', async () => {
    const mockedMetaMaskState = {
      ...withMetamaskConnectedToMainnet,
      preferences: {
        ...withMetamaskConnectedToMainnet.preferences,
        tokenNetworkFilter: {
          '0x1': true,
        },
      },
      enabledNetworkMap: {
<<<<<<< HEAD
        '0x1': true,
=======
        eip155: {
          '0x1': true,
        },
>>>>>>> 7f4e6d9b
      },
    };
    await act(async () => {
      await integrationTestRender({
        preloadedState: mockedMetaMaskState,
        backgroundConnection: backgroundConnectionMocked,
      });
    });

    await screen.findByText(accountName);

    await clickElementById('account-overview__defi-tab');
    if (!isGlobalNetworkSelectorRemoved) {
      await clickElementById('sort-by-networks');
      await clickElementById('network-filter-current__button');
    }
    await waitForElementByText('AaveV3 Mainnet');
    await waitForElementByText('MetaMask Staking');
    await waitForElementByTextToNotBePresent('AaveV3 Polygon');
  });

  it('displays the defi positions details', async () => {
    await act(async () => {
      await integrationTestRender({
        preloadedState: withMetamaskConnectedToMainnet,
        backgroundConnection: backgroundConnectionMocked,
      });
    });

    await clickElementById('account-overview__defi-tab');

    await waitForElementByText('AaveV3 Mainnet');
    await clickElementByText('AaveV3 Mainnet');

    const title = screen.getByTestId('defi-details-page-title');
    expect(title).toHaveTextContent('AaveV3 Mainnet');

    const marketValue = screen.getByTestId('defi-details-page-market-value');
    expect(marketValue).toHaveTextContent('$4,650.38');

    const supplyPosition = screen.getByTestId(
      'defi-details-list-supply-position',
    );
    expect(supplyPosition).toHaveTextContent('Supplied');
    expect(supplyPosition.parentElement).toHaveTextContent('Wrapped Ether');
    expect(supplyPosition.parentElement).toHaveTextContent('1.5 Wrapped Ether');
    expect(supplyPosition.parentElement).toHaveTextContent('$4,650.38');

    const borrowPosition = screen.getByTestId(
      'defi-details-list-borrow-position',
    );
    expect(borrowPosition).toHaveTextContent('Borrowed');
    expect(borrowPosition.parentElement).toHaveTextContent('USD Coin');
    expect(borrowPosition.parentElement).toHaveTextContent('1,050 USD Coin');
    expect(borrowPosition.parentElement).toHaveTextContent('$1,050.00');

    await clickElementById('defi-details-page-back-button');
    await clickElementById('account-overview__defi-tab');
    await waitForElementByText('MetaMask Staking');
    await clickElementByText('MetaMask Staking');

    const titleStaking = screen.getByTestId('defi-details-page-title');
    expect(titleStaking).toHaveTextContent('MetaMask Staking');

    const marketValueStaking = screen.getByTestId(
      'defi-details-page-market-value',
    );
    expect(marketValueStaking).toHaveTextContent('$6,522.67');

    const stakingPosition = screen.getByTestId(
      'defi-details-list-stake-position',
    );
    expect(stakingPosition).toHaveTextContent('Staked');
    expect(stakingPosition.parentElement).toHaveTextContent('Wrapped Ether');
    expect(stakingPosition.parentElement).toHaveTextContent(
      '2.10267 Wrapped Ether',
    );
    expect(stakingPosition.parentElement).toHaveTextContent('$6,522.67');

    let metricsEvents;

    await waitFor(() => {
      metricsEvents =
        mockedBackgroundConnection.submitRequestToBackground.mock.calls?.filter(
          (call) =>
            call[0] === 'trackMetaMetricsEvent' &&
            (call[1] as unknown as Record<string, unknown>[])[0]?.event ===
              MetaMetricsEventName.DeFiDetailsOpened,
        );

      console.log(JSON.stringify(metricsEvents));
      expect(metricsEvents).toHaveLength(2);
    });

    const aaveEvent = metricsEvents?.[0]?.[1]?.[0] as unknown as Record<
      string,
      unknown
    >;
    const stakingEvent = metricsEvents?.[1]?.[1]?.[0] as unknown as Record<
      string,
      unknown
    >;

    expect(aaveEvent).toMatchObject({
      category: MetaMetricsEventCategory.DeFi,
      event: MetaMetricsEventName.DeFiDetailsOpened,
      properties: {
        location: 'Home',
        // TODO: Fix in https://github.com/MetaMask/metamask-extension/issues/31860
        // eslint-disable-next-line @typescript-eslint/naming-convention
        chain_id: '0x1',
        // TODO: Fix in https://github.com/MetaMask/metamask-extension/issues/31860
        // eslint-disable-next-line @typescript-eslint/naming-convention
        protocol_id: 'aave-v3',
      },
      environmentType: 'background',
      page: {
        path: '/',
        title: 'Home',
        url: '/',
      },
    });

    expect(stakingEvent).toMatchObject({
      category: MetaMetricsEventCategory.DeFi,
      event: MetaMetricsEventName.DeFiDetailsOpened,
      properties: {
        location: 'Home',
        // TODO: Fix in https://github.com/MetaMask/metamask-extension/issues/31860
        // eslint-disable-next-line @typescript-eslint/naming-convention
        chain_id: '0x1',
        // TODO: Fix in https://github.com/MetaMask/metamask-extension/issues/31860
        // eslint-disable-next-line @typescript-eslint/naming-convention
        protocol_id: 'metamask-staking',
      },
      environmentType: 'background',
      page: {
        path: '/',
        title: 'Home',
        url: '/',
      },
    });
  });
});<|MERGE_RESOLUTION|>--- conflicted
+++ resolved
@@ -63,13 +63,6 @@
     },
   },
   enabledNetworkMap: {
-<<<<<<< HEAD
-    '0x1': true,
-    '0x89': true,
-    '0xaa36a7': true,
-    '0xe705': true,
-    '0xe708': true,
-=======
     eip155: {
       '0x1': true,
       '0x89': true,
@@ -77,7 +70,6 @@
       '0xe705': true,
       '0xe708': true,
     },
->>>>>>> 7f4e6d9b
   },
   remoteFeatureFlags: {
     assetsDefiPositionsEnabled: true,
@@ -293,13 +285,9 @@
         },
       },
       enabledNetworkMap: {
-<<<<<<< HEAD
-        '0x1': true,
-=======
         eip155: {
           '0x1': true,
         },
->>>>>>> 7f4e6d9b
       },
     };
     await act(async () => {
