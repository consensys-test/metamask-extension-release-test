--- conflicted
+++ resolved
@@ -338,9 +338,6 @@
   "desktopEnabled": false,
   "detectedTokens": [],
   "dismissSeedBackUpReminder": false,
-<<<<<<< HEAD
-  "enabledNetworkMap": {},
-=======
   "enabledNetworkMap": {
     "eip155": {
       "0x1": true,
@@ -348,7 +345,6 @@
       "0xaa36a7": true
     }
   },
->>>>>>> 7f4e6d9b
   "ensEntries": {},
   "ensResolutionsByAddress": {},
   "featureFlags": {},
