import { ApprovalType } from '@metamask/controller-utils';
<<<<<<< HEAD
import { act, screen, waitFor } from '@testing-library/react';
=======
import { act, screen } from '@testing-library/react';
import userEvent from '@testing-library/user-event';
>>>>>>> 6173a139
import nock from 'nock';
import { TokenStandard } from '../../../../shared/constants/transaction';
import * as backgroundConnection from '../../../../ui/store/background-connection';
import { tEn } from '../../../lib/i18n-helpers';
import { integrationTestRender } from '../../../lib/render-helpers';
import { createTestProviderTools } from '../../../stub/provider';
import mockMetaMaskState from '../../data/integration-init-state.json';
import { createMockImplementation, mock4byte } from '../../helpers';
import { TokenStandard } from '../../../../shared/constants/transaction';
import { createTestProviderTools } from '../../../stub/provider';
import { getUnapprovedApproveTransaction } from './transactionDataHelpers';

jest.mock('../../../../ui/store/background-connection', () => ({
  ...jest.requireActual('../../../../ui/store/background-connection'),
  submitRequestToBackground: jest.fn(),
  callBackgroundMethod: jest.fn(),
}));

const mockedBackgroundConnection = jest.mocked(backgroundConnection);

const backgroundConnectionMocked = {
  onNotification: jest.fn(),
};
export const pendingTransactionId = '48a75190-45ca-11ef-9001-f3886ec2397c';
export const pendingTransactionTime = new Date().getTime();

const getMetaMaskStateWithUnapprovedApproveTransaction = (opts?: {
  showAdvanceDetails: boolean;
}) => {
  const account =
    mockMetaMaskState.internalAccounts.accounts[
      mockMetaMaskState.internalAccounts
        .selectedAccount as keyof typeof mockMetaMaskState.internalAccounts.accounts
    ];

  return {
    ...mockMetaMaskState,
    preferences: {
      ...mockMetaMaskState.preferences,
      redesignedConfirmationsEnabled: true,
      showConfirmationAdvancedDetails: opts?.showAdvanceDetails ?? false,
    },
    pendingApprovals: {
      [pendingTransactionId]: {
        id: pendingTransactionId,
        origin: 'origin',
        time: pendingTransactionTime,
        type: ApprovalType.Transaction,
        requestData: {
          txId: pendingTransactionId,
        },
        requestState: null,
        expectsResult: false,
      },
    },
    pendingApprovalCount: 1,
    knownMethodData: {
      '0x095ea7b3': {
        name: 'Approve',
        params: [
          {
            type: 'address',
          },
          {
            type: 'uint256',
          },
        ],
      },
    },
    transactions: [
      getUnapprovedApproveTransaction(
        account.address,
        pendingTransactionId,
        pendingTransactionTime,
      ),
    ],
  };
};

const advancedDetailsMockedRequests = {
  getGasFeeTimeEstimate: {
    lowerTimeBound: new Date().getTime(),
    upperTimeBound: new Date().getTime(),
  },
  getNextNonce: '9',
  decodeTransactionData: {
    data: [
      {
        name: 'Approve',
        params: [
          {
            type: 'address',
            value: '0x2e0D7E8c45221FcA00d74a3609A0f7097035d09B',
          },
          {
            type: 'uint256',
            value: 1,
          },
        ],
      },
    ],
    source: 'FourByte',
  },
};

const setupSubmitRequestToBackgroundMocks = (
  mockRequests?: Record<string, unknown>,
) => {
  mockedBackgroundConnection.submitRequestToBackground.mockImplementation(
    createMockImplementation({
      ...advancedDetailsMockedRequests,
      ...(mockRequests ?? {}),
    }),
  );

  mockedBackgroundConnection.callBackgroundMethod.mockImplementation(
    createMockImplementation({ addKnownMethodData: {} }),
  );
};

describe('ERC721 Approve Confirmation', () => {
  beforeAll(() => {
    const { provider } = createTestProviderTools({
      networkId: 'sepolia',
      chainId: '0xaa36a7',
    });

    // eslint-disable-next-line @typescript-eslint/no-explicit-any
    global.ethereumProvider = provider as any;
  });

  beforeEach(() => {
    jest.resetAllMocks();
    setupSubmitRequestToBackgroundMocks({
      getTokenStandardAndDetails: {
        standard: TokenStandard.ERC721,
      },
    });
    const APPROVE_NFT_HEX_SIG = '0x095ea7b3';
    const APPROVE_NFT_TEXT_SIG = 'approve(address,uint256)';
    mock4byte(APPROVE_NFT_HEX_SIG, APPROVE_NFT_TEXT_SIG);
  });

  afterEach(() => {
    nock.cleanAll();
  });

  afterAll(() => {
    // eslint-disable-next-line @typescript-eslint/no-explicit-any
    delete (global as any).ethereumProvider;
  });
<<<<<<< HEAD

  it('displays approve details with correct data', async () => {
    const account =
      mockMetaMaskState.internalAccounts.accounts[
        mockMetaMaskState.internalAccounts
          .selectedAccount as keyof typeof mockMetaMaskState.internalAccounts.accounts
      ];
=======
>>>>>>> 6173a139

  it('displays spending cap request title', async () => {
    const mockedMetaMaskState =
      getMetaMaskStateWithUnapprovedApproveTransaction();

    await act(async () => {
      await integrationTestRender({
        preloadedState: mockedMetaMaskState,
        backgroundConnection: backgroundConnectionMocked,
      });
    });

<<<<<<< HEAD
    await waitFor(() => {
      expect(screen.getByText('Allowance request')).toBeInTheDocument();
    });

    await waitFor(() => {
      expect(screen.getByText('Request from')).toBeInTheDocument();
=======
    expect(
      screen.getByText(tEn('confirmTitleApproveTransaction') as string),
    ).toBeInTheDocument();
    expect(
      screen.getByText(tEn('confirmTitleDescApproveTransaction') as string),
    ).toBeInTheDocument();
  });

  it('displays approve simulation section', async () => {
    const mockedMetaMaskState =
      getMetaMaskStateWithUnapprovedApproveTransaction();

    await act(async () => {
      await integrationTestRender({
        preloadedState: mockedMetaMaskState,
        backgroundConnection: backgroundConnectionMocked,
      });
    });

    const simulationSection = screen.getByTestId(
      'confirmation__simulation_section',
    );
    expect(simulationSection).toBeInTheDocument();

    expect(simulationSection).toHaveTextContent(
      tEn('simulationDetailsApproveDesc') as string,
    );
    expect(simulationSection).toHaveTextContent(
      tEn('simulationApproveHeading') as string,
    );
    const spendingCapValue = screen.getByTestId('simulation-token-value');
    expect(simulationSection).toContainElement(spendingCapValue);
    expect(spendingCapValue).toHaveTextContent('1');
    expect(simulationSection).toHaveTextContent('0x07614...3ad68');
  });

  it('displays approve details with correct data', async () => {
    const testUser = userEvent.setup();

    const mockedMetaMaskState =
      getMetaMaskStateWithUnapprovedApproveTransaction();

    await act(async () => {
      await integrationTestRender({
        preloadedState: mockedMetaMaskState,
        backgroundConnection: backgroundConnectionMocked,
      });
    });

    const approveDetails = screen.getByTestId('confirmation__approve-details');
    expect(approveDetails).toBeInTheDocument();
    const approveDetailsSpender = screen.getByTestId(
      'confirmation__approve-spender',
    );

    expect(approveDetails).toContainElement(approveDetailsSpender);
    expect(approveDetailsSpender).toHaveTextContent(tEn('spender') as string);
    expect(approveDetailsSpender).toHaveTextContent('0x2e0D7...5d09B');
    const spenderTooltip = screen.getByTestId(
      'confirmation__approve-spender-tooltip',
    );
    expect(approveDetailsSpender).toContainElement(spenderTooltip);
    await testUser.hover(spenderTooltip);
    const spenderTooltipContent = await screen.findByText(
      tEn('spenderTooltipDesc') as string,
    );
    expect(spenderTooltipContent).toBeInTheDocument();

    const approveDetailsRequestFrom = screen.getByTestId(
      'transaction-details-origin-row',
    );
    expect(approveDetails).toContainElement(approveDetailsRequestFrom);
    expect(approveDetailsRequestFrom).toHaveTextContent(
      tEn('requestFrom') as string,
    );
    expect(approveDetailsRequestFrom).toHaveTextContent(
      'http://localhost:8086/',
    );

    const approveDetailsRequestFromTooltip = screen.getByTestId(
      'transaction-details-origin-row-tooltip',
    );
    expect(approveDetailsRequestFrom).toContainElement(
      approveDetailsRequestFromTooltip,
    );
    await testUser.hover(approveDetailsRequestFromTooltip);
    const requestFromTooltipContent = await screen.findByText(
      tEn('requestFromTransactionDescription') as string,
    );
    expect(requestFromTooltipContent).toBeInTheDocument();
  });

  it('displays the advanced transaction details section', async () => {
    const testUser = userEvent.setup();

    const mockedMetaMaskState =
      getMetaMaskStateWithUnapprovedApproveTransaction({
        showAdvanceDetails: true,
      });

    await act(async () => {
      await integrationTestRender({
        preloadedState: mockedMetaMaskState,
        backgroundConnection: backgroundConnectionMocked,
      });
>>>>>>> 6173a139
    });

    const approveDetails = screen.getByTestId('confirmation__approve-details');
    expect(approveDetails).toBeInTheDocument();

    const approveDetailsRecipient = screen.getByTestId(
      'transaction-details-recipient-row',
    );
    expect(approveDetails).toContainElement(approveDetailsRecipient);
    expect(approveDetailsRecipient).toHaveTextContent(
      tEn('interactingWith') as string,
    );
    expect(approveDetailsRecipient).toHaveTextContent('0x07614...3ad68');

    const approveDetailsRecipientTooltip = screen.getByTestId(
      'transaction-details-recipient-row-tooltip',
    );
    expect(approveDetailsRecipient).toContainElement(
      approveDetailsRecipientTooltip,
    );
    await testUser.hover(approveDetailsRecipientTooltip);
    const recipientTooltipContent = await screen.findByText(
      tEn('interactingWithTransactionDescription') as string,
    );
    expect(recipientTooltipContent).toBeInTheDocument();

    const approveMethodData = await screen.findByTestId(
      'transaction-details-method-data-row',
    );
    expect(approveDetails).toContainElement(approveMethodData);
    expect(approveMethodData).toHaveTextContent(tEn('methodData') as string);
    expect(approveMethodData).toHaveTextContent('Approve');
    const approveMethodDataTooltip = screen.getByTestId(
      'transaction-details-method-data-row-tooltip',
    );
    expect(approveMethodData).toContainElement(approveMethodDataTooltip);
    await testUser.hover(approveMethodDataTooltip);
    const approveMethodDataTooltipContent = await screen.findByText(
      tEn('methodDataTransactionDesc') as string,
    );
    expect(approveMethodDataTooltipContent).toBeInTheDocument();

    const approveDetailsNonce = screen.getByTestId(
      'advanced-details-nonce-section',
    );
    expect(approveDetailsNonce).toBeInTheDocument();

    const dataSection = screen.getByTestId('advanced-details-data-section');
    expect(dataSection).toBeInTheDocument();

    const dataSectionFunction = screen.getByTestId(
      'advanced-details-data-function',
    );
    expect(dataSection).toContainElement(dataSectionFunction);
    expect(dataSectionFunction).toHaveTextContent(
      tEn('transactionDataFunction') as string,
    );
    expect(dataSectionFunction).toHaveTextContent('Approve');

    const approveDataParams1 = screen.getByTestId(
      'advanced-details-data-param-0',
    );
    expect(dataSection).toContainElement(approveDataParams1);
    expect(approveDataParams1).toHaveTextContent('Param #1');
    expect(approveDataParams1).toHaveTextContent('0x2e0D7...5d09B');

    const approveDataParams2 = screen.getByTestId(
      'advanced-details-data-param-1',
    );
    expect(dataSection).toContainElement(approveDataParams2);
    expect(approveDataParams2).toHaveTextContent('Param #2');
    expect(approveDataParams2).toHaveTextContent('1');
  });
});<|MERGE_RESOLUTION|>--- conflicted
+++ resolved
@@ -1,10 +1,6 @@
 import { ApprovalType } from '@metamask/controller-utils';
-<<<<<<< HEAD
-import { act, screen, waitFor } from '@testing-library/react';
-=======
 import { act, screen } from '@testing-library/react';
 import userEvent from '@testing-library/user-event';
->>>>>>> 6173a139
 import nock from 'nock';
 import { TokenStandard } from '../../../../shared/constants/transaction';
 import * as backgroundConnection from '../../../../ui/store/background-connection';
@@ -13,8 +9,6 @@
 import { createTestProviderTools } from '../../../stub/provider';
 import mockMetaMaskState from '../../data/integration-init-state.json';
 import { createMockImplementation, mock4byte } from '../../helpers';
-import { TokenStandard } from '../../../../shared/constants/transaction';
-import { createTestProviderTools } from '../../../stub/provider';
 import { getUnapprovedApproveTransaction } from './transactionDataHelpers';
 
 jest.mock('../../../../ui/store/background-connection', () => ({
@@ -156,16 +150,6 @@
     // eslint-disable-next-line @typescript-eslint/no-explicit-any
     delete (global as any).ethereumProvider;
   });
-<<<<<<< HEAD
-
-  it('displays approve details with correct data', async () => {
-    const account =
-      mockMetaMaskState.internalAccounts.accounts[
-        mockMetaMaskState.internalAccounts
-          .selectedAccount as keyof typeof mockMetaMaskState.internalAccounts.accounts
-      ];
-=======
->>>>>>> 6173a139
 
   it('displays spending cap request title', async () => {
     const mockedMetaMaskState =
@@ -178,14 +162,6 @@
       });
     });
 
-<<<<<<< HEAD
-    await waitFor(() => {
-      expect(screen.getByText('Allowance request')).toBeInTheDocument();
-    });
-
-    await waitFor(() => {
-      expect(screen.getByText('Request from')).toBeInTheDocument();
-=======
     expect(
       screen.getByText(tEn('confirmTitleApproveTransaction') as string),
     ).toBeInTheDocument();
@@ -291,7 +267,6 @@
         preloadedState: mockedMetaMaskState,
         backgroundConnection: backgroundConnectionMocked,
       });
->>>>>>> 6173a139
     });
 
     const approveDetails = screen.getByTestId('confirmation__approve-details');
