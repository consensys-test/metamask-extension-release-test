--- conflicted
+++ resolved
@@ -165,11 +165,7 @@
 
     expect(screen.getByText('Signature request')).toBeInTheDocument();
     expect(
-<<<<<<< HEAD
-      getByText('Review request details before you confirm.'),
-=======
       screen.getByText('Review request details before you confirm.'),
->>>>>>> 6173a139
     ).toBeInTheDocument();
   });
 
