--- conflicted
+++ resolved
@@ -23,27 +23,17 @@
 export const genUnapprovedContractInteractionConfirmation = ({
   address = CONTRACT_INTERACTION_SENDER_ADDRESS,
   txData = DEPOSIT_METHOD_DATA,
-<<<<<<< HEAD
   chainId = CHAIN_ID,
+  simulationData,
 }: {
   address?: Hex;
   txData?: Hex;
   chainId?: string;
-} = {}): Confirmation =>
-  ({
-    actionId: String(400855682),
-    chainId,
-=======
-  simulationData,
-}: {
-  address?: Hex;
-  txData?: Hex;
   simulationData?: SimulationData;
 } = {}): Confirmation => {
   const confirmation: Confirmation = {
     actionId: String(400855682),
-    chainId: '0xaa36a7',
->>>>>>> fabf62dd
+    chainId,
     dappSuggestedGasFees: {
       gas: '0xab77',
     },
@@ -57,11 +47,7 @@
     history: [
       {
         actionId: String(400855682),
-<<<<<<< HEAD
         chainId,
-=======
-        chainId: '0xaa36a7',
->>>>>>> fabf62dd
         dappSuggestedGasFees: {
           gas: '0xab77',
         },
@@ -162,7 +148,6 @@
         previousBalance: '0x4443c51e558fa87d',
       },
       tokenBalanceChanges: [],
-<<<<<<< HEAD
     },
     status: TransactionStatus.unapproved,
     time: 1713534772044,
@@ -175,26 +160,19 @@
       to: '0x88aa6343307ec9a652ccddda3646e62b2f1a5125',
       value: '0x3782dace9d900000',
     },
-=======
-    },
-    status: TransactionStatus.unapproved,
-    time: 1713534772044,
-    txParams: {
-      data: txData,
-      from: address,
-      gas: '0xab77',
-      maxFeePerGas: '0xaa350353',
-      maxPriorityFeePerGas: '0x59682f00',
-      to: '0x88aa6343307ec9a652ccddda3646e62b2f1a5125',
-      value: '0x3782dace9d900000',
-    },
->>>>>>> fabf62dd
     type: TransactionType.contractInteraction,
     userEditedGasLimit: false,
     userFeeLevel: 'medium',
     verifiedOnBlockchain: false,
-<<<<<<< HEAD
-  } as SignatureRequestType);
+  } as SignatureRequestType;
+
+  // Overwrite simulation data if provided
+  if (simulationData) {
+    (confirmation as TransactionMeta).simulationData = simulationData;
+  }
+
+  return confirmation;
+};
 
 export const genUnapprovedApproveConfirmation = ({
   address = CONTRACT_INTERACTION_SENDER_ADDRESS,
@@ -234,15 +212,4 @@
     maxPriorityFeePerGas: '0x59682f00',
   },
   type: TransactionType.tokenMethodSetApprovalForAll,
-});
-=======
-  } as SignatureRequestType;
-
-  // Overwrite simulation data if provided
-  if (simulationData) {
-    (confirmation as TransactionMeta).simulationData = simulationData;
-  }
-
-  return confirmation;
-};
->>>>>>> fabf62dd
+});