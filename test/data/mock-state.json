--- conflicted
+++ resolved
@@ -535,11 +535,7 @@
       }
     },
     "accountTree": {
-<<<<<<< HEAD
-      "selectedAccountGroup": "01JKAF3DSGM3AB87EM9N0K41AJ:default",
-=======
       "selectedAccountGroup": "entropy:01JKAF3DSGM3AB87EM9N0K41AJ/0",
->>>>>>> 96b3dd4d
       "wallets": {
         "entropy:01JKAF3DSGM3AB87EM9N0K41AJ": {
           "id": "entropy:01JKAF3DSGM3AB87EM9N0K41AJ",
