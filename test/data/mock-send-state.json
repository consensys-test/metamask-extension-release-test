{
  "DNS": {
    "resolution": ""
  },
  "activeTab": {
    "id": 113,
    "title": "E2E Test Dapp",
    "origin": "https://metamask.github.io",
    "protocol": "https:",
    "url": "https://metamask.github.io/test-dapp/"
  },
  "appState": {
    "networkDropdownOpen": false,
    "importNftsModal": { "open": false },
    "showPermittedNetworkToastOpen": false,
    "gasIsLoading": false,
    "isLoading": false,
    "importTokensModalOpen": false,
    "modal": {
      "open": false,
      "modalState": {
        "name": null,
        "props": {}
      },
      "previousModalState": {
        "name": null
      }
    },
    "showIpfsModalOpen": false,
    "showKeyringRemovalSnapModal": false,
    "showWhatsNewPopup": false,
    "warning": null,
    "alertOpen": false
  },
  "confirmTransaction": {
    "txData": {
      "id": 3111025347726181,
      "time": 1620723786838,
      "status": "unapproved",
      "chainId": "0x5",
      "loadingDefaults": false,
      "txParams": {
        "from": "0x64a845a5b02460acf8a3d84503b0d68d028b4bb4",
        "to": "0xaD6D458402F60fD3Bd25163575031ACDce07538D",
        "value": "0x0",
        "data": "0x095ea7b30000000000000000000000009bc5baf874d2da8d216ae9f137804184ee5afef40000000000000000000000000000000000000000000000000000000000011170",
        "gas": "0xea60",
        "gasPrice": "0x4a817c800"
      },
      "type": "transfer",
      "origin": "https://metamask.github.io",
      "transactionCategory": "approve"
    }
  },
  "history": {
    "mostRecentOverviewPage": "/mostRecentOverviewPage"
  },
  "invalidCustomNetwork": {
    "state": "CLOSED",
    "networkName": ""
  },
  "localeMessages": {
    "currentLocale": "en"
  },
  "metamask": {
    "ipfsGateway": "",
    "dismissSeedBackUpReminder": false,
    "usePhishDetect": true,
    "participateInMetaMetrics": false,
    "gasEstimateType": "fee-market",
    "gasFeeEstimates": {
      "low": {
        "minWaitTimeEstimate": 180000,
        "maxWaitTimeEstimate": 300000,
        "suggestedMaxPriorityFeePerGas": "3",
        "suggestedMaxFeePerGas": "53"
      },
      "medium": {
        "minWaitTimeEstimate": 15000,
        "maxWaitTimeEstimate": 60000,
        "suggestedMaxPriorityFeePerGas": "7",
        "suggestedMaxFeePerGas": "70"
      },
      "high": {
        "minWaitTimeEstimate": 0,
        "maxWaitTimeEstimate": 15000,
        "suggestedMaxPriorityFeePerGas": "10",
        "suggestedMaxFeePerGas": "100"
      },
      "estimatedBaseFee": "50",
      "historicalBaseFeeRange": ["28.533098435", "70.351148354"],
      "baseFeeTrend": "up",
      "latestPriorityFeeRange": ["1", "40"],
      "historicalPriorityFeeRange": ["0.1458417", "700.156384646"],
      "priorityFeeTrend": "down",
      "networkCongestion": 0.90625
    },
    "gasFeeEstimatesByChainId": {
      "0x5": {
        "gasEstimateType": "fee-market",
        "gasFeeEstimates": {
          "low": {
            "minWaitTimeEstimate": 180000,
            "maxWaitTimeEstimate": 300000,
            "suggestedMaxPriorityFeePerGas": "3",
            "suggestedMaxFeePerGas": "53"
          },
          "medium": {
            "minWaitTimeEstimate": 15000,
            "maxWaitTimeEstimate": 60000,
            "suggestedMaxPriorityFeePerGas": "7",
            "suggestedMaxFeePerGas": "70"
          },
          "high": {
            "minWaitTimeEstimate": 0,
            "maxWaitTimeEstimate": 15000,
            "suggestedMaxPriorityFeePerGas": "10",
            "suggestedMaxFeePerGas": "100"
          },
          "estimatedBaseFee": "50",
          "historicalBaseFeeRange": ["28.533098435", "70.351148354"],
          "baseFeeTrend": "up",
          "latestPriorityFeeRange": ["1", "40"],
          "historicalPriorityFeeRange": ["0.1458417", "700.156384646"],
          "priorityFeeTrend": "down",
          "networkCongestion": 0.90625
        }
      }
    },
    "snaps": [{}],
    "preferences": {
      "hideZeroBalanceTokens": false,
      "showFiatInTestnets": false,
      "showTestNetworks": true
    },
    "seedPhraseBackedUp": null,
    "ensResolutionsByAddress": {},
    "isAccountMenuOpen": false,
    "isUnlocked": true,
    "completedOnboarding": true,
    "usedNetworks": {
      "0x1": true,
      "0x5": true,
      "0x539": true
    },
    "showTestnetMessageInDropdown": true,
<<<<<<< HEAD
    "networkConfigurations": {
      "goerli": {
        "id": "goerli",
        "chainId": "0x5"
      }
    },
=======
>>>>>>> 65e656c9
    "alertEnabledness": {
      "unconnectedAccount": true
    },
    "featureFlags": {},
    "network": "5",
<<<<<<< HEAD
=======

    "networkConfigurationsByChainId": {
      "0x5": {
        "nativeCurrency": "ETH",
        "chainId": "0x5",
        "defaultRpcEndpointIndex": 0,
        "rpcEndpoints": [
          {
            "networkClientId": "goerli"
          }
        ]
      }
    },
>>>>>>> 65e656c9
    "internalAccounts": {
      "accounts": {
        "cf8dace4-9439-4bd4-b3a8-88c821c8fcb3": {
          "address": "0x0dcd5d886577d5081b0c52e242ef29e70be3e7bc",
          "id": "cf8dace4-9439-4bd4-b3a8-88c821c8fcb3",
          "metadata": {
            "keyring": {
              "type": "HD Key Tree"
            },
            "name": "Test Account"
          },
          "options": {},
          "methods": [
            "personal_sign",
            "eth_sendTransaction",
            "eth_signTransaction",
            "eth_signTypedData_v1",
            "eth_signTypedData_v2",
            "eth_signTypedData_v3",
            "eth_signTypedData_v4"
          ],
          "type": "eip155:eoa"
        },
        "07c2cfec-36c9-46c4-8115-3836d3ac9047": {
          "address": "0xec1adf982415d2ef5ec55899b9bfb8bc0f29251b",
          "id": "07c2cfec-36c9-46c4-8115-3836d3ac9047",
          "metadata": {
            "keyring": {
              "type": "HD Key Tree"
            },
            "name": "Test Account 2"
          },
          "options": {},
          "methods": [
            "personal_sign",
            "eth_sendTransaction",
            "eth_signTransaction",
            "eth_signTypedData_v1",
            "eth_signTypedData_v2",
            "eth_signTypedData_v3",
            "eth_signTypedData_v4"
          ],
          "type": "eip155:eoa"
        },
        "15e69915-2a1a-4019-93b3-916e11fd432f": {
          "address": "0xc42edfcc21ed14dda456aa0756c153f7985d8813",
          "id": "15e69915-2a1a-4019-93b3-916e11fd432f",
          "metadata": {
            "keyring": {
              "type": "Ledger Hardware"
            },
            "name": "Ledger Hardware 2"
          },
          "options": {},
          "methods": [
            "personal_sign",
            "eth_sendTransaction",
            "eth_signTransaction",
            "eth_signTypedData_v1",
            "eth_signTypedData_v2",
            "eth_signTypedData_v3",
            "eth_signTypedData_v4"
          ],
          "type": "eip155:eoa"
        },
        "784225f4-d30b-4e77-a900-c8bbce735b88": {
          "address": "0xeb9e64b93097bc15f01f13eae97015c57ab64823",
          "id": "784225f4-d30b-4e77-a900-c8bbce735b88",
          "metadata": {
            "keyring": {
              "type": "HD Key Tree"
            },
            "name": "Test Account 3"
          },
          "options": {},
          "methods": [
            "personal_sign",
            "eth_sendTransaction",
            "eth_signTransaction",
            "eth_signTypedData_v1",
            "eth_signTypedData_v2",
            "eth_signTypedData_v3",
            "eth_signTypedData_v4"
          ],
          "type": "eip155:eoa"
        }
      },
      "selectedAccount": "cf8dace4-9439-4bd4-b3a8-88c821c8fcb3"
    },
    "keyrings": [
      {
        "type": "HD Key Tree",
        "accounts": [
          "0x0dcd5d886577d5081b0c52e242ef29e70be3e7bc",
          "0xec1adf982415d2ef5ec55899b9bfb8bc0f29251b"
        ]
      },
      {
        "type": "Ledger Hardware",
        "accounts": ["0xc42edfcc21ed14dda456aa0756c153f7985d8813"]
      },
      {
        "type": "Simple Key Pair",
        "accounts": ["0xeb9e64b93097bc15f01f13eae97015c57ab64823"]
      }
    ],
    "identities": {
      "0x0dcd5d886577d5081b0c52e242ef29e70be3e7bc": {
        "address": "0x0dcd5d886577d5081b0c52e242ef29e70be3e7bc",
        "name": "Test Account"
      },
      "0xec1adf982415d2ef5ec55899b9bfb8bc0f29251b": {
        "address": "0xec1adf982415d2ef5ec55899b9bfb8bc0f29251b",
        "name": "Test Account 2"
      },
      "0xc42edfcc21ed14dda456aa0756c153f7985d8813": {
        "address": "0xc42edfcc21ed14dda456aa0756c153f7985d8813",
        "name": "Test Ledger 1"
      },
      "0xeb9e64b93097bc15f01f13eae97015c57ab64823": {
        "name": "Test Account 3",
        "address": "0xeb9e64b93097bc15f01f13eae97015c57ab64823"
      }
    },
    "selectedNetworkClientId": "goerli",
    "networksMetadata": {
      "goerli": {
        "EIPS": {
          "1559": true
        },
        "status": "available"
      }
    },
    "frequentRpcListDetail": [],
    "subjectMetadata": {},
    "notifications": {
      "test": {
        "id": "test",
        "origin": "local:http://localhost:8086/",
        "createdDate": 1652967897732,
        "readDate": null,
        "message": "Hello, http://localhost:8086!"
      },
      "test2": {
        "id": "test2",
        "origin": "local:http://localhost:8086/",
        "createdDate": 1652967897732,
        "readDate": 1652967897732,
        "message": "Hello, http://localhost:8086!"
      }
    },
    "selectedAddress": "0x0dcd5d886577d5081b0c52e242ef29e70be3e7bc",
    "accounts": {
      "0x0dcd5d886577d5081b0c52e242ef29e70be3e7bc": {
        "balance": "0x0",
        "address": "0x0dcd5d886577d5081b0c52e242ef29e70be3e7bc"
      },
      "0xec1adf982415d2ef5ec55899b9bfb8bc0f29251b": {
        "address": "0xec1adf982415d2ef5ec55899b9bfb8bc0f29251b",
        "balance": "0x0"
      },
      "0xc42edfcc21ed14dda456aa0756c153f7985d8813": {
        "address": "0xc42edfcc21ed14dda456aa0756c153f7985d8813",
        "balance": "0x0"
      },
      "0xeb9e64b93097bc15f01f13eae97015c57ab64823": {
        "address": "0xeb9e64b93097bc15f01f13eae97015c57ab64823",
        "balance": "0x0"
      }
    },
    "tokens": [
      {
        "address": "0x108cf70c7d384c552f42c07c41c0e1e46d77ea0d",
        "symbol": "TEST",
        "decimals": "0"
      },
      {
        "address": "0xd8f6a2ffb0fc5952d16c9768b71cfd35b6399aa5",
        "decimals": "8",
        "symbol": "TEST2"
      },
      {
        "address": "0x617b3f8050a0bd94b6b1da02b4384ee5b4df13f4",
        "symbol": "META",
        "decimals": "18"
      }
    ],
    "marketData": {
      "0x1": {
        "0x108cf70c7d384c552f42c07c41c0e1e46d77ea0d": {
          "price": 0.00039345803819379796,
          "contractPercentChange1d": 0.004,
          "priceChange1d": 0.00004
        },
        "0xd8f6a2ffb0fc5952d16c9768b71cfd35b6399aa5": {
          "price": 0.00008189274407698049,
          "contractPercentChange1d": 0.01,
          "priceChange1d": 0.001
        }
      },
      "0x5": {
        "0x108cf70c7d384c552f42c07c41c0e1e46d77ea0d": {
          "price": 0.00039345803819379796,
          "contractPercentChange1d": 0.004,
          "priceChange1d": 0.00004
        },
        "0xd8f6a2ffb0fc5952d16c9768b71cfd35b6399aa5": {
          "price": 0.00008189274407698049,
          "contractPercentChange1d": 0.01,
          "priceChange1d": 0.001
        }
      }
    },
    "ticker": "ETH",
    "currentCurrency": "usd",
    "currencyRates": {
      "ETH": {
        "conversionRate": 556.12
      }
    },
    "addressBook": {
      "0x5": {
        "0xc42edfcc21ed14dda456aa0756c153f7985d8813": {
          "address": "0xc42edfcc21ed14dda456aa0756c153f7985d8813",
          "chainId": "0x5",
          "isEns": false,
          "memo": "",
          "name": "Address Book Account 1"
        }
      }
    },
    "unapprovedPersonalMsgs": {},
    "unapprovedPersonalMsgCount": 0,
    "unapprovedDecryptMsgs": {},
    "unapprovedDecryptMsgCount": 0,
    "unapprovedEncryptionPublicKeyMsgs": {},
    "unapprovedEncryptionPublicKeyMsgCount": 0,
    "unapprovedTypedMessages": {},
    "unapprovedTypedMessagesCount": 0,
    "useTokenDetection": true,
    "advancedGasFee": {
      "maxBaseFee": "75",
      "priorityFee": "2"
    },
    "tokenList": {
      "0x2260fac5e5542a773aa44fbcfedf7c193bc2c599": {
        "address": "0x2260fac5e5542a773aa44fbcfedf7c193bc2c599",
        "symbol": "WBTC",
        "decimals": 8,
        "name": "Wrapped Bitcoin",
        "iconUrl": "https://s3.amazonaws.com/airswap-token-images/WBTC.png",
        "aggregators": [
          "airswapLight",
          "bancor",
          "cmc",
          "coinGecko",
          "kleros",
          "oneInch",
          "paraswap",
          "pmm",
          "totle",
          "zapper",
          "zerion",
          "zeroEx"
        ],
        "occurrences": 12
      },
      "0x0bc529c00c6401aef6d220be8c6ea1667f6ad93e": {
        "address": "0x0bc529c00c6401aef6d220be8c6ea1667f6ad93e",
        "symbol": "YFI",
        "decimals": 18,
        "name": "yearn.finance",
        "iconUrl": "https://raw.githubusercontent.com/trustwallet/assets/master/blockchains/ethereum/assets/0x0bc529c00C6401aEF6D220BE8C6Ea1667F6Ad93e/logo.png",
        "aggregators": [
          "airswapLight",
          "bancor",
          "cmc",
          "coinGecko",
          "kleros",
          "oneInch",
          "paraswap",
          "pmm",
          "totle",
          "zapper",
          "zerion",
          "zeroEx"
        ],
        "occurrences": 12
      }
    },
    "transactions": [
      {
        "id": 8393540981007587,
        "time": 1536268017676,
        "status": "unapproved",
        "chainId": "0x4",
        "loadingDefaults": false,
        "txParams": {
          "from": "0x0dcd5d886577d5081b0c52e242ef29e70be3e7bc",
          "to": "0xc42edfcc21ed14dda456aa0756c153f7985d8813",
          "value": "0x0",
          "gas": "0x5208",
          "gasPrice": "0x3b9aca00"
        },
        "history": [
          {
            "id": 8393540981007587,
            "time": 1536268017676,
            "status": "unapproved",
            "chainId": "0x4",
            "loadingDefaults": true,
            "txParams": {
              "from": "0x0dcd5d886577d5081b0c52e242ef29e70be3e7bc",
              "to": "0xc42edfcc21ed14dda456aa0756c153f7985d8813",
              "value": "0x0",
              "gas": "0x5208",
              "gasPrice": "0x3b9aca00"
            }
          },
          [
            {
              "op": "replace",
              "path": "/loadingDefaults",
              "value": false,
              "timestamp": 1536268017685
            }
          ],
          [
            {
              "op": "add",
              "path": "/origin",
              "value": "MetaMask",
              "note": "#newUnapprovedTransaction - adding the origin",
              "timestamp": 1536268017686
            }
          ]
        ],
        "origin": "MetaMask"
      },
      {
        "id": 3387511061307736,
        "time": 1528133130531,
        "status": "confirmed",
        "chainId": "0x4",
        "loadingDefaults": false,
        "txParams": {
          "from": "0x3b222de3aaba8ec9771ca9e9af5d8ed757fb7f62",
          "to": "0x92e659448c48fc926ec942d0da1459260d36bb33",
          "value": "0x1bc16d674ec80000",
          "gas": "0xcf08",
          "gasPrice": "0x3b9aca00",
          "nonce": "0xb5"
        },
        "history": [
          {
            "id": 3387511061307736,
            "time": 1528133130531,
            "status": "unapproved",
            "chainId": "0x4",
            "loadingDefaults": true,
            "txParams": {
              "from": "0x3b222de3aaba8ec9771ca9e9af5d8ed757fb7f62",
              "to": "0x92e659448c48fc926ec942d0da1459260d36bb33",
              "value": "0x1bc16d674ec80000",
              "gas": "0xcf08",
              "gasPrice": "0x3b9aca00"
            }
          },
          [
            {
              "op": "replace",
              "path": "/loadingDefaults",
              "value": false,
              "timestamp": 1528133130666
            }
          ],
          [
            {
              "op": "add",
              "path": "/origin",
              "value": "MetaMask",
              "note": "#newUnapprovedTransaction - adding the origin",
              "timestamp": 1528133130667
            }
          ],
          [],
          [
            {
              "op": "replace",
              "path": "/status",
              "value": "approved",
              "note": "txStateManager: setting status to approved",
              "timestamp": 1528133131716
            }
          ],
          [
            {
              "op": "add",
              "path": "/txParams/nonce",
              "value": "0xb5",
              "note": "transactions#approveTransaction",
              "timestamp": 1528133131806
            }
          ],
          [
            {
              "op": "replace",
              "path": "/status",
              "value": "signed",
              "note": "transactions#publishTransaction",
              "timestamp": 1528133131825
            },
            {
              "op": "add",
              "path": "/rawTx",
              "value": "0xf86c81b5843b9aca0082cf089492e659448c48fc926ec942d0da1459260d36bb33881bc16d674ec80000802ba03f879cd33a31180da38545d0f809822e00ddf35954d8b0ece83bacf22347ce54a06ad050487978e425ca6a014ed55ea8e9a190069863ed96a0eefa88d729ea1eda"
            }
          ],
          [],
          [
            {
              "op": "add",
              "path": "/hash",
              "value": "0x516b77569173a04c76fdb6545cf279ebd0c75f5d25d6e4ce019925205f0e3709",
              "note": "transactions#setTxHash",
              "timestamp": 1528133131951
            }
          ],
          [
            {
              "op": "add",
              "path": "/submittedTime",
              "value": 1528133131951,
              "note": "txStateManager - add submitted time stamp",
              "timestamp": 1528133131952
            }
          ],
          [
            {
              "op": "replace",
              "path": "/status",
              "value": "submitted",
              "note": "txStateManager: setting status to submitted",
              "timestamp": 1528133131955
            }
          ],
          [
            {
              "op": "add",
              "path": "/firstRetryBlockNumber",
              "value": "0x24af6b",
              "note": "transactions/pending-tx-tracker#event: tx:block-update",
              "timestamp": 1528133134414
            }
          ],
          [
            {
              "op": "replace",
              "path": "/status",
              "value": "confirmed",
              "note": "txStateManager: setting status to confirmed",
              "timestamp": 1528133158516
            }
          ]
        ],
        "origin": "MetaMask",
        "rawTx": "0xf86c81b5843b9aca0082cf089492e659448c48fc926ec942d0da1459260d36bb33881bc16d674ec80000802ba03f879cd33a31180da38545d0f809822e00ddf35954d8b0ece83bacf22347ce54a06ad050487978e425ca6a014ed55ea8e9a190069863ed96a0eefa88d729ea1eda",
        "hash": "0x516b77569173a04c76fdb6545cf279ebd0c75f5d25d6e4ce019925205f0e3709",
        "submittedTime": 1528133131951,
        "firstRetryBlockNumber": "0x24af6b"
      },
      {
        "id": 3387511061307737,
        "time": 1528133149983,
        "status": "confirmed",
        "chainId": "0x4",
        "loadingDefaults": false,
        "txParams": {
          "from": "0x3b222de3aaba8ec9771ca9e9af5d8ed757fb7f62",
          "to": "0x92e659448c48fc926ec942d0da1459260d36bb33",
          "value": "0x1bc16d674ec80000",
          "gas": "0xcf08",
          "gasPrice": "0x3b9aca00",
          "nonce": "0xb6"
        },
        "history": [
          {
            "id": 3387511061307737,
            "time": 1528133149983,
            "status": "unapproved",
            "chainId": "0x4",
            "loadingDefaults": true,
            "txParams": {
              "from": "0x3b222de3aaba8ec9771ca9e9af5d8ed757fb7f62",
              "to": "0x92e659448c48fc926ec942d0da1459260d36bb33",
              "value": "0x1bc16d674ec80000",
              "gas": "0xcf08",
              "gasPrice": "0x3b9aca00"
            }
          },
          [
            {
              "op": "replace",
              "path": "/loadingDefaults",
              "value": false,
              "timestamp": 1528133150011
            }
          ],
          [
            {
              "op": "add",
              "path": "/origin",
              "value": "MetaMask",
              "note": "#newUnapprovedTransaction - adding the origin",
              "timestamp": 1528133150013
            }
          ],
          [],
          [
            {
              "op": "replace",
              "path": "/status",
              "value": "approved",
              "note": "txStateManager: setting status to approved",
              "timestamp": 1528133151102
            }
          ],
          [
            {
              "op": "add",
              "path": "/txParams/nonce",
              "value": "0xb6",
              "note": "transactions#approveTransaction",
              "timestamp": 1528133151189
            }
          ],
          [
            {
              "op": "replace",
              "path": "/status",
              "value": "signed",
              "note": "transactions#publishTransaction",
              "timestamp": 1528133151203
            },
            {
              "op": "add",
              "path": "/rawTx",
              "value": "0xf86c81b6843b9aca0082cf089492e659448c48fc926ec942d0da1459260d36bb33881bc16d674ec80000802ba0692deaabf0d79544d41e7c475ad43760679a4f25d0fee908b1da308db1a291a7a0384db85fc6c843ea25986a0760f3c50ab6504fc559fc71fc7f23f60950eb316d"
            }
          ],
          [],
          [
            {
              "op": "add",
              "path": "/hash",
              "value": "0x9271b266d05022cfa841362fae43763ebafcee540d84278b0157ef4a68d4e26f",
              "note": "transactions#setTxHash",
              "timestamp": 1528133151342
            }
          ],
          [
            {
              "op": "add",
              "path": "/submittedTime",
              "value": 1528133151347,
              "note": "txStateManager - add submitted time stamp",
              "timestamp": 1528133151347
            }
          ],
          [
            {
              "op": "replace",
              "path": "/status",
              "value": "submitted",
              "note": "txStateManager: setting status to submitted",
              "timestamp": 1528133151368
            }
          ],
          [
            {
              "op": "add",
              "path": "/firstRetryBlockNumber",
              "value": "0x24af6d",
              "note": "transactions/pending-tx-tracker#event: tx:block-update",
              "timestamp": 1528133158532
            }
          ],
          [
            {
              "op": "replace",
              "path": "/status",
              "value": "confirmed",
              "note": "txStateManager: setting status to confirmed",
              "timestamp": 1528133190636
            }
          ]
        ],
        "origin": "MetaMask",
        "rawTx": "0xf86c81b6843b9aca0082cf089492e659448c48fc926ec942d0da1459260d36bb33881bc16d674ec80000802ba0692deaabf0d79544d41e7c475ad43760679a4f25d0fee908b1da308db1a291a7a0384db85fc6c843ea25986a0760f3c50ab6504fc559fc71fc7f23f60950eb316d",
        "hash": "0x9271b266d05022cfa841362fae43763ebafcee540d84278b0157ef4a68d4e26f",
        "submittedTime": 1528133151347,
        "firstRetryBlockNumber": "0x24af6d"
      },
      {
        "id": 3387511061307738,
        "time": 1528133180635,
        "status": "confirmed",
        "chainId": "0x4",
        "loadingDefaults": false,
        "txParams": {
          "from": "0x3b222de3aaba8ec9771ca9e9af5d8ed757fb7f62",
          "to": "0x92e659448c48fc926ec942d0da1459260d36bb33",
          "value": "0x1bc16d674ec80000",
          "gas": "0xcf08",
          "gasPrice": "0x12a05f200",
          "nonce": "0xb7"
        },
        "history": [
          {
            "id": 3387511061307738,
            "time": 1528133180635,
            "status": "unapproved",
            "chainId": "0x4",
            "loadingDefaults": true,
            "txParams": {
              "from": "0x3b222de3aaba8ec9771ca9e9af5d8ed757fb7f62",
              "to": "0x92e659448c48fc926ec942d0da1459260d36bb33",
              "value": "0x1bc16d674ec80000",
              "gas": "0xcf08",
              "gasPrice": "0x12a05f200"
            }
          },
          [
            {
              "op": "replace",
              "path": "/loadingDefaults",
              "value": false,
              "timestamp": 1528133180720
            }
          ],
          [
            {
              "op": "add",
              "path": "/origin",
              "value": "MetaMask",
              "note": "#newUnapprovedTransaction - adding the origin",
              "timestamp": 1528133180722
            }
          ],
          [],
          [
            {
              "op": "replace",
              "path": "/status",
              "value": "approved",
              "note": "txStateManager: setting status to approved",
              "timestamp": 1528133181623
            }
          ],
          [
            {
              "op": "add",
              "path": "/txParams/nonce",
              "value": "0xb7",
              "note": "transactions#approveTransaction",
              "timestamp": 1528133181726
            }
          ],
          [
            {
              "op": "replace",
              "path": "/status",
              "value": "signed",
              "note": "transactions#publishTransaction",
              "timestamp": 1528133181749
            },
            {
              "op": "add",
              "path": "/rawTx",
              "value": "0xf86d81b785012a05f20082cf089492e659448c48fc926ec942d0da1459260d36bb33881bc16d674ec80000802ba086f9846798be6988c39a5cf85f0dbe267e59ca0b96a6a7077e92cba33e10a258a064ffa52ac90c238ce21e6f085283216191b185a1eccd7daae6e2ab66ba26ada0"
            }
          ],
          [],
          [
            {
              "op": "add",
              "path": "/hash",
              "value": "0x4e061e977c099735bc9e5203e717f7d9dccb3fcb2f82031a12a3ed326f95d43b",
              "note": "transactions#setTxHash",
              "timestamp": 1528133181885
            }
          ],
          [
            {
              "op": "add",
              "path": "/submittedTime",
              "value": 1528133181885,
              "note": "txStateManager - add submitted time stamp",
              "timestamp": 1528133181885
            }
          ],
          [
            {
              "op": "replace",
              "path": "/status",
              "value": "submitted",
              "note": "txStateManager: setting status to submitted",
              "timestamp": 1528133181888
            }
          ],
          [
            {
              "op": "add",
              "path": "/firstRetryBlockNumber",
              "value": "0x24af6f",
              "note": "transactions/pending-tx-tracker#event: tx:block-update",
              "timestamp": 1528133190653
            }
          ],
          [
            {
              "op": "replace",
              "path": "/status",
              "value": "confirmed",
              "note": "txStateManager: setting status to confirmed",
              "timestamp": 1528133222745
            }
          ]
        ],
        "origin": "MetaMask",
        "rawTx": "0xf86d81b785012a05f20082cf089492e659448c48fc926ec942d0da1459260d36bb33881bc16d674ec80000802ba086f9846798be6988c39a5cf85f0dbe267e59ca0b96a6a7077e92cba33e10a258a064ffa52ac90c238ce21e6f085283216191b185a1eccd7daae6e2ab66ba26ada0",
        "hash": "0x4e061e977c099735bc9e5203e717f7d9dccb3fcb2f82031a12a3ed326f95d43b",
        "submittedTime": 1528133181885,
        "firstRetryBlockNumber": "0x24af6f"
      },
      {
        "id": 3387511061307739,
        "time": 1528133223918,
        "status": "confirmed",
        "chainId": "0x4",
        "loadingDefaults": false,
        "txParams": {
          "from": "0x3b222de3aaba8ec9771ca9e9af5d8ed757fb7f62",
          "to": "0xfe2149773b3513703e79ad23d05a778a185016ee",
          "value": "0xaa87bee538000",
          "data": "0xea94496b000000000000000000000000000000000000000000000000000000000001e1eb000000000000000000000000000000000000000000000000000000000001de33",
          "gasPrice": "0x3b9aca00",
          "gas": "0x6169e",
          "nonce": "0xb8"
        },
        "history": [
          {
            "id": 3387511061307739,
            "time": 1528133223918,
            "status": "unapproved",
            "chainId": "0x4",
            "loadingDefaults": true,
            "txParams": {
              "from": "0x3b222de3aaba8ec9771ca9e9af5d8ed757fb7f62",
              "to": "0xfe2149773b3513703e79ad23d05a778a185016ee",
              "value": "0xaa87bee538000",
              "data": "0xea94496b000000000000000000000000000000000000000000000000000000000001e1eb000000000000000000000000000000000000000000000000000000000001de33",
              "gasPrice": "0x3b9aca00"
            }
          },
          [
            {
              "op": "add",
              "path": "/txParams/gas",
              "value": "0x6169e",
              "timestamp": 1528133225488
            },
            {
              "op": "replace",
              "path": "/loadingDefaults",
              "value": false
            }
          ],
          [
            {
              "note": "#newUnapprovedTransaction - adding the origin",
              "op": "add",
              "path": "/origin",
              "value": "crypko.ai"
            }
          ],
          [],
          [
            {
              "op": "replace",
              "path": "/status",
              "value": "approved",
              "note": "txStateManager: setting status to approved",
              "timestamp": 1528133227279
            }
          ],
          [
            {
              "op": "add",
              "path": "/txParams/nonce",
              "value": "0xb8",
              "note": "transactions#approveTransaction",
              "timestamp": 1528133227374
            }
          ],
          [
            {
              "op": "replace",
              "path": "/status",
              "value": "signed",
              "note": "transactions#publishTransaction",
              "timestamp": 1528133227405
            },
            {
              "op": "add",
              "path": "/rawTx",
              "value": "0xf8b181b8843b9aca008306169e94fe2149773b3513703e79ad23d05a778a185016ee870aa87bee538000b844ea94496b000000000000000000000000000000000000000000000000000000000001e1eb000000000000000000000000000000000000000000000000000000000001de332ca07bb2efbb8529d67606f9f89e7934c594a31d50c7d24a3286c20a2944a3b8c2a9a07b55ebd8aa28728ce0e38dd3b3503b78fccedae80053626d8649c68346c7c49c"
            }
          ],
          [],
          [
            {
              "op": "add",
              "path": "/hash",
              "value": "0x466ae7d4b7c270121f0a8d68fbc6c9091ffc4aa976a553a5bfa56a79cf9f63dd",
              "note": "transactions#setTxHash",
              "timestamp": 1528133227534
            }
          ],
          [
            {
              "op": "add",
              "path": "/submittedTime",
              "value": 1528133227538,
              "note": "txStateManager - add submitted time stamp",
              "timestamp": 1528133227538
            }
          ],
          [
            {
              "op": "replace",
              "path": "/status",
              "value": "submitted",
              "note": "txStateManager: setting status to submitted",
              "timestamp": 1528133227543
            }
          ],
          [
            {
              "op": "add",
              "path": "/firstRetryBlockNumber",
              "value": "0x24af72",
              "note": "transactions/pending-tx-tracker#event: tx:block-update",
              "timestamp": 1528133238980
            }
          ],
          [
            {
              "op": "replace",
              "path": "/status",
              "value": "confirmed",
              "note": "txStateManager: setting status to confirmed",
              "timestamp": 1528133255035
            }
          ]
        ],
        "origin": "crypko.ai",
        "rawTx": "0xf8b181b8843b9aca008306169e94fe2149773b3513703e79ad23d05a778a185016ee870aa87bee538000b844ea94496b000000000000000000000000000000000000000000000000000000000001e1eb000000000000000000000000000000000000000000000000000000000001de332ca07bb2efbb8529d67606f9f89e7934c594a31d50c7d24a3286c20a2944a3b8c2a9a07b55ebd8aa28728ce0e38dd3b3503b78fccedae80053626d8649c68346c7c49c",
        "hash": "0x466ae7d4b7c270121f0a8d68fbc6c9091ffc4aa976a553a5bfa56a79cf9f63dd",
        "submittedTime": 1528133227538,
        "firstRetryBlockNumber": "0x24af72"
      },
      {
        "id": 3387511061307740,
        "time": 1528133291381,
        "status": "confirmed",
        "chainId": "0x4",
        "loadingDefaults": false,
        "txParams": {
          "from": "0x3b222de3aaba8ec9771ca9e9af5d8ed757fb7f62",
          "to": "0x108cf70c7d384c552f42c07c41c0e1e46d77ea0d",
          "value": "0x0",
          "data": "0xa9059cbb00000000000000000000000092e659448c48fc926ec942d0da1459260d36bb330000000000000000000000000000000000000000000000000000000000000002",
          "gas": "0xd508",
          "gasPrice": "0x3b9aca00",
          "nonce": "0xb9"
        },
        "history": [
          {
            "id": 3387511061307740,
            "time": 1528133291381,
            "status": "unapproved",
            "chainId": "0x4",
            "loadingDefaults": true,
            "txParams": {
              "from": "0x3b222de3aaba8ec9771ca9e9af5d8ed757fb7f62",
              "to": "0x108cf70c7d384c552f42c07c41c0e1e46d77ea0d",
              "value": "0x0",
              "data": "0xa9059cbb00000000000000000000000092e659448c48fc926ec942d0da1459260d36bb330000000000000000000000000000000000000000000000000000000000000002",
              "gas": "0xd508",
              "gasPrice": "0x3b9aca00"
            }
          },
          [
            {
              "op": "replace",
              "path": "/loadingDefaults",
              "value": false,
              "timestamp": 1528133291486
            }
          ],
          [
            {
              "op": "add",
              "path": "/origin",
              "value": "MetaMask",
              "note": "#newUnapprovedTransaction - adding the origin",
              "timestamp": 1528133291486
            }
          ],
          [],
          [
            {
              "op": "replace",
              "path": "/status",
              "value": "approved",
              "note": "txStateManager: setting status to approved",
              "timestamp": 1528133293588
            }
          ],
          [
            {
              "op": "add",
              "path": "/txParams/nonce",
              "value": "0xb9",
              "note": "transactions#approveTransaction",
              "timestamp": 1528133293706
            }
          ],
          [
            {
              "op": "replace",
              "path": "/status",
              "value": "signed",
              "note": "transactions#publishTransaction",
              "timestamp": 1528133293724
            },
            {
              "op": "add",
              "path": "/rawTx",
              "value": "0xf8a981b9843b9aca0082d50894108cf70c7d384c552f42c07c41c0e1e46d77ea0d80b844a9059cbb00000000000000000000000092e659448c48fc926ec942d0da1459260d36bb3300000000000000000000000000000000000000000000000000000000000000022ca04f05310490d3e3a9a159ae25f52cec9afb0a69527d30be832aaae12e64ff056ea075f81a5220bed481e764bab8830c57169c59fe528ca9cf3442f47f7618a9b4a9"
            }
          ],
          [],
          [
            {
              "op": "add",
              "path": "/hash",
              "value": "0x3680dc9815cd05b620b6dd0017d949604ca7d92f051d5542fc8a5ecaa876af09",
              "note": "transactions#setTxHash",
              "timestamp": 1528133293853
            }
          ],
          [
            {
              "op": "add",
              "path": "/submittedTime",
              "value": 1528133293859,
              "note": "txStateManager - add submitted time stamp",
              "timestamp": 1528133293862
            }
          ],
          [
            {
              "op": "replace",
              "path": "/status",
              "value": "submitted",
              "note": "txStateManager: setting status to submitted",
              "timestamp": 1528133293867
            }
          ],
          [
            {
              "op": "add",
              "path": "/firstRetryBlockNumber",
              "value": "0x24af76",
              "note": "transactions/pending-tx-tracker#event: tx:block-update",
              "timestamp": 1528133295200
            }
          ],
          [
            {
              "op": "replace",
              "path": "/status",
              "value": "confirmed",
              "note": "txStateManager: setting status to confirmed",
              "timestamp": 1528133327522
            }
          ]
        ],
        "origin": "MetaMask",
        "rawTx": "0xf8a981b9843b9aca0082d50894108cf70c7d384c552f42c07c41c0e1e46d77ea0d80b844a9059cbb00000000000000000000000092e659448c48fc926ec942d0da1459260d36bb3300000000000000000000000000000000000000000000000000000000000000022ca04f05310490d3e3a9a159ae25f52cec9afb0a69527d30be832aaae12e64ff056ea075f81a5220bed481e764bab8830c57169c59fe528ca9cf3442f47f7618a9b4a9",
        "hash": "0x3680dc9815cd05b620b6dd0017d949604ca7d92f051d5542fc8a5ecaa876af09",
        "submittedTime": 1528133293859,
        "firstRetryBlockNumber": "0x24af76"
      },
      {
        "id": 3387511061307741,
        "time": 1528133318440,
        "status": "rejected",
        "chainId": "0x4",
        "loadingDefaults": false,
        "txParams": {
          "from": "0x3b222de3aaba8ec9771ca9e9af5d8ed757fb7f62",
          "to": "0x3b222de3aaba8ec9771ca9e9af5d8ed757fb7f62",
          "value": "0x0",
          "gasPrice": "0x3b9aca00",
          "gas": "0x5208"
        },
        "history": [
          {
            "id": 3387511061307741,
            "time": 1528133318440,
            "status": "unapproved",
            "chainId": "0x4",
            "loadingDefaults": true,
            "txParams": {
              "from": "0x3b222de3aaba8ec9771ca9e9af5d8ed757fb7f62",
              "to": "0x3b222de3aaba8ec9771ca9e9af5d8ed757fb7f62"
            }
          },
          [
            {
              "op": "add",
              "path": "/txParams/value",
              "value": "0x0",
              "timestamp": 1528133319641
            },
            {
              "op": "add",
              "path": "/txParams/gasPrice",
              "value": "0x3b9aca00"
            },
            {
              "op": "add",
              "path": "/txParams/gas",
              "value": "0x5208"
            },
            {
              "op": "replace",
              "path": "/loadingDefaults",
              "value": false
            }
          ],
          [
            {
              "op": "add",
              "path": "/origin",
              "value": "tmashuang.github.io",
              "note": "#newUnapprovedTransaction - adding the origin",
              "timestamp": 1528133319642
            }
          ],
          [
            {
              "op": "replace",
              "path": "/status",
              "value": "rejected",
              "note": "txStateManager: setting status to rejected",
              "timestamp": 1528133320924
            }
          ]
        ],
        "origin": "tmashuang.github.io"
      }
    ],
    "swapsState": {}
  },
  "ramps": {
    "buyableChains": [
      {
        "active": true,
        "chainId": 1,
        "chainName": "Ethereum Mainnet",
        "shortName": "Ethereum",
        "nativeTokenSupported": true
      },
      {
        "active": true,
        "chainId": 10,
        "chainName": "Optimism Mainnet",
        "shortName": "Optimism",
        "nativeTokenSupported": true
      },
      {
        "active": true,
        "chainId": 25,
        "chainName": "Cronos Mainnet",
        "shortName": "Cronos",
        "nativeTokenSupported": true
      },
      {
        "active": true,
        "chainId": 56,
        "chainName": "BNB Chain Mainnet",
        "shortName": "BNB Chain",
        "nativeTokenSupported": true
      },
      {
        "active": true,
        "chainId": 100,
        "chainName": "Gnosis Mainnet",
        "shortName": "Gnosis",
        "nativeTokenSupported": true
      },
      {
        "active": true,
        "chainId": 137,
        "chainName": "Polygon Mainnet",
        "shortName": "Polygon",
        "nativeTokenSupported": true
      },
      {
        "active": true,
        "chainId": 250,
        "chainName": "Fantom Mainnet",
        "shortName": "Fantom",
        "nativeTokenSupported": true
      },
      {
        "active": true,
        "chainId": 324,
        "chainName": "zkSync Era Mainnet",
        "shortName": "zkSync Era",
        "nativeTokenSupported": true
      },
      {
        "active": true,
        "chainId": 1101,
        "chainName": "Polygon zkEVM",
        "shortName": "Polygon zkEVM",
        "nativeTokenSupported": true
      },
      {
        "active": true,
        "chainId": 1284,
        "chainName": "Moonbeam Mainnet",
        "shortName": "Moonbeam",
        "nativeTokenSupported": true
      },
      {
        "active": true,
        "chainId": 1285,
        "chainName": "Moonriver Mainnet",
        "shortName": "Moonriver",
        "nativeTokenSupported": true
      },
      {
        "active": true,
        "chainId": 8453,
        "chainName": "Base Mainnet",
        "shortName": "Base",
        "nativeTokenSupported": true
      },
      {
        "active": true,
        "chainId": 42161,
        "chainName": "Arbitrum Mainnet",
        "shortName": "Arbitrum",
        "nativeTokenSupported": true
      },
      {
        "active": true,
        "chainId": 42220,
        "chainName": "Celo Mainnet",
        "shortName": "Celo",
        "nativeTokenSupported": false
      },
      {
        "active": true,
        "chainId": 43114,
        "chainName": "Avalanche C-Chain Mainnet",
        "shortName": "Avalanche C-Chain",
        "nativeTokenSupported": true
      },
      {
        "active": true,
        "chainId": 59144,
        "chainName": "Linea",
        "shortName": "Linea",
        "nativeTokenSupported": true
      },
      {
        "active": true,
        "chainId": 1313161554,
        "chainName": "Aurora Mainnet",
        "shortName": "Aurora",
        "nativeTokenSupported": false
      },
      {
        "active": true,
        "chainId": 1666600000,
        "chainName": "Harmony Mainnet (Shard 0)",
        "shortName": "Harmony (Shard 0)",
        "nativeTokenSupported": true
      },
      {
        "active": true,
        "chainId": 11297108109,
        "chainName": "Palm Mainnet",
        "shortName": "Palm",
        "nativeTokenSupported": false
      }
    ]
  },
  "send": {
    "amountMode": "INPUT",
    "currentTransactionUUID": "1-tx",
    "disabledSwapAndSendNetworks": [],
    "draftTransactions": {
      "1-tx": {
        "amount": {
          "error": null,
          "value": "0xde0b6b3a7640000"
        },
        "fromAccount": null,
        "gas": {
          "error": null,
          "gasLimit": "0x5208",
          "gasPrice": "0x0",
          "gasTotal": "0x1ca62a544678",
          "maxFeePerGas": "0x59682f0f",
          "maxPriorityFeePerGas": "0x59682f00",
          "wasManuallyEdited": false
        },
        "history": [],
        "id": null,
        "isSwapQuoteLoading": false,
        "quotes": null,
        "receiveAsset": {
          "balance": "0x0",
          "details": null,
          "error": null,
          "type": "NATIVE"
        },
        "recipient": {
          "address": "0xec1adf982415d2ef5ec55899b9bfb8bc0f29251b",
          "error": null,
          "nickname": "Account 2",
          "warning": null,
          "type": "",
          "recipientWarningAcknowledged": false
        },
        "sendAsset": {
          "balance": "0x1158e460913d00000",
          "details": null,
          "error": null,
          "type": "NATIVE"
        },
        "status": "VALID",
        "swapQuotesError": null,
        "swapQuotesLatestRequestTimestamp": null,
        "timeToFetchQuotes": null,
        "transactionType": "0x2",
        "userInputHexData": null
      }
    },
    "eip1559support": true,
    "gasEstimateIsLoading": false,
    "gasEstimatePollToken": "",
    "gasIsSetInModal": false,
    "gasPriceEstimate": "0x0",
    "gasLimitMinimum": "0x5208",
    "gasTotalForLayer1": null,
    "recipientMode": "CONTACT_LIST",
    "recipientInput": "0xec1adf982415d2ef5ec55899b9bfb8bc0f29251b",
    "selectedAccount": {
      "address": "0x0dcd5d886577d5081b0c52e242ef29e70be3e7bc",
      "balance": "0x4563918244f40000"
    },
    "stage": "DRAFT"
  },
  "swaps": {
    "aggregatorMetadata": null,
    "approveTxId": null,
    "tradeTxId": null,
    "balanceError": false,
    "fetchingQuotes": false,
    "fromToken": null,
    "fromTokenInputValue": "",
    "fromTokenError": null,
    "isFeatureFlagLoaded": false,
    "maxSlippage": "Slippage.default",
    "quotesFetchStartTime": null,
    "reviewSwapClickedTimestamp": null,
    "topAssets": {},
    "toToken": null,
    "customGas": {
      "price": null,
      "limit": null,
      "loading": "GAS_PRICES_LOADING_STATES.INITIAL",
      "priceEstimates": {},
      "fallBackPrice": null
    },
    "currentSmartTransactionsError": "",
    "swapsSTXLoading": false,
    "transactionSettingsOpened": false,
    "latestAddedTokenTo": ""
  },
  "unconnectedAccount": {
    "state": "CLOSED"
  }
}<|MERGE_RESOLUTION|>--- conflicted
+++ resolved
@@ -144,22 +144,11 @@
       "0x539": true
     },
     "showTestnetMessageInDropdown": true,
-<<<<<<< HEAD
-    "networkConfigurations": {
-      "goerli": {
-        "id": "goerli",
-        "chainId": "0x5"
-      }
-    },
-=======
->>>>>>> 65e656c9
     "alertEnabledness": {
       "unconnectedAccount": true
     },
     "featureFlags": {},
     "network": "5",
-<<<<<<< HEAD
-=======
 
     "networkConfigurationsByChainId": {
       "0x5": {
@@ -173,7 +162,6 @@
         ]
       }
     },
->>>>>>> 65e656c9
     "internalAccounts": {
       "accounts": {
         "cf8dace4-9439-4bd4-b3a8-88c821c8fcb3": {
