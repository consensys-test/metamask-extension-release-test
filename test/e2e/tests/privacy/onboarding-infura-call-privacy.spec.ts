--- conflicted
+++ resolved
@@ -115,11 +115,7 @@
         await onboardingCompletePage.checkPageIsLoaded();
         await onboardingCompletePage.completeOnboarding();
         const homePage = new HomePage(driver);
-<<<<<<< HEAD
-        await homePage.check_pageIsLoaded();
-=======
         await homePage.checkPageIsLoaded();
->>>>>>> 96b3dd4d
 
         // network requests happen here
         for (const mockedEndpoint of mockedEndpoints) {
@@ -168,11 +164,7 @@
         await onboardingCompletePage.checkPageIsLoaded();
         await onboardingCompletePage.completeOnboarding();
         const homePage = new HomePage(driver);
-<<<<<<< HEAD
-        await homePage.check_pageIsLoaded();
-=======
         await homePage.checkPageIsLoaded();
->>>>>>> 96b3dd4d
 
         // requests happen here
         for (const mockedEndpoint of mockedEndpoints) {
