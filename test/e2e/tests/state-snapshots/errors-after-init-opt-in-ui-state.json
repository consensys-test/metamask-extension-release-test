--- conflicted
+++ resolved
@@ -173,10 +173,7 @@
     "database": "object",
     "lastUpdated": "object",
     "notifications": "object",
-<<<<<<< HEAD
-=======
     "interfaces": "object",
->>>>>>> ef0e1a84
     "names": "object",
     "nameSources": "object",
     "userOperations": "object",
