--- conflicted
+++ resolved
@@ -1,6 +1,5 @@
 const { strict: assert } = require('assert');
 const { toHex } = require('@metamask/controller-utils');
-const { mockNetworkState } = require('../../../stub/networks');
 const FixtureBuilder = require('../../fixture-builder');
 const {
   defaultGanacheOptions,
@@ -525,15 +524,6 @@
         {
           fixtures: new FixtureBuilder()
             .withNetworkController({
-<<<<<<< HEAD
-              ...mockNetworkState({
-                rpcUrl: networkURL,
-                chainId: chainID,
-                nickname: networkNAME,
-                ticker: currencySYMBOL,
-              }),
-              selectedNetworkClientId: 'mainnet',
-=======
               providerConfig: {
                 rpcPrefs: { blockExplorerUrl: 'https://etherscan.io/' },
               },
@@ -555,7 +545,6 @@
                 },
               },
               selectedNetworkClientId: 'networkConfigurationId',
->>>>>>> 65e656c9
             })
             .build(),
           ganacheOptions: defaultGanacheOptions,
@@ -965,8 +954,8 @@
           assert.equal(suggestedTicker, true);
           assert.equal(tickerWarning, true);
 
-          await driver.clickElement(selectors.tickerButton);
-          await driver.clickElement(selectors.saveButton);
+          driver.clickElement(selectors.tickerButton);
+          driver.clickElement(selectors.saveButton);
 
           // Validate the network was added
           const networkAdded = await driver.isElementPresent({
@@ -1158,7 +1147,7 @@
     'Safe chains list validation toggle is ON',
   );
 
-  await driver.delay(regularDelayMs);
+  driver.delay(regularDelayMs);
 
   // return to the home screen
   const appHeaderSelector = '[data-testid="app-header-logo"]';
