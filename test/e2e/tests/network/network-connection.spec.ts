--- conflicted
+++ resolved
@@ -8,11 +8,6 @@
 import { WALLET_ADDRESS } from '../confirmations/signatures/signature-helpers';
 import { Driver } from '../../webdriver/driver';
 import { CHAIN_IDS } from '../../../../shared/constants/network';
-<<<<<<< HEAD
-
-const isGlobalNetworkSelectorRemoved = process.env.REMOVE_GNS === 'true';
-=======
->>>>>>> 9ab104b0
 
 // Network configuration type
 type NetworkConfig = {
@@ -77,14 +72,6 @@
             WINDOW_TITLES.ExtensionInFullScreenView,
           );
 
-<<<<<<< HEAD
-          if (!isGlobalNetworkSelectorRemoved) {
-            // Verify network is selected
-            await headerNavbar.check_currentSelectedNetwork(config.name);
-          }
-
-=======
->>>>>>> 9ab104b0
           // Verify token is displayed
           await tokenList.check_tokenName(config.tokenSymbol);
 
