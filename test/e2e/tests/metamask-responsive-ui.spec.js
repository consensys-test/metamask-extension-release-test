const { strict: assert } = require('assert');
const {
  TEST_SEED_PHRASE_TWO,
  defaultGanacheOptions,
  withFixtures,
  locateAccountBalanceDOM,
  openActionMenuAndStartSendFlow,
  unlockWallet,
} = require('../helpers');
const FixtureBuilder = require('../fixture-builder');

describe('MetaMask Responsive UI', function () {
  it('Creating a new wallet @no-mmi', async function () {
    const driverOptions = { openDevToolsForTabs: true };

    await withFixtures(
      {
        fixtures: new FixtureBuilder({ onboarding: true }).build(),
        driverOptions,
        title: this.test.fullTitle(),
      },
      async ({ driver }) => {
        await driver.navigate();
        // agree to terms of use
        await driver.clickElement('[data-testid="onboarding-terms-checkbox"]');

        // welcome
        await driver.clickElement('[data-testid="onboarding-create-wallet"]');

        // metrics
        await driver.clickElement('[data-testid="metametrics-no-thanks"]');

        // create password
        await driver.fill(
          '[data-testid="create-password-new"]',
          'correct horse battery staple',
        );
        await driver.fill(
          '[data-testid="create-password-confirm"]',
          'correct horse battery staple',
        );
        await driver.clickElement('[data-testid="create-password-terms"]');
        await driver.clickElement('[data-testid="create-password-wallet"]');

        // secure wallet
        await driver.clickElement('[data-testid="secure-wallet-recommended"]');

        // review
        await driver.clickElement('[data-testid="recovery-phrase-reveal"]');
        const chipTwo = await (
          await driver.findElement('[data-testid="recovery-phrase-chip-2"]')
        ).getText();
        const chipThree = await (
          await driver.findElement('[data-testid="recovery-phrase-chip-3"]')
        ).getText();
        const chipSeven = await (
          await driver.findElement('[data-testid="recovery-phrase-chip-7"]')
        ).getText();
        await driver.clickElement('[data-testid="recovery-phrase-next"]');

        // confirm
        await driver.fill('[data-testid="recovery-phrase-input-2"]', chipTwo);
        await driver.fill('[data-testid="recovery-phrase-input-3"]', chipThree);
        await driver.fill('[data-testid="recovery-phrase-input-7"]', chipSeven);
        await driver.clickElement('[data-testid="recovery-phrase-confirm"]');

        // complete
        await driver.clickElement('[data-testid="onboarding-complete-done"]');

        // pin extension
        await driver.clickElement('[data-testid="pin-extension-next"]');
        await driver.clickElement('[data-testid="pin-extension-done"]');
<<<<<<< HEAD
        await driver.isElementPresent('.loading-overlay__spinner');
        await driver.waitForElementNotPresent('.loading-overlay__spinner');
        // assert balance
        const balance = await driver.findElement(
          '.eth-overview__primary-container',
        );
        assert.equal(await balance.getText(), '$0.00\nUSD');
=======
        await driver.assertElementNotPresent('.loading-overlay__spinner');
        // assert balance
        await driver.findElement({
          css: '[data-testid="eth-overview__primary-currency"]',
          text: `$ 0.00 USD`,
        });
>>>>>>> 08f3f3ae
      },
    );
  });

  it('Importing existing wallet from lock page', async function () {
    const driverOptions = { openDevToolsForTabs: true };

    await withFixtures(
      {
        fixtures: new FixtureBuilder().build(),
        driverOptions,
        title: this.test.fullTitle(),
      },
      async ({ driver, ganacheServer }) => {
        await driver.navigate();

        // Import Secret Recovery Phrase
        const restoreSeedLink = await driver.findClickableElement(
          '.unlock-page__link',
        );
        assert.equal(await restoreSeedLink.getText(), 'Forgot password?');
        await restoreSeedLink.click();

        await driver.pasteIntoField(
          '[data-testid="import-srp__srp-word-0"]',
          TEST_SEED_PHRASE_TWO,
        );

        await driver.fill('#password', 'correct horse battery staple');
        await driver.fill('#confirm-password', 'correct horse battery staple');
        await driver.press('#confirm-password', driver.Key.ENTER);

        // balance renders
        await locateAccountBalanceDOM(driver, ganacheServer);
      },
    );
  });

  it('Send Transaction from responsive window', async function () {
    // TODO: Update Test when Multichain Send Flow is added
    if (process.env.MULTICHAIN) {
      return;
    }
    const driverOptions = { openDevToolsForTabs: true };
    await withFixtures(
      {
        fixtures: new FixtureBuilder().build(),
        driverOptions,
        ganacheOptions: defaultGanacheOptions,
        title: this.test.fullTitle(),
      },
      async ({ driver }) => {
        await unlockWallet(driver);

        await driver.delay(1000);

        // Send ETH from inside MetaMask
        // starts to send a transaction
        await openActionMenuAndStartSendFlow(driver);
        await driver.fill(
          'input[placeholder="Enter public address (0x) or ENS name"]',
          '0x2f318C334780961FB129D2a6c30D0763d9a5C970',
        );

        const inputAmount = await driver.fill('.unit-input__input', '1');

        const inputValue = await inputAmount.getProperty('value');
        assert.equal(inputValue, '1');

        // confirming transcation
        await driver.clickElement({ text: 'Next', tag: 'button' });
        await driver.clickElement({ text: 'Confirm', tag: 'button' });

        // finds the transaction in the transactions list
        await driver.clickElement('[data-testid="home__activity-tab"]');
        await driver.wait(async () => {
          const confirmedTxes = await driver.findElements(
            '.transaction-list__completed-transactions .activity-list-item',
          );
          return confirmedTxes.length === 1;
        }, 10000);

        await driver.waitForSelector({
          css: '[data-testid="transaction-list-item-primary-currency"]',
          text: '-1 ETH',
        });
      },
    );
  });
});<|MERGE_RESOLUTION|>--- conflicted
+++ resolved
@@ -70,22 +70,12 @@
         // pin extension
         await driver.clickElement('[data-testid="pin-extension-next"]');
         await driver.clickElement('[data-testid="pin-extension-done"]');
-<<<<<<< HEAD
-        await driver.isElementPresent('.loading-overlay__spinner');
-        await driver.waitForElementNotPresent('.loading-overlay__spinner');
-        // assert balance
-        const balance = await driver.findElement(
-          '.eth-overview__primary-container',
-        );
-        assert.equal(await balance.getText(), '$0.00\nUSD');
-=======
         await driver.assertElementNotPresent('.loading-overlay__spinner');
         // assert balance
         await driver.findElement({
           css: '[data-testid="eth-overview__primary-currency"]',
           text: `$ 0.00 USD`,
         });
->>>>>>> 08f3f3ae
       },
     );
   });
