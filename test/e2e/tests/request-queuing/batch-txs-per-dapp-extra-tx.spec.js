--- conflicted
+++ resolved
@@ -115,25 +115,10 @@
           By.xpath("//p[normalize-space(.)='1 of 5']"),
         );
 
-<<<<<<< HEAD
-        // Reject All Transactions
-        if (isManifestV3) {
-          await driver.clickElement({
-            text: 'Reject all',
-            tag: 'button',
-          });
-        } else {
-          await driver.clickElementAndWaitForWindowToClose({
-            text: 'Reject all',
-            tag: 'button',
-          });
-        }
-=======
         await driver.findElement({
           css: 'p',
           text: 'Localhost 8545',
         });
->>>>>>> 4c122d36
 
         await driver.clickElement(
           '[data-testid="confirm-nav__next-confirmation"]',
@@ -146,6 +131,7 @@
           css: 'p',
           text: 'Localhost 8546',
         });
+
         // Reject All Transactions
         if (isManifestV3) {
           await driver.clickElement({
@@ -159,16 +145,7 @@
           });
         }
 
-<<<<<<< HEAD
-        // Wait for new confirmations queued from second dapp to open
-        // We need a big delay to make sure dialog is not invalidated
-        // TODO: find a better way to handle different dialog ids
-        await driver.delay(2000);
-        await driver.switchToWindowWithUrl(DAPP_URL);
-        await driver.switchToWindowWithTitle(WINDOW_TITLES.Dialog);
-=======
         await driver.waitUntilXWindowHandles(3);
->>>>>>> 4c122d36
       },
     );
   });
