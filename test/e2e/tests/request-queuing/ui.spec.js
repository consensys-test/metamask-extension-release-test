const { strict: assert } = require('assert');
const { Browser } = require('selenium-webdriver');
const { toEvmCaipChainId } = require('@metamask/multichain-network-controller');
const { CHAIN_IDS } = require('../../../../shared/constants/network');
const FixtureBuilder = require('../../fixture-builder');
const {
  withFixtures,
  openDapp,
  unlockWallet,
  DAPP_URL,
  DAPP_ONE_URL,
  WINDOW_TITLES,
  veryLargeDelayMs,
  DAPP_TWO_URL,
} = require('../../helpers');
const { PAGES } = require('../../webdriver/driver');
const {
  PermissionNames,
} = require('../../../../app/scripts/controllers/permissions');
const { CaveatTypes } = require('../../../../shared/constants/permissions');

const isGlobalNetworkSelectorRemoved = process.env.REMOVE_GNS === 'true';

// Window handle adjustments will need to be made for Non-MV3 Firefox
// due to OffscreenDocument.  Additionally Firefox continually bombs
// with a "NoSuchWindowError: Browsing context has been discarded" whenever
// we try to open a third dapp, so this test run in Firefox will
// validate two dapps instead of 3
const IS_FIREFOX = process.env.SELENIUM_BROWSER === Browser.FIREFOX;

async function openDappAndSwitchChain(driver, dappUrl, chainId) {
  // Open the dapp
  await openDapp(driver, undefined, dappUrl);

  // Connect to the dapp
  await driver.clickElement({ text: 'Connect', tag: 'button' });
  await driver.switchToWindowWithTitle(WINDOW_TITLES.Dialog);

  await driver.clickElementAndWaitForWindowToClose({
    text: 'Connect',
    tag: 'button',
  });

  // Switch back to the dapp
  await driver.switchToWindowWithUrl(dappUrl);

  // Switch chains if necessary
  if (chainId) {
    await driver.delay(veryLargeDelayMs);
    const getPermissionsRequest = JSON.stringify({
      method: 'wallet_getPermissions',
    });
    const getPermissionsResult = await driver.executeScript(
      `return window.ethereum.request(${getPermissionsRequest})`,
    );

    const permittedChains =
      getPermissionsResult
        ?.find(
          (permission) =>
            permission.parentCapability === PermissionNames.permittedChains,
        )
        ?.caveats.find(
          (caveat) => caveat.type === CaveatTypes.restrictNetworkSwitching,
        )?.value || [];

    const isAlreadyPermitted = permittedChains.includes(chainId);

    const switchChainRequest = JSON.stringify({
      method: 'wallet_switchEthereumChain',
      params: [{ chainId }],
    });

    await driver.executeScript(
      `window.ethereum.request(${switchChainRequest})`,
    );

    if (!isAlreadyPermitted) {
      await driver.delay(veryLargeDelayMs);
      await driver.switchToWindowWithTitle(WINDOW_TITLES.Dialog);

      await driver.findClickableElement(
        '[data-testid="page-container-footer-next"]',
      );
      await driver.clickElementAndWaitForWindowToClose(
        '[data-testid="page-container-footer-next"]',
      );

      // Switch back to the dapp
      await driver.switchToWindowWithUrl(dappUrl);
    }
  }
}

async function selectDappClickSend(driver, dappUrl) {
  await driver.switchToWindowWithUrl(dappUrl);
  await driver.clickElement('#sendButton');
}

async function selectDappClickPersonalSign(driver, dappUrl) {
  await driver.switchToWindowWithUrl(dappUrl);
  await driver.clickElement('#personalSign');
}

async function switchToDialogPopoverValidateDetailsRedesign(
  driver,
  expectedDetails,
) {
  // Switches to the MetaMask Dialog window for confirmation
  await driver.switchToWindowWithTitle(WINDOW_TITLES.Dialog);

  await driver.findElement({
    css: 'p',
    text: expectedDetails.networkText,
  });
}

async function rejectTransactionRedesign(driver) {
  await driver.clickElementAndWaitForWindowToClose({
    tag: 'button',
    text: 'Cancel',
  });
}

async function confirmTransaction(driver) {
  await driver.clickElement({ tag: 'button', text: 'Confirm' });
}

async function openPopupWithActiveTabOrigin(driver, origin) {
  await driver.openNewPage(
    `${driver.extensionUrl}/${PAGES.POPUP}.html?activeTabOrigin=${origin}`,
  );
}

async function validateBalanceAndActivity(
  driver,
  expectedBalance,
  expectedActivityEntries = 1,
) {
  // Ensure the balance changed if the the transaction was confirmed
  await driver.waitForSelector({
    css: '[data-testid="eth-overview__primary-currency"] .currency-display-component__text',
    text: expectedBalance,
  });

  // Ensure there's an activity entry of "Sent" and "Confirmed"
  if (expectedActivityEntries) {
    await driver.clickElement('[data-testid="account-overview__activity-tab"]');
    assert.equal(
      (
        await driver.findElements({
          css: '[data-testid="activity-list-item-action"]',
          text: 'Sent',
        })
      ).length,
      expectedActivityEntries,
    );
    assert.equal(
      (await driver.findElements('.transaction-status-label--confirmed'))
        .length,
      expectedActivityEntries,
    );
  }
}

describe('Request-queue UI changes', function () {
  it('should show network specific to domain', async function () {
    const port = 8546;
    const chainId = 1338; // 0x53a
    await withFixtures(
      {
        dapp: true,
        fixtures: new FixtureBuilder()
          .withNetworkControllerDoubleNode()
          .build(),
        localNodeOptions: [
          {
            type: 'anvil',
          },
          {
            type: 'anvil',
            options: {
              port,
              chainId,
            },
          },
        ],
        dappOptions: { numberOfDapps: 2 },
        title: this.test.fullTitle(),
      },
      async ({ driver }) => {
        await unlockWallet(driver);

        // Open the first dapp
        await openDappAndSwitchChain(driver, DAPP_URL, '0x539');

        // Open the second dapp and switch chains
        await openDappAndSwitchChain(driver, DAPP_ONE_URL, '0x53a');

        await driver.switchToWindowWithTitle(
          WINDOW_TITLES.ExtensionInFullScreenView,
        );

<<<<<<< HEAD
        if (isGlobalNetworkSelectorRemoved) {
          await driver.clickElement('[data-testid="sort-by-networks"]');
          await driver.clickElement({
            text: 'Custom',
            tag: 'button',
          });
          await driver.clickElement('[data-testid="Localhost 8546"]');
          await driver.clickElement(
            '[data-testid="modal-header-close-button"]',
          );
        } else {
          // Go to wallet fullscreen, ensure that the global network changed to Ethereum Mainnet
          await driver.findElement({
            css: '[data-testid="network-display"]',
            text: 'Localhost 8546',
          });
        }
=======
        await driver.clickElement('[data-testid="sort-by-networks"]');
        await driver.clickElement({
          text: 'Custom',
          tag: 'button',
        });
        await driver.clickElement('[data-testid="Localhost 8546"]');
        await driver.clickElement('[data-testid="modal-header-close-button"]');
>>>>>>> 9ab104b0

        // Go to the first dapp, ensure it uses localhost
        await selectDappClickSend(driver, DAPP_URL);
        await switchToDialogPopoverValidateDetailsRedesign(driver, {
          chainId: '0x539',
          networkText: 'Localhost 8545',
          originText: DAPP_URL,
        });
        await rejectTransactionRedesign(driver);

        // Go to the second dapp, ensure it uses Ethereum Mainnet
        await selectDappClickSend(driver, DAPP_ONE_URL);
        await switchToDialogPopoverValidateDetailsRedesign(driver, {
          chainId: '0x53a',
          networkText: 'Localhost 8546',
          originText: DAPP_ONE_URL,
        });
        await rejectTransactionRedesign(driver);
      },
    );
  });

  it('handles three confirmations on three confirmations concurrently', async function () {
    const port = 8546;
    const chainId = 1338; // 0x53a
    await withFixtures(
      {
        dapp: true,
        fixtures: new FixtureBuilder()
          .withNetworkControllerTripleNode()
          .withPreferencesController({
            preferences: { showTestNetworks: true },
          })
          .withEnabledNetworks({
            eip155: {
              '0x539': true,
            },
          })
          .build(),
        localNodeOptions: [
          {
            type: 'anvil',
          },
          {
            type: 'anvil',
            options: {
              port,
              chainId,
            },
          },
          {
            type: 'anvil',
            options: {
              port: 7777,
              chainId: 1000,
            },
          },
        ],

        dappOptions: { numberOfDapps: 3 },
        title: this.test.fullTitle(),
      },
      async ({ driver }) => {
        await unlockWallet(driver);

        // Open the first dapp
        await openDappAndSwitchChain(driver, DAPP_URL, '0x539');

        // Open the second dapp and switch chains
        await openDappAndSwitchChain(driver, DAPP_ONE_URL, '0x53a');

        if (!IS_FIREFOX) {
          // Open the third dapp and switch chains
          await openDappAndSwitchChain(driver, DAPP_TWO_URL, '0x3e8');
        }

        // Trigger a send confirmation on the first dapp, do not confirm or reject
        await selectDappClickSend(driver, DAPP_URL);

        // Trigger a send confirmation on the second dapp, do not confirm or reject
        await selectDappClickSend(driver, DAPP_ONE_URL);

        if (!IS_FIREFOX) {
          // Trigger a send confirmation on the third dapp, do not confirm or reject
          await selectDappClickSend(driver, DAPP_TWO_URL);
        }

        // Switch to the Notification window, ensure first transaction still showing
        await switchToDialogPopoverValidateDetailsRedesign(driver, {
          chainId: '0x539',
          networkText: 'Localhost 8545',
          originText: DAPP_URL,
        });

        // Confirm transaction, wait for first confirmation window to close, second to display
        await confirmTransaction(driver);
        await driver.delay(veryLargeDelayMs);

        // Switch to the new Notification window, ensure second transaction showing
        await switchToDialogPopoverValidateDetailsRedesign(driver, {
          chainId: '0x53a',
          networkText: 'Localhost 8546',
          originText: DAPP_ONE_URL,
        });

        // Reject this transaction, wait for second confirmation window to close, third to display
        await driver.clickElement({
          tag: 'button',
          text: 'Cancel',
        });
        await driver.delay(veryLargeDelayMs);

        if (!IS_FIREFOX) {
          // Switch to the new Notification window, ensure third transaction showing
          await switchToDialogPopoverValidateDetailsRedesign(driver, {
            chainId: '0x3e8',
            networkText: 'Localhost 7777',
            originText: DAPP_TWO_URL,
          });

          // Confirm transaction
          await confirmTransaction(driver);
        }

        // With first and last confirmations confirmed, and second rejected,
        // Ensure only first and last network balances were affected
        await driver.switchToWindowWithTitle(
          WINDOW_TITLES.ExtensionInFullScreenView,
        );

        // Wait for transaction to be completed on final confirmation
        await driver.delay(veryLargeDelayMs);

        if (!IS_FIREFOX) {
          // Start on the last joined network, whose send transaction was just confirmed
<<<<<<< HEAD
          if (isGlobalNetworkSelectorRemoved) {
            await driver.clickElement('[data-testid="sort-by-networks"]');
            await driver.clickElement({
              text: 'Custom',
              tag: 'button',
            });
            await driver.clickElement('[data-testid="Localhost 7777"]');
            await driver.clickElement(
              '[data-testid="modal-header-close-button"]',
            );
          }
          await validateBalanceAndActivity(driver, '24.9998');
        }

        if (isGlobalNetworkSelectorRemoved) {
          await driver.clickElement('[data-testid="sort-by-networks"]');
          await driver.clickElement({
            text: 'Custom',
            tag: 'button',
          });
          await driver.clickElement('[data-testid="Localhost 8546"]');
          await driver.clickElement(
            '[data-testid="modal-header-close-button"]',
          );
        } else {
          // Switch to second network, ensure full balance
          await switchToNetworkByName(driver, 'Localhost 8546');
        }

        await validateBalanceAndActivity(driver, '25', 0);

        if (isGlobalNetworkSelectorRemoved) {
          await driver.clickElement('[data-testid="sort-by-networks"]');
          await driver.clickElement({
            text: 'Custom',
            tag: 'button',
          });
          await driver.clickElement('[data-testid="Localhost 8545"]');
          await driver.clickElement(
            '[data-testid="modal-header-close-button"]',
          );
        } else {
          // Turn on test networks in Networks menu so Localhost 8545 is available
          await driver.clickElement('[data-testid="network-display"]');
          await driver.clickElement('.mm-modal-content__dialog .toggle-button');
          await driver.clickElement(
            '.mm-modal-content__dialog button[aria-label="Close"]',
          );

          // Switch to first network, whose send transaction was just confirmed
          await switchToNetworkByName(driver, 'Localhost 8545');
        }
=======
          await driver.clickElement('[data-testid="sort-by-networks"]');
          await driver.clickElement({
            text: 'Custom',
            tag: 'button',
          });
          await driver.clickElement('[data-testid="Localhost 7777"]');
          await driver.clickElement(
            '[data-testid="modal-header-close-button"]',
          );
          await validateBalanceAndActivity(driver, '24.9998');
        }

        await driver.clickElement('[data-testid="sort-by-networks"]');
        await driver.clickElement({
          text: 'Custom',
          tag: 'button',
        });
        await driver.clickElement('[data-testid="Localhost 8546"]');
        await driver.clickElement('[data-testid="modal-header-close-button"]');

        await validateBalanceAndActivity(driver, '25', 0);

        await driver.clickElement('[data-testid="sort-by-networks"]');
        await driver.clickElement({
          text: 'Custom',
          tag: 'button',
        });
        await driver.clickElement('[data-testid="Localhost 8545"]');
        await driver.clickElement('[data-testid="modal-header-close-button"]');
>>>>>>> 9ab104b0

        await validateBalanceAndActivity(driver, '24.9998');
      },
    );
  });

  it('should gracefully handle deleted network', async function () {
    const port = 8546;
    const chainId = 1338;
    await withFixtures(
      {
        dapp: true,
        fixtures: new FixtureBuilder()
          .withNetworkControllerDoubleNode()
          .withPreferencesController({
            preferences: { showTestNetworks: true },
          })

          .build(),
        localNodeOptions: [
          {
            type: 'anvil',
          },
          {
            type: 'anvil',
            options: {
              port,
              chainId,
            },
          },
        ],
        dappOptions: { numberOfDapps: 2 },
        title: this.test.fullTitle(),
      },
      async ({ driver }) => {
        await unlockWallet(driver);

        // Open the first dapp
        await openDappAndSwitchChain(driver, DAPP_URL, '0x539');

        // Open the second dapp and switch chains
        await openDappAndSwitchChain(driver, DAPP_ONE_URL, '0x1');

        // Go to wallet fullscreen, ensure that the global network changed to Ethereum Mainnet
        await driver.switchToWindowWithTitle(
          WINDOW_TITLES.ExtensionInFullScreenView,
        );

<<<<<<< HEAD
        if (isGlobalNetworkSelectorRemoved) {
          await driver.clickElement('[data-testid="sort-by-networks"]');
          await driver.clickElement({
            text: 'Custom',
            tag: 'button',
          });
        } else {
          await driver.findElement({
            css: '[data-testid="network-display"]',
            text: 'Ethereum Mainnet',
          });
          await driver.clickElement('[data-testid="network-display"]');
        }
=======
        await driver.clickElement('[data-testid="sort-by-networks"]');
        await driver.clickElement({
          text: 'Custom',
          tag: 'button',
        });
>>>>>>> 9ab104b0

        const networkRow = await driver.findElement({
          css: '.multichain-network-list-item',
          text: 'Localhost 8545',
        });

        const networkMenu = await driver.findNestedElement(
          networkRow,
          `[data-testid="network-list-item-options-button-${toEvmCaipChainId(
            CHAIN_IDS.LOCALHOST,
          )}"]`,
        );

        await networkMenu.click();
        await driver.clickElement(
          '[data-testid="network-list-item-options-delete"]',
        );

        await driver.clickElement({ tag: 'button', text: 'Delete' });

        // Go back to first dapp, try an action, ensure deleted network doesn't block UI
        // The current globally selected network, Ethereum Mainnet, should be used
        await selectDappClickSend(driver, DAPP_URL);
        await driver.delay(veryLargeDelayMs);
        await switchToDialogPopoverValidateDetailsRedesign(driver, {
          chainId: '0x1',
          networkText: 'Ethereum Mainnet',
          originText: DAPP_URL,
        });
      },
    );
  });

  it('should signal from UI to dapp the network change', async function () {
    await withFixtures(
      {
        dapp: true,
        fixtures: new FixtureBuilder().build(),
        title: this.test.fullTitle(),
        driverOptions: { constrainWindowSize: true },
      },
      async ({ driver }) => {
        // Navigate to extension home screen
        await unlockWallet(driver);

        // Open the first dapp which starts on chain '0x539
        await openDappAndSwitchChain(driver, DAPP_URL, '0x539');

        // Ensure the dapp starts on the correct network
        await driver.waitForSelector({
          css: '[id="chainId"]',
          text: '0x539',
        });

        // Open the popup with shimmed activeTabOrigin
        await openPopupWithActiveTabOrigin(driver, DAPP_URL);

        // Switch to mainnet
<<<<<<< HEAD
        if (isGlobalNetworkSelectorRemoved) {
          await driver.clickElement('[data-testid="sort-by-networks"]');
          await driver.clickElement({
            text: 'Ethereum Mainnet',
            tag: 'p',
          });
        } else {
          await switchToNetworkByName(driver, 'Ethereum Mainnet');
        }
=======
        await driver.clickElement('[data-testid="sort-by-networks"]');
        await driver.clickElement({
          text: 'Default',
        });
        await driver.clickElement({
          text: 'Ethereum Mainnet',
          tag: 'p',
        });
>>>>>>> 9ab104b0

        // Switch back to the Dapp tab
        await driver.switchToWindowWithUrl(DAPP_URL);

        // Check to make sure the dapp network changed
        await driver.waitForSelector({
          css: '[id="chainId"]',
          text: '0x1',
        });
      },
    );
  });

<<<<<<< HEAD
  it('should autoswitch networks to the last used network for domain', async function () {
    const port = 8546;
    const chainId = 1338;
    await withFixtures(
      {
        dapp: true,
        fixtures: new FixtureBuilder()
          .withNetworkControllerDoubleNode()
          .build(),
        localNodeOptions: [
          {
            type: 'anvil',
          },
          {
            type: 'anvil',
            options: {
              port,
              chainId,
            },
          },
        ],
        dappOptions: { numberOfDapps: 2 },
        title: this.test.fullTitle(),
      },
      async ({ driver }) => {
        // Open fullscreen
        await unlockWallet(driver);

        // Open the first dapp which starts on chain '0x539
        await openDappAndSwitchChain(driver, DAPP_URL, '0x539');

        // Open tab 2, switch to Ethereum Mainnet
        await openDappAndSwitchChain(driver, DAPP_ONE_URL, '0x1');

        // Open the popup with shimmed activeTabOrigin
        await openPopupWithActiveTabOrigin(driver, DAPP_URL);

        await driver.switchToWindowWithTitle(
          WINDOW_TITLES.ExtensionInFullScreenView,
        );

        if (!isGlobalNetworkSelectorRemoved) {
          // Ensure network was reset to original
          await driver.findElement({
            css: '[data-testid="network-display"]',
            text: 'Localhost 8545',
          });
        }

        // Ensure toast is shown to the user
        await driver.findElement({
          css: '.toast-text',
          text: 'Localhost 8545 is now active on 127.0.0.1:8080',
        });
      },
    );
  });

  it('should autoswitch networks when last confirmation from another network is rejected', async function () {
    const port = 8546;
    const chainId = 1338;

    await withFixtures(
      {
        dapp: true,
        fixtures: new FixtureBuilder()
          .withNetworkControllerDoubleNode()
          .build(),
        localNodeOptions: [
          {
            type: 'anvil',
          },
          {
            type: 'anvil',
            options: {
              port,
              chainId,
            },
          },
        ],
        dappOptions: { numberOfDapps: 2 },
        title: this.test.fullTitle(),
        driverOptions: { constrainWindowSize: true },
      },
      async ({ driver }) => {
        await unlockWallet(driver);

        // Open the first dapp which starts on chain '0x539
        await openDappAndSwitchChain(driver, DAPP_URL, '0x539');

        // Open tab 2, switch to Ethereum Mainnet
        await openDappAndSwitchChain(driver, DAPP_ONE_URL, '0x1');
        await driver.waitForSelector({
          css: '.error-message-text',
          text: 'You are on the Ethereum Mainnet.',
        });
        await driver.delay(veryLargeDelayMs);

        // Start a Send on Ethereum Mainnet
        await driver.clickElement('#sendButton');
        await driver.delay(regularDelayMs);

        // Open the popup with shimmed activeTabOrigin
        await openPopupWithActiveTabOrigin(driver, DAPP_URL);

        // Ensure the confirmation pill shows Ethereum Mainnet
        await driver.waitForSelector({
          css: 'p',
          text: 'Ethereum Mainnet',
        });

        // Reject the confirmation
        await driver.clickElement({ css: 'button', text: 'Cancel' });

        if (!isGlobalNetworkSelectorRemoved) {
          await driver.switchToWindowWithTitle(
            WINDOW_TITLES.ExtensionInFullScreenView,
          );
          // Wait for network to automatically change to localhost
          await driver.findElement({
            css: '[data-testid="network-display"]',
            text: 'Localhost 8545',
          });
        }

        // Ensure toast is shown to the user
        await driver.waitForSelector({
          css: '.toast-text',
          text: 'Localhost 8545 is now active on 127.0.0.1:8080',
        });
      },
    );
  });

=======
>>>>>>> 9ab104b0
  it('should gracefully handle network connectivity failure for signatures', async function () {
    const port = 8546;
    const chainId = 1338;
    await withFixtures(
      {
        dapp: true,
        fixtures: new FixtureBuilder()
          .withNetworkControllerDoubleNode()
          .withEnabledNetworks({
            eip155: {
              '0x1': true,
              '0x539': true,
            },
          })
          .build(),
        localNodeOptions: [
          {
            type: 'anvil',
          },
          {
            type: 'anvil',
            options: {
              port,
              chainId,
            },
          },
        ],
        // This test intentionally quits the local node server while the extension is using it, causing
        // PollingBlockTracker errors and others. These are expected.
        ignoredConsoleErrors: ['ignore-all'],
        dappOptions: { numberOfDapps: 2 },
        title: this.test.fullTitle(),
      },
      async ({ driver, localNodes }) => {
        await unlockWallet(driver);

        // Open the first dapp
        await openDappAndSwitchChain(driver, DAPP_URL, '0x539');

        // Open the second dapp and switch chains
        await openDappAndSwitchChain(driver, DAPP_ONE_URL, '0x1');

        // Go to wallet fullscreen, ensure that the global network changed to Ethereum Mainnet
        await driver.switchToWindowWithTitle(
          WINDOW_TITLES.ExtensionInFullScreenView,
        );

<<<<<<< HEAD
        if (isGlobalNetworkSelectorRemoved) {
          await driver.clickElement('[data-testid="sort-by-networks"]');
          // Check if Ethereum Mainnet is selected (checkbox is checked)
          const networkRow = await driver.findElement({
            css: '.multichain-network-list-item',
            text: 'Ethereum Mainnet',
          });

          const checkedCheckbox = await driver.findNestedElement(
            networkRow,
            'input.mm-checkbox__input--checked[type="checkbox"][checked]',
          );

          // Verify the checkbox is found (network is enabled)
          assert.ok(
            checkedCheckbox,
            'Ethereum Mainnet checkbox should be checked',
          );
        } else {
          await driver.waitForSelector({
            css: '[data-testid="network-display"]',
            text: 'Ethereum Mainnet',
          });
        }
=======
        await driver.clickElement('[data-testid="sort-by-networks"]');
        await driver.clickElement({
          text: 'Default',
        });
        // Check if Ethereum Mainnet is selected (checkbox is checked)
        const networkRow = await driver.findElement({
          css: '.multichain-network-list-item',
          text: 'Ethereum Mainnet',
        });
>>>>>>> 9ab104b0

        const checkedCheckbox = await driver.findNestedElement(
          networkRow,
          'input.mm-checkbox__input--checked[type="checkbox"][checked]',
        );

        // Verify the checkbox is found (network is enabled)
        assert.ok(
          checkedCheckbox,
          'Ethereum Mainnet checkbox should be checked',
        );

        // Kill local node servers
        await localNodes[0].quit();
        await localNodes[1].quit();

        // Go back to first dapp, try an action, ensure network connection failure doesn't block UI
        await selectDappClickPersonalSign(driver, DAPP_URL);

        // When the network is down, there is a performance degradation that causes the
        // popup to take a few seconds to open in MV3 (issue #25690)
        await driver.waitUntilXWindowHandles(4, 1000, 15000);

        await switchToDialogPopoverValidateDetailsRedesign(driver, {
          chainId: '0x539',
          networkText: 'Localhost 8545',
          originText: DAPP_URL,
        });
      },
    );
  });

  it('should gracefully handle network connectivity failure for confirmations', async function () {
    const port = 8546;
    const chainId = 1338;
    await withFixtures(
      {
        dapp: true,
        // Presently confirmations take up to 10 seconds to display on a dead network
        driverOptions: { timeOut: 30000 },
        fixtures: new FixtureBuilder()
          .withNetworkControllerDoubleNode()
          .withEnabledNetworks({
            eip155: {
              '0x1': true,
              '0x539': true,
            },
          })
          .build(),
        localNodeOptions: [
          {
            type: 'anvil',
          },
          {
            type: 'anvil',
            options: {
              port,
              chainId,
            },
          },
        ],
        // This test intentionally quits the local node server while the extension is using it, causing
        // PollingBlockTracker errors and others. These are expected.
        ignoredConsoleErrors: ['ignore-all'],
        dappOptions: { numberOfDapps: 2 },
        title: this.test.fullTitle(),
      },
      async ({ driver, localNodes }) => {
        await unlockWallet(driver);

        // Open the first dapp
        await openDappAndSwitchChain(driver, DAPP_URL, '0x539');

        // Open the second dapp and switch chains
        await openDappAndSwitchChain(driver, DAPP_ONE_URL, '0x1');

        // Go to wallet fullscreen, ensure that the global network changed to Ethereum Mainnet
        await driver.switchToWindowWithTitle(
          WINDOW_TITLES.ExtensionInFullScreenView,
        );

<<<<<<< HEAD
        if (isGlobalNetworkSelectorRemoved) {
          await driver.clickElement('[data-testid="sort-by-networks"]');
          await driver.waitForSelector({
            text: 'Ethereum Mainnet',
            tag: 'p',
          });

          // Check if Ethereum Mainnet is selected (checkbox is checked)
          const networkRow = await driver.findElement({
            css: '.multichain-network-list-item',
            text: 'Ethereum Mainnet',
          });

          const checkedCheckbox = await driver.findNestedElement(
            networkRow,
            'input.mm-checkbox__input--checked[type="checkbox"][checked]',
          );

          // Verify the checkbox is found (network is enabled)
          assert.ok(
            checkedCheckbox,
            'Ethereum Mainnet checkbox should be checked',
          );
        } else {
          await driver.findElement({
            css: '[data-testid="network-display"]',
            text: 'Ethereum Mainnet',
          });
        }
=======
        await driver.clickElement('[data-testid="sort-by-networks"]');
        await driver.clickElement({
          text: 'Default',
        });
        await driver.waitForSelector({
          text: 'Ethereum Mainnet',
          tag: 'p',
        });
>>>>>>> 9ab104b0

        // Check if Ethereum Mainnet is selected (checkbox is checked)
        const networkRow = await driver.findElement({
          css: '.multichain-network-list-item',
          text: 'Ethereum Mainnet',
        });

        const checkedCheckbox = await driver.findNestedElement(
          networkRow,
          'input.mm-checkbox__input--checked[type="checkbox"][checked]',
        );

        // Verify the checkbox is found (network is enabled)
        assert.ok(
          checkedCheckbox,
          'Ethereum Mainnet checkbox should be checked',
        );

        // Kill local node servers
        await localNodes[0].quit();
        await localNodes[1].quit();

        // Go back to first dapp, try an action, ensure network connection failure doesn't block UI
        await selectDappClickSend(driver, DAPP_URL);

        // When the network is down, there is a performance degradation that causes the
        // popup to take a few seconds to open in MV3 (issue #25690)
        await driver.waitUntilXWindowHandles(4, 1000, 15000);

        await switchToDialogPopoverValidateDetailsRedesign(driver, {
          chainId: '0x539',
          networkText: 'Localhost 8545',
          originText: DAPP_URL,
        });
      },
    );
  });
});<|MERGE_RESOLUTION|>--- conflicted
+++ resolved
@@ -19,8 +19,6 @@
 } = require('../../../../app/scripts/controllers/permissions');
 const { CaveatTypes } = require('../../../../shared/constants/permissions');
 
-const isGlobalNetworkSelectorRemoved = process.env.REMOVE_GNS === 'true';
-
 // Window handle adjustments will need to be made for Non-MV3 Firefox
 // due to OffscreenDocument.  Additionally Firefox continually bombs
 // with a "NoSuchWindowError: Browsing context has been discarded" whenever
@@ -201,25 +199,6 @@
           WINDOW_TITLES.ExtensionInFullScreenView,
         );
 
-<<<<<<< HEAD
-        if (isGlobalNetworkSelectorRemoved) {
-          await driver.clickElement('[data-testid="sort-by-networks"]');
-          await driver.clickElement({
-            text: 'Custom',
-            tag: 'button',
-          });
-          await driver.clickElement('[data-testid="Localhost 8546"]');
-          await driver.clickElement(
-            '[data-testid="modal-header-close-button"]',
-          );
-        } else {
-          // Go to wallet fullscreen, ensure that the global network changed to Ethereum Mainnet
-          await driver.findElement({
-            css: '[data-testid="network-display"]',
-            text: 'Localhost 8546',
-          });
-        }
-=======
         await driver.clickElement('[data-testid="sort-by-networks"]');
         await driver.clickElement({
           text: 'Custom',
@@ -227,7 +206,6 @@
         });
         await driver.clickElement('[data-testid="Localhost 8546"]');
         await driver.clickElement('[data-testid="modal-header-close-button"]');
->>>>>>> 9ab104b0
 
         // Go to the first dapp, ensure it uses localhost
         await selectDappClickSend(driver, DAPP_URL);
@@ -363,60 +341,6 @@
 
         if (!IS_FIREFOX) {
           // Start on the last joined network, whose send transaction was just confirmed
-<<<<<<< HEAD
-          if (isGlobalNetworkSelectorRemoved) {
-            await driver.clickElement('[data-testid="sort-by-networks"]');
-            await driver.clickElement({
-              text: 'Custom',
-              tag: 'button',
-            });
-            await driver.clickElement('[data-testid="Localhost 7777"]');
-            await driver.clickElement(
-              '[data-testid="modal-header-close-button"]',
-            );
-          }
-          await validateBalanceAndActivity(driver, '24.9998');
-        }
-
-        if (isGlobalNetworkSelectorRemoved) {
-          await driver.clickElement('[data-testid="sort-by-networks"]');
-          await driver.clickElement({
-            text: 'Custom',
-            tag: 'button',
-          });
-          await driver.clickElement('[data-testid="Localhost 8546"]');
-          await driver.clickElement(
-            '[data-testid="modal-header-close-button"]',
-          );
-        } else {
-          // Switch to second network, ensure full balance
-          await switchToNetworkByName(driver, 'Localhost 8546');
-        }
-
-        await validateBalanceAndActivity(driver, '25', 0);
-
-        if (isGlobalNetworkSelectorRemoved) {
-          await driver.clickElement('[data-testid="sort-by-networks"]');
-          await driver.clickElement({
-            text: 'Custom',
-            tag: 'button',
-          });
-          await driver.clickElement('[data-testid="Localhost 8545"]');
-          await driver.clickElement(
-            '[data-testid="modal-header-close-button"]',
-          );
-        } else {
-          // Turn on test networks in Networks menu so Localhost 8545 is available
-          await driver.clickElement('[data-testid="network-display"]');
-          await driver.clickElement('.mm-modal-content__dialog .toggle-button');
-          await driver.clickElement(
-            '.mm-modal-content__dialog button[aria-label="Close"]',
-          );
-
-          // Switch to first network, whose send transaction was just confirmed
-          await switchToNetworkByName(driver, 'Localhost 8545');
-        }
-=======
           await driver.clickElement('[data-testid="sort-by-networks"]');
           await driver.clickElement({
             text: 'Custom',
@@ -446,7 +370,6 @@
         });
         await driver.clickElement('[data-testid="Localhost 8545"]');
         await driver.clickElement('[data-testid="modal-header-close-button"]');
->>>>>>> 9ab104b0
 
         await validateBalanceAndActivity(driver, '24.9998');
       },
@@ -495,27 +418,11 @@
           WINDOW_TITLES.ExtensionInFullScreenView,
         );
 
-<<<<<<< HEAD
-        if (isGlobalNetworkSelectorRemoved) {
-          await driver.clickElement('[data-testid="sort-by-networks"]');
-          await driver.clickElement({
-            text: 'Custom',
-            tag: 'button',
-          });
-        } else {
-          await driver.findElement({
-            css: '[data-testid="network-display"]',
-            text: 'Ethereum Mainnet',
-          });
-          await driver.clickElement('[data-testid="network-display"]');
-        }
-=======
         await driver.clickElement('[data-testid="sort-by-networks"]');
         await driver.clickElement({
           text: 'Custom',
           tag: 'button',
         });
->>>>>>> 9ab104b0
 
         const networkRow = await driver.findElement({
           css: '.multichain-network-list-item',
@@ -574,17 +481,6 @@
         await openPopupWithActiveTabOrigin(driver, DAPP_URL);
 
         // Switch to mainnet
-<<<<<<< HEAD
-        if (isGlobalNetworkSelectorRemoved) {
-          await driver.clickElement('[data-testid="sort-by-networks"]');
-          await driver.clickElement({
-            text: 'Ethereum Mainnet',
-            tag: 'p',
-          });
-        } else {
-          await switchToNetworkByName(driver, 'Ethereum Mainnet');
-        }
-=======
         await driver.clickElement('[data-testid="sort-by-networks"]');
         await driver.clickElement({
           text: 'Default',
@@ -593,7 +489,6 @@
           text: 'Ethereum Mainnet',
           tag: 'p',
         });
->>>>>>> 9ab104b0
 
         // Switch back to the Dapp tab
         await driver.switchToWindowWithUrl(DAPP_URL);
@@ -607,143 +502,6 @@
     );
   });
 
-<<<<<<< HEAD
-  it('should autoswitch networks to the last used network for domain', async function () {
-    const port = 8546;
-    const chainId = 1338;
-    await withFixtures(
-      {
-        dapp: true,
-        fixtures: new FixtureBuilder()
-          .withNetworkControllerDoubleNode()
-          .build(),
-        localNodeOptions: [
-          {
-            type: 'anvil',
-          },
-          {
-            type: 'anvil',
-            options: {
-              port,
-              chainId,
-            },
-          },
-        ],
-        dappOptions: { numberOfDapps: 2 },
-        title: this.test.fullTitle(),
-      },
-      async ({ driver }) => {
-        // Open fullscreen
-        await unlockWallet(driver);
-
-        // Open the first dapp which starts on chain '0x539
-        await openDappAndSwitchChain(driver, DAPP_URL, '0x539');
-
-        // Open tab 2, switch to Ethereum Mainnet
-        await openDappAndSwitchChain(driver, DAPP_ONE_URL, '0x1');
-
-        // Open the popup with shimmed activeTabOrigin
-        await openPopupWithActiveTabOrigin(driver, DAPP_URL);
-
-        await driver.switchToWindowWithTitle(
-          WINDOW_TITLES.ExtensionInFullScreenView,
-        );
-
-        if (!isGlobalNetworkSelectorRemoved) {
-          // Ensure network was reset to original
-          await driver.findElement({
-            css: '[data-testid="network-display"]',
-            text: 'Localhost 8545',
-          });
-        }
-
-        // Ensure toast is shown to the user
-        await driver.findElement({
-          css: '.toast-text',
-          text: 'Localhost 8545 is now active on 127.0.0.1:8080',
-        });
-      },
-    );
-  });
-
-  it('should autoswitch networks when last confirmation from another network is rejected', async function () {
-    const port = 8546;
-    const chainId = 1338;
-
-    await withFixtures(
-      {
-        dapp: true,
-        fixtures: new FixtureBuilder()
-          .withNetworkControllerDoubleNode()
-          .build(),
-        localNodeOptions: [
-          {
-            type: 'anvil',
-          },
-          {
-            type: 'anvil',
-            options: {
-              port,
-              chainId,
-            },
-          },
-        ],
-        dappOptions: { numberOfDapps: 2 },
-        title: this.test.fullTitle(),
-        driverOptions: { constrainWindowSize: true },
-      },
-      async ({ driver }) => {
-        await unlockWallet(driver);
-
-        // Open the first dapp which starts on chain '0x539
-        await openDappAndSwitchChain(driver, DAPP_URL, '0x539');
-
-        // Open tab 2, switch to Ethereum Mainnet
-        await openDappAndSwitchChain(driver, DAPP_ONE_URL, '0x1');
-        await driver.waitForSelector({
-          css: '.error-message-text',
-          text: 'You are on the Ethereum Mainnet.',
-        });
-        await driver.delay(veryLargeDelayMs);
-
-        // Start a Send on Ethereum Mainnet
-        await driver.clickElement('#sendButton');
-        await driver.delay(regularDelayMs);
-
-        // Open the popup with shimmed activeTabOrigin
-        await openPopupWithActiveTabOrigin(driver, DAPP_URL);
-
-        // Ensure the confirmation pill shows Ethereum Mainnet
-        await driver.waitForSelector({
-          css: 'p',
-          text: 'Ethereum Mainnet',
-        });
-
-        // Reject the confirmation
-        await driver.clickElement({ css: 'button', text: 'Cancel' });
-
-        if (!isGlobalNetworkSelectorRemoved) {
-          await driver.switchToWindowWithTitle(
-            WINDOW_TITLES.ExtensionInFullScreenView,
-          );
-          // Wait for network to automatically change to localhost
-          await driver.findElement({
-            css: '[data-testid="network-display"]',
-            text: 'Localhost 8545',
-          });
-        }
-
-        // Ensure toast is shown to the user
-        await driver.waitForSelector({
-          css: '.toast-text',
-          text: 'Localhost 8545 is now active on 127.0.0.1:8080',
-        });
-      },
-    );
-  });
-
-=======
->>>>>>> 9ab104b0
   it('should gracefully handle network connectivity failure for signatures', async function () {
     const port = 8546;
     const chainId = 1338;
@@ -791,32 +549,6 @@
           WINDOW_TITLES.ExtensionInFullScreenView,
         );
 
-<<<<<<< HEAD
-        if (isGlobalNetworkSelectorRemoved) {
-          await driver.clickElement('[data-testid="sort-by-networks"]');
-          // Check if Ethereum Mainnet is selected (checkbox is checked)
-          const networkRow = await driver.findElement({
-            css: '.multichain-network-list-item',
-            text: 'Ethereum Mainnet',
-          });
-
-          const checkedCheckbox = await driver.findNestedElement(
-            networkRow,
-            'input.mm-checkbox__input--checked[type="checkbox"][checked]',
-          );
-
-          // Verify the checkbox is found (network is enabled)
-          assert.ok(
-            checkedCheckbox,
-            'Ethereum Mainnet checkbox should be checked',
-          );
-        } else {
-          await driver.waitForSelector({
-            css: '[data-testid="network-display"]',
-            text: 'Ethereum Mainnet',
-          });
-        }
-=======
         await driver.clickElement('[data-testid="sort-by-networks"]');
         await driver.clickElement({
           text: 'Default',
@@ -826,7 +558,6 @@
           css: '.multichain-network-list-item',
           text: 'Ethereum Mainnet',
         });
->>>>>>> 9ab104b0
 
         const checkedCheckbox = await driver.findNestedElement(
           networkRow,
@@ -908,37 +639,6 @@
           WINDOW_TITLES.ExtensionInFullScreenView,
         );
 
-<<<<<<< HEAD
-        if (isGlobalNetworkSelectorRemoved) {
-          await driver.clickElement('[data-testid="sort-by-networks"]');
-          await driver.waitForSelector({
-            text: 'Ethereum Mainnet',
-            tag: 'p',
-          });
-
-          // Check if Ethereum Mainnet is selected (checkbox is checked)
-          const networkRow = await driver.findElement({
-            css: '.multichain-network-list-item',
-            text: 'Ethereum Mainnet',
-          });
-
-          const checkedCheckbox = await driver.findNestedElement(
-            networkRow,
-            'input.mm-checkbox__input--checked[type="checkbox"][checked]',
-          );
-
-          // Verify the checkbox is found (network is enabled)
-          assert.ok(
-            checkedCheckbox,
-            'Ethereum Mainnet checkbox should be checked',
-          );
-        } else {
-          await driver.findElement({
-            css: '[data-testid="network-display"]',
-            text: 'Ethereum Mainnet',
-          });
-        }
-=======
         await driver.clickElement('[data-testid="sort-by-networks"]');
         await driver.clickElement({
           text: 'Default',
@@ -947,7 +647,6 @@
           text: 'Ethereum Mainnet',
           tag: 'p',
         });
->>>>>>> 9ab104b0
 
         // Check if Ethereum Mainnet is selected (checkbox is checked)
         const networkRow = await driver.findElement({
