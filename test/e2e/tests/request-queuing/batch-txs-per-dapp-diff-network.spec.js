const { By } = require('selenium-webdriver');
const FixtureBuilder = require('../../fixture-builder');
const {
  withFixtures,
  openDapp,
  unlockWallet,
  DAPP_URL,
  DAPP_ONE_URL,
  WINDOW_TITLES,
  defaultGanacheOptions,
  largeDelayMs,
} = require('../../helpers');
const { PAGES } = require('../../webdriver/driver');

describe('Request Queuing for Multiple Dapps and Txs on different networks', function () {
  it('should batch confirmation txs for different dapps on different networks.', async function () {
    const port = 8546;
    const chainId = 1338;
    await withFixtures(
      {
        dapp: true,
        fixtures: new FixtureBuilder()
          .withNetworkControllerDoubleGanache()
          .withPreferencesControllerUseRequestQueueEnabled()
          .build(),
        dappOptions: { numberOfDapps: 2 },
        ganacheOptions: {
          ...defaultGanacheOptions,
          concurrent: [
            {
              port,
              chainId,
              ganacheOptions2: defaultGanacheOptions,
            },
          ],
        },
        title: this.test.fullTitle(),
      },

      async ({ driver }) => {
        await unlockWallet(driver);

        // Navigate to extension home screen
        await driver.navigate(PAGES.HOME);

        // Open Dapp One
        await openDapp(driver, undefined, DAPP_URL);

        // Connect to dapp 1
        await driver.clickElement({ text: 'Connect', tag: 'button' });

        await driver.switchToWindowWithTitle(WINDOW_TITLES.Dialog);

        await driver.clickElementAndWaitForWindowToClose({
          text: 'Connect',
          tag: 'button',
        });

        await driver.switchToWindowWithTitle(
          WINDOW_TITLES.ExtensionInFullScreenView,
        );

        // Network Selector
        await driver.clickElement('[data-testid="network-display"]');

        // Switch to second network
        await driver.clickElement({
          text: 'Localhost 8546',
          css: 'p',
        });

        // Wait for the first dapp's connect confirmation to disappear
        await driver.waitUntilXWindowHandles(2);

        // TODO: Request Queuing bug when opening both dapps at the same time will have them stuck on the same network, with will be incorrect for one of them.
        // Open Dapp Two
        await openDapp(driver, undefined, DAPP_ONE_URL);

        // Connect to dapp 2
        await driver.clickElement({ text: 'Connect', tag: 'button' });

        await driver.switchToWindowWithTitle(WINDOW_TITLES.Dialog);

        await driver.clickElementAndWaitForWindowToClose({
          text: 'Connect',
          tag: 'button',
        });

        // Dapp one send tx
        await driver.switchToWindowWithUrl(DAPP_URL);
        await driver.delay(largeDelayMs);
        await driver.clickElement('#sendButton');
        await driver.clickElement('#sendButton');

        await driver.delay(largeDelayMs);

        // Dapp two send tx
        await driver.switchToWindowWithUrl(DAPP_ONE_URL);
        await driver.delay(largeDelayMs);
        await driver.clickElement('#sendButton');
        await driver.clickElement('#sendButton');

        await driver.switchToWindowWithTitle(WINDOW_TITLES.Dialog);

<<<<<<< HEAD
        await driver.findElement(
          By.xpath("//div[normalize-space(.)='1 of 2']"),
        );

        // Check correct network on confirm tx.
        await driver.findElement({
          css: '[data-testid="network-display"]',
          text: 'Localhost 8545',
        });

=======
        await driver.waitForSelector(
          By.xpath("//div[normalize-space(.)='1 of 2']"),
        );

>>>>>>> 6173a139
        // Reject All Transactions
        await driver.clickElement('.page-container__footer-secondary a');

        // TODO: Do we want to confirm here?
        await driver.clickElementAndWaitForWindowToClose({
          text: 'Reject all',
          tag: 'button',
        });

        // Wait for confirmation to close
        // TODO: find a better way to handle different dialog ids
        await driver.delay(2000);

        // Wait for new confirmations queued from second dapp to open
        await driver.switchToWindowWithTitle(WINDOW_TITLES.Dialog);

<<<<<<< HEAD
        await driver.findElement(
=======
        await driver.waitForSelector(
>>>>>>> 6173a139
          By.xpath("//div[normalize-space(.)='1 of 2']"),
        );

        // Check correct network on confirm tx.
        await driver.findElement({
          css: '[data-testid="network-display"]',
          text: 'Localhost 8546',
        });
      },
    );
  });
});<|MERGE_RESOLUTION|>--- conflicted
+++ resolved
@@ -102,23 +102,10 @@
 
         await driver.switchToWindowWithTitle(WINDOW_TITLES.Dialog);
 
-<<<<<<< HEAD
-        await driver.findElement(
-          By.xpath("//div[normalize-space(.)='1 of 2']"),
-        );
-
-        // Check correct network on confirm tx.
-        await driver.findElement({
-          css: '[data-testid="network-display"]',
-          text: 'Localhost 8545',
-        });
-
-=======
         await driver.waitForSelector(
           By.xpath("//div[normalize-space(.)='1 of 2']"),
         );
 
->>>>>>> 6173a139
         // Reject All Transactions
         await driver.clickElement('.page-container__footer-secondary a');
 
@@ -135,11 +122,7 @@
         // Wait for new confirmations queued from second dapp to open
         await driver.switchToWindowWithTitle(WINDOW_TITLES.Dialog);
 
-<<<<<<< HEAD
-        await driver.findElement(
-=======
         await driver.waitForSelector(
->>>>>>> 6173a139
           By.xpath("//div[normalize-space(.)='1 of 2']"),
         );
 
