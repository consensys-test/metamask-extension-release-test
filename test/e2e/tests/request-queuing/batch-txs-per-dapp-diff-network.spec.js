--- conflicted
+++ resolved
@@ -103,27 +103,6 @@
           By.xpath("//p[normalize-space(.)='1 of 4']"),
         );
 
-<<<<<<< HEAD
-        if (isManifestV3) {
-          await driver.clickElement({
-            text: 'Reject all',
-            tag: 'button',
-          });
-        } else {
-          await driver.clickElementAndWaitForWindowToClose({
-            text: 'Reject all',
-            tag: 'button',
-          });
-        }
-        // Wait for confirmation to close
-        await driver.delay(2000);
-
-        // Wait for new confirmations queued from second dapp to open
-        await driver.switchToWindowWithTitle(WINDOW_TITLES.Dialog);
-
-        await driver.waitForSelector(
-          By.xpath("//p[normalize-space(.)='1 of 2']"),
-=======
         await driver.findElement({
           css: 'p',
           text: 'Localhost 8545',
@@ -134,7 +113,6 @@
         );
         await driver.clickElement(
           '[data-testid="confirm-nav__next-confirmation"]',
->>>>>>> 4c122d36
         );
 
         await driver.findElement({
