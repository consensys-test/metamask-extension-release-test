const { strict: assert } = require('assert');
const { SMART_CONTRACTS } = require('../seeder/smart-contracts');
const {
  withFixtures,
  openDapp,
  locateAccountBalanceDOM,
  logInWithBalanceValidation,
  openActionMenuAndStartSendFlow,
  unlockWallet,
<<<<<<< HEAD
  WINDOW_TITLES,
=======
  editGasfeeForm,
  WINDOW_TITLES,
  defaultGanacheOptions,
>>>>>>> 93a950fa
} = require('../helpers');
const FixtureBuilder = require('../fixture-builder');

describe('Send ETH', function () {
  describe('from inside MetaMask', function () {
    it('finds the transaction in the transactions list using default gas', async function () {
      await withFixtures(
        {
          fixtures: new FixtureBuilder().build(),
          ganacheOptions: defaultGanacheOptions,
          title: this.test.fullTitle(),
        },
        async ({ driver, ganacheServer }) => {
          if (process.env.MULTICHAIN) {
            return;
          }

          await logInWithBalanceValidation(driver, ganacheServer);

          await openActionMenuAndStartSendFlow(driver);

          await driver.fill(
            'input[placeholder="Enter public address (0x) or ENS name"]',
            '0x2f318C334780961FB129D2a6c30D0763d9a5C970',
          );

          const inputAmount = await driver.findElement('.unit-input__input');
          await inputAmount.fill('1000');

          await driver.findElement({
            css: '.send-v2__error-amount',
            text: 'Insufficient funds for gas',
          });

          await inputAmount.press(driver.Key.BACK_SPACE);
          await inputAmount.press(driver.Key.BACK_SPACE);
          await inputAmount.press(driver.Key.BACK_SPACE);

          await driver.assertElementNotPresent('.send-v2__error-amount');

          const amountMax = await driver.findClickableElement(
            '.send-v2__amount-max',
          );
          await amountMax.click();

          let inputValue = await inputAmount.getProperty('value');

          assert(Number(inputValue) > 24);

          await amountMax.click();

          assert.equal(await inputAmount.isEnabled(), true);

          await inputAmount.fill('1');

          inputValue = await inputAmount.getProperty('value');
          assert.equal(inputValue, '1');

          // Continue to next screen
          await driver.clickElement({ text: 'Next', tag: 'button' });

          await driver.clickElement({ text: 'Confirm', tag: 'button' });

          await driver.clickElement('[data-testid="home__activity-tab"]');
          await driver.wait(async () => {
            const confirmedTxes = await driver.findElements(
              '.transaction-list__completed-transactions .activity-list-item',
            );
            return confirmedTxes.length === 1;
          }, 10000);

          await driver.waitForSelector({
            css: '[data-testid="transaction-list-item-primary-currency"]',
            text: '-1 ETH',
          });
        },
      );
    });

    /* eslint-disable-next-line mocha/max-top-level-suites */
    it('finds the transaction in the transactions list using advanced gas modal', async function () {
      await withFixtures(
        {
          fixtures: new FixtureBuilder().build(),
          ganacheOptions: defaultGanacheOptions,
          defaultGanacheOptions,
          title: this.test.fullTitle(),
        },
        async ({ driver }) => {
          await unlockWallet(driver);

          await driver.delay(1000);

          await openActionMenuAndStartSendFlow(driver);
          if (process.env.MULTICHAIN) {
            return;
          }
          await driver.fill(
            'input[placeholder="Enter public address (0x) or ENS name"]',
            '0x2f318C334780961FB129D2a6c30D0763d9a5C970',
          );
<<<<<<< HEAD
          return confirmedTxes.length === 1;
        }, 10000);

        await driver.waitForSelector({
          css: '[data-testid="transaction-list-item-primary-currency"]',
          text: '-1 ETH',
        });
      },
    );
  });
});

describe('Send ETH from dapp using advanced gas controls', function () {
  const ganacheOptions = {
    accounts: [
      {
        secretKey:
          '0x7C9529A67102755B7E6102D6D950AC5D5863C98713805CEC576B945B15B71EAC',
        balance: convertToHexValue(25000000000000000000),
      },
    ],
  };

  it('should display the correct gas price on the legacy transaction', async function () {
    await withFixtures(
      {
        dapp: true,
        fixtures: new FixtureBuilder()
          .withPermissionControllerConnectedToTestDapp()
          .build(),
        ganacheOptions,
        title: this.test.fullTitle(),
      },
      async ({ driver }) => {
        await unlockWallet(driver);

        // initiates a send from the dapp
        await openDapp(driver);
        await driver.clickElement({ text: 'Send', tag: 'button' });
        await driver.waitUntilXWindowHandles(3);
        const windowHandles = await driver.getAllWindowHandles();
        const extension = windowHandles[0];
        await driver.switchToWindowWithTitle(
          WINDOW_TITLES.Dialog,
          windowHandles,
        );
        await driver.assertElementNotPresent({ text: 'Data', tag: 'li' });
        await driver.clickElement({ text: 'Edit', tag: 'button' });
        await driver.waitForSelector({
          text: '0.00021 ETH',
        });
        await driver.clickElement({
          text: 'Edit suggested gas fee',
          tag: 'button',
        });
        await driver.waitForSelector({
          text: '0.00021 ETH',
        });
        const inputs = await driver.findElements('input[type="number"]');
        const gasPriceInput = inputs[1];
        await gasPriceInput.fill('100');
        await driver.waitForSelector({
          text: '0.0021 ETH',
        });
        await driver.clickElement({ text: 'Save', tag: 'button' });
        await driver.waitForSelector({
          css: '.transaction-detail-item:nth-of-type(1) h6:nth-of-type(2)',
          text: '0.0021 ETH',
        });
        await driver.clickElement({ text: 'Confirm', tag: 'button' });
        await driver.waitUntilXWindowHandles(2);
        await driver.switchToWindow(extension);

        // finds the transaction in the transactions list
        await driver.clickElement('[data-testid="home__activity-tab"]');
        await driver.waitForSelector(
          '.transaction-list__completed-transactions .activity-list-item:nth-of-type(1)',
        );
        await driver.waitForSelector({
          css: '[data-testid="transaction-list-item-primary-currency"]',
          text: '-0 ETH',
        });

        // the transaction has the expected gas price
        driver.clickElement(
          '[data-testid="transaction-list-item-primary-currency"]',
        );
        await driver.waitForSelector({
          css: '[data-testid="transaction-breakdown__gas-price"]',
          text: '100',
        });
      },
    );
  });

  it('should display correct gas values for EIP-1559 transaction', async function () {
    await withFixtures(
      {
        dapp: true,
        fixtures: new FixtureBuilder()
          .withPermissionControllerConnectedToTestDapp()
          .build(),
        ganacheOptions: {
          ...ganacheOptions,
          hardfork: 'london',
        },
        title: this.test.fullTitle(),
      },
      async ({ driver }) => {
        await unlockWallet(driver);

        // initiates a transaction from the dapp
        await openDapp(driver);
        await driver.clickElement({ text: 'Create Token', tag: 'button' });
        const windowHandles = await driver.waitUntilXWindowHandles(3);

        const extension = windowHandles[0];
        await driver.switchToWindowWithTitle(
          WINDOW_TITLES.Dialog,
          windowHandles,
        );
        await driver.assertElementNotPresent({ text: 'Data', tag: 'li' });
        await driver.clickElement('[data-testid="edit-gas-fee-button"]');
        await driver.clickElement('[data-testid="edit-gas-fee-item-custom"]');
=======

          const inputAmount = await driver.findElement('.unit-input__input');
          await inputAmount.fill('1');
>>>>>>> 93a950fa

          const inputValue = await inputAmount.getProperty('value');
          assert.equal(inputValue, '1');

          // Continue to next screen
          await driver.clickElement({ text: 'Next', tag: 'button' });

          await driver.delay(1000);
          const transactionAmounts = await driver.findElements(
            '.currency-display-component__text',
          );
          const transactionAmount = transactionAmounts[0];
          assert.equal(await transactionAmount.getText(), '1');

          await driver.clickElement({ text: 'Confirm', tag: 'button' });

          await driver.wait(async () => {
            const confirmedTxes = await driver.findElements(
              '.transaction-list__completed-transactions .activity-list-item',
            );
            return confirmedTxes.length === 1;
          }, 10000);

          await driver.waitForSelector({
            css: '[data-testid="transaction-list-item-primary-currency"]',
            text: '-1 ETH',
          });
        },
      );
    });

    it('finds the transaction in the transactions list when sending to a Multisig Address', async function () {
      const smartContract = SMART_CONTRACTS.MULTISIG;
      await withFixtures(
        {
          fixtures: new FixtureBuilder().build(),
          ganacheOptions: {
            ...defaultGanacheOptions,
            hardfork: 'london',
          },
          smartContract,
          title: this.test.fullTitle(),
        },
        async ({ driver, contractRegistry, ganacheServer }) => {
          const contractAddress = await contractRegistry.getContractAddress(
            smartContract,
          );
          await logInWithBalanceValidation(driver, ganacheServer);

          await openActionMenuAndStartSendFlow(driver);
          if (process.env.MULTICHAIN) {
            return;
          }
          await driver.fill(
            'input[placeholder="Enter public address (0x) or ENS name"]',
            contractAddress,
          );

          const inputAmount = await driver.findElement('.unit-input__input');
          await inputAmount.fill('1');

          // Continue to next screen
          await driver.clickElement({ text: 'Next', tag: 'button' });
          await driver.clickElement({ text: 'Confirm', tag: 'button' });

          // Go back to home screen to check txn
          await locateAccountBalanceDOM(driver, ganacheServer);
          await driver.clickElement('[data-testid="home__activity-tab"]');

          await driver.findElement(
            '.transaction-list__completed-transactions .activity-list-item',
          );
          await driver.assertElementNotPresent(
            '.transaction-status-label--failed',
          );
        },
      );
    });

    it('shows no error when cancel transaction when sending via QR code', async function () {
      await withFixtures(
        {
          fixtures: new FixtureBuilder().build(),
          ganacheOptions: defaultGanacheOptions,
          title: this.test.fullTitle(),
        },
        async ({ driver, ganacheServer }) => {
          if (process.env.MULTICHAIN) {
            return;
          }

          await logInWithBalanceValidation(driver, ganacheServer);
          await openActionMenuAndStartSendFlow(driver);
          // choose to scan via QR code
          await driver.clickElement('[data-testid="ens-qr-scan-button"]');
          await driver.findVisibleElement('[data-testid="qr-scanner-modal"]');
          // cancel action will close the dialog and shut down camera initialization
          await driver.waitForSelector({
            css: '.qr-scanner__error',
            text: "We couldn't access your camera. Please give it another try.",
          });
          await driver.clickElement({ text: 'Cancel', tag: 'button' });
          await driver.waitForElementNotPresent(
            '[data-testid="qr-scanner-modal"]',
          );
        },
      );
    });

    describe('from dapp using advanced gas controls', function () {
      it('should display the correct gas price on the legacy transaction', async function () {
        await withFixtures(
          {
            dapp: true,
            fixtures: new FixtureBuilder()
              .withPermissionControllerConnectedToTestDapp()
              .build(),
            ganacheOptions: defaultGanacheOptions,
            defaultGanacheOptions,
            title: this.test.fullTitle(),
          },
          async ({ driver }) => {
            await unlockWallet(driver);

            // initiates a send from the dapp
            await openDapp(driver);
            await driver.clickElement({ text: 'Send', tag: 'button' });
            await driver.waitUntilXWindowHandles(3);
            const windowHandles = await driver.getAllWindowHandles();
            const extension = windowHandles[0];
            await driver.switchToWindowWithTitle(
              WINDOW_TITLES.Dialog,
              windowHandles,
            );
            await driver.assertElementNotPresent({ text: 'Data', tag: 'li' });
            await driver.clickElement({ text: 'Edit', tag: 'button' });
            await driver.waitForSelector({
              text: '0.00021 ETH',
            });
            await driver.clickElement({
              text: 'Edit suggested gas fee',
              tag: 'button',
            });
            await driver.waitForSelector({
              text: '0.00021 ETH',
              tag: 'h1',
            });
            await editGasfeeForm(driver, '21000', '100');
            await driver.waitForSelector({
              css: '.transaction-detail-item:nth-of-type(1) h6:nth-of-type(2)',
              text: '0.0021 ETH',
            });
            await driver.clickElement({ text: 'Confirm', tag: 'button' });
            await driver.waitUntilXWindowHandles(2);
            await driver.switchToWindow(extension);

            // finds the transaction in the transactions list
            await driver.clickElement('[data-testid="home__activity-tab"]');
            await driver.waitForSelector(
              '.transaction-list__completed-transactions .activity-list-item:nth-of-type(1)',
            );
            await driver.waitForSelector({
              css: '[data-testid="transaction-list-item-primary-currency"]',
              text: '-0 ETH',
            });

            // the transaction has the expected gas price
            driver.clickElement(
              '[data-testid="transaction-list-item-primary-currency"]',
            );
            await driver.waitForSelector({
              css: '[data-testid="transaction-breakdown__gas-price"]',
              text: '100',
            });
          },
        );
      });

      it('should display correct gas values for EIP-1559 transaction', async function () {
        await withFixtures(
          {
            dapp: true,
            fixtures: new FixtureBuilder()
              .withPermissionControllerConnectedToTestDapp()
              .build(),
            ganacheOptions: {
              ...defaultGanacheOptions,
              hardfork: 'london',
            },
            title: this.test.fullTitle(),
          },
          async ({ driver }) => {
            await unlockWallet(driver);

            // initiates a transaction from the dapp
            await openDapp(driver);
            await driver.clickElement({ text: 'Create Token', tag: 'button' });
            const windowHandles = await driver.waitUntilXWindowHandles(3);

            const extension = windowHandles[0];
            await driver.switchToWindowWithTitle(
              WINDOW_TITLES.Dialog,
              windowHandles,
            );
            await driver.assertElementNotPresent({ text: 'Data', tag: 'li' });

            await driver.clickElement('[data-testid="edit-gas-fee-icon"]');
            await driver.clickElement(
              '[data-testid="edit-gas-fee-item-custom"]',
            );

            const baseFeeInput = await driver.findElement(
              '[data-testid="base-fee-input"]',
            );
            await baseFeeInput.fill('25');
            const priorityFeeInput = await driver.findElement(
              '[data-testid="priority-fee-input"]',
            );
            await priorityFeeInput.fill('1');

            await driver.clickElement({ text: 'Save', tag: 'button' });

            await driver.waitForSelector({
              css: '.currency-display-component__text',
              text: '0.0550741',
            });

            await driver.clickElement({ text: 'Confirm', tag: 'button' });
            await driver.waitUntilXWindowHandles(2);
            await driver.switchToWindow(extension);

            // Identify the transaction in the transactions list
            await driver.waitForSelector(
              '[data-testid="eth-overview__primary-currency"]',
            );

            await driver.clickElement('[data-testid="home__activity-tab"]');
            await driver.waitForSelector(
              '.transaction-list__completed-transactions .activity-list-item:nth-of-type(1)',
            );
            await driver.waitForSelector({
              css: '[data-testid="transaction-list-item-primary-currency"]',
              text: '-0 ETH',
            });

            // the transaction has the expected gas value
            await driver.clickElement(
              '[data-testid="transaction-list-item-primary-currency"]',
            );

            await driver.waitForSelector({
              xpath: "//div[contains(text(), 'Base fee')]",
            });

            const allFeeValues = await driver.findElements(
              '.currency-display-component__text',
            );

            /**
             * Below lines check that fee values are numeric.
             * Because these values change for every e2e run,
             * It's better to just check that the values are there and are numeric
             */
            assert.equal(allFeeValues.length > 0, true);

            allFeeValues.forEach(async (feeValue) => {
              assert.equal(/\d+\.?\d*/u.test(await feeValue.getText()), true);
            });
          },
        );
      });
    });

    describe('to non-contract address with data that matches ERC20 transfer data signature', function () {
      it('renders the correct recipient on the confirmation screen', async function () {
        await withFixtures(
          {
            fixtures: new FixtureBuilder()
              .withPreferencesController({
                featureFlags: {
                  sendHexData: true,
                },
              })
              .withPreferencesControllerPetnamesDisabled()
              .build(),
            ganacheOptions: defaultGanacheOptions,
            title: this.test.fullTitle(),
          },
          async ({ driver, ganacheServer }) => {
            await logInWithBalanceValidation(driver, ganacheServer);

            await openActionMenuAndStartSendFlow(driver);
            if (process.env.MULTICHAIN) {
              return;
            }
            await driver.fill(
              'input[placeholder="Enter public address (0x) or ENS name"]',
              '0xc427D562164062a23a5cFf596A4a3208e72Acd28',
            );

            await driver.fill(
              'textarea[placeholder="Optional',
              '0xa9059cbb0000000000000000000000002f318C334780961FB129D2a6c30D0763d9a5C970000000000000000000000000000000000000000000000000000000000000000a',
            );

            await driver.findClickableElement({ text: 'Next', tag: 'button' });
            await driver.clickElement({ text: 'Next', tag: 'button' });

            await driver.findClickableElement(
              '[data-testid="sender-to-recipient__name"]',
            );
            await driver.clickElement(
              '[data-testid="sender-to-recipient__name"]',
            );

            const recipientAddress = await driver.findElements({
              text: '0xc427D562164062a23a5cFf596A4a3208e72Acd28',
            });

            assert.equal(recipientAddress.length, 1);
          },
        );
      });
    });
  });
});<|MERGE_RESOLUTION|>--- conflicted
+++ resolved
@@ -7,13 +7,9 @@
   logInWithBalanceValidation,
   openActionMenuAndStartSendFlow,
   unlockWallet,
-<<<<<<< HEAD
-  WINDOW_TITLES,
-=======
   editGasfeeForm,
   WINDOW_TITLES,
   defaultGanacheOptions,
->>>>>>> 93a950fa
 } = require('../helpers');
 const FixtureBuilder = require('../fixture-builder');
 
@@ -115,136 +111,9 @@
             'input[placeholder="Enter public address (0x) or ENS name"]',
             '0x2f318C334780961FB129D2a6c30D0763d9a5C970',
           );
-<<<<<<< HEAD
-          return confirmedTxes.length === 1;
-        }, 10000);
-
-        await driver.waitForSelector({
-          css: '[data-testid="transaction-list-item-primary-currency"]',
-          text: '-1 ETH',
-        });
-      },
-    );
-  });
-});
-
-describe('Send ETH from dapp using advanced gas controls', function () {
-  const ganacheOptions = {
-    accounts: [
-      {
-        secretKey:
-          '0x7C9529A67102755B7E6102D6D950AC5D5863C98713805CEC576B945B15B71EAC',
-        balance: convertToHexValue(25000000000000000000),
-      },
-    ],
-  };
-
-  it('should display the correct gas price on the legacy transaction', async function () {
-    await withFixtures(
-      {
-        dapp: true,
-        fixtures: new FixtureBuilder()
-          .withPermissionControllerConnectedToTestDapp()
-          .build(),
-        ganacheOptions,
-        title: this.test.fullTitle(),
-      },
-      async ({ driver }) => {
-        await unlockWallet(driver);
-
-        // initiates a send from the dapp
-        await openDapp(driver);
-        await driver.clickElement({ text: 'Send', tag: 'button' });
-        await driver.waitUntilXWindowHandles(3);
-        const windowHandles = await driver.getAllWindowHandles();
-        const extension = windowHandles[0];
-        await driver.switchToWindowWithTitle(
-          WINDOW_TITLES.Dialog,
-          windowHandles,
-        );
-        await driver.assertElementNotPresent({ text: 'Data', tag: 'li' });
-        await driver.clickElement({ text: 'Edit', tag: 'button' });
-        await driver.waitForSelector({
-          text: '0.00021 ETH',
-        });
-        await driver.clickElement({
-          text: 'Edit suggested gas fee',
-          tag: 'button',
-        });
-        await driver.waitForSelector({
-          text: '0.00021 ETH',
-        });
-        const inputs = await driver.findElements('input[type="number"]');
-        const gasPriceInput = inputs[1];
-        await gasPriceInput.fill('100');
-        await driver.waitForSelector({
-          text: '0.0021 ETH',
-        });
-        await driver.clickElement({ text: 'Save', tag: 'button' });
-        await driver.waitForSelector({
-          css: '.transaction-detail-item:nth-of-type(1) h6:nth-of-type(2)',
-          text: '0.0021 ETH',
-        });
-        await driver.clickElement({ text: 'Confirm', tag: 'button' });
-        await driver.waitUntilXWindowHandles(2);
-        await driver.switchToWindow(extension);
-
-        // finds the transaction in the transactions list
-        await driver.clickElement('[data-testid="home__activity-tab"]');
-        await driver.waitForSelector(
-          '.transaction-list__completed-transactions .activity-list-item:nth-of-type(1)',
-        );
-        await driver.waitForSelector({
-          css: '[data-testid="transaction-list-item-primary-currency"]',
-          text: '-0 ETH',
-        });
-
-        // the transaction has the expected gas price
-        driver.clickElement(
-          '[data-testid="transaction-list-item-primary-currency"]',
-        );
-        await driver.waitForSelector({
-          css: '[data-testid="transaction-breakdown__gas-price"]',
-          text: '100',
-        });
-      },
-    );
-  });
-
-  it('should display correct gas values for EIP-1559 transaction', async function () {
-    await withFixtures(
-      {
-        dapp: true,
-        fixtures: new FixtureBuilder()
-          .withPermissionControllerConnectedToTestDapp()
-          .build(),
-        ganacheOptions: {
-          ...ganacheOptions,
-          hardfork: 'london',
-        },
-        title: this.test.fullTitle(),
-      },
-      async ({ driver }) => {
-        await unlockWallet(driver);
-
-        // initiates a transaction from the dapp
-        await openDapp(driver);
-        await driver.clickElement({ text: 'Create Token', tag: 'button' });
-        const windowHandles = await driver.waitUntilXWindowHandles(3);
-
-        const extension = windowHandles[0];
-        await driver.switchToWindowWithTitle(
-          WINDOW_TITLES.Dialog,
-          windowHandles,
-        );
-        await driver.assertElementNotPresent({ text: 'Data', tag: 'li' });
-        await driver.clickElement('[data-testid="edit-gas-fee-button"]');
-        await driver.clickElement('[data-testid="edit-gas-fee-item-custom"]');
-=======
 
           const inputAmount = await driver.findElement('.unit-input__input');
           await inputAmount.fill('1');
->>>>>>> 93a950fa
 
           const inputValue = await inputAmount.getProperty('value');
           assert.equal(inputValue, '1');
