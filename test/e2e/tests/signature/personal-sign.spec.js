--- conflicted
+++ resolved
@@ -21,11 +21,7 @@
       },
       async ({ driver, localNodes }) => {
         const addresses = await localNodes[0].getAccounts();
-<<<<<<< HEAD
-        const publicAddress = addresses[0];
-=======
         const publicAddress = addresses[0].toLowerCase();
->>>>>>> e79c5555
         await unlockWallet(driver);
 
         await openDapp(driver);
