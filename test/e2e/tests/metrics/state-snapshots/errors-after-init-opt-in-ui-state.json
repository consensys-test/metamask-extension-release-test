--- conflicted
+++ resolved
@@ -34,15 +34,9 @@
       "smartTransactionsOptInStatus": false,
       "useNativeCurrencyAsPrimaryCurrency": true,
       "petnamesEnabled": true,
-<<<<<<< HEAD
-      "showTokenAutodetectModal": "boolean",
       "redesignedConfirmationsEnabled": true,
       "redesignedTransactionsEnabled": "boolean",
       "isRedesignedConfirmationsDeveloperEnabled": "boolean"
-=======
-      "isRedesignedConfirmationsDeveloperEnabled": "boolean",
-      "redesignedConfirmationsEnabled": true
->>>>>>> 535c139b
     },
     "firstTimeFlowType": "import",
     "completedOnboarding": true,
@@ -101,10 +95,6 @@
     "previousAppVersion": "",
     "previousMigrationVersion": 0,
     "currentMigrationVersion": "number",
-<<<<<<< HEAD
-    "showTokenAutodetectModalOnUpgrade": "object",
-=======
->>>>>>> 535c139b
     "balances": "object",
     "selectedNetworkClientId": "string",
     "networksMetadata": {
