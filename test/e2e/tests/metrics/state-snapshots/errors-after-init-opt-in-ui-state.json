{
  "DNS": "object",
  "activeTab": "object",
  "appState": "object",
  "bridge": "object",
  "confirmAlerts": "object",
  "confirmTransaction": "object",
  "gas": { "customData": { "price": null, "limit": null } },
  "history": { "mostRecentOverviewPage": "/" },
  "invalidCustomNetwork": "object",
  "localeMessages": "object",
  "metamask": {
    "isInitialized": true,
    "isUnlocked": true,
    "isAccountMenuOpen": false,
    "isNetworkMenuOpen": false,
    "internalAccounts": { "accounts": "object", "selectedAccount": "string" },
    "transactions": "object",
    "networkConfigurations": "object",
    "networkConfigurationsByChainId": "object",
    "addressBook": "object",
    "confirmationExchangeRates": {},
    "pendingTokens": "object",
    "customNonceValue": "",
    "useBlockie": false,
    "featureFlags": {},
    "welcomeScreenSeen": false,
    "currentLocale": "en",
    "preferences": {
      "hideZeroBalanceTokens": false,
      "showExtensionInFullSizeView": false,
      "showFiatInTestnets": false,
      "showTestNetworks": false,
      "smartTransactionsOptInStatus": false,
      "showNativeTokenAsMainBalance": true,
      "petnamesEnabled": true,
      "showMultiRpcModal": "boolean",
      "isRedesignedConfirmationsDeveloperEnabled": "boolean",
      "redesignedConfirmationsEnabled": true,
      "redesignedTransactionsEnabled": "boolean",
<<<<<<< HEAD
      "showMultiRpcModal": "boolean"
=======
      "tokenSortConfig": "object",
      "showMultiRpcModal": "boolean",
      "shouldShowAggregatedBalancePopover": "boolean"
>>>>>>> 6173a139
    },
    "firstTimeFlowType": "import",
    "completedOnboarding": true,
    "knownMethodData": "object",
    "use4ByteResolution": true,
    "showIncomingTransactions": "object",
    "participateInMetaMetrics": true,
    "dataCollectionForMarketing": "boolean",
    "nextNonce": null,
    "currencyRates": {
      "ETH": {
        "conversionDate": "number",
        "conversionRate": 1700,
        "usdConversionRate": 1700
      }
    },
    "connectedStatusPopoverHasBeenShown": true,
    "defaultHomeActiveTabName": null,
    "browserEnvironment": { "os": "string", "browser": "string" },
    "popupGasPollTokens": "object",
    "notificationGasPollTokens": "object",
    "fullScreenGasPollTokens": "object",
    "recoveryPhraseReminderHasBeenShown": true,
    "recoveryPhraseReminderLastShown": "number",
    "outdatedBrowserWarningLastShown": "object",
    "nftsDetectionNoticeDismissed": false,
    "showTestnetMessageInDropdown": true,
    "showBetaHeader": false,
    "showPermissionsTour": true,
    "showNetworkBanner": true,
    "showAccountBanner": true,
    "trezorModel": null,
    "onboardingDate": null,
    "lastViewedUserSurvey": null,
    "newPrivacyPolicyToastClickedOrClosed": "boolean",
    "newPrivacyPolicyToastShownDate": "number",
    "hadAdvancedGasFeesSetPriorToMigration92_3": false,
    "nftsDropdownState": {},
    "termsOfUseLastAgreed": "number",
    "qrHardware": {},
    "usedNetworks": { "0x1": true, "0x5": true, "0x539": true },
    "snapsInstallPrivacyWarningShown": true,
    "surveyLinkLastClickedOrClosed": "object",
    "signatureSecurityAlertResponses": "object",
    "switchedNetworkDetails": null,
    "switchedNetworkNeverShowMessage": "boolean",
    "currentExtensionPopupId": "number",
    "currentAppVersion": "string",
    "previousAppVersion": "",
    "previousMigrationVersion": 0,
    "currentMigrationVersion": "number",
    "balances": "object",
    "selectedNetworkClientId": "string",
    "networksMetadata": {
      "networkConfigurationId": {
        "EIPS": { "1559": false },
        "status": "available"
      }
    },
    "networkConfigurationsByChainId": "object",
    "keyrings": "object",
    "selectedAddress": "string",
    "useNonceField": false,
    "usePhishDetect": true,
    "dismissSeedBackUpReminder": true,
    "useMultiAccountBalanceChecker": true,
    "useSafeChainsListValidation": true,
    "useTokenDetection": true,
    "useNftDetection": false,
    "useCurrencyRateCheck": true,
    "useRequestQueue": true,
    "openSeaEnabled": false,
    "securityAlertsEnabled": "boolean",
    "watchEthereumAccountEnabled": "boolean",
    "bitcoinSupportEnabled": "boolean",
    "bitcoinTestnetSupportEnabled": "boolean",
    "addSnapAccountEnabled": "boolean",
    "advancedGasFee": {},
    "incomingTransactionsPreferences": {},
    "identities": "object",
    "lostIdentities": "object",
    "forgottenPassword": false,
    "ipfsGateway": "string",
    "isIpfsGatewayEnabled": "boolean",
    "isMultiAccountBalancesEnabled": "boolean",
    "useAddressBarEnsResolution": true,
    "ledgerTransportType": "webhid",
    "snapRegistryList": "object",
    "theme": "light",
    "snapsAddSnapAccountModalDismissed": "boolean",
    "useExternalNameSources": "boolean",
    "useTransactionSimulations": true,
    "enableMV3TimestampSave": true,
    "useExternalServices": "boolean",
    "metaMetricsId": "fake-metrics-id",
    "marketingCampaignCookieId": null,
    "metaMetricsDataDeletionId": null,
    "metaMetricsDataDeletionTimestamp": 0,
    "eventsBeforeMetricsOptIn": "object",
    "traits": "object",
    "previousUserTraits": "object",
    "fragments": "object",
    "segmentApiCalls": "object",
    "metaMetricsDataDeletionId": null,
    "metaMetricsDataDeletionTimestamp": 0,
    "currentCurrency": "usd",
    "alertEnabledness": { "unconnectedAccount": true, "web3ShimUsage": true },
    "unconnectedAccountAlertShownOrigins": "object",
    "web3ShimUsageOrigins": "object",
    "seedPhraseBackedUp": true,
    "onboardingTabs": "object",
    "subjects": "object",
    "permissionHistory": "object",
    "permissionActivityLog": "object",
    "subjectMetadata": "object",
    "announcements": "object",
    "orderedNetworkList": { "0": "object", "1": "object" },
    "pinnedAccountList": {},
    "hiddenAccountList": {},
    "gasFeeEstimatesByChainId": {},
    "gasFeeEstimates": {},
    "estimatedGasFeeTimeBounds": {},
    "gasEstimateType": "none",
    "nonRPCGasFeeApisDisabled": "boolean",
    "tokenList": "object",
    "tokensChainsCache": {},
    "preventPollingOnNetworkRestart": false,
    "tokens": "object",
    "ignoredTokens": "object",
    "detectedTokens": "object",
    "allTokens": {},
    "allIgnoredTokens": {},
    "allDetectedTokens": {},
    "smartTransactionsState": {
      "fees": {},
      "feesByChainId": "object",
      "liveness": true,
      "livenessByChainId": "object",
      "smartTransactions": "object"
    },
    "allNftContracts": "object",
    "allNfts": "object",
    "ignoredNfts": "object",
    "domains": "object",
    "logs": "object",
    "methodData": "object",
    "lastFetchedBlockNumbers": "object",
    "submitHistory": "object",
    "fiatCurrency": "usd",
    "rates": { "btc": { "conversionDate": 0, "conversionRate": "0" } },
    "cryptocurrencies": ["btc"],
    "snaps": "object",
    "jobs": "object",
    "database": null,
    "lastUpdated": null,
    "databaseUnavailable": "boolean",
    "notifications": "object",
    "interfaces": "object",
    "insights": "object",
    "names": "object",
    "nameSources": "object",
    "userOperations": "object",
    "isSignedIn": "boolean",
    "isProfileSyncingEnabled": null,
    "isProfileSyncingUpdateLoading": "boolean",
    "subscriptionAccountsSeen": "object",
    "isMetamaskNotificationsFeatureSeen": "boolean",
    "isNotificationServicesEnabled": "boolean",
    "isFeatureAnnouncementsEnabled": "boolean",
    "metamaskNotificationsList": "object",
    "metamaskNotificationsReadList": "object",
    "isUpdatingMetamaskNotifications": "boolean",
    "isFetchingMetamaskNotifications": "boolean",
    "isUpdatingMetamaskNotificationsAccount": "object",
    "isCheckingAccountsPresence": "boolean",
    "queuedRequestCount": 0,
    "fcmToken": "string",
    "accounts": "object",
    "accountsByChainId": "object",
    "marketData": "object",
    "signatureRequests": "object",
    "unapprovedDecryptMsgs": "object",
    "unapprovedDecryptMsgCount": 0,
    "unapprovedEncryptionPublicKeyMsgs": "object",
    "unapprovedEncryptionPublicKeyMsgCount": 0,
    "unapprovedPersonalMsgs": "object",
    "unapprovedTypedMessages": "object",
    "unapprovedPersonalMsgCount": 0,
    "unapprovedTypedMessagesCount": 0,
    "swapsState": {
      "quotes": "object",
      "quotesPollingLimitEnabled": false,
      "fetchParams": null,
      "tokens": null,
      "tradeTxId": null,
      "approveTxId": null,
      "quotesLastFetched": null,
      "customMaxGas": "",
      "customGasPrice": null,
      "customMaxFeePerGas": null,
      "customMaxPriorityFeePerGas": null,
      "swapsUserFeeLevel": "",
      "selectedAggId": null,
      "customApproveTxData": "string",
      "errorKey": "",
      "topAggId": null,
      "routeState": "",
      "swapsFeatureIsLive": true,
      "saveFetchedQuotes": false,
      "swapsQuoteRefreshTime": 60000,
      "swapsQuotePrefetchingRefreshTime": 60000,
      "swapsStxBatchStatusRefreshTime": 10000,
      "swapsStxStatusDeadline": 180,
      "swapsStxGetTransactionsRefreshTime": 10000,
      "swapsStxMaxFeeMultiplier": 2,
      "swapsFeatureFlags": {}
    },
    "bridgeState": {
      "bridgeFeatureFlags": {
        "extensionSupport": "boolean",
        "srcNetworkAllowlist": { "0": "string", "1": "string", "2": "string" },
        "destNetworkAllowlist": { "0": "string", "1": "string", "2": "string" }
      },
      "destTokens": {},
      "destTopAssets": {},
      "srcTokens": {},
      "srcTopAssets": {}
    },
    "ensEntries": "object",
    "ensResolutionsByAddress": "object",
    "pendingApprovals": "object",
    "pendingApprovalCount": "number",
    "approvalFlows": "object",
    "storageMetadata": {},
    "encryptionKey": "string",
    "encryptionSalt": "string"
  },
  "ramps": "object",
  "send": "object",
  "swaps": "object",
  "unconnectedAccount": { "state": "CLOSED" }
}<|MERGE_RESOLUTION|>--- conflicted
+++ resolved
@@ -17,7 +17,6 @@
     "internalAccounts": { "accounts": "object", "selectedAccount": "string" },
     "transactions": "object",
     "networkConfigurations": "object",
-    "networkConfigurationsByChainId": "object",
     "addressBook": "object",
     "confirmationExchangeRates": {},
     "pendingTokens": "object",
@@ -38,13 +37,9 @@
       "isRedesignedConfirmationsDeveloperEnabled": "boolean",
       "redesignedConfirmationsEnabled": true,
       "redesignedTransactionsEnabled": "boolean",
-<<<<<<< HEAD
-      "showMultiRpcModal": "boolean"
-=======
       "tokenSortConfig": "object",
       "showMultiRpcModal": "boolean",
       "shouldShowAggregatedBalancePopover": "boolean"
->>>>>>> 6173a139
     },
     "firstTimeFlowType": "import",
     "completedOnboarding": true,
@@ -141,8 +136,6 @@
     "useExternalServices": "boolean",
     "metaMetricsId": "fake-metrics-id",
     "marketingCampaignCookieId": null,
-    "metaMetricsDataDeletionId": null,
-    "metaMetricsDataDeletionTimestamp": 0,
     "eventsBeforeMetricsOptIn": "object",
     "traits": "object",
     "previousUserTraits": "object",
