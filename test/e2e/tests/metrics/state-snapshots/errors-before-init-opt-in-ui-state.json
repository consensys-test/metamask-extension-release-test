--- conflicted
+++ resolved
@@ -21,12 +21,8 @@
     "NetworkOrderController": {
       "orderedNetworkList": { "0": "object", "1": "object", "2": "object" },
       "enabledNetworkMap": {
-<<<<<<< HEAD
-        "eip155": "object"
-=======
         "eip155": "object",
         "solana": "object"
->>>>>>> 9ab104b0
       }
     },
     "AccountOrderController": {
