{
  "data": {
    "AuthenticationController": { "isSignedIn": "boolean" },
    "UserStorageController": { "isProfileSyncingEnabled": true },
    "NotificationServicesController": {
      "subscriptionAccountsSeen": "object",
      "isFeatureAnnouncementsEnabled": "boolean",
      "isNotificationServicesEnabled": "boolean",
      "isMetamaskNotificationsFeatureSeen": "boolean",
      "metamaskNotificationsList": "object",
      "metamaskNotificationsReadList": "object"
    },
    "AccountsController": {
      "internalAccounts": { "selectedAccount": "string", "accounts": "object" }
    },
    "AlertController": {
      "alertEnabledness": { "unconnectedAccount": true, "web3ShimUsage": true },
      "unconnectedAccountAlertShownOrigins": "object",
      "web3ShimUsageOrigins": "object"
    },
    "AnnouncementController": { "announcements": "object" },
    "NetworkOrderController": {
      "orderedNetworkList": { "0": "object", "1": "object", "2": "object" }
    },
    "AccountOrderController": {
      "pinnedAccountList": {},
      "hiddenAccountList": {}
    },
    "AppStateController": {
      "browserEnvironment": {},
      "nftsDropdownState": {},
      "connectedStatusPopoverHasBeenShown": true,
      "termsOfUseLastAgreed": "number",
      "defaultHomeActiveTabName": null,
      "fullScreenGasPollTokens": "object",
      "notificationGasPollTokens": "object",
      "popupGasPollTokens": "object",
      "qrHardware": {},
      "recoveryPhraseReminderHasBeenShown": true,
      "recoveryPhraseReminderLastShown": "number",
      "showTestnetMessageInDropdown": true,
      "trezorModel": null,
      "isRampCardClosed": false,
      "newPrivacyPolicyToastClickedOrClosed": "boolean",
      "newPrivacyPolicyToastShownDate": "number",
      "snapsInstallPrivacyWarningShown": true
    },
    "BridgeController": {
<<<<<<< HEAD
      "bridgeState": {
        "bridgeFeatureFlags": {
          "extensionConfig": {
            "support": "boolean",
            "chains": {
              "eip155:1": "object",
              "eip155:10": "object",
              "eip155:59144": "object"
            }
=======
      "bridgeFeatureFlags": {
        "mobileConfig": "object",
        "extensionConfig": {
          "support": "boolean",
          "chains": {
            "eip155:1": "object",
            "eip155:10": "object",
            "eip155:59144": "object"
>>>>>>> e79c5555
          }
        }
      }
    },
    "CurrencyController": {
      "currentCurrency": "usd",
      "currencyRates": {
        "ETH": {
          "conversionDate": "number",
          "conversionRate": 1700,
          "usdConversionRate": 1700
        }
      }
    },
    "GasFeeController": {
      "estimatedGasFeeTimeBounds": {},
      "gasEstimateType": "none",
      "gasFeeEstimates": {}
    },
    "KeyringController": { "vault": "string" },
    "MetaMetricsController": {
      "eventsBeforeMetricsOptIn": "object",
      "fragments": "object",
      "metaMetricsId": "0x86bacb9b2bf9a7e8d2b147eadb95ac9aaa26842327cd24afc8bd4b3c1d136420",
      "participateInMetaMetrics": true,
      "dataCollectionForMarketing": "boolean",
      "traits": "object"
    },
    "MetaMetricsDataDeletionController": {
      "metaMetricsDataDeletionId": null,
      "metaMetricsDataDeletionTimestamp": 0
    },
    "NetworkController": {
      "selectedNetworkClientId": "string",
      "networkConfigurations": "object",
      "networksMetadata": {
        "networkConfigurationId": { "EIPS": {}, "status": "available" }
      },
      "providerConfig": "object"
    },
    "OnboardingController": {
      "completedOnboarding": true,
      "firstTimeFlowType": "import",
      "onboardingTabs": "object",
      "seedPhraseBackedUp": true
    },
    "PermissionController": { "subjects": "object" },
    "PreferencesController": {
      "advancedGasFee": null,
      "currentLocale": "en",
      "useExternalServices": "boolean",
      "dismissSeedBackUpReminder": true,
      "overrideContentSecurityPolicyHeader": true,
      "featureFlags": {},
      "forgottenPassword": false,
      "identities": "object",
      "ipfsGateway": "string",
      "knownMethodData": "object",
      "ledgerTransportType": "webhid",
      "lostIdentities": "object",
      "openSeaEnabled": false,
      "preferences": {
        "hideZeroBalanceTokens": false,
        "petnamesEnabled": "boolean",
        "showExtensionInFullSizeView": false,
        "showFiatInTestnets": false,
        "showTestNetworks": false,
        "smartTransactionsOptInStatus": true,
        "showNativeTokenAsMainBalance": true,
<<<<<<< HEAD
        "petnamesEnabled": true,
=======
>>>>>>> e79c5555
        "showMultiRpcModal": "boolean",
        "showConfirmationAdvancedDetails": false,
        "tokenSortConfig": "object",
        "shouldShowAggregatedBalancePopover": "boolean",
        "tokenNetworkFilter": {}
      },
      "selectedAddress": "string",
      "theme": "light",
      "useBlockie": false,
      "useNftDetection": false,
      "usePhishDetect": true,
      "useTokenDetection": false,
      "useCurrencyRateCheck": true,
      "useMultiAccountBalanceChecker": true,
      "isMultiAccountBalancesEnabled": "boolean",
      "showIncomingTransactions": "object"
    },
    "QueuedRequestController": { "queuedRequestCount": 0 },
    "SelectedNetworkController": { "domains": "object" },
    "SmartTransactionsController": {
      "smartTransactionsState": {
        "fees": {},
        "feesByChainId": "object",
        "liveness": true,
        "livenessByChainId": "object",
        "smartTransactions": "object"
      }
    },
    "SubjectMetadataController": { "subjectMetadata": "object" },
    "TokensController": {
      "allDetectedTokens": {},
      "allIgnoredTokens": {},
      "allTokens": {},
      "detectedTokens": "object",
      "ignoredTokens": "object",
      "tokens": "object"
    },
    "TransactionController": { "transactions": "object" },
    "config": "object",
    "firstTimeInfo": "object"
  },
  "meta": { "version": 74 }
}<|MERGE_RESOLUTION|>--- conflicted
+++ resolved
@@ -46,17 +46,6 @@
       "snapsInstallPrivacyWarningShown": true
     },
     "BridgeController": {
-<<<<<<< HEAD
-      "bridgeState": {
-        "bridgeFeatureFlags": {
-          "extensionConfig": {
-            "support": "boolean",
-            "chains": {
-              "eip155:1": "object",
-              "eip155:10": "object",
-              "eip155:59144": "object"
-            }
-=======
       "bridgeFeatureFlags": {
         "mobileConfig": "object",
         "extensionConfig": {
@@ -65,7 +54,6 @@
             "eip155:1": "object",
             "eip155:10": "object",
             "eip155:59144": "object"
->>>>>>> e79c5555
           }
         }
       }
@@ -135,10 +123,6 @@
         "showTestNetworks": false,
         "smartTransactionsOptInStatus": true,
         "showNativeTokenAsMainBalance": true,
-<<<<<<< HEAD
-        "petnamesEnabled": true,
-=======
->>>>>>> e79c5555
         "showMultiRpcModal": "boolean",
         "showConfirmationAdvancedDetails": false,
         "tokenSortConfig": "object",
