--- conflicted
+++ resolved
@@ -38,10 +38,7 @@
     "showAccountBanner": true,
     "trezorModel": null,
     "onboardingDate": null,
-<<<<<<< HEAD
-=======
     "lastViewedUserSurvey": null,
->>>>>>> 65e656c9
     "newPrivacyPolicyToastClickedOrClosed": "boolean",
     "newPrivacyPolicyToastShownDate": "number",
     "hadAdvancedGasFeesSetPriorToMigration92_3": false,
@@ -66,19 +63,6 @@
     "bridgeState": {
       "bridgeFeatureFlags": {
         "extensionSupport": "boolean",
-<<<<<<< HEAD
-        "srcNetworkAllowlist": {
-          "0": "string",
-          "1": "string",
-          "2": "string"
-        },
-        "destNetworkAllowlist": {
-          "0": "string",
-          "1": "string",
-          "2": "string"
-        }
-      }
-=======
         "srcNetworkAllowlist": { "0": "string", "1": "string", "2": "string" },
         "destNetworkAllowlist": { "0": "string", "1": "string", "2": "string" }
       },
@@ -86,7 +70,6 @@
       "destTopAssets": {},
       "srcTokens": {},
       "srcTopAssets": {}
->>>>>>> 65e656c9
     }
   },
   "CronjobController": { "jobs": "object" },
@@ -138,13 +121,10 @@
     "fragments": "object",
     "segmentApiCalls": "object"
   },
-<<<<<<< HEAD
-=======
   "MetaMetricsDataDeletionController": {
     "metaMetricsDataDeletionId": null,
     "metaMetricsDataDeletionTimestamp": 0
   },
->>>>>>> 65e656c9
   "MultichainBalancesController": { "balances": "object" },
   "MultichainRatesController": {
     "fiatCurrency": "usd",
@@ -231,18 +211,12 @@
       "smartTransactionsOptInStatus": false,
       "showNativeTokenAsMainBalance": true,
       "petnamesEnabled": true,
-<<<<<<< HEAD
-      "isRedesignedConfirmationsDeveloperEnabled": "boolean",
-      "redesignedConfirmationsEnabled": true,
-      "redesignedTransactionsEnabled": "boolean"
-=======
       "showMultiRpcModal": "boolean",
       "isRedesignedConfirmationsDeveloperEnabled": "boolean",
       "redesignedConfirmationsEnabled": true,
       "redesignedTransactionsEnabled": "boolean",
       "tokenSortConfig": "object",
       "shouldShowAggregatedBalancePopover": "boolean"
->>>>>>> 65e656c9
     },
     "ipfsGateway": "string",
     "isIpfsGatewayEnabled": "boolean",
