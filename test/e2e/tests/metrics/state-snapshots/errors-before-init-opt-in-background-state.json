{
  "data": {
    "AuthenticationController": { "isSignedIn": "boolean" },
    "UserStorageController": { "isProfileSyncingEnabled": true },
    "MetamaskNotificationsController": {
      "subscriptionAccountsSeen": "object",
      "isFeatureAnnouncementsEnabled": "boolean",
      "isMetamaskNotificationsEnabled": "boolean",
      "isMetamaskNotificationsFeatureSeen": "boolean",
      "metamaskNotificationsList": "object",
      "metamaskNotificationsReadList": "object"
    },
    "AccountsController": {
      "internalAccounts": { "selectedAccount": "string", "accounts": "object" }
    },
    "AlertController": {
      "alertEnabledness": { "unconnectedAccount": true, "web3ShimUsage": true },
      "unconnectedAccountAlertShownOrigins": "object",
      "web3ShimUsageOrigins": "object"
    },
    "AnnouncementController": { "announcements": "object" },
    "NetworkOrderController": {
      "orderedNetworkList": { "0": "object", "1": "object", "2": "object" }
    },
    "AccountOrderController": {
      "pinnedAccountList": {},
      "hiddenAccountList": {}
    },
    "AppStateController": {
      "browserEnvironment": {},
      "nftsDropdownState": {},
      "connectedStatusPopoverHasBeenShown": true,
      "termsOfUseLastAgreed": "number",
      "defaultHomeActiveTabName": null,
      "fullScreenGasPollTokens": "object",
      "notificationGasPollTokens": "object",
      "popupGasPollTokens": "object",
      "qrHardware": {},
      "recoveryPhraseReminderHasBeenShown": true,
      "recoveryPhraseReminderLastShown": "number",
      "showTestnetMessageInDropdown": true,
      "trezorModel": null,
      "newPrivacyPolicyToastClickedOrClosed": "boolean",
      "newPrivacyPolicyToastShownDate": "number",
      "usedNetworks": {
        "0x1": true,
        "0xe708": true,
        "0x5": true,
        "0x539": true
      },
      "snapsInstallPrivacyWarningShown": true
    },
    "CurrencyController": {
      "currentCurrency": "usd",
      "currencyRates": {
        "ETH": {
          "conversionDate": "number",
          "conversionRate": 1700,
          "usdConversionRate": 1700
        }
      }
    },
    "GasFeeController": {
      "estimatedGasFeeTimeBounds": {},
      "gasEstimateType": "none",
      "gasFeeEstimates": {}
    },
    "KeyringController": { "vault": "string" },
    "MetaMetricsController": {
      "eventsBeforeMetricsOptIn": "object",
      "fragments": "object",
      "metaMetricsId": "fake-metrics-id",
      "participateInMetaMetrics": true,
      "dataCollectionForMarketing": "boolean",
      "traits": "object"
    },
    "NetworkController": {
      "selectedNetworkClientId": "string",
      "networksMetadata": {
        "networkConfigurationId": { "EIPS": {}, "status": "available" }
      },
      "providerConfig": {
        "chainId": "0x539",
        "nickname": "Localhost 8545",
        "rpcPrefs": "object",
        "rpcUrl": "string",
        "ticker": "ETH",
        "type": "rpc",
        "id": "networkConfigurationId"
      },
      "networkConfigurations": "object"
    },
    "OnboardingController": {
      "completedOnboarding": true,
      "firstTimeFlowType": "import",
      "onboardingTabs": "object",
      "seedPhraseBackedUp": true
    },
    "PermissionController": { "subjects": "object" },
    "PreferencesController": {
      "advancedGasFee": null,
      "currentLocale": "en",
      "useExternalServices": "boolean",
      "dismissSeedBackUpReminder": true,
      "featureFlags": {},
      "forgottenPassword": false,
      "identities": "object",
      "ipfsGateway": "string",
      "knownMethodData": "object",
      "ledgerTransportType": "webhid",
      "lostIdentities": "object",
      "openSeaEnabled": false,
      "preferences": {
        "hideZeroBalanceTokens": false,
        "showExtensionInFullSizeView": false,
        "showFiatInTestnets": false,
        "showTestNetworks": false,
        "smartTransactionsOptInStatus": false,
        "useNativeCurrencyAsPrimaryCurrency": true,
        "petnamesEnabled": true,
<<<<<<< HEAD
        "showTokenAutodetectModal": "boolean"
=======
        "showTokenAutodetectModal": "boolean",
        "showConfirmationAdvancedDetails": false,
        "isRedesignedConfirmationsDeveloperEnabled": "boolean"
>>>>>>> 717376e8
      },
      "selectedAddress": "string",
      "theme": "light",
      "useBlockie": false,
      "useNftDetection": false,
      "useNonceField": false,
      "usePhishDetect": true,
      "useTokenDetection": false,
      "useCurrencyRateCheck": true,
      "useMultiAccountBalanceChecker": true,
      "useRequestQueue": true
<<<<<<< HEAD
    },
    "QueuedRequestController": {
      "queuedRequestCount": 0
=======
>>>>>>> 717376e8
    },
    "QueuedRequestController": { "queuedRequestCount": 0 },
    "SelectedNetworkController": { "domains": "object" },
    "SmartTransactionsController": {
      "smartTransactionsState": {
        "fees": {},
        "liveness": true,
        "smartTransactions": "object"
      }
    },
    "SubjectMetadataController": { "subjectMetadata": "object" },
    "TokensController": {
      "allDetectedTokens": {},
      "allIgnoredTokens": {},
      "allTokens": {},
      "detectedTokens": "object",
      "ignoredTokens": "object",
      "tokens": "object"
    },
    "TransactionController": { "transactions": "object" },
    "config": "object",
    "firstTimeInfo": "object"
  }
}<|MERGE_RESOLUTION|>--- conflicted
+++ resolved
@@ -118,13 +118,9 @@
         "smartTransactionsOptInStatus": false,
         "useNativeCurrencyAsPrimaryCurrency": true,
         "petnamesEnabled": true,
-<<<<<<< HEAD
-        "showTokenAutodetectModal": "boolean"
-=======
         "showTokenAutodetectModal": "boolean",
         "showConfirmationAdvancedDetails": false,
         "isRedesignedConfirmationsDeveloperEnabled": "boolean"
->>>>>>> 717376e8
       },
       "selectedAddress": "string",
       "theme": "light",
@@ -136,12 +132,6 @@
       "useCurrencyRateCheck": true,
       "useMultiAccountBalanceChecker": true,
       "useRequestQueue": true
-<<<<<<< HEAD
-    },
-    "QueuedRequestController": {
-      "queuedRequestCount": 0
-=======
->>>>>>> 717376e8
     },
     "QueuedRequestController": { "queuedRequestCount": 0 },
     "SelectedNetworkController": { "domains": "object" },
