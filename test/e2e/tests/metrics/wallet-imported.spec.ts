--- conflicted
+++ resolved
@@ -9,13 +9,8 @@
   it('are sent when onboarding user who chooses to opt in metrics', async function () {
     const eventsToMock = [
       'Wallet Import Started',
-<<<<<<< HEAD
-      'Wallet Setup Completed',
-      'Wallet Created',
-=======
       'Wallet Imported',
       'Wallet Setup Completed',
->>>>>>> 9ab104b0
     ];
     await withFixtures(
       {
@@ -55,19 +50,6 @@
 
         assert.equal(uniqueEvents.length, eventsToMock.length);
 
-<<<<<<< HEAD
-        const walletImportStarted = uniqueEvents.find(
-          (e) => e.event === 'Wallet Import Started',
-        );
-        const walletSetupCompleted = uniqueEvents.find(
-          (e) => e.event === 'Wallet Setup Completed',
-        );
-        const walletCreated = uniqueEvents.find(
-          (e) => e.event === 'Wallet Created',
-        );
-
-        assert.deepStrictEqual(walletImportStarted.properties, {
-=======
         const firstEvent = uniqueEvents.find(
           (e) => e.event === eventsToMock[0],
         );
@@ -79,7 +61,6 @@
         );
 
         assert.deepStrictEqual(firstEvent.properties, {
->>>>>>> 9ab104b0
           // TODO: Fix in https://github.com/MetaMask/metamask-extension/issues/31860
           // eslint-disable-next-line @typescript-eslint/naming-convention
           account_type: 'imported',
@@ -93,18 +74,6 @@
           environment_type: 'fullscreen',
         });
 
-<<<<<<< HEAD
-        assert.deepStrictEqual(walletSetupCompleted.properties, {
-          // TODO: Fix in https://github.com/MetaMask/metamask-extension/issues/31860
-          // eslint-disable-next-line @typescript-eslint/naming-convention
-          wallet_setup_type: 'import',
-          // TODO: Fix in https://github.com/MetaMask/metamask-extension/issues/31860
-          // eslint-disable-next-line @typescript-eslint/naming-convention
-          new_wallet: false,
-          // TODO: Fix in https://github.com/MetaMask/metamask-extension/issues/31860
-          // eslint-disable-next-line @typescript-eslint/naming-convention
-          account_type: 'imported',
-=======
         assert.deepStrictEqual(secondEvent.properties, {
           // TODO: Fix in https://github.com/MetaMask/metamask-extension/issues/31860
           // eslint-disable-next-line @typescript-eslint/naming-convention
@@ -112,7 +81,6 @@
           // TODO: Fix in https://github.com/MetaMask/metamask-extension/issues/31860
           // eslint-disable-next-line @typescript-eslint/naming-convention
           password_strength: 'strong',
->>>>>>> 9ab104b0
           category: 'Onboarding',
           locale: 'en',
           // TODO: Fix in https://github.com/MetaMask/metamask-extension/issues/31860
@@ -123,13 +91,6 @@
           environment_type: 'fullscreen',
         });
 
-<<<<<<< HEAD
-        assert.deepStrictEqual(walletCreated.properties, {
-          method: 'import',
-          // TODO: Fix in https://github.com/MetaMask/metamask-extension/issues/31860
-          // eslint-disable-next-line @typescript-eslint/naming-convention
-          is_profile_syncing_enabled: true,
-=======
         assert.deepStrictEqual(thirdEvent.properties, {
           // TODO: Fix in https://github.com/MetaMask/metamask-extension/issues/31860
           // eslint-disable-next-line @typescript-eslint/naming-convention
@@ -140,7 +101,6 @@
           // TODO: Fix in https://github.com/MetaMask/metamask-extension/issues/31860
           // eslint-disable-next-line @typescript-eslint/naming-convention
           account_type: 'imported',
->>>>>>> 9ab104b0
           category: 'Onboarding',
           locale: 'en',
           // TODO: Fix in https://github.com/MetaMask/metamask-extension/issues/31860
@@ -149,12 +109,6 @@
           // TODO: Fix in https://github.com/MetaMask/metamask-extension/issues/31860
           // eslint-disable-next-line @typescript-eslint/naming-convention
           environment_type: 'fullscreen',
-<<<<<<< HEAD
-          // TODO: Fix in https://github.com/MetaMask/metamask-extension/issues/31860
-          // eslint-disable-next-line @typescript-eslint/naming-convention
-          hd_entropy_index: 0,
-=======
->>>>>>> 9ab104b0
         });
       },
     );
