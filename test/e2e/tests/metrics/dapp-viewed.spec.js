const { strict: assert } = require('assert');
const {
  connectToDapp,
  withFixtures,
  unlockWallet,
  getEventPayloads,
  openDapp,
  logInWithBalanceValidation,
  WINDOW_TITLES,
<<<<<<< HEAD
=======
  defaultGanacheOptions,
>>>>>>> 717376e8
} = require('../../helpers');
const FixtureBuilder = require('../../fixture-builder');
const {
  MetaMetricsEventName,
} = require('../../../../shared/constants/metametrics');

async function mockedDappViewedEndpoint(mockServer) {
  return await mockServer
    .forPost('https://api.segment.io/v1/batch')
    .withJsonBodyIncluding({
      batch: [{ type: 'track', event: MetaMetricsEventName.DappViewed }],
    })
    .thenCallback(() => {
      return {
        statusCode: 200,
      };
    });
}

async function mockPermissionApprovedEndpoint(mockServer) {
  return await mockServer
    .forPost('https://api.segment.io/v1/batch')
    .withJsonBodyIncluding({
      batch: [{ type: 'track', event: 'Permissions Approved' }],
    })
    .thenCallback(() => {
      return {
        statusCode: 200,
      };
    });
}

async function createTwoAccounts(driver) {
  await driver.clickElement('[data-testid="account-menu-icon"]');
  await driver.clickElement(
    '[data-testid="multichain-account-menu-popover-action-button"]',
  );
  await driver.clickElement(
    '[data-testid="multichain-account-menu-popover-add-account"]',
  );
  await driver.fill('[placeholder="Account 2"]', '2nd account');
  await driver.clickElement({ text: 'Add account', tag: 'button' });
  await driver.findElement({
    css: '[data-testid="account-menu-icon"]',
    text: '2nd account',
  });
}

const waitForDappConnected = async (driver) => {
  await driver.waitForSelector({
    css: '#accounts',
    text: '0x5cfe73b6021e818b776b421b1c4db2474086a7e1',
  });
};

describe('Dapp viewed Event @no-mmi', function () {
  const validFakeMetricsId = 'fake-metrics-fd20';
  it('is not sent when metametrics ID is not valid', async function () {
    async function mockSegment(mockServer) {
      return [await mockedDappViewedEndpoint(mockServer)];
    }

    await withFixtures(
      {
        dapp: true,
        fixtures: new FixtureBuilder()
          .withMetaMetricsController({
            metaMetricsId: 'invalid-metrics-id',
            participateInMetaMetrics: true,
          })
          .build(),
        title: this.test.fullTitle(),
        testSpecificMock: mockSegment,
      },
      async ({ driver, mockedEndpoint: mockedEndpoints }) => {
        await unlockWallet(driver);
        await connectToDapp(driver);
        const events = await getEventPayloads(driver, mockedEndpoints);
        assert.equal(events.length, 0);
      },
    );
  });

  it('is sent when navigating to dapp with no account connected', async function () {
    async function mockSegment(mockServer) {
      return [await mockedDappViewedEndpoint(mockServer)];
    }

    await withFixtures(
      {
        dapp: true,
        fixtures: new FixtureBuilder()
          .withMetaMetricsController({
            metaMetricsId: validFakeMetricsId, // 1% sample rate for dapp viewed event
            participateInMetaMetrics: true,
          })
          .build(),
        title: this.test.fullTitle(),
        testSpecificMock: mockSegment,
        ganacheOptions: defaultGanacheOptions,
      },
      async ({ driver, mockedEndpoint: mockedEndpoints, ganacheServer }) => {
        await logInWithBalanceValidation(driver, ganacheServer);
        await connectToDapp(driver);
        await waitForDappConnected(driver);
        const events = await getEventPayloads(driver, mockedEndpoints);
        const dappViewedEventProperties = events[0].properties;
        assert.equal(dappViewedEventProperties.is_first_visit, true);
        assert.equal(dappViewedEventProperties.number_of_accounts, 1);
        assert.equal(dappViewedEventProperties.number_of_accounts_connected, 1);
      },
    );
  });

  it('is sent when opening the dapp in a new tab with one account connected', async function () {
    async function mockSegment(mockServer) {
      return [
        await mockedDappViewedEndpoint(mockServer),
        await mockedDappViewedEndpoint(mockServer),
        await mockPermissionApprovedEndpoint(mockServer),
      ];
    }

    await withFixtures(
      {
        dapp: true,
        fixtures: new FixtureBuilder()
          .withMetaMetricsController({
            metaMetricsId: validFakeMetricsId,
            participateInMetaMetrics: true,
          })
          .build(),
        title: this.test.fullTitle(),
        testSpecificMock: mockSegment,
        ganacheOptions: defaultGanacheOptions,
      },
      async ({ driver, mockedEndpoint: mockedEndpoints, ganacheServer }) => {
        await logInWithBalanceValidation(driver, ganacheServer);
        await connectToDapp(driver);
        await waitForDappConnected(driver);
        // open dapp in a new page
        await openDapp(driver);
        const events = await getEventPayloads(driver, mockedEndpoints);
        // events are original dapp viewed, new dapp viewed when refresh, and permission approved
        const dappViewedEventProperties = events[1].properties;
        assert.equal(dappViewedEventProperties.is_first_visit, false);
        assert.equal(dappViewedEventProperties.number_of_accounts, 1);
        assert.equal(dappViewedEventProperties.number_of_accounts_connected, 1);
      },
    );
  });

  it('is sent when refreshing dapp with one account connected', async function () {
    async function mockSegment(mockServer) {
      return [
        await mockedDappViewedEndpoint(mockServer),
        await mockedDappViewedEndpoint(mockServer),
        await mockPermissionApprovedEndpoint(mockServer),
      ];
    }

    await withFixtures(
      {
        dapp: true,
        fixtures: new FixtureBuilder()
          .withMetaMetricsController({
            metaMetricsId: validFakeMetricsId,
            participateInMetaMetrics: true,
          })
          .build(),
        title: this.test.fullTitle(),
        testSpecificMock: mockSegment,
        ganacheOptions: defaultGanacheOptions,
      },
      async ({ driver, mockedEndpoint: mockedEndpoints, ganacheServer }) => {
        await logInWithBalanceValidation(driver, ganacheServer);
        await connectToDapp(driver);
        await waitForDappConnected(driver);
        // refresh dapp
        await driver.switchToWindowWithTitle(WINDOW_TITLES.TestDApp);
        await driver.refresh();

        const events = await getEventPayloads(driver, mockedEndpoints);

        // events are original dapp viewed, new dapp viewed when refresh, and permission approved
        const dappViewedEventProperties = events[1].properties;
        assert.equal(dappViewedEventProperties.is_first_visit, false);
        assert.equal(dappViewedEventProperties.number_of_accounts, 1);
        assert.equal(dappViewedEventProperties.number_of_accounts_connected, 1);
      },
    );
  });

  it('is sent when navigating to a connected dapp', async function () {
    async function mockSegment(mockServer) {
      return [
        await mockedDappViewedEndpoint(mockServer),
        await mockedDappViewedEndpoint(mockServer),
        await mockedDappViewedEndpoint(mockServer),
        await mockedDappViewedEndpoint(mockServer),
        await mockPermissionApprovedEndpoint(mockServer),
      ];
    }

    await withFixtures(
      {
        dapp: true,
        fixtures: new FixtureBuilder()
          .withMetaMetricsController({
            metaMetricsId: validFakeMetricsId,
            participateInMetaMetrics: true,
          })
          .build(),
        title: this.test.fullTitle(),
        testSpecificMock: mockSegment,
        ganacheOptions: defaultGanacheOptions,
      },
      async ({ driver, mockedEndpoint: mockedEndpoints, ganacheServer }) => {
        await logInWithBalanceValidation(driver, ganacheServer);
        await connectToDapp(driver);
        await waitForDappConnected(driver);
        // open dapp in a new page
        await openDapp(driver);
        const windowHandles = await driver.getAllWindowHandles();
        // switch to second connected dapp
        await driver.switchToWindow(windowHandles[1]);
        await driver.switchToWindow(windowHandles[2]);
        const events = await getEventPayloads(driver, mockedEndpoints);
        // events are original dapp viewed, navigate to dapp, new dapp viewed when refresh, new dapp viewed when navigate and permission approved
        const dappViewedEventProperties = events[2].properties;
        assert.equal(dappViewedEventProperties.is_first_visit, false);
        assert.equal(dappViewedEventProperties.number_of_accounts, 1);
        assert.equal(dappViewedEventProperties.number_of_accounts_connected, 1);
      },
    );
  });

  it('is sent when connecting dapp with two accounts', async function () {
    async function mockSegment(mockServer) {
      return [await mockedDappViewedEndpoint(mockServer)];
    }
    await withFixtures(
      {
        dapp: true,
        fixtures: new FixtureBuilder()
          .withMetaMetricsController({
            metaMetricsId: validFakeMetricsId,
            participateInMetaMetrics: true,
          })
          .build(),
        title: this.test.fullTitle(),
        ganacheOptions: defaultGanacheOptions,
        testSpecificMock: mockSegment,
      },
      async ({ driver, mockedEndpoint: mockedEndpoints, ganacheServer }) => {
        await logInWithBalanceValidation(driver, ganacheServer);
        // create 2nd account
        await createTwoAccounts(driver);
        // Connect to dapp with two accounts
        await openDapp(driver);
        await driver.clickElement({
          text: 'Connect',
          tag: 'button',
        });
        await driver.waitUntilXWindowHandles(3);
        await driver.switchToWindowWithTitle(WINDOW_TITLES.Dialog);
        await driver.clickElement(
          '[data-testid="choose-account-list-operate-all-check-box"]',
        );

        await driver.clickElement({
          text: 'Next',
          tag: 'button',
        });
        await driver.clickElement({
          text: 'Confirm',
          tag: 'button',
        });

        const events = await getEventPayloads(driver, mockedEndpoints);
        const dappViewedEventProperties = events[0].properties;
        assert.equal(dappViewedEventProperties.is_first_visit, true);
        assert.equal(dappViewedEventProperties.number_of_accounts, 2);
        assert.equal(dappViewedEventProperties.number_of_accounts_connected, 2);
      },
    );
  });

  it('is sent when reconnect to a dapp that has been connected before', async function () {
    async function mockSegment(mockServer) {
      return [
        await mockedDappViewedEndpoint(mockServer),
        await mockedDappViewedEndpoint(mockServer),
      ];
    }

    await withFixtures(
      {
        dapp: true,
        fixtures: new FixtureBuilder()
          .withMetaMetricsController({
            metaMetricsId: validFakeMetricsId,
            participateInMetaMetrics: true,
          })
          .build(),
        title: this.test.fullTitle(),
        testSpecificMock: mockSegment,
        ganacheOptions: defaultGanacheOptions,
      },
      async ({ driver, mockedEndpoint: mockedEndpoints, ganacheServer }) => {
        await logInWithBalanceValidation(driver, ganacheServer);
        await connectToDapp(driver);
        await waitForDappConnected(driver);

        // close test dapp window to avoid future confusion
        const windowHandles = await driver.getAllWindowHandles();
        await driver.closeWindowHandle(windowHandles[1]);
        // disconnect dapp in fullscreen view
        await driver.switchToWindowWithTitle(
          WINDOW_TITLES.ExtensionInFullScreenView,
        );
        await driver.clickElement(
          '[data-testid ="account-options-menu-button"]',
        );
        await driver.clickElement({
          text: 'All Permissions',
          tag: 'div',
        });
        await driver.clickElementAndWaitToDisappear({
          text: 'Got it',
          tag: 'button',
        });
        await driver.clickElement({
          text: '127.0.0.1:8080',
          tag: 'p',
        });
        await driver.clickElement(
          '[data-testid ="account-list-item-menu-button"]',
        );
        await driver.clickElement({
          text: 'Disconnect',
          tag: 'button',
        });
        await driver.clickElement('[data-testid ="disconnect-all"]');
        await driver.clickElement('button[aria-label="Back"]');
        await driver.clickElement('button[aria-label="Back"]');
        // validate dapp is not connected
        await driver.clickElement(
          '[data-testid ="account-options-menu-button"]',
        );
        await driver.clickElement({
          text: 'All Permissions',
          tag: 'div',
        });
        await driver.findElement({
          text: 'Nothing to see here',
          tag: 'p',
        });
        // reconnect again
        await connectToDapp(driver);
        const events = await getEventPayloads(driver, mockedEndpoints);
        assert.equal(events.length, 2);
        // events are original dapp viewed, new dapp viewed when reconnected
        const dappViewedEventProperties = events[1].properties;
        assert.equal(dappViewedEventProperties.is_first_visit, false);
        assert.equal(dappViewedEventProperties.number_of_accounts, 1);
        assert.equal(dappViewedEventProperties.number_of_accounts_connected, 1);
      },
    );
  });
});<|MERGE_RESOLUTION|>--- conflicted
+++ resolved
@@ -7,10 +7,7 @@
   openDapp,
   logInWithBalanceValidation,
   WINDOW_TITLES,
-<<<<<<< HEAD
-=======
   defaultGanacheOptions,
->>>>>>> 717376e8
 } = require('../../helpers');
 const FixtureBuilder = require('../../fixture-builder');
 const {
