--- conflicted
+++ resolved
@@ -37,11 +37,7 @@
         mockedEndpoint: mockedEndpoints,
       }: TestSuiteArguments) => {
         const addresses = await localNodes?.[0]?.getAccounts();
-<<<<<<< HEAD
-        const publicAddress = addresses?.[0] as string;
-=======
         const publicAddress = addresses?.[0].toLowerCase() as string;
->>>>>>> e79c5555
         await initializePages(driver);
 
         await openDappAndTriggerSignature(driver, SignatureType.PersonalSign);
