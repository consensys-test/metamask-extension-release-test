--- conflicted
+++ resolved
@@ -2,29 +2,6 @@
 import { TransactionEnvelopeType } from '@metamask/transaction-controller';
 import { Suite } from 'mocha';
 import { MockedEndpoint } from 'mockttp';
-<<<<<<< HEAD
-import {
-  DAPP_HOST_ADDRESS,
-  WINDOW_TITLES,
-  openDapp,
-  switchToNotificationWindow,
-  unlockWallet,
-} from '../../../helpers';
-import { Ganache } from '../../../seeder/ganache';
-import { Driver } from '../../../webdriver/driver';
-import {
-  scrollAndConfirmAndAssertConfirm,
-  withRedesignConfirmationFixtures,
-} from '../helpers';
-import { TestSuiteArguments } from '../transactions/shared';
-import {
-  assertAccountDetailsMetrics,
-  assertHeaderInfoBalance,
-  assertPastedAddress,
-  assertSignatureMetrics,
-  clickHeaderInfoBtn,
-  copyAddressAndPasteWalletAddress,
-=======
 import { DAPP_HOST_ADDRESS, WINDOW_TITLES } from '../../../helpers';
 import { Ganache } from '../../../seeder/ganache';
 import { Driver } from '../../../webdriver/driver';
@@ -45,7 +22,6 @@
   copyAddressAndPasteWalletAddress,
   openDappAndTriggerSignature,
   SignatureType,
->>>>>>> ad7a5462
 } from './signature-helpers';
 
 describe('Confirmation Signature - Sign Typed Data V3 @no-mmi', function (this: Suite) {
@@ -78,34 +54,14 @@
         );
         await driver.switchToWindowWithTitle(WINDOW_TITLES.Dialog);
 
-        await clickHeaderInfoBtn(driver);
-        await assertHeaderInfoBalance(driver);
-
-        await copyAddressAndPasteWalletAddress(driver);
-        await assertPastedAddress(driver);
-        await assertAccountDetailsMetrics(
-          driver,
-          mockedEndpoints as MockedEndpoint[],
-          'eth_signTypedData_v3',
-        );
-        await switchToNotificationWindow(driver);
-
         await assertInfoValues(driver);
         await scrollAndConfirmAndAssertConfirm(driver);
         await driver.delay(1000);
-<<<<<<< HEAD
-        await assertSignatureMetrics(
-          driver,
-          mockedEndpoints as MockedEndpoint[],
-          'eth_signTypedData_v3',
-        );
-=======
         await assertSignatureConfirmedMetrics({
           driver,
           mockedEndpoints: mockedEndpoints as MockedEndpoint[],
           signatureType: 'eth_signTypedData_v3',
         });
->>>>>>> ad7a5462
         await assertVerifiedResults(driver, publicAddress);
       },
       mockSignatureApproved,
@@ -115,45 +71,27 @@
   it('initiates and rejects', async function () {
     await withRedesignConfirmationFixtures(
       this.test?.fullTitle(),
-<<<<<<< HEAD
-=======
       TransactionEnvelopeType.legacy,
->>>>>>> ad7a5462
       async ({
         driver,
         mockedEndpoint: mockedEndpoints,
       }: TestSuiteArguments) => {
-<<<<<<< HEAD
-        await unlockWallet(driver);
-        await openDapp(driver);
-        await driver.clickElement('#signTypedDataV3');
-        await switchToNotificationWindow(driver);
-=======
         await openDappAndTriggerSignature(
           driver,
           SignatureType.SignTypedDataV3,
         );
->>>>>>> ad7a5462
 
         await driver.clickElement(
           '[data-testid="confirm-footer-cancel-button"]',
         );
         await driver.delay(1000);
 
-<<<<<<< HEAD
-        await assertSignatureMetrics(
-          driver,
-          mockedEndpoints as MockedEndpoint[],
-          'eth_signTypedData_v3',
-        );
-=======
         await assertSignatureRejectedMetrics({
           driver,
           mockedEndpoints: mockedEndpoints as MockedEndpoint[],
           signatureType: 'eth_signTypedData_v3',
           location: 'confirmation',
         });
->>>>>>> ad7a5462
 
         await driver.waitUntilXWindowHandles(2);
         await driver.switchToWindowWithTitle(WINDOW_TITLES.TestDApp);
