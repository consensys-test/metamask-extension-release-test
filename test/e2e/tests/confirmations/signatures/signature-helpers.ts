--- conflicted
+++ resolved
@@ -69,10 +69,7 @@
   ui_customizations?: string[];
   location?: string;
   hd_entropy_index?: number;
-<<<<<<< HEAD
-=======
   requested_through?: string;
->>>>>>> 4c122d36
 };
 
 const signatureAnonProperties = {
@@ -127,10 +124,7 @@
     security_alert_source: securityAlertSource,
     ui_customizations: uiCustomizations,
     hd_entropy_index: 0,
-<<<<<<< HEAD
-=======
     requested_through: requestedThrough,
->>>>>>> 4c122d36
   };
 
   if (primaryType !== '') {
