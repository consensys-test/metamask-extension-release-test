--- conflicted
+++ resolved
@@ -141,12 +141,7 @@
 }
 
 function assertSignatureRequestedMetrics(
-<<<<<<< HEAD
-
-  events: any[],
-=======
   events: EventPayload[],
->>>>>>> 626e8e3c
   signatureEventProperty: SignatureEventProperty,
   withAnonEvents = false,
 ) {
@@ -285,12 +280,7 @@
 }
 
 function assertEventPropertiesMatch(
-<<<<<<< HEAD
-
-  events: any[],
-=======
   events: EventPayload[],
->>>>>>> 626e8e3c
   eventName: string,
   expectedProperties: object,
 ) {
