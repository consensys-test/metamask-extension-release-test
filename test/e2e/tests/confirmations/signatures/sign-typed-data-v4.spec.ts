import { Suite } from 'mocha';
import { MockedEndpoint } from 'mockttp';
import { unlockWallet, WINDOW_TITLES } from '../../../helpers';
import { Driver } from '../../../webdriver/driver';
import {
  mockSignatureApproved,
  mockSignatureRejected,
  scrollAndConfirmAndAssertConfirm,
  withSignatureFixtures,
} from '../helpers';
import { TestSuiteArguments } from '../transactions/shared';
import { DEFAULT_FIXTURE_ACCOUNT } from '../../../constants';
import SignTypedData from '../../../page-objects/pages/confirmations/redesign/sign-typed-data-confirmation';
import TestDapp from '../../../page-objects/pages/test-dapp';
import TestDappIndividualRequest from '../../../page-objects/pages/test-dapp-individual-request';
import { MetaMetricsRequestedThrough } from '../../../../../shared/constants/metametrics';
import {
  assertAccountDetailsMetrics,
  assertHeaderInfoBalance,
  assertPastedAddress,
  assertRejectedSignature,
  assertSignatureConfirmedMetrics,
  assertSignatureRejectedMetrics,
  clickHeaderInfoBtn,
  copyAddressAndPasteWalletAddress,
  initializePages,
  openDappAndTriggerSignature,
  SignatureType,
} from './signature-helpers';

const signatureMessageWithoutVerifyingContract = [
  DEFAULT_FIXTURE_ACCOUNT,
  {
    types: {
      EIP712Domain: [
        { name: 'name', type: 'string' },
        { name: 'chainId', type: 'uint256' },
        { name: 'version', type: 'string' },
      ],
      Person: [
        { name: 'name', type: 'string' },
        { name: 'wallets', type: 'address[]' },
      ],
      Mail: [
        { name: 'from', type: 'Person' },
        { name: 'to', type: 'Person[]' },
        { name: 'contents', type: 'string' },
        { name: 'attachment', type: 'bytes' },
      ],
    },
    primaryType: 'Mail',
    domain: {
      chainId: '0x539',
      name: 'Ether Mail',
      version: '1',
    },
    message: {
      contents: 'Hello, Bob!',
      from: {
        name: 'Cow',
        wallets: [
          '0xCD2a3d9F938E13CD947Ec05AbC7FE734Df8DD826',
          '0xDeaDbeefdEAdbeefdEadbEEFdeadbeEFdEaDbeeF',
        ],
      },
      to: [
        {
          name: 'Bob',
          wallets: [
            '0xbBbBBBBbbBBBbbbBbbBbbbbBBbBbbbbBbBbbBBbB',
            '0xB0BdaBea57B0BDABeA57b0bdABEA57b0BDabEa57',
            '0xB0B0b0b0b0b0B000000000000000000000000000',
          ],
        },
      ],
      attachment: '0x',
    },
  },
];

describe('Confirmation Signature - Sign Typed Data V4', function (this: Suite) {
  it('initiates and confirms', async function () {
    await withSignatureFixtures(
      this.test?.fullTitle(),
      async ({
        driver,
        localNodes,
        mockedEndpoint: mockedEndpoints,
      }: TestSuiteArguments) => {
        const addresses = await localNodes?.[0]?.getAccounts();
        const publicAddress = addresses?.[0] as string;
        await initializePages(driver);

        await openDappAndTriggerSignature(
          driver,
          SignatureType.SignTypedDataV4,
        );

        await clickHeaderInfoBtn(driver);
        await assertHeaderInfoBalance();

        await copyAddressAndPasteWalletAddress(driver);
        await assertPastedAddress();

        await assertInfoValues({ driver });
        await scrollAndConfirmAndAssertConfirm(driver);

        await assertAccountDetailsMetrics(
          driver,
          mockedEndpoints as MockedEndpoint[],
          'eth_signTypedData_v4',
        );

        await assertSignatureConfirmedMetrics({
          driver,
          mockedEndpoints: mockedEndpoints as MockedEndpoint[],
          signatureType: 'eth_signTypedData_v4',
          primaryType: 'Mail',
          withAnonEvents: true,
          requestedThrough: MetaMetricsRequestedThrough.EthereumProvider,
        });

        await assertVerifiedResults(driver, publicAddress);
      },
      async (mockServer) => {
        return await mockSignatureApproved(mockServer, true);
      },
    );
  });

  it('initiates and rejects', async function () {
    await withSignatureFixtures(
      this.test?.fullTitle(),
      async ({
        driver,
        mockedEndpoint: mockedEndpoints,
      }: TestSuiteArguments) => {
        await initializePages(driver);
        const confirmation = new SignTypedData(driver);

        await openDappAndTriggerSignature(
          driver,
          SignatureType.SignTypedDataV4,
        );

        await confirmation.clickFooterCancelButtonAndAndWaitForWindowToClose();

        await assertSignatureRejectedMetrics({
          driver,
          mockedEndpoints: mockedEndpoints as MockedEndpoint[],
          signatureType: 'eth_signTypedData_v4',
          primaryType: 'Mail',
          location: 'confirmation',
          requestedThrough: MetaMetricsRequestedThrough.EthereumProvider,
        });

        await driver.switchToWindowWithTitle(WINDOW_TITLES.TestDApp);

        await assertRejectedSignature();
      },
      async (mockServer) => {
        return await mockSignatureRejected(mockServer, true);
      },
    );
  });

  it('signs message with verifyingContract field missing', async function () {
    await withSignatureFixtures(
      this.test?.fullTitle(),
<<<<<<< HEAD
      TransactionEnvelopeType.legacy,
=======
>>>>>>> 82db9a9c
      async ({ driver }: TestSuiteArguments) => {
        await unlockWallet(driver);
        const testDappIndividualRequest = new TestDappIndividualRequest(driver);

        await testDappIndividualRequest.request(
          'eth_signTypedData_v4',
          signatureMessageWithoutVerifyingContract,
        );
        await driver.switchToWindowWithTitle(WINDOW_TITLES.Dialog);
        await assertInfoValues({ driver, verifyingContract: false });
        await scrollAndConfirmAndAssertConfirm(driver);
        await driver.switchToWindowWithTitle(
          WINDOW_TITLES.TestDappSendIndividualRequest,
        );

        await testDappIndividualRequest.checkExpectedResult(
          '0xdf05fb422b6623939c9ec6b622d21b97e3974cc8bf0d7534aa8e5972be4c1e954261493934ecd1088aa32f4b0686dc9a4a847bd51fb572aba1f69153035533781c',
        );
      },
    );
  });
});

async function assertInfoValues({
  driver,
  verifyingContract = true,
}: {
  driver: Driver;
  verifyingContract?: boolean;
}) {
  const signTypedData = new SignTypedData(driver);
  await driver.switchToWindowWithTitle(WINDOW_TITLES.Dialog);
  if (verifyingContract) {
    await signTypedData.verifyContractPetName();
  }
  await signTypedData.verifyOrigin();
  await signTypedData.verifyPrimaryType();
  await signTypedData.verifyFromName();
  await signTypedData.verifyFromAddress();
  await signTypedData.verifyToName();
  await signTypedData.verifyToAddress();
  await signTypedData.verifyContents();
  await signTypedData.verifyAttachment();
  await signTypedData.verifyToAddressNum2();
}

async function assertVerifiedResults(driver: Driver, publicAddress: string) {
  const testDapp = new TestDapp(driver);
  await driver.waitUntilXWindowHandles(2);
  await testDapp.check_successSignTypedDataV4(publicAddress);
  await testDapp.verify_successSignTypedDataV4Result(
    '0xcd2f9c55840f5e1bcf61812e93c1932485b524ca673b36355482a4fbdf52f692684f92b4f4ab6f6c8572dacce46bd107da154be1c06939b855ecce57a1616ba71b',
  );
}<|MERGE_RESOLUTION|>--- conflicted
+++ resolved
@@ -167,10 +167,6 @@
   it('signs message with verifyingContract field missing', async function () {
     await withSignatureFixtures(
       this.test?.fullTitle(),
-<<<<<<< HEAD
-      TransactionEnvelopeType.legacy,
-=======
->>>>>>> 82db9a9c
       async ({ driver }: TestSuiteArguments) => {
         await unlockWallet(driver);
         const testDappIndividualRequest = new TestDappIndividualRequest(driver);
