--- conflicted
+++ resolved
@@ -1,17 +1,10 @@
 /* eslint-disable @typescript-eslint/no-require-imports, @typescript-eslint/no-var-requires */
 import { Mockttp } from 'mockttp';
-<<<<<<< HEAD
-import { createDappTransaction, unlockWallet } from '../../../helpers';
-import { Driver } from '../../../webdriver/driver';
-import { MockedEndpoint } from '../../../mock-e2e';
-import { DEFAULT_FIXTURE_ACCOUNT } from '../../../constants';
-=======
 import { openDapp, unlockWallet } from '../../../helpers';
 import { createDappTransaction } from '../../../page-objects/flows/transaction';
 import GanacheContractAddressRegistry from '../../../seeder/ganache-contract-address-registry';
 import { Driver } from '../../../webdriver/driver';
 import { MockedEndpoint } from '../../../mock-e2e';
->>>>>>> ad7a5462
 import {
   assertAdvancedGasDetails,
   confirmDepositTransaction,
@@ -164,12 +157,6 @@
           title: this.test?.fullTitle(),
           testSpecificMock: mockOptimismOracle,
         },
-<<<<<<< HEAD
-        async ({ driver }: TestSuiteArguments) => {
-          await unlockWallet(driver);
-          await createLayer2Transaction(driver);
-
-=======
         async ({ driver, contractRegistry }: TestSuiteArguments) => {
           await unlockWallet(driver);
           await createLayer2Transaction(driver);
@@ -180,7 +167,6 @@
 
           await openDapp(driver, contractAddress);
 
->>>>>>> ad7a5462
           await driver.switchToWindowWithTitle(WINDOW_TITLES.Dialog);
 
           await toggleAdvancedDetails(driver);
@@ -352,15 +338,7 @@
 async function createLayer2Transaction(driver: Driver) {
   await createDappTransaction(driver, {
     data: '0x1234',
-<<<<<<< HEAD
-    from: DEFAULT_FIXTURE_ACCOUNT,
     to: '0x581c3C1A2A4EBDE2A0Df29B5cf4c116E42945947',
-    gas: '0x31f10',
-    maxFeePerGas: '0x3b014b3',
-    maxPriorityFeePerGas: '0x3b014b3',
-=======
-    to: '0x581c3C1A2A4EBDE2A0Df29B5cf4c116E42945947',
->>>>>>> ad7a5462
   });
 }
 
