/* eslint-disable @typescript-eslint/no-require-imports, @typescript-eslint/no-var-requires */
import { Hex } from '@metamask/utils';
import { decimalToPrefixedHex } from '../../../../../shared/modules/conversion.utils';
import { DEFAULT_FIXTURE_ACCOUNT } from '../../../constants';
import { unlockWallet } from '../../../helpers';
import { createDappTransaction } from '../../../page-objects/flows/transaction';
import Confirmation from '../../../page-objects/pages/confirmations/redesign/confirmation';
import ActivityListPage from '../../../page-objects/pages/home/activity-list';
import HomePage from '../../../page-objects/pages/home/homepage';
import { TestSuiteArguments } from './shared';

const { WINDOW_TITLES, withFixtures } = require('../../../helpers');
const FixtureBuilder = require('../../../fixture-builder');

const ethInHexWei = (eth: number): Hex => decimalToPrefixedHex(eth * 10 ** 18);

describe('Speed Up and Cancel Transaction Tests', function () {
  describe('Speed up transaction', function () {
    it('Successfully speeds up a pending transaction', async function () {
      await withFixtures(
        {
          dapp: true,
          fixtures: new FixtureBuilder()
            .withPermissionControllerConnectedToTestDapp()
            .build(),
          localNodeOptions: {
            hardfork: 'london',
            noMining: true,
          },
          title: this.test?.fullTitle(),
        },
        async ({ driver, localNodes }: TestSuiteArguments) => {
          await unlockWallet(driver);

          // Create initial stuck transaction
          await createDappTransaction(driver, {
            value: ethInHexWei(0.1),
            maxFeePerGas: '0x22ae4b8bcb',
            maxPriorityFeePerGas: '0x59682f04',
            to: DEFAULT_FIXTURE_ACCOUNT,
          });

          // Wait for confirmation dialog and confirm initial transaction
          await driver.switchToWindowWithTitle(WINDOW_TITLES.Dialog);

          const confirmationPage = new Confirmation(driver);
          await confirmationPage.clickFooterConfirmButton();

          // Switch to extension and handle transaction
          await driver.switchToWindowWithTitle(
            WINDOW_TITLES.ExtensionInFullScreenView,
          );
<<<<<<< HEAD
          (await localNodes?.[0]?.mineBlock()) ??
            console.error('localNodes is undefined or empty');
=======
>>>>>>> e79c5555

          const homePage = new HomePage(driver);
          await homePage.goToActivityList();

          const activityListPage = new ActivityListPage(driver);
          await activityListPage.check_completedTxNumberDisplayedInActivity(1);

          await activityListPage.click_transactionListItem();
          await activityListPage.click_speedUpTransaction();
          await activityListPage.click_confirmTransactionReplacement();
          (await localNodes?.[0]?.mineBlock()) ??
            console.error('localNodes is undefined or empty');

          await activityListPage.check_waitForTransactionStatus('confirmed');
        },
      );
    });
  });

  describe('Cancel transaction', function () {
    it('Successfully cancels a pending transaction', async function () {
      await withFixtures(
        {
          dapp: true,
          fixtures: new FixtureBuilder()
            .withPermissionControllerConnectedToTestDapp()
            .build(),
          localNodeOptions: {
            hardfork: 'london',
            noMining: true,
          },
          title: this.test?.fullTitle(),
        },
        async ({ driver, localNodes }: TestSuiteArguments) => {
          await unlockWallet(driver);

          // Create initial stuck transaction
          await createDappTransaction(driver, {
            value: ethInHexWei(0.1),
            maxFeePerGas: '0x22ae4b8bcb',
            maxPriorityFeePerGas: '0x59682f04',
            to: DEFAULT_FIXTURE_ACCOUNT,
          });

          await driver.switchToWindowWithTitle(WINDOW_TITLES.Dialog);

          const confirmationPage = new Confirmation(driver);
          await confirmationPage.clickFooterConfirmButton();
<<<<<<< HEAD
          (await localNodes?.[0]?.mineBlock()) ??
            console.error('localNodes is undefined or empty');
=======
>>>>>>> e79c5555
          await driver.switchToWindowWithTitle(
            WINDOW_TITLES.ExtensionInFullScreenView,
          );

          const homePage = new HomePage(driver);
          await homePage.goToActivityList();

          const activityListPage = new ActivityListPage(driver);
          await activityListPage.check_completedTxNumberDisplayedInActivity(1);

          await activityListPage.click_cancelTransaction();
          await activityListPage.click_confirmTransactionReplacement();
          (await localNodes?.[0]?.mineBlock()) ??
            console.error('localNodes is undefined or empty');
          await activityListPage.check_waitForTransactionStatus('cancelled');
        },
      );
    });
  });
});<|MERGE_RESOLUTION|>--- conflicted
+++ resolved
@@ -50,11 +50,6 @@
           await driver.switchToWindowWithTitle(
             WINDOW_TITLES.ExtensionInFullScreenView,
           );
-<<<<<<< HEAD
-          (await localNodes?.[0]?.mineBlock()) ??
-            console.error('localNodes is undefined or empty');
-=======
->>>>>>> e79c5555
 
           const homePage = new HomePage(driver);
           await homePage.goToActivityList();
@@ -103,11 +98,6 @@
 
           const confirmationPage = new Confirmation(driver);
           await confirmationPage.clickFooterConfirmButton();
-<<<<<<< HEAD
-          (await localNodes?.[0]?.mineBlock()) ??
-            console.error('localNodes is undefined or empty');
-=======
->>>>>>> e79c5555
           await driver.switchToWindowWithTitle(
             WINDOW_TITLES.ExtensionInFullScreenView,
           );
