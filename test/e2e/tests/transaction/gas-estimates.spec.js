--- conflicted
+++ resolved
@@ -248,13 +248,9 @@
             .withPreferencesController(PREFERENCES_STATE_MOCK)
             .withNetworkControllerOnBnb()
             .withEnabledNetworks({
-<<<<<<< HEAD
-              '0x38': true,
-=======
               eip155: {
                 '0x38': true,
               },
->>>>>>> 7f4e6d9b
             })
             .build(),
           localNodeOptions: {
@@ -297,13 +293,9 @@
             .withPreferencesController(PREFERENCES_STATE_MOCK)
             .withNetworkControllerOnBnb()
             .withEnabledNetworks({
-<<<<<<< HEAD
-              '0x38': true,
-=======
               eip155: {
                 '0x38': true,
               },
->>>>>>> 7f4e6d9b
             })
             .build(),
           localNodeOptions: {
