--- conflicted
+++ resolved
@@ -166,12 +166,9 @@
             smartContract,
           );
           await logInWithBalanceValidation(driver, ganacheServer);
-<<<<<<< HEAD
-=======
 
           // Wait for balance to load
           await driver.delay(500);
->>>>>>> ee3841d8
 
           await driver.clickElement('[data-testid="eth-overview-send"]');
           await driver.fill(
