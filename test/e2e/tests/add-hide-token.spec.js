--- conflicted
+++ resolved
@@ -1,11 +1,7 @@
 const { strict: assert } = require('assert');
 const { toHex } = require('@metamask/controller-utils');
 const {
-<<<<<<< HEAD
-  convertToHexValue,
-=======
   defaultGanacheOptions,
->>>>>>> 93a950fa
   withFixtures,
   unlockWallet,
   WINDOW_TITLES,
