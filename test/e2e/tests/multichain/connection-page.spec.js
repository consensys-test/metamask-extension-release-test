--- conflicted
+++ resolved
@@ -21,14 +21,8 @@
         title: this.test.fullTitle(),
         ganacheOptions: defaultGanacheOptions,
       },
-<<<<<<< HEAD
-      async ({ driver }) => {
-        await unlockWallet(driver);
-        await waitForAccountRendered(driver);
-=======
       async ({ driver, ganacheServer }) => {
         await logInWithBalanceValidation(driver, ganacheServer);
->>>>>>> 717376e8
         await connectToDapp(driver);
 
         // It should render connected status for button if dapp is connected
@@ -107,14 +101,8 @@
         title: this.test.fullTitle(),
         ganacheOptions: defaultGanacheOptions,
       },
-<<<<<<< HEAD
-      async ({ driver }) => {
-        await unlockWallet(driver);
-        await waitForAccountRendered(driver);
-=======
       async ({ driver, ganacheServer }) => {
         await logInWithBalanceValidation(driver, ganacheServer);
->>>>>>> 717376e8
         await connectToDapp(driver);
 
         const account = await driver.findElement('#accounts');
