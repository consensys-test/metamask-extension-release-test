--- conflicted
+++ resolved
@@ -50,11 +50,7 @@
         const assetListPage = new AssetListPage(driver);
         await headerNavbar.clickSwitchNetworkDropDown();
         await selectNetworkDialog.selectNetworkName(NETWORK_NAME_MAINNET);
-<<<<<<< HEAD
-        await assetListPage.waitUntilAssetListHasItems(3);
-=======
         await assetListPage.check_tokenItemNumber(3);
->>>>>>> 16d16930
         await assetListPage.openNetworksFilter();
         await assetListPage.clickCurrentNetworkOption();
         await headerNavbar.clickSwitchNetworkDropDown();
@@ -84,11 +80,7 @@
         const assetListPage = new AssetListPage(driver);
         await headerNavbar.clickSwitchNetworkDropDown();
         await selectNetworkDialog.selectNetworkName(NETWORK_NAME_MAINNET);
-<<<<<<< HEAD
-        await assetListPage.waitUntilAssetListHasItems(3);
-=======
         await assetListPage.check_tokenItemNumber(3);
->>>>>>> 16d16930
         await driver.clickElement('.multichain-token-list-item');
         const coinOverviewElement = await driver.findElement(
           '[data-testid="coin-overview-buy"]',
@@ -121,11 +113,7 @@
         await headerNavbar.clickSwitchNetworkDropDown();
         await selectNetworkDialog.selectNetworkName(NETWORK_NAME_MAINNET);
         const sendPage = new SendTokenPage(driver);
-<<<<<<< HEAD
-        await assetListPage.waitUntilAssetListHasItems(4);
-=======
         await assetListPage.check_tokenItemNumber(4);
->>>>>>> 16d16930
         await assetListPage.clickOnAsset('TST');
         await driver.clickElement('[data-testid="eth-overview-send"]');
         await sendPage.check_networkChange(POLYGON_NAME_MAINNET);
@@ -159,11 +147,7 @@
         const assetListPage = new AssetListPage(driver);
         await headerNavbar.clickSwitchNetworkDropDown();
         await selectNetworkDialog.selectNetworkName(NETWORK_NAME_MAINNET);
-<<<<<<< HEAD
-        await assetListPage.waitUntilAssetListHasItems(4);
-=======
         await assetListPage.check_tokenItemNumber(4);
->>>>>>> 16d16930
         await assetListPage.clickOnAsset('TST');
         await driver.clickElement('.mm-box > button:nth-of-type(3)');
         const toastTextElement = await driver.findElement('.toast-text');
@@ -192,12 +176,7 @@
         const selectNetworkDialog = new SelectNetwork(driver);
         await headerNavbar.clickSwitchNetworkDropDown();
         await selectNetworkDialog.selectNetworkName(LINEA_NAME_MAINNET);
-<<<<<<< HEAD
-        await assetListPage.waitUntilAssetListHasItems(3);
-
-=======
         await assetListPage.check_tokenItemNumber(3);
->>>>>>> 16d16930
         await assetListPage.clickOnAsset('Ethereum');
 
         const swapButton = await driver.findElement(
