--- conflicted
+++ resolved
@@ -70,20 +70,12 @@
         await settingsPage.exitSettings();
 
         console.log('Step 4: Verify main balance on homepage and account menu');
-<<<<<<< HEAD
-        await homepage.check_expectedBalanceIsDisplayed(
-=======
         await homepage.checkExpectedBalanceIsDisplayed(
->>>>>>> 96b3dd4d
           EXPECTED_BALANCE_USD,
           'usd',
         );
         await headerNavbar.openAccountMenu();
-<<<<<<< HEAD
-        await accountListPage.check_accountValueAndSuffixDisplayed(
-=======
         await accountListPage.checkAccountValueAndSuffixDisplayed(
->>>>>>> 96b3dd4d
           EXPECTED_BALANCE_USD,
         );
         await accountListPage.closeAccountModal();
@@ -94,11 +86,7 @@
         await sendTokenPage.clickCancelButton();
 
         await headerNavbar.openAccountMenu();
-<<<<<<< HEAD
-        await accountListPage.check_accountValueAndSuffixDisplayed(
-=======
         await accountListPage.checkAccountValueAndSuffixDisplayed(
->>>>>>> 96b3dd4d
           EXPECTED_BALANCE_USD,
         );
         await accountListPage.closeAccountModal();
@@ -114,11 +102,7 @@
         await switchToNetworkFromSendFlow(driver, NETWORK_NAME_SEPOLIA);
 
         console.log('Step 8: Verify native balance on Sepolia network');
-<<<<<<< HEAD
-        await homepage.check_expectedBalanceIsDisplayed(
-=======
         await homepage.checkExpectedBalanceIsDisplayed(
->>>>>>> 96b3dd4d
           EXPECTED_SEPOLIA_BALANCE_NATIVE,
           SEPOLIA_NATIVE_TOKEN,
         );
@@ -130,11 +114,7 @@
         await settingsPage.closeSettingsPage();
 
         console.log('Step 10: Verify USD balance on Sepolia network');
-<<<<<<< HEAD
-        await homepage.check_expectedBalanceIsDisplayed(
-=======
         await homepage.checkExpectedBalanceIsDisplayed(
->>>>>>> 96b3dd4d
           EXPECTED_SEPOLIA_BALANCE_NATIVE,
           SEPOLIA_NATIVE_TOKEN,
         );
