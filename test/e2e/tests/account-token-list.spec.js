--- conflicted
+++ resolved
@@ -22,11 +22,7 @@
         await unlockWallet(driver);
 
         await driver.clickElement('[data-testid="home__asset-tab"]');
-<<<<<<< HEAD
-        const tokenValue = process.env.MULTICHAIN ? '0\nETH' : '0 ETH';
-=======
         const tokenValue = '0 ETH';
->>>>>>> befc516a
         const tokenListAmount = await driver.findElement(
           '[data-testid="multichain-token-list-item-value"]',
         );
