const { strict: assert } = require('assert');
const {
  withFixtures,
  defaultGanacheOptions,
  unlockWallet,
} = require('../helpers');
const FixtureBuilder = require('../fixture-builder');
const { SMART_CONTRACTS } = require('../seeder/smart-contracts');

describe('Settings', function () {
  const smartContract = SMART_CONTRACTS.ERC1155;
  it('Should match the value of token list item and account list item for eth conversion', async function () {
    await withFixtures(
      {
        dapp: true,
        fixtures: new FixtureBuilder().build(),
        defaultGanacheOptions,
        smartContract,
        title: this.test.fullTitle(),
      },
      async ({ driver }) => {
        await unlockWallet(driver);

        await driver.clickElement('[data-testid="home__asset-tab"]');
<<<<<<< HEAD
        const tokenValue = '0 ETH';
=======
        const tokenValue = process.env.MULTICHAIN ? '0\nETH' : '0 ETH';
>>>>>>> 52c845b2
        const tokenListAmount = await driver.findElement(
          '[data-testid="multichain-token-list-item-value"]',
        );
        assert.equal(await tokenListAmount.getText(), tokenValue);

        await driver.clickElement('[data-testid="account-menu-icon"]');
        const accountTokenValue = await driver.waitForSelector(
          '.multichain-account-list-item .currency-display-component__text',
        );

        assert.equal(await accountTokenValue.getText(), '0', 'ETH');
      },
    );
  });

  it('Should match the value of token list item and account list item for fiat conversion', async function () {
    await withFixtures(
      {
        dapp: true,
        fixtures: new FixtureBuilder().build(),
        defaultGanacheOptions,
        smartContract,
        title: this.test.fullTitle(),
      },
      async ({ driver }) => {
        await unlockWallet(driver);

        await driver.clickElement(
          '[data-testid="account-options-menu-button"]',
        );
        await driver.clickElement({ text: 'Settings', tag: 'div' });
        await driver.clickElement({
          text: 'General',
          tag: 'div',
        });
        await driver.clickElement({ text: 'Fiat', tag: 'label' });

        await driver.clickElement(
          '.settings-page__header__title-container__close-button',
        );
        await driver.clickElement('[data-testid="home__asset-tab"]');

        const tokenValue = '0 ETH';
        const tokenListAmount = await driver.findElement(
          '[data-testid="multichain-token-list-item-value"]',
        );
        assert.equal(await tokenListAmount.getText(), tokenValue);

        await driver.clickElement('[data-testid="account-menu-icon"]');
        const accountTokenValue = await driver.waitForSelector(
          '.multichain-account-list-item .currency-display-component__text',
        );

        assert.equal(await accountTokenValue.getText(), '0', 'ETH');
      },
    );
  });
});<|MERGE_RESOLUTION|>--- conflicted
+++ resolved
@@ -22,11 +22,9 @@
         await unlockWallet(driver);
 
         await driver.clickElement('[data-testid="home__asset-tab"]');
-<<<<<<< HEAD
+
         const tokenValue = '0 ETH';
-=======
-        const tokenValue = process.env.MULTICHAIN ? '0\nETH' : '0 ETH';
->>>>>>> 52c845b2
+
         const tokenListAmount = await driver.findElement(
           '[data-testid="multichain-token-list-item-value"]',
         );
