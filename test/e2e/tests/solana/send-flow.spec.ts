--- conflicted
+++ resolved
@@ -33,11 +33,7 @@
         );
         await sendSolanaPage.setToAddress('2433asd');
         assert.equal(
-<<<<<<< HEAD
-          await sendSolanaPage.check_validationErrorAppears(
-=======
           await sendSolanaPage.checkValidationErrorAppears(
->>>>>>> 96b3dd4d
             'Invalid Solana address or domain name',
           ),
           true,
@@ -228,11 +224,7 @@
         );
         await homePage.clickOnSendButton();
         const sendSolanaPage = new SendSolanaPage(driver);
-<<<<<<< HEAD
-        // await sendSolanaPage.check_pageIsLoaded('50 SOL');
-=======
         // await sendSolanaPage.checkPageIsLoaded('50 SOL');
->>>>>>> 96b3dd4d
         assert.equal(
           await sendSolanaPage.isContinueButtonEnabled(),
           false,
@@ -340,11 +332,7 @@
         await homePage.clickOnSendButton();
 
         const sendSolanaPage = new SendSolanaPage(driver);
-<<<<<<< HEAD
-        // await sendSolanaPage.check_pageIsLoaded('50 SOL');
-=======
         // await sendSolanaPage.checkPageIsLoaded('50 SOL');
->>>>>>> 96b3dd4d
         await sendSolanaPage.setToAddress(commonSolanaAddress);
         await sendSolanaPage.setAmount('0.1');
         // assert.equal(await sendSolanaPage.isContinueButtonEnabled(), true, "Continue button is not enabled when address and amount are set");
