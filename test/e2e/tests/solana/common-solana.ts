--- conflicted
+++ resolved
@@ -788,8 +788,6 @@
     json: {
       result:
         '28rWme56aMyaP8oX18unFeZg65iyDEhjLhvMBpxyFgKcn38P37ZRsssSZoHDCCr5xUfwfpqsVSSBoShLitHQLdrr',
-<<<<<<< HEAD
-=======
       id: '1337',
       jsonrpc: '2.0',
     },
@@ -804,28 +802,6 @@
     });
 }
 
-export async function mockSwapSolToUsdcTransaction(mockServer: Mockttp) {
-  const response = {
-    statusCode: 200,
-    json: {
-      result:
-        '2m8z8uPZyoZwQpissDbhSfW5XDTFmpc7cSFithc5e1w8iCwFcvVkxHeaVhgFSdgUPb5cebbKGjuu48JMLPjfEATr',
->>>>>>> 7f4e6d9b
-      id: '1337',
-      jsonrpc: '2.0',
-    },
-  };
-  return await mockServer
-    .forPost(SOLANA_URL_REGEX_MAINNET)
-    .withJsonBodyIncluding({
-      method: 'sendTransaction',
-    })
-    .thenCallback(() => {
-      return response;
-    });
-}
-
-<<<<<<< HEAD
 export async function mockSwapSolToUsdcTransaction(mockServer: Mockttp) {
   const response = {
     statusCode: 200,
@@ -835,18 +811,10 @@
       id: '1337',
       jsonrpc: '2.0',
     },
-=======
-export async function mockGetUSDCSOLTransaction(mockServer: Mockttp) {
-  const resp = await readResponseJsonFile('usdcSolTransaction.json');
-  const response = {
-    statusCode: 200,
-    json: resp,
->>>>>>> 7f4e6d9b
-  };
-  return await mockServer
-    .forPost(SOLANA_URL_REGEX_MAINNET)
-    .withJsonBodyIncluding({
-<<<<<<< HEAD
+  };
+  return await mockServer
+    .forPost(SOLANA_URL_REGEX_MAINNET)
+    .withJsonBodyIncluding({
       method: 'sendTransaction',
     })
     .thenCallback(() => {
@@ -906,51 +874,6 @@
     });
 }
 
-=======
-      method: 'getTransaction',
-    })
-    .thenCallback(() => {
-      return response;
-    });
-}
-
-export async function mockGetSOLUSDCTransaction(mockServer: Mockttp) {
-  const resp = await readResponseJsonFile('solUsdcTransaction.json');
-  const response = {
-    statusCode: 200,
-    json: resp,
-  };
-  return await mockServer
-    .forPost(SOLANA_URL_REGEX_MAINNET)
-    .withJsonBodyIncluding({
-      method: 'getTransaction',
-    })
-    .thenCallback(() => {
-      return response;
-    });
-}
-
-export async function mockSendSolanaTransaction(mockServer: Mockttp) {
-  const response = {
-    statusCode: 200,
-    json: {
-      result:
-        '3nqGKH1ef8WkTgKXZ8q3xKsvjktWmHHhJpZMSdbB6hBqy5dA7aLVSAUjw5okezZjKMHiNg2MF5HAqtpmsesQtnpj',
-      id: '1337',
-      jsonrpc: '2.0',
-    },
-  };
-  return await mockServer
-    .forPost(SOLANA_URL_REGEX_MAINNET)
-    .withJsonBodyIncluding({
-      method: 'sendTransaction',
-    })
-    .thenCallback(() => {
-      return response;
-    });
-}
-
->>>>>>> 7f4e6d9b
 export async function mockGetFeeForMessage(mockServer: Mockttp) {
   const response = {
     statusCode: 200,
@@ -1651,10 +1574,7 @@
     dappPaths,
     withProtocolSnap,
     withCustomMocks,
-<<<<<<< HEAD
-=======
     withFixtureBuilder,
->>>>>>> 7f4e6d9b
   }: {
     title?: string;
     showNativeTokenAsMainBalance?: boolean;
@@ -1676,10 +1596,7 @@
       | Promise<MockedEndpoint[] | MockedEndpoint>
       | MockedEndpoint[]
       | MockedEndpoint;
-<<<<<<< HEAD
-=======
     withFixtureBuilder?: (builder: FixtureBuilder) => FixtureBuilder;
->>>>>>> 7f4e6d9b
   },
   test: (
     driver: Driver,
@@ -1694,13 +1611,10 @@
       fixtures.withPreferencesControllerShowNativeTokenAsMainBalanceDisabled();
   }
 
-<<<<<<< HEAD
-=======
   if (withFixtureBuilder) {
     fixtures = withFixtureBuilder(fixtures);
   }
 
->>>>>>> 7f4e6d9b
   await withFixtures(
     {
       fixtures: fixtures.build(),
