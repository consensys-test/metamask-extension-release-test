--- conflicted
+++ resolved
@@ -30,13 +30,9 @@
             },
           })
           .withEnabledNetworks({
-<<<<<<< HEAD
-            '0x1': true,
-=======
             eip155: {
               '0x1': true,
             },
->>>>>>> 7f4e6d9b
           })
           .build(),
         title: this.test?.fullTitle(),
