--- conflicted
+++ resolved
@@ -143,16 +143,11 @@
         fixtures: new FixtureBuilder()
           .withNetworkControllerOnMainnet()
           .withEnabledNetworks({
-<<<<<<< HEAD
-            [CHAIN_IDS.MAINNET]: true,
-            [CHAIN_IDS.LINEA_MAINNET]: true,
-=======
             eip155: {
               [CHAIN_IDS.MAINNET]: true,
               [CHAIN_IDS.LINEA_MAINNET]: true,
               [CHAIN_IDS.BASE]: true,
             },
->>>>>>> 7f4e6d9b
           })
           .withTokensController({
             tokenList: [
@@ -226,18 +221,12 @@
           .withNetworkControllerOnMainnet()
           .withNetworkControllerOnPolygon()
           .withEnabledNetworks({
-<<<<<<< HEAD
-            [CHAIN_IDS.MAINNET]: true,
-            [CHAIN_IDS.POLYGON]: true,
-            [CHAIN_IDS.LINEA_MAINNET]: true,
-=======
             eip155: {
               [CHAIN_IDS.MAINNET]: true,
               [CHAIN_IDS.POLYGON]: true,
               [CHAIN_IDS.LINEA_MAINNET]: true,
               [CHAIN_IDS.BASE]: true,
             },
->>>>>>> 7f4e6d9b
           })
           .withTokensController({
             tokenList: [],
@@ -307,18 +296,12 @@
           .withNetworkControllerOnMainnet()
           .withNetworkControllerOnPolygon()
           .withEnabledNetworks({
-<<<<<<< HEAD
-            [CHAIN_IDS.MAINNET]: true,
-            [CHAIN_IDS.POLYGON]: true,
-            [CHAIN_IDS.LINEA_MAINNET]: true,
-=======
             eip155: {
               [CHAIN_IDS.MAINNET]: true,
               [CHAIN_IDS.POLYGON]: true,
               [CHAIN_IDS.LINEA_MAINNET]: true,
               [CHAIN_IDS.BASE]: true,
             },
->>>>>>> 7f4e6d9b
           })
           .withTokensController({
             tokenList: [],
