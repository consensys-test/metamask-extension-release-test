const { strict: assert } = require('assert');
const {
  withFixtures,
  defaultGanacheOptions,
  switchToNotificationWindow,
  openDapp,
  unlockWallet,
  editGasFeeForm,
  WINDOW_TITLES,
} = require('../../helpers');
const FixtureBuilder = require('../../fixture-builder');
const { SMART_CONTRACTS } = require('../../seeder/smart-contracts');

const recipientAddress = '0x2f318C334780961FB129D2a6c30D0763d9a5C970';

describe('Transfer custom tokens @no-mmi', function () {
  const smartContract = SMART_CONTRACTS.HST;
  it('send custom tokens from extension customizing gas values', async function () {
    if (process.env.MULTICHAIN) {
      return;
    }
    await withFixtures(
      {
        dapp: true,
        fixtures: new FixtureBuilder().withTokensControllerERC20().build(),
        ganacheOptions: defaultGanacheOptions,
        smartContract,
        title: this.test.fullTitle(),
      },
      async ({ driver }) => {
        await unlockWallet(driver);

        // go to custom tokens view on extension, perform send tokens
        await driver.clickElement({
          css: '[data-testid="multichain-token-list-item-value"]',
          text: '10 TST',
        });
        await driver.clickElement('[data-testid="eth-overview-send"]');
        await driver.fill(
          'input[placeholder="Enter public address (0x) or ENS name"]',
          recipientAddress,
        );
        await driver.waitForSelector({
          css: '.ens-input__selected-input__title',
          text: recipientAddress,
        });
        await driver.fill('.unit-input__input', '1');
        await driver.waitForSelector('.transaction-detail-item__detail-values');
        await driver.clickElement('[data-testid="page-container-footer-next"]');

        // check transaction details
        await driver.waitForSelector({
          text: '1 TST',
          tag: 'h1',
        });
        await driver.waitForSelector({
          text: 'Transfer',
          css: '.confirm-page-container-summary__action__name',
        });
        const estimatedGasFee = await driver.findElements(
          '.currency-display-component__text',
        );
        assert.notEqual(
          await estimatedGasFee[0].getText(),
          '0',
          'Estimated gas fee should not be 0',
        );

        // check function name and hex data details in hex tab
        await driver.clickElement({
          text: 'Hex',
          tag: 'button',
        });
        await driver.waitForSelector({
          text: 'Transfer',
          tag: 'span',
        });
        await driver.waitForSelector({
          tag: 'p',
          text: '0xa9059cbb0000000000000000000000002f318c334780961fb129d2a6c30d0763d9a5c97',
        });

        // edit gas fee
        await driver.clickElement({ text: 'Details', tag: 'button' });
        await driver.clickElement({ text: 'Edit', tag: 'button' });
        await editGasFeeForm(driver, '60000', '10');
        await driver.clickElement({ text: 'Confirm', tag: 'button' });

        // check that transaction has completed correctly and is displayed in the activity list
        await driver.waitForSelector({
          css: '[data-testid="activity-list-item-action"]',
          text: 'Send TST',
        });
        await driver.waitForSelector(
          {
            css: '.transaction-list__completed-transactions [data-testid="transaction-list-item-primary-currency"]',
            text: '-1 TST',
          },
          { timeout: 10000 },
        );
      },
    );
  });

  it('transfer custom tokens from dapp customizing gas values', async function () {
    await withFixtures(
      {
        dapp: true,
        fixtures: new FixtureBuilder()
          .withPermissionControllerConnectedToTestDapp()
          .withTokensControllerERC20()
          .build(),
        ganacheOptions: defaultGanacheOptions,
        smartContract,
        title: this.test.fullTitle(),
      },
      async ({ driver, contractRegistry }) => {
        const contractAddress = await contractRegistry.getContractAddress(
          smartContract,
        );
        await unlockWallet(driver);

        // transfer token from dapp
        await openDapp(driver, contractAddress);
        await driver.clickElement({ text: 'Transfer Tokens', tag: 'button' });
        await switchToNotificationWindow(driver);
        await driver.waitForSelector({ text: '1.5 TST', tag: 'h1' });

        // edit gas fee
        await driver.clickElement({ text: 'Edit', tag: 'button' });
<<<<<<< HEAD
        await editGasfeeForm(driver, '60000', '10');
=======
        await editGasFeeForm(driver, '60000', '10');
>>>>>>> fef29be9
        await driver.clickElement({ text: 'Confirm', tag: 'button' });

        // in extension, check that transaction has completed correctly and is displayed in the activity list
        await driver.switchToWindowWithTitle(
          WINDOW_TITLES.ExtensionInFullScreenView,
        );
        await driver.clickElement({ tag: 'button', text: 'Activity' });
        await driver.waitForSelector({
          css: '[data-testid="transaction-list-item-primary-currency"]',
          text: '-1.5 TST',
        });

        // check token amount is correct after transaction
        await driver.clickElement({
          text: 'Tokens',
          tag: 'button',
        });
        const tokenAmount = await driver.findElement(
          {
            css: '[data-testid="multichain-token-list-item-value"]',
            text: '8.5 TST',
          },
          { timeout: 10000 },
        );
        assert.ok(tokenAmount, 'Token amount is not correct');
      },
    );
  });

  it('transfer custom tokens from dapp without specifying gas', async function () {
    await withFixtures(
      {
        dapp: true,
        fixtures: new FixtureBuilder()
          .withPermissionControllerConnectedToTestDapp()
          .withTokensControllerERC20()
          .build(),
        ganacheOptions: defaultGanacheOptions,
        smartContract,
        title: this.test.fullTitle(),
      },
      async ({ driver, contractRegistry }) => {
        const contractAddress = await contractRegistry.getContractAddress(
          smartContract,
        );
        await unlockWallet(driver);

        // transfer token from dapp
        await openDapp(driver, contractAddress);
        await driver.clickElement({
          text: 'Transfer Tokens Without Gas',
          tag: 'button',
        });
        await switchToNotificationWindow(driver);
        await driver.waitForSelector({ text: '1.5 TST', tag: 'h1' });
        await driver.clickElement({ text: 'Confirm', tag: 'button' });

        // in extension, check that transaction has completed correctly and is displayed in the activity list
        await driver.switchToWindowWithTitle(
          WINDOW_TITLES.ExtensionInFullScreenView,
        );
        await driver.clickElement({ tag: 'button', text: 'Activity' });
        await driver.waitForSelector({
          css: '[data-testid="transaction-list-item-primary-currency"]',
          text: '-1.5 TST',
        });
        await driver.waitForSelector({
          css: '[data-testid="activity-list-item-action"]',
          text: 'Send TST',
        });

        // check token amount is correct after transaction
        await driver.clickElement({
          text: 'Tokens',
          tag: 'button',
        });
        const tokenAmount = await driver.findElement(
          {
            css: '[data-testid="multichain-token-list-item-value"]',
            text: '8.5 TST',
          },
          { timeout: 10000 },
        );
        assert.ok(tokenAmount, 'Token amount is not correct');
      },
    );
  });
});<|MERGE_RESOLUTION|>--- conflicted
+++ resolved
@@ -128,11 +128,7 @@
 
         // edit gas fee
         await driver.clickElement({ text: 'Edit', tag: 'button' });
-<<<<<<< HEAD
-        await editGasfeeForm(driver, '60000', '10');
-=======
         await editGasFeeForm(driver, '60000', '10');
->>>>>>> fef29be9
         await driver.clickElement({ text: 'Confirm', tag: 'button' });
 
         // in extension, check that transaction has completed correctly and is displayed in the activity list
