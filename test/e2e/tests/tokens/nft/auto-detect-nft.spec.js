--- conflicted
+++ resolved
@@ -36,17 +36,11 @@
         await driver.clickElement(
           '.settings-page__header__title-container__close-button',
         );
-<<<<<<< HEAD
-        await driver.clickElement('[data-testid="home__asset-tab"]');
-
-        await driver.clickElement('[data-testid="home__nfts-tab"]');
-=======
         await driver.clickElement(
           '[data-testid="account-overview__asset-tab"]',
         );
 
         await driver.clickElement('[data-testid="account-overview__nfts-tab"]');
->>>>>>> ee3841d8
         await driver.delay(1000);
         const collection = await driver.findElement(
           '[data-testid="collection-expander-button"]',
