--- conflicted
+++ resolved
@@ -21,10 +21,6 @@
           .withEnabledNetworks({
             eip155: {
               '0x1': true,
-<<<<<<< HEAD
-              '0x5': true,
-=======
->>>>>>> 9ab104b0
             },
           })
           .build(),
