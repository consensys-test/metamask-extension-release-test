--- conflicted
+++ resolved
@@ -10,16 +10,9 @@
 
 export const NATIVE_TOKEN_SYMBOL = 'ETH';
 export class SwapSendPage {
-<<<<<<< HEAD
-
-  driver: any;
-
-  constructor(driver: any) {
-=======
   driver: Driver;
 
   constructor(driver: Driver) {
->>>>>>> 626e8e3c
     this.driver = driver;
   }
 
@@ -132,11 +125,7 @@
     const inputAmounts = await this.driver.findElements('.asset-picker-amount');
     assert.equal(inputAmounts.length, 2);
     await Promise.all(
-<<<<<<< HEAD
-      inputAmounts.map(async (e: any, index: number) => {
-=======
       inputAmounts.map(async (e: WebElement, index: number) => {
->>>>>>> 626e8e3c
         await this.driver.delay(delayInMs);
         const i = await this.driver.findNestedElement(e, 'input');
         assert.ok(i);
