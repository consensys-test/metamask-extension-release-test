import { strict as assert } from 'assert';
import { Mockttp } from 'mockttp';
import FixtureBuilder from '../../fixture-builder';
import { SWAPS_API_V2_BASE_URL } from '../../../../shared/constants/swaps';
import { SMART_CONTRACTS } from '../../seeder/smart-contracts';
import { SWAP_SEND_QUOTES_RESPONSE_ETH_TST } from './mocks/eth-data';

export const NATIVE_TOKEN_SYMBOL = 'ETH';

export class SwapSendPage {
  // TODO: Replace `any` with type
  // eslint-disable-next-line @typescript-eslint/no-explicit-any
  driver: any;

  // TODO: Replace `any` with type
  // eslint-disable-next-line @typescript-eslint/no-explicit-any
  constructor(driver: any) {
    this.driver = driver;
  }

  fillRecipientAddressInput = async (address: string) => {
    await this.driver.fill(
      'input[placeholder="Enter public address (0x) or domain name"]',
      address,
    );
  };

  async clickOnAsset(
    assetName: string,
    location: 'src' | 'dest' = 'src',
  ): Promise<void> {
    const isDest = location === 'dest';
    const buttons = await this.driver.findElements(
      '[data-testid="asset-picker-button"]',
    );
    const indexOfButtonToClick = isDest ? 1 : 0;
    await buttons[indexOfButtonToClick].click();

    await this.driver.clickElement({
      css: '[data-testid="multichain-token-list-item"]',
      text: assetName,
    });
  }

  searchAndSelectToken = async (
    symbol: string,
    location: 'src' | 'dest' = 'src',
  ) => {
    const isDest = location === 'dest';
    const buttons = await this.driver.findElements(
      '[data-testid="asset-picker-button"]',
    );
    const indexOfButtonToClick = isDest ? 1 : 0;
    await buttons[indexOfButtonToClick].click();

    // Clear search input
    const searchInputField = await this.driver.waitForSelector(
      '[data-testid="asset-picker-modal-search-input"]',
    );
    const searchValue = await searchInputField.getProperty('value');
    if (searchValue) {
      const clearButton = await this.driver.findElement(
        '[data-testid="text-field-search-clear-button"]',
      );
      if (clearButton) {
        await clearButton.click();
      }
    }

    for (const i of symbol) {
      const f = await this.driver.waitForSelector(
        '[data-testid="asset-picker-modal-search-input"]',
      );
      await f.press(i);
    }
    // Search input is debounced, so we need to wait for the token list to update
    await this.driver.elementCountBecomesN(
      '[data-testid="multichain-token-list-item"]',
      1,
    );
    // Verify that only matching tokens are listed
    assert.equal(
      (
        await this.driver.findElements(
          '[data-testid="multichain-token-list-item"]',
        )
      ).length,
      1,
    );
    await this.driver.clickElement({
      css: '[data-testid="multichain-token-list-item"]',
      text: symbol,
    });
    assert.equal(
      (
        await this.driver.findClickableElements({
          css: '[data-testid="asset-picker-button"]',
          text: symbol,
        })
      ).length,
      isDest ? 1 : 2,
    );
  };

  verifyAssetSymbolsAndAmounts = async (
    expectedAssetSymbols: string[],
    expectedInputValues: string[],
    delayInMs = 0,
  ) => {
    await this.driver.delay(1000);
    const assetPickers = await this.driver.findElements(
      '[data-testid="asset-picker-button"]',
    );
    assert.equal(assetPickers.length, 2);
    assert.ok(
      (await assetPickers[0].getText()).includes(expectedAssetSymbols[0]),
    );
    assert.ok(
      (await assetPickers[1].getText()).includes(expectedAssetSymbols[1]),
    );
    assert.ok(await assetPickers[1].getText(), expectedAssetSymbols[1]);

    const inputAmounts = await this.driver.findElements('.asset-picker-amount');
    assert.equal(inputAmounts.length, 2);
    await Promise.all(
      // TODO: Replace `any` with type
      // eslint-disable-next-line @typescript-eslint/no-explicit-any
      inputAmounts.map(async (e: any, index: number) => {
        await this.driver.delay(delayInMs);
        const i = await this.driver.findNestedElement(e, 'input');
        assert.ok(i);
        const v = await i.getProperty('value');
        assert.equal(v, expectedInputValues[index]);
        if (index > 0) {
          const isDisabled = await i.getProperty('disabled');
          assert.equal(isDisabled, true);
        }
      }),
    );
  };

  fillAmountInput = async (amount: string) => {
    await this.driver.waitForSelector('[data-testid="currency-input"]');
    await this.driver.fill('[data-testid="currency-input"]', amount);
  };

  verifyMaxButtonClick = async (
    expectedAssetSymbols: string[],
    expectedInputValues: string[],
  ) => {
    const maxButton = await this.driver.findElement(
      '[data-testid="max-clear-button"]',
    );
    assert.equal(await maxButton.getText(), 'Max');
    await maxButton.click();
    await this.verifyAssetSymbolsAndAmounts(
      expectedAssetSymbols,
      expectedInputValues,
    );

    const clearButton = await this.driver.findElement(
      '[data-testid="max-clear-button"]',
    );
    assert.equal(await clearButton.getText(), 'Clear');
    await clearButton.click();
    await this.verifyAssetSymbolsAndAmounts(expectedAssetSymbols, ['0', '0']);
  };

  switchPrimaryCurrency = async (
    initialParams: string[][],
    _expectedParams: string[][],
  ) => {
    await this.verifyAssetSymbolsAndAmounts(initialParams[0], initialParams[1]);

    // TODO click currency switch button
    // data-testid="currency-swap"

    // await this.verifyAssetSymbolsAndAmounts(
    //   expectedParams[0],
    //   expectedParams[1],
    // );
  };

  verifySwitchPrimaryCurrency = async (
    initialParams: string[][],
    expectedParams: string[][],
  ) => {
    await this.switchPrimaryCurrency(initialParams, expectedParams);
    // TODO uncomment these
    // await this.switchPrimaryCurrency(expectedParams, initialParams);
    // await this.switchPrimaryCurrency(initialParams, expectedParams);
    // await this.switchPrimaryCurrency(expectedParams, initialParams);
  };

  verifyQuoteDisplay = async (
    exepectedQuoteRate: string,
    expectedGasFee: string,
    expectedGasFeeInFiat: string,
  ) => {
    // TODO verify that swaps was only called once
    const quoteRate = await this.driver.findElement(
      '[data-testid="quote-card__conversion-rate"]',
    );
    assert.ok(quoteRate);
    assert.equal(await quoteRate.getText(), exepectedQuoteRate);

    const gasFee = await this.driver.findElement(
      '[data-testid="quote-card__gas-fee"]',
    );
    assert.ok(gasFee);
    assert.equal(await gasFee.getText(), expectedGasFee);

    const gasFeeInFiat = await this.driver.findElement(
      '[data-testid="quote-card__fiat-gas-fee"]',
    );
    assert.ok(gasFeeInFiat);
    assert.equal(await gasFeeInFiat.getText(), expectedGasFeeInFiat);
  };

  verifyHistoryEntry = async (
    expectedLabel: string,
    expectedStatus: 'Queued' | 'Pending' | 'Confirmed',
    expectedTokenChange?: string,
    expectedFiatChange?: string,
  ) => {
    // TODO loop through entries by the same confirmation
    const status = await this.driver.findElement(
      `.transaction-status-label--${expectedStatus.toLowerCase()}`,
    );
    assert.ok(status);
    assert.equal(await status.getText(), expectedStatus);

    const label = await this.driver.findElement(
      '[data-testid="activity-list-item-action"',
    );
    assert.ok(label);
    assert.equal(await label.getText(), expectedLabel);

    if (expectedTokenChange) {
      const tokenChange = await this.driver.findElement(
        '[data-testid="transaction-list-item-primary-currency"]',
      );
      assert.ok(tokenChange);
      assert.equal(await tokenChange.getText(), expectedTokenChange);
    }

    if (expectedFiatChange) {
      const fiatChange = await this.driver.findElement(
        '[data-testid="transaction-list-item-secondary-currency"]',
      );
      assert.ok(fiatChange);
      assert.equal(await fiatChange.getText(), expectedFiatChange);
    }

    // TODO verify expanded activity details
  };

  submitSwap = async () => {
    await (
      await this.driver.findClickableElement({
        text: 'Confirm',
        tag: 'button',
      })
    ).click();
  };
}

export const mockSwapsApi =
  (quotes: typeof SWAP_SEND_QUOTES_RESPONSE_ETH_TST, query: string) =>
  async (mockServer: Mockttp) => {
    await mockServer
      .forGet(`${SWAPS_API_V2_BASE_URL}/v2/networks/1337/quotes`)
      .withExactQuery(query)
      .always()
      .thenCallback(() => {
        return {
          statusCode: 200,
          json: quotes,
        };
      });
  };

export const getSwapSendFixtures = (
  title?: string,
  swapsQuotes = SWAP_SEND_QUOTES_RESPONSE_ETH_TST,
  swapsQuery = '?sourceAmount=1000000000000000000&sourceToken=0x0000000000000000000000000000000000000000&destinationToken=0x581c3C1A2A4EBDE2A0Df29B5cf4c116E42945947&sender=0x5cfe73b6021e818b776b421b1c4db2474086a7e1&recipient=0xc427D562164062a23a5cFf596A4a3208e72Acd28&slippage=2',
) => {
  const ETH_CONVERSION_RATE_USD = 3010;
  return {
    fixtures: new FixtureBuilder()
      .withPreferencesController({
        featureFlags: {},
        preferences: { showFiatInTestnets: true },
      })
      .withCurrencyController({
        currencyRates: {
          [NATIVE_TOKEN_SYMBOL]: {
            conversionDate: 1665507609.0,
            conversionRate: ETH_CONVERSION_RATE_USD,
            usdConversionRate: ETH_CONVERSION_RATE_USD,
          },
        },
      })
      // TODO fix TST exchange rate (not visible atm)
      // Note: The token rates controller has deprecated `contractExchangeRates` in favor of
      //       a new `marketData` structure.  See https://github.com/MetaMask/core/pull/4206
      //
      // .withTokenRatesController({
      //   contractExchangeRates: {
      //     '0x581c3C1A2A4EBDE2A0Df29B5cf4c116E42945947':
      //       1 / ETH_CONVERSION_RATE_USD,
      //   },
      // })
      .withTokensControllerERC20()
      .withPreferencesControllerPetnamesDisabled()
      .build(),
    smartContract: SMART_CONTRACTS.HST,
    ethConversionInUsd: ETH_CONVERSION_RATE_USD,
    testSpecificMock: mockSwapsApi(swapsQuotes, swapsQuery),
<<<<<<< HEAD
    localNodeOptions: { hardfork: 'london' },
=======
    localNodeOptions: [
      {
        type: 'ganache',
        options: {
          hardfork: 'london',
        },
      },
    ],
>>>>>>> e79c5555
    title,
  };
};<|MERGE_RESOLUTION|>--- conflicted
+++ resolved
@@ -317,9 +317,6 @@
     smartContract: SMART_CONTRACTS.HST,
     ethConversionInUsd: ETH_CONVERSION_RATE_USD,
     testSpecificMock: mockSwapsApi(swapsQuotes, swapsQuery),
-<<<<<<< HEAD
-    localNodeOptions: { hardfork: 'london' },
-=======
     localNodeOptions: [
       {
         type: 'ganache',
@@ -328,7 +325,6 @@
         },
       },
     ],
->>>>>>> e79c5555
     title,
   };
 };