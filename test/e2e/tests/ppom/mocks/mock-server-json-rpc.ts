import { MockttpServer, CompletedRequest } from 'mockttp';
import { mockJsonRpcResult } from './json-rpc-result';

type JsonRpcRequestPayload = {
  jsonrpc: string;
  method: string;
  params?: unknown[] | Record<string, unknown>;
  id?: number | string;
};

type RequestConfig = [
  method: string,
  options?: {
    /** optional arbitrary method variant name to return various result values */
    methodResultVariant?: string;
    /** optional params value for JSON request used in withJsonBodyIncluding() */

<<<<<<< HEAD
    params?: any;
    /** optional result value returned in JSON response */

    result?: any;
    /** optional result value returned in JSON response */

    error?: any;
=======
    params?: unknown[] | Record<string, unknown>;
    /** optional result value returned in JSON response */

    result?: unknown;
    /** optional result value returned in JSON response */

    error?: unknown;
>>>>>>> 626e8e3c
  },
];

const DEFAULT_VARIANT = 'default';

/**
 * Helper function to assist with mocking JSON-RPC POST requests
 *
 * @param mockServer
 * @param listOfRequestConfigs
 * @example
 * ```
 *  await mockServerJsonRpc(mockServer, [
 *    ['eth_call', {
 *      params: ['0x52cbe0f49ccdd4dc6e9c13bab024eabd2842045b'],
 *      result: '0x0000000000000000000000000000000000000000000000000ddfe4d79cbd3de5',
 *    }],
 *    ['eth_call', {
 *      methodResultVariant: 'balanceChecker',
 *      params: [{to :'0x52cbe0f49ccdd4dc6e9c13bab024eabd2842045b'}],
 *    }],
 *    ['eth_gasPrice],
 *    ['eth_getBalance', {
 *      result: '0x27d17a5b79f77509541',
 *    }],
 *    ['eth_getBlockByNumber']
 *  ]);
 * ```
 */
export async function mockServerJsonRpc(
  mockServer: MockttpServer,
  listOfRequestConfigs: RequestConfig[],
) {
  for (const [method, options] of listOfRequestConfigs) {
    const {
      methodResultVariant,
      params,
      result: _result,
      error: _error,
    } = options || {};

    const result =
      _result ||
      _error ||
      mockJsonRpcResult[method][methodResultVariant || DEFAULT_VARIANT];

    await mockServer
      .forPost(/infura/u)
      .always()
      .withJsonBodyIncluding(params ? { method, params } : { method })

<<<<<<< HEAD
      .thenCallback(async (req: any) => {
=======
      .thenCallback(async (req: CompletedRequest) => {
        const jsonBody = (await req.body.getJson()) as
          | JsonRpcRequestPayload
          | undefined;
>>>>>>> 626e8e3c
        return {
          statusCode: 200,
          json: {
            jsonrpc: '2.0',
            id: jsonBody?.id,
            result,
          },
        };
      });
  }
}

module.exports = { mockServerJsonRpc };<|MERGE_RESOLUTION|>--- conflicted
+++ resolved
@@ -15,15 +15,6 @@
     methodResultVariant?: string;
     /** optional params value for JSON request used in withJsonBodyIncluding() */
 
-<<<<<<< HEAD
-    params?: any;
-    /** optional result value returned in JSON response */
-
-    result?: any;
-    /** optional result value returned in JSON response */
-
-    error?: any;
-=======
     params?: unknown[] | Record<string, unknown>;
     /** optional result value returned in JSON response */
 
@@ -31,7 +22,6 @@
     /** optional result value returned in JSON response */
 
     error?: unknown;
->>>>>>> 626e8e3c
   },
 ];
 
@@ -83,14 +73,10 @@
       .always()
       .withJsonBodyIncluding(params ? { method, params } : { method })
 
-<<<<<<< HEAD
-      .thenCallback(async (req: any) => {
-=======
       .thenCallback(async (req: CompletedRequest) => {
         const jsonBody = (await req.body.getJson()) as
           | JsonRpcRequestPayload
           | undefined;
->>>>>>> 626e8e3c
         return {
           statusCode: 200,
           json: {
