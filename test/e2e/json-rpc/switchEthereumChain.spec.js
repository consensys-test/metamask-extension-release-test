--- conflicted
+++ resolved
@@ -382,54 +382,6 @@
           title: this.test.fullTitle(),
         },
         async ({ driver }) => {
-<<<<<<< HEAD
-          if (process.env.EVM_MULTICHAIN_ENABLED === 'true') {
-            await unlockWallet(driver);
-
-            await openDapp(driver);
-
-            await driver.clickElement('#personalSign');
-
-            // switchEthereumChain request
-            const switchEthereumChainRequest = JSON.stringify({
-              jsonrpc: '2.0',
-              method: 'wallet_switchEthereumChain',
-              params: [{ chainId: '0x53a' }],
-            });
-
-            // Initiate switchEthereumChain on the Dapp
-            await driver.executeScript(
-              `window.ethereum.request(${switchEthereumChainRequest})`,
-            );
-
-            await driver.switchToWindowWithTitle(WINDOW_TITLES.Dialog);
-
-            await driver.clickElement(
-              '[data-testid="confirm-nav__next-confirmation"]',
-            );
-
-            // User reviews pending alerts
-            await driver.clickElement({ text: 'Confirm', tag: 'button' });
-            await driver.clickElement(
-              '[data-testid="alert-modal-action-showPendingConfirmation"]',
-            );
-
-            // user confirms permissions
-            await driver.clickElement(
-              '[data-testid="confirm-nav__next-confirmation"]',
-            );
-            await driver.clickElement({ text: 'Confirm', tag: 'button' });
-            await driver.clickElement('[data-testid="alert-modal-button"]');
-
-            await driver.switchToWindowWithTitle(WINDOW_TITLES.TestDApp);
-
-            // Wait for chain id element to change, there's a page reload.
-            await driver.waitForSelector({
-              css: '#chainId',
-              text: '0x53a',
-            });
-          }
-=======
           await unlockWallet(driver);
 
           await openDapp(driver);
@@ -474,7 +426,6 @@
             css: '#chainId',
             text: '0x53a',
           });
->>>>>>> 2f987b6e
         },
       );
     });
@@ -510,60 +461,6 @@
           title: this.test.fullTitle(),
         },
         async ({ driver }) => {
-<<<<<<< HEAD
-          if (process.env.EVM_MULTICHAIN_ENABLED === 'true') {
-            await unlockWallet(driver);
-
-            await openDapp(driver);
-
-            await driver.clickElement('#personalSign');
-
-            // switchEthereumChain request
-            const switchEthereumChainRequest = JSON.stringify({
-              jsonrpc: '2.0',
-              method: 'wallet_switchEthereumChain',
-              params: [{ chainId: '0x53a' }],
-            });
-
-            // Initiate switchEthereumChain on the Dapp
-            await driver.executeScript(
-              `window.ethereum.request(${switchEthereumChainRequest})`,
-            );
-
-            await driver.switchToWindowWithTitle(WINDOW_TITLES.Dialog);
-
-            await driver.clickElement(
-              '[data-testid="confirm-nav__next-confirmation"]',
-            );
-
-            // User reviews pending alerts
-            await driver.clickElement({
-              text: 'Switch network',
-              tag: 'button',
-            });
-            await driver.clickElement(
-              '[data-testid="alert-modal-action-showPendingConfirmation"]',
-            );
-
-            // user confirms permissions
-            await driver.clickElement(
-              '[data-testid="confirm-nav__next-confirmation"]',
-            );
-            await driver.clickElement({
-              text: 'Switch network',
-              tag: 'button',
-            });
-            await driver.clickElement('[data-testid="alert-modal-button"]');
-
-            await driver.switchToWindowWithTitle(WINDOW_TITLES.TestDApp);
-
-            // Wait for chain id element to change, there's a page reload.
-            await driver.waitForSelector({
-              css: '#chainId',
-              text: '0x53a',
-            });
-          }
-=======
           await unlockWallet(driver);
 
           await openDapp(driver);
@@ -614,7 +511,6 @@
             css: '#chainId',
             text: '0x53a',
           });
->>>>>>> 2f987b6e
         },
       );
     });
