--- conflicted
+++ resolved
@@ -13,12 +13,6 @@
   return testPaths;
 };
 
-<<<<<<< HEAD
-function chunk(array, chunkSize) {
-  const result = [];
-  for (let i = 0; i < array.length; i += chunkSize) {
-    result.push(array.slice(i, i + chunkSize));
-=======
 // Heavily inspired by: https://stackoverflow.com/a/51514813
 // Splits the array into totalChunks chunks with a decent spread of items in each chunk
 function chunk(array, totalChunks) {
@@ -26,7 +20,6 @@
   const result = [];
   for (let chunkIndex = totalChunks; chunkIndex > 0; chunkIndex--) {
     result.push(copyArray.splice(0, Math.ceil(copyArray.length / chunkIndex)));
->>>>>>> 8885c54f
   }
   return result;
 }
@@ -95,12 +88,7 @@
   // For running E2Es in parallel in CI
   const currentChunkIndex = process.env.CIRCLE_NODE_INDEX ?? 0;
   const totalChunks = process.env.CIRCLE_NODE_TOTAL ?? 1;
-<<<<<<< HEAD
-  const chunkSize = Math.ceil(testPaths.length / totalChunks);
-  const chunks = chunk(testPaths, chunkSize);
-=======
   const chunks = chunk(testPaths, totalChunks);
->>>>>>> 8885c54f
   const currentChunk = chunks[currentChunkIndex];
 
   for (const testPath of currentChunk) {
