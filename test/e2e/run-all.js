--- conflicted
+++ resolved
@@ -47,13 +47,6 @@
           })
           .option('mmi', {
             description: `Run only mmi related tests`,
-<<<<<<< HEAD
-            type: 'boolean',
-          })
-          .option('snaps', {
-            description: `run snaps e2e tests`,
-=======
->>>>>>> ef8403f6
             type: 'boolean',
           })
           .option('snaps', {
@@ -136,24 +129,6 @@
     );
   }
 
-  // These tests should only be run on Flask for now.
-  if (buildType !== 'flask') {
-    const filteredTests = [
-      'settings-add-snap-account-toggle.spec.js',
-      'test-snap-accounts.spec.js',
-      'test-create-snap-account.spec.js',
-      'test-remove-accounts-snap.spec.js',
-      'test-snap-lifecycle.spec.js',
-      'test-snap-get-locale.spec.js',
-      'ppom-blockaid-alert.spec.js',
-      'ppom-toggle-settings.spec.js',
-      'petnames.spec.js',
-    ];
-    testPaths = testPaths.filter((p) =>
-      filteredTests.every((filteredTest) => !p.endsWith(filteredTest)),
-    );
-  }
-
   const runE2eTestPath = path.join(__dirname, 'run-e2e-test.js');
 
   const args = [runE2eTestPath];
@@ -169,12 +144,9 @@
   if (updateSnapshot) {
     args.push('--update-snapshot');
   }
-<<<<<<< HEAD
-=======
   if (updatePrivacySnapshot) {
     args.push('--update-privacy-snapshot');
   }
->>>>>>> ef8403f6
   if (mmi) {
     args.push('--mmi');
   }
