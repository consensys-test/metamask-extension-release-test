--- conflicted
+++ resolved
@@ -483,11 +483,8 @@
    *
    * @param expectedNumber - The expected number of providers to be displayed. Defaults to 1.
    */
-<<<<<<< HEAD
-=======
-  // TODO: Fix in https://github.com/MetaMask/metamask-extension/issues/31860
-  // eslint-disable-next-line @typescript-eslint/naming-convention
->>>>>>> 7f4e6d9b
+  // TODO: Fix in https://github.com/MetaMask/metamask-extension/issues/31860
+  // eslint-disable-next-line @typescript-eslint/naming-convention
   async check_providerNumber(expectedNumber: number = 1): Promise<void> {
     console.log(
       `Wait for ${expectedNumber} providers to be displayed in test dapp`,
@@ -735,11 +732,8 @@
     });
   }
 
-<<<<<<< HEAD
-=======
-  // TODO: Fix in https://github.com/MetaMask/metamask-extension/issues/31860
-  // eslint-disable-next-line @typescript-eslint/naming-convention
->>>>>>> 7f4e6d9b
+  // TODO: Fix in https://github.com/MetaMask/metamask-extension/issues/31860
+  // eslint-disable-next-line @typescript-eslint/naming-convention
   async check_ethSignErrorMessage(): Promise<void> {
     await this.driver.waitForSelector(this.ethSignErrorMessage);
   }
