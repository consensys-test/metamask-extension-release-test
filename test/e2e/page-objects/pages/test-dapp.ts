import { strict as assert } from 'assert';
import { DAPP_URL } from '../../constants';
import { WINDOW_TITLES } from '../../helpers';
import { Driver } from '../../webdriver/driver';

class TestDapp {
  private readonly driver: Driver;

  private readonly addTokensToWalletButton = {
    text: 'Add Token(s) to Wallet',
    tag: 'button',
  };

  private readonly addNetworkButton = '#addEthereumChain';

  private readonly approveTokensButton = '#approveTokens';

  private readonly approveTokensButtonWithoutGas = '#approveTokensWithoutGas';

  private readonly confirmDepositButton =
    '[data-testid="confirm-footer-button"]';

  private readonly confirmDialogButton = '[data-testid="confirm-btn"]';

  private readonly confirmDialogScrollButton =
    '[data-testid="signature-request-scroll-button"]';

  private readonly confirmScrollToBottomButtonRedesign =
    '.confirm-scroll-to-bottom__button';

  private readonly confirmSignatureButtonRedesign =
    '[data-testid="confirm-footer-button"]';

  private readonly connectAccountButton = '#connectButton';

  private readonly connectMetaMaskMessage = {
    text: 'Connect this website with MetaMask',
    tag: 'p',
  };

  private readonly connectedAccount = '#accounts';

  private readonly connectedNetwork = (networkId: string) => ({
    css: '#chainId',
    text: networkId,
  });

  private readonly createTokenButton = { text: 'Create Token', tag: 'button' };

  private readonly decryptButton = '#decryptButton';

  private readonly decryptedMessage = '#cleartextDisplay';

  private readonly depositPiggyBankContractButton = '#depositButton';

  private readonly eip5792SendCallsError = '#eip5792SendCallsError';

  private readonly eip747ContractAddressInput = '#eip747ContractAddress';

  private readonly encryptButton = '#encryptButton';

  private readonly encryptedMessage = '#ciphertextDisplay';

  private readonly encryptMessageInput = '#encryptMessageInput';

  private readonly erc1155DeployButton = '#deployERC1155Button';

  private readonly erc1155MintButton = '#batchMintButton';

  private readonly erc1155RevokeSetApprovalForAllButton =
    '#revokeERC1155Button';

  private readonly erc1155SetApprovalForAllButton =
    '#setApprovalForAllERC1155Button';

  private readonly erc1155TokenAmountInput = '#batchMintIdAmounts';

  private readonly erc1155TokenIDInput = '#batchMintTokenIds';

  private readonly erc1155WatchButton = '#watchAssetButton';

  private readonly erc20CreateTokenButton = '#createToken';

  private readonly erc20TokenAddresses = '#erc20TokenAddresses';

  private readonly erc20TokenTransferButton = '#transferTokens';

  private readonly erc20WatchAssetButton = '#watchAssets';

  private readonly erc20IncreaseTokensAllowanceButton =
    '#increaseTokenAllowance';

  private readonly erc721TokenAddresses = '#erc721TokenAddresses';

  private readonly erc721DeployButton = '#deployNFTsButton';

  private readonly erc721MintButton = '#mintButton';

  private readonly erc721RevokeSetApprovalForAllButton = '#revokeButton';

  private readonly erc721ApproveButton = '#approveButton';

  private readonly erc721SetApprovalForAllButton = '#setApprovalForAllButton';

  private readonly erc721TransferFromButton = '#transferFromButton';

  private readonly ethSubscribeResponse =
    '[data-testid="eth-subscribe-response"]';

  private readonly getAccountsButton = '#getAccounts';

  private readonly getAccountsResult = '#getAccountsResult';

  private readonly getEncryptionKeyButton = '#getEncryptionKeyButton';

  private readonly getEncryptionKeyResult = '#encryptionKeyDisplay';

  private readonly getPermissionsButton = '#getPermissions';

  private readonly getPermissionsResult = '#permissionsResult';

  private readonly localhostNetworkMessage = { css: '#chainId', text: '0x539' };

  private readonly mmlogo = '#mm-logo';

  private maliciousERC20TransferButton = '#maliciousERC20TransferButton';

  private readonly ethSignButton = '#ethSign';

  private readonly ethSignErrorMessage = {
    css: '#ethSign',
    text: 'Error: The method "eth_sign" does not exist / is not available.',
  };

  private readonly personalSignButton = '#personalSign';

  private readonly personalSignResult = '#personalSignVerifyECRecoverResult';

  private readonly personalSignVerifyButton = '#personalSignVerify';

  private personalSignSigUtilResultSelector =
    '#personalSignVerifySigUtilResult';

  private readonly provider = '#provider';

  private readonly revokePermissionButton = '#revokeAccountsPermission';

  private readonly sign721PermitButton = '#sign721Permit';

  private readonly sendCallsButton = '#eip5792SendCallsButton';

  private sign721PermitResult = '#sign721PermitResult';

  private sign721PermitResultR = '#sign721PermitResultR';

  private sign721PermitResultS = '#sign721PermitResultS';

  private sign721PermitResultV = '#sign721PermitResultV';

  private sign721PermitVerifyButton = '#sign721PermitVerify';

  private sign721PermitVerifyResult = '#sign721PermitVerifyResult';

  private readonly signPermitButton = '#signPermit';

  private readonly signPermitResult = '#signPermitResult';

  private readonly signPermitResultR = '#signPermitResultR';

  private readonly signPermitResultS = '#signPermitResultS';

  private readonly signPermitResultV = '#signPermitResultV';

  private readonly signPermitSignatureRequestMessage = {
    text: 'Permit',
    tag: 'p',
  };

  private readonly signPermitVerifyButton = '#signPermitVerify';

  private readonly signPermitVerifyResult = '#signPermitVerifyResult';

  private readonly signSiweBadDomainButton = '#siweBadDomain';

  private readonly signSiweButton = '#siwe';

  private readonly signSiweVerifyResult = '#siweResult';

  private readonly signTypedDataButton = '#signTypedData';

  private readonly signTypedDataResult = '#signTypedDataResult';

  private readonly signTypedDataV3Button = '#signTypedDataV3';

  private readonly signTypedDataV3Result = '#signTypedDataV3Result';

  private readonly signTypedDataV3V4SignatureRequestMessage = {
    text: 'Hello, Bob!',
    tag: 'div',
  };

  private readonly signTypedDataV3V4SignatureRequestMessageRedesign = {
    text: 'Hello, Bob!',
    tag: 'p',
  };

  private readonly signTypedDataV3VerifyButton = '#signTypedDataV3Verify';

  private readonly signTypedDataV3VerifyResult = '#signTypedDataV3VerifyResult';

  private readonly signTypedDataV4Button = '#signTypedDataV4';

  private readonly signTypedDataV4Result = '#signTypedDataV4Result';

  private readonly signTypedDataV4VerifyButton = '#signTypedDataV4Verify';

  private readonly signTypedDataV4VerifyResult = '#signTypedDataV4VerifyResult';

  private readonly signTypedDataVerifyButton = '#signTypedDataVerify';

  private readonly signTypedDataVerifyResult = '#signTypedDataVerifyResult';

  private readonly simpleSendButton = '#sendButton';

  private readonly transactionRequestMessage = {
    text: 'Transaction request',
    tag: 'h2',
  };

  private transferTokensButton = '#transferTokens';

  private transferTokensWithoutGasButton = '#transferTokensWithoutGas';

  private readonly userRejectedRequestMessage = {
    tag: 'span',
    text: 'Error: User rejected the request.',
  };

  constructor(driver: Driver) {
    this.driver = driver;
  }

  /**
   * Sends a JSON-RPC request to the connected wallet using window.ethereum.
   *
   * @param method - The RPC method name.
   * @param params - The parameters for the RPC method.
   * @returns The result of the RPC call.
   */
  // TODO: Fix in https://github.com/MetaMask/metamask-extension/issues/31860
  // eslint-disable-next-line @typescript-eslint/naming-convention
  async request<T>(method: string, params?: unknown[] | object): Promise<T> {
    console.log(`Sending request: ${method}`, params);
    return await this.driver.executeScript(
      'return window.ethereum.request(arguments[0])',
      [
        {
          method,
          params,
        },
      ],
    );
  }

  /**
   * Verifies the accounts connected to the test dapp.
   *
   * @param connectedAccounts - Account addresses to check if connected to test dapp, separated by a comma.
   * @param shouldBeConnected - Whether the accounts should be connected to test dapp. Defaults to true.
   */
  // TODO: Fix in https://github.com/MetaMask/metamask-extension/issues/31860
  // eslint-disable-next-line @typescript-eslint/naming-convention
  async check_connectedAccounts(
    connectedAccounts: string,
    shouldBeConnected: boolean = true,
  ) {
    if (shouldBeConnected) {
      console.log('Verify connected accounts:', connectedAccounts);
      await this.driver.waitForSelector({
        css: this.connectedAccount,
        text: connectedAccounts.toLowerCase(),
      });
    } else {
      console.log('Verify accounts not connected:', connectedAccounts);
      await this.driver.assertElementNotPresent({
        css: this.connectedAccount,
        text: connectedAccounts.toLowerCase(),
      });
    }
  }

  /**
   * Verify the decrypted message on test dapp.
   *
   * @param message - The decrypted message to verify.
   */
  // TODO: Fix in https://github.com/MetaMask/metamask-extension/issues/31860
  // eslint-disable-next-line @typescript-eslint/naming-convention
  async check_decryptedMessage(message: string) {
    console.log('Verify decrypted message on test dapp');
    await this.driver.waitForSelector({
      css: this.decryptedMessage,
      text: message,
    });
  }

  /**
   * Verify the EIP-5792 send calls error message on the test dapp.
   *
   * @param expectedMessage - The expected error message to verify.
   */
  async checkEip5792SendCallsError(expectedMessage: string) {
    await this.driver.waitForSelector({
      css: this.eip5792SendCallsError,
      text: expectedMessage,
    });
  }

  /**
   * Verifies the eth_subscribe response.
   *
   * @param shouldBePresent - Whether the eth_subscribe response should be present, defaults to true.
   * @param guardTime - Time to wait to check if the eth_subscribe response is present, defaults to 1000ms.
   */
  // TODO: Fix in https://github.com/MetaMask/metamask-extension/issues/31860
  // eslint-disable-next-line @typescript-eslint/naming-convention
  async check_ethSubscribeResponse(
    shouldBePresent: boolean = true,
    guardTime: number = 1000,
  ) {
    if (shouldBePresent) {
      console.log('Verify eth_subscribe response is displayed');
      await this.driver.waitForSelector(this.ethSubscribeResponse);
    } else {
      console.log('Verify eth_subscribe response is not displayed');
      await this.driver.assertElementNotPresent(this.ethSubscribeResponse, {
        waitAtLeastGuard: guardTime,
      });
    }
  }

  /**
   * Verify the failed personal sign signature.
   *
   * @param expectedFailedMessage - The expected failed message.
   */
  // TODO: Fix in https://github.com/MetaMask/metamask-extension/issues/31860
  // eslint-disable-next-line @typescript-eslint/naming-convention
  async check_failedPersonalSign(expectedFailedMessage: string) {
    console.log('Verify failed personal sign signature');
    await this.driver.switchToWindowWithTitle(WINDOW_TITLES.TestDApp);
    await this.driver.waitForSelector({
      css: this.personalSignButton,
      text: expectedFailedMessage,
    });
  }

  /**
   * Verify the failed signPermit signature.
   *
   * @param expectedFailedMessage - The expected failed message.
   */
  // TODO: Fix in https://github.com/MetaMask/metamask-extension/issues/31860
  // eslint-disable-next-line @typescript-eslint/naming-convention
  async check_failedSignPermit(expectedFailedMessage: string) {
    console.log('Verify failed signPermit signature');
    await this.driver.switchToWindowWithTitle(WINDOW_TITLES.TestDApp);
    await this.driver.waitForSelector({
      css: this.signPermitResult,
      text: expectedFailedMessage,
    });
  }

  /**
   * Verify the failed signTypedData signature.
   *
   * @param expectedFailedMessage - The expected failed message.
   */
  // TODO: Fix in https://github.com/MetaMask/metamask-extension/issues/31860
  // eslint-disable-next-line @typescript-eslint/naming-convention
  async check_failedSignTypedData(expectedFailedMessage: string) {
    console.log('Verify failed signTypedData signature');
    await this.driver.switchToWindowWithTitle(WINDOW_TITLES.TestDApp);
    await this.driver.waitForSelector({
      css: this.signTypedDataResult,
      text: expectedFailedMessage,
    });
  }

  /**
   * Verify the failed signTypedDataV3 signature.
   *
   * @param expectedFailedMessage - The expected failed message.
   */
  // TODO: Fix in https://github.com/MetaMask/metamask-extension/issues/31860
  // eslint-disable-next-line @typescript-eslint/naming-convention
  async check_failedSignTypedDataV3(expectedFailedMessage: string) {
    console.log('Verify failed signTypedDataV3 signature');
    await this.driver.switchToWindowWithTitle(WINDOW_TITLES.TestDApp);
    await this.driver.waitForSelector({
      css: this.signTypedDataV3Result,
      text: expectedFailedMessage,
    });
  }

  /**
   * Verify the failed signTypedDataV4 signature.
   *
   * @param expectedFailedMessage - The expected failed message.
   */
  // TODO: Fix in https://github.com/MetaMask/metamask-extension/issues/31860
  // eslint-disable-next-line @typescript-eslint/naming-convention
  async check_failedSignTypedDataV4(expectedFailedMessage: string) {
    console.log('Verify failed signTypedDataV4 signature');
    await this.driver.switchToWindowWithTitle(WINDOW_TITLES.TestDApp);
    await this.driver.waitForSelector({
      css: this.signTypedDataV4Result,
      text: expectedFailedMessage,
    });
  }

  /**
   * Verify get connected accounts result.
   *
   * @param expectedResult - The expected account address.
   */
  // TODO: Fix in https://github.com/MetaMask/metamask-extension/issues/31860
  // eslint-disable-next-line @typescript-eslint/naming-convention
  async check_getAccountsResult(expectedResult: string) {
    console.log(
      'Verify get connected accounts result contains:',
      expectedResult,
    );
    await this.driver.clickElement(this.getAccountsButton);
    await this.driver.waitForSelector({
      css: this.getAccountsResult,
      text: expectedResult,
    });
  }

  /**
   * Verify the get encryption key result.
   *
   * @param encryptionKey - The encryption key to display.
   */
  // TODO: Fix in https://github.com/MetaMask/metamask-extension/issues/31860
  // eslint-disable-next-line @typescript-eslint/naming-convention
  async check_getEncryptionKeyResult(encryptionKey: string) {
    console.log(
      'Verify get encryption key result on test dapp: ',
      encryptionKey,
    );
    await this.driver.waitForSelector({
      css: this.getEncryptionKeyResult,
      text: encryptionKey,
    });
  }

  /**
   * Verify get permissions result.
   *
   * @param expectedPermission - The expected displayed permission.
   */
  // TODO: Fix in https://github.com/MetaMask/metamask-extension/issues/31860
  // eslint-disable-next-line @typescript-eslint/naming-convention
  async check_getPermissionsResult(expectedPermission: string) {
    console.log('Verify get permissions result contains:', expectedPermission);
    await this.driver.waitForElementToStopMoving(this.getPermissionsButton);
    await this.driver.clickElement(this.getPermissionsButton);
    await this.driver.waitForSelector({
      css: this.getPermissionsResult,
      text: expectedPermission,
    });
  }

  // TODO: Fix in https://github.com/MetaMask/metamask-extension/issues/31860
  // eslint-disable-next-line @typescript-eslint/naming-convention
  async check_pageIsLoaded(): Promise<void> {
    try {
      await this.driver.waitForSelector(this.mmlogo);
    } catch (e) {
      console.log('Timeout while waiting for Test Dapp page to be loaded', e);
      throw e;
    }
    console.log('Test Dapp page is loaded');
  }

  /**
   * Verify the number of providers displayed in the test dapp.
   *
   * @param expectedNumber - The expected number of providers to be displayed. Defaults to 1.
   */
  // TODO: Fix in https://github.com/MetaMask/metamask-extension/issues/31860
  // eslint-disable-next-line @typescript-eslint/naming-convention
  async check_providerNumber(expectedNumber: number = 1): Promise<void> {
    console.log(
      `Wait for ${expectedNumber} providers to be displayed in test dapp`,
    );
    await this.driver.wait(async () => {
      const providers = await this.driver.findElements(this.provider);
      return providers.length === expectedNumber;
    }, 10000);
    console.log(`${expectedNumber} providers found in test dapp`);
  }

  /**
   * Verify the successful personal sign signature.
   *
   * @param publicKey - The public key to verify the signature with.
   */
  // TODO: Fix in https://github.com/MetaMask/metamask-extension/issues/31860
  // eslint-disable-next-line @typescript-eslint/naming-convention
  async check_successPersonalSign(publicKey: string) {
    console.log('Verify successful personal sign signature');
    await this.driver.switchToWindowWithTitle(WINDOW_TITLES.TestDApp);
    await this.driver.clickElement(this.personalSignVerifyButton);
    await this.driver.waitForSelector({
      css: this.personalSignResult,
      text: publicKey.toLowerCase(),
    });
  }

  // TODO: Fix in https://github.com/MetaMask/metamask-extension/issues/31860
  // eslint-disable-next-line @typescript-eslint/naming-convention
  async check_successSign721Permit(publicKey: string) {
    console.log('Verify successful signPermit signature');
    await this.driver.switchToWindowWithTitle(WINDOW_TITLES.TestDApp);
    await this.driver.clickElement(this.sign721PermitVerifyButton);
    await this.driver.waitForSelector({
      css: this.sign721PermitVerifyResult,
      text: publicKey.toLowerCase(),
    });
  }

  /**
   * Verify the successful signPermit signature.
   *
   * @param publicKey - The public key to verify the signature with.
   */
  // TODO: Fix in https://github.com/MetaMask/metamask-extension/issues/31860
  // eslint-disable-next-line @typescript-eslint/naming-convention
  async check_successSignPermit(publicKey: string) {
    console.log('Verify successful signPermit signature');
    await this.driver.switchToWindowWithTitle(WINDOW_TITLES.TestDApp);
    await this.driver.clickElement(this.signPermitVerifyButton);
    await this.driver.waitForSelector({
      css: this.signPermitVerifyResult,
      text: publicKey.toLowerCase(),
    });
  }

  /**
   * Verify the successful signTypedData signature.
   *
   * @param publicKey - The public key to verify the signature with.
   */
  // TODO: Fix in https://github.com/MetaMask/metamask-extension/issues/31860
  // eslint-disable-next-line @typescript-eslint/naming-convention
  async check_successSignTypedData(publicKey: string) {
    console.log('Verify successful signTypedData signature');
    await this.driver.switchToWindowWithTitle(WINDOW_TITLES.TestDApp);
    await this.driver.clickElement(this.signTypedDataVerifyButton);
    await this.driver.waitForSelector({
      css: this.signTypedDataVerifyResult,
      text: publicKey.toLowerCase(),
    });
  }

  /**
   * Verify the successful signTypedDataV3 signature.
   *
   * @param publicKey - The public key to verify the signature with.
   */
  // TODO: Fix in https://github.com/MetaMask/metamask-extension/issues/31860
  // eslint-disable-next-line @typescript-eslint/naming-convention
  async check_successSignTypedDataV3(publicKey: string) {
    console.log('Verify successful signTypedDataV3 signature');
    await this.driver.switchToWindowWithTitle(WINDOW_TITLES.TestDApp);
    await this.driver.clickElement(this.signTypedDataV3VerifyButton);
    await this.driver.waitForSelector({
      css: this.signTypedDataV3VerifyResult,
      text: publicKey.toLowerCase(),
    });
  }

  /**
   * Verify the successful signTypedDataV4 signature.
   *
   * @param publicKey - The public key to verify the signature with.
   */
  // TODO: Fix in https://github.com/MetaMask/metamask-extension/issues/31860
  // eslint-disable-next-line @typescript-eslint/naming-convention
  async check_successSignTypedDataV4(publicKey: string) {
    console.log('Verify successful signTypedDataV4 signature');
    await this.driver.switchToWindowWithTitle(WINDOW_TITLES.TestDApp);
    await this.driver.clickElement(this.signTypedDataV4VerifyButton);
    await this.driver.waitForSelector({
      css: this.signTypedDataV4VerifyResult,
      text: publicKey.toLowerCase(),
    });
  }

  // TODO: Fix in https://github.com/MetaMask/metamask-extension/issues/31860
  // eslint-disable-next-line @typescript-eslint/naming-convention
  async check_successSiwe(result: string) {
    console.log('Verify successful SIWE signature');
    await this.driver.waitForSelector({
      css: this.signSiweVerifyResult,
      text: result.toLowerCase(),
    });
  }

  /**
   * Checks the value of a token address once created.
   *
   * @param value - The address to be checked
   */
  // TODO: Fix in https://github.com/MetaMask/metamask-extension/issues/31860
  // eslint-disable-next-line @typescript-eslint/naming-convention
  async check_TokenAddressesValue(value: string) {
    console.log('Verify token address');
    await this.driver.waitForSelector({
      css: this.erc20TokenAddresses,
      text: value,
    });
  }

  /**
   * Checks the count of token addresses.
   *
   * @param expectedCount - The expected count of token addresses.
   */
  // TODO: Fix in https://github.com/MetaMask/metamask-extension/issues/31860
  // eslint-disable-next-line @typescript-eslint/naming-convention
  async check_TokenAddressesCount(expectedCount: number) {
    console.log(`checking token addresses count: ${expectedCount}`);
    await this.driver.wait(async () => {
      const tokenAddressesElement = await this.driver.findElement(
        this.erc20TokenAddresses,
      );
      const tokenAddresses = await tokenAddressesElement.getText();
      const addresses = tokenAddresses.split(',').filter(Boolean);

      return addresses.length === expectedCount;
    }, 10000);
  }

<<<<<<< HEAD
  // TODO: Fix in https://github.com/MetaMask/metamask-extension/issues/31860
  // eslint-disable-next-line @typescript-eslint/naming-convention
  async verify_successSignTypedDataResult(result: string) {
=======
  /**
   * Checks the value of a ERC-721 token address once created.
   *
   * @param value - The address to be checked
   */
  async checkERC721TokenAddressesValue(value: string) {
    console.log('Verify ERC-721 token address');
    await this.driver.waitForSelector({
      css: this.erc721TokenAddresses,
      text: value,
    });
  }

  async verifySuccessSignTypedDataResult(result: string) {
>>>>>>> 9ab104b0
    await this.driver.waitForSelector({
      css: this.signTypedDataResult,
      text: result.toLowerCase(),
    });
  }

  // TODO: Fix in https://github.com/MetaMask/metamask-extension/issues/31860
  // eslint-disable-next-line @typescript-eslint/naming-convention
  async verify_successSignTypedDataV3Result(result: string) {
    await this.driver.waitForSelector({
      css: this.signTypedDataV3Result,
      text: result.toLowerCase(),
    });
  }

  // TODO: Fix in https://github.com/MetaMask/metamask-extension/issues/31860
  // eslint-disable-next-line @typescript-eslint/naming-convention
  async verify_successSignTypedDataV4Result(result: string) {
    await this.driver.waitForSelector({
      css: this.signTypedDataV4Result,
      text: result.toLowerCase(),
    });
  }

  async verifyPersonalSignSigUtilResult(publicKey: string) {
    const sigUtilResult = await this.driver.waitForSelector({
      css: this.personalSignSigUtilResultSelector,
      text: publicKey,
    });
    assert.ok(
      sigUtilResult,
      `Sig Util result did not match address ${publicKey}`,
    );
  }

  async verifySign721PermitResult(expectedSignature: string) {
    await this.driver.waitForSelector({
      css: this.sign721PermitResult,
      text: expectedSignature,
    });
  }

  async verifySign721PermitResultR(expectedR: string) {
    await this.driver.waitForSelector({
      css: this.sign721PermitResultR,
      text: `r: ${expectedR}`,
    });
  }

  async verifySign721PermitResultS(expectedS: string) {
    await this.driver.waitForSelector({
      css: this.sign721PermitResultS,
      text: `s: ${expectedS}`,
    });
  }

  async verifySign721PermitResultV(expectedV: string) {
    await this.driver.waitForSelector({
      css: this.sign721PermitResultV,
      text: `v: ${expectedV}`,
    });
  }

  async verifySignPermitResult(expectedSignature: string) {
    await this.driver.waitForSelector({
      css: this.signPermitResult,
      text: expectedSignature,
    });
  }

  async verifySignPermitResultR(expectedR: string) {
    await this.driver.waitForSelector({
      css: this.signPermitResultR,
      text: `r: ${expectedR}`,
    });
  }

  async verifySignPermitResultS(expectedS: string) {
    await this.driver.waitForSelector({
      css: this.signPermitResultS,
      text: `s: ${expectedS}`,
    });
  }

  async verifySignPermitResultV(expectedV: string) {
    await this.driver.waitForSelector({
      css: this.signPermitResultV,
      text: `v: ${expectedV}`,
    });
  }

  // TODO: Fix in https://github.com/MetaMask/metamask-extension/issues/31860
  // eslint-disable-next-line @typescript-eslint/naming-convention
  async check_ethSignErrorMessage(): Promise<void> {
    await this.driver.waitForSelector(this.ethSignErrorMessage);
  }

  async assertEip747ContractAddressInputValue(expectedValue: string) {
    const formFieldEl = await this.driver.findElement(
      this.eip747ContractAddressInput,
    );
    assert.equal(await formFieldEl.getAttribute('value'), expectedValue);
  }

  async assertUserRejectedRequest() {
    await this.driver.waitForSelector(this.userRejectedRequestMessage);
  }

  async clickAddTokenToWallet() {
    await this.driver.clickElement(this.addTokensToWalletButton);
  }

  async clickAddNetworkButton() {
    await this.driver.clickElement(this.addNetworkButton);
  }

  async clickConnectAccountButton() {
    await this.driver.clickElement(this.connectAccountButton);
  }

  async clickApproveTokens() {
    await this.driver.clickElement(this.approveTokensButton);
  }

  async clickDecryptButton() {
    await this.driver.clickElement(this.decryptButton);
  }

  async clickApproveTokensWithoutGas() {
    await this.driver.clickElement(this.approveTokensButtonWithoutGas);
  }

  async clickERC1155DeployButton() {
    await this.driver.clickElement(this.erc1155DeployButton);
  }

  async clickERC1155MintButton() {
    await this.driver.clickElement(this.erc1155MintButton);
  }

  async clickERC1155RevokeSetApprovalForAllButton() {
    await this.driver.clickElement(this.erc1155RevokeSetApprovalForAllButton);
  }

  async clickERC1155SetApprovalForAllButton() {
    await this.driver.clickElement(this.erc1155SetApprovalForAllButton);
  }

  async clickERC1155WatchButton() {
    await this.driver.clickElement(this.erc1155WatchButton);
  }

  async clickERC20CreateTokenButton() {
    await this.driver.clickElement(this.erc20CreateTokenButton);
  }

<<<<<<< HEAD
=======
  async clickERC20IncreaseAllowanceButton() {
    await this.driver.clickElement(this.erc20IncreaseTokensAllowanceButton);
  }

>>>>>>> 9ab104b0
  async clickERC20TokenTransferButton() {
    await this.driver.waitForSelector(this.erc20TokenTransferButton, {
      state: 'enabled',
    });
    await this.driver.clickElement(this.erc20TokenTransferButton);
  }

  async clickERC20WatchAssetButton() {
    await this.driver.clickElement(this.erc20WatchAssetButton);
  }

  async clickERC721DeployButton() {
    await this.driver.clickElement(this.erc721DeployButton);
  }

  async clickERC721MintButton() {
    await this.driver.clickElement(this.erc721MintButton);
  }

  async clickERC721Permit() {
    await this.driver.clickElement(this.sign721PermitButton);
  }

  async clickERC721RevokeSetApprovalForAllButton() {
    await this.driver.clickElement(this.erc721RevokeSetApprovalForAllButton);
  }

  async clickERC721ApproveButton() {
    await this.driver.clickElement(this.erc721ApproveButton);
  }

  async clickERC721SetApprovalForAllButton() {
    await this.driver.clickElement(this.erc721SetApprovalForAllButton);
  }

  async clickERC721TransferFromButton() {
    await this.driver.clickElement(this.erc721TransferFromButton);
  }

  async clickGetEncryptionKeyButton() {
    await this.driver.clickElement(this.getEncryptionKeyButton);
  }

  async clickPermit() {
    await this.driver.clickElement(this.signPermitButton);
  }

  async clickEthSignButton() {
    await this.driver.clickElement(this.ethSignButton);
  }

  async clickPersonalSign() {
    await this.driver.clickElement(this.personalSignButton);
  }

  async clickSendCalls() {
    await this.driver.clickElement(this.sendCallsButton);
  }

  async clickSignTypedData() {
    await this.driver.clickElement(this.signTypedDataButton);
  }

  async clickSignTypedDatav3() {
    await this.driver.clickElement(this.signTypedDataV3Button);
  }

  async clickSignTypedDatav4() {
    await this.driver.clickElement(this.signTypedDataV4Button);
  }

  async clickSimpleSendButton() {
    await this.driver.waitForSelector(this.simpleSendButton, {
      state: 'enabled',
    });
    await this.driver.clickElement(this.simpleSendButton);
  }

  async clickSiwe() {
    await this.driver.clickElement(this.signSiweButton);
  }

  async clickSwieBadDomain() {
    await this.driver.clickElement(this.signSiweBadDomainButton);
  }

  async clickTransferTokens() {
    await this.driver.clickElement(this.transferTokensButton);
  }

  async clickTransferTokensWithoutGas() {
    await this.driver.clickElement(this.transferTokensWithoutGasButton);
  }

  async confirmConnectAccountModal() {
    console.log('Confirm connect account modal in notification window');
    await this.driver.switchToWindowWithTitle(WINDOW_TITLES.Dialog);
    await this.driver.waitForSelector(this.connectMetaMaskMessage);
    await this.driver.clickElementAndWaitForWindowToClose(
      this.confirmDialogButton,
    );
    await this.driver.switchToWindowWithTitle(WINDOW_TITLES.TestDApp);
  }

  async clickMaliciousERC20TransferButton() {
    const sendTransactionButton = await this.driver.findElement(
      this.maliciousERC20TransferButton,
    );
    await this.driver.scrollToElement(sendTransactionButton);
    await this.driver.clickElement(this.maliciousERC20TransferButton);
  }

  /**
   * Connect account to test dapp.
   *
   * @param options - Options for connecting account to test dapp.
   * @param [options.connectAccountButtonEnabled] - Indicates if the connect account button should be enabled.
   * @param options.publicAddress - The public address to connect to test dapp.
   * @param [options.chainId] - The chain id to connect to, defaults to 0x539.
   */
  async connectAccount({
    connectAccountButtonEnabled = true,
    publicAddress,
    chainId = '0x539',
  }: {
    connectAccountButtonEnabled?: boolean;
    publicAddress?: string;
    chainId?: string;
  }) {
    console.log('Connect account to test dapp');
    await this.clickConnectAccountButton();
    if (connectAccountButtonEnabled) {
      await this.confirmConnectAccountModal();
    } else {
      await this.driver.switchToWindowWithTitle(WINDOW_TITLES.Dialog);
      await this.driver.waitForSelector(this.connectMetaMaskMessage);
      const confirmConnectDialogButton = await this.driver.findElement(
        this.confirmDialogButton,
      );
      assert.equal(await confirmConnectDialogButton.isEnabled(), false);
    }
    if (publicAddress) {
      await this.check_connectedAccounts(publicAddress);
      await this.driver.waitForSelector({
        css: '#chainId',
        text: chainId,
      });
    }
  }

  async createDepositTransaction() {
    console.log('Create a deposit transaction on test dapp page');
    await this.driver.clickElement(this.depositPiggyBankContractButton);
    await this.driver.switchToWindowWithTitle(WINDOW_TITLES.Dialog);
    await this.driver.waitForSelector(this.transactionRequestMessage);
    await this.driver.clickElementAndWaitForWindowToClose(
      this.confirmDepositButton,
    );
  }

  /**
   * Disconnect current connected account from test dapp.
   *
   * @param publicAddress - The public address of the account to disconnect from test dapp.
   */
  async disconnectAccount(publicAddress: string) {
    console.log('Disconnect account from test dapp');
    await this.driver.clickElement(this.revokePermissionButton);
    await this.driver.refresh();
    await this.check_pageIsLoaded();
    await this.check_connectedAccounts(publicAddress, false);
  }

  /**
   * Encrypt a message on test dapp.
   *
   * @param message - The message to encrypt.
   */
  async encryptMessage(message: string) {
    console.log(`Encrypt message ${message} in test dapp`);
    await this.driver.fill(this.encryptMessageInput, message);
    await this.driver.clickElement(this.encryptButton);
    await this.driver.waitForSelector({
      css: this.encryptedMessage,
      text: '0x',
    });
  }

  async fillERC1155TokenAmount(amount: string) {
    await this.driver.pasteIntoField(this.erc1155TokenAmountInput, amount);
  }

  async fillERC1155TokenID(tokenID: string) {
    await this.driver.pasteIntoField(this.erc1155TokenIDInput, tokenID);
  }

  /**
   * Scrolls to the create token button and clicks it.
   */
  async findAndClickCreateToken() {
    const createTokenElement = await this.driver.findElement(
      this.createTokenButton,
    );
    await this.driver.scrollToElement(createTokenElement);
    await this.driver.clickElement(this.createTokenButton);
  }

  /**
   * Open the test dapp page.
   *
   * @param options - The options for opening the test dapp page.
   * @param options.contractAddress - The contract address to open the dapp with. Defaults to null.
   * @param options.url - The URL of the dapp. Defaults to DAPP_URL.
   * @returns A promise that resolves when the new page is opened.
   */
  async openTestDappPage({
    contractAddress = null,
    url = DAPP_URL,
  }: {
    contractAddress?: string | null;
    url?: string;
  } = {}): Promise<void> {
    const dappUrl = contractAddress
      ? `${url}/?contract=${contractAddress}`
      : url;
    await this.driver.openNewPage(dappUrl);
  }

  async pasteIntoEip747ContractAddressInput() {
    await this.driver.findElement(this.eip747ContractAddressInput);
    await this.driver.pasteFromClipboardIntoField(
      this.eip747ContractAddressInput,
    );
  }

  /**
   * Sign a message with the personal sign method.
   */
  async personalSign() {
    console.log('Sign message with personal sign');
    await this.clickPersonalSign();
    await this.driver.switchToWindowWithTitle(WINDOW_TITLES.Dialog);
    await this.driver.clickElementAndWaitForWindowToClose(
      this.confirmSignatureButtonRedesign,
    );
  }

  /**
   * Sign message with the signPermit method.
   */
  async signPermit() {
    console.log('Sign message with signPermit');
    await this.clickPermit();
    await this.driver.switchToWindowWithTitle(WINDOW_TITLES.Dialog);
    await this.driver.clickElementAndWaitForWindowToClose(
      this.confirmSignatureButtonRedesign,
    );
  }

  /**
   * Sign a message with the signTypedData method.
   */
  async signTypedData() {
    console.log('Sign message with signTypedData');
    await this.clickSignTypedData();
    await this.driver.switchToWindowWithTitle(WINDOW_TITLES.Dialog);
    await this.driver.clickElementAndWaitForWindowToClose(
      this.confirmSignatureButtonRedesign,
    );
  }

  async signTypedDataV3Redesign() {
    await this.clickSignTypedDatav3();
    await this.driver.switchToWindowWithTitle(WINDOW_TITLES.Dialog);
    await this.driver.waitForSelector(
      this.signTypedDataV3V4SignatureRequestMessageRedesign,
    );
    await this.driver.clickElementSafe(
      this.confirmScrollToBottomButtonRedesign,
      200,
    );
    await this.driver.clickElementAndWaitForWindowToClose(
      this.confirmSignatureButtonRedesign,
    );
  }

  /**
   * Sign a message with the signTypedDataV4 method.
   *
   */
  async signTypedDataV4() {
    console.log('Sign message with signTypedDataV4');
    await this.clickSignTypedDatav4();
    await this.driver.switchToWindowWithTitle(WINDOW_TITLES.Dialog);

    await this.driver.waitForSelector(
      this.signTypedDataV3V4SignatureRequestMessageRedesign,
    );
    await this.driver.clickElementSafe(
      this.confirmScrollToBottomButtonRedesign,
      200,
    );
    await this.driver.clickElementAndWaitForWindowToClose(
      this.confirmSignatureButtonRedesign,
    );
  }

  /**
   * Check if the test dapp is connected to the specified network.
   *
   * @param networkId - The network id to check if the test dapp is connected to.
   */
  // TODO: Fix in https://github.com/MetaMask/metamask-extension/issues/31860
  // eslint-disable-next-line @typescript-eslint/naming-convention
  async check_networkIsConnected(networkId: string) {
    console.log(`Check testdapp is connected to network ${networkId}`);
    await this.driver.waitForSelector(this.connectedNetwork(networkId));
  }
}

export default TestDapp;<|MERGE_RESOLUTION|>--- conflicted
+++ resolved
@@ -645,11 +645,6 @@
     }, 10000);
   }
 
-<<<<<<< HEAD
-  // TODO: Fix in https://github.com/MetaMask/metamask-extension/issues/31860
-  // eslint-disable-next-line @typescript-eslint/naming-convention
-  async verify_successSignTypedDataResult(result: string) {
-=======
   /**
    * Checks the value of a ERC-721 token address once created.
    *
@@ -664,7 +659,6 @@
   }
 
   async verifySuccessSignTypedDataResult(result: string) {
->>>>>>> 9ab104b0
     await this.driver.waitForSelector({
       css: this.signTypedDataResult,
       text: result.toLowerCase(),
@@ -821,13 +815,10 @@
     await this.driver.clickElement(this.erc20CreateTokenButton);
   }
 
-<<<<<<< HEAD
-=======
   async clickERC20IncreaseAllowanceButton() {
     await this.driver.clickElement(this.erc20IncreaseTokensAllowanceButton);
   }
 
->>>>>>> 9ab104b0
   async clickERC20TokenTransferButton() {
     await this.driver.waitForSelector(this.erc20TokenTransferButton, {
       state: 'enabled',
