import { Driver } from '../../../../webdriver/driver';

class AddNetworkConfirmation {
  private readonly driver: Driver;

<<<<<<< HEAD
  private readonly approveButton = '[data-testid="confirmation-submit-button"]';
=======
  private readonly approveButton = { testId: 'confirmation-submit-button' };

  private readonly cancelButton = { testId: 'confirmation-cancel-button' };
>>>>>>> 82db9a9c

  constructor(driver: Driver) {
    this.driver = driver;
  }

  /**
   * @param networkName - The name of the network to check for in the confirmation page
   */
  async check_pageIsLoaded(networkName: string): Promise<void> {
    try {
      await this.driver.waitForSelector({
        text: `Add ${networkName}`,
        tag: 'h3',
      });
    } catch (e) {
      console.log(
        `Timeout while waiting for Add network ${networkName} confirmation page to be loaded`,
        e,
      );
      throw e;
    }
    console.log(`Add network ${networkName} confirmation page is loaded`);
  }

<<<<<<< HEAD
  async approveAddNetwork() {
    console.log('Approving add network on confirmation dialog');
    await this.driver.clickElementAndWaitForWindowToClose(this.approveButton);
=======
  /**
   * Approves the add network on the confirmation dialog.
   *
   * @param windowShouldClose - Whether the window should close after approving the add network.
   */
  async approveAddNetwork(windowShouldClose: boolean = true) {
    console.log('Approving add network on confirmation dialog');
    if (windowShouldClose) {
      await this.driver.clickElementAndWaitForWindowToClose(this.approveButton);
    } else {
      await this.driver.clickElement(this.approveButton);
    }
  }

  async cancelAddNetwork() {
    console.log('Cancelling add network on confirmation dialog');
    await this.driver.clickElementAndWaitForWindowToClose(this.cancelButton);
  }

  /**
   * Checks if the approve button is enabled on add network confirmation page.
   */
  async check_isApproveButtonEnabled(): Promise<boolean> {
    try {
      await this.driver.findClickableElement(this.approveButton, {
        timeout: 1000,
      });
    } catch (e) {
      console.log('Approve button not enabled', e);
      return false;
    }
    console.log('Approve button is enabled');
    return true;
  }

  async check_warningMessageIsDisplayed(message: string) {
    console.log(
      `Checking if warning message ${message} is displayed on add network confirmation page`,
    );
    await this.driver.waitForSelector({ text: message });
>>>>>>> 82db9a9c
  }
}

export default AddNetworkConfirmation;<|MERGE_RESOLUTION|>--- conflicted
+++ resolved
@@ -3,13 +3,9 @@
 class AddNetworkConfirmation {
   private readonly driver: Driver;
 
-<<<<<<< HEAD
-  private readonly approveButton = '[data-testid="confirmation-submit-button"]';
-=======
   private readonly approveButton = { testId: 'confirmation-submit-button' };
 
   private readonly cancelButton = { testId: 'confirmation-cancel-button' };
->>>>>>> 82db9a9c
 
   constructor(driver: Driver) {
     this.driver = driver;
@@ -34,11 +30,6 @@
     console.log(`Add network ${networkName} confirmation page is loaded`);
   }
 
-<<<<<<< HEAD
-  async approveAddNetwork() {
-    console.log('Approving add network on confirmation dialog');
-    await this.driver.clickElementAndWaitForWindowToClose(this.approveButton);
-=======
   /**
    * Approves the add network on the confirmation dialog.
    *
@@ -79,7 +70,6 @@
       `Checking if warning message ${message} is displayed on add network confirmation page`,
     );
     await this.driver.waitForSelector({ text: message });
->>>>>>> 82db9a9c
   }
 }
 
