import { Driver } from '../../../../webdriver/driver';

class AddNetworkConfirmation {
  private readonly driver: Driver;

  private readonly approveButton = { testId: 'confirmation-submit-button' };

  private readonly cancelButton = { testId: 'confirmation-cancel-button' };

  constructor(driver: Driver) {
    this.driver = driver;
  }

  /**
   * @param networkName - The name of the network to check for in the confirmation page
   */
  // TODO: Fix in https://github.com/MetaMask/metamask-extension/issues/31860
  // eslint-disable-next-line @typescript-eslint/naming-convention
  async check_pageIsLoaded(networkName: string): Promise<void> {
    try {
      await this.driver.waitForSelector({
        text: `Add ${networkName}`,
        tag: 'h3',
      });
    } catch (e) {
      console.log(
        `Timeout while waiting for Add network ${networkName} confirmation page to be loaded`,
        e,
      );
      throw e;
    }
    console.log(`Add network ${networkName} confirmation page is loaded`);
  }

  /**
   * Approves the add network on the confirmation dialog.
   *
   * @param windowShouldClose - Whether the window should close after approving the add network.
   */
  async approveAddNetwork(windowShouldClose: boolean = true) {
    console.log('Approving add network on confirmation dialog');
    if (windowShouldClose) {
      await this.driver.clickElementAndWaitForWindowToClose(this.approveButton);
    } else {
      await this.driver.clickElement(this.approveButton);
    }
  }

  async cancelAddNetwork() {
    console.log('Cancelling add network on confirmation dialog');
    await this.driver.clickElementAndWaitForWindowToClose(this.cancelButton);
  }

  /**
   * Checks if the approve button is enabled on add network confirmation page.
   */
<<<<<<< HEAD
=======
  // TODO: Fix in https://github.com/MetaMask/metamask-extension/issues/31860
  // eslint-disable-next-line @typescript-eslint/naming-convention
>>>>>>> 7f4e6d9b
  async check_isApproveButtonEnabled(): Promise<boolean> {
    try {
      await this.driver.findClickableElement(this.approveButton, {
        timeout: 1000,
      });
    } catch (e) {
      console.log('Approve button not enabled', e);
      return false;
    }
    console.log('Approve button is enabled');
    return true;
  }

<<<<<<< HEAD
=======
  // TODO: Fix in https://github.com/MetaMask/metamask-extension/issues/31860
  // eslint-disable-next-line @typescript-eslint/naming-convention
>>>>>>> 7f4e6d9b
  async check_warningMessageIsDisplayed(message: string) {
    console.log(
      `Checking if warning message ${message} is displayed on add network confirmation page`,
    );
    await this.driver.waitForSelector({ text: message });
  }
}

export default AddNetworkConfirmation;<|MERGE_RESOLUTION|>--- conflicted
+++ resolved
@@ -54,11 +54,8 @@
   /**
    * Checks if the approve button is enabled on add network confirmation page.
    */
-<<<<<<< HEAD
-=======
   // TODO: Fix in https://github.com/MetaMask/metamask-extension/issues/31860
   // eslint-disable-next-line @typescript-eslint/naming-convention
->>>>>>> 7f4e6d9b
   async check_isApproveButtonEnabled(): Promise<boolean> {
     try {
       await this.driver.findClickableElement(this.approveButton, {
@@ -72,11 +69,8 @@
     return true;
   }
 
-<<<<<<< HEAD
-=======
   // TODO: Fix in https://github.com/MetaMask/metamask-extension/issues/31860
   // eslint-disable-next-line @typescript-eslint/naming-convention
->>>>>>> 7f4e6d9b
   async check_warningMessageIsDisplayed(message: string) {
     console.log(
       `Checking if warning message ${message} is displayed on add network confirmation page`,
