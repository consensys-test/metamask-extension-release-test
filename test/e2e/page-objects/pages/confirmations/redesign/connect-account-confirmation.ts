import { Driver } from '../../../../webdriver/driver';

class ConnectAccountConfirmation {
  driver: Driver;

<<<<<<< HEAD
=======
  private readonly addSolanaAccountButton = {
    testId: 'submit-add-account-with-name',
  };

>>>>>>> 9ab104b0
  private readonly cancelConnectButton = {
    testId: 'cancel-btn',
  };

  private readonly confirmConnectButton = {
    testId: 'confirm-btn',
  };

  private readonly connectAccountConfirmationButton = {
    text: 'Connect',
    tag: 'button',
  };

  private readonly connectAccountConfirmationTitle = {
    text: 'Connect this website with MetaMask',
    tag: 'p',
  };

  private readonly createSolanaAccountModalButton = {
    testId: 'create-solana-account',
  };

  private readonly editAccountButton = {
    text: 'Edit accounts',
    tag: 'button',
  };

  private readonly editPermissionsButton = '[data-testid="edit"]';

  private readonly permissionsTab = {
    testId: 'permissions-tab',
  };

  constructor(driver: Driver) {
    this.driver = driver;
  }

  // TODO: Fix in https://github.com/MetaMask/metamask-extension/issues/31860
  // eslint-disable-next-line @typescript-eslint/naming-convention
  async check_pageIsLoaded(): Promise<void> {
    try {
      await this.driver.waitForMultipleSelectors([
        this.connectAccountConfirmationTitle,
        this.connectAccountConfirmationButton,
      ]);
    } catch (e) {
      console.log(
        `Timeout while waiting for Connect Account confirmation page to be loaded`,
        e,
      );
      throw e;
    }
    console.log(`Connect Account confirmation page is loaded`);
  }

  async cancelConnect(): Promise<void> {
    console.log('Cancel connection on Connect Account confirmation page');
    await this.driver.clickElementAndWaitForWindowToClose(
      this.cancelConnectButton,
    );
  }

  async confirmConnect(): Promise<void> {
    console.log('Confirm connection on Connect Account confirmation page');
    await this.driver.clickElementAndWaitForWindowToClose(
      this.connectAccountConfirmationButton,
    );
  }

  async goToPermissionsTab(): Promise<void> {
    await this.driver.clickElement(this.permissionsTab);
  }

  async openEditAccountsModal(): Promise<void> {
    console.log('Open edit accounts modal');
    await this.driver.clickElement(this.editAccountButton);
  }

  async openEditNetworksModal(): Promise<void> {
    console.log('Open edit networks modal');
    const editButtons = await this.driver.findElements(
      this.editPermissionsButton,
    );
    await editButtons[1].click();
  }

<<<<<<< HEAD
=======
  async createCreateSolanaAccountFromModal(): Promise<void> {
    console.log('Create Solana account from modal');
    const createSolanaAccountModalButton = await this.driver.findElement(
      this.createSolanaAccountModalButton,
    );
    await createSolanaAccountModalButton.click();

    const addSolanaAccountButton = await this.driver.findClickableElement(
      this.addSolanaAccountButton,
      {
        timeout: 1000,
      },
    );
    await addSolanaAccountButton.click();
  }

  // TODO: Fix in https://github.com/MetaMask/metamask-extension/issues/31860
  // eslint-disable-next-line @typescript-eslint/naming-convention
  async check_isCreateSolanaAccountModalButtonVisible(): Promise<boolean> {
    try {
      await this.driver.findClickableElement(
        this.createSolanaAccountModalButton,
        {
          timeout: 1000,
        },
      );
    } catch (e) {
      console.log('Create Solana account button not enabled', e);
      return false;
    }
    console.log('Create Solana account button is enabled');
    return true;
  }

>>>>>>> 9ab104b0
  // TODO: Fix in https://github.com/MetaMask/metamask-extension/issues/31860
  // eslint-disable-next-line @typescript-eslint/naming-convention
  async check_isConfirmButtonEnabled(): Promise<boolean> {
    try {
      await this.driver.findClickableElement(this.confirmConnectButton, {
        timeout: 1000,
      });
    } catch (e) {
      console.log('Confirm button not enabled', e);
      return false;
    }
    console.log('Confirm button is enabled');
    return true;
  }
}

export default ConnectAccountConfirmation;<|MERGE_RESOLUTION|>--- conflicted
+++ resolved
@@ -3,13 +3,10 @@
 class ConnectAccountConfirmation {
   driver: Driver;
 
-<<<<<<< HEAD
-=======
   private readonly addSolanaAccountButton = {
     testId: 'submit-add-account-with-name',
   };
 
->>>>>>> 9ab104b0
   private readonly cancelConnectButton = {
     testId: 'cancel-btn',
   };
@@ -96,8 +93,6 @@
     await editButtons[1].click();
   }
 
-<<<<<<< HEAD
-=======
   async createCreateSolanaAccountFromModal(): Promise<void> {
     console.log('Create Solana account from modal');
     const createSolanaAccountModalButton = await this.driver.findElement(
@@ -132,7 +127,6 @@
     return true;
   }
 
->>>>>>> 9ab104b0
   // TODO: Fix in https://github.com/MetaMask/metamask-extension/issues/31860
   // eslint-disable-next-line @typescript-eslint/naming-convention
   async check_isConfirmButtonEnabled(): Promise<boolean> {
