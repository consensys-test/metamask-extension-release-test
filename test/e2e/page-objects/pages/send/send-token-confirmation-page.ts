import { Driver } from '../../../webdriver/driver';

class SendTokenConfirmPage {
  private driver: Driver;

  private readonly cancelButton = '[data-testid="cancel-footer-button"]';

  private readonly confirmButton = '[data-testid="confirm-footer-button"]';

  private readonly nftImage = '[data-testid="nft-default-image"]';

  private readonly recipientAddress = '[data-testid="recipient-address"]';

  private readonly senderAddress = '[data-testid="sender-address"]';

  private readonly editGasFeeIcon = '[data-testid="edit-gas-fee-icon"]';

  private readonly maxBaseFeeInput = '[data-testid="base-fee-input"]';

  private readonly maxPriorityFeeInput = '[data-testid="priority-fee-input"]';

  private readonly editGasFeeItem = (
    gasFeeType: 'low' | 'medium' | 'high' | 'custom' | 'dappSuggested',
  ) => `[data-testid="edit-gas-fee-item-${gasFeeType}"] > span:first-child`;

  private readonly editGasFeeSeconds = {
    text: 'sec',
    tag: 'span',
  };

  private readonly saveDefaultValuesCheckbox = 'input[type="checkbox"]';

  private readonly advancedGasFeeEdit = '[data-testid="advanced-gas-fee-edit"]';

  private readonly gasLimitInput = '[data-testid="gas-limit-input"]';

  private readonly saveButton = {
    text: 'Save',
    tag: 'button',
  };

  private readonly firstGasField = '[data-testid="first-gas-field"]';

  private readonly nativeCurrency = '[data-testid="native-currency"]';

  private readonly inlineGasFeeAlert = '[data-testid="inline-alert"]';

  constructor(driver: Driver) {
    this.driver = driver;
  }

  async checkNftTransfer(options: {
    sender: string;
    recipient: string;
    nftName: string;
  }): Promise<void> {
    console.log('Checking NFT transfer details');

    const { sender, recipient, nftName } = options;

    await this.driver.waitForSelector(this.nftImage, { timeout: 10000 });

    await this.driver.waitForSelector({
      css: 'h2',
      text: nftName,
    });

    await this.driver.waitForSelector({
      css: this.senderAddress,
      text: sender,
    });

    await this.driver.waitForSelector({
      css: this.recipientAddress,
      text: recipient,
    });

    console.log('NFT transfer details are displayed correctly');
  }

  async checkTokenTransfer(options: {
    sender: string;
    recipient: string;
    amount: string;
    tokenName: string;
  }): Promise<void> {
    console.log('Checking token transfer details');

    const { sender, recipient, amount, tokenName } = options;

    await this.driver.waitForSelector(
      {
        text: `${amount} ${tokenName}`,
        tag: 'h2',
      },
      { timeout: 10000 },
    );

    await this.driver.waitForSelector(
      {
        css: this.senderAddress,
        text: sender,
      },
      { timeout: 10000 },
    );

    await this.driver.waitForSelector(
      {
        css: this.recipientAddress,
        text: recipient,
      },
      { timeout: 10000 },
    );

    console.log('Token transfer details are correct');
  }

<<<<<<< HEAD
=======
  async checkTokenAmountTransfer(options: {
    amount: string;
    tokenName: string;
  }): Promise<void> {
    console.log('Checking token amount transfer details');
    const { amount, tokenName } = options;

    await this.driver.waitForSelector(
      {
        text: `${amount} ${tokenName}`,
        tag: 'h2',
      },
      { timeout: 10000 },
    );
    console.log('Token amount transfer details are correct');
  }

  async clickEditGasFeeIcon(): Promise<void> {
    await this.driver.clickElement(this.editGasFeeIcon);
    await this.driver.waitForSelector(this.editGasFeeSeconds);
  }

  async selectGasFeeItem(
    gasFeeType: 'low' | 'medium' | 'high' | 'custom' | 'dappSuggested',
  ): Promise<void> {
    console.log(`Selecting gas fee item ${gasFeeType}`);
    await this.driver.clickElement(this.editGasFeeItem(gasFeeType));
  }

  async enterMaxBaseFee(maxBaseFee: string): Promise<void> {
    console.log(`Entering max base fee ${maxBaseFee}`);
    await this.driver.fill(this.maxBaseFeeInput, maxBaseFee);
  }

  async enterMaxPriorityFee(maxPriorityFee: string): Promise<void> {
    console.log(`Entering max priority fee ${maxPriorityFee}`);
    await this.driver.fill(this.maxPriorityFeeInput, maxPriorityFee);
  }

  async saveDefaultValues(): Promise<void> {
    console.log('Saving default values');
    await this.driver.clickElement(this.saveDefaultValuesCheckbox);
  }

  async enterGasLimit(gasLimit: string): Promise<void> {
    console.log(`Entering gas limit ${gasLimit}`);
    await this.driver.clickElement(this.advancedGasFeeEdit);
    await this.driver.fill(this.gasLimitInput, gasLimit);
  }

  async updateGasFee(gasFeeType: 'low' | 'medium' | 'high'): Promise<void> {
    console.log(`Updating gas fee to ${gasFeeType}`);
    await this.clickEditGasFeeIcon();
    await this.selectGasFeeItem(gasFeeType);
    console.log(`Gas fee updated to ${gasFeeType}`);
  }

  async checkGasFee(gasFeeType: string): Promise<void> {
    console.log(`Checking if gas fee is ${gasFeeType}`);
    await this.driver.waitForSelector({
      text: gasFeeType,
    });
    console.log(`Gas fee is ${gasFeeType}`);
  }

  async checkGasFeeAlert(): Promise<void> {
    console.log('Checking if gas fee alert is displayed');
    await this.driver.waitForSelector(this.inlineGasFeeAlert);
  }

  async checkFirstGasFee(amount: string): Promise<void> {
    console.log(`Checking if first gas fee is ${amount}`);
    await this.driver.waitForSelector({
      css: this.firstGasField,
      text: amount,
    });
  }

  async checkNativeCurrency(amount: string): Promise<void> {
    console.log(`Checking if native currency is ${amount}`);
    await this.driver.waitForSelector({
      css: this.nativeCurrency,
      text: amount,
    });
  }

  async checkNetworkSpeed(networkSpeed: string): Promise<void> {
    console.log(`Checking if network speed is ${networkSpeed}`);
    await this.driver.waitForSelector({
      text: networkSpeed,
    });
  }

>>>>>>> cce5daa2
  async checkPageIsLoaded(): Promise<void> {
    console.log('Checking if Send Token Confirmation page is loaded');
    await this.driver.waitForSelector(this.recipientAddress, {
      timeout: 10000,
    });
    await this.driver.waitForSelector(this.senderAddress, { timeout: 10000 });
    console.log('Send Token Confirmation page is loaded');
  }

  async clickOnCancel(): Promise<void> {
    console.log('Clicking on Cancel button');
    await this.driver.clickElementAndWaitToDisappear(this.cancelButton);
    console.log('Cancel button clicked');
  }

  async clickOnConfirm(): Promise<void> {
    console.log('Clicking on Confirm button');
    await this.driver.clickElementAndWaitToDisappear(this.confirmButton);
    console.log('Confirm button clicked');
  }

  async clickMetaMaskDialogConfirm(): Promise<void> {
    console.log('Clicking on Confirm button');
    await this.driver.clickElement(this.confirmButton);
  }

  async clickOnSave(): Promise<void> {
    console.log('Clicking on Save button');
    await this.driver.clickElementAndWaitToDisappear(this.saveButton);
  }
}

export default SendTokenConfirmPage;<|MERGE_RESOLUTION|>--- conflicted
+++ resolved
@@ -115,8 +115,6 @@
     console.log('Token transfer details are correct');
   }
 
-<<<<<<< HEAD
-=======
   async checkTokenAmountTransfer(options: {
     amount: string;
     tokenName: string;
@@ -210,7 +208,6 @@
     });
   }
 
->>>>>>> cce5daa2
   async checkPageIsLoaded(): Promise<void> {
     console.log('Checking if Send Token Confirmation page is loaded');
     await this.driver.waitForSelector(this.recipientAddress, {
