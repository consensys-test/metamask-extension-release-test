import { Driver } from '../../../webdriver/driver';

class BitcoinReviewTxPage {
  private driver: Driver;

  private readonly reviewPageTitle = {
    text: 'Review',
    tag: 'h4',
  };

  private readonly sendButton = {
    text: 'Send',
    tag: 'span',
  };

  constructor(driver: Driver) {
    this.driver = driver;
  }

  // TODO: Fix in https://github.com/MetaMask/metamask-extension/issues/31860
  // eslint-disable-next-line @typescript-eslint/naming-convention
  async check_pageIsLoaded(): Promise<void> {
    try {
      await this.driver.waitForMultipleSelectors([
        this.reviewPageTitle,
        this.sendButton,
      ]);
    } catch (e) {
      console.log(
        'Timeout while waiting for bitcoin review tx page to be loaded',
        e,
      );
      throw e;
    }
    console.log('Bitcoin review tx page is loaded');
  }

  async clickSendButton() {
    console.log('Click send button on bitcoin review tx page');
    await this.driver.clickElementAndWaitToDisappear(this.sendButton);
  }

<<<<<<< HEAD
=======
  // TODO: Fix in https://github.com/MetaMask/metamask-extension/issues/31860
  // eslint-disable-next-line @typescript-eslint/naming-convention
>>>>>>> 7f4e6d9b
  async check_feeRateIsDisplayed(feeRate: string): Promise<void> {
    console.log(
      `Check if fee rate ${feeRate} is displayed on bitcoin review tx page`,
    );
    await this.driver.waitForSelector({
      text: `${feeRate} sat/vB`,
      tag: 'p',
    });
  }

<<<<<<< HEAD
=======
  // TODO: Fix in https://github.com/MetaMask/metamask-extension/issues/31860
  // eslint-disable-next-line @typescript-eslint/naming-convention
>>>>>>> 7f4e6d9b
  async check_networkFeeIsDisplayed(fee: string): Promise<void> {
    console.log(
      `Check if network fee ${fee} is displayed on bitcoin review tx page`,
    );
    await this.driver.waitForSelector({
      text: `${fee} sats`,
      tag: 'p',
    });
  }

<<<<<<< HEAD
=======
  // TODO: Fix in https://github.com/MetaMask/metamask-extension/issues/31860
  // eslint-disable-next-line @typescript-eslint/naming-convention
>>>>>>> 7f4e6d9b
  async check_sendAmountIsDisplayed(amount: string): Promise<void> {
    console.log(
      `Check if send amount ${amount} is displayed on bitcoin review tx page`,
    );
    await this.driver.waitForSelector({
      text: `${amount} BTC`,
      tag: 'h2',
    });
  }

<<<<<<< HEAD
=======
  // TODO: Fix in https://github.com/MetaMask/metamask-extension/issues/31860
  // eslint-disable-next-line @typescript-eslint/naming-convention
>>>>>>> 7f4e6d9b
  async check_totalAmountIsDisplayed(total: string): Promise<void> {
    console.log(
      `Check if total amount ${total} is displayed on bitcoin review tx page`,
    );
    await this.driver.waitForSelector({
      text: `${total} BTC`,
      tag: 'p',
    });
  }
}

export default BitcoinReviewTxPage;<|MERGE_RESOLUTION|>--- conflicted
+++ resolved
@@ -40,11 +40,8 @@
     await this.driver.clickElementAndWaitToDisappear(this.sendButton);
   }
 
-<<<<<<< HEAD
-=======
   // TODO: Fix in https://github.com/MetaMask/metamask-extension/issues/31860
   // eslint-disable-next-line @typescript-eslint/naming-convention
->>>>>>> 7f4e6d9b
   async check_feeRateIsDisplayed(feeRate: string): Promise<void> {
     console.log(
       `Check if fee rate ${feeRate} is displayed on bitcoin review tx page`,
@@ -55,11 +52,8 @@
     });
   }
 
-<<<<<<< HEAD
-=======
   // TODO: Fix in https://github.com/MetaMask/metamask-extension/issues/31860
   // eslint-disable-next-line @typescript-eslint/naming-convention
->>>>>>> 7f4e6d9b
   async check_networkFeeIsDisplayed(fee: string): Promise<void> {
     console.log(
       `Check if network fee ${fee} is displayed on bitcoin review tx page`,
@@ -70,11 +64,8 @@
     });
   }
 
-<<<<<<< HEAD
-=======
   // TODO: Fix in https://github.com/MetaMask/metamask-extension/issues/31860
   // eslint-disable-next-line @typescript-eslint/naming-convention
->>>>>>> 7f4e6d9b
   async check_sendAmountIsDisplayed(amount: string): Promise<void> {
     console.log(
       `Check if send amount ${amount} is displayed on bitcoin review tx page`,
@@ -85,11 +76,8 @@
     });
   }
 
-<<<<<<< HEAD
-=======
   // TODO: Fix in https://github.com/MetaMask/metamask-extension/issues/31860
   // eslint-disable-next-line @typescript-eslint/naming-convention
->>>>>>> 7f4e6d9b
   async check_totalAmountIsDisplayed(total: string): Promise<void> {
     console.log(
       `Check if total amount ${total} is displayed on bitcoin review tx page`,
