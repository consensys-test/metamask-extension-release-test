--- conflicted
+++ resolved
@@ -10,12 +10,9 @@
 
   private readonly assetPickerButton = '[data-testid="asset-picker-button"]';
 
-<<<<<<< HEAD
-=======
   private readonly multichainAssetPickerNetwork =
     '[data-testid="multichain-asset-picker__network"]';
 
->>>>>>> 9ab104b0
   private readonly backButton =
     '[data-testid="wallet-initiated-header-back-button"]';
 
@@ -81,11 +78,8 @@
 
   private readonly fiatFeeField = '[data-testid="native-currency"]';
 
-<<<<<<< HEAD
-=======
   private readonly sendFlowBackButton = '[aria-label="Back"]';
 
->>>>>>> 9ab104b0
   private readonly tokenGasFeeDropdown =
     '[data-testid="selected-gas-fee-token-arrow"]';
 
@@ -126,8 +120,6 @@
     await this.driver.clickElement(this.assetPickerButton);
   }
 
-<<<<<<< HEAD
-=======
   async clickMultichainAssetPickerNetwork() {
     await this.driver.clickElement(this.multichainAssetPickerNetwork);
   }
@@ -142,7 +134,6 @@
     await elements[0].click();
   }
 
->>>>>>> 9ab104b0
   async clickAccountPickerButton() {
     console.log('Clicking on account picker button on send token screen');
     await this.driver.clickElement(this.accountPickerButton);
