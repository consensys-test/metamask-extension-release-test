import { Driver } from '../../webdriver/driver';
import { TEST_SNAPS_WEBSITE_URL } from '../../snaps/enums';
<<<<<<< HEAD
import { largeDelayMs, WINDOW_TITLES } from '../../helpers';
import SnapInstall from './dialog/snap-install';
import SnapInstallWarning from './dialog/snap-install-warning';
=======
>>>>>>> e79c5555

const inputLocator = {
  entropyMessageInput: '#entropyMessage',
  messageBip44Input: '#bip44Message',
  messageEd25519Bip32Input: '#bip32Message-ed25519Bip32',
  messageEd25519Input: '#bip32Message-ed25519',
  messageSecp256k1Input: '#bip32Message-secp256k1',
  wasmInput: '#wasmInput',
} satisfies Record<string, string>;

export const buttonLocator = {
  connectBip32Button: '#connectbip32',
  connectBip44Button: '#connectbip44',
  connectClientStatusButton: '#connectclient-status',
  connectDialogsButton: '#connectdialogs',
  connectErrorsButton: '#connecterrors',
  connectGetEntropyButton: '#connectGetEntropySnap',
  connectGetFileButton: '#connectgetfile',
  connectHomePageButton: '#connecthomepage',
  connectImagesButton: '#connectimages',
  connectLifeCycleButton: '#connectlifecycle-hooks',
  connectNameLookUpButton: '#connectname-lookup',
  connectTransactionInsightButton: '#connecttransaction-insights',
  connectUpdateButton: '#connectUpdate',
  connectUpdateNewButton: '#connectUpdateNew',
  connectWasmButton: '#connectwasm',
  connectNotificationButton: '#connectnotifications',
  confirmationButton: '#sendConfirmationButton',
  getAccountButton: '#getAccounts',
  getBip32CompressedPublicKeyButton: '#bip32GetCompressedPublic',
  getBip32PublicKeyButton: '#bip32GetPublic',
  publicKeyBip44Button: '#sendBip44Test',
  sendErrorButton: '#sendError',
  sendExpandedViewNotificationButton: '#sendExpandedViewNotification',
  sendInAppNotificationButton: '#sendInAppNotification',
  sendGetFileBase64Button: '#sendGetFileBase64Button',
  sendGetFileHexButton: '#sendGetFileHexButton',
  sendGetFileTextButton: '#sendGetFileTextButton',
  sendInsightButton: '#sendInsights',
  sendWasmMessageButton: '#sendWasmMessage',
  signBip32messageSecp256k1Button: '#sendBip32-secp256k1',
  signBip44MessageButton: '#signBip44Message',
  signEd25519Bip32MessageButton: '#sendBip32-ed25519Bip32',
  signEd25519MessageButton: '#sendBip32-ed25519',
  signEntropyMessageButton: '#signEntropyMessage',
  submitClientStatusButton: '#sendClientStatusTest',
} satisfies Record<string, string>;

const spanLocator = {
  bip32MessageResultEd25519Span: '#bip32MessageResult-ed25519',
  bip32MessageResultSecp256k1Span: '#bip32MessageResult-secp256k1',
  bip32PublicKeyResultSpan: '#bip32PublicKeyResult',
  bip32ResultSpan: '#bip32Result',
  bip44ResultSpan: '#bip44Result',
  bip44SignResultSpan: '#bip44SignResult',
  clientStatusResultSpan: '#clientStatusResult',
  entropySignResultSpan: '#entropySignResult',
  errorResultSpan: '#errorResult',
  fileResultSpan: '#getFileResult',
  installedSnapResultSpan: '#installedSnapsResult',
  messageResultEd25519SBip32Span: '#bip32MessageResult-ed25519Bip32',
  updateVersionSpan: '#updateSnapVersion',
  wasmResultSpan: '#wasmResult',
} satisfies Record<string, string>;

const dropDownLocator = {
  bip32EntropyDropDown: '#bip32-entropy-selector',
  bip44EntropyDropDown: '#bip44-entropy-selector',
  getEntropyDropDown: '#get-entropy-entropy-selector',
} satisfies Record<string, string>;
export class TestSnaps {
  driver: Driver;

  public readonly snapInstall;

<<<<<<< HEAD
  private readonly installedSnapsHeader = '[data-testid="InstalledSnaps"]';

  private readonly dialogsSnapConfirmationButton = '#sendConfirmationButton';

  private readonly getPublicKeyButton = {
    css: '#bip32GetPublic',
    text: 'Get Public Key',
  };

  private readonly getCompressedKeyButton = {
    css: '#bip32GetCompressedPublic',
    text: 'Get Compressed Public Key',
  };

  private readonly publicKeyBip44Button = '#sendBip44Test';

  private readonly inputMessageEd25519 = '#bip32Message-ed25519';

  private readonly inputMessageEd25519Bip32 = '#bip32Message-ed25519Bip32';

  private readonly inputMessageSecp256k1 = '#bip32Message-secp256k1';

  private readonly buttonMessageSecp256k1 = '#sendBip32-secp256k1';

  private readonly buttonSignEd25519Message = '#sendBip32-ed25519';

  private readonly inputMessageBip44 = '#bip44Message';

  private readonly buttonSignBip44Message = '#signBip44Message';

  private readonly buttonSignEd25519Bip32Message = '#sendBip32-ed25519Bip32';

=======
>>>>>>> e79c5555
  constructor(driver: Driver) {
    this.driver = driver;
    this.snapInstall = new SnapInstall(driver);
  }

  async openPage() {
    console.log('Opening Test Snap Dapp page');
    await this.driver.openNewPage(TEST_SNAPS_WEBSITE_URL);
    await this.driver.waitForSelector(this.installedSnapsHeader);
  }

<<<<<<< HEAD
  /**
   * Install a Snap with the given `connectButton` selector. This assumes a
   * button exists on the `test-snaps` page that will open a dialog to install
   * the Snap.
   *
   * @param connectButton - The selector for the button that will open the
   * dialog to install the Snap.
   * @param withWarning - Whether the installation will have a warning dialog,
   * e.g., in the case of entropy Snaps requiring special permissions.
   */
  async installSnap(connectButton: string, withWarning = false) {
    await this.driver.scrollToElement(
      this.driver.findClickableElement(connectButton),
    );

    await this.driver.delay(largeDelayMs);
    await this.driver.waitForSelector(connectButton);
    await this.driver.clickElement(connectButton);

    await this.driver.switchToWindowWithTitle(WINDOW_TITLES.Dialog);
    await this.snapInstall.check_pageIsLoaded();
    await this.snapInstall.clickNextButton();

    // click confirm
    await this.snapInstall.clickConfirmButton();

    if (withWarning) {
      const snapInstallWarning = new SnapInstallWarning(this.driver);
      await snapInstallWarning.clickCheckboxPermission();
      await snapInstallWarning.clickConfirmButton();
    }

    await this.snapInstall.clickNextButton();
    await this.driver.switchToWindowWithTitle(WINDOW_TITLES.TestSnaps);

    await this.driver.waitForSelector({
      css: connectButton,
      text: 'Reconnect',
    });
  }

  /**
   * Click a button with the given selector.
   *
   * @param selector - The selector for the button to click.
   * @returns A promise that resolves after the button is clicked.
   */
  async clickButton(selector: string) {
    console.log('Wait and click button');
    await this.driver.waitForSelector(selector);
    await this.driver.clickElement(selector);
  }

  /**
   * Paste a message into a field with the given selector.
   *
   * @param selector - The selector for the field to paste the message into.
   * @param message - The message to paste into the field.
   * @returns A promise that resolves after the message is pasted into the
   * field.
   */
  async pasteIntoField(selector: string, message: string) {
    await this.driver.pasteIntoField(selector, message);
  }

  /**
   * Click the approve button in the dialog window.
   *
   * @returns A promise that resolves after the approve button is clicked.
   */
  async approveDialog() {
    // Switch to approve window.
    await this.driver.switchToWindowWithTitle(WINDOW_TITLES.Dialog);

    // Wait for and click on approve and wait for window to close.
    await this.driver.waitForSelector({
      text: 'Approve',
      tag: 'button',
    });
    await this.driver.clickElementAndWaitForWindowToClose({
      text: 'Approve',
      tag: 'button',
    });

    // Switch back to `test-snaps` page.
    await this.driver.switchToWindowWithTitle(WINDOW_TITLES.TestSnaps);
  }

  async clickDialogsSnapConfirmationButton() {
    await this.driver.clickElement(this.dialogsSnapConfirmationButton);
=======
  async check_pageIsLoaded(): Promise<void> {
    try {
      await this.driver.waitForMultipleSelectors([
        this.installedSnapsHeader,
        buttonLocator.connectBip32Button,
      ]);
    } catch (e) {
      console.log(
        'Timeout while waiting for Test Snap Dapp page to be loaded',
        e,
      );
      throw e;
    }
    console.log('Test Snap Dapp page is loaded');
  }

  async check_clientStatus(expectedStatus: string): Promise<void> {
    console.log(`Checking that the client status should be ${expectedStatus}`);
    await this.driver.waitForSelector({
      css: spanLocator.clientStatusResultSpan,
      text: expectedStatus,
    });
  }

  async scrollAndClickButton(buttonElement: keyof typeof buttonLocator) {
    console.log(`Finding, scrolling to, and clicking ${buttonElement}`);
    await this.driver.findScrollToAndClickElement(buttonLocator[buttonElement]);
>>>>>>> e79c5555
  }

  async fillMessage(inputElement: keyof typeof inputLocator, message: string) {
    console.log(`Filling message in ${inputElement}`);
    await this.driver.fill(inputLocator[inputElement], message);
  }

  async clickButton(buttonElement: keyof typeof buttonLocator) {
    console.log(`Clicking button ${buttonElement}`);
    await this.driver.clickElement(buttonLocator[buttonElement]);
  }

<<<<<<< HEAD
  async clickGetCompressedPublicKeyButton() {
    console.log('Wait and click get compressed public key button');
    await this.driver.waitForSelector(this.getCompressedKeyButton);
    await this.driver.clickElement(this.getCompressedKeyButton);
  }

  async fillMessageSecp256k1(message: string) {
    console.log('Wait and fill message in secp256k1');
    await this.driver.fill(this.inputMessageSecp256k1, message);
    await this.driver.clickElement(this.buttonMessageSecp256k1);
  }

  async fillMessageEd25519(message: string) {
    console.log('Wait and fill message in ed25519');
    await this.driver.waitForSelector(this.inputMessageEd25519);
    await this.driver.fill(this.inputMessageEd25519, message);
    await this.driver.clickElement(this.buttonSignEd25519Message);
  }

  async fillMessageEd25519Bip32(message: string) {
    console.log('Wait and fill message in ed25519 bip32');
    await this.driver.waitForSelector(this.inputMessageEd25519Bip32);
    await this.driver.fill(this.inputMessageEd25519Bip32, message);
    await this.driver.clickElement(this.buttonSignEd25519Bip32Message);
  }

  async fillBip44MessageAndSign(message: string) {
    console.log('Wait and enter bip44 message ');
    await this.driver.pasteIntoField(this.inputMessageBip44, message);
    const buttonSignBip44 = await this.driver.findElement(
      this.buttonSignBip44Message,
    );
    await this.driver.scrollToElement(buttonSignBip44);
    await this.driver.waitForSelector(this.buttonSignBip44Message);
    await this.driver.clickElement(this.buttonSignBip44Message);
  }

  async scrollToSendEd25519() {
    console.log('Scroll to send ed25519');
    const sendEd25519 = await this.driver.findElement(this.inputMessageEd25519);
    await this.driver.scrollToElement(sendEd25519);
  }

  /**
   * Select an entropy source from the dropdown with the given ID.
   *
   * @param id - The ID of the dropdown.
   * @param name - The name of the entropy source to select.
   */
  async selectEntropySource(id: string, name: string) {
    console.log('Select entropy source');
    const selector = await this.driver.findElement(`#${id}-entropy-selector`);
    await this.driver.scrollToElement(selector);
    await this.driver.clickElement(`#${id}-entropy-selector`);

    await this.driver.clickElement({
      text: name,
      css: `#${id}-entropy-selector option`,
=======
  async scrollToButton(buttonElement: keyof typeof buttonLocator) {
    console.log(`Scrolling button ${buttonElement}`);
    const buttonSelector = await this.driver.findElement(
      buttonLocator[buttonElement],
    );
    await this.driver.scrollToElement(buttonSelector);
  }

  async check_installationComplete(
    selector: keyof typeof buttonLocator,
    expectedMessage: string,
  ) {
    console.log(`Checking installation is complete - ${expectedMessage}`);
    await this.driver.waitForSelector({
      css: buttonLocator[selector],
      text: expectedMessage,
    });
  }

  async check_installedSnapsResult(expectedMessage: string) {
    console.log('Checking installed snaps, result section on the top left');
    await this.driver.waitForSelector({
      css: spanLocator.installedSnapResultSpan,
      text: expectedMessage,
    });
  }

  async check_messageResultSpan(
    spanSelectorId: keyof typeof spanLocator,
    expectedMessage: string,
  ) {
    console.log(
      `Checking the received result against the following expected result: ${expectedMessage}`,
    );
    await this.driver.waitForSelector({
      css: spanLocator[spanSelectorId],
      text: expectedMessage,
    });
  }

  /**
   * Select an entropy source from the dropdown with the given name.
   *
   * @param dropDownName - The name of the dropdown locator to select the entropy source from.
   * @param name - The name of the entropy source to select.
   */
  async scrollAndSelectEntropySource(
    dropDownName: keyof typeof dropDownLocator,
    name: string,
  ) {
    const locator = dropDownLocator[dropDownName];
    console.log(`Select ${dropDownName} entropy source`);
    const selector = await this.driver.findElement(locator);
    await this.driver.scrollToElement(selector);
    await this.driver.clickElement(locator);
    await this.driver.clickElement({
      text: name,
      css: `${locator} option`,
>>>>>>> e79c5555
    });
  }
}<|MERGE_RESOLUTION|>--- conflicted
+++ resolved
@@ -1,11 +1,5 @@
 import { Driver } from '../../webdriver/driver';
 import { TEST_SNAPS_WEBSITE_URL } from '../../snaps/enums';
-<<<<<<< HEAD
-import { largeDelayMs, WINDOW_TITLES } from '../../helpers';
-import SnapInstall from './dialog/snap-install';
-import SnapInstallWarning from './dialog/snap-install-warning';
-=======
->>>>>>> e79c5555
 
 const inputLocator = {
   entropyMessageInput: '#entropyMessage',
@@ -79,46 +73,10 @@
 export class TestSnaps {
   driver: Driver;
 
-  public readonly snapInstall;
-
-<<<<<<< HEAD
   private readonly installedSnapsHeader = '[data-testid="InstalledSnaps"]';
 
-  private readonly dialogsSnapConfirmationButton = '#sendConfirmationButton';
-
-  private readonly getPublicKeyButton = {
-    css: '#bip32GetPublic',
-    text: 'Get Public Key',
-  };
-
-  private readonly getCompressedKeyButton = {
-    css: '#bip32GetCompressedPublic',
-    text: 'Get Compressed Public Key',
-  };
-
-  private readonly publicKeyBip44Button = '#sendBip44Test';
-
-  private readonly inputMessageEd25519 = '#bip32Message-ed25519';
-
-  private readonly inputMessageEd25519Bip32 = '#bip32Message-ed25519Bip32';
-
-  private readonly inputMessageSecp256k1 = '#bip32Message-secp256k1';
-
-  private readonly buttonMessageSecp256k1 = '#sendBip32-secp256k1';
-
-  private readonly buttonSignEd25519Message = '#sendBip32-ed25519';
-
-  private readonly inputMessageBip44 = '#bip44Message';
-
-  private readonly buttonSignBip44Message = '#signBip44Message';
-
-  private readonly buttonSignEd25519Bip32Message = '#sendBip32-ed25519Bip32';
-
-=======
->>>>>>> e79c5555
   constructor(driver: Driver) {
     this.driver = driver;
-    this.snapInstall = new SnapInstall(driver);
   }
 
   async openPage() {
@@ -127,98 +85,6 @@
     await this.driver.waitForSelector(this.installedSnapsHeader);
   }
 
-<<<<<<< HEAD
-  /**
-   * Install a Snap with the given `connectButton` selector. This assumes a
-   * button exists on the `test-snaps` page that will open a dialog to install
-   * the Snap.
-   *
-   * @param connectButton - The selector for the button that will open the
-   * dialog to install the Snap.
-   * @param withWarning - Whether the installation will have a warning dialog,
-   * e.g., in the case of entropy Snaps requiring special permissions.
-   */
-  async installSnap(connectButton: string, withWarning = false) {
-    await this.driver.scrollToElement(
-      this.driver.findClickableElement(connectButton),
-    );
-
-    await this.driver.delay(largeDelayMs);
-    await this.driver.waitForSelector(connectButton);
-    await this.driver.clickElement(connectButton);
-
-    await this.driver.switchToWindowWithTitle(WINDOW_TITLES.Dialog);
-    await this.snapInstall.check_pageIsLoaded();
-    await this.snapInstall.clickNextButton();
-
-    // click confirm
-    await this.snapInstall.clickConfirmButton();
-
-    if (withWarning) {
-      const snapInstallWarning = new SnapInstallWarning(this.driver);
-      await snapInstallWarning.clickCheckboxPermission();
-      await snapInstallWarning.clickConfirmButton();
-    }
-
-    await this.snapInstall.clickNextButton();
-    await this.driver.switchToWindowWithTitle(WINDOW_TITLES.TestSnaps);
-
-    await this.driver.waitForSelector({
-      css: connectButton,
-      text: 'Reconnect',
-    });
-  }
-
-  /**
-   * Click a button with the given selector.
-   *
-   * @param selector - The selector for the button to click.
-   * @returns A promise that resolves after the button is clicked.
-   */
-  async clickButton(selector: string) {
-    console.log('Wait and click button');
-    await this.driver.waitForSelector(selector);
-    await this.driver.clickElement(selector);
-  }
-
-  /**
-   * Paste a message into a field with the given selector.
-   *
-   * @param selector - The selector for the field to paste the message into.
-   * @param message - The message to paste into the field.
-   * @returns A promise that resolves after the message is pasted into the
-   * field.
-   */
-  async pasteIntoField(selector: string, message: string) {
-    await this.driver.pasteIntoField(selector, message);
-  }
-
-  /**
-   * Click the approve button in the dialog window.
-   *
-   * @returns A promise that resolves after the approve button is clicked.
-   */
-  async approveDialog() {
-    // Switch to approve window.
-    await this.driver.switchToWindowWithTitle(WINDOW_TITLES.Dialog);
-
-    // Wait for and click on approve and wait for window to close.
-    await this.driver.waitForSelector({
-      text: 'Approve',
-      tag: 'button',
-    });
-    await this.driver.clickElementAndWaitForWindowToClose({
-      text: 'Approve',
-      tag: 'button',
-    });
-
-    // Switch back to `test-snaps` page.
-    await this.driver.switchToWindowWithTitle(WINDOW_TITLES.TestSnaps);
-  }
-
-  async clickDialogsSnapConfirmationButton() {
-    await this.driver.clickElement(this.dialogsSnapConfirmationButton);
-=======
   async check_pageIsLoaded(): Promise<void> {
     try {
       await this.driver.waitForMultipleSelectors([
@@ -246,7 +112,6 @@
   async scrollAndClickButton(buttonElement: keyof typeof buttonLocator) {
     console.log(`Finding, scrolling to, and clicking ${buttonElement}`);
     await this.driver.findScrollToAndClickElement(buttonLocator[buttonElement]);
->>>>>>> e79c5555
   }
 
   async fillMessage(inputElement: keyof typeof inputLocator, message: string) {
@@ -259,66 +124,6 @@
     await this.driver.clickElement(buttonLocator[buttonElement]);
   }
 
-<<<<<<< HEAD
-  async clickGetCompressedPublicKeyButton() {
-    console.log('Wait and click get compressed public key button');
-    await this.driver.waitForSelector(this.getCompressedKeyButton);
-    await this.driver.clickElement(this.getCompressedKeyButton);
-  }
-
-  async fillMessageSecp256k1(message: string) {
-    console.log('Wait and fill message in secp256k1');
-    await this.driver.fill(this.inputMessageSecp256k1, message);
-    await this.driver.clickElement(this.buttonMessageSecp256k1);
-  }
-
-  async fillMessageEd25519(message: string) {
-    console.log('Wait and fill message in ed25519');
-    await this.driver.waitForSelector(this.inputMessageEd25519);
-    await this.driver.fill(this.inputMessageEd25519, message);
-    await this.driver.clickElement(this.buttonSignEd25519Message);
-  }
-
-  async fillMessageEd25519Bip32(message: string) {
-    console.log('Wait and fill message in ed25519 bip32');
-    await this.driver.waitForSelector(this.inputMessageEd25519Bip32);
-    await this.driver.fill(this.inputMessageEd25519Bip32, message);
-    await this.driver.clickElement(this.buttonSignEd25519Bip32Message);
-  }
-
-  async fillBip44MessageAndSign(message: string) {
-    console.log('Wait and enter bip44 message ');
-    await this.driver.pasteIntoField(this.inputMessageBip44, message);
-    const buttonSignBip44 = await this.driver.findElement(
-      this.buttonSignBip44Message,
-    );
-    await this.driver.scrollToElement(buttonSignBip44);
-    await this.driver.waitForSelector(this.buttonSignBip44Message);
-    await this.driver.clickElement(this.buttonSignBip44Message);
-  }
-
-  async scrollToSendEd25519() {
-    console.log('Scroll to send ed25519');
-    const sendEd25519 = await this.driver.findElement(this.inputMessageEd25519);
-    await this.driver.scrollToElement(sendEd25519);
-  }
-
-  /**
-   * Select an entropy source from the dropdown with the given ID.
-   *
-   * @param id - The ID of the dropdown.
-   * @param name - The name of the entropy source to select.
-   */
-  async selectEntropySource(id: string, name: string) {
-    console.log('Select entropy source');
-    const selector = await this.driver.findElement(`#${id}-entropy-selector`);
-    await this.driver.scrollToElement(selector);
-    await this.driver.clickElement(`#${id}-entropy-selector`);
-
-    await this.driver.clickElement({
-      text: name,
-      css: `#${id}-entropy-selector option`,
-=======
   async scrollToButton(buttonElement: keyof typeof buttonLocator) {
     console.log(`Scrolling button ${buttonElement}`);
     const buttonSelector = await this.driver.findElement(
@@ -377,7 +182,6 @@
     await this.driver.clickElement({
       text: name,
       css: `${locator} option`,
->>>>>>> e79c5555
     });
   }
 }