import { Driver } from '../../../webdriver/driver';
import { veryLargeDelayMs } from '../../../helpers';

class SnapInstall {
  private driver: Driver;

  private readonly nextPageButton =
    '[data-testid="page-container-footer-next"]';

  private readonly pageFooter = '.page-container__footer';

  private readonly permissionConnect = '.permissions-connect';

  private readonly snapInstallScrollArea =
    '[data-testid="snap-install-scroll"]';

  private readonly snapUpdateScrollArea = '[data-testid="snap-update-scroll"]';

  private readonly approveButton = '[data-testid="confirmation-submit-button"]';

  private readonly connectButton = '[data-testid="confirm-btn"]';

  public readonly lifeCycleHookMessageElement = '.snap-ui-renderer__panel';

  private readonly insightTitle = {
    text: 'Insights Example Snap',
    tag: 'span',
  };

<<<<<<< HEAD
  private readonly transactionType = {
    css: 'p',
    text: 'ERC-20',
  };

=======
>>>>>>> 4c122d36
  constructor(driver: Driver) {
    this.driver = driver;
  }

  async check_pageIsLoaded(): Promise<void> {
    try {
      await this.driver.waitForMultipleSelectors([
        this.pageFooter,
        this.permissionConnect,
      ]);
    } catch (e) {
      console.log(
        'Timeout while waiting for Snap install dialog to be loaded',
        e,
      );
      throw e;
    }
    console.log('Snap install dialog is loaded');
  }

  async clickCheckboxPermission() {
    console.log('Clicking permission checkbox');
    await this.driver.clickElement(this.permissionConnect);
  }

  async clickNextButton() {
    console.log('Clicking Confirm/Ok button');
    await this.driver.clickElement(this.nextPageButton);
  }

  async waitForNextButton() {
    console.log('Waiting for Confirm/Ok button to load');
    await this.driver.waitForSelector(this.nextPageButton);
  }

  async clickConfirmButton() {
    console.log(
      'Clicking on the scroll button and then clicking the confirm button',
    );
    await this.driver.waitUntil(
      async () => {
        await this.driver.clickElementSafe(this.snapInstallScrollArea);
        const isEnabled = await this.driver.findClickableElement(
          this.nextPageButton,
        );
        return isEnabled;
      },
      { timeout: veryLargeDelayMs, interval: 100 },
    );
    await this.driver.clickElement(this.nextPageButton);
  }

  async updateScrollAndClickConfirmButton() {
    console.log(
      'Clicking on the scroll button and then  clicking the confirm button',
    );
    await this.driver.waitUntil(
      async () => {
        await this.driver.clickElementSafe(this.snapUpdateScrollArea);
        const isEnabled = await this.driver.findClickableElement(
          this.nextPageButton,
        );
        return isEnabled;
      },
      { timeout: veryLargeDelayMs, interval: 100 },
    );
    await this.driver.clickElement(this.nextPageButton);
  }

  async clickApproveButton() {
    console.log('Clicking the approve button');
    await this.driver.clickElement(this.approveButton);
  }

  async clickConnectButton() {
    console.log('Clicking the connect button');
    await this.driver.clickElement(this.connectButton);
  }

<<<<<<< HEAD
  async check_transactionInsightsTitle() {
    console.log('Checking transaction insights title');
    await this.driver.waitForSelector(this.insightTitle);
  }

  async check_transactionInsightsType() {
    console.log('Checking transaction insights type');
    await this.driver.waitForSelector(this.transactionType);
  }

=======
>>>>>>> 4c122d36
  async check_messageResultSpan(
    spanSelectorId: string,
    expectedMessage: string,
  ) {
    console.log('Checking message result');
    await this.driver.waitForSelector({
      css: spanSelectorId,
      text: expectedMessage,
    });
  }
}

export default SnapInstall;<|MERGE_RESOLUTION|>--- conflicted
+++ resolved
@@ -27,14 +27,6 @@
     tag: 'span',
   };
 
-<<<<<<< HEAD
-  private readonly transactionType = {
-    css: 'p',
-    text: 'ERC-20',
-  };
-
-=======
->>>>>>> 4c122d36
   constructor(driver: Driver) {
     this.driver = driver;
   }
@@ -114,19 +106,6 @@
     await this.driver.clickElement(this.connectButton);
   }
 
-<<<<<<< HEAD
-  async check_transactionInsightsTitle() {
-    console.log('Checking transaction insights title');
-    await this.driver.waitForSelector(this.insightTitle);
-  }
-
-  async check_transactionInsightsType() {
-    console.log('Checking transaction insights type');
-    await this.driver.waitForSelector(this.transactionType);
-  }
-
-=======
->>>>>>> 4c122d36
   async check_messageResultSpan(
     spanSelectorId: string,
     expectedMessage: string,
