import { Driver } from '../../../webdriver/driver';

class SelectNetwork {
  private driver: Driver;

  private readonly addCustomNetworkButton = {
    text: 'Add a custom network',
    tag: 'button',
  };

  private readonly addNetworkButton = '[data-testid="test-add-button"]';

  private readonly closeButton = 'button[aria-label="Close"]';

  private readonly confirmDeleteNetworkButton = {
    text: 'Delete',
    tag: 'button',
  };

  private readonly confirmDeleteNetworkModal = {
    testId: 'confirm-delete-network-modal',
  };

  private readonly deleteNetworkButton = {
    testId: 'network-list-item-options-delete',
  };

  private readonly discoverButton = {
    testId: 'network-list-item-options-discover',
  };

  private readonly editNetworkButton =
    '[data-testid="network-list-item-options-edit"]';

  private readonly rpcUrlItem = '.select-rpc-url__item';

  private readonly searchInput =
    '[data-testid="network-redesign-modal-search-input"]';

  private readonly selectNetworkMessage = {
    text: 'Select a network',
    tag: 'h4',
  };

  private readonly selectRpcMessage = {
    text: 'Select RPC URL',
    tag: 'h4',
  };

  private readonly toggleButton = '.toggle-button > div';

  constructor(driver: Driver) {
    this.driver = driver;
  }

  // TODO: Fix in https://github.com/MetaMask/metamask-extension/issues/31860
  // eslint-disable-next-line @typescript-eslint/naming-convention
  async check_pageIsLoaded(): Promise<void> {
    try {
      await this.driver.waitForMultipleSelectors([
        this.selectNetworkMessage,
        this.searchInput,
      ]);
    } catch (e) {
      console.log(
        'Timeout while waiting for select network dialog to be loaded',
        e,
      );
      throw e;
    }
    console.log('Select network dialog is loaded');
  }

  async clickAddButton(): Promise<void> {
    console.log('Click Add Button');
    await this.driver.clickElementAndWaitToDisappear(this.addNetworkButton);
  }

  /**
   * Click the Add button for a popular network.
   *
   * @param chainId - The chain ID of the popular network to add.
   */
  async clickAddButtonForPopularNetwork(chainId: string): Promise<void> {
    console.log('Click Add Button for Popular Network');
    await this.driver.clickElementAndWaitToDisappear({
      text: 'Add',
      css: `[data-testid="test-add-button"]`,
      parent: {
        css: `[data-testid="popular-network-${chainId}"]`,
      },
    });
  }

  async clickCloseButton(): Promise<void> {
    console.log('Click Close Button');
    await this.driver.clickElementAndWaitToDisappear(this.closeButton);
  }

  /**
   * Delete a network from the network list.
   *
   * @param chainId - The chain ID of the network to delete.
   */
  async deleteNetwork(chainId: string): Promise<void> {
    console.log(`Delete network ${chainId} from network list`);
    await this.openNetworkListOptions(chainId);
    await this.driver.clickElementAndWaitToDisappear(this.deleteNetworkButton);
    await this.driver.waitForSelector(this.confirmDeleteNetworkModal);
    await this.driver.clickElementAndWaitToDisappear(
      this.confirmDeleteNetworkButton,
    );
  }

  async fillNetworkSearchInput(networkName: string): Promise<void> {
    console.log(`Fill network search input with ${networkName}`);
    await this.driver.fill(this.searchInput, networkName);
  }

  async openAddCustomNetworkModal(): Promise<void> {
    console.log('Open add custom network modal');
    await this.driver.clickElementAndWaitToDisappear(
      this.addCustomNetworkButton,
    );
  }

  async openEditNetworkModal(): Promise<void> {
    console.log('Open edit network modal');
    await this.driver.clickElementAndWaitToDisappear(this.editNetworkButton);
  }

  async openNetworkListOptions(chainId: string): Promise<void> {
    console.log(`Open network options for ${chainId} in network dialog`);
    await this.driver.clickElement(
      `[data-testid="network-list-item-options-button-${chainId}"]`,
    );
  }

  async openNetworkRPC(chainId: string): Promise<void> {
    console.log(`Open network RPC ${chainId}`);
    await this.driver.clickElementAndWaitToDisappear(
      `[data-testid="network-rpc-name-button-${chainId}"]`,
    );
    await this.driver.waitForSelector(this.selectRpcMessage);
  }

  async selectNetworkName(networkName: string): Promise<void> {
    console.log(`Click ${networkName}`);
    const networkNameItem = `[data-testid="${networkName}"]`;
    await this.driver.clickElementAndWaitToDisappear(networkNameItem);
    await this.driver.assertElementNotPresent('.loading-overlay');
  }

  async selectRPC(rpcName: string): Promise<void> {
    console.log(`Select RPC ${rpcName} for network`);
    await this.driver.waitForSelector(this.selectRpcMessage);
    await this.driver.clickElementAndWaitToDisappear({
      text: rpcName,
      tag: 'button',
    });
  }

  async toggleShowTestNetwork(): Promise<void> {
    console.log('Toggle show test network in select network dialog');
    await this.driver.clickElement(this.toggleButton);
  }

  /**
   * Check if a network option is displayed in the select network dialog.
   *
   * @param networkName - The name of the network to check.
   * @param shouldBeDisplayed - Whether the network should be displayed. Defaults to true.
   */
  // TODO: Fix in https://github.com/MetaMask/metamask-extension/issues/31860
  // eslint-disable-next-line @typescript-eslint/naming-convention
  async check_networkOptionIsDisplayed(
    networkName: string,
    shouldBeDisplayed: boolean = true,
  ): Promise<void> {
    console.log(
      `Check if ${networkName} is ${
        shouldBeDisplayed ? 'displayed' : 'not displayed'
      } in select network dialog`,
    );
    const networkNameItem = `[data-testid="${networkName}"]`;
    if (shouldBeDisplayed) {
      await this.driver.waitForSelector(networkNameItem);
    } else {
      await this.driver.assertElementNotPresent(networkNameItem);
    }
  }

  // TODO: Fix in https://github.com/MetaMask/metamask-extension/issues/31860
  // eslint-disable-next-line @typescript-eslint/naming-convention
  async check_networkRPCNumber(expectedNumber: number): Promise<void> {
    console.log(
      `Wait for ${expectedNumber} RPC URLs to be displayed in select network dialog`,
    );
    await this.driver.wait(async () => {
      const rpcNumber = await this.driver.findElements(this.rpcUrlItem);
      return rpcNumber.length === expectedNumber;
    }, 10000);
    console.log(`${expectedNumber} RPC URLs found in select network dialog`);
  }

  // TODO: Fix in https://github.com/MetaMask/metamask-extension/issues/31860
  // eslint-disable-next-line @typescript-eslint/naming-convention
  async check_rpcIsSelected(rpcName: string): Promise<void> {
    console.log(`Check RPC ${rpcName} is selected in network dialog`);
    await this.driver.waitForSelector({
      text: rpcName,
      tag: 'button',
    });
  }

  async clickDiscoverButton(): Promise<void> {
    console.log('Click Discover button in network options');
    await this.driver.clickElement(this.discoverButton);
  }

<<<<<<< HEAD
=======
  // TODO: Fix in https://github.com/MetaMask/metamask-extension/issues/31860
  // eslint-disable-next-line @typescript-eslint/naming-convention
  async check_chainInformationIsDisplayed(information: string): Promise<void> {
    console.log(`Check chain information is displayed: ${information}`);
    await this.driver.waitForSelector({
      text: information,
    });
  }

  // TODO: Fix in https://github.com/MetaMask/metamask-extension/issues/31860
  // eslint-disable-next-line @typescript-eslint/naming-convention
>>>>>>> 7f4e6d9b
  async check_discoverButtonIsVisible(): Promise<void> {
    console.log('Check Discover button is visible in network options');
    await this.driver.waitForSelector(this.discoverButton);
  }

<<<<<<< HEAD
=======
  // TODO: Fix in https://github.com/MetaMask/metamask-extension/issues/31860
  // eslint-disable-next-line @typescript-eslint/naming-convention
>>>>>>> 7f4e6d9b
  async check_popularNetworkIsDisplayed({
    chainId,
    networkName,
  }: {
    chainId: string;
    networkName: string;
  }): Promise<void> {
    console.log(
      `Check if ${networkName} is displayed in popular network options`,
    );
    await this.driver.waitForSelector({
      text: networkName,
      tag: 'p',
      parent: {
        css: `[data-testid="popular-network-${chainId}"]`,
      },
    });
  }
}

export default SelectNetwork;<|MERGE_RESOLUTION|>--- conflicted
+++ resolved
@@ -218,8 +218,6 @@
     await this.driver.clickElement(this.discoverButton);
   }
 
-<<<<<<< HEAD
-=======
   // TODO: Fix in https://github.com/MetaMask/metamask-extension/issues/31860
   // eslint-disable-next-line @typescript-eslint/naming-convention
   async check_chainInformationIsDisplayed(information: string): Promise<void> {
@@ -231,17 +229,13 @@
 
   // TODO: Fix in https://github.com/MetaMask/metamask-extension/issues/31860
   // eslint-disable-next-line @typescript-eslint/naming-convention
->>>>>>> 7f4e6d9b
   async check_discoverButtonIsVisible(): Promise<void> {
     console.log('Check Discover button is visible in network options');
     await this.driver.waitForSelector(this.discoverButton);
   }
 
-<<<<<<< HEAD
-=======
-  // TODO: Fix in https://github.com/MetaMask/metamask-extension/issues/31860
-  // eslint-disable-next-line @typescript-eslint/naming-convention
->>>>>>> 7f4e6d9b
+  // TODO: Fix in https://github.com/MetaMask/metamask-extension/issues/31860
+  // eslint-disable-next-line @typescript-eslint/naming-convention
   async check_popularNetworkIsDisplayed({
     chainId,
     networkName,
