import { Driver } from '../../webdriver/driver';

class NFTDetailsPage {
  private driver: Driver;

  private readonly nftBackButton = '[data-testid="nft__back"]';

  private readonly nftDetailsAddress = '.nft-details__addressButton';

  private readonly nftDetailsDescription =
    '[data-testid="nft-details__description"]';

  private readonly nftDetailsName = '[data-testid="nft-details__name"]';

  private readonly nftImageContainer = '.nft-item__container';

  private readonly nftOptionsButton = '[data-testid="nft-options__button"]';

  private readonly nftRemoveButton = '[data-testid="nft-item-remove__button"]';

  private readonly nftSendButton = '[data-testid="nft-send-button"]';

  private readonly nftItemButtom = '[data-testid="nft-item"]';

<<<<<<< HEAD
  private readonly nftOptionsButton = '[data-testid="nft-options__button"]';

  private readonly nftBackButton = '[data-testid="nft__back"]';

=======
>>>>>>> 4c122d36
  constructor(driver: Driver) {
    this.driver = driver;
  }

  async check_pageIsLoaded(): Promise<void> {
    try {
      await this.driver.waitForMultipleSelectors([
        this.nftSendButton,
        this.nftOptionsButton,
        this.nftBackButton,
      ]);
    } catch (e) {
      console.log('Timeout while waiting for NFT details page to be loaded', e);
      throw e;
    }
    console.log('NFT details page is loaded');
  }

  async clickNFTSendButton() {
    await this.driver.clickElement(this.nftSendButton);
  }

  async clickNFTItemButton() {
    await this.driver.clickElement(this.nftItemButtom);
  }

<<<<<<< HEAD
=======
  async removeNFT() {
    console.log('Click to remove NFT on NFT details page');
    await this.driver.clickElement(this.nftOptionsButton);
    await this.driver.clickElement(this.nftRemoveButton);
  }

  async check_nftDescriptionIsDisplayed(description: string) {
    console.log(
      'Check if NFT description is displayed on NFT details page',
      description,
    );
    await this.driver.waitForSelector({
      css: this.nftDetailsDescription,
      text: description,
    });
  }

  async check_nftDetailsAddressIsDisplayed(address: string) {
    console.log(
      'Check if NFT address is displayed on NFT details page',
      address,
    );
    await this.driver.waitForSelector({
      css: this.nftDetailsAddress,
      text: address,
    });
  }

  async check_nftImageContainerIsDisplayed() {
    console.log(
      'Check if NFT image container is displayed on NFT details page',
    );
    await this.driver.waitForSelector(this.nftImageContainer);
  }

  async check_nftNameIsDisplayed(name: string) {
    console.log('Check if NFT name is displayed on NFT details page', name);
    await this.driver.waitForSelector({
      css: this.nftDetailsName,
      text: name,
    });
  }

>>>>>>> 4c122d36
  async check_nftFullImageIsDisplayed() {
    console.log('Check if NFT full image is displayed on NFT details page');
    await this.driver.waitForSelector('[data-testid="nft-item"]');
  }
<<<<<<< HEAD

  async check_pageIsLoaded(): Promise<void> {
    try {
      await this.driver.waitForMultipleSelectors([
        this.nftSendButton,
        this.nftOptionsButton,
        this.nftBackButton,
      ]);
    } catch (e) {
      console.log('Timeout while waiting for NFT details page to be loaded', e);
      throw e;
    }
    console.log('NFT details page is loaded');
  }
=======
>>>>>>> 4c122d36
}

export default NFTDetailsPage;<|MERGE_RESOLUTION|>--- conflicted
+++ resolved
@@ -22,13 +22,6 @@
 
   private readonly nftItemButtom = '[data-testid="nft-item"]';
 
-<<<<<<< HEAD
-  private readonly nftOptionsButton = '[data-testid="nft-options__button"]';
-
-  private readonly nftBackButton = '[data-testid="nft__back"]';
-
-=======
->>>>>>> 4c122d36
   constructor(driver: Driver) {
     this.driver = driver;
   }
@@ -55,8 +48,6 @@
     await this.driver.clickElement(this.nftItemButtom);
   }
 
-<<<<<<< HEAD
-=======
   async removeNFT() {
     console.log('Click to remove NFT on NFT details page');
     await this.driver.clickElement(this.nftOptionsButton);
@@ -100,28 +91,10 @@
     });
   }
 
->>>>>>> 4c122d36
   async check_nftFullImageIsDisplayed() {
     console.log('Check if NFT full image is displayed on NFT details page');
     await this.driver.waitForSelector('[data-testid="nft-item"]');
   }
-<<<<<<< HEAD
-
-  async check_pageIsLoaded(): Promise<void> {
-    try {
-      await this.driver.waitForMultipleSelectors([
-        this.nftSendButton,
-        this.nftOptionsButton,
-        this.nftBackButton,
-      ]);
-    } catch (e) {
-      console.log('Timeout while waiting for NFT details page to be loaded', e);
-      throw e;
-    }
-    console.log('NFT details page is loaded');
-  }
-=======
->>>>>>> 4c122d36
 }
 
 export default NFTDetailsPage;