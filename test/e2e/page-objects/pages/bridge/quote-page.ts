--- conflicted
+++ resolved
@@ -43,12 +43,9 @@
 
   private applyButton = { text: 'Apply', tag: 'button' };
 
-<<<<<<< HEAD
-=======
   private confirmButton =
     '[data-testid="confirm-sign-and-send-transaction-confirm-snap-footer-button"]';
 
->>>>>>> 82db9a9c
   private selectAllButton = { text: 'Select all', tag: 'button' };
 
   private noOptionAvailable = {
