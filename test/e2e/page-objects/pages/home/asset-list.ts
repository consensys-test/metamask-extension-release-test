--- conflicted
+++ resolved
@@ -224,13 +224,9 @@
     await this.driver.clickElement(this.customTokenModalOption);
     await this.driver.waitForSelector(this.modalWarningBanner);
     await this.driver.clickElement(this.tokenChainDropdown);
-<<<<<<< HEAD
-    await this.driver.clickElement(this.tokenImportSelectNetwork(chainId));
-=======
     await this.driver.clickElementAndWaitToDisappear(
       this.tokenImportSelectNetwork(chainId),
     );
->>>>>>> 2f987b6e
     await this.driver.fill(this.tokenAddressInput, tokenAddress);
     await this.driver.fill(this.tokenSymbolInput, symbol);
     await this.driver.clickElement(this.importTokensNextButton);
