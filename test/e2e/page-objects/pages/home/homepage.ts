--- conflicted
+++ resolved
@@ -381,8 +381,6 @@
     });
   }
 
-<<<<<<< HEAD
-=======
   async checkNoSurveyToastIsDisplayed(): Promise<void> {
     console.log('Check no survey toast is displayed on homepage');
     await this.driver.assertElementNotPresent(this.surveyToast, {
@@ -392,7 +390,6 @@
 
   // TODO: Fix in https://github.com/MetaMask/metamask-extension/issues/31860
   // eslint-disable-next-line @typescript-eslint/naming-convention
->>>>>>> 7f4e6d9b
   async check_portfolioLinkIsDisplayed(): Promise<void> {
     console.log('Check if portfolio link is displayed on homepage');
     await this.driver.waitForSelector(this.portfolioLink);
