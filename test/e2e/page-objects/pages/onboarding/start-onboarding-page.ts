--- conflicted
+++ resolved
@@ -33,11 +33,6 @@
 
   private readonly onboardingCreateWithSrpButton =
     '[data-testid="onboarding-create-with-srp-button"]';
-<<<<<<< HEAD
-
-  private readonly onboardingImportWithSrpButton =
-    '[data-testid="onboarding-import-with-srp-button"]';
-=======
 
   private readonly onboardingImportWithSrpButton =
     '[data-testid="onboarding-import-with-srp-button"]';
@@ -53,17 +48,13 @@
 
   private readonly onboardingImportWithAppleButton =
     '[data-testid="onboarding-import-with-apple-button"]';
->>>>>>> 7f4e6d9b
 
   constructor(driver: Driver) {
     this.driver = driver;
   }
 
-<<<<<<< HEAD
-=======
   // TODO: Fix in https://github.com/MetaMask/metamask-extension/issues/31860
   // eslint-disable-next-line @typescript-eslint/naming-convention
->>>>>>> 7f4e6d9b
   async check_bannerPageIsLoaded(): Promise<void> {
     try {
       await this.driver.waitForMultipleSelectors([
@@ -92,26 +83,6 @@
     await this.driver.clickElementAndWaitToDisappear(
       this.termsOfUseAgreeButton,
     );
-<<<<<<< HEAD
-  }
-
-  async check_loginPageIsLoaded(): Promise<void> {
-    try {
-      await this.driver.waitForMultipleSelectors([
-        this.logInMessage,
-        this.createWalletButton,
-        this.importWalletButton,
-      ]);
-    } catch (e) {
-      console.log('Timeout while waiting for get started page to be loaded', e);
-      throw e;
-    }
-    console.log('Get started page is loaded');
-  }
-
-  async createWalletWithSrp(): Promise<void> {
-    await this.driver.clickElement(this.createWalletButton);
-=======
   }
 
   // TODO: Fix in https://github.com/MetaMask/metamask-extension/issues/31860
@@ -135,13 +106,10 @@
     if (socialLoginEnabled) {
       await this.driver.clickElement(this.onboardingCreateWithSrpButton);
     }
->>>>>>> 7f4e6d9b
   }
 
   async importWallet(): Promise<void> {
     await this.driver.clickElement(this.importWalletButton);
-<<<<<<< HEAD
-=======
     await this.driver.clickElement(this.onboardingImportWithSrpButton);
   }
 
@@ -171,7 +139,6 @@
 
     await this.driver.waitForSelector(socialLoginButton);
     await this.driver.clickElement(socialLoginButton);
->>>>>>> 7f4e6d9b
   }
 }
 
