--- conflicted
+++ resolved
@@ -181,14 +181,6 @@
   ): Promise<Json> {
     await this.driver.switchToWindowWithTitle(WINDOW_TITLES.MultichainTestDApp);
 
-<<<<<<< HEAD
-    await this.driver.clickElement(`[data-testid="${scope}-select"]`);
-
-    await this.driver.clickElement(`[data-testid="${scope}-${method}-option"]`);
-
-    const card = await this.driver.findElement(
-      `[data-testid="scope-card-${scope}`,
-=======
     await this.driver.clickElement(
       `[data-testid="${replaceColon(scope)}-select"]`,
     );
@@ -199,7 +191,6 @@
 
     const card = await this.driver.findElement(
       `[data-testid="scope-card-${replaceColon(scope)}`,
->>>>>>> 82db9a9c
     );
     const collapsible = await card.findElement({ css: '.collapsible-section' });
 
@@ -217,28 +208,16 @@
     };
 
     await this.driver.pasteIntoField(
-<<<<<<< HEAD
-      `[data-testid="${scope}-collapsible-content-textarea"]`,
-=======
       `[data-testid="${replaceColon(scope)}-collapsible-content-textarea"]`,
->>>>>>> 82db9a9c
       JSON.stringify(request),
     );
 
     await this.driver.clickElement(
-<<<<<<< HEAD
-      `[data-testid="invoke-method-${scope}-btn"]`,
-    );
-
-    const invokeResult = await this.driver.findElement(
-      `[id="invoke-method-${scope}-${method}-result-0"]`,
-=======
       `[data-testid="invoke-method-${replaceColon(scope)}-btn"]`,
     );
 
     const invokeResult = await this.driver.findElement(
       `[id="invoke-method-${replaceColon(scope)}-${method}-result-0"]`,
->>>>>>> 82db9a9c
     );
     return JSON.parse(await invokeResult.getText());
   }
