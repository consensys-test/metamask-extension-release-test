const { strict: assert } = require('assert');
const path = require('path');
const { promises: fs, writeFileSync, readFileSync } = require('fs');
const BigNumber = require('bignumber.js');
const mockttp = require('mockttp');
const detectPort = require('detect-port');
const { difference } = require('lodash');
const createStaticServer = require('../../development/create-static-server');
const { tEn } = require('../lib/i18n-helpers');
const { setupMocking } = require('./mock-e2e');
const { Ganache } = require('./seeder/ganache');
const FixtureServer = require('./fixture-server');
const PhishingWarningPageServer = require('./phishing-warning-page-server');
const { buildWebDriver } = require('./webdriver');
const { PAGES } = require('./webdriver/driver');
const GanacheSeeder = require('./seeder/ganache-seeder');
const { Bundler } = require('./bundler');
const { SMART_CONTRACTS } = require('./seeder/smart-contracts');
const {
  ERC_4337_ACCOUNT,
  DEFAULT_GANACHE_ETH_BALANCE_DEC,
} = require('./constants');
const {
  getServerMochaToBackground,
} = require('./background-socket/server-mocha-to-background');

const tinyDelayMs = 200;
const regularDelayMs = tinyDelayMs * 2;
const largeDelayMs = regularDelayMs * 2;
const veryLargeDelayMs = largeDelayMs * 2;
const dappBasePort = 8080;

const createDownloadFolder = async (downloadsFolder) => {
  await fs.rm(downloadsFolder, { recursive: true, force: true });
  await fs.mkdir(downloadsFolder, { recursive: true });
};

const convertToHexValue = (val) => `0x${new BigNumber(val, 10).toString(16)}`;

const convertETHToHexGwei = (eth) => convertToHexValue(eth * 10 ** 18);

async function withFixtures(options, testSuite) {
  const {
    dapp,
    fixtures,
    ganacheOptions,
    smartContract,
    driverOptions,
    dappOptions,
    title,
    ignoredConsoleErrors = [],
    dappPath = undefined,
    disableGanache,
    disableServerMochaToBackground = false,
    dappPaths,
    testSpecificMock = function () {
      // do nothing.
    },
    useBundler,
    usePaymaster,
    ethConversionInUsd,
  } = options;

  const fixtureServer = new FixtureServer();
  let ganacheServer;
  if (!disableGanache) {
    ganacheServer = new Ganache();
  }
  const bundlerServer = new Bundler();
  const https = await mockttp.generateCACertificate();
  const mockServer = mockttp.getLocal({ https, cors: true });
  const secondaryGanacheServer = [];
  let numberOfDapps = dapp ? 1 : 0;
  const dappServer = [];
  const phishingPageServer = new PhishingWarningPageServer();

  if (!disableServerMochaToBackground) {
    getServerMochaToBackground();
  }

  let webDriver;
  let driver;
  let failed = false;
  try {
    if (!disableGanache) {
      await ganacheServer.start(ganacheOptions);
    }
    let contractRegistry;

    if (smartContract && !disableGanache) {
      const ganacheSeeder = new GanacheSeeder(ganacheServer.getProvider());
      const contracts =
        smartContract instanceof Array ? smartContract : [smartContract];
      await Promise.all(
        contracts.map((contract) =>
          ganacheSeeder.deploySmartContract(contract),
        ),
      );
      contractRegistry = ganacheSeeder.getContractRegistry();
    }

    if (ganacheOptions?.concurrent) {
      ganacheOptions.concurrent.forEach(async (ganacheSettings) => {
        const { port, chainId, ganacheOptions2 } = ganacheSettings;
        const server = new Ganache();
        secondaryGanacheServer.push(server);
        await server.start({
          blockTime: 2,
          chain: { chainId },
          port,
          vmErrorsOnRPCResponse: false,
          ...ganacheOptions2,
        });
      });
    }

    if (!disableGanache && useBundler) {
      await initBundler(bundlerServer, ganacheServer, usePaymaster);
    }

    await fixtureServer.start();
    fixtureServer.loadJsonState(fixtures, contractRegistry);
    await phishingPageServer.start();
    if (dapp) {
      if (dappOptions?.numberOfDapps) {
        numberOfDapps = dappOptions.numberOfDapps;
      }
      for (let i = 0; i < numberOfDapps; i++) {
        let dappDirectory;
        if (dappPath || (dappPaths && dappPaths[i])) {
          dappDirectory = path.resolve(__dirname, dappPath || dappPaths[i]);
        } else {
          dappDirectory = path.resolve(
            __dirname,
            '..',
            '..',
            'node_modules',
            '@metamask',
            'test-dapp',
            'dist',
          );
        }
        dappServer.push(createStaticServer(dappDirectory));
        dappServer[i].listen(`${dappBasePort + i}`);
        await new Promise((resolve, reject) => {
          dappServer[i].on('listening', resolve);
          dappServer[i].on('error', reject);
        });
      }
    }
    const { mockedEndpoint, getPrivacyReport } = await setupMocking(
      mockServer,
      testSpecificMock,
      {
        chainId: ganacheOptions?.chainId || 1337,
        ethConversionInUsd,
      },
    );
    if ((await detectPort(8000)) !== 8000) {
      throw new Error(
        'Failed to set up mock server, something else may be running on port 8000.',
      );
    }
    await mockServer.start(8000);

    driver = (await buildWebDriver(driverOptions)).driver;
    webDriver = driver.driver;

    if (process.env.SELENIUM_BROWSER === 'chrome') {
      await driver.checkBrowserForExceptions(ignoredConsoleErrors);
      await driver.checkBrowserForConsoleErrors(ignoredConsoleErrors);
    }

    let driverProxy;
    if (process.env.E2E_DEBUG === 'true') {
      driverProxy = new Proxy(driver, {
        get(target, prop, receiver) {
          const originalProperty = target[prop];
          if (typeof originalProperty === 'function') {
            return (...args) => {
              console.log(
                `[driver] Called '${prop}' with arguments ${JSON.stringify(
                  args,
                ).slice(0, 200)}`, // limit the length of the log entry to 200 characters
              );
              return originalProperty.bind(target)(...args);
            };
          }
          return Reflect.get(target, prop, receiver);
        },
      });
    }

    console.log(`\nExecuting testcase: '${title}'\n`);

    await testSuite({
      driver: driverProxy ?? driver,
      contractRegistry,
      ganacheServer,
      secondaryGanacheServer,
      mockedEndpoint,
      bundlerServer,
      mockServer,
    });

    const errorsAndExceptions = driver.summarizeErrorsAndExceptions();
    if (errorsAndExceptions) {
      throw new Error(errorsAndExceptions);
    }

    // At this point the suite has executed successfully, so we can log out a success message
    // (Note: a Chrome browser error will unfortunately pop up after this success message)
    console.log(`\nSuccess on testcase: '${title}'\n`);

    // Evaluate whether any new hosts received network requests during E2E test
    // suite execution. If so, fail the test unless the
    // --update-privacy-snapshot was specified. In that case, update the
    // snapshot file.
    const privacySnapshotRaw = readFileSync('./privacy-snapshot.json');
    const privacySnapshot = JSON.parse(privacySnapshotRaw);
    const privacyReport = getPrivacyReport();

    // We must add to our privacyReport all of the known hosts that are
    // included in the privacySnapshot. If no new hosts were requested during
    // this test suite execution, then the mergedReport and the privacySnapshot
    // should be identical.
    const mergedReport = [
      ...new Set([...privacyReport, ...privacySnapshot]),
    ].sort();

    // To determine if a new host was requested, we use the lodash difference
    // method to generate an array of the items included in the first argument
    // but not in the second
    const newHosts = difference(mergedReport, privacySnapshot);

    if (newHosts.length > 0) {
      if (process.env.UPDATE_PRIVACY_SNAPSHOT === 'true') {
        writeFileSync(
          './privacy-snapshot.json',
          JSON.stringify(mergedReport, null, 2),
        );
      } else {
        throw new Error(
          `A new host not contained in the privacy-snapshot received a network
           request during test execution. Please update the privacy-snapshot
           file by passing the --update-privacy-snapshot option to the test
           command or add the new hosts to the snapshot manually.

           New hosts found: ${newHosts}.`,
        );
      }
    }
  } catch (error) {
    failed = true;
    if (webDriver) {
      try {
        await driver.verboseReportOnFailure(title, error);
      } catch (verboseReportError) {
        console.error(verboseReportError);
      }
      if (
        process.env.E2E_LEAVE_RUNNING !== 'true' &&
        (driver.errors.length > 0 || driver.exceptions.length > 0)
      ) {
        /**
         * Navigate to the background
         * forcing background exceptions to be captured
         * proving more helpful context
         */
        await driver.navigate(PAGES.BACKGROUND);
      }
    }

    // Add information to the end of the error message that should surface in the "Tests" tab of CircleCI
    if (process.env.CIRCLE_NODE_INDEX) {
      error.message += `\n  (Ran on CircleCI Node ${process.env.CIRCLE_NODE_INDEX} of ${process.env.CIRCLE_NODE_TOTAL}, Job ${process.env.CIRCLE_JOB})`;
    }

    throw error;
  } finally {
    if (!failed || process.env.E2E_LEAVE_RUNNING !== 'true') {
      await fixtureServer.stop();
      if (ganacheServer) {
        await ganacheServer.quit();
      }

      if (ganacheOptions?.concurrent) {
        secondaryGanacheServer.forEach(async (server) => {
          await server.quit();
        });
      }

      if (useBundler) {
        await bundlerServer.stop();
      }

      if (webDriver) {
        await driver.quit();
      }
      if (dapp) {
        for (let i = 0; i < numberOfDapps; i++) {
          if (dappServer[i] && dappServer[i].listening) {
            await new Promise((resolve, reject) => {
              dappServer[i].close((error) => {
                if (error) {
                  return reject(error);
                }
                return resolve();
              });
            });
          }
        }
      }
      if (phishingPageServer.isRunning()) {
        await phishingPageServer.quit();
      }

      // Since mockServer could be stop'd at another location,
      // use a try/catch to avoid an error
      try {
        await mockServer.stop();
      } catch (e) {
        console.log('mockServer already stopped');
      }
    }
  }
}

const WINDOW_TITLES = Object.freeze({
  ExtensionInFullScreenView: 'MetaMask',
  InstalledExtensions: 'Extensions',
  Dialog: 'MetaMask Dialog',
  Phishing: 'MetaMask Phishing Detection',
  ServiceWorkerSettings: 'Inspect with Chrome Developer Tools',
  SnapSimpleKeyringDapp: 'SSK - Simple Snap Keyring',
  TestDApp: 'E2E Test Dapp',
  TestSnaps: 'Test Snaps',
  ERC4337Snap: 'Account Abstraction Snap',
});

/**
 * @param {*} driver - Selenium driver
 * @param {*} handlesCount - total count of windows that should be loaded
 * @returns handles - an object with window handles, properties in object represent windows:
 *            1. extension: MetaMask extension window
 *            2. dapp: test-app window
 *            3. popup: MetaMask extension popup window
 */
const getWindowHandles = async (driver, handlesCount) => {
  await driver.waitUntilXWindowHandles(handlesCount);
  const windowHandles = await driver.getAllWindowHandles();

  const extension = windowHandles[0];
  const dapp = await driver.switchToWindowWithTitle(
    WINDOW_TITLES.TestDApp,
    windowHandles,
  );
  const popup = windowHandles.find(
    (handle) => handle !== extension && handle !== dapp,
  );
  return { extension, dapp, popup };
};

const importSRPOnboardingFlow = async (driver, seedPhrase, password) => {
  // agree to terms of use
  await driver.clickElement('[data-testid="onboarding-terms-checkbox"]');

  // welcome
  await driver.clickElement('[data-testid="onboarding-import-wallet"]');

  // metrics
  await driver.clickElement('[data-testid="metametrics-no-thanks"]');

  await driver.waitForSelector('.import-srp__actions');
  // import with recovery phrase
  await driver.pasteIntoField(
    '[data-testid="import-srp__srp-word-0"]',
    seedPhrase,
  );
  await driver.clickElement('[data-testid="import-srp-confirm"]');

  // create password
  await driver.fill('[data-testid="create-password-new"]', password);
  await driver.fill('[data-testid="create-password-confirm"]', password);
  await driver.clickElement('[data-testid="create-password-terms"]');
  await driver.clickElement('[data-testid="create-password-import"]');
  await driver.assertElementNotPresent('.loading-overlay');
};

const completeImportSRPOnboardingFlow = async (
  driver,
  seedPhrase,
  password,
) => {
  await importSRPOnboardingFlow(driver, seedPhrase, password);

  // complete
  await driver.clickElement('[data-testid="onboarding-complete-done"]');

  // pin extension
  await driver.clickElement('[data-testid="pin-extension-next"]');
  await driver.clickElement('[data-testid="pin-extension-done"]');
};

const completeImportSRPOnboardingFlowWordByWord = async (
  driver,
  seedPhrase,
  password,
) => {
  // agree to terms of use
  await driver.clickElement('[data-testid="onboarding-terms-checkbox"]');

  // welcome
  await driver.clickElement('[data-testid="onboarding-import-wallet"]');

  // metrics
  await driver.clickElement('[data-testid="metametrics-no-thanks"]');

  // import with recovery phrase, word by word
  const words = seedPhrase.split(' ');
  for (const word of words) {
    await driver.pasteIntoField(
      `[data-testid="import-srp__srp-word-${words.indexOf(word)}"]`,
      word,
    );
  }
  await driver.clickElement('[data-testid="import-srp-confirm"]');

  // create password
  await driver.fill('[data-testid="create-password-new"]', password);
  await driver.fill('[data-testid="create-password-confirm"]', password);
  await driver.clickElement('[data-testid="create-password-terms"]');
  await driver.clickElement('[data-testid="create-password-import"]');

  // wait for loading to complete
  await driver.assertElementNotPresent('.loading-overlay');

  // complete
  await driver.clickElement('[data-testid="onboarding-complete-done"]');

  // pin extension
  await driver.clickElement('[data-testid="pin-extension-next"]');
  await driver.clickElement('[data-testid="pin-extension-done"]');
};

/**
 * Begin the create new wallet flow on onboarding screen.
 *
 * @param {WebDriver} driver
 */
const onboardingBeginCreateNewWallet = async (driver) => {
  // agree to terms of use
  await driver.clickElement('[data-testid="onboarding-terms-checkbox"]');

  // welcome
  await driver.clickElement('[data-testid="onboarding-create-wallet"]');
};

/**
 * Choose either "I Agree" or "No Thanks" on the MetaMetrics onboarding screen
 *
 * @param {WebDriver} driver
 * @param {boolean} option - true to opt into metrics, default is false
 */
const onboardingChooseMetametricsOption = async (driver, option = false) => {
  const optionIdentifier = option ? 'i-agree' : 'no-thanks';
  // metrics
  await driver.clickElement(`[data-testid="metametrics-${optionIdentifier}"]`);
};

/**
 * Set a password for MetaMask during onboarding
 *
 * @param {WebDriver} driver
 * @param {string} password - Password to set
 */
const onboardingCreatePassword = async (driver, password) => {
  // create password
  await driver.fill('[data-testid="create-password-new"]', password);
  await driver.fill('[data-testid="create-password-confirm"]', password);
  await driver.clickElement('[data-testid="create-password-terms"]');
  await driver.clickElement('[data-testid="create-password-wallet"]');
};

/**
 * Choose to secure wallet, and then get recovery phrase and confirm the SRP
 * during onboarding flow.
 *
 * @param {WebDriver} driver
 */
const onboardingRevealAndConfirmSRP = async (driver) => {
  // secure my wallet
  await driver.clickElement('[data-testid="secure-wallet-recommended"]');

  // reveal SRP
  await driver.clickElement('[data-testid="recovery-phrase-reveal"]');

  const revealedSeedPhrase = await driver.findElement(
    '[data-testid="recovery-phrase-chips"]',
  );

  const recoveryPhrase = await revealedSeedPhrase.getText();

  await driver.clickElement('[data-testid="recovery-phrase-next"]');

  // confirm SRP
  const words = recoveryPhrase.split(/\s*(?:[0-9)]+|\n|\.|^$|$)\s*/u);
  const finalWords = words.filter((str) => str !== '');
  assert.equal(finalWords.length, 12);

  await driver.fill('[data-testid="recovery-phrase-input-2"]', finalWords[2]);
  await driver.fill('[data-testid="recovery-phrase-input-3"]', finalWords[3]);
  await driver.fill('[data-testid="recovery-phrase-input-7"]', finalWords[7]);

  await driver.clickElement('[data-testid="confirm-recovery-phrase"]');

  await driver.clickElement({ text: 'Confirm', tag: 'button' });
};

/**
 * Complete the onboarding flow by confirming completion. Final step before the
 * reminder to pin the extension.
 *
 * @param {WebDriver} driver
 */
const onboardingCompleteWalletCreation = async (driver) => {
  // complete
  await driver.findElement({ text: 'Wallet creation successful', tag: 'h2' });
  await driver.clickElement('[data-testid="onboarding-complete-done"]');
};

const onboardingCompleteWalletCreationWithOptOut = async (driver) => {
  // wait for h2 to appear
  await driver.findElement({ text: 'Wallet creation successful', tag: 'h2' });
  // opt-out from third party API
  await driver.clickElement({ text: 'Advanced configuration', tag: 'a' });
  await driver.clickElement(
    '[data-testid="basic-functionality-toggle"] .toggle-button',
  );
  await driver.clickElement('[id="basic-configuration-checkbox"]');
  await driver.clickElement({ text: 'Turn off', tag: 'button' });

  await Promise.all(
    (
      await driver.findClickableElements(
        '.toggle-button.toggle-button--on:not([data-testid="basic-functionality-toggle"] .toggle-button)',
      )
    ).map((toggle) => toggle.click()),
  );
  // complete onboarding
  await driver.clickElement({ text: 'Done', tag: 'button' });
};

/**
 * Move through the steps of pinning extension after successful onboarding
 *
 * @param {WebDriver} driver
 */
const onboardingPinExtension = async (driver) => {
  // pin extension
  await driver.clickElement('[data-testid="pin-extension-next"]');
  await driver.clickElement('[data-testid="pin-extension-done"]');
};

const completeCreateNewWalletOnboardingFlowWithOptOut = async (
  driver,
  password,
) => {
  await onboardingBeginCreateNewWallet(driver);
  await onboardingChooseMetametricsOption(driver, false);
  await onboardingCreatePassword(driver, password);
  await onboardingRevealAndConfirmSRP(driver);
  await onboardingCompleteWalletCreationWithOptOut(driver);
};

const completeCreateNewWalletOnboardingFlow = async (driver, password) => {
  await onboardingBeginCreateNewWallet(driver);
  await onboardingChooseMetametricsOption(driver, false);
  await onboardingCreatePassword(driver, password);
  await onboardingRevealAndConfirmSRP(driver);
  await onboardingCompleteWalletCreation(driver);
  await onboardingPinExtension(driver);
};

const importWrongSRPOnboardingFlow = async (driver, seedPhrase) => {
  // agree to terms of use
  await driver.clickElement('[data-testid="onboarding-terms-checkbox"]');

  // welcome
  await driver.clickElement('[data-testid="onboarding-import-wallet"]');

  // metrics
  await driver.clickElement('[data-testid="metametrics-no-thanks"]');

  // import with recovery phrase
  await driver.pasteIntoField(
    '[data-testid="import-srp__srp-word-0"]',
    seedPhrase,
  );

  const warningText = 'Invalid Secret Recovery Phrase';
  const warnings = await driver.findElements('.import-srp__banner-alert-text');
  const warning = warnings[1];

  assert.equal(await warning.getText(), warningText);
};

const selectDropdownByNum = async (elements, index) => {
  await elements[index].click();
};

const testSRPDropdownIterations = async (options, driver, iterations) => {
  for (let i = 0; i < iterations; i++) {
    await selectDropdownByNum(options, i);
    await new Promise((resolve) => setTimeout(resolve, 1000));

    const formFields = await driver.findElements('.import-srp__srp-word-label');
    const expectedNumFields = 12 + i * 3;
    const actualNumFields = formFields.length;
    assert.equal(actualNumFields, expectedNumFields);
  }
};

const openSRPRevealQuiz = async (driver) => {
  // navigate settings to reveal SRP
  await driver.clickElement('[data-testid="account-options-menu-button"]');

  // fix race condition with mmi build
  if (process.env.MMI) {
    await driver.waitForSelector('[data-testid="global-menu-mmi-portfolio"]');
  }

  await driver.clickElement({ text: 'Settings', tag: 'div' });
  await driver.clickElement({ text: 'Security & privacy', tag: 'div' });
  await driver.clickElement('[data-testid="reveal-seed-words"]');
};

const passwordUnlockOpenSRPRevealQuiz = async (driver) => {
  await unlockWallet(driver);
  await openSRPRevealQuiz(driver);
};

const completeSRPRevealQuiz = async (driver) => {
  // start quiz
  await driver.clickElement('[data-testid="srp-quiz-get-started"]');

  // tap correct answer 1
  await driver.clickElement('[data-testid="srp-quiz-right-answer"]');

  // tap Continue 1
  await driver.clickElement('[data-testid="srp-quiz-continue"]');

  // tap correct answer 2
  await driver.clickElement('[data-testid="srp-quiz-right-answer"]');

  // tap Continue 2
  await driver.clickElement('[data-testid="srp-quiz-continue"]');
};

const tapAndHoldToRevealSRP = async (driver) => {
  await driver.holdMouseDownOnElement(
    {
      text: tEn('holdToRevealSRP'),
      tag: 'span',
    },
    3000,
  );
};

const closeSRPReveal = async (driver) => {
  await driver.clickElement({
    text: tEn('close'),
    tag: 'button',
  });
  await driver.findVisibleElement({
    text: tEn('tokens'),
    tag: 'button',
  });
};

const DAPP_HOST_ADDRESS = '127.0.0.1:8080';
const DAPP_URL = `http://${DAPP_HOST_ADDRESS}`;
const DAPP_ONE_URL = 'http://127.0.0.1:8081';
const DAPP_TWO_URL = 'http://127.0.0.1:8082';

const openDapp = async (driver, contract = null, dappURL = DAPP_URL) => {
  return contract
    ? await driver.openNewPage(`${dappURL}/?contract=${contract}`)
    : await driver.openNewPage(dappURL);
};

const openDappConnectionsPage = async (driver) => {
  await driver.openNewPage(
    `${driver.extensionUrl}/home.html#connections/${encodeURIComponent(
      DAPP_URL,
    )}`,
  );
};

const createDappTransaction = async (driver, transaction) => {
  await openDapp(
    driver,
    null,
    `${DAPP_URL}/request?method=eth_sendTransaction&params=${JSON.stringify([
      transaction,
    ])}`,
  );
};

const switchToOrOpenDapp = async (
  driver,
  contract = null,
  dappURL = DAPP_URL,
) => {
  const handle = await driver.windowHandles.switchToWindowIfKnown(
    WINDOW_TITLES.TestDApp,
  );

  if (!handle) {
    await openDapp(driver, contract, dappURL);
  }
};

const connectToDapp = async (driver) => {
  await openDapp(driver);
  // Connect to dapp
  await driver.clickElement({
    text: 'Connect',
    tag: 'button',
  });

  await switchToNotificationWindow(driver);
  await driver.clickElement({
    text: 'Next',
    tag: 'button',
  });
  await driver.clickElement({
    text: 'Confirm',
    tag: 'button',
  });
  await driver.switchToWindowWithTitle(WINDOW_TITLES.TestDApp);
};

const PRIVATE_KEY =
  '0x7C9529A67102755B7E6102D6D950AC5D5863C98713805CEC576B945B15B71EAC';

const PRIVATE_KEY_TWO =
  '0xa444f52ea41e3a39586d7069cb8e8233e9f6b9dea9cbb700cce69ae860661cc8';

const ACCOUNT_1 = '0x5cfe73b6021e818b776b421b1c4db2474086a7e1';
const ACCOUNT_2 = '0x09781764c08de8ca82e156bbf156a3ca217c7950';

const defaultGanacheOptions = {
  accounts: [
    {
      secretKey: PRIVATE_KEY,
      balance: convertETHToHexGwei(DEFAULT_GANACHE_ETH_BALANCE_DEC),
    },
  ],
};

const defaultGanacheOptionsForType2Transactions = {
  ...defaultGanacheOptions,
  // EVM version that supports type 2 transactions (EIP1559)
  hardfork: 'london',
};

const multipleGanacheOptions = {
  accounts: [
    {
      secretKey: PRIVATE_KEY,
      balance: convertETHToHexGwei(DEFAULT_GANACHE_ETH_BALANCE_DEC),
    },
    {
      secretKey: PRIVATE_KEY_TWO,
      balance: convertETHToHexGwei(DEFAULT_GANACHE_ETH_BALANCE_DEC),
    },
  ],
};

const generateGanacheOptions = ({
  secretKey = PRIVATE_KEY,
  balance = convertETHToHexGwei(DEFAULT_GANACHE_ETH_BALANCE_DEC),
  ...otherProps
}) => {
  const accounts = [
    {
      secretKey,
      balance,
    },
  ];

  return {
    accounts,
    ...otherProps, // eg: hardfork
  };
};

// Edit priority gas fee form
const editGasFeeForm = async (driver, gasLimit, gasPrice) => {
  const inputs = await driver.findElements('input[type="number"]');
  const gasLimitInput = inputs[0];
  const gasPriceInput = inputs[1];
  await gasLimitInput.fill(gasLimit);
  await gasPriceInput.fill(gasPrice);
  await driver.clickElement({ text: 'Save', tag: 'button' });
};

const openActionMenuAndStartSendFlow = async (driver) => {
  await driver.delay(500);
  await driver.clickElement('[data-testid="eth-overview-send"]');
};

const clickNestedButton = async (driver, tabName) => {
  try {
    await driver.clickElement({ text: tabName, tag: 'button' });
  } catch (error) {
    await driver.clickElement({
      xpath: `//*[contains(text(),"${tabName}")]/parent::button`,
    });
  }
};

const sendScreenToConfirmScreen = async (
  driver,
  recipientAddress,
  quantity,
) => {
  await openActionMenuAndStartSendFlow(driver);
  await driver.fill('[data-testid="ens-input"]', recipientAddress);
  await driver.fill('.unit-input__input', quantity);

  // check if element exists and click it
<<<<<<< HEAD
  await driver
    .findElement({
      text: 'I understand',
      tag: 'button',
    })
    .then(
      (_found) => {
        driver.clickElement({
          text: 'I understand',
          tag: 'button',
        });
      },
      (error) => {
        console.error('Element not found.', error);
      },
    );
=======
  await driver.clickElementSafe({
    text: 'I understand',
    tag: 'button',
  });
>>>>>>> 717376e8

  await driver.clickElement({ text: 'Continue', tag: 'button' });
};

const sendTransaction = async (
  driver,
  recipientAddress,
  quantity,
  isAsyncFlow = false,
) => {
  await openActionMenuAndStartSendFlow(driver);
  await driver.fill('[data-testid="ens-input"]', recipientAddress);
  await driver.fill('.unit-input__input', quantity);

  await driver.clickElement({
    text: 'Continue',
    tag: 'button',
  });
  await driver.clickElement({
    text: 'Confirm',
    tag: 'button',
  });

  // the default is to do this block, but if we're testing an async flow, it would get stuck here
  if (!isAsyncFlow) {
    await driver.clickElement('[data-testid="account-overview__activity-tab"]');
    await driver.assertElementNotPresent('.transaction-list-item--unconfirmed');
    await driver.findElement('.transaction-list-item');
  }
};

const findAnotherAccountFromAccountList = async (
  driver,
  itemNumber,
  accountName,
) => {
  await driver.clickElement('[data-testid="account-menu-icon"]');
  const accountMenuItemSelector = `.multichain-account-list-item:nth-child(${itemNumber})`;

  await driver.findElement({
    css: `${accountMenuItemSelector} .multichain-account-list-item__account-name__button`,
    text: accountName,
  });

  return accountMenuItemSelector;
};

const TEST_SEED_PHRASE =
  'forum vessel pink push lonely enact gentle tail admit parrot grunt dress';

const TEST_SEED_PHRASE_TWO =
  'phrase upgrade clock rough situate wedding elder clever doctor stamp excess tent';

// Usually happens when onboarded to make sure the state is retrieved from metamaskState properly, or after txn is made
const locateAccountBalanceDOM = async (
  driver,
  ganacheServer,
  address = null,
) => {
  const balanceSelector = '[data-testid="eth-overview__primary-currency"]';
  if (ganacheServer) {
    const balance = await ganacheServer.getBalance(address);
    await driver.waitForSelector({
      css: balanceSelector,
      text: `${balance} ETH`,
    });
  } else {
    await driver.findElement(balanceSelector);
  }
};

const WALLET_PASSWORD = 'correct horse battery staple';

/**
 * Unlock the wallet with the default password.
 * This method is intended to replace driver.navigate and should not be called after driver.navigate.
 *
 * @param {WebDriver} driver - The webdriver instance
 * @param {object} options - Options for unlocking the wallet
 * @param {boolean} options.navigate - Whether to navigate to the root page prior to unlocking. Defaults to true.
 * @param {boolean} options.waitLoginSuccess - Whether to wait for the login to succeed. Defaults to true.
 */
async function unlockWallet(
  driver,
  options = {
    navigate: true,
    waitLoginSuccess: true,
  },
) {
  if (options.navigate !== false) {
    await driver.navigate();
  }

  await driver.fill('#password', WALLET_PASSWORD);
  await driver.press('#password', driver.Key.ENTER);

  if (options.waitLoginSuccess !== false) {
    // No guard is necessary here, because it goes from present to absent
    await driver.assertElementNotPresent('[data-testid="unlock-page"]');
  }
}

const logInWithBalanceValidation = async (driver, ganacheServer) => {
  await unlockWallet(driver);
  // Wait for balance to load
  await locateAccountBalanceDOM(driver, ganacheServer);
  // Wait for balance to load
  await driver.delay(500);
};

function roundToXDecimalPlaces(number, decimalPlaces) {
  return Math.round(number * 10 ** decimalPlaces) / 10 ** decimalPlaces;
}

function generateRandNumBetween(x, y) {
  const min = Math.min(x, y);
  const max = Math.max(x, y);
  const randomNumber = Math.random() * (max - min) + min;

  return randomNumber;
}

function genRandInitBal(minETHBal = 10, maxETHBal = 100, decimalPlaces = 4) {
  const initialBalance = roundToXDecimalPlaces(
    generateRandNumBetween(minETHBal, maxETHBal),
    decimalPlaces,
  );

  const initialBalanceInHex = convertETHToHexGwei(initialBalance);

  return { initialBalance, initialBalanceInHex };
}

/**
 * This method handles clicking the sign button on signature confirmation
 * screen.
 *
 * @param {object} options - Options for the function.
 * @param {WebDriver} options.driver - The WebDriver instance controlling the browser.
<<<<<<< HEAD
 * @param {string} [options.locatorID] - ID of the signature element (if any).
=======
>>>>>>> 717376e8
 * @param {boolean} [options.snapSigInsights] - Whether to wait for the insights snap to be ready before clicking the sign button.
 */
async function clickSignOnSignatureConfirmation({
  driver,
<<<<<<< HEAD
  locatorID = null,
=======
>>>>>>> 717376e8
  snapSigInsights = false,
}) {
  if (snapSigInsights) {
    // there is no condition we can wait for to know the snap is ready,
    // so we have to add a small delay as the last alternative to avoid flakiness.
    await driver.delay(regularDelayMs);
<<<<<<< HEAD
  }

  await driver.clickElement({ text: 'Sign', tag: 'button' });

  // #ethSign has a second Sign confirmation button that says "Your funds may be at risk"
  if (locatorID === '#ethSign') {
    await driver.clickElement({
      text: 'Sign',
      tag: 'button',
      css: '[data-testid="signature-warning-sign-button"]',
    });
=======
>>>>>>> 717376e8
  }

  await driver.clickElement({ text: 'Sign', tag: 'button' });
}

/**
 * Some signing methods have extra security that requires the user to click a
 * button to validate that they have verified the details. This method handles
 * performing the necessary steps to click that button.
 *
 * @param {WebDriver} driver
 */
async function validateContractDetails(driver) {
  const verifyDetailsBtnSelector =
    '.signature-request-content__verify-contract-details';

  await driver.clickElement(verifyDetailsBtnSelector);
  await driver.clickElement({ text: 'Got it', tag: 'button' });

  await driver.clickElementSafe(
    '[data-testid="signature-request-scroll-button"]',
  );
}

/**
 * @deprecated since the background socket was added, and special handling is no longer necessary
 * Just call `await driver.switchToWindowWithTitle(WINDOW_TITLES.Dialog)` instead.
 * @param {WebDriver} driver
 */
async function switchToNotificationWindow(driver) {
  await driver.switchToWindowWithTitle(WINDOW_TITLES.Dialog);
}

/**
 * When mocking the segment server and returning an array of mocks from the
 * mockServer method, this method will allow getting all of the seen requests
 * for each mock in the array.
 *
 * @param {WebDriver} driver
 * @param {import('mockttp').MockedEndpoint[]} mockedEndpoints
 * @param {boolean} hasRequest
 * @returns {import('mockttp/dist/pluggable-admin').MockttpClientResponse[]}
 */
async function getEventPayloads(driver, mockedEndpoints, hasRequest = true) {
  await driver.wait(
    async () => {
      let isPending = true;

      for (const mockedEndpoint of mockedEndpoints) {
        isPending = await mockedEndpoint.isPending();
      }

      return isPending === !hasRequest;
    },
    driver.timeout,
    true,
  );
  const mockedRequests = [];
  for (const mockedEndpoint of mockedEndpoints) {
    mockedRequests.push(...(await mockedEndpoint.getSeenRequests()));
  }

  return (
    await Promise.all(
      mockedRequests.map(async (req) => {
        return (await req.body?.getJson())?.batch;
      }),
    )
  ).flat();
}

// Asserts that  each request passes all assertions in one group of assertions, and the order does not matter.
function assertInAnyOrder(requests, assertions) {
  // Clone the array to avoid mutating the original
  const assertionsClone = [...assertions];

  return (
    requests.every((request) => {
      for (let a = 0; a < assertionsClone.length; a++) {
        const assertionArray = assertionsClone[a];

        const passed = assertionArray.reduce(
          (acc, currAssertionFn) => currAssertionFn(request) && acc,
          true,
        );

        if (passed) {
          // Remove the used assertion array
          assertionsClone.splice(a, 1);
          // Exit the loop early since we found a matching assertion
          return true;
        }
      }

      // No matching assertion found for this request
      return false;
    }) &&
    // Ensure all assertions were used
    assertionsClone.length === 0
  );
}

async function getCleanAppState(driver) {
  return await driver.executeScript(
    () =>
      window.stateHooks?.getCleanAppState &&
      window.stateHooks.getCleanAppState(),
  );
}

async function initBundler(bundlerServer, ganacheServer, usePaymaster) {
  try {
    const ganacheSeeder = new GanacheSeeder(ganacheServer.getProvider());

    await ganacheSeeder.deploySmartContract(SMART_CONTRACTS.ENTRYPOINT);

    await ganacheSeeder.deploySmartContract(
      SMART_CONTRACTS.SIMPLE_ACCOUNT_FACTORY,
    );

    if (usePaymaster) {
      await ganacheSeeder.deploySmartContract(
        SMART_CONTRACTS.VERIFYING_PAYMASTER,
      );

      await ganacheSeeder.paymasterDeposit(convertETHToHexGwei(1));
    }

    await ganacheSeeder.transfer(ERC_4337_ACCOUNT, convertETHToHexGwei(10));

    await bundlerServer.start();
  } catch (error) {
    console.log('Failed to initialize bundler', error);
    throw error;
  }
}

async function removeSelectedAccount(driver) {
  await driver.clickElement('[data-testid="account-menu-icon"]');
  await driver.clickElement(
    '.multichain-account-list-item--selected [data-testid="account-list-item-menu-button"]',
  );
  await driver.clickElement('[data-testid="account-list-menu-remove"]');
  await driver.clickElement({ text: 'Remove', tag: 'button' });
}

async function getSelectedAccountAddress(driver) {
  await driver.clickElement('[data-testid="account-options-menu-button"]');
  await driver.clickElement('[data-testid="account-list-menu-details"]');
  const accountAddress = await (
    await driver.findElement('[data-testid="address-copy-button-text"]')
  ).getText();
  await driver.clickElement('.mm-box button[aria-label="Close"]');

  return accountAddress;
}

/**
 * Rather than using the FixtureBuilder#withPreferencesController to set the setting
 * we need to manually set the setting because the migration #122 overrides this.
 * We should be able to remove this when we delete the redesignedConfirmationsEnabled setting.
 *
 * @param driver
 */
async function tempToggleSettingRedesignedConfirmations(driver) {
  // Ensure we are on the extension window
  await driver.switchToWindowWithTitle(WINDOW_TITLES.ExtensionInFullScreenView);

  // Open settings menu button
  const accountOptionsMenuSelector =
    '[data-testid="account-options-menu-button"]';
  await driver.waitForSelector(accountOptionsMenuSelector);
  await driver.clickElement(accountOptionsMenuSelector);

  // fix race condition with mmi build
  if (process.env.MMI) {
    await driver.waitForSelector('[data-testid="global-menu-mmi-portfolio"]');
  }

  // Click settings from dropdown menu
  await driver.clickElement('[data-testid="global-menu-settings"]');

  // Click Experimental tab
  const experimentalTabRawLocator = {
    text: 'Experimental',
    tag: 'div',
  };
  await driver.clickElement(experimentalTabRawLocator);

  // Click redesignedConfirmationsEnabled toggle
  await driver.clickElement(
    '[data-testid="toggle-redesigned-confirmations-container"]',
  );
}

/**
 * Opens the account options menu safely, handling potential race conditions
 * with the MMI build.
 *
 * @param {WebDriver} driver - The WebDriver instance used to interact with the browser.
 * @returns {Promise<void>} A promise that resolves when the menu is opened and any necessary waits are complete.
 */
async function openMenuSafe(driver) {
  await driver.clickElement('[data-testid="account-options-menu-button"]');

  // fix race condition with mmi build
  if (process.env.MMI) {
    await driver.waitForSelector('[data-testid="global-menu-mmi-portfolio"]');
  }
}

module.exports = {
  DAPP_HOST_ADDRESS,
  DAPP_URL,
  DAPP_ONE_URL,
  DAPP_TWO_URL,
  TEST_SEED_PHRASE,
  TEST_SEED_PHRASE_TWO,
  PRIVATE_KEY,
  PRIVATE_KEY_TWO,
  ACCOUNT_1,
  ACCOUNT_2,
  getWindowHandles,
  convertToHexValue,
  tinyDelayMs,
  regularDelayMs,
  largeDelayMs,
  veryLargeDelayMs,
  withFixtures,
  importSRPOnboardingFlow,
  completeImportSRPOnboardingFlow,
  completeImportSRPOnboardingFlowWordByWord,
  completeCreateNewWalletOnboardingFlow,
  completeCreateNewWalletOnboardingFlowWithOptOut,
  openSRPRevealQuiz,
  passwordUnlockOpenSRPRevealQuiz,
  completeSRPRevealQuiz,
  closeSRPReveal,
  tapAndHoldToRevealSRP,
  createDownloadFolder,
  importWrongSRPOnboardingFlow,
  testSRPDropdownIterations,
  openDapp,
  openDappConnectionsPage,
  createDappTransaction,
  switchToOrOpenDapp,
  connectToDapp,
  multipleGanacheOptions,
  defaultGanacheOptions,
  sendTransaction,
  sendScreenToConfirmScreen,
  findAnotherAccountFromAccountList,
  unlockWallet,
  logInWithBalanceValidation,
  locateAccountBalanceDOM,
  generateGanacheOptions,
  WALLET_PASSWORD,
  WINDOW_TITLES,
  convertETHToHexGwei,
  roundToXDecimalPlaces,
  generateRandNumBetween,
  clickSignOnSignatureConfirmation,
  validateContractDetails,
  switchToNotificationWindow,
  getEventPayloads,
  onboardingBeginCreateNewWallet,
  onboardingChooseMetametricsOption,
  onboardingCreatePassword,
  onboardingRevealAndConfirmSRP,
  onboardingCompleteWalletCreation,
  onboardingPinExtension,
  assertInAnyOrder,
  genRandInitBal,
  openActionMenuAndStartSendFlow,
  getCleanAppState,
  editGasFeeForm,
  clickNestedButton,
<<<<<<< HEAD
=======
  defaultGanacheOptionsForType2Transactions,
  removeSelectedAccount,
  getSelectedAccountAddress,
  tempToggleSettingRedesignedConfirmations,
  openMenuSafe,
>>>>>>> 717376e8
};<|MERGE_RESOLUTION|>--- conflicted
+++ resolved
@@ -807,7 +807,6 @@
 };
 
 const openActionMenuAndStartSendFlow = async (driver) => {
-  await driver.delay(500);
   await driver.clickElement('[data-testid="eth-overview-send"]');
 };
 
@@ -831,29 +830,10 @@
   await driver.fill('.unit-input__input', quantity);
 
   // check if element exists and click it
-<<<<<<< HEAD
-  await driver
-    .findElement({
-      text: 'I understand',
-      tag: 'button',
-    })
-    .then(
-      (_found) => {
-        driver.clickElement({
-          text: 'I understand',
-          tag: 'button',
-        });
-      },
-      (error) => {
-        console.error('Element not found.', error);
-      },
-    );
-=======
   await driver.clickElementSafe({
     text: 'I understand',
     tag: 'button',
   });
->>>>>>> 717376e8
 
   await driver.clickElement({ text: 'Continue', tag: 'button' });
 };
@@ -960,8 +940,6 @@
   await unlockWallet(driver);
   // Wait for balance to load
   await locateAccountBalanceDOM(driver, ganacheServer);
-  // Wait for balance to load
-  await driver.delay(500);
 };
 
 function roundToXDecimalPlaces(number, decimalPlaces) {
@@ -993,38 +971,16 @@
  *
  * @param {object} options - Options for the function.
  * @param {WebDriver} options.driver - The WebDriver instance controlling the browser.
-<<<<<<< HEAD
- * @param {string} [options.locatorID] - ID of the signature element (if any).
-=======
->>>>>>> 717376e8
  * @param {boolean} [options.snapSigInsights] - Whether to wait for the insights snap to be ready before clicking the sign button.
  */
 async function clickSignOnSignatureConfirmation({
   driver,
-<<<<<<< HEAD
-  locatorID = null,
-=======
->>>>>>> 717376e8
   snapSigInsights = false,
 }) {
   if (snapSigInsights) {
     // there is no condition we can wait for to know the snap is ready,
     // so we have to add a small delay as the last alternative to avoid flakiness.
     await driver.delay(regularDelayMs);
-<<<<<<< HEAD
-  }
-
-  await driver.clickElement({ text: 'Sign', tag: 'button' });
-
-  // #ethSign has a second Sign confirmation button that says "Your funds may be at risk"
-  if (locatorID === '#ethSign') {
-    await driver.clickElement({
-      text: 'Sign',
-      tag: 'button',
-      css: '[data-testid="signature-warning-sign-button"]',
-    });
-=======
->>>>>>> 717376e8
   }
 
   await driver.clickElement({ text: 'Sign', tag: 'button' });
@@ -1302,12 +1258,9 @@
   getCleanAppState,
   editGasFeeForm,
   clickNestedButton,
-<<<<<<< HEAD
-=======
   defaultGanacheOptionsForType2Transactions,
   removeSelectedAccount,
   getSelectedAccountAddress,
   tempToggleSettingRedesignedConfirmations,
   openMenuSafe,
->>>>>>> 717376e8
 };