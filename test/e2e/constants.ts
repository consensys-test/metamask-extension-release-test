/** Address of the first account generated by the default local node mnemonic. */
export const LOCAL_NODE_ACCOUNT = '0xe18035bf8712672935fdb4e5e431b1a0183d2dfc';

/** Private key for the local node default account. */
export const LOCAL_NODE_PRIVATE_KEY =
  '0x4cfd3e90fc78b0f86bf7524722150bb8da9c60cd532564d7ff43f5716514f553';

/** Address of the account derived from the default onboarding fixture. */
export const DEFAULT_FIXTURE_ACCOUNT =
  '0x5CfE73b6021E818B776b421B1c4Db2474086a7e1';

export const DEFAULT_FIXTURE_ACCOUNT_LOWERCASE =
  DEFAULT_FIXTURE_ACCOUNT.toLowerCase();

export const DEFAULT_FIXTURE_ACCOUNT_SHORTENED = '0x5CfE73b602...474086a7e1';

/* Address of the 4337 entrypoint smart contract. */
export const ENTRYPOINT = '0x18b06605539dc02ecD3f7AB314e38eB7c1dA5c9b';

/* Address of the generated ERC-4337 account. */
export const ERC_4337_ACCOUNT = '0x8FCd29A7887f82463E0eA7332CB1ce431A4430F7';

/* URL of the local bundler server. */
export const BUNDLER_URL = 'http://localhost:3000/rpc';

/* URL of the 4337 account snap site. */
export const ERC_4337_ACCOUNT_SNAP_URL =
  'https://metamask.github.io/snap-account-abstraction-keyring/0.5.0/';

/* Salt used to generate the 4337 account. */
export const ERC_4337_ACCOUNT_SALT = '0x1';

/* Address of the SimpleAccountFactory smart contract deployed to the local node. */
export const SIMPLE_ACCOUNT_FACTORY =
  '0x4aFf835038b16dccDb1670103C4877A8F93E5219';

/* URL of the Snap Simple Keyring site. */
export const TEST_SNAPS_SIMPLE_KEYRING_WEBSITE_URL =
  'https://metamask.github.io/snap-simple-keyring/1.1.6/';

/* Address of the VerifyingPaymaster smart contract deployed to the local node. */
export const VERIFYING_PAYMASTER = '0xbdbDEc38ed168331b1F7004cc9e5392A2272C1D7';

/* Default local node ETH balance in decimal when first login */
export const DEFAULT_LOCAL_NODE_ETH_BALANCE_DEC = '25';

/* Dapp host addresses and URL*/
export const DAPP_HOST_ADDRESS = '127.0.0.1:8080';
export const DAPP_ONE_ADDRESS = '127.0.0.1:8081';
export const DAPP_URL_LOCALHOST = 'http://localhost:8080';
export const DAPP_URL = `http://${DAPP_HOST_ADDRESS}`;
export const DAPP_ONE_URL = `http://${DAPP_ONE_ADDRESS}`;

/* Default BTC address created using test SRP */
export const DEFAULT_BTC_ADDRESS = 'bc1qg6whd6pc0cguh6gpp3ewujm53hv32ta9hdp252';

/* Default BTC Account name */
<<<<<<< HEAD
export const DEFAULT_ACCOUNT_NAME = 'Bitcoin Native SegWit';
=======
export const DEFAULT_BTC_ACCOUNT_NAME = 'Bitcoin Account 1';
>>>>>>> 82db9a9c

/* Default (mocked) BTC balance used by the Bitcoin RPC provider */
export const DEFAULT_BTC_BALANCE = 1; // BTC

/* Default BTC fee rate */
export const DEFAULT_BTC_FEE_RATE = 2.0060000000000002; // sat/vB

/* Default BTC conversion rate to USD */
export const DEFAULT_BTC_CONVERSION_RATE = 82000; // USD

/* Default SOL conversion rate to USD */
export const DEFAULT_SOL_CONVERSION_RATE = 226; // USD

/* Default BTC transaction ID */
export const DEFAULT_BTC_TRANSACTION_ID =
  'e4111a707317da67d49a71af4cbcf6c0546f900ca32c3842d2254e315d1fca18';

/* Number of sats in 1 BTC */
export const SATS_IN_1_BTC = 100000000; // sats

/* Default (mocked) SOLANA address created using test SRP */
export const DEFAULT_SOLANA_ACCOUNT =
  'E6Aa9DDv7zsePJHosoqiNb3cFuup3fkXTyRH2pZ1nVzP';

/* Default (mocked) SOLANA balance used by the Solana RPC provider */
export const DEFAULT_SOLANA_BALANCE = 1; // SOL

/* Title of Portfolio page */
export const PORTFOLIO_PAGE_TITLE = 'MetaMask Portfolio';

/* Account types */
export enum ACCOUNT_TYPE {
  Ethereum,
  Bitcoin,
  Solana,
}

/* Meta metricsId generated by generateMetaMetricsId */
export const MOCK_META_METRICS_ID =
  '0x86bacb9b2bf9a7e8d2b147eadb95ac9aaa26842327cd24afc8bd4b3c1d136420';

/* Mock remote feature flags response */
export const MOCK_REMOTE_FEATURE_FLAGS_RESPONSE = {
  feature1: true,
  feature2: false,
  feature3: {
    name: 'groupC',
    value: 'valueC',
  },
};

/* Mock customized remote feature flags response*/
export const MOCK_CUSTOMIZED_REMOTE_FEATURE_FLAGS = {
  feature3: {
    name: 'groupA',
    value: 'valueA',
  },
};

/* The password for the wallet used in e2e tests*/
export const WALLET_PASSWORD = 'correct horse battery staple';<|MERGE_RESOLUTION|>--- conflicted
+++ resolved
@@ -55,11 +55,7 @@
 export const DEFAULT_BTC_ADDRESS = 'bc1qg6whd6pc0cguh6gpp3ewujm53hv32ta9hdp252';
 
 /* Default BTC Account name */
-<<<<<<< HEAD
-export const DEFAULT_ACCOUNT_NAME = 'Bitcoin Native SegWit';
-=======
 export const DEFAULT_BTC_ACCOUNT_NAME = 'Bitcoin Account 1';
->>>>>>> 82db9a9c
 
 /* Default (mocked) BTC balance used by the Bitcoin RPC provider */
 export const DEFAULT_BTC_BALANCE = 1; // BTC
