--- conflicted
+++ resolved
@@ -22,27 +22,6 @@
   const REMOVED_SCOPE = INITIAL_SCOPES[0];
   const UPDATED_SCOPE = INITIAL_SCOPES[1];
 
-<<<<<<< HEAD
-    const ACCOUNTS = [ACCOUNT_1, ACCOUNT_2];
-    const UPDATED_ACCOUNT = ACCOUNTS[1];
-    it('should receive a `wallet_sessionChanged` event with the full new session scopes', async function () {
-      await withFixtures(
-        {
-          title: this.test?.fullTitle(),
-          fixtures: new FixtureBuilder()
-            .withNetworkControllerTripleNode()
-            .build(),
-          ...DEFAULT_MULTICHAIN_TEST_DAPP_FIXTURE_OPTIONS,
-        },
-        async ({
-          driver,
-          extensionId,
-        }: {
-          driver: Driver;
-          extensionId: string;
-        }) => {
-          await unlockWallet(driver);
-=======
   const ACCOUNTS = [ACCOUNT_1, ACCOUNT_2];
   const UPDATED_ACCOUNT = ACCOUNTS[1];
   it('should receive a `wallet_sessionChanged` event with the full new session scopes', async function () {
@@ -62,7 +41,6 @@
         extensionId: string;
       }) => {
         await unlockWallet(driver);
->>>>>>> 2f987b6e
 
         const testDapp = new TestDappMultichain(driver);
         await testDapp.openTestDappPage();
