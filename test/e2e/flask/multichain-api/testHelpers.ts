--- conflicted
+++ resolved
@@ -82,66 +82,8 @@
   await editConnectedAccountsModal.check_pageIsLoaded();
   await editConnectedAccountsModal.addNewEthereumAccount();
 
-<<<<<<< HEAD
-  await driver.clickElementAndWaitToDisappear({
-    text: 'Update',
-    tag: 'button',
-  });
-};
-
-/**
- * Update Multichain network edit form so that only matching networks are selected.
- *
- * @param driver - E2E test driver {@link Driver}, wrapping the Selenium WebDriver.
- * @param selectedNetworkNames
- */
-export const updateNetworkCheckboxes = async (
-  driver: Driver,
-  selectedNetworkNames: string[],
-): Promise<void> => {
-  const editButtons = await driver.findElements('[data-testid="edit"]');
-  await editButtons[1].click();
-  await driver.delay(regularDelayMs);
-
-  const networkListItems = await driver.findElements(
-    '.multichain-network-list-item',
-  );
-
-  for (const item of networkListItems) {
-    const networkName = await item.getText();
-    const checkbox = await item.findElement(By.css('input[type="checkbox"]'));
-    const isChecked = await checkbox.isSelected();
-
-    const isSelectedNetwork = selectedNetworkNames.some((selectedNetworkName) =>
-      networkName.includes(selectedNetworkName),
-    );
-
-    const shouldNotBeChecked = isChecked && !isSelectedNetwork;
-    const shouldBeChecked = !isChecked && isSelectedNetwork;
-
-    if (shouldNotBeChecked || shouldBeChecked) {
-      await checkbox.click();
-      await driver.delay(regularDelayMs);
-    }
-  }
-  await driver.clickElement({ text: 'Update', tag: 'button' });
-};
-
-/**
- * Password locks user's metamask extension.
- *
- * @param driver - E2E test driver {@link Driver}, wrapping the Selenium WebDriver.
- */
-export const passwordLockMetamaskExtension = async (
-  driver: Driver,
-): Promise<void> => {
-  await driver.switchToWindowWithTitle(WINDOW_TITLES.ExtensionInFullScreenView);
-  await driver.clickElementSafe('[data-testid="account-options-menu-button"]');
-  await driver.clickElementSafe('[data-testid="global-menu-lock"]');
-=======
   await connectAccountConfirmation.check_pageIsLoaded();
   await connectAccountConfirmation.confirmConnect();
->>>>>>> 7f4e6d9b
 };
 
 /**
