import { strict as assert } from 'assert';
import { Suite } from 'mocha';

import SendSolanaPage from '../../page-objects/pages/send/solana-send-page';
import ConfirmSolanaTxPage from '../../page-objects/pages/send/solana-confirm-tx-page';
import SolanaTxresultPage from '../../page-objects/pages/send/solana-tx-result-page';
import NonEvmHomepage from '../../page-objects/pages/home/non-evm-homepage';
import { withSolanaAccountSnap } from './common-solana';

const commonSolanaAddress = 'GYP1hGem9HBkYKEWNUQUxEwfmu4hhjuujRgGnj5LrHna';
describe('Send flow', function (this: Suite) {
  it('with some field validation', async function () {
    this.timeout(120000);
    await withSolanaAccountSnap(
      {
        title: this.test?.fullTitle(),
        showNativeTokenAsMainBalance: true,
        mockCalls: true,
        mockZeroBalance: true,
      },
      async (driver) => {
        const homePage = new NonEvmHomepage(driver);
        await homePage.check_getBalance('0', 'SOL');
        await homePage.clickOnSendButton();
        const sendSolanaPage = new SendSolanaPage(driver);
        assert.equal(
          await sendSolanaPage.isContinueButtonEnabled(),
          false,
          'Continue button is enabled and it shouldn`t',
        );
        await sendSolanaPage.setToAddress('2433asd');
        assert.equal(
          await sendSolanaPage.check_validationErrorAppears(
            'Invalid Solana address',
          ),
          true,
          'Invalid Solana address should appear and it does not',
        );
        await sendSolanaPage.setToAddress(commonSolanaAddress);
        await sendSolanaPage.setAmount('1');
        assert.equal(
          await sendSolanaPage.check_validationErrorAppears(
            'Insufficient balance',
          ),
          true,
          'Insufficient balance text is not displayed',
        );
        await sendSolanaPage.clearToAddress();
        assert.equal(
          await sendSolanaPage.isContinueButtonEnabled(),
          false,
          'Continue button is enabled and it shouldn`t',
        );
        assert.equal(
          await sendSolanaPage.isAmountInputDisplayed(),
          false,
          'Amount input should appear and it does not',
        );
      },
    );
  });
<<<<<<< HEAD
});
describe('Send full flow of USD', function (this: Suite) {
  it('with a positive balance account', async function () {
=======

  it('full flow of USD with a positive balance account', async function () {
>>>>>>> 4c122d36
    this.timeout(120000);
    await withSolanaAccountSnap(
      {
        title: this.test?.fullTitle(),
        showNativeTokenAsMainBalance: true,
        mockCalls: true,
        mockSendTransaction: true,
        simulateTransaction: true,
      },
      async (driver) => {
        const homePage = new NonEvmHomepage(driver);
        await homePage.check_pageIsLoaded('50');
        assert.equal(
          await homePage.check_ifSendButtonIsClickable(),
          true,
          'Send button is not enabled and it should',
        );
        assert.equal(
          await homePage.check_ifSwapButtonIsClickable(),
          true,
          'Swap button is not enabled and it should',
        );
        assert.equal(
          await homePage.check_ifBridgeButtonIsClickable(),
          true,
          'Bridge button is not enabled and it should',
        );
        await homePage.clickOnSendButton();
        const sendSolanaPage = new SendSolanaPage(driver);
        assert.equal(
          await sendSolanaPage.isContinueButtonEnabled(),
          false,
          'Continue button is enabled when no address nor amount',
        );
        await sendSolanaPage.setToAddress(commonSolanaAddress);
        assert.equal(
          await sendSolanaPage.isContinueButtonEnabled(),
          false,
          'Continue button is enabled when no address',
        );
        await sendSolanaPage.clickOnSwapCurrencyButton();
        assert.equal(
          await sendSolanaPage.isContinueButtonEnabled(),
          false,
          'Continue button is enabled when no address nor amount',
        );
        await sendSolanaPage.setAmount('10');
        const confirmSolanaPage = new ConfirmSolanaTxPage(driver);
        await sendSolanaPage.clickOnContinue();
        assert.equal(
          await confirmSolanaPage.checkAmountDisplayed('0.0886'),
          true,
          'Check amount displayed is wrong',
        );
        assert.equal(
          await confirmSolanaPage.isTransactionDetailDisplayed('From'),
          true,
          'From is not displayed and it should',
        );

        assert.equal(
          await confirmSolanaPage.isTransactionDetailDisplayed('Recipient'),
          true,
          'Recipient is not displayed and it should',
        );
        assert.equal(
          await confirmSolanaPage.isTransactionDetailDisplayed('Network'),
          true,
          'Network is not displayed and it should',
        );
        assert.equal(
          await confirmSolanaPage.isTransactionDetailDisplayed(
            'Transaction speed',
          ),
          true,
          'Transaction speed is not displayed and it should',
        );

        assert.equal(
          await confirmSolanaPage.isTransactionDetailDisplayed('Network fee'),
          true,
          'Network fee is not displayed and it should',
        );

        await confirmSolanaPage.clickOnSend();
        const sentTxPage = new SolanaTxresultPage(driver);
        assert.equal(
          await sentTxPage.check_TransactionStatusText('0.0886', true),
          true,
          'Transaction amount is not correct',
        );
        assert.equal(
          await sentTxPage.check_TransactionStatus(true),
          true,
          'Transaction was not sent as expected',
        );
        assert.equal(
          await sentTxPage.isTransactionDetailDisplayed('From'),
          true,
          'From field not displayed and it should',
        );
        assert.equal(
          await sentTxPage.isTransactionDetailDisplayed('Recipient'),
          true,
          'Recipient field not displayed and it should',
        );
        assert.equal(
          await sentTxPage.isTransactionDetailDisplayed('Network'),
          true,
          'Network field not displayed and it should',
        );
        assert.equal(
          await sentTxPage.isTransactionDetailDisplayed('Transaction speed'),
          true,
          'Transaction field not displayed and it should',
        );
        assert.equal(
          await sentTxPage.isTransactionDetailDisplayed('Network fee'),
          true,
          'Network fee field not displayed',
        );
        assert.equal(
          await sentTxPage.check_isViewTransactionLinkDisplayed(),
          true,
          'View transaction link is not displayed and it should',
        );
      },
    );
  });
<<<<<<< HEAD
});
describe('Send full flow of SOL', function (this: Suite) {
  it('with a positive balance account', async function () {
=======

  it('full flow of SOL with a positive balance account', async function () {
>>>>>>> 4c122d36
    this.timeout(120000);
    await withSolanaAccountSnap(
      {
        title: this.test?.fullTitle(),
        showNativeTokenAsMainBalance: true,
        mockCalls: true,
        mockSendTransaction: true,
        simulateTransaction: true,
      },
      async (driver) => {
        const homePage = new NonEvmHomepage(driver);
        await homePage.check_pageIsLoaded('50');
        assert.equal(
          await homePage.check_ifSendButtonIsClickable(),
          true,
          'Send button is not enabled and it should',
        );
        assert.equal(
          await homePage.check_ifSwapButtonIsClickable(),
          true,
          'Swap button is not enabled and it should',
        );
        assert.equal(
          await homePage.check_ifBridgeButtonIsClickable(),
          true,
          'Bridge button is not enabled and it should',
        );
        await homePage.clickOnSendButton();
        const sendSolanaPage = new SendSolanaPage(driver);
        await sendSolanaPage.check_pageIsLoaded('50 SOL');
        assert.equal(
          await sendSolanaPage.isContinueButtonEnabled(),
          false,
          'Continue button is enabled when no address nor amount',
        );
        await sendSolanaPage.setToAddress(commonSolanaAddress);
        assert.equal(
          await sendSolanaPage.isContinueButtonEnabled(),
          false,
          'Continue button is enabled when no address',
        );
        await sendSolanaPage.setAmount('0.1');
        const confirmSolanaPage = new ConfirmSolanaTxPage(driver);
        await sendSolanaPage.clickOnContinue();
        assert.equal(
          await confirmSolanaPage.checkAmountDisplayed('0.1'),
          true,
          'Check amount displayed is wrong',
        );
        assert.equal(
          await confirmSolanaPage.isTransactionDetailDisplayed('From'),
          true,
          'From is not displayed and it should',
        );
        assert.equal(
          await confirmSolanaPage.isTransactionDetailDisplayed('Recipient'),
          true,
          'Recipient is not displayed and it should',
        );
        assert.equal(
          await confirmSolanaPage.isTransactionDetailDisplayed('Network'),
          true,
          'Network is not displayed and it should',
        );
        assert.equal(
          await confirmSolanaPage.isTransactionDetailDisplayed(
            'Transaction speed',
          ),
          true,
          'Transaction speed is not displayed and it should',
        );

        assert.equal(
          await confirmSolanaPage.isTransactionDetailDisplayed('Network fee'),
          true,
          'Network fee is not displayed and it should',
        );
        await confirmSolanaPage.clickOnSend();
        const sentTxPage = new SolanaTxresultPage(driver);
        assert.equal(
          await sentTxPage.check_TransactionStatusText('0.1', true),
          true,
          'Transaction amount is not correct',
        );
        assert.equal(
          await sentTxPage.check_TransactionStatus(true),
          true,
          'Transaction was not sent as expected',
        );
        assert.equal(
          await sentTxPage.isTransactionDetailDisplayed('From'),
          true,
          'From field not displayed and it should',
        );
        assert.equal(
          await sentTxPage.isTransactionDetailDisplayed('Recipient'),
          true,
          'Recipient field not displayed and it should',
        );
        assert.equal(
          await sentTxPage.isTransactionDetailDisplayed('Network'),
          true,
          'Network field not displayed and it should',
        );
        assert.equal(
          await sentTxPage.isTransactionDetailDisplayed('Transaction speed'),
          true,
          'Transaction field not displayed and it should',
        );
        assert.equal(
          await sentTxPage.isTransactionDetailDisplayed('Network fee'),
          true,
          'Network fee field not displayed',
        );
        assert.equal(
          await sentTxPage.check_isViewTransactionLinkDisplayed(),
          true,
          'View transaction link is not displayed and it should',
        );
      },
    );
  });
<<<<<<< HEAD
});
describe('Send flow', function (this: Suite) {
  it('and Transaction fails', async function () {
    this.timeout(120000); // there is a bug open for this big timeout https://consensyssoftware.atlassian.net/browse/SOL-90
=======

  it('and transaction fails', async function () {
    this.timeout(120000);
>>>>>>> 4c122d36
    await withSolanaAccountSnap(
      {
        title: this.test?.fullTitle(),
        showNativeTokenAsMainBalance: true,
        mockCalls: true,
        mockSendTransaction: false,
        sendFailedTransaction: true,
      },
      async (driver) => {
        const homePage = new NonEvmHomepage(driver);
        await homePage.check_pageIsLoaded('50');
        await homePage.clickOnSendButton();

        const sendSolanaPage = new SendSolanaPage(driver);
        await sendSolanaPage.check_pageIsLoaded('50 SOL');
        await sendSolanaPage.setToAddress(commonSolanaAddress);
        await sendSolanaPage.setAmount('0.1');
        // assert.equal(await sendSolanaPage.isContinueButtonEnabled(), true, "Continue button is not enabled when address and amount are set");
        await sendSolanaPage.clickOnContinue();
        const confirmSolanaPage = new ConfirmSolanaTxPage(driver);

        await confirmSolanaPage.clickOnSend();
        const failedTxPage = new SolanaTxresultPage(driver);
        assert.equal(
          await failedTxPage.check_TransactionStatusText('0.1', false),
          true,
          'Transaction amount is not correct',
        );
        assert.equal(
          await failedTxPage.check_TransactionStatus(false),
          true,
          'Transaction did not fail as expected',
        );
        assert.equal(
          await failedTxPage.isTransactionDetailDisplayed('From'),
          true,
          'From field not displayed and it should',
        );
        assert.equal(
          await failedTxPage.isTransactionDetailDisplayed('Recipient'),
          true,
          'Recipient field not displayed and it should',
        );
        assert.equal(
          await failedTxPage.isTransactionDetailDisplayed('Network'),
          true,
          'Network field not displayed and it should',
        );
        assert.equal(
          await failedTxPage.isTransactionDetailDisplayed('Transaction speed'),
          true,
          'Transaction field not displayed and it should',
        );
        assert.equal(
          await failedTxPage.isTransactionDetailDisplayed('Network fee'),
          true,
          'Network fee field not displayed and it should',
        );
      },
    );
  });
<<<<<<< HEAD
});
describe('Send flow', function (this: Suite) {
  it('and Transaction Simulation fails', async function () {
=======

  it('and transaction simulation fails', async function () {
>>>>>>> 4c122d36
    this.timeout(120000); // there is a bug open for this big timeout https://consensyssoftware.atlassian.net/browse/SOL-90
    await withSolanaAccountSnap(
      {
        title: this.test?.fullTitle(),
        showNativeTokenAsMainBalance: true,
        mockCalls: true,
        mockSendTransaction: false,
        simulateTransaction: false,
      },
      async (driver) => {
        const homePage = new NonEvmHomepage(driver);
        await homePage.check_pageIsLoaded('50');
        await homePage.clickOnSendButton();

        const sendSolanaPage = new SendSolanaPage(driver);
        await sendSolanaPage.check_pageIsLoaded('50 SOL');
        await sendSolanaPage.setToAddress(commonSolanaAddress);
        await sendSolanaPage.setAmount('0.1');
        await sendSolanaPage.check_TxSimulationFailed();
        assert.equal(
          await sendSolanaPage.isContinueButtonEnabled(),
          false,
          'Continue button is enabled when transaction simulation fails',
        );
      },
    );
  });
});<|MERGE_RESOLUTION|>--- conflicted
+++ resolved
@@ -59,14 +59,8 @@
       },
     );
   });
-<<<<<<< HEAD
-});
-describe('Send full flow of USD', function (this: Suite) {
-  it('with a positive balance account', async function () {
-=======
 
   it('full flow of USD with a positive balance account', async function () {
->>>>>>> 4c122d36
     this.timeout(120000);
     await withSolanaAccountSnap(
       {
@@ -196,14 +190,8 @@
       },
     );
   });
-<<<<<<< HEAD
-});
-describe('Send full flow of SOL', function (this: Suite) {
-  it('with a positive balance account', async function () {
-=======
 
   it('full flow of SOL with a positive balance account', async function () {
->>>>>>> 4c122d36
     this.timeout(120000);
     await withSolanaAccountSnap(
       {
@@ -326,16 +314,9 @@
       },
     );
   });
-<<<<<<< HEAD
-});
-describe('Send flow', function (this: Suite) {
-  it('and Transaction fails', async function () {
-    this.timeout(120000); // there is a bug open for this big timeout https://consensyssoftware.atlassian.net/browse/SOL-90
-=======
 
   it('and transaction fails', async function () {
     this.timeout(120000);
->>>>>>> 4c122d36
     await withSolanaAccountSnap(
       {
         title: this.test?.fullTitle(),
@@ -397,14 +378,8 @@
       },
     );
   });
-<<<<<<< HEAD
-});
-describe('Send flow', function (this: Suite) {
-  it('and Transaction Simulation fails', async function () {
-=======
 
   it('and transaction simulation fails', async function () {
->>>>>>> 4c122d36
     this.timeout(120000); // there is a bug open for this big timeout https://consensyssoftware.atlassian.net/browse/SOL-90
     await withSolanaAccountSnap(
       {
