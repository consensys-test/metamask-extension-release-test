import { strict as assert } from 'assert';
import { Suite } from 'mocha';

import SendSolanaPage from '../../page-objects/pages/send/solana-send-page';
import ConfirmSolanaTxPage from '../../page-objects/pages/send/solana-confirm-tx-page';
import SolanaTxresultPage from '../../page-objects/pages/send/solana-tx-result-page';
import NonEvmHomepage from '../../page-objects/pages/home/non-evm-homepage';
import { withSolanaAccountSnap } from './common-solana';

const commonSolanaAddress = 'GYP1hGem9HBkYKEWNUQUxEwfmu4hhjuujRgGnj5LrHna';
describe('Send flow', function (this: Suite) {
  it('with some field validation', async function () {
    this.timeout(120000);
    await withSolanaAccountSnap(
      {
        title: this.test?.fullTitle(),
        showNativeTokenAsMainBalance: true,
        mockCalls: true,
        mockZeroBalance: true,
      },
      async (driver) => {
        const homePage = new NonEvmHomepage(driver);
        await homePage.check_getBalance('0', 'SOL');
        await homePage.clickOnSendButton();
        const sendSolanaPage = new SendSolanaPage(driver);
        assert.equal(
          await sendSolanaPage.isContinueButtonEnabled(),
          false,
          'Continue button is enabled and it shouldn`t',
        );
        await sendSolanaPage.setToAddress('2433asd');
        assert.equal(
          await sendSolanaPage.check_validationErrorAppears(
            'Invalid Solana address',
          ),
          true,
          'Invalid Solana address should appear and it does not',
        );
        await sendSolanaPage.setToAddress(commonSolanaAddress);
        await sendSolanaPage.setAmount('1');
        assert.equal(
          await sendSolanaPage.check_validationErrorAppears(
            'Insufficient balance',
          ),
          true,
          'Insufficient balance text is not displayed',
        );
        await sendSolanaPage.clearToAddress();
        assert.equal(
          await sendSolanaPage.isContinueButtonEnabled(),
          false,
          'Continue button is enabled and it shouldn`t',
        );
        assert.equal(
          await sendSolanaPage.isAmountInputDisplayed(),
          false,
          'Amount input should appear and it does not',
        );
      },
    );
  });

  it('full flow of USD with a positive balance account', async function () {
    this.timeout(120000);
    await withSolanaAccountSnap(
      {
        title: this.test?.fullTitle(),
        showNativeTokenAsMainBalance: true,
        mockCalls: true,
        mockSendTransaction: true,
        simulateTransaction: true,
      },
      async (driver) => {
        const homePage = new NonEvmHomepage(driver);
        await homePage.check_pageIsLoaded('50');
        assert.equal(
          await homePage.check_ifSendButtonIsClickable(),
          true,
          'Send button is not enabled and it should',
        );
        assert.equal(
          await homePage.check_ifSwapButtonIsClickable(),
          true,
          'Swap button is not enabled and it should',
        );
        assert.equal(
          await homePage.check_ifBridgeButtonIsClickable(),
          true,
          'Bridge button is not enabled and it should',
        );
        await homePage.clickOnSendButton();
        const sendSolanaPage = new SendSolanaPage(driver);
        assert.equal(
          await sendSolanaPage.isContinueButtonEnabled(),
          false,
          'Continue button is enabled when no address nor amount',
        );
        await sendSolanaPage.setToAddress(commonSolanaAddress);
        assert.equal(
          await sendSolanaPage.isContinueButtonEnabled(),
          false,
          'Continue button is enabled when no address',
        );
        await sendSolanaPage.clickOnSwapCurrencyButton();
        assert.equal(
          await sendSolanaPage.isContinueButtonEnabled(),
          false,
          'Continue button is enabled when no address nor amount',
        );
        await sendSolanaPage.setAmount('10');
        const confirmSolanaPage = new ConfirmSolanaTxPage(driver);
        await sendSolanaPage.clickOnContinue();
        assert.equal(
          await confirmSolanaPage.checkAmountDisplayed('0.0886'),
          true,
          'Check amount displayed is wrong',
        );
        assert.equal(
          await confirmSolanaPage.isTransactionDetailDisplayed('From'),
          true,
          'From is not displayed and it should',
        );

        assert.equal(
          await confirmSolanaPage.isTransactionDetailDisplayed('Recipient'),
          true,
          'Recipient is not displayed and it should',
        );
        assert.equal(
          await confirmSolanaPage.isTransactionDetailDisplayed('Network'),
          true,
          'Network is not displayed and it should',
        );
        assert.equal(
          await confirmSolanaPage.isTransactionDetailDisplayed(
            'Transaction speed',
          ),
          true,
          'Transaction speed is not displayed and it should',
        );

        assert.equal(
          await confirmSolanaPage.isTransactionDetailDisplayed('Network fee'),
          true,
          'Network fee is not displayed and it should',
        );

        await confirmSolanaPage.clickOnSend();
        const sentTxPage = new SolanaTxresultPage(driver);
        assert.equal(
          await sentTxPage.check_TransactionStatusText('0.0886', true),
          true,
          'Transaction amount is not correct',
        );
        assert.equal(
          await sentTxPage.check_TransactionStatus(true),
          true,
          'Transaction was not sent as expected',
        );
        assert.equal(
          await sentTxPage.isTransactionDetailDisplayed('From'),
          true,
          'From field not displayed and it should',
        );
        assert.equal(
          await sentTxPage.isTransactionDetailDisplayed('Recipient'),
          true,
          'Recipient field not displayed and it should',
        );
        assert.equal(
          await sentTxPage.isTransactionDetailDisplayed('Network'),
          true,
          'Network field not displayed and it should',
        );
        assert.equal(
          await sentTxPage.isTransactionDetailDisplayed('Transaction speed'),
          true,
          'Transaction field not displayed and it should',
        );
        assert.equal(
          await sentTxPage.isTransactionDetailDisplayed('Network fee'),
          true,
          'Network fee field not displayed',
        );
        assert.equal(
          await sentTxPage.check_isViewTransactionLinkDisplayed(),
          true,
          'View transaction link is not displayed and it should',
        );
      },
    );
  });

  it('full flow of SOL with a positive balance account', async function () {
    this.timeout(120000);
    await withSolanaAccountSnap(
      {
        title: this.test?.fullTitle(),
        showNativeTokenAsMainBalance: true,
        mockCalls: true,
        mockSendTransaction: true,
        simulateTransaction: true,
      },
      async (driver) => {
        const homePage = new NonEvmHomepage(driver);
        await homePage.check_pageIsLoaded('50');
        assert.equal(
          await homePage.check_ifSendButtonIsClickable(),
          true,
          'Send button is not enabled and it should',
        );
        assert.equal(
          await homePage.check_ifSwapButtonIsClickable(),
          true,
          'Swap button is not enabled and it should',
        );
        assert.equal(
          await homePage.check_ifBridgeButtonIsClickable(),
          true,
          'Bridge button is not enabled and it should',
        );
        await homePage.clickOnSendButton();
        const sendSolanaPage = new SendSolanaPage(driver);
        await sendSolanaPage.check_pageIsLoaded('50 SOL');
        assert.equal(
          await sendSolanaPage.isContinueButtonEnabled(),
          false,
          'Continue button is enabled when no address nor amount',
        );
        await sendSolanaPage.setToAddress(commonSolanaAddress);
        assert.equal(
          await sendSolanaPage.isContinueButtonEnabled(),
          false,
          'Continue button is enabled when no address',
        );
        await sendSolanaPage.setAmount('0.1');
        const confirmSolanaPage = new ConfirmSolanaTxPage(driver);
        await sendSolanaPage.clickOnContinue();
        assert.equal(
          await confirmSolanaPage.checkAmountDisplayed('0.1'),
          true,
          'Check amount displayed is wrong',
        );
        assert.equal(
          await confirmSolanaPage.isTransactionDetailDisplayed('From'),
          true,
          'From is not displayed and it should',
        );
        assert.equal(
          await confirmSolanaPage.isTransactionDetailDisplayed('Recipient'),
          true,
          'Recipient is not displayed and it should',
        );
        assert.equal(
          await confirmSolanaPage.isTransactionDetailDisplayed('Network'),
          true,
          'Network is not displayed and it should',
        );
        assert.equal(
          await confirmSolanaPage.isTransactionDetailDisplayed(
            'Transaction speed',
          ),
          true,
          'Transaction speed is not displayed and it should',
        );

        assert.equal(
          await confirmSolanaPage.isTransactionDetailDisplayed('Network fee'),
          true,
          'Network fee is not displayed and it should',
        );
        await confirmSolanaPage.clickOnSend();
        const sentTxPage = new SolanaTxresultPage(driver);
        assert.equal(
          await sentTxPage.check_TransactionStatusText('0.1', true),
          true,
          'Transaction amount is not correct',
        );
        assert.equal(
          await sentTxPage.check_TransactionStatus(true),
          true,
          'Transaction was not sent as expected',
        );
        assert.equal(
          await sentTxPage.isTransactionDetailDisplayed('From'),
          true,
          'From field not displayed and it should',
        );
        assert.equal(
          await sentTxPage.isTransactionDetailDisplayed('Recipient'),
          true,
          'Recipient field not displayed and it should',
        );
        assert.equal(
          await sentTxPage.isTransactionDetailDisplayed('Network'),
          true,
          'Network field not displayed and it should',
        );
        assert.equal(
          await sentTxPage.isTransactionDetailDisplayed('Transaction speed'),
          true,
          'Transaction field not displayed and it should',
        );
        assert.equal(
          await sentTxPage.isTransactionDetailDisplayed('Network fee'),
          true,
          'Network fee field not displayed',
        );
        assert.equal(
          await sentTxPage.check_isViewTransactionLinkDisplayed(),
          true,
          'View transaction link is not displayed and it should',
        );
      },
    );
  });
<<<<<<< HEAD
});
describe('Send flow', function (this: Suite) {
  it('and Transaction fails', async function () {
=======

  it('and transaction fails', async function () {
>>>>>>> 2f987b6e
    this.timeout(120000);
    await withSolanaAccountSnap(
      {
        title: this.test?.fullTitle(),
        showNativeTokenAsMainBalance: true,
        mockCalls: true,
        mockSendTransaction: false,
        sendFailedTransaction: true,
      },
      async (driver) => {
        const homePage = new NonEvmHomepage(driver);
        await homePage.check_pageIsLoaded('50');
        await homePage.clickOnSendButton();

        const sendSolanaPage = new SendSolanaPage(driver);
        await sendSolanaPage.check_pageIsLoaded('50 SOL');
        await sendSolanaPage.setToAddress(commonSolanaAddress);
        await sendSolanaPage.setAmount('0.1');
        // assert.equal(await sendSolanaPage.isContinueButtonEnabled(), true, "Continue button is not enabled when address and amount are set");
        await sendSolanaPage.clickOnContinue();
        const confirmSolanaPage = new ConfirmSolanaTxPage(driver);

        await confirmSolanaPage.clickOnSend();
        const failedTxPage = new SolanaTxresultPage(driver);
        assert.equal(
          await failedTxPage.check_TransactionStatusText('0.1', false),
          true,
          'Transaction amount is not correct',
        );
        assert.equal(
          await failedTxPage.check_TransactionStatus(false),
          true,
          'Transaction did not fail as expected',
        );
        assert.equal(
          await failedTxPage.isTransactionDetailDisplayed('From'),
          true,
          'From field not displayed and it should',
        );
        assert.equal(
          await failedTxPage.isTransactionDetailDisplayed('Recipient'),
          true,
          'Recipient field not displayed and it should',
        );
        assert.equal(
          await failedTxPage.isTransactionDetailDisplayed('Network'),
          true,
          'Network field not displayed and it should',
        );
        assert.equal(
          await failedTxPage.isTransactionDetailDisplayed('Transaction speed'),
          true,
          'Transaction field not displayed and it should',
        );
        assert.equal(
          await failedTxPage.isTransactionDetailDisplayed('Network fee'),
          true,
          'Network fee field not displayed and it should',
        );
      },
    );
  });

  it('and transaction simulation fails', async function () {
    this.timeout(120000); // there is a bug open for this big timeout https://consensyssoftware.atlassian.net/browse/SOL-90
    await withSolanaAccountSnap(
      {
        title: this.test?.fullTitle(),
        showNativeTokenAsMainBalance: true,
        mockCalls: true,
        mockSendTransaction: false,
        simulateTransaction: false,
      },
      async (driver) => {
        const homePage = new NonEvmHomepage(driver);
        await homePage.check_pageIsLoaded('50');
        await homePage.clickOnSendButton();

        const sendSolanaPage = new SendSolanaPage(driver);
        await sendSolanaPage.check_pageIsLoaded('50 SOL');
        await sendSolanaPage.setToAddress(commonSolanaAddress);
        await sendSolanaPage.setAmount('0.1');
        await sendSolanaPage.check_TxSimulationFailed();
        assert.equal(
          await sendSolanaPage.isContinueButtonEnabled(),
          false,
          'Continue button is enabled when transaction simulation fails',
        );
      },
    );
  });
});<|MERGE_RESOLUTION|>--- conflicted
+++ resolved
@@ -314,14 +314,8 @@
       },
     );
   });
-<<<<<<< HEAD
-});
-describe('Send flow', function (this: Suite) {
-  it('and Transaction fails', async function () {
-=======
 
   it('and transaction fails', async function () {
->>>>>>> 2f987b6e
     this.timeout(120000);
     await withSolanaAccountSnap(
       {
