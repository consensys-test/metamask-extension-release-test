--- conflicted
+++ resolved
@@ -28,13 +28,9 @@
             })
             .withNetworkControllerOnMainnet()
             .withEnabledNetworks({
-<<<<<<< HEAD
-              '0x1': true,
-=======
-              eip155: {
-                '0x1': true,
-              },
->>>>>>> 7f4e6d9b
+              eip155: {
+                '0x1': true,
+              },
             })
             .build(),
           title: this.test?.fullTitle(),
@@ -61,13 +57,9 @@
             })
             .withNetworkControllerOnMainnet()
             .withEnabledNetworks({
-<<<<<<< HEAD
-              '0x1': true,
-=======
-              eip155: {
-                '0x1': true,
-              },
->>>>>>> 7f4e6d9b
+              eip155: {
+                '0x1': true,
+              },
             })
             .build(),
           title: this.test?.fullTitle(),
@@ -136,13 +128,9 @@
               })
               .withNetworkControllerOnMainnet()
               .withEnabledNetworks({
-<<<<<<< HEAD
-                '0x1': true,
-=======
                 eip155: {
                   '0x1': true,
                 },
->>>>>>> 7f4e6d9b
               })
               .build(),
             title: this.test?.fullTitle(),
@@ -178,13 +166,9 @@
             })
             .withNetworkControllerOnMainnet()
             .withEnabledNetworks({
-<<<<<<< HEAD
-              '0x1': true,
-=======
-              eip155: {
-                '0x1': true,
-              },
->>>>>>> 7f4e6d9b
+              eip155: {
+                '0x1': true,
+              },
             })
             .build(),
           title: this.test?.fullTitle(),
@@ -217,13 +201,9 @@
             })
             .withNetworkControllerOnMainnet()
             .withEnabledNetworks({
-<<<<<<< HEAD
-              '0x1': true,
-=======
-              eip155: {
-                '0x1': true,
-              },
->>>>>>> 7f4e6d9b
+              eip155: {
+                '0x1': true,
+              },
             })
             .build(),
           title: this.test?.fullTitle(),
@@ -255,13 +235,9 @@
             })
             .withNetworkControllerOnMainnet()
             .withEnabledNetworks({
-<<<<<<< HEAD
-              '0x1': true,
-=======
-              eip155: {
-                '0x1': true,
-              },
->>>>>>> 7f4e6d9b
+              eip155: {
+                '0x1': true,
+              },
             })
             .build(),
           title: this.test?.fullTitle(),
