import { Mockttp } from 'mockttp';
import { withFixtures } from '../../helpers';
import { ACCOUNT_TYPE } from '../../constants';
import { Driver } from '../../webdriver/driver';
import { loginWithBalanceValidation } from '../../page-objects/flows/login.flow';
import AccountListPage from '../../page-objects/pages/account-list-page';
import HeaderNavbar from '../../page-objects/pages/header-navbar';
import FixtureBuilder from '../../fixture-builder';
import {
<<<<<<< HEAD
=======
  mockBitcoinFeatureFlag,
>>>>>>> 82db9a9c
  mockExchangeRates,
  mockInitialFullScan,
  mockRampsDynamicFeatureFlag,
} from './mocks';

export async function withBtcAccountSnap(
  test: (driver: Driver, mockServer: Mockttp) => Promise<void>,
  title?: string,
) {
  await withFixtures(
    {
      fixtures: new FixtureBuilder().build(),
      title,
      dapp: true,
      testSpecificMock: async (mockServer: Mockttp) => [
<<<<<<< HEAD
=======
        await mockBitcoinFeatureFlag(mockServer),
>>>>>>> 82db9a9c
        await mockInitialFullScan(mockServer),
        await mockExchangeRates(mockServer),

        // See: PROD_RAMP_API_BASE_URL
        await mockRampsDynamicFeatureFlag(mockServer, 'api'),
        // See: UAT_RAMP_API_BASE_URL
        await mockRampsDynamicFeatureFlag(mockServer, 'uat-api'),
      ],
    },
    async ({ driver, mockServer }: { driver: Driver; mockServer: Mockttp }) => {
      await loginWithBalanceValidation(driver);
      // create one BTC account
      await new HeaderNavbar(driver).openAccountMenu();
      const accountListPage = new AccountListPage(driver);
      await accountListPage.check_pageIsLoaded();
      await accountListPage.addAccount({ accountType: ACCOUNT_TYPE.Bitcoin });
      await test(driver, mockServer);
    },
  );
}<|MERGE_RESOLUTION|>--- conflicted
+++ resolved
@@ -7,10 +7,7 @@
 import HeaderNavbar from '../../page-objects/pages/header-navbar';
 import FixtureBuilder from '../../fixture-builder';
 import {
-<<<<<<< HEAD
-=======
   mockBitcoinFeatureFlag,
->>>>>>> 82db9a9c
   mockExchangeRates,
   mockInitialFullScan,
   mockRampsDynamicFeatureFlag,
@@ -26,10 +23,7 @@
       title,
       dapp: true,
       testSpecificMock: async (mockServer: Mockttp) => [
-<<<<<<< HEAD
-=======
         await mockBitcoinFeatureFlag(mockServer),
->>>>>>> 82db9a9c
         await mockInitialFullScan(mockServer),
         await mockExchangeRates(mockServer),
 
