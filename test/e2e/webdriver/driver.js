--- conflicted
+++ resolved
@@ -1098,16 +1098,6 @@
       const windowHandles = await this.driver.getAllWindowHandles();
       for (const handle of windowHandles) {
         await this.driver.switchTo().window(handle);
-<<<<<<< HEAD
-        const screenshot = await this.driver.takeScreenshot();
-        await fs.writeFile(
-          `${filepathBase}-screenshot-${windowHandles.indexOf(handle) + 1}.png`,
-          screenshot,
-          {
-            encoding: 'base64',
-          },
-        );
-=======
         const windowTitle = await this.driver.getTitle();
         if (windowTitle !== 'MetaMask Offscreen Page') {
           const screenshot = await this.driver.takeScreenshot();
@@ -1121,7 +1111,6 @@
             },
           );
         }
->>>>>>> f3548885
       }
     } catch (e) {
       console.error('Failed to take screenshot', e);
