const { promises: fs } = require('fs');
const { strict: assert } = require('assert');
const {
  By,
  Condition,
  Key,
  until,
  ThenableWebDriver, // eslint-disable-line no-unused-vars -- this is imported for JSDoc
  WebElement, // eslint-disable-line no-unused-vars -- this is imported for JSDoc
} = require('selenium-webdriver');
const cssToXPath = require('css-to-xpath');
const { sprintf } = require('sprintf-js');
const { debounce } = require('lodash');
const { quoteXPathText } = require('../../helpers/quoteXPathText');
const { isManifestV3 } = require('../../../shared/modules/mv3.utils');
const { WindowHandles } = require('../background-socket/window-handles');

const PAGES = {
  BACKGROUND: 'background',
  HOME: 'home',
  NOTIFICATION: 'notification',
  OFFSCREEN: 'offscreen',
  POPUP: 'popup',
};

const artifactDir = (title) => `./test-artifacts/${this.browser}/${title}`;

/**
 * Temporary workaround to patch selenium's element handle API with methods
 * that match the playwright API for Elements
 *
 * @param {object} element - Selenium Element
 * @param {!ThenableWebDriver} driver
 * @returns {object} modified Selenium Element
 */
function wrapElementWithAPI(element, driver) {
  element.press = (key) => element.sendKeys(key);
  element.fill = async (input) => {
    // The 'fill' method in playwright replaces existing input
    await driver.wait(until.elementIsVisible(element));

    // Try 2 ways to clear input fields, first try with clear() method
    // Use keyboard simulation if the input field is not empty
    await element.sendKeys(
      Key.chord(driver.Key.MODIFIER, 'a', driver.Key.BACK_SPACE),
    );
    // If previous methods fail, use Selenium's actions to select all text and replace it with the expected value
    if ((await element.getProperty('value')) !== '') {
      await driver.driver
        .actions()
        .click(element)
        .keyDown(driver.Key.MODIFIER)
        .sendKeys('a')
        .keyUp(driver.Key.MODIFIER)
        .perform();
    }
    await element.sendKeys(input);
  };

  element.waitForElementState = async (state, timeout) => {
    switch (state) {
      case 'hidden':
        return await driver.wait(until.stalenessOf(element), timeout);
      case 'visible':
        return await driver.wait(until.elementIsVisible(element), timeout);
      default:
        throw new Error(`Provided state: '${state}' is not supported`);
    }
  };

  // We need to hold a pointer to the original click() method so that we can call it in the replaced click() method
  if (!element.originalClick) {
    element.originalClick = element.click;
  }

  // This special click() method waits for the loading overlay to disappear before clicking
  element.click = async () => {
    try {
      await element.originalClick();
    } catch (e) {
      if (e.name === 'ElementClickInterceptedError') {
        if (e.message.includes('<div class="mm-box loading-overlay"')) {
          // Wait for the loading overlay to disappear and try again
          await driver.wait(
            until.elementIsNotPresent(By.css('.loading-overlay')),
          );
        }
        if (e.message.includes('<div class="modal__backdrop"')) {
          // Wait for the modal to disappear and try again
          await driver.wait(
            until.elementIsNotPresent(By.css('.modal__backdrop')),
          );
        }
        await element.originalClick();
      } else {
        throw e; // If the error is not related to the loading overlay or modal backdrop, throw it
      }
    }
  };

  return element;
}

until.elementIsNotPresent = function elementIsNotPresent(locator) {
  return new Condition(`Element not present`, function (driver) {
    return driver.findElements(locator).then(function (elements) {
      return elements.length === 0;
    });
  });
};

until.foundElementCountIs = function foundElementCountIs(locator, n) {
  return new Condition(`Element count is ${n}`, function (driver) {
    return driver.findElements(locator).then(function (elements) {
      return elements.length === n;
    });
  });
};

/**
 * This is MetaMask's custom E2E test driver, wrapping the Selenium WebDriver.
 * For Selenium WebDriver API documentation, see:
 * https://www.selenium.dev/selenium/docs/api/javascript/module/selenium-webdriver/index_exports_WebDriver.html
 */
class Driver {
  /**
   * @param {!ThenableWebDriver} driver - A {@code WebDriver} instance
   * @param {string} browser - The type of browser this driver is controlling
   * @param {string} extensionUrl
   * @param {number} timeout - Defaults to 10000 milliseconds (10 seconds)
   */
  constructor(driver, browser, extensionUrl, timeout = 10 * 1000) {
    this.driver = driver;
    this.browser = browser;
    this.extensionUrl = extensionUrl;
    this.timeout = timeout;
    this.exceptions = [];
    this.errors = [];
    this.eventProcessingStack = [];
    this.windowHandles = new WindowHandles(this.driver);

    // The following values are found in
    // https://github.com/SeleniumHQ/selenium/blob/trunk/javascript/node/selenium-webdriver/lib/input.js#L50-L110
    // These should be replaced with string constants 'Enter' etc for playwright.
    this.Key = {
      BACK_SPACE: '\uE003',
      ENTER: '\uE007',
      SPACE: '\uE00D',
      CONTROL: '\uE009',
      COMMAND: '\uE03D',
      MODIFIER: process.platform === 'darwin' ? Key.COMMAND : Key.CONTROL,
    };
  }

  async executeAsyncScript(script, ...args) {
    return this.driver.executeAsyncScript(script, args);
  }

  async executeScript(script, ...args) {
    return this.driver.executeScript(script, args);
  }

  /**
   * In web automation testing, locators are crucial commands that guide the framework to identify
   * and select HTML elements on a webpage for interaction. They play a vital role in executing various
   * actions such as clicking buttons, filling text, or retrieving data from web pages.
   *
   * buildLocator function enhances element matching capabilities by introducing support for inline locators,
   * offering an alternative to the traditional use of Selenium's By abstraction.
   *
   * @param {string | object} locator - this could be 'css' or 'xpath' and value to use with the locator strategy.
   * @returns {object} By object that can be used to locate elements.
   * @throws {Error} Will throw an error if an invalid locator strategy is provided.
   *
   * To locate an element by its class using a CSS selector, prepend the class name with a dot (.) symbol.
   * @example <caption>Example to locate the amount text box using its class on the send transaction screen</caption>
   *        await driver.findElement('.unit-input__input’);
   *
   * To locate an element by its ID using a CSS selector, prepend the ID with a hash sign (#).
   * @example <caption>Example to locate the password text box using its ID on the login screen</caption>
   *        await driver.findElement('#password');
   *
   * To target an element based on its attribute using a CSS selector,
   * use square brackets ([]) to specify the attribute name and its value.
   * @example <caption>Example to locate the ‘Buy & Sell’ button using its unique attribute data-testid and its value on the overview screen</caption>
   *        await driver.findElement('[data-testid="eth-overview-buy"]');
   *
   * To locate an element by XPath locator strategy
   * @example <caption>Example to locate 'Confirm' button on the send transaction page</caption>
   *        await driver.findClickableElement({ text: 'Confirm', tag: 'button' });
   */
  buildLocator(locator) {
    if (typeof locator === 'string') {
      // If locator is a string we assume its a css selector
      return By.css(locator);
    } else if (locator.value) {
      // For backwards compatibility, checking if the locator has a value prop
      // tells us this is a Selenium locator
      return locator;
    } else if (locator.xpath) {
      // Providing an xpath prop to the object will consume the locator as an
      // xpath locator.
      return By.xpath(locator.xpath);
    } else if (locator.text) {
      // Providing a text prop, and optionally a tag or css prop, will use
      // xpath to look for an element with the tag that has matching text.
      if (locator.css) {
        // When providing css prop we use cssToXPath to build a xpath string
        // We provide two cases to check for, first a text node of the
        // element that matches the text provided OR we test the stringified
        // contents of the element in the case where text is split across
        // multiple children. In the later case non literal spaces are stripped
        // so we do the same with the input to provide a consistent API.
        const xpath = cssToXPath
          .parse(locator.css)
          .where(
            cssToXPath.xPathBuilder
              .string()
              .contains(locator.text)
              .or(
                cssToXPath.xPathBuilder
                  .string()
                  .contains(locator.text.split(' ').join('')),
              ),
          )
          .toXPath();
        return By.xpath(xpath);
      }

      const quoted = quoteXPathText(locator.text);
      // The tag prop is optional and further refines which elements match
      return By.xpath(`//${locator.tag ?? '*'}[contains(text(), ${quoted})]`);
    }
    throw new Error(
      `The locator '${locator}' is not supported by the E2E test driver`,
    );
  }

  /**
   * Fills the given web element with the provided value.
   * This method is particularly useful for automating interactions with text fields,
   * such as username or password inputs, search boxes, or any editable text areas.
   *
   * @param {string | object} rawLocator - element locator
   * @param {string} input - The value to fill the element with.
   * @returns {Promise<WebElement>} Promise resolving to the filled element
   * @example <caption>Example to fill address in the send transaction screen</caption>
   *          await driver.fill(
   *                'input[data-testid="ens-input"]',
   *                '0xc427D562164062a23a5cFf596A4a3208e72Acd28');
   */
  async fill(rawLocator, input) {
    const element = await this.findElement(rawLocator);
    await element.fill(input);
    return element;
  }

  /**
   * Simulates a key press event on the given web element.
   * This can include typing characters into a text field,
   * activating keyboard shortcuts, or any other keyboard-related interactions
   *
   * @param {string | object} rawLocator - element locator
   * @param {string} keys - The key to press.
   * @returns {Promise<WebElement>} promise resolving to the filled element
   */
  async press(rawLocator, keys) {
    const element = await this.findElement(rawLocator);
    await element.press(keys);
    return element;
  }

  async delay(time) {
    await new Promise((resolve) => setTimeout(resolve, time));
  }

  /**
   * Function to wait for a specific condition to be met within a given timeout period,
   * with an option to catch and handle any errors that occur during the wait.
   *
   * @param {Function} condition - condition or function the method awaits to become true
   * @param {number} timeout - Optional parameter specifies the maximum milliseconds to wait.
   * @param catchError - Optional parameter that determines whether errors during the wait should be caught and handled within the method
   * @returns {Promise}  promise resolving with a delay
   * @throws {Error} Will throw an error if the condition is not met within the timeout period.
   * @example <caption>Example wait until a condition occurs</caption>
   *            await driver.wait(async () => {
   *              let info = await getBackupJson();
   *              return info !== null;
   *            }, 10000);
   * @example <caption>Example wait until the condition for finding the elements is met and ensuring that the length validation is also satisfied</caption>
   *            await driver.wait(async () => {
   *              const confirmedTxes = await driver.findElements(
   *              '.transaction-list__completed-transactions .transaction-list-item',
   *              );
   *            return confirmedTxes.length === 1;
   *            }, 10000);
   * @example <caption>Example wait until a mock condition occurs</caption>
   *           await driver.wait(async () => {
   *              const isPending = await mockedEndpoint.isPending();
   *              return isPending === false;
   *           }, 3000);
   */
  async wait(condition, timeout = this.timeout, catchError = false) {
    try {
      await this.driver.wait(condition, timeout);
    } catch (e) {
      if (!catchError) {
        throw e;
      }

      console.log('Caught error waiting for condition:', e);
    }
  }

  /**
   * Waits for an element that matches the given locator to reach the specified state within the timeout period.
   *
   * @param {string | object} rawLocator - Element locator
   * @param {number} timeout - optional parameter that specifies the maximum amount of time (in milliseconds)
   * to wait for the condition to be met and desired state of the element to wait for.
   * It defaults to 'visible', indicating that the method will wait until the element is visible on the page.
   * The other supported state is 'detached', which means waiting until the element is removed from the DOM.
   * @returns {Promise<WebElement>} promise resolving when the element meets the state or timeout occurs.
   * @throws {Error} Will throw an error if the element does not reach the specified state within the timeout period.
   */
  async waitForSelector(
    rawLocator,
    { timeout = this.timeout, state = 'visible' } = {},
  ) {
    // Playwright has a waitForSelector method that will become a shallow
    // replacement for the implementation below. It takes an option options
    // bucket that can include the state attribute to wait for elements that
    // match the selector to be removed from the DOM.
    let element;
    if (!['visible', 'detached'].includes(state)) {
      throw new Error(`Provided state selector ${state} is not supported`);
    }
    if (state === 'visible') {
      element = await this.driver.wait(
        until.elementLocated(this.buildLocator(rawLocator)),
        timeout,
      );
    } else if (state === 'detached') {
      element = await this.driver.wait(
        until.stalenessOf(await this.findElement(rawLocator)),
        timeout,
      );
    }
    return wrapElementWithAPI(element, this);
  }

  /**
   * Waits for multiple elements that match the given locators to reach the specified state within the timeout period.
   *
   * @param {Array<string | object>} rawLocators - Array of element locators
   * @param {number} timeout - Optional parameter that specifies the maximum amount of time (in milliseconds)
   * to wait for the condition to be met and desired state of the elements to wait for.
   * It defaults to 'visible', indicating that the method will wait until the elements are visible on the page.
   * The other supported state is 'detached', which means waiting until the elements are removed from the DOM.
   * @returns {Promise<Array<WebElement>>} Promise resolving when all elements meet the state or timeout occurs.
   * @throws {Error} Will throw an error if any of the elements do not reach the specified state within the timeout period.
   */
  async waitForMultipleSelectors(
    rawLocators,
    { timeout = this.timeout, state = 'visible' } = {},
  ) {
    const promises = rawLocators.map((rawLocator) =>
      this.waitForSelector(rawLocator, { timeout, state }),
    );
    return Promise.all(promises);
  }

  /**
   * Waits for an element that matches the given locator to become non-empty within the timeout period.
   * This is particularly useful for waiting for elements that are dynamically populated with content.
   *
   * @param {string | object} element - Element locator
   * @returns {Promise}  promise resolving once the element fills or timeout hits
   * @throws {Error} throws an error if the element does not become non-empty within the timeout period.
   */
  async waitForNonEmptyElement(element) {
    await this.driver.wait(async () => {
      const elemText = await element.getText();
      const empty = elemText === '';
      return !empty;
    }, this.timeout);
  }

  /**
   * Waits until the expected number of tokens to be rendered
   *
   * @param {string | object} rawLocator - element locator
   * @param {number} n - The expected number of elements.
   * @param timeout
   * @returns {Promise} promise resolving when the count of elements is matched.
   */
  async elementCountBecomesN(rawLocator, n, timeout = this.timeout) {
    const locator = this.buildLocator(rawLocator);
    try {
      await this.driver.wait(until.foundElementCountIs(locator, n), timeout);
      return true;
    } catch (e) {
      const elements = await this.findElements(locator);
      console.error(
        `Waiting for count of ${locator} elements to be ${n}, but it is ${elements.length}`,
      );
      return false;
    }
  }

  /**
   * Wait until an element is absent.
   *
   * This function MUST have a guard to prevent a race condition. For example,
   * when the previous step is to click a button that loads a new page, then of course
   * during page load, the rawLocator element will be absent, even though it will appear
   * a half-second later.
   *
   * The first choice for the guard is to use the findElementGuard, which executes before
   * the search for the rawLocator element.
   *
   * The second choice for the guard is to use the waitAtLeastGuard parameter.
   *
   * @param {string | object} rawLocator - element locator
   * @param {object} guards
   * @param {string | object} [guards.findElementGuard] - rawLocator to perform a findElement and act as a guard
   * @param {number} [guards.waitAtLeastGuard] - minimum milliseconds to wait before passing
   * @param {number} [guards.timeout]  - maximum milliseconds to wait before failing
   * @returns {Promise<void>}  promise resolving after the element is not present
   * @throws {Error}  throws an error if the element is present
   */
  async assertElementNotPresent(
    rawLocator,
    {
      findElementGuard = '',
      waitAtLeastGuard = 0,
      timeout = this.timeout,
    } = {},
  ) {
    assert(timeout > waitAtLeastGuard);
    if (waitAtLeastGuard > 0) {
      await this.delay(waitAtLeastGuard);
    }

    if (findElementGuard) {
      await this.findElement(findElementGuard);
    }

    const locator = this.buildLocator(rawLocator);

    try {
      await this.driver.wait(
        until.elementIsNotPresent(locator),
        timeout - waitAtLeastGuard,
      );
    } catch (err) {
      throw new Error(
        `Found element ${JSON.stringify(
          rawLocator,
        )} that should not be present`,
      );
    }
  }

  /**
   * Quits the browser session, closing all windows and tabs.
   *
   * @returns {Promise} promise resolving after quitting
   */
  async quit() {
    await this.driver.quit();
  }

  /**
   * Finds an element on the page using the given locator
   * and returns a reference to the first matching element.
   *
   * @param {string | object} rawLocator - Element locator
   * @returns {Promise<WebElement>} A promise that resolves to the found element.
   */
  async findElement(rawLocator) {
    const locator = this.buildLocator(rawLocator);
    const element = await this.driver.wait(
      until.elementLocated(locator),
      this.timeout,
    );
    return wrapElementWithAPI(element, this);
  }

  /**
   * Finds a nested element within a parent element using the given locator.
   * This is useful when the parent element is already known and you want to find an element within it.
   *
   * @param {WebElement} element - Parent element
   * @param {string | object} nestedLocator - Nested element locator
   * @returns {Promise<WebElement>} A promise that resolves to the found nested element.
   */
  async findNestedElement(element, nestedLocator) {
    const locator = this.buildLocator(nestedLocator);
    const nestedElement = await element.findElement(locator);
    return wrapElementWithAPI(nestedElement, this);
  }

  /**
   * Finds a visible element on the page using the given locator.
   *
   * @param {string | object} rawLocator - Element locator
   * @returns {Promise<WebElement>} A promise that resolves to the found visible element.
   */
  async findVisibleElement(rawLocator) {
    const element = await this.findElement(rawLocator);
    await this.driver.wait(until.elementIsVisible(element), this.timeout);
    return wrapElementWithAPI(element, this);
  }

  /**
   * Finds a clickable element on the page using the given locator.
   *
   * @param {string | object} rawLocator - Element locator
   * @returns {Promise<WebElement>} A promise that resolves to the found clickable element.
   */
  async findClickableElement(rawLocator) {
    const element = await this.findElement(rawLocator);
    await Promise.all([
      this.driver.wait(until.elementIsVisible(element), this.timeout),
      this.driver.wait(until.elementIsEnabled(element), this.timeout),
    ]);
    return wrapElementWithAPI(element, this);
  }

  /**
   * Finds all elements on the page that match the given locator.
   * If there are no matches, an empty list is returned.
   *
   * @param {string | object} rawLocator - Element locator
   * @returns {Promise<Array<WebElement>>} A promise that resolves to an array of found elements.
   */
  async findElements(rawLocator) {
    const locator = this.buildLocator(rawLocator);
    const elements = await this.driver.wait(
      until.elementsLocated(locator),
      this.timeout,
    );
    return elements.map((element) => wrapElementWithAPI(element, this));
  }

  /**
   * Finds all clickable elements on the page that match the given locator.
   *
   * @param {string | object} rawLocator - Element locator
   * @returns {Promise<Array<WebElement>>} A promise that resolves to an array of found clickable elements.
   */
  async findClickableElements(rawLocator) {
    const elements = await this.findElements(rawLocator);
    await Promise.all(
      elements.reduce((acc, element) => {
        acc.push(
          this.driver.wait(until.elementIsVisible(element), this.timeout),
          this.driver.wait(until.elementIsEnabled(element), this.timeout),
        );
        return acc;
      }, []),
    );
    return elements.map((element) => wrapElementWithAPI(element, this));
  }

  /**
   * Function that aims to simulate a click action on a specified web element within a web page
   *
   * @param {string | object} rawLocator - Element locator
   * @param {number} [retries] - The number of times to retry the click action if it fails
   * @returns {Promise} promise that resolves to the WebElement
   */
  async clickElement(rawLocator, retries = 3) {
    for (let attempt = 0; attempt < retries; attempt++) {
      try {
        const element = await this.findClickableElement(rawLocator);
        await element.click();
        return;
      } catch (error) {
        if (
          error.name === 'StaleElementReferenceError' &&
          attempt < retries - 1
        ) {
          await this.delay(1000);
        } else {
          throw error;
        }
      }
    }
  }

  /** @param {string} title - The title of the window or tab the screenshot is being taken in */
  async takeScreenshot(title) {
    const filepathBase = `${artifactDir(title)}/test-screenshot`;
    await fs.mkdir(artifactDir(title), { recursive: true });

    const screenshot = await this.driver.takeScreenshot();
    await fs.writeFile(`${filepathBase}-screenshot.png`, screenshot, {
      encoding: 'base64',
    });
  }

  /**
   * Clicks on an element identified by the provided locator and waits for it to disappear.
   * For scenarios where the clicked element, such as a notification or popup, needs to disappear afterward.
   * The wait ensures that subsequent interactions are not obscured by the initial notification or popup element.
   *
   * @param rawLocator - The locator used to identify the element to be clicked
   * @param timeout - The maximum time in ms to wait for the element to disappear after clicking.
   */
  async clickElementAndWaitToDisappear(rawLocator, timeout = 2000) {
    const element = await this.findClickableElement(rawLocator);
    await element.click();
    await element.waitForElementState('hidden', timeout);
  }

  /**
   * Clicks on an element if it's present. If the element is not found,
   * catch the exception, log the failure to the console, but do not cause the test to fail.
   * For scenario where an element such as a scroll button does not
   * show up because of render differences, proceed to the next step
   * without causing a test failure, but provide a console log of why.
   *
   * @param rawLocator - Element locator
   * @param timeout - The maximum time in ms to wait for the element
   */
  async clickElementSafe(rawLocator, timeout = 1000) {
    try {
      const locator = this.buildLocator(rawLocator);

      const elements = await this.driver.wait(
        until.elementsLocated(locator),
        timeout,
      );

      await elements[0].click();
    } catch (e) {
      console.log(`Element ${rawLocator} not found (${e})`);
    }
  }

  /**
   * Can fix instances where a normal click produces ElementClickInterceptedError
   *
   * @param rawLocator
   */
  async clickElementUsingMouseMove(rawLocator) {
    const element = await this.findClickableElement(rawLocator);
    await this.scrollToElement(element);
    await this.driver
      .actions()
      .move({ origin: element, x: 1, y: 1 })
      .click()
      .perform();
  }

  /**
   * Simulates a click at the given x and y coordinates.
   *
   * @param rawLocator - Element locator
   * @param {number} x  - coordinate to click at x
   * @param {number} y - coordinate to click at y
   * @returns {Promise<void>} promise resolving after a click
   */
  async clickPoint(rawLocator, x, y) {
    const element = await this.findElement(rawLocator);
    await this.driver
      .actions()
      .move({ origin: element, x, y })
      .click()
      .perform();
  }

  /**
   * Simulates holding the mouse button down on the given web element.
   *
   * @param {string | object} rawLocator - Element locator
   * @param {number} ms - number of milliseconds to hold the mouse button down
   * @returns {Promise<void>} promise resolving after mouse down completed
   */
  async holdMouseDownOnElement(rawLocator, ms) {
    const locator = this.buildLocator(rawLocator);
    const element = await this.findClickableElement(locator);
    await this.driver
      .actions()
      .move({ origin: element, x: 1, y: 1 })
      .press()
      .pause(ms)
      .release()
      .perform();
  }

  /**
   * Scrolls the page until the given web element is in view.
   *
   * @param {string | object} element - Element locator
   * @returns {Promise<void>} promise resolving after scrolling
   */
  async scrollToElement(element) {
    await this.driver.executeScript(
      'arguments[0].scrollIntoView(true)',
      element,
    );
  }

  /**
   * Checks if an element that matches the given locator is present on the page.
   *
   * @param {string | object} rawLocator - Element locator
   * @returns {Promise<boolean>} promise that resolves to a boolean indicating whether the element is present.
   */
  async isElementPresent(rawLocator) {
    try {
      await this.findElement(rawLocator);
      return true;
    } catch (err) {
      return false;
    }
  }

  /**
   * Checks if an element that matches the given locator is present and visible on the page.
   *
   * @param {string | object} rawLocator - Element locator
   * @returns {Promise<boolean>} promise that resolves to a boolean indicating whether the element is present and visible.
   */
  async isElementPresentAndVisible(rawLocator) {
    try {
      await this.findVisibleElement(rawLocator);
      return true;
    } catch (err) {
      return false;
    }
  }

  /**
   * Paste a string into a field.
   *
   * @param {string} rawLocator  - Element locator
   * @param {string} contentToPaste - content to paste
   * @returns {Promise<WebElement>}  promise that resolves to the WebElement
   */
  async pasteIntoField(rawLocator, contentToPaste) {
    // Throw if double-quote is present in content to paste
    // so that we don't have to worry about escaping double-quotes
    if (contentToPaste.includes('"')) {
      throw new Error('Cannot paste content with double-quote');
    }
    // Click to focus the field
    await this.clickElement(rawLocator);
    await this.executeScript(
      `navigator.clipboard.writeText("${contentToPaste}")`,
    );
    await this.fill(rawLocator, Key.chord(this.Key.MODIFIER, 'v'));
  }

  async pasteFromClipboardIntoField(rawLocator) {
    await this.fill(rawLocator, Key.chord(this.Key.MODIFIER, 'v'));
  }

  // Navigation

  /**
   * Navigates to the specified page within a browser session.
   *
   * @param {string} [page] - its optional parameter to specify the page you want to navigate.
   * Defaults to home if no other page is specified.
   * @param {object} [options] - optional parameter to specify additional options.
   * @param {boolean} [options.waitForControllers] - optional parameter to specify whether to wait for the controllers to be loaded.
   * Defaults to true.
   * @returns {Promise} promise resolves when the page has finished loading
   * @throws {Error} Will throw an error if the navigation fails or the page does not load within the timeout period.
   */
  async navigate(page = PAGES.HOME, { waitForControllers = true } = {}) {
    const response = await this.driver.get(`${this.extensionUrl}/${page}.html`);
    // Wait for asynchronous JavaScript to load
    if (waitForControllers) {
      await this.waitForControllersLoaded();
    }
    return response;
  }

  /**
   * Waits for the controllers to be loaded on the page.
   *
   * This function waits until an element with the class 'controller-loaded' is located,
   * indicating that the controllers have finished loading.
   *
   * @returns {Promise<void>} A promise that resolves when the controllers are loaded.
   * @throws {Error} Will throw an error if the element is not located within the timeout period.
   */
  async waitForControllersLoaded() {
    await this.driver.wait(
      until.elementLocated(this.buildLocator('.controller-loaded')),
      10 * 1000,
    );
  }

  /**
   * Retrieves the current URL of the browser session.
   *
   * @returns {Promise<string>} promise resolves upon retrieving the URL text.
   */
  async getCurrentUrl() {
    return await this.driver.getCurrentUrl();
  }

  // Metrics

  async collectMetrics() {
    return await this.driver.executeScript(collectMetrics);
  }

  // Window management

  /**
   * Opens a new URL in the browser window controlled by the driver
   *
   * @param {string} url - Any URL
   * @returns {Promise<void>} promise resolves when the URL page has finished loading
   */
  async openNewURL(url) {
    await this.driver.get(url);
  }

  /**
   * Opens a new window or tab in the browser session and navigates to the given URL.
   *
   * @param {string} url - The URL to navigate to in the new window tab.
   * @returns {Promise<string>} The handle of the new window or tab.
   * This handle can be used later to switch between different tabs in window during the test.
   */
  async openNewPage(url) {
    await this.driver.switchTo().newWindow();
    await this.openNewURL(url);
    const newHandle = await this.driver.getWindowHandle();
    return newHandle;
  }

  /**
   * Refreshes the current page in the browser session.
   *
   * @returns {Promise<void>} promise resolves page is loaded
   */
  async refresh() {
    await this.driver.navigate().refresh();
  }

  /**
   * Switches the context of the browser session to the window or tab with the given handle.
   *
   * @param {int} handle - unique identifier (window handle) of the browser window or tab to which you want to switch.
   * @returns {Promise<void>} promise that resolves once the switch is complete
   */
  async switchToWindow(handle) {
    await this.driver.switchTo().window(handle);
    await this.windowHandles.getCurrentWindowProperties(null, handle);
  }

  /**
   * Opens a new browser window and switch the WebDriver's context to this new window.
   *
   * @returns {Promise<void>} A promise resolves after switching to the new window.
   */
  async switchToNewWindow() {
    await this.driver.switchTo().newWindow('window');
  }

  /**
   * Switches the WebDriver's context to a specified iframe or frame within a web page.
   *
   * @param {string} element - The iframe or frame element to switch to.
   * @returns {Promise<void>} promise that resolves once the switch is complete
   */
  async switchToFrame(element) {
    await this.driver.switchTo().frame(element);
  }

  /**
   * Retrieves the handles of all open window tabs in the browser session.
   *
   * @returns {Promise<Array<string>>} A promise that will
   *     be resolved with an array of window handles.
   */
  async getAllWindowHandles() {
    return await this.windowHandles.getAllWindowHandles();
<<<<<<< HEAD
=======
  }

  /**
   * Function that aims to simulate a click action on a specified web element
   * within a web page and waits for the current window to close.
   *
   * @param {string | object} rawLocator - Element locator
   * @param {number} [retries] - The number of times to retry the click action if it fails
   * @returns {Promise<void>} promise that resolves to the WebElement
   */
  async clickElementAndWaitForWindowToClose(rawLocator, retries = 3) {
    const handle = await this.driver.getWindowHandle();
    await this.clickElement(rawLocator, retries);
    await this.waitForWindowToClose(handle);
  }

  /**
   * Waits for the specified window handle to close before returning.
   *
   * @param {string} handle - The handle of the window or tab we'll wait for.
   * @param {number} [timeout] - The amount of time in milliseconds to wait
   * before timing out. Defaults to `this.timeout`.
   * @throws {Error} throws an error if the window handle doesn't close within
   * the timeout.
   */
  async waitForWindowToClose(handle, timeout = this.timeout) {
    const start = Date.now();
    // eslint-disable-next-line no-constant-condition
    while (true) {
      const handles = await this.getAllWindowHandles();
      if (!handles.includes(handle)) {
        return;
      }

      const timeElapsed = Date.now() - start;
      if (timeElapsed > timeout) {
        throw new Error(
          `waitForWindowToClose timed out waiting for window handle '${handle}' to close.`,
        );
      }
    }
>>>>>>> ad7a5462
  }

  /**
   * Waits until the specified number of window handles are present.
   *
   * @param {number} _x - The number of window handles to wait for
   * @param delayStep - defaults to 1000 milliseconds
   * @param {number} [timeout] - The amount of time in milliseconds to wait before timing out.
   * @returns {Promise} promise resolving when the target window handle count is met
   * @throws {Error} throws an error if the target number of window handles isn't met by the timeout.
   */
  async waitUntilXWindowHandles(_x, delayStep = 1000, timeout = this.timeout) {
    // In the MV3 build, there is an extra windowHandle with a title of "MetaMask Offscreen Page"
    // So we add 1 to the expected number of window handles
    const x = isManifestV3 ? _x + 1 : _x;

    let timeElapsed = 0;
    let windowHandles = [];
    while (timeElapsed <= timeout) {
      windowHandles = await this.getAllWindowHandles();

      if (windowHandles.length === x) {
        return windowHandles;
      }
      await this.delay(delayStep);
      timeElapsed += delayStep;
    }

    throw new Error(
      `waitUntilXWindowHandles timed out polling window handles. Expected: ${x}, Actual: ${windowHandles.length}`,
    );
  }

  /**
   * Switches to a specific window tab using its ID and waits for the title to match the expectedTitle.
   *
   * @param {int} handleId - unique ID for the tab whose title is needed.
   * @param {string} expectedTitle - the title we are expecting.
   * @returns nothing on success.
   * @throws {Error} Throws an error if the window title is incorrect.
   */
  async switchToHandleAndWaitForTitleToBe(handleId, expectedTitle) {
    await this.driver.switchTo().window(handleId);

    let currentTitle = await this.driver.getTitle();

    // Wait 25 x 200ms = 5 seconds for the title to be set properly
    for (let i = 0; i < 25 && currentTitle !== expectedTitle; i++) {
      await this.driver.sleep(200);
      currentTitle = await this.driver.getTitle();
    }

    if (currentTitle !== expectedTitle) {
      throw new Error(
        `switchToHandleAndWaitForTitleToBe got title ${currentTitle} instead of ${expectedTitle}`,
      );
    }
  }

  /**
   * Switches the context of the browser session to the window tab with the given title.
   * This functionality is especially valuable in complex testing scenarios involving multiple window tabs,
   * allowing for interaction with a particular window or tab based on its title
   *
   * @param {string} title - The title of the window or tab to switch to.
   * @returns {Promise<void>} promise that resolves once the switch is complete
   * @throws {Error} throws an error if no window with the specified title is found
   */
  async switchToWindowWithTitle(title) {
    return await this.windowHandles.switchToWindowWithProperty('title', title);
  }

  /**
   * Waits for the specified number of window handles to be present and then switches to the window
   * tab with the given title.
   *
   * @param {number} handles - The number window handles to wait for
   * @param {string} title - The title of the window to switch to
   * @returns {Promise<void>} promise that resolves once the switch is complete
   */
  async waitAndSwitchToWindowWithTitle(handles, title) {
    await this.waitUntilXWindowHandles(handles);
    await this.switchToWindowWithTitle(title);
  }

  /**
   * Switches the context of the browser session to the window tab with the given URL.
   *
   * @param {string} url - Window URL to find
   * @returns {Promise<void>}  promise that resolves once the switch is complete
   * @throws {Error} throws an error if no window with the specified URL is found
   */
  async switchToWindowWithUrl(url) {
    return await this.windowHandles.switchToWindowWithProperty(
      'url',
      new URL(url).toString(), // Make sure the URL has a trailing slash
    );
  }

  /**
   * If we already know this window, switch to it
   * Otherwise, return null
   * This is used in helpers.switchToOrOpenDapp() and when there's an alert open
   *
   * @param {string} title - The title of the window we want to switch to
   * @returns {Promise<void>}  promise that resolves once the switch is complete
   * @throws {Error} throws an error if no window with the specified URL is found
   */
  async switchToWindowIfKnown(title) {
    return await this.windowHandles.switchToWindowIfKnown(title);
  }

  /**
   * Waits until the current URL matches the specified URL.
   *
   * @param {object} options - Parameters for the function.
   * @param {string} options.url - URL to wait for.
   * @param {int} options.timeout - optional timeout period, defaults to this.timeout.
   * @returns {Promise<void>} Promise that resolves once the URL matches.
   * @throws {Error} Throws an error if the URL does not match within the timeout period.
   */
  async waitForUrl({ url, timeout = this.timeout }) {
    return await this.driver.wait(until.urlIs(url), timeout);
  }

  /**
   * Closes the current window tab in the browser session
   *
   *  @returns {Promise<void>} promise resolving after closing the current window
   */
  async closeWindow() {
    await this.driver.close();
  }

  /**
   * Closes specific window tab identified by its window handle.
   *
   * @param {string} windowHandle - representing the unique identifier of the browser window to be closed.
   * @returns {Promise<void>} promise resolving after closing the specified window
   */
  async closeWindowHandle(windowHandle) {
    await this.driver.switchTo().window(windowHandle);
    await this.driver.close();
  }

  // Close Alert Popup
  /**
   * Close the alert popup that is currently open in the browser session.
   *
   * @returns {Promise} promise resolving when the alert is closed
   */
  async closeAlertPopup() {
    return await this.driver.switchTo().alert().accept();
  }

  /**
   * Closes all windows except those in the given list of exceptions
   *
   * @param {Array<string>} exceptions - The list of window handle exceptions
   * @param {Array} [windowHandles] - The full list of window handles
   * @returns {Promise<void>}
   */
  async closeAllWindowHandlesExcept(exceptions, windowHandles) {
    // eslint-disable-next-line no-param-reassign
    windowHandles = windowHandles || (await this.driver.getAllWindowHandles());

    for (const handle of windowHandles) {
      if (!exceptions.includes(handle)) {
        await this.driver.switchTo().window(handle);
        await this.delay(1000);
        await this.driver.close();
        await this.delay(1000);
      }
    }
  }

  // Error handling

  async verboseReportOnFailure(title, error) {
    console.error(
      `Failure on testcase: '${title}', for more information see the ${
        process.env.CIRCLECI ? 'artifacts tab in CI' : 'test-artifacts folder'
      }\n`,
    );
    console.error(`${error}\n`);

    const filepathBase = `${artifactDir(title)}/test-failure`;
    await fs.mkdir(artifactDir(title), { recursive: true });
    // On occasion there may be a bug in the offscreen document which does
    // not render visibly to the user and therefore no screenshot can be
    // taken. In this case we skip the screenshot and log the error.
    try {
      // If there's more than one tab open, we want to iterate through all of them and take a screenshot with a unique name
      const windowHandles = await this.driver.getAllWindowHandles();
      for (const handle of windowHandles) {
        await this.driver.switchTo().window(handle);
        const windowTitle = await this.driver.getTitle();
        if (windowTitle !== 'MetaMask Offscreen Page') {
          const screenshot = await this.driver.takeScreenshot();
          await fs.writeFile(
            `${filepathBase}-screenshot-${
              windowHandles.indexOf(handle) + 1
            }.png`,
            screenshot,
            {
              encoding: 'base64',
            },
          );
        }
      }
    } catch (e) {
      console.error('Failed to take screenshot', e);
    }
    const htmlSource = await this.driver.getPageSource();
    await fs.writeFile(`${filepathBase}-dom.html`, htmlSource);

    // We want to take a state snapshot of the app if possible, this is useful for debugging
    try {
      const windowHandles = await this.driver.getAllWindowHandles();
      for (const handle of windowHandles) {
        await this.driver.switchTo().window(handle);
        const uiState = await this.driver.executeScript(
          () =>
            window.stateHooks?.getCleanAppState &&
            window.stateHooks.getCleanAppState(),
        );
        if (uiState) {
          await fs.writeFile(
            `${filepathBase}-state-${windowHandles.indexOf(handle) + 1}.json`,
            JSON.stringify(uiState, null, 2),
          );
        }
      }
    } catch (e) {
      console.error('Failed to take state', e);
    }
  }

  async checkBrowserForLavamoatLogs() {
    const browserLogs = (
      await fs.readFile(
        `${process.cwd()}/test-artifacts/chrome/chrome_debug.log`,
      )
    )
      .toString('utf-8')
      .split(/\r?\n/u);

    await fs.writeFile('/tmp/all_logs.json', JSON.stringify(browserLogs));

    return browserLogs;
  }

  async checkBrowserForExceptions(ignoredConsoleErrors) {
    const cdpConnection = await this.driver.createCDPConnection('page');

    this.driver.onLogException(cdpConnection, (exception) => {
      const { description } = exception.exceptionDetails.exception;

      const ignored = logBrowserError(ignoredConsoleErrors, description);
      if (!ignored) {
        this.exceptions.push(description);
      }
    });
  }

  async checkBrowserForConsoleErrors(_ignoredConsoleErrors) {
    const ignoredConsoleErrors = _ignoredConsoleErrors.concat([
      // Third-party Favicon 404s show up as errors
      'favicon.ico - Failed to load resource: the server responded with a status of 404',
      // Sentry rate limiting
      'Failed to load resource: the server responded with a status of 429',
      // 4Byte
      'Failed to load resource: the server responded with a status of 502 (Bad Gateway)',
      // Sentry error that is not actually a problem
      'Event fragment with id transaction-added-',
    ]);

    const cdpConnection = await this.driver.createCDPConnection('page');

    // Flush the event processing stack 50ms after the last event is added
    const debounceEventProcessingStack = debounce(
      this.#flushEventProcessingStack.bind(this),
      50,
    );

    this.driver.onLogEvent(cdpConnection, (event) => {
      if (event.type === 'error') {
        if (event.args.length !== 0) {
          event.ignoredConsoleErrors = ignoredConsoleErrors;

          this.eventProcessingStack.push(event);

          debounceEventProcessingStack();
        }
      }
    });
  }

  #flushEventProcessingStack() {
    let completeErrorText = '';

    // Combine all events together that have arrived in the last 50ms, because they are actually just one error
    this.eventProcessingStack.forEach((event) => {
      completeErrorText += `${this.#getErrorFromEvent(event)}\n`;
    });
    completeErrorText = completeErrorText.trim();

    const { ignoredConsoleErrors } = this.eventProcessingStack[0];

    const ignored = logBrowserError(ignoredConsoleErrors, completeErrorText);

    const ignoreAllErrors = ignoredConsoleErrors.includes('ignore-all');

    if (!ignored && !ignoreAllErrors) {
      this.errors.push(completeErrorText);
    }

    this.eventProcessingStack = [];
  }

  #getErrorFromEvent(event) {
    // Extract the values from the array
    const values = event.args.map((a) => a.value);

    if (values[0]?.includes('%s')) {
      // The values are in the "printf" form of [message, ...substitutions]
      // so use sprintf to parse
      return sprintf(...values);
    }

    return values.join(' ');
  }

  summarizeErrorsAndExceptions() {
    return this.errors.concat(this.exceptions).join('\n');
  }
}

function logBrowserError(ignoredConsoleErrors, errorMessage) {
  let ignored = false;

  console.error('\n-----Received an error from Chrome-----');
  console.error(errorMessage);
  console.error('----------End of Chrome error----------');

  if (errorMessage.startsWith('Warning:')) {
    console.error("-----We will ignore this 'Warning'-----");
    ignored = true;
  } else if (isInIgnoreList(errorMessage, ignoredConsoleErrors)) {
    console.error('---This error is on the ignore list----');
    ignored = true;
  }

  console.error('\n');

  return ignored;
}

function isInIgnoreList(errorMessage, ignoreList) {
  return ignoreList.some((ignore) => errorMessage.includes(ignore));
}

function collectMetrics() {
  const results = {
    paint: {},
    navigation: [],
  };

  window.performance.getEntriesByType('paint').forEach((paintEntry) => {
    results.paint[paintEntry.name] = paintEntry.startTime;
  });

  window.performance
    .getEntriesByType('navigation')
    .forEach((navigationEntry) => {
      results.navigation.push({
        domContentLoaded: navigationEntry.domContentLoadedEventEnd,
        load: navigationEntry.loadEventEnd,
        domInteractive: navigationEntry.domInteractive,
        redirectCount: navigationEntry.redirectCount,
        type: navigationEntry.type,
      });
    });

  return results;
}

module.exports = { Driver, PAGES };<|MERGE_RESOLUTION|>--- conflicted
+++ resolved
@@ -886,8 +886,6 @@
    */
   async getAllWindowHandles() {
     return await this.windowHandles.getAllWindowHandles();
-<<<<<<< HEAD
-=======
   }
 
   /**
@@ -929,7 +927,6 @@
         );
       }
     }
->>>>>>> ad7a5462
   }
 
   /**
