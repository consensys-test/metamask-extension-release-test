--- conflicted
+++ resolved
@@ -699,11 +699,7 @@
    * @param {string} testTitle - The title of the test
    */
   #getArtifactDir(testTitle) {
-<<<<<<< HEAD
-    return `./test-artifacts/${this.browser}/${lodash.escape(testTitle)}`;
-=======
     return `./test-artifacts/${this.browser}/${sanitizeTestTitle(testTitle)}`;
->>>>>>> 4c122d36
   }
 
   /**
