--- conflicted
+++ resolved
@@ -56,12 +56,9 @@
           eip155: {
             [CHAIN_IDS.LOCALHOST]: true,
           },
-<<<<<<< HEAD
-=======
           solana: {
             'solana:5eykt4UsFv8P8NJdTREpY1vzqKqZKvdp': true,
           },
->>>>>>> 9ab104b0
         },
       },
       NotificationServicesController: {},
