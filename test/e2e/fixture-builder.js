--- conflicted
+++ resolved
@@ -8,17 +8,12 @@
 
 const { CHAIN_IDS } = require('../../shared/constants/network');
 const { SMART_CONTRACTS } = require('./seeder/smart-contracts');
-<<<<<<< HEAD
-const { DAPP_URL, DAPP_ONE_URL } = require('./helpers');
-const { DEFAULT_FIXTURE_ACCOUNT, ERC_4337_ACCOUNT } = require('./constants');
-=======
 const {
   DAPP_URL,
   DAPP_ONE_URL,
   DEFAULT_FIXTURE_ACCOUNT,
   ERC_4337_ACCOUNT,
 } = require('./constants');
->>>>>>> ad7a5462
 const {
   defaultFixture,
   FIXTURE_STATE_METADATA_VERSION,
@@ -246,25 +241,6 @@
   }
 
   withNetworkControllerOnOptimism() {
-<<<<<<< HEAD
-    return this.withNetworkController({
-      networkConfigurations: {
-        networkConfigurationId: {
-          chainId: CHAIN_IDS.OPTIMISM,
-          nickname: 'Localhost 8545',
-          rpcPrefs: {},
-          rpcUrl: 'https://mainnet.infura.io',
-          ticker: 'ETH',
-          networkConfigurationId: 'networkConfigurationId',
-          id: 'networkConfigurationId',
-        },
-      },
-    });
-  }
-
-  withNetworkControllerDoubleGanache() {
-=======
->>>>>>> ad7a5462
     return this.withNetworkController({
       networkConfigurations: {
         networkConfigurationId: {
