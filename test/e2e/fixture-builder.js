const {
  WALLET_SNAP_PERMISSION_KEY,
  SnapCaveatType,
} = require('@metamask/snaps-utils');
const { merge } = require('lodash');
const { CHAIN_IDS } = require('../../shared/constants/network');
<<<<<<< HEAD
=======
const {
  ACTION_QUEUE_METRICS_E2E_TEST,
} = require('../../shared/constants/test-flags');
>>>>>>> 4b271868
const { SMART_CONTRACTS } = require('./seeder/smart-contracts');

function defaultFixture() {
  return {
    data: {
      AlertController: {
        alertEnabledness: {
          unconnectedAccount: true,
          web3ShimUsage: true,
        },
        unconnectedAccountAlertShownOrigins: {},
        web3ShimUsageOrigins: {},
      },
      AnnouncementController: {
        announcements: {
          1: {
            date: '2021-03-17',
            id: 1,
            image: {
              height: '230px',
              placeImageBelowDescription: true,
              src: 'images/mobile-link-qr.svg',
              width: '230px',
            },
            isShown: false,
          },
          3: {
            date: '2021-03-08',
            id: 3,
            isShown: false,
          },
          4: {
            date: '2021-05-11',
            id: 4,
            image: {
              src: 'images/source-logos-bsc.svg',
              width: '100%',
            },
            isShown: false,
          },
          5: {
            date: '2021-06-09',
            id: 5,
            isShown: false,
          },
          6: {
            date: '2021-05-26',
            id: 6,
            isShown: false,
          },
          7: {
            date: '2021-09-17',
            id: 7,
            isShown: false,
          },
          8: {
            date: '2021-11-01',
            id: 8,
            isShown: false,
          },
          9: {
            date: '2021-12-07',
            id: 9,
            image: {
              src: 'images/txinsights.png',
              width: '80%',
            },
            isShown: false,
          },
          10: {
            date: '2022-09-15',
            id: 10,
            image: {
              src: 'images/token-detection.svg',
              width: '100%',
            },
            isShown: false,
          },
          11: {
            date: '2022-09-15',
            id: 11,
            isShown: false,
          },
          12: {
            date: '2022-05-18',
            id: 12,
            image: {
              src: 'images/darkmode-banner.png',
              width: '100%',
            },
            isShown: false,
          },
          13: {
            date: '2022-09-15',
            id: 13,
            isShown: false,
          },
          14: {
            date: '2022-09-15',
            id: 14,
            isShown: false,
          },
          15: {
            date: '2022-09-15',
            id: 15,
            isShown: false,
          },
          16: {
            date: null,
            id: 16,
            isShown: true,
          },
          17: {
            date: null,
            id: 17,
            isShown: true,
          },
        },
      },
      AppStateController: {
        browserEnvironment: {},
        nftsDropdownState: {},
        connectedStatusPopoverHasBeenShown: true,
        defaultHomeActiveTabName: null,
        fullScreenGasPollTokens: [],
        notificationGasPollTokens: [],
        popupGasPollTokens: [],
        qrHardware: {},
        recoveryPhraseReminderHasBeenShown: true,
        recoveryPhraseReminderLastShown:
          '__FIXTURE_SUBSTITUTION__currentDateInMilliseconds',
        showTestnetMessageInDropdown: true,
        trezorModel: null,
        usedNetworks: {
          [CHAIN_IDS.MAINNET]: true,
          [CHAIN_IDS.GOERLI]: true,
          [CHAIN_IDS.LOCALHOST]: true,
        },
      },
      CachedBalancesController: {
        cachedBalances: {
          [CHAIN_IDS.LOCALHOST]: {},
        },
      },
      CurrencyController: {
        conversionDate: 1665507600.0,
        conversionRate: 1300.0,
        currentCurrency: 'usd',
        nativeCurrency: 'ETH',
        usdConversionRate: 1300.0,
      },
      GasFeeController: {
        estimatedGasFeeTimeBounds: {},
        gasEstimateType: 'none',
        gasFeeEstimates: {},
      },
      IncomingTransactionsController: {
        incomingTransactions: {},
        incomingTxLastFetchedBlockByChainId: {
          [CHAIN_IDS.MAINNET]: null,
          [CHAIN_IDS.GOERLI]: null,
          [CHAIN_IDS.SEPOLIA]: null,
        },
      },
      KeyringController: {
        vault:
          '{"data":"s6TpYjlUNsn7ifhEFTkuDGBUM1GyOlPrim7JSjtfIxgTt8/6MiXgiR/CtFfR4dWW2xhq85/NGIBYEeWrZThGdKGarBzeIqBfLFhw9n509jprzJ0zc2Rf+9HVFGLw+xxC4xPxgCS0IIWeAJQ+XtGcHmn0UZXriXm8Ja4kdlow6SWinB7sr/WM3R0+frYs4WgllkwggDf2/Tv6VHygvLnhtzp6hIJFyTjh+l/KnyJTyZW1TkZhDaNDzX3SCOHT","iv":"FbeHDAW5afeWNORfNJBR0Q==","salt":"TxZ+WbCW6891C9LK/hbMAoUsSEW1E8pyGLVBU6x5KR8="}',
      },
      MetaMetricsController: {
        eventsBeforeMetricsOptIn: [],
        fragments: {},
        metaMetricsId: null,
        participateInMetaMetrics: false,
        traits: {},
      },
      NetworkController: {
        networkId: '1337',
        networkStatus: 'available',
        provider: {
          chainId: CHAIN_IDS.LOCALHOST,
          nickname: 'Localhost 8545',
          rpcPrefs: {},
          rpcUrl: 'http://localhost:8545',
          ticker: 'ETH',
          type: 'rpc',
        },
        networkConfigurations: {
          networkConfigurationId: {
            chainId: CHAIN_IDS.LOCALHOST,
            nickname: 'Localhost 8545',
            rpcPrefs: {},
            rpcUrl: 'http://localhost:8545',
            ticker: 'ETH',
            networkConfigurationId: 'networkConfigurationId',
          },
        },
      },
      OnboardingController: {
        completedOnboarding: true,
        firstTimeFlowType: 'import',
        onboardingTabs: {},
        seedPhraseBackedUp: true,
      },
      PermissionController: {
        subjects: {},
      },
      PreferencesController: {
        advancedGasFee: null,
        currentLocale: 'en',
        dismissSeedBackUpReminder: true,
        featureFlags: {
          showIncomingTransactions: true,
        },
        forgottenPassword: false,
        identities: {
          '0x5cfe73b6021e818b776b421b1c4db2474086a7e1': {
            address: '0x5cfe73b6021e818b776b421b1c4db2474086a7e1',
            lastSelected: 1665507600000,
            name: 'Account 1',
          },
        },
        infuraBlocked: false,
        ipfsGateway: 'dweb.link',
        knownMethodData: {},
        ledgerTransportType: 'webhid',
        lostIdentities: {},
        openSeaEnabled: false,
        preferences: {
          hideZeroBalanceTokens: false,
          showFiatInTestnets: false,
          showTestNetworks: false,
          useNativeCurrencyAsPrimaryCurrency: true,
        },
        selectedAddress: '0x5cfe73b6021e818b776b421b1c4db2474086a7e1',
        theme: 'light',
        useBlockie: false,
        useNftDetection: false,
        useNonceField: false,
        usePhishDetect: true,
        useTokenDetection: false,
        useCurrencyRateCheck: true,
        useMultiAccountBalanceChecker: true,
      },
      SmartTransactionsController: {
        smartTransactionsState: {
          fees: {},
          liveness: true,
          smartTransactions: {
            [CHAIN_IDS.MAINNET]: [],
          },
        },
      },
      SubjectMetadataController: {
        subjectMetadata: {
          'https://metamask.github.io': {
            extensionId: null,
            iconUrl: null,
            name: 'MetaMask < = > Ledger Bridge',
            origin: 'https://metamask.github.io',
            subjectType: 'website',
          },
        },
      },
      TokensController: {
        allDetectedTokens: {},
        allIgnoredTokens: {},
        allTokens: {},
        detectedTokens: [],
        ignoredTokens: [],
        suggestedAssets: [],
        tokens: [],
      },
      TransactionController: {
        transactions: {},
      },
      config: {},
      firstTimeInfo: {
        date: 1665507600000,
        version: '10.21.0',
      },
    },
  };
}
function onboardingFixture() {
  return {
    data: {
      AppStateController: {
        browserEnvironment: {},
        nftsDropdownState: {},
        connectedStatusPopoverHasBeenShown: true,
        defaultHomeActiveTabName: null,
        fullScreenGasPollTokens: [],
        notificationGasPollTokens: [],
        popupGasPollTokens: [],
        qrHardware: {},
        recoveryPhraseReminderHasBeenShown: false,
        recoveryPhraseReminderLastShown:
          '__FIXTURE_SUBSTITUTION__currentDateInMilliseconds',
        showTestnetMessageInDropdown: true,
        trezorModel: null,
        usedNetworks: {
          [CHAIN_IDS.MAINNET]: true,
          [CHAIN_IDS.GOERLI]: true,
          [CHAIN_IDS.LOCALHOST]: true,
        },
        [ACTION_QUEUE_METRICS_E2E_TEST]: false,
      },
      NetworkController: {
        networkId: '1337',
        networkStatus: 'available',
        provider: {
          ticker: 'ETH',
          type: 'rpc',
          rpcUrl: 'http://localhost:8545',
          chainId: CHAIN_IDS.LOCALHOST,
          nickname: 'Localhost 8545',
        },
        networkConfigurations: {
          networkConfigurationId: {
            chainId: CHAIN_IDS.LOCALHOST,
            nickname: 'Localhost 8545',
            rpcPrefs: {},
            rpcUrl: 'http://localhost:8545',
            ticker: 'ETH',
            networkConfigurationId: 'networkConfigurationId',
          },
        },
      },
      PreferencesController: {
        advancedGasFee: null,
        currentLocale: 'en',
        dismissSeedBackUpReminder: false,
        featureFlags: {
          showIncomingTransactions: true,
        },
        forgottenPassword: false,
        identities: {},
        infuraBlocked: false,
        ipfsGateway: 'dweb.link',
        knownMethodData: {},
        ledgerTransportType: 'webhid',
        lostIdentities: {},
        openSeaEnabled: false,
        preferences: {
          hideZeroBalanceTokens: false,
          showFiatInTestnets: false,
          showTestNetworks: false,
          useNativeCurrencyAsPrimaryCurrency: true,
        },
        theme: 'light',
        useBlockie: false,
        useNftDetection: false,
        useNonceField: false,
        usePhishDetect: true,
        useTokenDetection: false,
        useCurrencyRateCheck: true,
        useMultiAccountBalanceChecker: true,
      },
      SmartTransactionsController: {
        smartTransactionsState: {
          fees: {},
          liveness: true,
          smartTransactions: {
            [CHAIN_IDS.MAINNET]: [],
          },
        },
      },
      TokensController: {
        allDetectedTokens: {},
        allIgnoredTokens: {},
        allTokens: {},
        detectedTokens: [],
        ignoredTokens: [],
        suggestedAssets: [],
        tokens: [],
      },
      config: {},
      firstTimeInfo: {
        date: 1665507600000,
        version: '10.21.0',
      },
    },
  };
}

class FixtureBuilder {
  constructor({ onboarding = false } = {}) {
    this.fixture = onboarding === true ? onboardingFixture() : defaultFixture();
  }

  withAddressBookController(data) {
    merge(
      this.fixture.data.AddressBookController
        ? this.fixture.data.AddressBookController
        : (this.fixture.data.AddressBookController = {}),
      data,
    );
    return this;
  }

  withAlertController(data) {
    merge(this.fixture.data.AlertController, data);
    return this;
  }

  withAnnouncementController(data) {
    merge(this.fixture.data.AnnouncementController, data);
    return this;
  }

  withAppStateController(data) {
    merge(this.fixture.data.AppStateController, data);
    return this;
  }

  withCachedBalancesController(data) {
    merge(this.fixture.data.CachedBalancesController, data);
    return this;
  }

  withCurrencyController(data) {
    merge(this.fixture.data.CurrencyController, data);
    return this;
  }

  withGasFeeController(data) {
    merge(this.fixture.data.GasFeeController, data);
    return this;
  }

  withIncomingTransactionsController(data) {
    merge(
      this.fixture.data.IncomingTransactionsController
        ? this.fixture.data.IncomingTransactionsController
        : (this.fixture.data.IncomingTransactionsController = {}),
      data,
    );
    return this;
  }

  withIncomingTransactionsControllerOneTransaction() {
    return this.withIncomingTransactionsController({
      incomingTransactions: {
        '0xf1af8286e4fa47578c2aec5f08c108290643df978ebc766d72d88476eee90bab': {
          blockNumber: '1',
          chainId: CHAIN_IDS.LOCALHOST,
          hash: '0xf1af8286e4fa47578c2aec5f08c108290643df978ebc766d72d88476eee90bab',
          id: 5748272735958807,
          metamaskNetworkId: '1337',
          status: 'confirmed',
          time: 1671635520000,
          txParams: {
            from: '0xc87261ba337be737fa744f50e7aaf4a920bdfcd6',
            gas: '0x5208',
            gasPrice: '0x329af9707',
            to: '0x5cfe73b6021e818b776b421b1c4db2474086a7e1',
            value: '0xDE0B6B3A7640000',
          },
          type: 'incoming',
        },
      },
    });
  }

  withKeyringController(data) {
    merge(this.fixture.data.KeyringController, data);
    return this;
  }

  withKeyringControllerImportedAccountVault() {
    return this.withKeyringController({
      vault:
        '{"data":"Ot+BTtJPag0xubdiv1nO9bsSvTHivHCd6CD7Lxgb1McYw3VqMjgp5rPMZmblJ1lscuMxyiqp99G52uXO9S0em6F9htpa+t/wn6qubRKTTNG9fxNzQrKXRDNhdgfYckVk5VAZ4fgl2iMZcRDvS8H/+gucVKJ33Sl6mXyPofdexXhWDCU6uR2YecnfaIum9cL2u/GqOMPE3jxzy0Wip0x2Jyp3QOKhvu8A3GIjzagLOaQ7a1APdl8=","iv":"lbsyPeGYWU6U1+jvmW9UHg==","salt":"Zmbhpskwxe4rYfXtELBvlcvW4HISPBATRmMqzsnZPMg="}',
    });
  }

  withMetaMetricsController(data) {
    merge(this.fixture.data.MetaMetricsController, data);
    return this;
  }

  withNetworkController(data) {
    merge(this.fixture.data.NetworkController, data);
    return this;
  }

<<<<<<< HEAD
  withNetworkControllerSupportEIP1559() {
    merge(this.fixture.data.NetworkController, {
      networkDetails: {
        EIPS: { 1559: true },
      },
    });
    return this;
  }

=======
>>>>>>> 4b271868
  withNftController(data) {
    merge(
      this.fixture.data.NftController
        ? this.fixture.data.NftController
        : (this.fixture.data.NftController = {}),
      data,
    );
    return this;
  }

  withNftControllerERC1155() {
    return this.withNftController({
      allNftContracts: {
        '0x5cfe73b6021e818b776b421b1c4db2474086a7e1': {
          1337: [
            {
              address: `__FIXTURE_SUBSTITUTION__CONTRACT${SMART_CONTRACTS.ERC1155}`,
            },
          ],
        },
      },
      allNfts: {
        '0x5cfe73b6021e818b776b421b1c4db2474086a7e1': {
          1337: [
            {
              address: `__FIXTURE_SUBSTITUTION__CONTRACT${SMART_CONTRACTS.ERC1155}`,
              tokenId: '1',
              favorite: false,
              isCurrentlyOwned: true,
              name: 'Rocks',
              description: 'This is a collection of Rock NFTs.',
              image:
                'ipfs://bafkreifvhjdf6ve4jfv6qytqtux5nd4nwnelioeiqx5x2ez5yrgrzk7ypi',
              standard: 'ERC1155',
            },
          ],
        },
      },
      ignoredNfts: [],
    });
  }

  withNftControllerERC721() {
    return this.withNftController({
      allNftContracts: {
        '0x5cfe73b6021e818b776b421b1c4db2474086a7e1': {
          1337: [
            {
              address: `__FIXTURE_SUBSTITUTION__CONTRACT${SMART_CONTRACTS.NFTS}`,
              name: 'TestDappCollectibles',
              symbol: 'TDC',
            },
          ],
        },
      },
      allNfts: {
        '0x5cfe73b6021e818b776b421b1c4db2474086a7e1': {
          1337: [
            {
              address: `__FIXTURE_SUBSTITUTION__CONTRACT${SMART_CONTRACTS.NFTS}`,
              description: 'Test Dapp Collectibles for testing.',
              favorite: false,
              image:
                'data:image/svg+xml;base64,PHN2ZyBoZWlnaHQ9IjM1MCIgd2lkdGg9IjM1MCIgdmlld0JveD0iMCAwIDEwMCAxMDAiIHhtbG5zPSJodHRwOi8vd3d3LnczLm9yZy8yMDAwL3N2ZyI+PGRlZnM+PHBhdGggaWQ9Ik15UGF0aCIgZmlsbD0ibm9uZSIgc3Ryb2tlPSJyZWQiIGQ9Ik0xMCw5MCBROTAsOTAgOTAsNDUgUTkwLDEwIDUwLDEwIFExMCwxMCAxMCw0MCBRMTAsNzAgNDUsNzAgUTcwLDcwIDc1LDUwIiAvPjwvZGVmcz48dGV4dD48dGV4dFBhdGggaHJlZj0iI015UGF0aCI+UXVpY2sgYnJvd24gZm94IGp1bXBzIG92ZXIgdGhlIGxhenkgZG9nLjwvdGV4dFBhdGg+PC90ZXh0Pjwvc3ZnPg==',
              isCurrentlyOwned: true,
              name: 'Test Dapp Collectibles #1',
              standard: 'ERC721',
              tokenId: '1',
            },
          ],
        },
      },
      ignoredNfts: [],
    });
  }

  withOnboardingController(data) {
    merge(this.fixture.data.OnboardingController, data);
    return this;
  }

  withPermissionController(data) {
    merge(this.fixture.data.PermissionController, data);
    return this;
  }

  withPermissionControllerConnectedToTestDapp() {
    return this.withPermissionController({
      subjects: {
        'http://127.0.0.1:8080': {
          origin: 'http://127.0.0.1:8080',
          permissions: {
            eth_accounts: {
              id: 'ZaqPEWxyhNCJYACFw93jE',
              parentCapability: 'eth_accounts',
              invoker: 'http://127.0.0.1:8080',
              caveats: [
                {
                  type: 'restrictReturnedAccounts',
                  value: ['0x5cfe73b6021e818b776b421b1c4db2474086a7e1'],
                },
              ],
              date: 1664388714636,
            },
          },
        },
      },
    });
  }

  withPermissionControllerConnectedToSnapDapp() {
    return this.withPermissionController({
      subjects: {
        'https://metamask.github.io': {
          origin: 'https://metamask.github.io',
          permissions: {
            [WALLET_SNAP_PERMISSION_KEY]: {
              caveats: [
                {
                  type: SnapCaveatType.SnapIds,
                  value: {
                    'npm@metamask/test-snap-bip32': {},
                    'npm@metamask/test-snap-bip44': {},
                    'npm@metamask/test-snap-error': {},
                    'npm@metamask/test-snap-managestate': {},
                    'npm@metamask/test-snap-notification': {},
                  },
                },
              ],
              id: 'CwdJq0x8N_b9FNxn6dVuP',
              parentCapability: WALLET_SNAP_PERMISSION_KEY,
              invoker: 'https://metamask.github.io',
              date: 1664388714636,
            },
          },
        },
      },
    });
  }

  withPermissionLogController(data) {
    merge(
      this.fixture.data.PermissionLogController
        ? this.fixture.data.PermissionLogController
        : (this.fixture.data.PermissionLogController = {}),
      data,
    );
    return this;
  }

  withPreferencesController(data) {
    merge(this.fixture.data.PreferencesController, data);
    return this;
  }

  withPreferencesControllerImportedAccountIdentities() {
    return this.withPreferencesController({
      identities: {
        '0x0cc5261ab8ce458dc977078a3623e2badd27afd3': {
          name: 'Account 1',
          address: '0x0cc5261ab8ce458dc977078a3623e2badd27afd3',
          lastSelected: 1665507600000,
        },
        '0x3ed0ee22e0685ebbf07b2360a8331693c413cc59': {
          name: 'Account 2',
          address: '0x3ed0ee22e0685ebbf07b2360a8331693c413cc59',
        },
        '0xd38d853771fb546bd8b18b2f3638491bc0b0e906': {
          name: 'Account 3',
          address: '0xd38d853771fb546bd8b18b2f3638491bc0b0e906',
        },
      },
      selectedAddress: '0x0cc5261ab8ce458dc977078a3623e2badd27afd3',
    });
  }

  withSmartTransactionsController(data) {
    merge(this.fixture.data.SmartTransactionsController, data);
    return this;
  }

  withSubjectMetadataController(data) {
    merge(this.fixture.data.SubjectMetadataController, data);
    return this;
  }

  withTokenListController(data) {
    merge(
      this.fixture.data.TokenListController
        ? this.fixture.data.TokenListController
        : (this.fixture.data.TokenListController = {}),
      data,
    );
    return this;
  }

  withTokensController(data) {
    merge(this.fixture.data.TokensController, data);
    return this;
  }

  withTokensControllerERC20() {
    merge(this.fixture.data.TokensController, {
      tokens: [
        {
          address: `__FIXTURE_SUBSTITUTION__CONTRACT${SMART_CONTRACTS.HST}`,
          symbol: 'TST',
          decimals: 4,
          image:
            'https://static.metafi.codefi.network/api/v1/tokenIcons/1337/0x581c3c1a2a4ebde2a0df29b5cf4c116e42945947.png',
          isERC721: false,
          aggregators: [],
        },
      ],
      ignoredTokens: [],
      detectedTokens: [],
      allTokens: {
        '0x539': {
          '0x5cfe73b6021e818b776b421b1c4db2474086a7e1': [
            {
              address: `__FIXTURE_SUBSTITUTION__CONTRACT${SMART_CONTRACTS.HST}`,
              symbol: 'TST',
              decimals: 4,
              image:
                'https://static.metafi.codefi.network/api/v1/tokenIcons/1337/0x581c3c1a2a4ebde2a0df29b5cf4c116e42945947.png',
              isERC721: false,
              aggregators: [],
            },
          ],
        },
      },
      allIgnoredTokens: {},
      allDetectedTokens: {},
      suggestedAssets: [],
    });
    return this;
  }

  withTransactionController(data) {
    merge(
      this.fixture.data.TransactionController
        ? this.fixture.data.TransactionController
        : (this.fixture.data.TransactionController = {}),
      data,
    );
    return this;
  }

  withTransactionControllerMultipleTransactions() {
    return this.withTransactionController({
      transactions: {
        7911313280012623: {
          chainId: CHAIN_IDS.LOCALHOST,
          dappSuggestedGasFees: {
            gas: '0x5208',
            maxFeePerGas: '0x59682f0c',
            maxPriorityFeePerGas: '0x59682f00',
          },
          history: [
            {
              chainId: CHAIN_IDS.LOCALHOST,
              dappSuggestedGasFees: {
                gas: '0x5208',
                maxFeePerGas: '0x59682f0c',
                maxPriorityFeePerGas: '0x59682f00',
              },
              id: 7911313280012623,
              loadingDefaults: true,
              metamaskNetworkId: '1337',
              origin: 'https://metamask.github.io',
              status: 'unapproved',
              time: 1631545991949,
              txParams: {
                from: '0x5cfe73b6021e818b776b421b1c4db2474086a7e1',
                gas: '0x5208',
                maxFeePerGas: '0x59682f0c',
                maxPriorityFeePerGas: '0x59682f00',
                to: '0x2f318c334780961fb129d2a6c30d0763d9a5c970',
                value: '0x29a2241af62c0000',
              },
              type: 'simpleSend',
            },
            [
              {
                note: 'Added new unapproved transaction.',
                op: 'replace',
                path: '/loadingDefaults',
                timestamp: 1631545992244,
                value: false,
              },
            ],
          ],
          id: 7911313280012623,
          loadingDefaults: false,
          metamaskNetworkId: '1337',
          origin: 'https://metamask.github.io',
          status: 'unapproved',
          time: 1631545991949,
          txParams: {
            from: '0x5cfe73b6021e818b776b421b1c4db2474086a7e1',
            gas: '0x5208',
            maxFeePerGas: '0x59682f0c',
            maxPriorityFeePerGas: '0x59682f00',
            to: '0x2f318c334780961fb129d2a6c30d0763d9a5c970',
            value: '0x29a2241af62c0000',
          },
          type: 'simpleSend',
        },
        7911313280012624: {
          chainId: CHAIN_IDS.LOCALHOST,
          dappSuggestedGasFees: {
            gas: '0x5208',
            maxFeePerGas: '0x59682f0c',
            maxPriorityFeePerGas: '0x59682f00',
          },
          history: [
            {
              chainId: CHAIN_IDS.LOCALHOST,
              dappSuggestedGasFees: {
                gas: '0x5208',
                maxFeePerGas: '0x59682f0c',
                maxPriorityFeePerGas: '0x59682f00',
              },
              id: 7911313280012624,
              loadingDefaults: true,
              metamaskNetworkId: '1337',
              origin: 'https://metamask.github.io',
              status: 'unapproved',
              time: 1631545994578,
              txParams: {
                from: '0x5cfe73b6021e818b776b421b1c4db2474086a7e1',
                gas: '0x5208',
                maxFeePerGas: '0x59682f0c',
                maxPriorityFeePerGas: '0x59682f00',
                to: '0x2f318c334780961fb129d2a6c30d0763d9a5c970',
                value: '0x29a2241af62c0000',
              },
              type: 'simpleSend',
            },
            [
              {
                note: 'Added new unapproved transaction.',
                op: 'replace',
                path: '/loadingDefaults',
                timestamp: 1631545994695,
                value: false,
              },
            ],
          ],
          id: 7911313280012624,
          loadingDefaults: false,
          metamaskNetworkId: '1337',
          origin: 'https://metamask.github.io',
          status: 'unapproved',
          time: 1631545994578,
          txParams: {
            from: '0x5cfe73b6021e818b776b421b1c4db2474086a7e1',
            gas: '0x5208',
            maxFeePerGas: '0x59682f0c',
            maxPriorityFeePerGas: '0x59682f00',
            to: '0x2f318c334780961fb129d2a6c30d0763d9a5c970',
            value: '0x29a2241af62c0000',
          },
          type: 'simpleSend',
        },
        7911313280012625: {
          chainId: CHAIN_IDS.LOCALHOST,
          dappSuggestedGasFees: {
            gas: '0x5208',
            maxFeePerGas: '0x59682f0c',
            maxPriorityFeePerGas: '0x59682f00',
          },
          history: [
            {
              chainId: CHAIN_IDS.LOCALHOST,
              dappSuggestedGasFees: {
                gas: '0x5208',
                maxFeePerGas: '0x59682f0c',
                maxPriorityFeePerGas: '0x59682f00',
              },
              id: 7911313280012625,
              loadingDefaults: true,
              metamaskNetworkId: '1337',
              origin: 'https://metamask.github.io',
              status: 'unapproved',
              time: 1631545996673,
              txParams: {
                from: '0x5cfe73b6021e818b776b421b1c4db2474086a7e1',
                gas: '0x5208',
                maxFeePerGas: '0x59682f0c',
                maxPriorityFeePerGas: '0x59682f00',
                to: '0x2f318c334780961fb129d2a6c30d0763d9a5c970',
                value: '0x29a2241af62c0000',
              },
              type: 'simpleSend',
            },
            [
              {
                note: 'Added new unapproved transaction.',
                op: 'replace',
                path: '/loadingDefaults',
                timestamp: 1631545996678,
                value: false,
              },
            ],
          ],
          id: 7911313280012625,
          loadingDefaults: false,
          metamaskNetworkId: '1337',
          origin: 'https://metamask.github.io',
          status: 'unapproved',
          time: 1631545996673,
          txParams: {
            from: '0x5cfe73b6021e818b776b421b1c4db2474086a7e1',
            gas: '0x5208',
            maxFeePerGas: '0x59682f0c',
            maxPriorityFeePerGas: '0x59682f00',
            to: '0x2f318c334780961fb129d2a6c30d0763d9a5c970',
            value: '0x29a2241af62c0000',
          },
          type: 'simpleSend',
        },
        7911313280012626: {
          chainId: CHAIN_IDS.LOCALHOST,
          dappSuggestedGasFees: {
            gas: '0x5208',
            maxFeePerGas: '0x59682f0c',
            maxPriorityFeePerGas: '0x59682f00',
          },
          history: [
            {
              chainId: CHAIN_IDS.LOCALHOST,
              dappSuggestedGasFees: {
                gas: '0x5208',
                maxFeePerGas: '0x59682f0c',
                maxPriorityFeePerGas: '0x59682f00',
              },
              id: 7911313280012626,
              loadingDefaults: true,
              metamaskNetworkId: '1337',
              origin: 'https://metamask.github.io',
              status: 'unapproved',
              time: 1631545998675,
              txParams: {
                from: '0x5cfe73b6021e818b776b421b1c4db2474086a7e1',
                gas: '0x5208',
                maxFeePerGas: '0x59682f0c',
                maxPriorityFeePerGas: '0x59682f00',
                to: '0x2f318c334780961fb129d2a6c30d0763d9a5c970',
                value: '0x29a2241af62c0000',
              },
              type: 'simpleSend',
            },
            [
              {
                note: 'Added new unapproved transaction.',
                op: 'replace',
                path: '/loadingDefaults',
                timestamp: 1631545998677,
                value: false,
              },
            ],
          ],
          id: 7911313280012626,
          loadingDefaults: false,
          metamaskNetworkId: '1337',
          origin: 'https://metamask.github.io',
          status: 'unapproved',
          time: 1631545998675,
          txParams: {
            from: '0x5cfe73b6021e818b776b421b1c4db2474086a7e1',
            gas: '0x5208',
            maxFeePerGas: '0x59682f0c',
            maxPriorityFeePerGas: '0x59682f00',
            to: '0x2f318c334780961fb129d2a6c30d0763d9a5c970',
            value: '0x29a2241af62c0000',
          },
          type: 'simpleSend',
        },
      },
    });
  }

  withTransactionControllerTypeOneTransaction() {
    return this.withTransactionController({
      transactions: {
        4046084157914634: {
          chainId: CHAIN_IDS.LOCALHOST,
          history: [
            {
              chainId: CHAIN_IDS.LOCALHOST,
              id: 4046084157914634,
              loadingDefaults: true,
              metamaskNetworkId: '1337',
              origin: 'metamask',
              status: 'unapproved',
              time: 1617228030067,
              txParams: {
                from: '0x5cfe73b6021e818b776b421b1c4db2474086a7e1',
                gas: '0x61a8',
                gasPrice: '0x2540be400',
                to: '0x2f318C334780961FB129D2a6c30D0763d9a5C970',
                value: '0xde0b6b3a7640000',
              },
              type: 'simpleSend',
            },
            [
              {
                note: 'Added new unapproved transaction.',
                op: 'replace',
                path: '/loadingDefaults',
                timestamp: 1617228030069,
                value: false,
              },
            ],
          ],
          id: 4046084157914634,
          loadingDefaults: false,
          metamaskNetworkId: '1337',
          origin: 'metamask',
          primaryTransaction: {
            chainId: CHAIN_IDS.LOCALHOST,
            id: 4046084157914634,
            loadingDefaults: true,
            metamaskNetworkId: '1337',
            origin: 'metamask',
            status: 'unapproved',
            time: 1617228030067,
            txParams: {
              from: '0x5cfe73b6021e818b776b421b1c4db2474086a7e1',
              gas: '0x61a8',
              gasPrice: '0x2540be400',
              to: '0x2f318C334780961FB129D2a6c30D0763d9a5C970',
              value: '0xde0b6b3a7640000',
            },
            type: 'sentEther',
          },
          status: 'unapproved',
          time: 1617228030067,
          txParams: {
            from: '0x5cfe73b6021e818b776b421b1c4db2474086a7e1',
            gas: '0x61a8',
            gasPrice: '0x2540be400',
            to: '0x2f318C334780961FB129D2a6c30D0763d9a5C970',
            value: '0xde0b6b3a7640000',
          },
          type: 'simpleSend',
        },
      },
    });
  }

  withTransactionControllerTypeTwoTransaction() {
    return this.withTransactionController({
      transactions: {
        4046084157914634: {
          chainId: CHAIN_IDS.LOCALHOST,
          history: [
            {
              chainId: CHAIN_IDS.LOCALHOST,
              id: 4046084157914634,
              loadingDefaults: true,
              metamaskNetworkId: '1337',
              origin: 'metamask',
              status: 'unapproved',
              time: 1617228030067,
              txParams: {
                from: '0x5cfe73b6021e818b776b421b1c4db2474086a7e1',
                gas: '0x61a8',
                maxFeePerGas: '0x59682f0c',
                maxPriorityFeePerGas: '0x59682f00',
                to: '0x2f318C334780961FB129D2a6c30D0763d9a5C970',
                type: '0x2',
                value: '0xde0b6b3a7640000',
              },
              type: 'simpleSend',
            },
            [
              {
                note: 'Added new unapproved transaction.',
                op: 'replace',
                path: '/loadingDefaults',
                timestamp: 1617228030069,
                value: false,
              },
            ],
          ],
          id: 4046084157914634,
          loadingDefaults: false,
          metamaskNetworkId: '1337',
          origin: 'metamask',
          primaryTransaction: {
            chainId: CHAIN_IDS.LOCALHOST,
            id: 4046084157914634,
            loadingDefaults: true,
            metamaskNetworkId: '1337',
            origin: 'metamask',
            status: 'unapproved',
            time: 1617228030067,
            txParams: {
              from: '0x5cfe73b6021e818b776b421b1c4db2474086a7e1',
              gas: '0x61a8',
              maxFeePerGas: '0x59682f0c',
              maxPriorityFeePerGas: '0x59682f00',
              to: '0x2f318C334780961FB129D2a6c30D0763d9a5C970',
              type: '0x2',
              value: '0xde0b6b3a7640000',
            },
            type: 'sentEther',
          },
          status: 'unapproved',
          time: 1617228030067,
          txParams: {
            from: '0x5cfe73b6021e818b776b421b1c4db2474086a7e1',
            gas: '0x61a8',
            maxFeePerGas: '0x59682f0c',
            maxPriorityFeePerGas: '0x59682f00',
            to: '0x2f318C334780961FB129D2a6c30D0763d9a5C970',
            type: '0x2',
            value: '0xde0b6b3a7640000',
          },
          type: 'simpleSend',
        },
      },
    });
  }

  withTransactionControllerApprovedTransaction() {
    return this.withTransactionController({
      transactions: {
        4046084157914634: {
          chainId: CHAIN_IDS.LOCALHOST,
          history: [
            {
              chainId: CHAIN_IDS.LOCALHOST,
              id: 4046084157914634,
              loadingDefaults: true,
              metamaskNetworkId: '1337',
              origin: 'metamask',
              status: 'unapproved',
              time: 1617228030067,
              txParams: {
                from: '0x5cfe73b6021e818b776b421b1c4db2474086a7e1',
                gas: '0x61a8',
                maxFeePerGas: '0x59682f0c',
                maxPriorityFeePerGas: '0x59682f00',
                to: '0x2f318C334780961FB129D2a6c30D0763d9a5C970',
                type: '0x2',
                value: '0xde0b6b3a7640000',
              },
              type: 'simpleSend',
            },
            [
              {
                note: 'Added new unapproved transaction.',
                op: 'replace',
                path: '/loadingDefaults',
                timestamp: 1617228030069,
                value: false,
              },
            ],
            [
              {
                op: 'add',
                path: '/txParams/nonce',
                value: '0x0',
                note: 'transactions#approveTransaction',
                timestamp: 1617228031069,
              },
              {
                op: 'add',
                path: '/nonceDetails',
                value: {
                  params: {
                    highestLocallyConfirmed: 0,
                    highestSuggested: 0,
                    nextNetworkNonce: 0,
                  },
                  local: {
                    name: 'local',
                    nonce: 0,
                    details: {
                      startPoint: 0,
                      highest: 0,
                    },
                  },
                  network: {
                    name: 'network',
                    nonce: 0,
                    details: {
                      blockNumber: '0x0',
                      baseCount: 0,
                    },
                  },
                },
              },
            ],
          ],
          id: 4046084157914634,
          loadingDefaults: false,
          metamaskNetworkId: '1337',
          origin: 'metamask',
          primaryTransaction: {
            chainId: CHAIN_IDS.LOCALHOST,
            id: 4046084157914634,
            loadingDefaults: true,
            metamaskNetworkId: '1337',
            origin: 'metamask',
            status: 'approved',
            time: 1617228030067,
            txParams: {
              from: '0x5cfe73b6021e818b776b421b1c4db2474086a7e1',
              gas: '0x61a8',
              maxFeePerGas: '0x59682f0c',
              maxPriorityFeePerGas: '0x59682f00',
              to: '0x2f318C334780961FB129D2a6c30D0763d9a5C970',
              type: '0x2',
              value: '0xde0b6b3a7640000',
            },
            type: 'sentEther',
          },
          status: 'approved',
          time: 1617228030067,
          txParams: {
            from: '0x5cfe73b6021e818b776b421b1c4db2474086a7e1',
            gas: '0x61a8',
            maxFeePerGas: '0x59682f0c',
            maxPriorityFeePerGas: '0x59682f00',
            to: '0x2f318C334780961FB129D2a6c30D0763d9a5C970',
            type: '0x2',
            value: '0xde0b6b3a7640000',
          },
          type: 'simpleSend',
        },
      },
    });
  }

  withTransactionControllerCompletedTransaction() {
    return this.withTransactionController({
      transactions: {
        5748272735958801: {
          chainId: CHAIN_IDS.LOCALHOST,
          history: [
            {
              chainId: CHAIN_IDS.LOCALHOST,
              id: 5748272735958801,
              loadingDefaults: true,
              metamaskNetworkId: '1337',
              origin: 'metamask',
              status: 'unapproved',
              time: 1671635506502,
              txParams: {
                from: '0x5cfe73b6021e818b776b421b1c4db2474086a7e1',
                gas: '0x5208',
                maxFeePerGas: '0x4c03c96f8',
                maxPriorityFeePerGas: '0x59682f00',
                to: '0x2f318C334780961FB129D2a6c30D0763d9a5C970',
                type: '0x2',
                value: '0xde0b6b3a7640000',
              },
              type: 'simpleSend',
            },
            [
              {
                note: 'Added new unapproved transaction.',
                op: 'replace',
                path: '/loadingDefaults',
                timestamp: 1671635506520,
                value: false,
              },
            ],
            [
              {
                note: 'confTx: user approved transaction',
                op: 'replace',
                path: '/txParams/maxFeePerGas',
                timestamp: 1671635510589,
                value: '0x4d7fc07fb',
              },
            ],
            [
              {
                note: 'txStateManager: setting status to approved',
                op: 'replace',
                path: '/status',
                timestamp: 1671635510589,
                value: 'approved',
              },
            ],
            [
              {
                note: 'transactions#approveTransaction',
                op: 'add',
                path: '/txParams/nonce',
                timestamp: 1671635510592,
                value: '0x2',
              },
              {
                op: 'add',
                path: '/nonceDetails',
                value: {
                  local: {
                    details: {
                      highest: 2,
                      startPoint: 2,
                    },
                    name: 'local',
                    nonce: 2,
                  },
                  network: {
                    details: {
                      baseCount: 2,
                      blockNumber: '0x7cbf93',
                    },
                    name: 'network',
                    nonce: 2,
                  },
                  params: {
                    highestLocallyConfirmed: 0,
                    highestSuggested: 2,
                    nextNetworkNonce: 2,
                  },
                },
              },
            ],
            [
              {
                note: 'txStateManager: setting status to signed',
                op: 'replace',
                path: '/status',
                timestamp: 1671635510651,
                value: 'signed',
              },
            ],
            [
              {
                note: 'transactions#publishTransaction',
                op: 'add',
                path: '/rawTx',
                timestamp: 1671635510653,
                value:
                  '0x02f87205028459682f008504d7fc07fb825208947d17148ed7ec802e4458e94deec1ef28aef645e987038d7ea4c6800080c001a0c60aeaef1556a52b009e3973f06c64d5cd6dc935463afd0d2b1c00661655e47ea061b121db8f2cb2241b1454d1794256e5634d26a5b873e89a816efe210377492a',
              },
            ],
            [
              {
                note: 'txStateManager: setting status to submitted',
                op: 'replace',
                path: '/status',
                timestamp: 1671635510753,
                value: 'submitted',
              },
            ],
            [
              {
                note: 'txStateManager: setting status to confirmed',
                op: 'replace',
                path: '/status',
                timestamp: 1671635522978,
                value: 'confirmed',
              },
              {
                op: 'add',
                path: '/txReceipt',
                value: {
                  blockNumber: '7cbf95',
                  from: '0x5cfe73b6021e818b776b421b1c4db2474086a7e1',
                  gasUsed: '5208',
                  status: '0x1',
                  to: '0x2f318C334780961FB129D2a6c30D0763d9a5C970',
                  type: '0x2',
                },
              },
            ],
            [
              {
                note: 'transactions#confirmTransaction - add txReceipt',
                op: 'replace',
                path: '/blockTimestamp',
                timestamp: 1671635522999,
                value: '63a32240',
              },
            ],
          ],
          id: 5748272735958801,
          loadingDefaults: false,
          metamaskNetworkId: '5',
          nonceDetails: {
            local: {
              details: {
                highest: 2,
                startPoint: 2,
              },
              name: 'local',
              nonce: 2,
            },
            network: {
              details: {
                baseCount: 2,
                blockNumber: '0x7cbf93',
              },
              name: 'network',
              nonce: 2,
            },
            params: {
              highestLocallyConfirmed: 0,
              highestSuggested: 2,
              nextNetworkNonce: 2,
            },
          },
          origin: 'metamask',
          status: 'confirmed',
          submittedTime: 1671635510753,
          time: 1671635506502,
          txParams: {
            from: '0x5cfe73b6021e818b776b421b1c4db2474086a7e1',
            gas: '0x5208',
            to: '0x2f318C334780961FB129D2a6c30D0763d9a5C970',
            type: '0x2',
            value: '0xde0b6b3a7640000',
          },
          txReceipt: {
            blockNumber: {
              length: 1,
              negative: 0,
              words: [8175509, null],
            },
            from: '0x5cfe73b6021e818b776b421b1c4db2474086a7e1',
            status: '0x1',
            to: '0x2f318C334780961FB129D2a6c30D0763d9a5C970',
            type: '0x2',
          },
          type: 'simpleSend',
        },
      },
    });
  }

  build() {
    this.fixture.meta = {
      version: 74,
    };
    return this.fixture;
  }
}

module.exports = FixtureBuilder;<|MERGE_RESOLUTION|>--- conflicted
+++ resolved
@@ -4,12 +4,9 @@
 } = require('@metamask/snaps-utils');
 const { merge } = require('lodash');
 const { CHAIN_IDS } = require('../../shared/constants/network');
-<<<<<<< HEAD
-=======
 const {
   ACTION_QUEUE_METRICS_E2E_TEST,
 } = require('../../shared/constants/test-flags');
->>>>>>> 4b271868
 const { SMART_CONTRACTS } = require('./seeder/smart-contracts');
 
 function defaultFixture() {
@@ -496,18 +493,6 @@
     return this;
   }
 
-<<<<<<< HEAD
-  withNetworkControllerSupportEIP1559() {
-    merge(this.fixture.data.NetworkController, {
-      networkDetails: {
-        EIPS: { 1559: true },
-      },
-    });
-    return this;
-  }
-
-=======
->>>>>>> 4b271868
   withNftController(data) {
     merge(
       this.fixture.data.NftController
