const fs = require('fs');

const {
  BRIDGE_DEV_API_BASE_URL,
  BRIDGE_PROD_API_BASE_URL,
} = require('../../shared/constants/bridge');
const {
  ACCOUNTS_DEV_API_BASE_URL,
  ACCOUNTS_PROD_API_BASE_URL,
} = require('../../shared/constants/accounts');
const {
  GAS_API_BASE_URL,
  SWAPS_API_V2_BASE_URL,
  TOKEN_API_BASE_URL,
} = require('../../shared/constants/swaps');
const { TX_SENTINEL_URL } = require('../../shared/constants/transaction');
const { MOCK_META_METRICS_ID } = require('./constants');
const { SECURITY_ALERTS_PROD_API_BASE_URL } = require('./tests/ppom/constants');
const {
  DEFAULT_FEATURE_FLAGS_RESPONSE: BRIDGE_DEFAULT_FEATURE_FLAGS_RESPONSE,
} = require('./tests/bridge/constants');

const CDN_CONFIG_PATH = 'test/e2e/mock-cdn/cdn-config.txt';
const CDN_STALE_DIFF_PATH = 'test/e2e/mock-cdn/cdn-stale-diff.txt';
const CDN_STALE_PATH = 'test/e2e/mock-cdn/cdn-stale.txt';
const PPOM_VERSION_PATH = 'test/e2e/mock-cdn/ppom-version.json';
const PPOM_VERSION_HEADERS_PATH = 'test/e2e/mock-cdn/ppom-version-headers.json';

const CDN_CONFIG_RES_HEADERS_PATH =
  'test/e2e/mock-cdn/cdn-config-res-headers.json';
const CDN_STALE_DIFF_RES_HEADERS_PATH =
  'test/e2e/mock-cdn/cdn-stale-diff-res-headers.json';
const CDN_STALE_RES_HEADERS_PATH =
  'test/e2e/mock-cdn/cdn-stale-res-headers.json';

const AGGREGATOR_METADATA_PATH =
  'test/e2e/mock-response-data/aggregator-metadata.json';
const TOKEN_BLOCKLIST_PATH = 'test/e2e/mock-response-data/token-blocklist.json';

const blacklistedHosts = [
  'arbitrum-mainnet.infura.io',
  'goerli.infura.io',
  'mainnet.infura.io',
  'sepolia.infura.io',
  'linea-mainnet.infura.io',
  'linea-sepolia.infura.io',
];
const {
  mockEmptyStalelistAndHotlist,
} = require('./tests/phishing-controller/mocks');
const { mockNotificationServices } = require('./tests/notifications/mocks');
const { mockIdentityServices } = require('./tests/identity/mocks');

const emptyHtmlPage = () => `<!DOCTYPE html>
<html lang="en">
<head>
    <meta charset="utf-8">
    <title>E2E Test Page</title>
  </head>
  <body data-testid="empty-page-body">
    Empty page by MetaMask
  </body>
</html>`;

/**
 * The browser makes requests to domains within its own namespace for
 * functionality specific to the browser. For example when running E2E tests in
 * firefox the act of adding the extension from the firefox settins triggers
 * a series of requests to various mozilla.net or mozilla.com domains. These
 * are not requests that the extension itself makes.
 */
const browserAPIRequestDomains =
  /^.*\.(googleapis\.com|google\.com|mozilla\.net|mozilla\.com|mozilla\.org|gvt1\.com)$/iu;

/**
 * Some third-party providers might use random URLs that we don't want to track
 * in the privacy report "in clear". We identify those private hosts with a
 * `pattern` regexp and replace the original host by a more generic one (`host`).
 * For example, "my-secret-host.provider.com" could be denoted as "*.provider.com" in
 * the privacy report. This would prevent disclosing the "my-secret-host" subdomain
 * in this case.
 */
const privateHostMatchers = [
  // { pattern: RegExp, host: string }
  { pattern: /^.*\.btc.*\.quiknode\.pro$/iu, host: '*.btc*.quiknode.pro' },
  {
    pattern: /^.*-solana.*-.*\.mainnet\.rpcpool\.com/iu,
    host: '*solana*.mainnet.rpcpool.com',
  },
];

/**
 * @typedef {import('mockttp').Mockttp} Mockttp
 * @typedef {import('mockttp').MockedEndpoint} MockedEndpoint
 */

/**
 * @typedef {object} SetupMockReturn
 * @property {MockedEndpoint} mockedEndpoint - If a testSpecificMock was provided, returns the mockedEndpoint
 * @property {() => string[]} getPrivacyReport - A function to get the current privacy report.
 */

/**
 * Setup E2E network mocks.
 *
 * @param {Mockttp} server - The mock server used for network mocks.
 * @param {(server: Mockttp) => Promise<MockedEndpoint[]>} testSpecificMock - A function for setting up test-specific network mocks
 * @param {object} options - Network mock options.
 * @param {string} options.chainId - The chain ID used by the default configured network.
 * @param {string} options.ethConversionInUsd - The USD conversion rate for ETH.
 * @returns {Promise<SetupMockReturn>}
 */
async function setupMocking(
  server,
  testSpecificMock,
  { chainId, ethConversionInUsd = 1700 },
) {
  const privacyReport = new Set();
  await server.forAnyRequest().thenPassThrough({
    beforeRequest: (req) => {
      const { host } = req.headers;
      if (blacklistedHosts.includes(host)) {
        return {
          url: 'http://localhost:8545',
        };
      }
      return {};
    },
  });

  const mockedEndpoint = await testSpecificMock(server);
  // Mocks below this line can be overridden by test-specific mocks

  // Account link
  const accountLinkRegex =
    /^https:\/\/etherscan.io\/address\/0x[a-fA-F0-9]{40}$/u;
  await server.forGet(accountLinkRegex).thenCallback(() => {
    return {
      statusCode: 200,
      body: emptyHtmlPage(),
    };
  });

  // Token tracker link
  const tokenTrackerRegex =
    /^https:\/\/etherscan.io\/token\/0x[a-fA-F0-9]{40}$/u;
  await server.forGet(tokenTrackerRegex).thenCallback(() => {
    return {
      statusCode: 200,
      body: emptyHtmlPage(),
    };
  });

  // Explorer link
  const explorerLinkRegex = /^https:\/\/etherscan.io\/tx\/0x[a-fA-F0-9]{64}$/u;
  await server.forGet(explorerLinkRegex).thenCallback(() => {
    return {
      statusCode: 200,
      body: emptyHtmlPage(),
    };
  });

  await server
<<<<<<< HEAD
    .forPost(`${SECURITY_ALERTS_PROD_API_BASE_URL}/validate/${chainId}`)
=======
    .forPost(
      `${SECURITY_ALERTS_PROD_API_BASE_URL}/validate/0x${chainId.toString(16)}`,
    )
>>>>>>> 71d92770
    .thenCallback(() => {
      return {
        statusCode: 200,
        json: {
          block: 20733513,
          result_type: 'Benign',
          reason: '',
          description: '',
          features: [],
        },
      };
    });

  await server
    .forPost(
      'https://arbitrum-mainnet.infura.io/v3/00000000000000000000000000000000',
    )
    .withJsonBodyIncluding({
      method: 'eth_chainId',
    })
    .thenCallback(() => {
      return {
        statusCode: 200,
        json: {
          jsonrpc: '2.0',
          id: '1675864782845',
          result: '0xa4b1',
        },
      };
    });

  await server.forPost('https://api.segment.io/v1/batch').thenCallback(() => {
    return {
      statusCode: 200,
    };
  });

  await server
    .forPost('https://sentry.io/api/0000000/envelope/')
    .thenCallback(() => {
      return {
        statusCode: 200,
        json: {},
      };
    });

  await server
    .forPost('https://sentry.io/api/0000000/store/')
    .thenCallback(() => {
      return {
        statusCode: 200,
        json: {},
      };
    });

  await server
    .forGet('https://www.4byte.directory/api/v1/signatures/')
    .thenCallback(() => {
      return {
        statusCode: 200,
        json: {
          count: 1,
          next: null,
          previous: null,
          results: [
            {
              id: 1,
              created_at: null,
              text_signature: 'deposit()',
              hex_signature: null,
              bytes_signature: null,
            },
          ],
        },
      };
    });

  await server
    .forGet(`${GAS_API_BASE_URL}/networks/${chainId}/gasPrices`)
    .thenCallback(() => {
      return {
        statusCode: 200,
        json: {
          SafeGasPrice: '1',
          ProposeGasPrice: '2',
          FastGasPrice: '3',
        },
      };
    });

  await server
    .forGet(`${SWAPS_API_V2_BASE_URL}/networks/1/token`)
    .withQuery({ address: '0x72c9Fb7ED19D3ce51cea5C56B3e023cd918baaDf' })
    .thenCallback(() => {
      return {
        statusCode: 200,
        json: {
          symbol: 'AGLT',
          type: 'erc20',
          decimals: '18',
          address: '0x72c9fb7ed19d3ce51cea5c56b3e023cd918baadf',
          occurences: 1,
          aggregators: ['dynamic'],
        },
      };
    });

  await server
    .forGet(`${GAS_API_BASE_URL}/networks/${chainId}/suggestedGasFees`)
    .thenCallback(() => {
      return {
        statusCode: 200,
        json: {
          low: {
            suggestedMaxPriorityFeePerGas: '1',
            suggestedMaxFeePerGas: '20.44436136',
            minWaitTimeEstimate: 15000,
            maxWaitTimeEstimate: 30000,
          },
          medium: {
            suggestedMaxPriorityFeePerGas: '1.5',
            suggestedMaxFeePerGas: '25.80554517',
            minWaitTimeEstimate: 15000,
            maxWaitTimeEstimate: 45000,
          },
          high: {
            suggestedMaxPriorityFeePerGas: '2',
            suggestedMaxFeePerGas: '27.277766977',
            minWaitTimeEstimate: 15000,
            maxWaitTimeEstimate: 60000,
          },
          estimatedBaseFee: '19.444436136',
          networkCongestion: 0.14685,
          latestPriorityFeeRange: ['0.378818859', '6.555563864'],
          historicalPriorityFeeRange: ['0.1', '248.262969261'],
          historicalBaseFeeRange: ['14.146999781', '28.825256275'],
          priorityFeeTrend: 'down',
          baseFeeTrend: 'up',
        },
      };
    });

  // This endpoint returns metadata for "transaction simulation" supported networks.
  await server.forGet(`${TX_SENTINEL_URL}/networks`).thenJson(200, {
    1: {
      name: 'Mainnet',
      group: 'ethereum',
      chainID: 1,
      nativeCurrency: { name: 'ETH', symbol: 'ETH', decimals: 18 },
      network: 'ethereum-mainnet',
      explorer: 'https://etherscan.io',
      confirmations: true,
      smartTransactions: true,
      hidden: false,
    },
  });
  await server.forGet(`${TX_SENTINEL_URL}/network`).thenJson(200, {
    name: 'Mainnet',
    group: 'ethereum',
    chainID: 1,
    nativeCurrency: { name: 'ETH', symbol: 'ETH', decimals: 18 },
    network: 'ethereum-mainnet',
    explorer: 'https://etherscan.io',
    confirmations: true,
    smartTransactions: true,
    hidden: false,
  });

  await server
    .forGet(`${SWAPS_API_V2_BASE_URL}/featureFlags`)
    .thenCallback(() => {
      return {
        statusCode: 200,
        json: {
          ethereum: {
            fallbackToV1: false,
            mobileActive: true,
            extensionActive: true,
          },
          bsc: {
            fallbackToV1: false,
            mobileActive: true,
            extensionActive: true,
          },
          polygon: {
            fallbackToV1: false,
            mobileActive: true,
            extensionActive: true,
          },
          avalanche: {
            fallbackToV1: false,
            mobileActive: true,
            extensionActive: true,
          },
          smartTransactions: {
            mobileActive: false,
            extensionActive: true,
          },
          updated_at: '2022-03-17T15:54:00.360Z',
        },
      };
    });

  [
    `${BRIDGE_DEV_API_BASE_URL}/getAllFeatureFlags`,
    `${BRIDGE_PROD_API_BASE_URL}/getAllFeatureFlags`,
  ].forEach(
    async (url) =>
      await server.forGet(url).thenCallback(() => {
        return {
          statusCode: 200,
          json: BRIDGE_DEFAULT_FEATURE_FLAGS_RESPONSE,
        };
      }),
  );

  [
    `${ACCOUNTS_DEV_API_BASE_URL}/v1/users/fake-metrics-id/surveys`,
    `${ACCOUNTS_DEV_API_BASE_URL}/v1/users/fake-metrics-fd20/surveys`,
    `${ACCOUNTS_DEV_API_BASE_URL}/v1/users/test-metrics-id/surveys`,
    `${ACCOUNTS_DEV_API_BASE_URL}/v1/users/invalid-metrics-id/surveys`,
    `${ACCOUNTS_PROD_API_BASE_URL}/v1/users/fake-metrics-id/surveys`,
    `${ACCOUNTS_PROD_API_BASE_URL}/v1/users/fake-metrics-fd20/surveys`,
    `${ACCOUNTS_PROD_API_BASE_URL}/v1/users/test-metrics-id/surveys`,
    `${ACCOUNTS_PROD_API_BASE_URL}/v1/users/invalid-metrics-id/surveys`,
  ].forEach(
    async (url) =>
      await server.forGet(url).thenCallback(() => {
        return {
          statusCode: 200,
          json: {
            userId: '0x123',
            surveys: {},
          },
        };
      }),
  );

  let surveyCallCount = 0;
  [
    `${ACCOUNTS_DEV_API_BASE_URL}/v1/users/${MOCK_META_METRICS_ID}/surveys`,
    `${ACCOUNTS_PROD_API_BASE_URL}/v1/users/${MOCK_META_METRICS_ID}/surveys`,
  ].forEach(
    async (url) =>
      await server.forGet(url).thenCallback(() => {
        const surveyId = surveyCallCount > 2 ? 2 : surveyCallCount;
        surveyCallCount += 1;
        return {
          statusCode: 200,
          json: {
            userId: '0x123',
            surveys: {
              url: 'https://example.com',
              description: `Test survey ${surveyId}`,
              cta: 'Take survey',
              id: surveyId,
            },
          },
        };
      }),
  );

  await server
    .forGet(`https://token.api.cx.metamask.io/tokens/${chainId}`)
    .thenCallback(() => {
      return {
        statusCode: 200,
        json: [
          {
            address: '0x0d8775f648430679a709e98d2b0cb6250d2887ef',
            symbol: 'BAT',
            decimals: 18,
            name: 'Basic Attention Token',
            iconUrl:
              'https://assets.coingecko.com/coins/images/677/thumb/basic-attention-token.png?1547034427',
            aggregators: [
              'aave',
              'bancor',
              'coinGecko',
              'oneInch',
              'paraswap',
              'pmm',
              'zapper',
              'zerion',
              'zeroEx',
            ],
            occurrences: 9,
          },
          {
            address: '0x6b175474e89094c44da98b954eedeac495271d0f',
            symbol: 'DAI',
            decimals: 18,
            name: 'Dai Stablecoin',
            iconUrl:
              'https://raw.githubusercontent.com/MetaMask/contract-metadata/master/images/dai.svg',
            type: 'erc20',
            aggregators: [
              'metamask',
              'aave',
              'bancor',
              'cmc',
              'cryptocom',
              'coinGecko',
              'oneInch',
              'pmm',
              'sushiswap',
              'zerion',
              'lifi',
              'socket',
              'squid',
              'openswap',
              'sonarwatch',
              'uniswapLabs',
              'coinmarketcap',
            ],
            occurrences: 17,
            erc20Permit: true,
            fees: { '0xb0da5965d43369968574d399dbe6374683773a65': 0 },
            storage: { balance: 2 },
          },
        ],
      };
    });

  const TOKEN_BLOCKLIST = fs.readFileSync(TOKEN_BLOCKLIST_PATH);
  await server
    .forGet(`${TOKEN_API_BASE_URL}/blocklist`)
    .withQuery({ chainId: '1', region: 'global' })
    .thenCallback(() => {
      return {
        statusCode: 200,
        json: JSON.parse(TOKEN_BLOCKLIST),
      };
    });

  const AGGREGATOR_METADATA = fs.readFileSync(AGGREGATOR_METADATA_PATH);
  await server
    .forGet(`${SWAPS_API_V2_BASE_URL}/networks/1/aggregatorMetadata`)
    .thenCallback(() => {
      return {
        statusCode: 200,
        json: JSON.parse(AGGREGATOR_METADATA),
      };
    });

  await server
    .forGet(`${SWAPS_API_V2_BASE_URL}/networks/1/tokens`)
    .thenCallback(() => {
      return {
        statusCode: 200,
        json: [
          {
            name: 'Ethereum',
            symbol: 'ETH',
            decimals: 18,
            type: 'native',
            iconUrl:
              'https://token.api.cx.metamask.io/assets/nativeCurrencyLogos/ethereum.svg',
            coingeckoId: 'ethereum',
            address: '0x0000000000000000000000000000000000000000',
            occurrences: 100,
            aggregators: [],
          },
          {
            address: '0x6b175474e89094c44da98b954eedeac495271d0f',
            symbol: 'DAI',
            decimals: 18,
            name: 'Dai Stablecoin',
            iconUrl:
              'https://static.cx.metamask.io/api/v1/tokenIcons/1/0x6b175474e89094c44da98b954eedeac495271d0f.png',
            type: 'erc20',
            aggregators: [
              'aave',
              'bancor',
              'cmc',
              'cryptocom',
              'coinGecko',
              'oneInch',
              'pmm',
              'zerion',
              'lifi',
            ],
            occurrences: 9,
            fees: {
              '0xb0da5965d43369968574d399dbe6374683773a65': 0,
            },
            storage: {
              balance: 2,
            },
          },
          {
            address: '0xa0b86991c6218b36c1d19d4a2e9eb0ce3606eb48',
            symbol: 'USDC',
            decimals: 6,
            name: 'USD Coin',
            iconUrl:
              'https://static.cx.metamask.io/api/v1/tokenIcons/1/0xa0b86991c6218b36c1d19d4a2e9eb0ce3606eb48.png',
            type: 'erc20',
            aggregators: [
              'aave',
              'bancor',
              'cryptocom',
              'coinGecko',
              'oneInch',
              'pmm',
              'zerion',
              'lifi',
            ],
            occurrences: 8,
            fees: {},
            storage: {
              balance: 9,
            },
          },
          {
            address: '0xc6bdb96e29c38dc43f014eed44de4106a6a8eb5f',
            symbol: 'INUINU',
            decimals: 18,
            name: 'Inu Inu',
            iconUrl:
              'https://assets.coingecko.com/coins/images/26391/thumb/logo_square_200.png?1657752596',
            type: 'erc20',
            aggregators: ['coinGecko'],
            occurrences: 1,
          },
        ],
      };
    });

  await server
    .forGet(`${SWAPS_API_V2_BASE_URL}/networks/1/topAssets`)
    .thenCallback(() => {
      return {
        statusCode: 200,
        json: [
          {
            address: '0x0000000000000000000000000000000000000000',
            symbol: 'ETH',
          },
          {
            address: '0x6b175474e89094c44da98b954eedeac495271d0f',
            symbol: 'DAI',
          },
          {
            address: '0xa0b86991c6218b36c1d19d4a2e9eb0ce3606eb48',
            symbol: 'USDC',
          },
          {
            address: '0xdac17f958d2ee523a2206206994597c13d831ec7',
            symbol: 'USDT',
          },
        ],
      };
    });

  await server
    .forGet(`https://token.api.cx.metamask.io/token/${chainId}`)
    .thenCallback(() => {
      return {
        statusCode: 200,
        json: {},
      };
    });

  // It disables loading of token icons, e.g. this URL: https://static.cx.metamask.io/api/v1/tokenIcons/1337/0x0000000000000000000000000000000000000000.png
  const tokenIconRegex = new RegExp(
    `^https:\\/\\/static\\.cx\\.metamask\\.io\\/api\\/vi\\/tokenIcons\\/${chainId}\\/.*\\.png`,
    'u',
  );
  await server.forGet(tokenIconRegex).thenCallback(() => {
    return {
      statusCode: 200,
    };
  });

  await server
    .forGet('https://min-api.cryptocompare.com/data/pricemulti')
    .withQuery({ fsyms: 'ETH', tsyms: 'usd' })
    .thenCallback(() => {
      return {
        statusCode: 200,
        json: {
          ETH: {
            USD: ethConversionInUsd,
          },
        },
      };
    });

  await server
    .forGet('https://min-api.cryptocompare.com/data/pricemulti')
    .withQuery({ fsyms: 'ETH,MegaETH', tsyms: 'usd' })
    .thenCallback(() => {
      return {
        statusCode: 200,
        json: {
          ETH: {
            USD: ethConversionInUsd,
          },
        },
      };
    });

  const PPOM_VERSION = fs.readFileSync(PPOM_VERSION_PATH);
  const PPOM_VERSION_HEADERS = fs.readFileSync(PPOM_VERSION_HEADERS_PATH);
  const CDN_CONFIG = fs.readFileSync(CDN_CONFIG_PATH);
  const CDN_STALE = fs.readFileSync(CDN_STALE_PATH);
  const CDN_STALE_DIFF = fs.readFileSync(CDN_STALE_DIFF_PATH);
  const CDN_CONFIG_RES_HEADERS = fs.readFileSync(CDN_CONFIG_RES_HEADERS_PATH);
  const CDN_STALE_RES_HEADERS = fs.readFileSync(CDN_STALE_RES_HEADERS_PATH);
  const CDN_STALE_DIFF_RES_HEADERS = fs.readFileSync(
    CDN_STALE_DIFF_RES_HEADERS_PATH,
  );

  await server
    .forHead(
      'https://static.cx.metamask.io/api/v1/confirmations/ppom/ppom_version.json',
    )
    .thenCallback(() => {
      return {
        statusCode: 200,
      };
    });

  await server
    .forGet(
      'https://static.cx.metamask.io/api/v1/confirmations/ppom/ppom_version.json',
    )
    .thenCallback(() => {
      return {
        statusCode: 200,
        json: JSON.parse(PPOM_VERSION),
        headers: JSON.parse(PPOM_VERSION_HEADERS),
      };
    });

  await server
    .forGet(
      /^https:\/\/static.cx.metamask.io\/api\/v1\/confirmations\/ppom\/config\/0x1\/(.*)/u,
    )
    .thenCallback(() => {
      return {
        statusCode: 200,
        rawBody: CDN_CONFIG,
        headers: JSON.parse(CDN_CONFIG_RES_HEADERS),
      };
    });

  await server
    .forGet(
      /^https:\/\/static.cx.metamask.io\/api\/v1\/confirmations\/ppom\/stale_diff\/0x1\/(.*)/u,
    )
    .thenCallback(() => {
      return {
        statusCode: 200,
        rawBody: CDN_STALE_DIFF,
        headers: JSON.parse(CDN_STALE_DIFF_RES_HEADERS),
      };
    });

  await server
    .forGet(
      /^https:\/\/static.cx.metamask.io\/api\/v1\/confirmations\/ppom\/stale\/0x1\/(.*)/u,
    )
    .thenCallback(() => {
      return {
        statusCode: 200,
        rawBody: CDN_STALE,
        headers: JSON.parse(CDN_STALE_RES_HEADERS),
      };
    });

  await mockEmptyStalelistAndHotlist(server);

  await server
    .forPost('https://customnetwork.test/api/customRPC')
    .thenCallback(() => {
      return {
        statusCode: 200,
        json: {
          jsonrpc: '2.0',
          id: '1675864782845',
          result: '0x122',
        },
      };
    });

  await mockLensNameProvider(server);
  await mockTokenNameProvider(server, chainId);

  // IPFS endpoint for NFT metadata
  await server
    .forGet(
      'https://bafybeidxfmwycgzcp4v2togflpqh2gnibuexjy4m4qqwxp7nh3jx5zlh4y.ipfs.dweb.link/1.json',
    )
    .thenCallback(() => {
      return {
        statusCode: 200,
      };
    });

  // Notification APIs
  await mockNotificationServices(server);

  // Identity APIs
  await mockIdentityServices(server);

  await server.forGet(/^https:\/\/sourcify.dev\/(.*)/u).thenCallback(() => {
    return {
      statusCode: 404,
    };
  });

  // remote feature flags
  await server
    .forGet('https://client-config.api.cx.metamask.io/v1/flags')
    .withQuery({
      client: 'extension',
      distribution: 'main',
      environment: 'dev',
    })
    .thenCallback(() => {
      return {
        ok: true,
        statusCode: 200,
        json: [
          { feature1: true },
          { feature2: false },
          {
            feature3: [
              {
                value: 'valueA',
                name: 'groupA',
                scope: { type: 'threshold', value: 0.3 },
              },
              {
                value: 'valueB',
                name: 'groupB',
                scope: { type: 'threshold', value: 0.5 },
              },
              {
                scope: { type: 'threshold', value: 1 },
                value: 'valueC',
                name: 'groupC',
              },
            ],
          },
        ],
      };
    });

  /**
   * Returns an array of alphanumerically sorted hostnames that were requested
   * during the current test suite.
   *
   * @returns {string[]} privacy report for the current test suite.
   */
  function getPrivacyReport() {
    return [...privacyReport].sort();
  }

  /**
   * Excludes hosts from the privacyReport if they are refered to by the MetaMask Portfolio
   * in a different tab. This is because the Portfolio is a separate application
   *
   * @param request
   */
  const portfolioRequestsMatcher = (request) =>
    request.headers.referer === 'https://portfolio.metamask.io/';

  /**
   * Tests a request against private domains and returns a set of generic hostnames that
   * match.
   *
   * @param request
   * @returns A set of matched results.
   */
  const matchPrivateHosts = (request) => {
    const privateHosts = new Set();

    for (const { pattern, host: privateHost } of privateHostMatchers) {
      if (request.headers.host.match(pattern)) {
        privateHosts.add(privateHost);
      }
    }

    return privateHosts;
  };

  /**
   * Listen for requests and add the hostname to the privacy report if it did
   * not previously exist. This is used to track which hosts are requested
   * during the current test suite and used to ask for extra scrutiny when new
   * hosts are added to the privacy-snapshot.json file. We intentionally do not
   * add hosts to the report that are requested as part of the browsers normal
   * operation. See the browserAPIRequestDomains regex above.
   */
  server.on('request-initiated', (request) => {
    const privateHosts = matchPrivateHosts(request);
    if (privateHosts.size) {
      for (const privateHost of privateHosts) {
        privacyReport.add(privateHost);
      }
      // At this point, we know the request at least one private doamin, so we just stops here to avoid
      // using the request any further.
      return;
    }

    if (
      request.headers.host.match(browserAPIRequestDomains) === null &&
      !portfolioRequestsMatcher(request)
    ) {
      privacyReport.add(request.headers.host);
    }
  });

  return { mockedEndpoint, getPrivacyReport };
}

async function mockLensNameProvider(server) {
  const handlesByAddress = {
    '0xcd2a3d9f938e13cd947ec05abc7fe734df8dd826': 'test.lens',
    '0xbbbbbbbbbbbbbbbbbbbbbbbbbbbbbbbbbbbbbbbb': 'test2.lens',
    '0xcccccccccccccccccccccccccccccccccccccccc': 'test3.lens',
    '0x0c54fccd2e384b4bb6f2e405bf5cbc15a017aafb': 'test4.lens',
  };

  await server.forPost('https://api.lens.dev').thenCallback(async (request) => {
    const json = await request.body?.getJson();
    const address = json?.variables?.address;
    const handle = handlesByAddress[address];

    return {
      statusCode: 200,
      json: {
        data: {
          profiles: {
            items: [
              {
                handle,
              },
            ],
          },
        },
      },
    };
  });
}

async function mockTokenNameProvider(server) {
  const namesByAddress = {
    '0xdeadbeefdeadbeefdeadbeefdeadbeefdeadbeef': 'Test Token',
    '0xb0bdabea57b0bdabea57b0bdabea57b0bdabea57': 'Test Token 2',
  };

  for (const address of Object.keys(namesByAddress)) {
    const name = namesByAddress[address];

    await server
      .forGet(/https:\/\/token\.api\.cx\.metamask\.io\/token\/.*/gu)
      .withQuery({ address })
      .thenCallback(() => {
        return {
          statusCode: 200,
          json: {
            name,
          },
        };
      });
  }
}

module.exports = { setupMocking, emptyHtmlPage };<|MERGE_RESOLUTION|>--- conflicted
+++ resolved
@@ -161,13 +161,9 @@
   });
 
   await server
-<<<<<<< HEAD
-    .forPost(`${SECURITY_ALERTS_PROD_API_BASE_URL}/validate/${chainId}`)
-=======
     .forPost(
       `${SECURITY_ALERTS_PROD_API_BASE_URL}/validate/0x${chainId.toString(16)}`,
     )
->>>>>>> 71d92770
     .thenCallback(() => {
       return {
         statusCode: 200,
