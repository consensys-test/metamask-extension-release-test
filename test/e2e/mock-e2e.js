const fs = require('fs');

const {
  BRIDGE_DEV_API_BASE_URL,
  BRIDGE_PROD_API_BASE_URL,
} = require('../../shared/constants/bridge');
const {
  ACCOUNTS_DEV_API_BASE_URL,
  ACCOUNTS_PROD_API_BASE_URL,
} = require('../../shared/constants/accounts');
const {
  GAS_API_BASE_URL,
  SWAPS_API_V2_BASE_URL,
  TOKEN_API_BASE_URL,
} = require('../../shared/constants/swaps');
const { TX_SENTINEL_URL } = require('../../shared/constants/transaction');
<<<<<<< HEAD
=======
const { MOCK_META_METRICS_ID } = require('./constants');
>>>>>>> 551d530b
const { SECURITY_ALERTS_PROD_API_BASE_URL } = require('./tests/ppom/constants');
const {
  DEFAULT_FEATURE_FLAGS_RESPONSE: BRIDGE_DEFAULT_FEATURE_FLAGS_RESPONSE,
} = require('./tests/bridge/constants');

const CDN_CONFIG_PATH = 'test/e2e/mock-cdn/cdn-config.txt';
const CDN_STALE_DIFF_PATH = 'test/e2e/mock-cdn/cdn-stale-diff.txt';
const CDN_STALE_PATH = 'test/e2e/mock-cdn/cdn-stale.txt';
const PPOM_VERSION_PATH = 'test/e2e/mock-cdn/ppom-version.json';
const PPOM_VERSION_HEADERS_PATH = 'test/e2e/mock-cdn/ppom-version-headers.json';

const CDN_CONFIG_RES_HEADERS_PATH =
  'test/e2e/mock-cdn/cdn-config-res-headers.json';
const CDN_STALE_DIFF_RES_HEADERS_PATH =
  'test/e2e/mock-cdn/cdn-stale-diff-res-headers.json';
const CDN_STALE_RES_HEADERS_PATH =
  'test/e2e/mock-cdn/cdn-stale-res-headers.json';

const AGGREGATOR_METADATA_PATH =
  'test/e2e/mock-response-data/aggregator-metadata.json';
const TOKEN_BLOCKLIST_PATH = 'test/e2e/mock-response-data/token-blocklist.json';

const blacklistedHosts = [
  'arbitrum-mainnet.infura.io',
  'goerli.infura.io',
  'mainnet.infura.io',
  'sepolia.infura.io',
  'linea-mainnet.infura.io',
  'linea-sepolia.infura.io',
];
const {
  mockEmptyStalelistAndHotlist,
} = require('./tests/phishing-controller/mocks');
const { mockNotificationServices } = require('./tests/notifications/mocks');
const { mockIdentityServices } = require('./tests/identity/mocks');

const emptyHtmlPage = () => `<!DOCTYPE html>
<html lang="en">
<head>
    <meta charset="utf-8">
    <title>E2E Test Page</title>
  </head>
  <body data-testid="empty-page-body">
    Empty page by MetaMask
  </body>
</html>`;

/**
 * The browser makes requests to domains within its own namespace for
 * functionality specific to the browser. For example when running E2E tests in
 * firefox the act of adding the extension from the firefox settins triggers
 * a series of requests to various mozilla.net or mozilla.com domains. These
 * are not requests that the extension itself makes.
 */
const browserAPIRequestDomains =
  /^.*\.(googleapis\.com|google\.com|mozilla\.net|mozilla\.com|mozilla\.org|gvt1\.com)$/iu;

/**
 * Some third-party providers might use random URLs that we don't want to track
 * in the privacy report "in clear". We identify those private hosts with a
 * `pattern` regexp and replace the original host by a more generic one (`host`).
 * For example, "my-secret-host.provider.com" could be denoted as "*.provider.com" in
 * the privacy report. This would prevent disclosing the "my-secret-host" subdomain
 * in this case.
 */
const privateHostMatchers = [
  // { pattern: RegExp, host: string }
  { pattern: /^.*\.btc.*\.quiknode\.pro$/iu, host: '*.btc*.quiknode.pro' },
  {
    pattern: /^.*-solana.*-.*\.mainnet\.rpcpool\.com/iu,
    host: '*solana*.mainnet.rpcpool.com',
  },
];

/**
 * @typedef {import('mockttp').Mockttp} Mockttp
 * @typedef {import('mockttp').MockedEndpoint} MockedEndpoint
 */

/**
 * @typedef {object} SetupMockReturn
 * @property {MockedEndpoint} mockedEndpoint - If a testSpecificMock was provided, returns the mockedEndpoint
 * @property {() => string[]} getPrivacyReport - A function to get the current privacy report.
 */

/**
 * Setup E2E network mocks.
 *
 * @param {Mockttp} server - The mock server used for network mocks.
 * @param {(server: Mockttp) => Promise<MockedEndpoint[]>} testSpecificMock - A function for setting up test-specific network mocks
 * @param {object} options - Network mock options.
 * @param {string} options.chainId - The chain ID used by the default configured network.
 * @param {string} options.ethConversionInUsd - The USD conversion rate for ETH.
 * @returns {Promise<SetupMockReturn>}
 */
async function setupMocking(
  server,
  testSpecificMock,
  { chainId, ethConversionInUsd = 1700 },
) {
  const privacyReport = new Set();
  await server.forAnyRequest().thenPassThrough({
    beforeRequest: (req) => {
      const { host } = req.headers;
      if (blacklistedHosts.includes(host)) {
        return {
          url: 'http://localhost:8545',
        };
      }
      return {};
    },
  });

  const mockedEndpoint = await testSpecificMock(server);
  // Mocks below this line can be overridden by test-specific mocks

  // Account link
  const accountLinkRegex =
    /^https:\/\/etherscan.io\/address\/0x[a-fA-F0-9]{40}$/u;
  await server.forGet(accountLinkRegex).thenCallback(() => {
    return {
      statusCode: 200,
      body: emptyHtmlPage(),
    };
  });

  // Token tracker link
  const tokenTrackerRegex =
    /^https:\/\/etherscan.io\/token\/0x[a-fA-F0-9]{40}$/u;
  await server.forGet(tokenTrackerRegex).thenCallback(() => {
    return {
      statusCode: 200,
      body: emptyHtmlPage(),
    };
  });

  // Explorer link
  const explorerLinkRegex = /^https:\/\/etherscan.io\/tx\/0x[a-fA-F0-9]{64}$/u;
  await server.forGet(explorerLinkRegex).thenCallback(() => {
    return {
      statusCode: 200,
      body: emptyHtmlPage(),
    };
  });

  await server
    .forPost(
      `${SECURITY_ALERTS_PROD_API_BASE_URL}/validate/0x${chainId.toString(16)}`,
    )
    .thenCallback(() => {
      return {
        statusCode: 200,
        json: {
          block: 20733513,
          result_type: 'Benign',
          reason: '',
          description: '',
          features: [],
        },
      };
    });

  await server
    .forPost(
      'https://arbitrum-mainnet.infura.io/v3/00000000000000000000000000000000',
    )
    .withJsonBodyIncluding({
      method: 'eth_chainId',
    })
    .thenCallback(() => {
      return {
        statusCode: 200,
        json: {
          jsonrpc: '2.0',
          id: '1675864782845',
          result: '0xa4b1',
        },
      };
    });

  await server.forPost('https://api.segment.io/v1/batch').thenCallback(() => {
    return {
      statusCode: 200,
    };
  });

  await server
    .forPost('https://sentry.io/api/0000000/envelope/')
    .thenCallback(() => {
      return {
        statusCode: 200,
        json: {},
      };
    });

  await server
    .forPost('https://sentry.io/api/0000000/store/')
    .thenCallback(() => {
      return {
        statusCode: 200,
        json: {},
      };
    });

  await server
    .forGet('https://www.4byte.directory/api/v1/signatures/')
    .thenCallback(() => {
      return {
        statusCode: 200,
        json: {
          count: 1,
          next: null,
          previous: null,
          results: [
            {
              id: 1,
              created_at: null,
              text_signature: 'deposit()',
              hex_signature: null,
              bytes_signature: null,
            },
          ],
        },
      };
    });

  await server
    .forGet(`${GAS_API_BASE_URL}/networks/${chainId}/gasPrices`)
    .thenCallback(() => {
      return {
        statusCode: 200,
        json: {
          SafeGasPrice: '1',
          ProposeGasPrice: '2',
          FastGasPrice: '3',
        },
      };
    });

  await server
    .forGet(`${SWAPS_API_V2_BASE_URL}/networks/1/token`)
    .withQuery({ address: '0x72c9Fb7ED19D3ce51cea5C56B3e023cd918baaDf' })
    .thenCallback(() => {
      return {
        statusCode: 200,
        json: {
          symbol: 'AGLT',
          type: 'erc20',
          decimals: '18',
          address: '0x72c9fb7ed19d3ce51cea5c56b3e023cd918baadf',
          occurences: 1,
          aggregators: ['dynamic'],
        },
      };
    });

  await server
    .forGet(`${GAS_API_BASE_URL}/networks/${chainId}/suggestedGasFees`)
    .thenCallback(() => {
      return {
        statusCode: 200,
        json: {
          low: {
            suggestedMaxPriorityFeePerGas: '1',
            suggestedMaxFeePerGas: '20.44436136',
            minWaitTimeEstimate: 15000,
            maxWaitTimeEstimate: 30000,
          },
          medium: {
            suggestedMaxPriorityFeePerGas: '1.5',
            suggestedMaxFeePerGas: '25.80554517',
            minWaitTimeEstimate: 15000,
            maxWaitTimeEstimate: 45000,
          },
          high: {
            suggestedMaxPriorityFeePerGas: '2',
            suggestedMaxFeePerGas: '27.277766977',
            minWaitTimeEstimate: 15000,
            maxWaitTimeEstimate: 60000,
          },
          estimatedBaseFee: '19.444436136',
          networkCongestion: 0.14685,
          latestPriorityFeeRange: ['0.378818859', '6.555563864'],
          historicalPriorityFeeRange: ['0.1', '248.262969261'],
          historicalBaseFeeRange: ['14.146999781', '28.825256275'],
          priorityFeeTrend: 'down',
          baseFeeTrend: 'up',
        },
      };
    });

  // This endpoint returns metadata for "transaction simulation" supported networks.
  await server.forGet(`${TX_SENTINEL_URL}/networks`).thenJson(200, {
    1: {
      name: 'Mainnet',
      group: 'ethereum',
      chainID: 1,
      nativeCurrency: { name: 'ETH', symbol: 'ETH', decimals: 18 },
      network: 'ethereum-mainnet',
      explorer: 'https://etherscan.io',
      confirmations: true,
      smartTransactions: true,
      hidden: false,
    },
  });
<<<<<<< HEAD
=======
  await server.forGet(`${TX_SENTINEL_URL}/network`).thenJson(200, {
    name: 'Mainnet',
    group: 'ethereum',
    chainID: 1,
    nativeCurrency: { name: 'ETH', symbol: 'ETH', decimals: 18 },
    network: 'ethereum-mainnet',
    explorer: 'https://etherscan.io',
    confirmations: true,
    smartTransactions: true,
    hidden: false,
  });
>>>>>>> 551d530b

  await server
    .forGet(`${SWAPS_API_V2_BASE_URL}/featureFlags`)
    .thenCallback(() => {
      return {
        statusCode: 200,
        json: {
          ethereum: {
            fallbackToV1: false,
            mobileActive: true,
            extensionActive: true,
          },
          bsc: {
            fallbackToV1: false,
            mobileActive: true,
            extensionActive: true,
          },
          polygon: {
            fallbackToV1: false,
            mobileActive: true,
            extensionActive: true,
          },
          avalanche: {
            fallbackToV1: false,
            mobileActive: true,
            extensionActive: true,
          },
          smartTransactions: {
            mobileActive: false,
            extensionActive: true,
          },
          updated_at: '2022-03-17T15:54:00.360Z',
        },
      };
    });

  [
    `${BRIDGE_DEV_API_BASE_URL}/getAllFeatureFlags`,
    `${BRIDGE_PROD_API_BASE_URL}/getAllFeatureFlags`,
  ].forEach(
    async (url) =>
      await server.forGet(url).thenCallback(() => {
        return {
          statusCode: 200,
          json: BRIDGE_DEFAULT_FEATURE_FLAGS_RESPONSE,
        };
      }),
  );

  [
    `${ACCOUNTS_DEV_API_BASE_URL}/v1/users/fake-metrics-id/surveys`,
    `${ACCOUNTS_DEV_API_BASE_URL}/v1/users/fake-metrics-fd20/surveys`,
    `${ACCOUNTS_DEV_API_BASE_URL}/v1/users/test-metrics-id/surveys`,
    `${ACCOUNTS_DEV_API_BASE_URL}/v1/users/invalid-metrics-id/surveys`,
    `${ACCOUNTS_PROD_API_BASE_URL}/v1/users/fake-metrics-id/surveys`,
    `${ACCOUNTS_PROD_API_BASE_URL}/v1/users/fake-metrics-fd20/surveys`,
    `${ACCOUNTS_PROD_API_BASE_URL}/v1/users/test-metrics-id/surveys`,
    `${ACCOUNTS_PROD_API_BASE_URL}/v1/users/invalid-metrics-id/surveys`,
  ].forEach(
    async (url) =>
      await server.forGet(url).thenCallback(() => {
        return {
          statusCode: 200,
          json: {
            userId: '0x123',
            surveys: {},
          },
        };
      }),
  );

  let surveyCallCount = 0;
  [
    `${ACCOUNTS_DEV_API_BASE_URL}/v1/users/${MOCK_META_METRICS_ID}/surveys`,
    `${ACCOUNTS_PROD_API_BASE_URL}/v1/users/${MOCK_META_METRICS_ID}/surveys`,
  ].forEach(
    async (url) =>
      await server.forGet(url).thenCallback(() => {
        const surveyId = surveyCallCount > 2 ? 2 : surveyCallCount;
        surveyCallCount += 1;
        return {
          statusCode: 200,
          json: {
            userId: '0x123',
            surveys: {
              url: 'https://example.com',
              description: `Test survey ${surveyId}`,
              cta: 'Take survey',
              id: surveyId,
            },
          },
        };
      }),
  );

  await server
    .forGet(`https://token.api.cx.metamask.io/tokens/${chainId}`)
    .thenCallback(() => {
      return {
        statusCode: 200,
        json: [
          {
            address: '0x0d8775f648430679a709e98d2b0cb6250d2887ef',
            symbol: 'BAT',
            decimals: 18,
            name: 'Basic Attention Token',
            iconUrl:
              'https://assets.coingecko.com/coins/images/677/thumb/basic-attention-token.png?1547034427',
            aggregators: [
              'aave',
              'bancor',
              'coinGecko',
              'oneInch',
              'paraswap',
              'pmm',
              'zapper',
              'zerion',
              'zeroEx',
            ],
            occurrences: 9,
          },
          {
            address: '0x6b175474e89094c44da98b954eedeac495271d0f',
            symbol: 'DAI',
            decimals: 18,
            name: 'Dai Stablecoin',
            iconUrl:
              'https://raw.githubusercontent.com/MetaMask/contract-metadata/master/images/dai.svg',
            type: 'erc20',
            aggregators: [
              'metamask',
              'aave',
              'bancor',
              'cmc',
              'cryptocom',
              'coinGecko',
              'oneInch',
              'pmm',
              'sushiswap',
              'zerion',
              'lifi',
              'socket',
              'squid',
              'openswap',
              'sonarwatch',
              'uniswapLabs',
              'coinmarketcap',
            ],
            occurrences: 17,
            erc20Permit: true,
            fees: { '0xb0da5965d43369968574d399dbe6374683773a65': 0 },
            storage: { balance: 2 },
          },
        ],
      };
    });

  const TOKEN_BLOCKLIST = fs.readFileSync(TOKEN_BLOCKLIST_PATH);
  await server
    .forGet(`${TOKEN_API_BASE_URL}/blocklist`)
    .withQuery({ chainId: '1', region: 'global' })
    .thenCallback(() => {
      return {
        statusCode: 200,
        json: JSON.parse(TOKEN_BLOCKLIST),
      };
    });

  const AGGREGATOR_METADATA = fs.readFileSync(AGGREGATOR_METADATA_PATH);
  await server
    .forGet(`${SWAPS_API_V2_BASE_URL}/networks/1/aggregatorMetadata`)
    .thenCallback(() => {
      return {
        statusCode: 200,
        json: JSON.parse(AGGREGATOR_METADATA),
      };
    });

  await server
    .forGet(`${SWAPS_API_V2_BASE_URL}/networks/1/tokens`)
    .thenCallback(() => {
      return {
        statusCode: 200,
        json: [
          {
            name: 'Ethereum',
            symbol: 'ETH',
            decimals: 18,
            type: 'native',
            iconUrl:
              'https://token.api.cx.metamask.io/assets/nativeCurrencyLogos/ethereum.svg',
            coingeckoId: 'ethereum',
            address: '0x0000000000000000000000000000000000000000',
            occurrences: 100,
            aggregators: [],
          },
          {
            address: '0x6b175474e89094c44da98b954eedeac495271d0f',
            symbol: 'DAI',
            decimals: 18,
            name: 'Dai Stablecoin',
            iconUrl:
              'https://static.cx.metamask.io/api/v1/tokenIcons/1/0x6b175474e89094c44da98b954eedeac495271d0f.png',
            type: 'erc20',
            aggregators: [
              'aave',
              'bancor',
              'cmc',
              'cryptocom',
              'coinGecko',
              'oneInch',
              'pmm',
              'zerion',
              'lifi',
            ],
            occurrences: 9,
            fees: {
              '0xb0da5965d43369968574d399dbe6374683773a65': 0,
            },
            storage: {
              balance: 2,
            },
          },
          {
            address: '0xa0b86991c6218b36c1d19d4a2e9eb0ce3606eb48',
            symbol: 'USDC',
            decimals: 6,
            name: 'USD Coin',
            iconUrl:
              'https://static.cx.metamask.io/api/v1/tokenIcons/1/0xa0b86991c6218b36c1d19d4a2e9eb0ce3606eb48.png',
            type: 'erc20',
            aggregators: [
              'aave',
              'bancor',
              'cryptocom',
              'coinGecko',
              'oneInch',
              'pmm',
              'zerion',
              'lifi',
            ],
            occurrences: 8,
            fees: {},
            storage: {
              balance: 9,
            },
          },
          {
            address: '0xc6bdb96e29c38dc43f014eed44de4106a6a8eb5f',
            symbol: 'INUINU',
            decimals: 18,
            name: 'Inu Inu',
            iconUrl:
              'https://assets.coingecko.com/coins/images/26391/thumb/logo_square_200.png?1657752596',
            type: 'erc20',
            aggregators: ['coinGecko'],
            occurrences: 1,
          },
        ],
      };
    });

  await server
    .forGet(`${SWAPS_API_V2_BASE_URL}/networks/1/topAssets`)
    .thenCallback(() => {
      return {
        statusCode: 200,
        json: [
          {
            address: '0x0000000000000000000000000000000000000000',
            symbol: 'ETH',
          },
          {
            address: '0x6b175474e89094c44da98b954eedeac495271d0f',
            symbol: 'DAI',
          },
          {
            address: '0xa0b86991c6218b36c1d19d4a2e9eb0ce3606eb48',
            symbol: 'USDC',
          },
          {
            address: '0xdac17f958d2ee523a2206206994597c13d831ec7',
            symbol: 'USDT',
          },
        ],
      };
    });

  await server
    .forGet(`https://token.api.cx.metamask.io/token/${chainId}`)
    .thenCallback(() => {
      return {
        statusCode: 200,
        json: {},
      };
    });

  // It disables loading of token icons, e.g. this URL: https://static.cx.metamask.io/api/v1/tokenIcons/1337/0x0000000000000000000000000000000000000000.png
  const tokenIconRegex = new RegExp(
    `^https:\\/\\/static\\.cx\\.metamask\\.io\\/api\\/vi\\/tokenIcons\\/${chainId}\\/.*\\.png`,
    'u',
  );
  await server.forGet(tokenIconRegex).thenCallback(() => {
    return {
      statusCode: 200,
    };
  });

  await server
    .forGet('https://min-api.cryptocompare.com/data/pricemulti')
    .withQuery({ fsyms: 'ETH', tsyms: 'usd' })
    .thenCallback(() => {
      return {
        statusCode: 200,
        json: {
          ETH: {
            USD: ethConversionInUsd,
          },
        },
      };
    });

  await server
    .forGet('https://min-api.cryptocompare.com/data/pricemulti')
    .withQuery({ fsyms: 'ETH,MegaETH', tsyms: 'usd' })
    .thenCallback(() => {
      return {
        statusCode: 200,
        json: {
          ETH: {
            USD: ethConversionInUsd,
          },
        },
      };
    });

  const PPOM_VERSION = fs.readFileSync(PPOM_VERSION_PATH);
  const PPOM_VERSION_HEADERS = fs.readFileSync(PPOM_VERSION_HEADERS_PATH);
  const CDN_CONFIG = fs.readFileSync(CDN_CONFIG_PATH);
  const CDN_STALE = fs.readFileSync(CDN_STALE_PATH);
  const CDN_STALE_DIFF = fs.readFileSync(CDN_STALE_DIFF_PATH);
  const CDN_CONFIG_RES_HEADERS = fs.readFileSync(CDN_CONFIG_RES_HEADERS_PATH);
  const CDN_STALE_RES_HEADERS = fs.readFileSync(CDN_STALE_RES_HEADERS_PATH);
  const CDN_STALE_DIFF_RES_HEADERS = fs.readFileSync(
    CDN_STALE_DIFF_RES_HEADERS_PATH,
  );

  await server
    .forHead(
      'https://static.cx.metamask.io/api/v1/confirmations/ppom/ppom_version.json',
    )
    .thenCallback(() => {
      return {
        statusCode: 200,
      };
    });

  await server
    .forGet(
      'https://static.cx.metamask.io/api/v1/confirmations/ppom/ppom_version.json',
    )
    .thenCallback(() => {
      return {
        statusCode: 200,
        json: JSON.parse(PPOM_VERSION),
        headers: JSON.parse(PPOM_VERSION_HEADERS),
      };
    });

  await server
    .forGet(
      /^https:\/\/static.cx.metamask.io\/api\/v1\/confirmations\/ppom\/config\/0x1\/(.*)/u,
    )
    .thenCallback(() => {
      return {
        statusCode: 200,
        rawBody: CDN_CONFIG,
        headers: JSON.parse(CDN_CONFIG_RES_HEADERS),
      };
    });

  await server
    .forGet(
      /^https:\/\/static.cx.metamask.io\/api\/v1\/confirmations\/ppom\/stale_diff\/0x1\/(.*)/u,
    )
    .thenCallback(() => {
      return {
        statusCode: 200,
        rawBody: CDN_STALE_DIFF,
        headers: JSON.parse(CDN_STALE_DIFF_RES_HEADERS),
      };
    });

  await server
    .forGet(
      /^https:\/\/static.cx.metamask.io\/api\/v1\/confirmations\/ppom\/stale\/0x1\/(.*)/u,
    )
    .thenCallback(() => {
      return {
        statusCode: 200,
        rawBody: CDN_STALE,
        headers: JSON.parse(CDN_STALE_RES_HEADERS),
      };
    });

  await mockEmptyStalelistAndHotlist(server);

  await server
    .forPost('https://customnetwork.test/api/customRPC')
    .thenCallback(() => {
      return {
        statusCode: 200,
        json: {
          jsonrpc: '2.0',
          id: '1675864782845',
          result: '0x122',
        },
      };
    });

  await mockLensNameProvider(server);
  await mockTokenNameProvider(server, chainId);

  // IPFS endpoint for NFT metadata
  await server
    .forGet(
      'https://bafybeidxfmwycgzcp4v2togflpqh2gnibuexjy4m4qqwxp7nh3jx5zlh4y.ipfs.dweb.link/1.json',
    )
    .thenCallback(() => {
      return {
        statusCode: 200,
      };
    });

  // Notification APIs
  await mockNotificationServices(server);

  // Identity APIs
  await mockIdentityServices(server);

  await server.forGet(/^https:\/\/sourcify.dev\/(.*)/u).thenCallback(() => {
    return {
      statusCode: 404,
    };
  });

  // remote feature flags
  await server
    .forGet('https://client-config.api.cx.metamask.io/v1/flags')
    .withQuery({
      client: 'extension',
      distribution: 'main',
      environment: 'dev',
    })
    .thenCallback(() => {
      return {
        ok: true,
        statusCode: 200,
        json: [
          { feature1: true },
          { feature2: false },
          {
            feature3: [
              {
                value: 'valueA',
                name: 'groupA',
                scope: { type: 'threshold', value: 0.3 },
              },
              {
                value: 'valueB',
                name: 'groupB',
                scope: { type: 'threshold', value: 0.5 },
              },
              {
                scope: { type: 'threshold', value: 1 },
                value: 'valueC',
                name: 'groupC',
              },
            ],
          },
        ],
      };
    });

  /**
   * Returns an array of alphanumerically sorted hostnames that were requested
   * during the current test suite.
   *
   * @returns {string[]} privacy report for the current test suite.
   */
  function getPrivacyReport() {
    return [...privacyReport].sort();
  }

  /**
   * Excludes hosts from the privacyReport if they are refered to by the MetaMask Portfolio
   * in a different tab. This is because the Portfolio is a separate application
   *
   * @param request
   */
  const portfolioRequestsMatcher = (request) =>
    request.headers.referer === 'https://portfolio.metamask.io/';

  /**
   * Tests a request against private domains and returns a set of generic hostnames that
   * match.
   *
   * @param request
   * @returns A set of matched results.
   */
  const matchPrivateHosts = (request) => {
    const privateHosts = new Set();

    for (const { pattern, host: privateHost } of privateHostMatchers) {
      if (request.headers.host.match(pattern)) {
        privateHosts.add(privateHost);
      }
    }

    return privateHosts;
  };

  /**
   * Listen for requests and add the hostname to the privacy report if it did
   * not previously exist. This is used to track which hosts are requested
   * during the current test suite and used to ask for extra scrutiny when new
   * hosts are added to the privacy-snapshot.json file. We intentionally do not
   * add hosts to the report that are requested as part of the browsers normal
   * operation. See the browserAPIRequestDomains regex above.
   */
  server.on('request-initiated', (request) => {
    const privateHosts = matchPrivateHosts(request);
    if (privateHosts.size) {
      for (const privateHost of privateHosts) {
        privacyReport.add(privateHost);
      }
      // At this point, we know the request at least one private doamin, so we just stops here to avoid
      // using the request any further.
      return;
    }

    if (
      request.headers.host.match(browserAPIRequestDomains) === null &&
      !portfolioRequestsMatcher(request)
    ) {
      privacyReport.add(request.headers.host);
    }
  });

  return { mockedEndpoint, getPrivacyReport };
}

async function mockLensNameProvider(server) {
  const handlesByAddress = {
    '0xcd2a3d9f938e13cd947ec05abc7fe734df8dd826': 'test.lens',
    '0xbbbbbbbbbbbbbbbbbbbbbbbbbbbbbbbbbbbbbbbb': 'test2.lens',
    '0xcccccccccccccccccccccccccccccccccccccccc': 'test3.lens',
    '0x0c54fccd2e384b4bb6f2e405bf5cbc15a017aafb': 'test4.lens',
  };

  await server.forPost('https://api.lens.dev').thenCallback(async (request) => {
    const json = await request.body?.getJson();
    const address = json?.variables?.address;
    const handle = handlesByAddress[address];

    return {
      statusCode: 200,
      json: {
        data: {
          profiles: {
            items: [
              {
                handle,
              },
            ],
          },
        },
      },
    };
  });
}

async function mockTokenNameProvider(server) {
  const namesByAddress = {
    '0xdeadbeefdeadbeefdeadbeefdeadbeefdeadbeef': 'Test Token',
    '0xb0bdabea57b0bdabea57b0bdabea57b0bdabea57': 'Test Token 2',
  };

  for (const address of Object.keys(namesByAddress)) {
    const name = namesByAddress[address];

    await server
      .forGet(/https:\/\/token\.api\.cx\.metamask\.io\/token\/.*/gu)
      .withQuery({ address })
      .thenCallback(() => {
        return {
          statusCode: 200,
          json: {
            name,
          },
        };
      });
  }
}

module.exports = { setupMocking, emptyHtmlPage };<|MERGE_RESOLUTION|>--- conflicted
+++ resolved
@@ -14,10 +14,7 @@
   TOKEN_API_BASE_URL,
 } = require('../../shared/constants/swaps');
 const { TX_SENTINEL_URL } = require('../../shared/constants/transaction');
-<<<<<<< HEAD
-=======
 const { MOCK_META_METRICS_ID } = require('./constants');
->>>>>>> 551d530b
 const { SECURITY_ALERTS_PROD_API_BASE_URL } = require('./tests/ppom/constants');
 const {
   DEFAULT_FEATURE_FLAGS_RESPONSE: BRIDGE_DEFAULT_FEATURE_FLAGS_RESPONSE,
@@ -323,8 +320,6 @@
       hidden: false,
     },
   });
-<<<<<<< HEAD
-=======
   await server.forGet(`${TX_SENTINEL_URL}/network`).thenJson(200, {
     name: 'Mainnet',
     group: 'ethereum',
@@ -336,7 +331,6 @@
     smartTransactions: true,
     hidden: false,
   });
->>>>>>> 551d530b
 
   await server
     .forGet(`${SWAPS_API_V2_BASE_URL}/featureFlags`)
