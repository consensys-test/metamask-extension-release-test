--- conflicted
+++ resolved
@@ -126,11 +126,7 @@
 
   const fixtureBuilder = new FixtureBuilder()
     .withNetworkControllerOnMainnet()
-<<<<<<< HEAD
-    .withEnabledNetworks({ '0x1': true });
-=======
     .withEnabledNetworks({ eip155: { '0x1': true } });
->>>>>>> 7f4e6d9b
 
   await withFixtures(
     {
