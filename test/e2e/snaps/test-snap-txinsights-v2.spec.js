--- conflicted
+++ resolved
@@ -1,10 +1,6 @@
 const {
   withFixtures,
-<<<<<<< HEAD
-  convertToHexValue,
-=======
   defaultGanacheOptions,
->>>>>>> 93a950fa
   unlockWallet,
   WINDOW_TITLES,
 } = require('../helpers');
