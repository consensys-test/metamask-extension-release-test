--- conflicted
+++ resolved
@@ -2,9 +2,6 @@
 import { Driver } from '../webdriver/driver';
 import { loginWithoutBalanceValidation } from '../page-objects/flows/login.flow';
 import FixtureBuilder from '../fixture-builder';
-<<<<<<< HEAD
-import { withFixtures, WINDOW_TITLES } from '../helpers';
-=======
 import { withFixtures } from '../helpers';
 import { switchAndApproveDialogSwitchToTestSnap } from '../page-objects/flows/snap-permission.flow';
 import { openTestSnapClickButtonAndInstall } from '../page-objects/flows/install-test-snap.flow';
@@ -17,7 +14,6 @@
   '"0x978f82799b8f48cb78ac56153a34d360873c976fd5ec84f7a5291382dde52d6cb478cadd94153970e58e5205c054cdda0071be0551b729d79bd417f7b0fc2b0c51071ca4771c9b2d8238d7d982bc5ec9256645287402348ca0f89202fb1e0773"';
 const publicKeyGeneratedWithEntropySourceSRP2 =
   '"0xa8fdc184ded6d9a1b16d2d4070470720e4a946c9899ceb5165c05f9a8c4b026e8f630d6bdb60151f9e84b3c415c4b46c11bc2571022c8391b07faedc0d8c258d532d34c33149c5fc29e17c310437dc47e8afb43b2c55bd47b1b09ea295f7dcb3"';
->>>>>>> e79c5555
 
 describe('Test Snap bip-44', function () {
   it('can pop up bip-44 snap and get private key result', async function () {
@@ -32,78 +28,6 @@
         const testSnaps = new TestSnaps(driver);
 
         // Navigate to `test-snaps` page, and install the Snap.
-<<<<<<< HEAD
-        await testSnaps.openPage();
-        await testSnaps.installSnap('#connectbip44', true);
-
-        // find and click bip44 test
-        await testSnaps.clickPublicKeyBip44Button();
-
-        // check the results of the public key test using waitForSelector
-        await driver.waitForSelector({
-          css: '#bip44Result',
-          text: '"0x86debb44fb3a984d93f326131d4c1db0bc39644f1a67b673b3ab45941a1cea6a385981755185ac4594b6521e4d1e08d1"',
-        });
-
-        // enter a message to sign
-        await testSnaps.fillBip44MessageAndSign('1234');
-
-        // Switch to approve signature message window
-        await driver.switchToWindowWithTitle(WINDOW_TITLES.Dialog);
-
-        // wait for and click approve and wait for window to close
-        await testSnaps.snapInstall.clickApproveButton();
-
-        // switch back to test-snaps page
-        await driver.switchToWindowWithTitle(WINDOW_TITLES.TestSnaps);
-
-        // check the results of the message signature using waitForSelector
-        await driver.waitForSelector({
-          css: '#bip44SignResult',
-          text: '"0xa41ab87ca50606eefd47525ad90294bbe44c883f6bc53655f1b8a55aa8e1e35df216f31be62e52c7a1faa519420e20810162e07dedb0fde2a4d997ff7180a78232ecd8ce2d6f4ba42ccacad33c5e9e54a8c4d41506bdffb2bb4c368581d8b086"',
-        });
-
-        // Select a different entropy source.
-        await testSnaps.selectEntropySource('bip44', 'SRP 1 (primary)');
-
-        // Change the message and sign.
-        await testSnaps.fillBip44MessageAndSign('foo bar');
-
-        // Hit 'approve' on the signature confirmation and wait for window to
-        // close, then switch back to the `test-snaps` window.
-        await driver.switchToWindowWithTitle(WINDOW_TITLES.Dialog);
-        await testSnaps.snapInstall.clickApproveButton();
-        await driver.switchToWindowWithTitle(WINDOW_TITLES.TestSnaps);
-
-        // Check the results of the message signature using `waitForSelector`.
-        await driver.waitForSelector({
-          css: '#bip44SignResult',
-          text: '"0x978f82799b8f48cb78ac56153a34d360873c976fd5ec84f7a5291382dde52d6cb478cadd94153970e58e5205c054cdda0071be0551b729d79bd417f7b0fc2b0c51071ca4771c9b2d8238d7d982bc5ec9256645287402348ca0f89202fb1e0773"',
-        });
-
-        // Select a different entropy source and sign.
-        await testSnaps.selectEntropySource('bip44', 'SRP 2');
-        await testSnaps.fillBip44MessageAndSign('foo bar');
-
-        // Hit 'approve' on the signature confirmation and wait for window to
-        // close, then switch back to the `test-snaps` window.
-        await driver.switchToWindowWithTitle(WINDOW_TITLES.Dialog);
-        await testSnaps.snapInstall.clickApproveButton();
-        await driver.switchToWindowWithTitle(WINDOW_TITLES.TestSnaps);
-
-        await driver.waitForSelector({
-          css: '#bip44SignResult',
-          text: '"0xa8fdc184ded6d9a1b16d2d4070470720e4a946c9899ceb5165c05f9a8c4b026e8f630d6bdb60151f9e84b3c415c4b46c11bc2571022c8391b07faedc0d8c258d532d34c33149c5fc29e17c310437dc47e8afb43b2c55bd47b1b09ea295f7dcb3"',
-        });
-
-        // Select an invalid (non-existent) entropy source, and sign.
-        await driver.delay(1000);
-        await testSnaps.selectEntropySource('bip44', 'Invalid');
-        await driver.delay(1000);
-        await testSnaps.fillBip44MessageAndSign('foo bar');
-
-        // Check the error message and close the alert.
-=======
         await openTestSnapClickButtonAndInstall(
           driver,
           'connectBip44Button',
@@ -165,7 +89,6 @@
         );
         await testSnaps.fillMessage('messageBip44Input', 'foo bar');
         await testSnaps.clickButton('signBip44MessageButton');
->>>>>>> e79c5555
         await driver.waitForAlert(
           'Entropy source with ID "invalid" not found.',
         );
