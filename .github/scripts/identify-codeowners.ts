--- conflicted
+++ resolved
@@ -196,8 +196,6 @@
   return teamFiles;
 }
 
-<<<<<<< HEAD
-=======
 // Calculate total changes for a team
 function calculateTeamChanges(files: PullRequestFile[]): TeamChanges {
   return files.reduce((acc, file) => {
@@ -207,7 +205,6 @@
     return acc;
   }, { files: 0, additions: 0, deletions: 0 });
 }
->>>>>>> 82db9a9c
 const policyReviewInstructions = `\n> [!TIP]  \n> Follow the policy review process outlined in the [LavaMoat Policy Review Process doc](https://github.com/MetaMask/metamask-extension/blob/main/docs/lavamoat-policy-review-process.md) before expecting an approval from Policy Reviewers.\n`
 
 function createCommentBody(teamFiles: TeamFiles, teamEmojis: TeamEmojis): string {
@@ -226,16 +223,6 @@
 
   sortedOwners.forEach((team, index) => {
     const emoji = teamEmojis[team] || '👨‍🔧';
-<<<<<<< HEAD
-    commentBody += `${emoji} ${team}\n`;
-    if(team === '@MetaMask/policy-reviewers') {
-      commentBody += policyReviewInstructions
-    }
-    teamFiles[team].forEach(file => {
-      commentBody += `- \`${file}\`\n`;
-    });
-    commentBody += '\n';
-=======
     const files = teamFiles[team];
     const changes = calculateTeamChanges(files);
 
@@ -258,7 +245,6 @@
     if (index < sortedOwners.length - 1) {
       commentBody += '\n---\n';
     }
->>>>>>> 82db9a9c
   });
 
   return commentBody;
