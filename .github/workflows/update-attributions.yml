name: Update Attributions

on:
  issue_comment:
    types: created

jobs:
  is-fork-pull-request:
    name: Determine whether this issue comment was on a pull request from a fork
    if: ${{ github.event.issue.pull_request && startsWith(github.event.comment.body, '@metamaskbot update-attributions') }}
    runs-on: ubuntu-latest
    outputs:
      IS_FORK: ${{ steps.is-fork.outputs.IS_FORK }}
    steps:
      - uses: actions/checkout@v4
      - name: Determine whether this PR is from a fork
        id: is-fork
        run: echo "IS_FORK=$(gh pr view --json isCrossRepository --jq '.isCrossRepository' "${PR_NUMBER}" )" >> "$GITHUB_OUTPUT"
        env:
          GITHUB_TOKEN: ${{ secrets.GITHUB_TOKEN }}
          PR_NUMBER: ${{ github.event.issue.number }}

  react-to-comment:
    name: React to the comment
    runs-on: ubuntu-latest
    needs: is-fork-pull-request
    # Early exit if this is a fork, since later steps are skipped for forks
    if: ${{ needs.is-fork-pull-request.outputs.IS_FORK == 'false' }}
    steps:
      - name: Checkout repository
        uses: actions/checkout@v4
      - name: React to the comment
        run: |
          gh api \
            --method POST \
            -H "Accept: application/vnd.github+json" \
            -H "X-GitHub-Api-Version: 2022-11-28" \
            "/repos/${REPO}/issues/comments/${COMMENT_ID}/reactions" \
            -f content='+1'
        env:
          COMMENT_ID: ${{ github.event.comment.id }}
          GITHUB_TOKEN: ${{ secrets.LAVAMOAT_UPDATE_TOKEN }}
          REPO: ${{ github.repository }}

  prepare:
    name: Prepare dependencies
    runs-on: ubuntu-latest
    needs: is-fork-pull-request
    # Early exit if this is a fork, since later steps are skipped for forks
    if: ${{ needs.is-fork-pull-request.outputs.IS_FORK == 'false' }}
    outputs:
      COMMIT_SHA: ${{ steps.commit-sha.outputs.COMMIT_SHA }}
    steps:
      - name: Checkout repository
        uses: actions/checkout@v4
      - name: Checkout pull request
        run: gh pr checkout "${PR_NUMBER}"
        env:
          GITHUB_TOKEN: ${{ secrets.GITHUB_TOKEN }}
          PR_NUMBER: ${{ github.event.issue.number }}
      - name: Checkout and setup environment
<<<<<<< HEAD
        uses: metamask/github-tools/.github/actions/checkout-and-setup@1299bb1de0c6974ae6d0a32c7e8897fe168239ac
=======
        uses: MetaMask/action-checkout-and-setup@v1
>>>>>>> e79c5555
        with:
          is-high-risk-environment: false
      - name: Get commit SHA
        id: commit-sha
        run: echo "COMMIT_SHA=$(git rev-parse --short HEAD)" >> "$GITHUB_OUTPUT"

  update-attributions:
    name: Update Attributions
    runs-on: ubuntu-latest
    needs:
      - prepare
      - is-fork-pull-request
    # Early exit if this is a fork, since later steps are skipped for forks
    if: ${{ needs.is-fork-pull-request.outputs.IS_FORK == 'false' }}
    steps:
      - name: Checkout repository
        uses: actions/checkout@v4
      - name: Checkout pull request
        run: gh pr checkout "${PR_NUMBER}"
        env:
          GITHUB_TOKEN: ${{ secrets.GITHUB_TOKEN }}
          PR_NUMBER: ${{ github.event.issue.number }}
      - name: Checkout and setup environment
<<<<<<< HEAD
        uses: metamask/github-tools/.github/actions/checkout-and-setup@1299bb1de0c6974ae6d0a32c7e8897fe168239ac
=======
        uses: MetaMask/action-checkout-and-setup@v1
>>>>>>> e79c5555
        with:
          is-high-risk-environment: false
      - name: Generate Attributions
        run: yarn attributions:generate
      - name: Cache attributions file
        uses: actions/cache/save@v4
        with:
          path: attribution.txt
          key: cache-build-${{ needs.prepare.outputs.COMMIT_SHA }}

  commit-updated-attributions:
    name: Commit the updated Attributions
    runs-on: ubuntu-latest
    needs:
      - prepare
      - is-fork-pull-request
      - update-attributions
    if: ${{ needs.is-fork-pull-request.outputs.IS_FORK == 'false' }}
    steps:
      - name: Checkout repository
        uses: actions/checkout@v4
        with:
          # Use PAT to ensure that the commit later can trigger status check workflows
          token: ${{ secrets.LAVAMOAT_UPDATE_TOKEN }}
      - name: Checkout pull request
        run: gh pr checkout "${PR_NUMBER}"
        env:
          GITHUB_TOKEN: ${{ secrets.GITHUB_TOKEN }}
          PR_NUMBER: ${{ github.event.issue.number }}
      - name: Get commit SHA
        id: commit-sha
        run: echo "COMMIT_SHA=$(git rev-parse --short HEAD)" >> "$GITHUB_OUTPUT"
      - name: Restore attributions file
        uses: actions/cache/restore@v4
        with:
          path: attribution.txt
          key: cache-build-${{ needs.prepare.outputs.COMMIT_SHA }}
          fail-on-cache-miss: true
      - name: Check whether there are attributions changes
        id: attributions-changes
        run: |
          if git diff --exit-code
          then
            echo "HAS_CHANGES=false" >> "$GITHUB_OUTPUT"
          else
            echo "HAS_CHANGES=true" >> "$GITHUB_OUTPUT"
          fi
      - name: Commit the updated attributions
        if: steps.attributions-changes.outputs.HAS_CHANGES == 'true'
        run: |
          git config --global user.name 'MetaMask Bot'
          git config --global user.email 'metamaskbot@users.noreply.github.com'
          git commit -am "Update Attributions"
          git push
      - name: Post comment
        run: |
          if [[ $HAS_CHANGES == 'true' ]]
          then
            gh pr comment "${PR_NUMBER}" --body 'Attributions updated'
          else
            gh pr comment "${PR_NUMBER}" --body 'No attributions changes'
          fi
        env:
          HAS_CHANGES: ${{ steps.attributions-changes.outputs.HAS_CHANGES }}
          GITHUB_TOKEN: ${{ secrets.LAVAMOAT_UPDATE_TOKEN }}
          PR_NUMBER: ${{ github.event.issue.number }}

  check-status:
    name: Check whether the attributions update succeeded
    runs-on: ubuntu-latest
    needs:
      - commit-updated-attributions
      - is-fork-pull-request
    # Early exit if this is a fork, since later steps are skipped for forks
    if: ${{ needs.is-fork-pull-request.outputs.IS_FORK == 'false' }}
    outputs:
      PASSED: ${{ steps.set-output.outputs.PASSED }}
    steps:
      - name: Set PASSED output
        id: set-output
        run: echo "PASSED=true" >> "$GITHUB_OUTPUT"

  failure-comment:
    name: Comment about the attributions update failure
    if: ${{ always() && needs.is-fork-pull-request.outputs.IS_FORK == 'false' }}
    runs-on: ubuntu-latest
    needs:
      - is-fork-pull-request
      - check-status
    steps:
      - uses: actions/checkout@v4
        with:
          token: ${{ secrets.GITHUB_TOKEN }}
      - name: Post comment if the update failed
        run: |
          passed="${{ needs.check-status.outputs.PASSED }}"
          if [[ $passed != "true" ]]; then
            gh pr comment "${PR_NUMBER}" --body "Attributions update failed. You can [review the logs or retry the attributions update here](${ACTION_RUN_URL})"
          fi
        env:
          GITHUB_TOKEN: ${{ secrets.LAVAMOAT_UPDATE_TOKEN }}
          PR_NUMBER: ${{ github.event.issue.number }}
          ACTION_RUN_URL: '${{ github.server_url }}/${{ github.repository }}/actions/runs/${{ github.run_id }}'<|MERGE_RESOLUTION|>--- conflicted
+++ resolved
@@ -59,11 +59,7 @@
           GITHUB_TOKEN: ${{ secrets.GITHUB_TOKEN }}
           PR_NUMBER: ${{ github.event.issue.number }}
       - name: Checkout and setup environment
-<<<<<<< HEAD
-        uses: metamask/github-tools/.github/actions/checkout-and-setup@1299bb1de0c6974ae6d0a32c7e8897fe168239ac
-=======
         uses: MetaMask/action-checkout-and-setup@v1
->>>>>>> e79c5555
         with:
           is-high-risk-environment: false
       - name: Get commit SHA
@@ -87,11 +83,7 @@
           GITHUB_TOKEN: ${{ secrets.GITHUB_TOKEN }}
           PR_NUMBER: ${{ github.event.issue.number }}
       - name: Checkout and setup environment
-<<<<<<< HEAD
-        uses: metamask/github-tools/.github/actions/checkout-and-setup@1299bb1de0c6974ae6d0a32c7e8897fe168239ac
-=======
         uses: MetaMask/action-checkout-and-setup@v1
->>>>>>> e79c5555
         with:
           is-high-risk-environment: false
       - name: Generate Attributions
