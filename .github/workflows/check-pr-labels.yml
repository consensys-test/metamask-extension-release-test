--- conflicted
+++ resolved
@@ -1,8 +1,4 @@
-<<<<<<< HEAD
-name: 'Check PR has required labels'
-=======
 name: Check PR has required labels
->>>>>>> 717376e8
 on:
   pull_request:
     branches:
@@ -21,19 +17,8 @@
       pull-requests: read
 
     steps:
-      - name: Setup Node.js
-        uses: actions/setup-node@v4
-        with:
-          node-version: 'lts/*'
-      - run: corepack enable
-
       - name: Checkout repository
         uses: actions/checkout@v4
-<<<<<<< HEAD
-        with:
-          fetch-depth: 1 # This retrieves only the latest commit.
-=======
->>>>>>> 717376e8
 
       - name: Setup environment
         uses: metamask/github-tools/.github/actions/setup-environment@main
