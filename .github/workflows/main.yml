name: Main

on:
  push:
    branches:
      - main
      - master
      - Version-v*
      - trigger-ci*
  pull_request:
    types:
      - opened
      - reopened
      - synchronize
    branches-ignore:
      - master
  merge_group:

concurrency:
  group: ${{ github.workflow }}-${{ github.ref }}
  cancel-in-progress: ${{ !(contains(github.ref, 'refs/heads/main') || contains(github.ref, 'refs/heads/master')) }}

env:
  # For a `pull_request` event, the branch is `github.head_ref``.
  # For a `push` event, the branch is `github.ref_name`.
  BRANCH: ${{ github.head_ref || github.ref_name }}
  # For a `pull_request` event, the fork is `github.event.pull_request.head.repo.fork`.
  # For a `push` event, the fork is `github.event.repository.fork`.
  IS_FORK: ${{ github.event.pull_request.head.repo.fork || github.event.repository.fork }}

<<<<<<< HEAD
concurrency:
  group: ${{ github.workflow }}-${{ github.ref }}
  cancel-in-progress: ${{ !(contains(github.ref, 'refs/heads/main') || contains(github.ref, 'refs/heads/master')) }}
=======
permissions:
  contents: write # required for releases
  id-token: write # required for s3 uploads
>>>>>>> 82db9a9c

jobs:
  prep-deps:
    runs-on: ubuntu-latest
    steps:
      - name: Checkout and setup environment
        uses: MetaMask/action-checkout-and-setup@v1
        with:
          is-high-risk-environment: false
          cache-node-modules: true
          skip-allow-scripts: true
          yarn-custom-url: ${{ vars.YARN_URL }}

  lint-workflows:
    name: Lint workflows
    uses: metamask/github-tools/.github/workflows/lint-workflows.yml@1299bb1de0c6974ae6d0a32c7e8897fe168239ac

  test-lint:
    needs:
      - prep-deps
    uses: ./.github/workflows/test-lint.yml

  test-circular-deps:
    name: Test circular deps
    needs:
      - prep-deps
    runs-on: ubuntu-latest
    steps:
      - name: Checkout and setup environment
        uses: MetaMask/action-checkout-and-setup@v1
        with:
          is-high-risk-environment: false
          skip-allow-scripts: true
          yarn-custom-url: ${{ vars.YARN_URL }}

      - name: Check circular dependencies
        run: yarn circular-deps:check

  repository-health-checks:
    needs:
      - prep-deps
    uses: ./.github/workflows/repository-health-checks.yml

  test-storybook:
    name: Test storybook
    needs:
      - prep-deps
    uses: ./.github/workflows/test-storybook.yml

  validate-lavamoat-policy-build:
    needs:
      - prep-deps
    uses: ./.github/workflows/validate-lavamoat-policy-build.yml

  validate-lavamoat-policy-webapp:
    needs:
      - prep-deps
    uses: ./.github/workflows/validate-lavamoat-policy-webapp.yml

<<<<<<< HEAD
  prep-build-test-browserify:
    needs:
      - prep-deps
    runs-on: ubuntu-latest
    steps:
      - name: Checkout and setup environment
        uses: MetaMask/action-checkout-and-setup@v1
        with:
          is-high-risk-environment: false
          skip-allow-scripts: true

      - run: yarn build:test

      - name: Upload artifact prep-build-test-browserify-chrome
        uses: actions/upload-artifact@v4
        with:
          name: prep-build-test-browserify-chrome
          path: ./dist/**/chrome # it's really in dist/chrome, but the ** is there so that it's uploaded relative to `dist`

  prep-build-test-mv2-browserify:
    needs:
      - prep-deps
    runs-on: ubuntu-latest
    steps:
      - name: Checkout and setup environment
        uses: MetaMask/action-checkout-and-setup@v1
        with:
          is-high-risk-environment: false
          skip-allow-scripts: true

      - run: yarn build:test:mv2

      - name: Upload artifact prep-build-test-browserify-firefox
        uses: actions/upload-artifact@v4
        with:
          name: prep-build-test-browserify-firefox
          path: ./dist/**/firefox # it's really in dist/firefox, but the ** is there so that it's uploaded relative to `dist`

  prep-build-test-webpack:
    needs:
      - prep-deps
    runs-on: ubuntu-latest
    steps:
      - name: Checkout and setup environment
        uses: MetaMask/action-checkout-and-setup@v1
        with:
          is-high-risk-environment: false
          skip-allow-scripts: true

      - run: yarn build:test:webpack

      - name: Upload artifact prep-build-test-webpack-chrome
        uses: actions/upload-artifact@v4
        with:
          name: prep-build-test-webpack-chrome
          path: ./dist/**/chrome # it's really in dist/chrome, but the ** is there so that it's uploaded relative to `dist`

      - name: Upload artifact prep-build-test-webpack-firefox
        uses: actions/upload-artifact@v4
        with:
          name: prep-build-test-webpack-firefox
          path: ./dist/**/firefox # it's really in dist/firefox, but the ** is there so that it's uploaded relative to `dist`

  prep-build-dist-browserify:
    needs:
      - prep-deps
    runs-on: ubuntu-latest
    steps:
      - name: Checkout and setup environment
        uses: MetaMask/action-checkout-and-setup@v1
        with:
          is-high-risk-environment: false
          skip-allow-scripts: true

      # GHA does not allow the : ? ternary operator, you must write && ||
      - run: ${{ env.BRANCH == 'master' && 'yarn build prod' || 'yarn build dist' }}
        env:
          INFURA_PROJECT_ID: 'FAKE'

      - name: Upload artifact prep-build-dist-browserify-chrome
        uses: actions/upload-artifact@v4
        with:
          name: prep-build-dist-browserify-chrome
          path: ./dist/**/chrome # it's really in dist/chrome, but the ** is there so that it's uploaded relative to `dist`

  prep-build-test-flask-browserify:
    needs:
      - prep-deps
    runs-on: ubuntu-latest
    steps:
      - name: Checkout and setup environment
        uses: MetaMask/action-checkout-and-setup@v1
        with:
          is-high-risk-environment: false
          skip-allow-scripts: true

      - run: yarn build:test:flask

      - name: Upload artifact prep-build-test-flask-browserify-chrome
        uses: actions/upload-artifact@v4
        with:
          name: prep-build-test-flask-browserify-chrome
          path: ./dist/**/chrome # it's really in dist/chrome, but the ** is there so that it's uploaded relative to `dist`

  prep-build-test-flask-mv2-browserify:
    needs:
      - prep-deps
    runs-on: ubuntu-latest
    steps:
      - name: Checkout and setup environment
        uses: MetaMask/action-checkout-and-setup@v1
        with:
          is-high-risk-environment: false
          skip-allow-scripts: true

      - run: yarn build:test:flask:mv2

      - name: Upload artifact prep-build-test-flask-mv2-browserify-chrome
        uses: actions/upload-artifact@v4
        with:
          name: prep-build-test-flask-mv2-browserify-chrome
          path: ./dist/**/chrome # it's really in dist/chrome, but the ** is there so that it's uploaded relative to `dist`

      - name: Upload artifact prep-build-test-flask-mv2-browserify-firefox
        uses: actions/upload-artifact@v4
        with:
          name: prep-build-test-flask-mv2-browserify-firefox
          path: ./dist/**/firefox # it's really in dist/firefox, but the ** is there so that it's uploaded relative to `dist`
=======
  build-dist-browserify:
    uses: ./.github/workflows/run-build.yml
    with:
      build-name: build-dist-browserify
      build-command: ${{ (github.head_ref || github.ref_name) == 'master' && 'yarn build prod' || 'yarn build dist' }}
    secrets: inherit

  build-dist-mv2-browserify:
    uses: ./.github/workflows/run-build.yml
    with:
      build-name: build-dist-mv2-browserify
      build-command: ${{ (github.head_ref || github.ref_name) == 'master' && 'yarn build prod' || 'yarn build dist' }}
      mozilla-lint: true
      enable-mv3: false
    secrets: inherit

  build-beta-browserify:
    uses: ./.github/workflows/run-build.yml
    with:
      build-name: build-beta-browserify
      build-command: yarn build --build-type beta dist
    secrets: inherit

  build-beta-mv2-browserify:
    uses: ./.github/workflows/run-build.yml
    with:
      build-name: build-beta-mv2-browserify
      build-command: yarn build --build-type beta dist
      mozilla-lint: false # Disabled as it is failing for some reason
      enable-mv3: false
    secrets: inherit

  build-flask-browserify:
    uses: ./.github/workflows/run-build.yml
    with:
      build-name: build-flask-browserify
      build-command: ${{ (github.head_ref || github.ref_name) == 'master' && 'yarn build --build-type flask prod' || 'yarn build --build-type flask dist' }}
    secrets: inherit

  build-flask-mv2-browserify:
    uses: ./.github/workflows/run-build.yml
    with:
      build-name: build-flask-mv2-browserify
      build-command: ${{ (github.head_ref || github.ref_name) == 'master' && 'yarn build --build-type flask prod' || 'yarn build --build-type flask dist' }}
      mozilla-lint: true
      enable-mv3: false
    secrets: inherit

  build-test-browserify:
    uses: ./.github/workflows/run-build.yml
    with:
      build-name: build-test-browserify
      build-command: yarn build:test
    secrets: inherit

  build-test-mv2-browserify:
    uses: ./.github/workflows/run-build.yml
    with:
      build-name: build-test-mv2-browserify
      build-command: yarn build:test:mv2
      mozilla-lint: false # Disabled as it is failing for some reason
      enable-mv3: false
    secrets: inherit

  build-test-flask-browserify:
    uses: ./.github/workflows/run-build.yml
    with:
      build-name: build-test-flask-browserify
      build-command: yarn build:test:flask
    secrets: inherit

  build-test-flask-mv2-browserify:
    uses: ./.github/workflows/run-build.yml
    with:
      build-name: build-test-flask-mv2-browserify
      build-command: yarn build:test:flask:mv2
      mozilla-lint: false # Disabled as it is failing for some reason
      enable-mv3: false
    secrets: inherit

  build-test-webpack:
    uses: ./.github/workflows/run-build.yml
    with:
      build-name: build-test-webpack
      build-command: yarn build:test:webpack
      validate-source-maps: false # Disabled as webpack outputs are not supported by validate-source-maps
    secrets: inherit
>>>>>>> 82db9a9c

  run-benchmarks:
    uses: ./.github/workflows/run-benchmarks.yml
    needs:
      - build-test-browserify
      - build-test-webpack

  run-tests:
    name: Run tests
    needs:
      - prep-deps
    uses: ./.github/workflows/run-tests.yml

  bundle-size:
    needs:
      - build-dist-browserify
    runs-on: ubuntu-latest
    env:
      EXTENSION_BUNDLESIZE_STATS_TOKEN: ${{ secrets.EXTENSION_BUNDLESIZE_STATS_TOKEN }}
      SELENIUM_BROWSER: chrome
    steps:
      - name: Checkout and setup environment
        uses: MetaMask/action-checkout-and-setup@v1
        with:
          is-high-risk-environment: false
          skip-allow-scripts: true
          yarn-custom-url: ${{ vars.YARN_URL }}

      - name: Download artifact 'build-dist-browserify'
        uses: actions/download-artifact@v4
        with:
          name: build-dist-browserify

      - name: Measure bundle size
        run: yarn tsx test/e2e/mv3-perf-stats/bundle-size.ts --out test-artifacts/chrome

      - name: Record bundle size at commit
        if: ${{ env.BRANCH == 'main' && env.IS_FORK == 'false'}}
        run: ./.github/scripts/bundle-stats-commit.sh

      - name: Upload 'bundle-size' to S3
        if: ${{ vars.AWS_REGION && vars.AWS_IAM_ROLE && vars.AWS_S3_BUCKET }}
        uses: metamask/github-tools/.github/actions/upload-s3@1233659b3850eb84824d7375e2e0c58eb237701d
        with:
          aws-region: ${{ vars.AWS_REGION }}
          role-to-assume: ${{ vars.AWS_IAM_ROLE }}
          s3-bucket: ${{ vars.AWS_S3_BUCKET }}/${{ github.event.repository.name }}/${{ github.run_id }}/bundle-size
          path: test-artifacts/chrome

  needs-e2e:
    needs:
      - prep-deps
    uses: ./.github/workflows/needs-e2e.yml

  e2e-chrome:
    needs:
      - needs-e2e
<<<<<<< HEAD
      - prep-build-test-browserify
      - prep-build-test-webpack
      - prep-build-dist-browserify
      - prep-build-test-flask-browserify
    if: ${{ needs.needs-e2e.outputs.needs-e2e == 'true' }}
    uses: ./.github/workflows/e2e-chrome.yml
    permissions:
      contents: read
      # id-token permission is required for uploading to s3
      id-token: write
=======
      - build-test-browserify
      - build-test-webpack
      - build-dist-browserify
      - build-test-flask-browserify
    if: ${{ needs.needs-e2e.outputs.needs-e2e == 'true' }}
    uses: ./.github/workflows/e2e-chrome.yml
>>>>>>> 82db9a9c
    secrets:
      PR_COMMENT_TOKEN: ${{ secrets.PR_COMMENT_TOKEN }}
      DOCKER_HUB_USERNAME: ${{ secrets.DOCKER_HUB_USERNAME }}
      DOCKER_HUB_TOKEN: ${{ secrets.DOCKER_HUB_TOKEN }}

  e2e-firefox:
    needs:
      - needs-e2e
<<<<<<< HEAD
      - prep-build-test-mv2-browserify
      - prep-build-test-flask-mv2-browserify
=======
      - build-test-mv2-browserify
      - build-test-flask-mv2-browserify
>>>>>>> 82db9a9c
    if: ${{ needs.needs-e2e.outputs.needs-e2e == 'true' }}
    uses: ./.github/workflows/e2e-firefox.yml
    secrets:
      DOCKER_HUB_USERNAME: ${{ secrets.DOCKER_HUB_USERNAME }}
      DOCKER_HUB_TOKEN: ${{ secrets.DOCKER_HUB_TOKEN }}
<<<<<<< HEAD

  wait-for-circleci-workflow-status:
    name: Wait for CircleCI workflow status
    uses: ./.github/workflows/wait-for-circleci-workflow-status.yml

  runway:
    name: Runway
    # For a `pull_request` event, the branch is `github.head_ref``.
    # For a `push` event, the branch is `github.ref_name`.
    if: ${{ startsWith(github.head_ref || github.ref_name, 'Version-v') }}
    needs:
      - wait-for-circleci-workflow-status
    uses: ./.github/workflows/runway.yml
=======
>>>>>>> 82db9a9c

  build-storybook:
    name: Build storybook
    uses: ./.github/workflows/build-storybook.yml
    secrets:
      STORYBOOK_TOKEN: ${{ secrets.STORYBOOK_TOKEN }}
<<<<<<< HEAD
    permissions:
      contents: read
      # id-token permission is required for uploading to s3
      id-token: write
=======
>>>>>>> 82db9a9c

  build-ts-migration-dashboard:
    name: Build ts migration dashboard
    uses: ./.github/workflows/build-ts-migration-dashboard.yml
<<<<<<< HEAD
    secrets:
      TS_MIGRATION_DASHBOARD_TOKEN: ${{ secrets.TS_MIGRATION_DASHBOARD_TOKEN }}
    permissions:
      contents: read
      # id-token permission is required for uploading to s3
      id-token: write

  build-beta:
    name: Build beta
    uses: ./.github/workflows/build-beta.yml
=======
>>>>>>> 82db9a9c
    secrets:
      TS_MIGRATION_DASHBOARD_TOKEN: ${{ secrets.TS_MIGRATION_DASHBOARD_TOKEN }}

  build-source-map-explorer:
    needs:
      - prep-deps
      - build-dist-browserify
    runs-on: ubuntu-latest
    steps:
      - name: Checkout and setup environment
        uses: MetaMask/action-checkout-and-setup@v1
        with:
          is-high-risk-environment: false
          skip-allow-scripts: true
          yarn-custom-url: ${{ vars.YARN_URL }}

      - name: Download artifact 'build-dist-browserify'
        uses: actions/download-artifact@v4
        with:
          name: build-dist-browserify

      - run: ./development/source-map-explorer.sh

      - name: Upload 'source-map-explorer' to S3
        if: ${{ vars.AWS_REGION && vars.AWS_IAM_ROLE && vars.AWS_S3_BUCKET }}
        uses: metamask/github-tools/.github/actions/upload-s3@1233659b3850eb84824d7375e2e0c58eb237701d
        with:
          aws-region: ${{ vars.AWS_REGION }}
          role-to-assume: ${{ vars.AWS_IAM_ROLE }}
          s3-bucket: ${{ vars.AWS_S3_BUCKET }}/${{ github.event.repository.name }}/${{ github.run_id }}/source-map-explorer
          path: build-artifacts/source-map-explorer

  build-lavamoat-viz:
    needs:
      - prep-deps
      - build-dist-browserify
    runs-on: ubuntu-latest
    env:
      INFURA_PROJECT_ID: ${{ secrets.INFURA_PROJECT_ID }}
    steps:
      - name: Checkout and setup environment
        uses: MetaMask/action-checkout-and-setup@v1
        with:
          is-high-risk-environment: false
          skip-allow-scripts: true
          yarn-custom-url: ${{ vars.YARN_URL }}

      - name: Download artifact 'build-dist-browserify'
        uses: actions/download-artifact@v4
        with:
          name: build-dist-browserify

      - run: ./.github/scripts/create-lavamoat-viz.sh

      - name: Upload 'build-viz' to S3
        if: ${{ vars.AWS_REGION && vars.AWS_IAM_ROLE && vars.AWS_S3_BUCKET }}
        uses: metamask/github-tools/.github/actions/upload-s3@1233659b3850eb84824d7375e2e0c58eb237701d
        with:
          aws-region: ${{ vars.AWS_REGION }}
          role-to-assume: ${{ vars.AWS_IAM_ROLE }}
          s3-bucket: ${{ vars.AWS_S3_BUCKET }}/${{ github.event.repository.name }}/${{ github.run_id }}/lavamoat-viz
          path: build-artifacts/build-viz

  publish-prerelease:
    name: Publish prerelease
    needs:
      - build-dist-browserify
      - build-dist-mv2-browserify
      - build-beta-browserify
      - build-beta-mv2-browserify
      - build-flask-browserify
      - build-flask-mv2-browserify
      - build-test-browserify
      - build-test-mv2-browserify
      - build-test-flask-browserify
      - build-test-flask-mv2-browserify
      - run-benchmarks
      - bundle-size
      - build-storybook
      - build-ts-migration-dashboard
<<<<<<< HEAD
      - build-beta
=======
      - build-source-map-explorer
      - build-lavamoat-viz
>>>>>>> 82db9a9c
    uses: ./.github/workflows/publish-prerelease.yml
    secrets:
      PR_COMMENT_TOKEN: ${{ secrets.PR_COMMENT_TOKEN }}

  publish-release:
    name: Publish release
    if: ${{ github.event_name == 'push' && github.ref_name == 'master' }}
    needs:
      - build-dist-browserify
      - build-dist-mv2-browserify
      - build-flask-browserify
      - build-flask-mv2-browserify
      - run-tests
      - e2e-chrome
      - e2e-firefox
    uses: ./.github/workflows/publish-release.yml
    secrets: inherit

  # Explanation for all-jobs-completed and all-jobs-pass being separate:
  # https://github.com/MetaMask/metamask-module-template/pull/151
  all-jobs-completed:
    name: All jobs completed
    runs-on: ubuntu-latest
    needs:
      - lint-workflows
      - test-lint
      - repository-health-checks
      - test-storybook
      - validate-lavamoat-policy-build
      - validate-lavamoat-policy-webapp
      - build-dist-browserify
      - build-dist-mv2-browserify
      - build-beta-browserify
      - build-beta-mv2-browserify
      - build-flask-browserify
      - build-flask-mv2-browserify
      - build-test-browserify
      - build-test-mv2-browserify
      - build-test-flask-browserify
      - build-test-flask-mv2-browserify
      - build-test-webpack
      - run-tests
      - needs-e2e
      - e2e-chrome
      - e2e-firefox
<<<<<<< HEAD
      - wait-for-circleci-workflow-status
      - build-storybook
      - build-ts-migration-dashboard
      - build-beta
=======
      - build-storybook
      - build-ts-migration-dashboard
      - build-source-map-explorer
      - build-lavamoat-viz
>>>>>>> 82db9a9c
    outputs:
      PASSED: ${{ steps.set-output.outputs.PASSED }}
    steps:
      - name: Set PASSED output
        id: set-output
        run: echo "PASSED=true" >> "$GITHUB_OUTPUT"

  all-jobs-pass:
    name: All jobs pass
    if: ${{ !cancelled() }}
    runs-on: ubuntu-latest
    needs:
      - all-jobs-completed
    steps:
      - name: Check that all jobs have passed
        run: |
          passed="${{ needs.all-jobs-completed.outputs.PASSED }}"
          if [[ $passed != "true" ]]; then
            exit 1
          fi

  log-merge-group-failure:
    name: Log merge group failure
    # Only run this job if the merge group event fails, skip on forks
    if: ${{ github.event_name == 'merge_group' && failure() && !github.event.repository.fork }}
    needs:
      - all-jobs-pass
    uses: metamask/github-tools/.github/workflows/log-merge-group-failure.yml@6bbad335a01fce1a9ec1eabd9515542c225d46c0
    secrets:
      GOOGLE_APPLICATION_CREDENTIALS: ${{ secrets.GOOGLE_APPLICATION_CREDENTIALS }}
      GOOGLE_SERVICE_ACCOUNT: ${{ secrets.GOOGLE_SERVICE_ACCOUNT }}
      SPREADSHEET_ID: ${{ secrets.GOOGLE_MERGE_QUEUE_SPREADSHEET_ID }}
      SHEET_NAME: ${{ secrets.GOOGLE_MERGE_QUEUE_SHEET_NAME }}<|MERGE_RESOLUTION|>--- conflicted
+++ resolved
@@ -28,15 +28,9 @@
   # For a `push` event, the fork is `github.event.repository.fork`.
   IS_FORK: ${{ github.event.pull_request.head.repo.fork || github.event.repository.fork }}
 
-<<<<<<< HEAD
-concurrency:
-  group: ${{ github.workflow }}-${{ github.ref }}
-  cancel-in-progress: ${{ !(contains(github.ref, 'refs/heads/main') || contains(github.ref, 'refs/heads/master')) }}
-=======
 permissions:
   contents: write # required for releases
   id-token: write # required for s3 uploads
->>>>>>> 82db9a9c
 
 jobs:
   prep-deps:
@@ -96,136 +90,6 @@
       - prep-deps
     uses: ./.github/workflows/validate-lavamoat-policy-webapp.yml
 
-<<<<<<< HEAD
-  prep-build-test-browserify:
-    needs:
-      - prep-deps
-    runs-on: ubuntu-latest
-    steps:
-      - name: Checkout and setup environment
-        uses: MetaMask/action-checkout-and-setup@v1
-        with:
-          is-high-risk-environment: false
-          skip-allow-scripts: true
-
-      - run: yarn build:test
-
-      - name: Upload artifact prep-build-test-browserify-chrome
-        uses: actions/upload-artifact@v4
-        with:
-          name: prep-build-test-browserify-chrome
-          path: ./dist/**/chrome # it's really in dist/chrome, but the ** is there so that it's uploaded relative to `dist`
-
-  prep-build-test-mv2-browserify:
-    needs:
-      - prep-deps
-    runs-on: ubuntu-latest
-    steps:
-      - name: Checkout and setup environment
-        uses: MetaMask/action-checkout-and-setup@v1
-        with:
-          is-high-risk-environment: false
-          skip-allow-scripts: true
-
-      - run: yarn build:test:mv2
-
-      - name: Upload artifact prep-build-test-browserify-firefox
-        uses: actions/upload-artifact@v4
-        with:
-          name: prep-build-test-browserify-firefox
-          path: ./dist/**/firefox # it's really in dist/firefox, but the ** is there so that it's uploaded relative to `dist`
-
-  prep-build-test-webpack:
-    needs:
-      - prep-deps
-    runs-on: ubuntu-latest
-    steps:
-      - name: Checkout and setup environment
-        uses: MetaMask/action-checkout-and-setup@v1
-        with:
-          is-high-risk-environment: false
-          skip-allow-scripts: true
-
-      - run: yarn build:test:webpack
-
-      - name: Upload artifact prep-build-test-webpack-chrome
-        uses: actions/upload-artifact@v4
-        with:
-          name: prep-build-test-webpack-chrome
-          path: ./dist/**/chrome # it's really in dist/chrome, but the ** is there so that it's uploaded relative to `dist`
-
-      - name: Upload artifact prep-build-test-webpack-firefox
-        uses: actions/upload-artifact@v4
-        with:
-          name: prep-build-test-webpack-firefox
-          path: ./dist/**/firefox # it's really in dist/firefox, but the ** is there so that it's uploaded relative to `dist`
-
-  prep-build-dist-browserify:
-    needs:
-      - prep-deps
-    runs-on: ubuntu-latest
-    steps:
-      - name: Checkout and setup environment
-        uses: MetaMask/action-checkout-and-setup@v1
-        with:
-          is-high-risk-environment: false
-          skip-allow-scripts: true
-
-      # GHA does not allow the : ? ternary operator, you must write && ||
-      - run: ${{ env.BRANCH == 'master' && 'yarn build prod' || 'yarn build dist' }}
-        env:
-          INFURA_PROJECT_ID: 'FAKE'
-
-      - name: Upload artifact prep-build-dist-browserify-chrome
-        uses: actions/upload-artifact@v4
-        with:
-          name: prep-build-dist-browserify-chrome
-          path: ./dist/**/chrome # it's really in dist/chrome, but the ** is there so that it's uploaded relative to `dist`
-
-  prep-build-test-flask-browserify:
-    needs:
-      - prep-deps
-    runs-on: ubuntu-latest
-    steps:
-      - name: Checkout and setup environment
-        uses: MetaMask/action-checkout-and-setup@v1
-        with:
-          is-high-risk-environment: false
-          skip-allow-scripts: true
-
-      - run: yarn build:test:flask
-
-      - name: Upload artifact prep-build-test-flask-browserify-chrome
-        uses: actions/upload-artifact@v4
-        with:
-          name: prep-build-test-flask-browserify-chrome
-          path: ./dist/**/chrome # it's really in dist/chrome, but the ** is there so that it's uploaded relative to `dist`
-
-  prep-build-test-flask-mv2-browserify:
-    needs:
-      - prep-deps
-    runs-on: ubuntu-latest
-    steps:
-      - name: Checkout and setup environment
-        uses: MetaMask/action-checkout-and-setup@v1
-        with:
-          is-high-risk-environment: false
-          skip-allow-scripts: true
-
-      - run: yarn build:test:flask:mv2
-
-      - name: Upload artifact prep-build-test-flask-mv2-browserify-chrome
-        uses: actions/upload-artifact@v4
-        with:
-          name: prep-build-test-flask-mv2-browserify-chrome
-          path: ./dist/**/chrome # it's really in dist/chrome, but the ** is there so that it's uploaded relative to `dist`
-
-      - name: Upload artifact prep-build-test-flask-mv2-browserify-firefox
-        uses: actions/upload-artifact@v4
-        with:
-          name: prep-build-test-flask-mv2-browserify-firefox
-          path: ./dist/**/firefox # it's really in dist/firefox, but the ** is there so that it's uploaded relative to `dist`
-=======
   build-dist-browserify:
     uses: ./.github/workflows/run-build.yml
     with:
@@ -313,7 +177,6 @@
       build-command: yarn build:test:webpack
       validate-source-maps: false # Disabled as webpack outputs are not supported by validate-source-maps
     secrets: inherit
->>>>>>> 82db9a9c
 
   run-benchmarks:
     uses: ./.github/workflows/run-benchmarks.yml
@@ -371,25 +234,12 @@
   e2e-chrome:
     needs:
       - needs-e2e
-<<<<<<< HEAD
-      - prep-build-test-browserify
-      - prep-build-test-webpack
-      - prep-build-dist-browserify
-      - prep-build-test-flask-browserify
-    if: ${{ needs.needs-e2e.outputs.needs-e2e == 'true' }}
-    uses: ./.github/workflows/e2e-chrome.yml
-    permissions:
-      contents: read
-      # id-token permission is required for uploading to s3
-      id-token: write
-=======
       - build-test-browserify
       - build-test-webpack
       - build-dist-browserify
       - build-test-flask-browserify
     if: ${{ needs.needs-e2e.outputs.needs-e2e == 'true' }}
     uses: ./.github/workflows/e2e-chrome.yml
->>>>>>> 82db9a9c
     secrets:
       PR_COMMENT_TOKEN: ${{ secrets.PR_COMMENT_TOKEN }}
       DOCKER_HUB_USERNAME: ${{ secrets.DOCKER_HUB_USERNAME }}
@@ -398,64 +248,23 @@
   e2e-firefox:
     needs:
       - needs-e2e
-<<<<<<< HEAD
-      - prep-build-test-mv2-browserify
-      - prep-build-test-flask-mv2-browserify
-=======
       - build-test-mv2-browserify
       - build-test-flask-mv2-browserify
->>>>>>> 82db9a9c
     if: ${{ needs.needs-e2e.outputs.needs-e2e == 'true' }}
     uses: ./.github/workflows/e2e-firefox.yml
     secrets:
       DOCKER_HUB_USERNAME: ${{ secrets.DOCKER_HUB_USERNAME }}
       DOCKER_HUB_TOKEN: ${{ secrets.DOCKER_HUB_TOKEN }}
-<<<<<<< HEAD
-
-  wait-for-circleci-workflow-status:
-    name: Wait for CircleCI workflow status
-    uses: ./.github/workflows/wait-for-circleci-workflow-status.yml
-
-  runway:
-    name: Runway
-    # For a `pull_request` event, the branch is `github.head_ref``.
-    # For a `push` event, the branch is `github.ref_name`.
-    if: ${{ startsWith(github.head_ref || github.ref_name, 'Version-v') }}
-    needs:
-      - wait-for-circleci-workflow-status
-    uses: ./.github/workflows/runway.yml
-=======
->>>>>>> 82db9a9c
 
   build-storybook:
     name: Build storybook
     uses: ./.github/workflows/build-storybook.yml
     secrets:
       STORYBOOK_TOKEN: ${{ secrets.STORYBOOK_TOKEN }}
-<<<<<<< HEAD
-    permissions:
-      contents: read
-      # id-token permission is required for uploading to s3
-      id-token: write
-=======
->>>>>>> 82db9a9c
 
   build-ts-migration-dashboard:
     name: Build ts migration dashboard
     uses: ./.github/workflows/build-ts-migration-dashboard.yml
-<<<<<<< HEAD
-    secrets:
-      TS_MIGRATION_DASHBOARD_TOKEN: ${{ secrets.TS_MIGRATION_DASHBOARD_TOKEN }}
-    permissions:
-      contents: read
-      # id-token permission is required for uploading to s3
-      id-token: write
-
-  build-beta:
-    name: Build beta
-    uses: ./.github/workflows/build-beta.yml
-=======
->>>>>>> 82db9a9c
     secrets:
       TS_MIGRATION_DASHBOARD_TOKEN: ${{ secrets.TS_MIGRATION_DASHBOARD_TOKEN }}
 
@@ -536,12 +345,8 @@
       - bundle-size
       - build-storybook
       - build-ts-migration-dashboard
-<<<<<<< HEAD
-      - build-beta
-=======
       - build-source-map-explorer
       - build-lavamoat-viz
->>>>>>> 82db9a9c
     uses: ./.github/workflows/publish-prerelease.yml
     secrets:
       PR_COMMENT_TOKEN: ${{ secrets.PR_COMMENT_TOKEN }}
@@ -587,17 +392,10 @@
       - needs-e2e
       - e2e-chrome
       - e2e-firefox
-<<<<<<< HEAD
-      - wait-for-circleci-workflow-status
-      - build-storybook
-      - build-ts-migration-dashboard
-      - build-beta
-=======
       - build-storybook
       - build-ts-migration-dashboard
       - build-source-map-explorer
       - build-lavamoat-viz
->>>>>>> 82db9a9c
     outputs:
       PASSED: ${{ steps.set-output.outputs.PASSED }}
     steps:
