name: Main

on:
  push:
    branches:
      - main
      - master
      - Version-v*
      - trigger-ci*
  pull_request:
    types:
      - opened
      - reopened
      - synchronize
  merge_group:

jobs:
  prep-deps:
    runs-on: ubuntu-latest
<<<<<<< HEAD
    if: ${{ github.head_ref != 'l10n_crowdin_action' }}
    steps:
      - name: Checkout and setup environment
        uses: metamask/github-tools/.github/actions/checkout-and-setup@1299bb1de0c6974ae6d0a32c7e8897fe168239ac
=======
    # For a `pull_request` event, the branch is `github.head_ref``.
    # For a `push` event, the branch is `github.ref_name`.
    if: ${{ (github.head_ref || github.ref_name) != 'l10n_crowdin_action' }}
    steps:
      - name: Checkout and setup environment
        uses: MetaMask/action-checkout-and-setup@v1
>>>>>>> e79c5555
        with:
          is-high-risk-environment: false
          cache-node-modules: true

  lint-workflows:
    name: Lint workflows
    uses: metamask/github-tools/.github/workflows/lint-workflows.yml@1299bb1de0c6974ae6d0a32c7e8897fe168239ac

  test-lint:
<<<<<<< HEAD
    needs: prep-deps
=======
    needs:
      - prep-deps
>>>>>>> e79c5555
    uses: ./.github/workflows/test-lint.yml

  test-circular-deps:
    name: Test circular deps
<<<<<<< HEAD
    needs: prep-deps
    runs-on: ubuntu-latest
    steps:
      - name: Checkout and setup environment
        uses: metamask/github-tools/.github/actions/checkout-and-setup@1299bb1de0c6974ae6d0a32c7e8897fe168239ac
=======
    needs:
      - prep-deps
    runs-on: ubuntu-latest
    steps:
      - name: Checkout and setup environment
        uses: MetaMask/action-checkout-and-setup@v1
>>>>>>> e79c5555
        with:
          is-high-risk-environment: false

      - name: Check circular dependencies
        run: yarn circular-deps:check

  repository-health-checks:
<<<<<<< HEAD
    needs: prep-deps
=======
    needs:
      - prep-deps
>>>>>>> e79c5555
    uses: ./.github/workflows/repository-health-checks.yml

  test-storybook:
    name: Test storybook
<<<<<<< HEAD
    needs: prep-deps
    uses: ./.github/workflows/test-storybook.yml

  validate-lavamoat-policy-build:
    needs: prep-deps
    uses: ./.github/workflows/validate-lavamoat-policy-build.yml

  validate-lavamoat-policy-webapp:
    needs: prep-deps
    uses: ./.github/workflows/validate-lavamoat-policy-webapp.yml

  prep-build-test-browserify:
    needs: prep-deps
    runs-on: ubuntu-latest
    steps:
      - name: Checkout and setup environment
        uses: metamask/github-tools/.github/actions/checkout-and-setup@1299bb1de0c6974ae6d0a32c7e8897fe168239ac
=======
    needs:
      - prep-deps
    uses: ./.github/workflows/test-storybook.yml

  validate-lavamoat-policy-build:
    needs:
      - prep-deps
    uses: ./.github/workflows/validate-lavamoat-policy-build.yml

  validate-lavamoat-policy-webapp:
    needs:
      - prep-deps
    uses: ./.github/workflows/validate-lavamoat-policy-webapp.yml

  prep-build-test-browserify:
    needs:
      - prep-deps
    runs-on: ubuntu-latest
    steps:
      - name: Checkout and setup environment
        uses: MetaMask/action-checkout-and-setup@v1
>>>>>>> e79c5555
        with:
          is-high-risk-environment: false

      - run: yarn build:test

      - name: Upload artifact prep-build-test-browserify-chrome
        uses: actions/upload-artifact@v4
        with:
          name: prep-build-test-browserify-chrome
          path: ./dist/**/chrome # it's really in dist/chrome, but the ** is there so that it's uploaded relative to `dist`

      - name: Upload artifact prep-build-test-browserify-firefox
        uses: actions/upload-artifact@v4
        with:
          name: prep-build-test-browserify-firefox
          path: ./dist/**/firefox # it's really in dist/firefox, but the ** is there so that it's uploaded relative to `dist`

  prep-build-test-webpack:
<<<<<<< HEAD
    needs: prep-deps
    runs-on: ubuntu-latest
    steps:
      - name: Checkout and setup environment
        uses: metamask/github-tools/.github/actions/checkout-and-setup@1299bb1de0c6974ae6d0a32c7e8897fe168239ac
=======
    needs:
      - prep-deps
    runs-on: ubuntu-latest
    steps:
      - name: Checkout and setup environment
        uses: MetaMask/action-checkout-and-setup@v1
        with:
          is-high-risk-environment: false

      - run: yarn webpack --test --no-lavamoat --no-cache --browser=chrome --browser=firefox --lockdown --sentry --snow --env production
        env:
          SEGMENT_PROD_WRITE_KEY: '-'

      - name: Upload artifact prep-build-test-webpack-chrome
        uses: actions/upload-artifact@v4
        with:
          name: prep-build-test-webpack-chrome
          path: ./dist/**/chrome # it's really in dist/chrome, but the ** is there so that it's uploaded relative to `dist`

      - name: Upload artifact prep-build-test-webpack-firefox
        uses: actions/upload-artifact@v4
        with:
          name: prep-build-test-webpack-firefox
          path: ./dist/**/firefox # it's really in dist/firefox, but the ** is there so that it's uploaded relative to `dist`

  prep-build-dist-browserify:
    needs:
      - prep-deps
    runs-on: ubuntu-latest
    steps:
      - name: Checkout and setup environment
        uses: MetaMask/action-checkout-and-setup@v1
>>>>>>> e79c5555
        with:
          is-high-risk-environment: false

      - run: yarn build dist
        env:
          INFURA_PROJECT_ID: '-'

      - name: Upload artifact prep-build-dist-browserify-chrome
        uses: actions/upload-artifact@v4
        with:
          name: prep-build-dist-browserify-chrome
          path: ./dist/**/chrome # it's really in dist/chrome, but the ** is there so that it's uploaded relative to `dist`

<<<<<<< HEAD
  run-tests:
    name: Run tests
    needs: prep-deps
    uses: ./.github/workflows/run-tests.yml
=======
      - name: Upload artifact prep-build-dist-browserify-firefox
        uses: actions/upload-artifact@v4
        with:
          name: prep-build-dist-browserify-firefox
          path: ./dist/**/firefox # it's really in dist/firefox, but the ** is there so that it's uploaded relative to `dist`
>>>>>>> e79c5555

  run-benchmarks:
    uses: ./.github/workflows/run-benchmarks.yml
    needs:
      - prep-build-test-browserify
      - prep-build-test-webpack
    permissions:
      contents: read
      # id-token permission is required for uploading to s3
      id-token: write

  run-tests:
    name: Run tests
    needs:
      - prep-deps
    uses: ./.github/workflows/run-tests.yml

  bundle-size:
    needs:
      - prep-build-dist-browserify
    runs-on: ubuntu-latest
    env:
      EXTENSION_BUNDLESIZE_STATS_TOKEN: ${{ secrets.EXTENSION_BUNDLESIZE_STATS_TOKEN }}
      SELENIUM_BROWSER: chrome
      # For a `pull_request` event, the branch is `github.head_ref``.
      # For a `push` event, the branch is `github.ref_name`.
      BRANCH: ${{ github.head_ref || github.ref_name }}
    permissions:
      contents: read
      # id-token permission is required for uploading to s3
      id-token: write
    steps:
      - name: Checkout and setup environment
        uses: MetaMask/action-checkout-and-setup@v1
        with:
          is-high-risk-environment: false

      - name: Download artifact prep-build-dist-browserify-chrome
        uses: actions/download-artifact@v4
        with:
          path: ./dist/
          pattern: prep-build-dist-browserify-chrome
          merge-multiple: true

      - name: Measure bundle size
        run: yarn tsx test/e2e/mv3-perf-stats/bundle-size.ts --out test-artifacts/chrome

      - name: Record bundle size at commit
        if: ${{ env.BRANCH == 'main' }}
        run: ./.github/scripts/bundle-stats-commit.sh

      - name: Upload 'bundle-size' to S3
        uses: metamask/github-tools/.github/actions/upload-s3@1233659b3850eb84824d7375e2e0c58eb237701d
        with:
          aws-region: ${{ vars.AWS_REGION }}
          role-to-assume: ${{ vars.AWS_IAM_ROLE }}
          s3-bucket: ${{ vars.AWS_S3_BUCKET }}/${{ github.event.repository.name }}/${{ github.run_id }}/bundle-size
          path: test-artifacts/chrome

  needs-e2e:
    needs:
      - prep-deps
    uses: ./.github/workflows/needs-e2e.yml

  e2e-chrome:
    needs:
      - needs-e2e
      - prep-build-test-browserify
    if: ${{ needs.needs-e2e.outputs.needs-e2e == 'true' }}
    uses: ./.github/workflows/e2e-chrome.yml

  e2e-firefox:
    needs:
      - needs-e2e
    if: ${{ needs.needs-e2e.outputs.needs-e2e == 'true' }}
    uses: ./.github/workflows/e2e-firefox.yml

  wait-for-circleci-workflow-status:
    name: Wait for CircleCI workflow status
    uses: ./.github/workflows/wait-for-circleci-workflow-status.yml

  runway:
    name: Runway
    # For a `pull_request` event, the branch is `github.head_ref``.
    # For a `push` event, the branch is `github.ref_name`.
    if: ${{ startsWith(github.head_ref || github.ref_name, 'Version-v') }}
    needs:
      - wait-for-circleci-workflow-status
    uses: ./.github/workflows/runway.yml

  build-storybook:
    name: Build storybook
    uses: ./.github/workflows/build-storybook.yml
    secrets:
      STORYBOOK_TOKEN: ${{ secrets.STORYBOOK_TOKEN }}
    permissions:
      contents: read
      # id-token permission is required for uploading to s3
      id-token: write

  build-beta:
    name: Build beta
    uses: ./.github/workflows/build-beta.yml
    permissions:
      contents: read
      # id-token permission is required for uploading to s3
      id-token: write

  publish-prerelease:
    name: Publish prerelease
    if: ${{ github.event_name == 'pull_request' }}
    needs:
      - run-benchmarks
      - bundle-size
      - wait-for-circleci-workflow-status
      - build-storybook
      - build-beta
    uses: ./.github/workflows/publish-prerelease.yml
    secrets:
      PR_COMMENT_TOKEN: ${{ secrets.PR_COMMENT_TOKEN }}

  # Explanation for all-jobs-completed and all-jobs-pass being separate:
  # https://github.com/MetaMask/metamask-module-template/pull/151
  all-jobs-completed:
    name: All jobs completed
    runs-on: ubuntu-latest
    needs:
      - lint-workflows
      - test-lint
      - repository-health-checks
      - test-storybook
      - validate-lavamoat-policy-build
      - validate-lavamoat-policy-webapp
      - prep-build-test-browserify
      - prep-build-test-webpack
      - run-tests
      - needs-e2e
      - wait-for-circleci-workflow-status
      - build-storybook
      - build-beta
    outputs:
      PASSED: ${{ steps.set-output.outputs.PASSED }}
    steps:
      - name: Set PASSED output
        id: set-output
        run: echo "PASSED=true" >> "$GITHUB_OUTPUT"

  all-jobs-pass:
    name: All jobs pass
    if: ${{ always() }}
    runs-on: ubuntu-latest
    needs:
      - all-jobs-completed
    steps:
      - name: Check that all jobs have passed
        run: |
          passed="${{ needs.all-jobs-completed.outputs.PASSED }}"
          if [[ $passed != "true" ]]; then
            exit 1
          fi

  log-merge-group-failure:
    name: Log merge group failure
    # Only run this job if the merge group event fails, skip on forks
    if: ${{ github.event_name == 'merge_group' && failure() && !github.event.repository.fork }}
    needs:
      - all-jobs-pass
    uses: metamask/github-tools/.github/workflows/log-merge-group-failure.yml@6bbad335a01fce1a9ec1eabd9515542c225d46c0
    secrets:
      GOOGLE_APPLICATION_CREDENTIALS: ${{ secrets.GOOGLE_APPLICATION_CREDENTIALS }}
      GOOGLE_SERVICE_ACCOUNT: ${{ secrets.GOOGLE_SERVICE_ACCOUNT }}
      SPREADSHEET_ID: ${{ secrets.GOOGLE_MERGE_QUEUE_SPREADSHEET_ID }}
      SHEET_NAME: ${{ secrets.GOOGLE_MERGE_QUEUE_SHEET_NAME }}<|MERGE_RESOLUTION|>--- conflicted
+++ resolved
@@ -17,19 +17,12 @@
 jobs:
   prep-deps:
     runs-on: ubuntu-latest
-<<<<<<< HEAD
-    if: ${{ github.head_ref != 'l10n_crowdin_action' }}
-    steps:
-      - name: Checkout and setup environment
-        uses: metamask/github-tools/.github/actions/checkout-and-setup@1299bb1de0c6974ae6d0a32c7e8897fe168239ac
-=======
     # For a `pull_request` event, the branch is `github.head_ref``.
     # For a `push` event, the branch is `github.ref_name`.
     if: ${{ (github.head_ref || github.ref_name) != 'l10n_crowdin_action' }}
     steps:
       - name: Checkout and setup environment
         uses: MetaMask/action-checkout-and-setup@v1
->>>>>>> e79c5555
         with:
           is-high-risk-environment: false
           cache-node-modules: true
@@ -39,30 +32,18 @@
     uses: metamask/github-tools/.github/workflows/lint-workflows.yml@1299bb1de0c6974ae6d0a32c7e8897fe168239ac
 
   test-lint:
-<<<<<<< HEAD
-    needs: prep-deps
-=======
-    needs:
-      - prep-deps
->>>>>>> e79c5555
+    needs:
+      - prep-deps
     uses: ./.github/workflows/test-lint.yml
 
   test-circular-deps:
     name: Test circular deps
-<<<<<<< HEAD
-    needs: prep-deps
-    runs-on: ubuntu-latest
-    steps:
-      - name: Checkout and setup environment
-        uses: metamask/github-tools/.github/actions/checkout-and-setup@1299bb1de0c6974ae6d0a32c7e8897fe168239ac
-=======
-    needs:
-      - prep-deps
-    runs-on: ubuntu-latest
-    steps:
-      - name: Checkout and setup environment
-        uses: MetaMask/action-checkout-and-setup@v1
->>>>>>> e79c5555
+    needs:
+      - prep-deps
+    runs-on: ubuntu-latest
+    steps:
+      - name: Checkout and setup environment
+        uses: MetaMask/action-checkout-and-setup@v1
         with:
           is-high-risk-environment: false
 
@@ -70,57 +51,33 @@
         run: yarn circular-deps:check
 
   repository-health-checks:
-<<<<<<< HEAD
-    needs: prep-deps
-=======
-    needs:
-      - prep-deps
->>>>>>> e79c5555
+    needs:
+      - prep-deps
     uses: ./.github/workflows/repository-health-checks.yml
 
   test-storybook:
     name: Test storybook
-<<<<<<< HEAD
-    needs: prep-deps
+    needs:
+      - prep-deps
     uses: ./.github/workflows/test-storybook.yml
 
   validate-lavamoat-policy-build:
-    needs: prep-deps
+    needs:
+      - prep-deps
     uses: ./.github/workflows/validate-lavamoat-policy-build.yml
 
   validate-lavamoat-policy-webapp:
-    needs: prep-deps
+    needs:
+      - prep-deps
     uses: ./.github/workflows/validate-lavamoat-policy-webapp.yml
 
   prep-build-test-browserify:
-    needs: prep-deps
-    runs-on: ubuntu-latest
-    steps:
-      - name: Checkout and setup environment
-        uses: metamask/github-tools/.github/actions/checkout-and-setup@1299bb1de0c6974ae6d0a32c7e8897fe168239ac
-=======
-    needs:
-      - prep-deps
-    uses: ./.github/workflows/test-storybook.yml
-
-  validate-lavamoat-policy-build:
-    needs:
-      - prep-deps
-    uses: ./.github/workflows/validate-lavamoat-policy-build.yml
-
-  validate-lavamoat-policy-webapp:
-    needs:
-      - prep-deps
-    uses: ./.github/workflows/validate-lavamoat-policy-webapp.yml
-
-  prep-build-test-browserify:
-    needs:
-      - prep-deps
-    runs-on: ubuntu-latest
-    steps:
-      - name: Checkout and setup environment
-        uses: MetaMask/action-checkout-and-setup@v1
->>>>>>> e79c5555
+    needs:
+      - prep-deps
+    runs-on: ubuntu-latest
+    steps:
+      - name: Checkout and setup environment
+        uses: MetaMask/action-checkout-and-setup@v1
         with:
           is-high-risk-environment: false
 
@@ -139,13 +96,6 @@
           path: ./dist/**/firefox # it's really in dist/firefox, but the ** is there so that it's uploaded relative to `dist`
 
   prep-build-test-webpack:
-<<<<<<< HEAD
-    needs: prep-deps
-    runs-on: ubuntu-latest
-    steps:
-      - name: Checkout and setup environment
-        uses: metamask/github-tools/.github/actions/checkout-and-setup@1299bb1de0c6974ae6d0a32c7e8897fe168239ac
-=======
     needs:
       - prep-deps
     runs-on: ubuntu-latest
@@ -178,7 +128,6 @@
     steps:
       - name: Checkout and setup environment
         uses: MetaMask/action-checkout-and-setup@v1
->>>>>>> e79c5555
         with:
           is-high-risk-environment: false
 
@@ -192,18 +141,11 @@
           name: prep-build-dist-browserify-chrome
           path: ./dist/**/chrome # it's really in dist/chrome, but the ** is there so that it's uploaded relative to `dist`
 
-<<<<<<< HEAD
-  run-tests:
-    name: Run tests
-    needs: prep-deps
-    uses: ./.github/workflows/run-tests.yml
-=======
       - name: Upload artifact prep-build-dist-browserify-firefox
         uses: actions/upload-artifact@v4
         with:
           name: prep-build-dist-browserify-firefox
           path: ./dist/**/firefox # it's really in dist/firefox, but the ** is there so that it's uploaded relative to `dist`
->>>>>>> e79c5555
 
   run-benchmarks:
     uses: ./.github/workflows/run-benchmarks.yml
