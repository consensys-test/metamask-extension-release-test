--- conflicted
+++ resolved
@@ -29,12 +29,6 @@
 jobs:
   prep-deps:
     runs-on: ubuntu-latest
-<<<<<<< HEAD
-    # For a `pull_request` event, the branch is `github.head_ref``.
-    # For a `push` event, the branch is `github.ref_name`.
-    if: ${{ (github.head_ref || github.ref_name) != 'l10n_crowdin_action' }}
-=======
->>>>>>> 4c122d36
     steps:
       - name: Checkout and setup environment
         uses: MetaMask/action-checkout-and-setup@v1
@@ -132,49 +126,6 @@
           name: prep-build-test-webpack-chrome
           path: ./dist/**/chrome # it's really in dist/chrome, but the ** is there so that it's uploaded relative to `dist`
 
-<<<<<<< HEAD
-      - run: yarn webpack --test --no-lavamoat --no-cache --browser=chrome --browser=firefox --lockdown --sentry --snow --env production
-        env:
-          SEGMENT_PROD_WRITE_KEY: '-'
-
-      - name: Upload artifact prep-build-test-webpack-chrome
-        uses: actions/upload-artifact@v4
-        with:
-          name: prep-build-test-webpack-chrome
-          path: ./dist/**/chrome # it's really in dist/chrome, but the ** is there so that it's uploaded relative to `dist`
-
-      - name: Upload artifact prep-build-test-webpack-firefox
-        uses: actions/upload-artifact@v4
-        with:
-          name: prep-build-test-webpack-firefox
-          path: ./dist/**/firefox # it's really in dist/firefox, but the ** is there so that it's uploaded relative to `dist`
-
-  prep-build-dist-browserify:
-    needs:
-      - prep-deps
-    runs-on: ubuntu-latest
-    steps:
-      - name: Checkout and setup environment
-        uses: MetaMask/action-checkout-and-setup@v1
-        with:
-          is-high-risk-environment: false
-
-      - run: yarn build dist
-        env:
-          INFURA_PROJECT_ID: '-'
-
-      - name: Upload artifact prep-build-dist-browserify-chrome
-        uses: actions/upload-artifact@v4
-        with:
-          name: prep-build-dist-browserify-chrome
-          path: ./dist/**/chrome # it's really in dist/chrome, but the ** is there so that it's uploaded relative to `dist`
-
-      - name: Upload artifact prep-build-dist-browserify-firefox
-        uses: actions/upload-artifact@v4
-        with:
-          name: prep-build-dist-browserify-firefox
-          path: ./dist/**/firefox # it's really in dist/firefox, but the ** is there so that it's uploaded relative to `dist`
-=======
       - name: Upload artifact prep-build-test-webpack-firefox
         uses: actions/upload-artifact@v4
         with:
@@ -224,7 +175,6 @@
     needs:
       - prep-deps
     uses: ./.github/workflows/run-tests.yml
->>>>>>> 4c122d36
 
   bundle-size:
     needs:
@@ -277,72 +227,7 @@
       - needs-e2e
       - prep-build-test-browserify
       - prep-build-test-webpack
-<<<<<<< HEAD
-    permissions:
-      contents: read
-      # id-token permission is required for uploading to s3
-      id-token: write
-
-  run-tests:
-    name: Run tests
-    needs:
-      - prep-deps
-    uses: ./.github/workflows/run-tests.yml
-
-  bundle-size:
-    needs:
       - prep-build-dist-browserify
-    runs-on: ubuntu-latest
-    env:
-      EXTENSION_BUNDLESIZE_STATS_TOKEN: ${{ secrets.EXTENSION_BUNDLESIZE_STATS_TOKEN }}
-      SELENIUM_BROWSER: chrome
-      # For a `pull_request` event, the branch is `github.head_ref``.
-      # For a `push` event, the branch is `github.ref_name`.
-      BRANCH: ${{ github.head_ref || github.ref_name }}
-    permissions:
-      contents: read
-      # id-token permission is required for uploading to s3
-      id-token: write
-    steps:
-      - name: Checkout and setup environment
-        uses: MetaMask/action-checkout-and-setup@v1
-        with:
-          is-high-risk-environment: false
-
-      - name: Download artifact prep-build-dist-browserify-chrome
-        uses: actions/download-artifact@v4
-        with:
-          path: ./dist/
-          pattern: prep-build-dist-browserify-chrome
-          merge-multiple: true
-
-      - name: Measure bundle size
-        run: yarn tsx test/e2e/mv3-perf-stats/bundle-size.ts --out test-artifacts/chrome
-
-      - name: Record bundle size at commit
-        if: ${{ env.BRANCH == 'main' }}
-        run: ./.github/scripts/bundle-stats-commit.sh
-
-      - name: Upload 'bundle-size' to S3
-        uses: metamask/github-tools/.github/actions/upload-s3@1233659b3850eb84824d7375e2e0c58eb237701d
-        with:
-          aws-region: ${{ vars.AWS_REGION }}
-          role-to-assume: ${{ vars.AWS_IAM_ROLE }}
-          s3-bucket: ${{ vars.AWS_S3_BUCKET }}/${{ github.event.repository.name }}/${{ github.run_id }}/bundle-size
-          path: test-artifacts/chrome
-
-  needs-e2e:
-    needs:
-      - prep-deps
-    uses: ./.github/workflows/needs-e2e.yml
-
-  e2e-chrome:
-    needs:
-      - needs-e2e
-      - prep-build-test-browserify
-=======
-      - prep-build-dist-browserify
->>>>>>> 4c122d36
     if: ${{ needs.needs-e2e.outputs.needs-e2e == 'true' }}
     uses: ./.github/workflows/e2e-chrome.yml
 
