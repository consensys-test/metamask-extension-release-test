--- conflicted
+++ resolved
@@ -81,11 +81,7 @@
         index: [0, 1, 2, 3, 4]
     with:
       test-suite-name: test-e2e-chrome-flask
-<<<<<<< HEAD
-      build-artifact: prep-build-test-flask-browserify-chrome
-=======
       build-artifact: build-test-flask-browserify
->>>>>>> 82db9a9c
       build-command: yarn build:test:flask
       test-command: yarn test:e2e:chrome:flask
       matrix-index: ${{ matrix.index }}
@@ -108,11 +104,7 @@
     uses: ./.github/workflows/run-e2e.yml
     with:
       test-suite-name: test-e2e-chrome-api-specs
-<<<<<<< HEAD
-      build-artifact: prep-build-test-browserify-chrome
-=======
-      build-artifact: build-test-browserify
->>>>>>> 82db9a9c
+      build-artifact: build-test-browserify
       build-command: yarn build:test
       test-command: yarn test:api-specs
       test-artifacts-path: html-report
@@ -156,11 +148,7 @@
     uses: ./.github/workflows/run-e2e.yml
     with:
       test-suite-name: test-e2e-chrome-api-specs-multichain
-<<<<<<< HEAD
-      build-artifact: prep-build-test-flask-browserify-chrome
-=======
       build-artifact: build-test-flask-browserify
->>>>>>> 82db9a9c
       build-command: yarn build:test:flask
       test-command: yarn test:api-specs-multichain
       test-artifacts-path: html-report-multichain
