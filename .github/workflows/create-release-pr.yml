name: Create Release Pull Request

on:
  workflow_dispatch:
    inputs:
      checkout-base-branch:
        description: 'The base branch, tag, or SHA for git operations. Usually `main`'
        required: true
      release-pr-base-branch:
        description: 'The base branch, tag, or SHA for the release pull request. Usually `master`'
        required: true
      semver-version:
        description: 'A semantic version, eg: x.x.x'
        required: true
      previous-version-ref:
<<<<<<< HEAD
        description: 'Previous release version reference (tag or commit hash). eg: v7.7.0'
=======
        description: 'Previous release version branch name, tag or commit hash (e.g., Version-vx.y.z, v7.7.0, or 76fbc500034db9779e9ff7ce637ac5be1da0493d)'
>>>>>>> cce5daa2
        required: true

jobs:
  create-release-pr:
    name: Create Release Pull Request using Github Tools
<<<<<<< HEAD
    uses: MetaMask/github-tools/.github/workflows/create-release-pr.yml@dde6d530bebae07d1e50180894ab2cac64170a2c
=======
    uses: MetaMask/github-tools/.github/workflows/create-release-pr.yml@914cbff8a8d58cfe0053e8690a3c0d4b281e27d6
>>>>>>> cce5daa2
    with:
      platform: extension
      checkout-base-branch: ${{ inputs.checkout-base-branch }}
      release-pr-base-branch: ${{ inputs.release-pr-base-branch }}
      semver-version: ${{ inputs.semver-version }}
<<<<<<< HEAD
      previous-version-tag: ${{ inputs.previous-version-ref }}
      github-tools-version: dde6d530bebae07d1e50180894ab2cac64170a2c
=======
      previous-version-ref: ${{ inputs.previous-version-ref }}
      github-tools-version: 914cbff8a8d58cfe0053e8690a3c0d4b281e27d6
>>>>>>> cce5daa2
    secrets:
      # This token needs write permissions to metamask-extension & read permissions to metamask-planning
      github-token: ${{ secrets.PR_TOKEN }}
      google-application-creds-base64: ${{ secrets.GCP_RLS_SHEET_ACCOUNT_BASE64 }}
    permissions:
      contents: write
      pull-requests: write<|MERGE_RESOLUTION|>--- conflicted
+++ resolved
@@ -13,33 +13,20 @@
         description: 'A semantic version, eg: x.x.x'
         required: true
       previous-version-ref:
-<<<<<<< HEAD
-        description: 'Previous release version reference (tag or commit hash). eg: v7.7.0'
-=======
         description: 'Previous release version branch name, tag or commit hash (e.g., Version-vx.y.z, v7.7.0, or 76fbc500034db9779e9ff7ce637ac5be1da0493d)'
->>>>>>> cce5daa2
         required: true
 
 jobs:
   create-release-pr:
     name: Create Release Pull Request using Github Tools
-<<<<<<< HEAD
-    uses: MetaMask/github-tools/.github/workflows/create-release-pr.yml@dde6d530bebae07d1e50180894ab2cac64170a2c
-=======
     uses: MetaMask/github-tools/.github/workflows/create-release-pr.yml@914cbff8a8d58cfe0053e8690a3c0d4b281e27d6
->>>>>>> cce5daa2
     with:
       platform: extension
       checkout-base-branch: ${{ inputs.checkout-base-branch }}
       release-pr-base-branch: ${{ inputs.release-pr-base-branch }}
       semver-version: ${{ inputs.semver-version }}
-<<<<<<< HEAD
-      previous-version-tag: ${{ inputs.previous-version-ref }}
-      github-tools-version: dde6d530bebae07d1e50180894ab2cac64170a2c
-=======
       previous-version-ref: ${{ inputs.previous-version-ref }}
       github-tools-version: 914cbff8a8d58cfe0053e8690a3c0d4b281e27d6
->>>>>>> cce5daa2
     secrets:
       # This token needs write permissions to metamask-extension & read permissions to metamask-planning
       github-token: ${{ secrets.PR_TOKEN }}
