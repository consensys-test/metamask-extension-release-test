--- conflicted
+++ resolved
@@ -16,11 +16,7 @@
 jobs:
   create-release-pr:
     name: Create Release Pull Request using Github Tools
-<<<<<<< HEAD
-    uses: MetaMask/github-tools/.github/workflows/create-release-pr.yml@fc6fe1a3fb591f6afa61f0dbbe7698bd50fab9c7
-=======
     uses: MetaMask/github-tools/.github/workflows/create-release-pr.yml@dde6d530bebae07d1e50180894ab2cac64170a2c
->>>>>>> 96b3dd4d
     with:
       platform: extension
       base-branch: ${{ inputs.base-branch }}
