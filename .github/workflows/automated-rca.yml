--- conflicted
+++ resolved
@@ -10,11 +10,7 @@
 
 jobs:
   automated-rca:
-<<<<<<< HEAD
-    uses: MetaMask/github-tools/.github/workflows/post-gh-rca.yml@727c028d5fdb2b86f6b1cf205b97fa8e79f7de61
-=======
     uses: MetaMask/github-tools/.github/workflows/post-gh-rca.yml@5da154078ddf6c022ed89dc3dbf378594afb8266
->>>>>>> cce5daa2
     with:
       repo-owner: ${{ github.repository_owner }}
       repo-name: ${{ github.event.repository.name }}
