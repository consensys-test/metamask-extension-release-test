name: Validate lavamoat policy webapp

on:
  workflow_call:

jobs:
  validate-lavamoat-policy-webapp:
    name: Validate lavamoat policy webapp
    runs-on: ubuntu-latest
    strategy:
      matrix:
<<<<<<< HEAD
        build-type: [main, beta, flask]
=======
        build-type: [main, beta, experimental, flask]
>>>>>>> 7f4e6d9b
    steps:
      - name: Checkout and setup environment
        uses: MetaMask/action-checkout-and-setup@v1
        with:
          is-high-risk-environment: false
          skip-allow-scripts: true
          yarn-custom-url: ${{ vars.YARN_URL }}

      - name: Validate lavamoat ${{ matrix.build-type }} policy
        run: yarn lavamoat:webapp:auto:ci --build-types=${{ matrix.build-type }}
        env:
          INFURA_PROJECT_ID: 00000000000

      - name: Check working tree
        run: |
          if ! git diff --exit-code; then
              echo "::error::Working tree dirty."
              exit 1
          fi<|MERGE_RESOLUTION|>--- conflicted
+++ resolved
@@ -9,11 +9,7 @@
     runs-on: ubuntu-latest
     strategy:
       matrix:
-<<<<<<< HEAD
-        build-type: [main, beta, flask]
-=======
         build-type: [main, beta, experimental, flask]
->>>>>>> 7f4e6d9b
     steps:
       - name: Checkout and setup environment
         uses: MetaMask/action-checkout-and-setup@v1
