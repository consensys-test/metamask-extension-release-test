# Lines starting with '#' are comments.
# Each line is a file pattern followed by one or more owners.
# Owners bear a responsibility to the organization and the users of this
# application. Repository administrators have the ability to merge pull
# requests that have not yet received the requisite reviews as outlined
# in this file. Do not force merge any PR without confidence that it
# follows all policies or without full understanding of the impact of
# those changes on build, release and publishing outcomes.

*                                    @MetaMask/extension-devs
development/                         @MetaMask/extension-devs @kumavis
lavamoat/                            @MetaMask/extension-devs @MetaMask/supply-chain

# The offscreen.ts script file that is included in the offscreen document html
# file is responsible, at present, for loading the snaps execution environment
# for MV3. Any changes to this file should require at least one member of the
# snaps development team to review and approve the changes.
offscreen/scripts/offscreen.ts       @MetaMask/snaps-devs


# The .circleci/ folder instructs Circle CI on the process by which it
# should test, build and publish releases of our application. Due to the
# impact that changes to the files contained within this folder may have
# on our releases, only those with the knowledge and responsibility to
# publish libraries under the MetaMask name may approve those changes.
# Note to reviewers: We employ the use of CircleCI "Orbs", which are
# remotely hosted sections of CircleCI configuration and scripts, to
# empower our CI steps. ANY addition of orbs to our CircleCI config
# should be brought to the attention of engineering leadership for
# discussion
.circleci/                           @MetaMask/library-admins @kumavis

# The privacy-snapshot.json file includes a list of all hosts that the
# extension communicates with during the E2E test suite runs. It is not a
# complete list of all hosts that the extension communicates with until the E2E
# test suite has full coverage. Anytime the privacy-snapshot file changes,
# extra scrutiny should be applied to the pull request to confirm that it does
# not broaden the number of hosts the extension communicates with without also
# providing a path for users to avoid that communication. MetaMask strives to
# make all such communication opt IN versus opt OUT.
privacy-snapshot.json                @MetaMask/extension-privacy-reviewers

# The CODEOWNERS file constitutes an agreement amongst organization
# admins and maintainers to restrict approval capabilities to a subset
# of contributors. Modifications to this file result in a modification of
# that agreement and can only be approved by those with the knowledge
# and responsibility to publish libraries under the MetaMask name.
.github/CODEOWNERS                   @MetaMask/library-admins @kumavis

# For now, restricting approvals inside the .devcontainer folder to devs
# who were involved with the Codespaces project.
.devcontainer/                       @MetaMask/library-admins @HowardBraham @plasmacorral

# Confirmations team to own code for confirmations on UI.
ui/pages/confirmations               @MetaMask/confirmations

# MMI team is responsible for code related with Institutioanl version of MetaMask
ui/pages/institutional               @MetaMask/mmi
ui/components/institutional          @MetaMask/mmi
ui/ducks/institutional               @MetaMask/mmi
ui/selectors/institutional           @MetaMask/mmi

# Design System to own code for the component-library folder
# Slack handle: @metamask-design-system-team | Slack channel: #metamask-design-system
ui/components/component-library      @MetaMask/design-system-engineers

# The Notifications team is responsible for code related to notifications,
# authentication, and profile syncing inside the Extension.

# Controllers
**/controllers/authentication/**                    @MetaMask/notifications
**/controllers/metamask-notifications/**            @MetaMask/notifications
**/controllers/push-platform-notifications/**       @MetaMask/notifications
**/controllers/user-storage/**                      @MetaMask/notifications

# UI
**/metamask-notifications/**                        @MetaMask/notifications
**/multichain/notification*/**                      @MetaMask/notifications
**/pages/notification*/**                           @MetaMask/notifications
**/utils/notification.util.ts                       @MetaMask/notifications

# Accounts team is responsible for code related with snap management accounts
# Slack handle: @accounts-team-devs | Slack channel: #metamask-accounts-team

app/scripts/lib/snap-keyring         @MetaMask/accounts-engineers

<<<<<<< HEAD
=======
# Swaps team to own code for the swaps folder
ui/pages/swaps                                        @MetaMask/swaps-engineers
app/scripts/controllers/swaps                         @MetaMask/swaps-engineers

>>>>>>> b960add2
# Snaps
**/snaps/**                          @MetaMask/snaps-devs
shared/constants/permissions.ts      @MetaMask/snaps-devs
ui/helpers/utils/permission.js       @MetaMask/snaps-devs
<<<<<<< HEAD
ui/hooks/useTransactionInsights.js   @MetaMask/snaps-devs
=======
ui/hooks/useTransactionInsights.js   @MetaMask/snaps-devs

# Wallet UX
ui/components/multichain              @MetaMask/wallet-ux
ui/components/app/whats-new-popup     @MetaMask/wallet-ux
ui/css                                @MetaMask/wallet-ux
ui/pages/home                         @MetaMask/wallet-ux
ui/pages/onboarding-flow              @MetaMask/wallet-ux

# Assets
ui/components/app/add-network                         @MetaMask/metamask-assets
ui/components/app/auto-detect-nft                     @MetaMask/metamask-assets
ui/components/app/auto-detect-token                   @MetaMask/metamask-assets
ui/components/app/import-token                        @MetaMask/metamask-assets
ui/components/app/nft-default-image                   @MetaMask/metamask-assets
ui/components/app/nft-details                         @MetaMask/metamask-assets
ui/components/app/nft-options                         @MetaMask/metamask-assets
ui/components/app/nfts-detection-notice-import-nfts   @MetaMask/metamask-assets
ui/components/app/nfts-items                          @MetaMask/metamask-assets
ui/components/app/nfts-tab                            @MetaMask/metamask-assets
ui/components/ui/deprecated-networks                  @MetaMask/metamask-assets
ui/components/ui/nft-collection-image                 @MetaMask/metamask-assets
>>>>>>> b960add2
<|MERGE_RESOLUTION|>--- conflicted
+++ resolved
@@ -84,20 +84,14 @@
 
 app/scripts/lib/snap-keyring         @MetaMask/accounts-engineers
 
-<<<<<<< HEAD
-=======
 # Swaps team to own code for the swaps folder
 ui/pages/swaps                                        @MetaMask/swaps-engineers
 app/scripts/controllers/swaps                         @MetaMask/swaps-engineers
 
->>>>>>> b960add2
 # Snaps
 **/snaps/**                          @MetaMask/snaps-devs
 shared/constants/permissions.ts      @MetaMask/snaps-devs
 ui/helpers/utils/permission.js       @MetaMask/snaps-devs
-<<<<<<< HEAD
-ui/hooks/useTransactionInsights.js   @MetaMask/snaps-devs
-=======
 ui/hooks/useTransactionInsights.js   @MetaMask/snaps-devs
 
 # Wallet UX
@@ -119,5 +113,4 @@
 ui/components/app/nfts-items                          @MetaMask/metamask-assets
 ui/components/app/nfts-tab                            @MetaMask/metamask-assets
 ui/components/ui/deprecated-networks                  @MetaMask/metamask-assets
-ui/components/ui/nft-collection-image                 @MetaMask/metamask-assets
->>>>>>> b960add2
+ui/components/ui/nft-collection-image                 @MetaMask/metamask-assets