--- conflicted
+++ resolved
@@ -4091,8 +4091,6 @@
         });
       });
       ///: END:ONLY_INCLUDE_IF
-<<<<<<< HEAD
-=======
     });
 
     describe('NetworkController state', () => {
@@ -4125,7 +4123,6 @@
             .networkClientId,
         );
       });
->>>>>>> 2f987b6e
     });
   });
 
