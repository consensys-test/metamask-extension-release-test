/**
 * @jest-environment node
 */
import { cloneDeep } from 'lodash';
import nock from 'nock';
import { obj as createThroughStream } from 'through2';
import { wordlist as englishWordlist } from '@metamask/scure-bip39/dist/wordlists/english';
import {
  ListNames,
  METAMASK_STALELIST_URL,
  METAMASK_HOTLIST_DIFF_URL,
  PHISHING_CONFIG_BASE_URL,
  METAMASK_STALELIST_FILE,
  METAMASK_HOTLIST_DIFF_FILE,
} from '@metamask/phishing-controller';
import {
  BtcAccountType,
  BtcMethod,
  BtcScope,
  EthAccountType,
  SolScope,
} from '@metamask/keyring-api';
import { Messenger } from '@metamask/base-controller';
import { LoggingController, LogType } from '@metamask/logging-controller';
import {
  CHAIN_IDS,
  TransactionController,
} from '@metamask/transaction-controller';
import {
  RatesController,
  TokenListController,
} from '@metamask/assets-controllers';
import ObjectMultiplex from '@metamask/object-multiplex';
import { TrezorKeyring } from '@metamask/eth-trezor-keyring';
import { LedgerKeyring } from '@metamask/eth-ledger-bridge-keyring';
import {
  Caip25CaveatType,
  Caip25EndowmentPermissionName,
} from '@metamask/chain-agnostic-permission';
import { PermissionDoesNotExistError } from '@metamask/permission-controller';
import { KeyringInternalSnapClient } from '@metamask/keyring-internal-snap-client';

import { createTestProviderTools } from '../../test/stub/provider';
import {
  HardwareDeviceNames,
  HardwareKeyringType,
} from '../../shared/constants/hardware-wallets';
import { KeyringType } from '../../shared/constants/keyring';
import { LOG_EVENT } from '../../shared/constants/logs';
import mockEncryptor from '../../test/lib/mock-encryptor';
import * as tokenUtils from '../../shared/lib/token-util';
import { flushPromises } from '../../test/lib/timer-helpers';
import { ETH_EOA_METHODS } from '../../shared/constants/eth-methods';
import { createMockInternalAccount } from '../../test/jest/mocks';
import { mockNetworkState } from '../../test/stub/networks';
import { ENVIRONMENT } from '../../development/build/constants';
import { SECOND } from '../../shared/constants/time';
import {
  CaveatTypes,
  EndowmentTypes,
  RestrictedEthMethods,
} from '../../shared/constants/permissions';
import * as NetworkConstantsModule from '../../shared/constants/network';
import { withResolvers } from '../../shared/lib/promise-with-resolvers';
import { METAMASK_COOKIE_HANDLER } from './constants/stream';
import MetaMaskController from './metamask-controller';
import { PermissionNames } from './controllers/permissions';

const { Ganache } = require('../../test/e2e/seeder/ganache');

const ganacheServer = new Ganache();

const browserPolyfillMock = {
  runtime: {
    id: 'fake-extension-id',
    onInstalled: {
      addListener: jest.fn(),
    },
    onMessageExternal: {
      addListener: jest.fn(),
    },
    getPlatformInfo: jest.fn().mockResolvedValue('mac'),
  },
  storage: {
    session: {
      set: jest.fn(),
    },
  },
  alarms: {
    getAll: jest.fn(() => Promise.resolve([])),
    create: jest.fn(),
    clear: jest.fn(),
    onAlarm: {
      addListener: jest.fn(),
    },
  },
};

const mockULIDs = [
  '01JKAF3DSGM3AB87EM9N0K41AJ',
  '01JKAF3KP7VPAG0YXEDTDRB6ZV',
  '01JKAF3KP7VPAG0YXEDTDRB6ZW',
  '01JKAF3KP7VPAG0YXEDTDRB6ZX',
];

function* ulidGenerator(ulids = mockULIDs) {
  for (const id of ulids) {
    yield id;
  }
  throw new Error('should not be called after exhausting provided IDs');
}

let mockUlidGenerator = ulidGenerator();

jest.mock('ulid', () => ({
  ulid: jest.fn().mockImplementation(() => mockUlidGenerator.next().value),
}));

let loggerMiddlewareMock;
const initializeMockMiddlewareLog = () => {
  loggerMiddlewareMock = {
    requests: [],
    responses: [],
  };
};
const tearDownMockMiddlewareLog = () => {
  loggerMiddlewareMock = undefined;
};

const createLoggerMiddlewareMock = () => (req, res, next) => {
  if (loggerMiddlewareMock) {
    loggerMiddlewareMock.requests.push(req);
    next((cb) => {
      loggerMiddlewareMock.responses.push(res);
      cb();
    });
    return;
  }
  next();
};

jest.mock('./controllers/permissions/specifications', () => ({
  ...jest.requireActual('./controllers/permissions/specifications'),
  validateCaveatAccounts: jest.fn(),
  validateCaveatNetworks: jest.fn(),
}));

jest.mock('./lib/createLoggerMiddleware', () => createLoggerMiddlewareMock);

jest.mock('./lib/rpc-method-middleware', () => ({
  ...jest.requireActual('./lib/rpc-method-middleware'),
  createEip1193MethodMiddleware: () => (_req, _res, next, _end) => {
    next();
  },
  createEthAccountsMethodMiddleware: () => (_req, _res, next, _end) => {
    next();
  },
  createMultichainMethodMiddleware: () => (_req, _res, next, _end) => {
    next();
  },
  createUnsupportedMethodMiddleware: () => (_req, _res, next, _end) => {
    next();
  },
}));

const KNOWN_PUBLIC_KEY =
  '02065bc80d3d12b3688e4ad5ab1e9eda6adf24aec2518bfc21b87c99d4c5077ab0';

const KNOWN_PUBLIC_KEY_ADDRESSES = [
  {
    address: '0x0e122670701207DB7c6d7ba9aE07868a4572dB3f',
    balance: null,
    index: 0,
  },
  {
    address: '0x2ae19DAd8b2569F7Bb4606D951Cc9495631e818E',
    balance: null,
    index: 1,
  },
  {
    address: '0x0051140bAaDC3E9AC92A4a90D18Bb6760c87e7ac',
    balance: null,
    index: 2,
  },
  {
    address: '0x9DBCF67CC721dBd8Df28D7A0CbA0fa9b0aFc6472',
    balance: null,
    index: 3,
  },
  {
    address: '0x828B2c51c5C1bB0c57fCD2C108857212c95903DE',
    balance: null,
    index: 4,
  },
];

const buildMockKeyringBridge = (publicKeyPayload) =>
  jest.fn(() => ({
    init: jest.fn(),
    dispose: jest.fn(),
    destroy: jest.fn(),
    updateTransportMethod: jest.fn(),
    getPublicKey: jest.fn(async () => publicKeyPayload),
  }));

jest.mock('@metamask/eth-trezor-keyring', () => ({
  ...jest.requireActual('@metamask/eth-trezor-keyring'),
  TrezorConnectBridge: buildMockKeyringBridge({
    success: true,
    payload: {
      publicKey: KNOWN_PUBLIC_KEY,
      chainCode: '0x1',
    },
  }),
}));

jest.mock('@metamask/eth-ledger-bridge-keyring', () => ({
  ...jest.requireActual('@metamask/eth-ledger-bridge-keyring'),
  LedgerIframeBridge: buildMockKeyringBridge({
    publicKey: KNOWN_PUBLIC_KEY,
    address: KNOWN_PUBLIC_KEY_ADDRESSES[0].address,
    chainCode: '0x1',
  }),
}));

const mockIsManifestV3 = jest.fn().mockReturnValue(false);
jest.mock('../../shared/modules/mv3.utils', () => ({
  get isManifestV3() {
    return mockIsManifestV3();
  },
}));

const DEFAULT_LABEL = 'Account 1';
const TEST_SEED =
  'debris dizzy just program just float decrease vacant alarm reduce speak stadium';
const TEST_ADDRESS = '0x0dcd5d886577d5081b0c52e242ef29e70be3e7bc';
const TEST_ADDRESS_2 = '0xec1adf982415d2ef5ec55899b9bfb8bc0f29251b';
const TEST_ADDRESS_3 = '0xeb9e64b93097bc15f01f13eae97015c57ab64823';
const TEST_SEED_ALT =
  'setup olympic issue mobile velvet surge alcohol burger horse view reopen gentle';
const TEST_ADDRESS_ALT = '0xc42edfcc21ed14dda456aa0756c153f7985d8813';

const ALT_MAINNET_RPC_URL = 'http://localhost:8545';
const POLYGON_RPC_URL = 'https://polygon.llamarpc.com';

const NETWORK_CONFIGURATION_ID_1 = 'networkConfigurationId1';
const NETWORK_CONFIGURATION_ID_2 = 'networkConfigurationId2';

const ETH = 'ETH';
const MATIC = 'MATIC';

const POLYGON_CHAIN_ID = '0x89';
const MAINNET_CHAIN_ID = '0x1';

const firstTimeState = {
  config: {},
  AccountsController: {
    internalAccounts: {
      accounts: {},
      selectedAccount: '',
    },
  },
  NetworkController: {
    ...mockNetworkState(
      {
        rpcUrl: ALT_MAINNET_RPC_URL,
        chainId: MAINNET_CHAIN_ID,
        ticker: ETH,
        nickname: 'Alt Mainnet',
        id: NETWORK_CONFIGURATION_ID_1,
        blockExplorerUrl: undefined,
      },
      {
        rpcUrl: POLYGON_RPC_URL,
        chainId: POLYGON_CHAIN_ID,
        ticker: MATIC,
        nickname: 'Polygon',
        id: NETWORK_CONFIGURATION_ID_2,
        blockExplorerUrl: undefined,
      },
    ),
  },
  PhishingController: {
    phishingLists: [
      {
        allowlist: [],
        blocklist: ['test.metamask-phishing.io'],
        fuzzylist: [],
        tolerance: 0,
        version: 0,
        name: 'MetaMask',
      },
    ],
  },
};

const noop = () => undefined;

describe('MetaMaskController', () => {
  beforeAll(async () => {
    process.env.SEEDLESS_ONBOARDING_ENABLED = 'true';
    await ganacheServer.start();
  });

  beforeEach(() => {
    nock('https://min-api.cryptocompare.com')
      .persist()
      .get(/.*/u)
      .reply(200, '{"JPY":12415.9}');
    nock(PHISHING_CONFIG_BASE_URL)
      .persist()
      .get(METAMASK_STALELIST_FILE)
      .reply(
        200,
        JSON.stringify({
          version: 2,
          tolerance: 2,
          lastUpdated: 1,
          eth_phishing_detect_config: {
            fuzzylist: [],
            allowlist: [],
            blocklist: ['test.metamask-phishing.io'],
            name: ListNames.MetaMask,
          },
        }),
      )
      .get(METAMASK_HOTLIST_DIFF_FILE)
      .reply(
        200,
        JSON.stringify([
          {
            url: 'test.metamask-phishing.io',
            targetList: 'blocklist',
            timestamp: 0,
          },
        ]),
      );

    globalThis.sentry = {
      withIsolationScope: jest.fn(),
    };

    // Re-create the ULID generator to start over again the `mockULIDs` list.
    mockUlidGenerator = ulidGenerator();
  });

  afterEach(() => {
    jest.clearAllMocks();
    nock.cleanAll();
  });

  afterAll(async () => {
    await ganacheServer.quit();
  });

  describe('Phishing Detection Mock', () => {
    it('should be updated to use v1 of the API', () => {
      // Update the fixture above if this test fails
      expect(METAMASK_STALELIST_URL).toStrictEqual(
        'https://phishing-detection.api.cx.metamask.io/v1/stalelist',
      );
      expect(METAMASK_HOTLIST_DIFF_URL).toStrictEqual(
        'https://phishing-detection.api.cx.metamask.io/v1/diffsSince',
      );
    });
  });

  describe('MetaMaskController Behaviour', () => {
    let metamaskController;

    async function simulatePreferencesChange(preferences) {
      metamaskController.controllerMessenger.publish(
        'PreferencesController:stateChange',
        preferences,
      );
      await flushPromises();
    }

    beforeEach(() => {
      jest.spyOn(MetaMaskController.prototype, 'resetStates');

      jest
        .spyOn(
          TransactionController.prototype,
          'startIncomingTransactionPolling',
        )
        .mockReturnValue();

      jest
        .spyOn(
          TransactionController.prototype,
          'stopIncomingTransactionPolling',
        )
        .mockReturnValue();

      jest.spyOn(Messenger.prototype, 'subscribe');
      jest.spyOn(TokenListController.prototype, 'start');
      jest.spyOn(TokenListController.prototype, 'stop');
      jest.spyOn(TokenListController.prototype, 'clearingTokenListData');

      metamaskController = new MetaMaskController({
        showUserConfirmation: noop,
        encryptor: mockEncryptor,
        initState: cloneDeep(firstTimeState),
        initLangCode: 'en_US',
        platform: {
          showTransactionNotification: () => undefined,
          getVersion: () => 'foo',
        },
        browser: browserPolyfillMock,
        infuraProjectId: 'foo',
        isFirstMetaMaskControllerSetup: true,
      });

      jest.spyOn(
        metamaskController.keyringController,
        'createNewVaultAndKeychain',
      );
      jest.spyOn(
        metamaskController.keyringController,
        'createNewVaultAndRestore',
      );
      jest.spyOn(
        metamaskController.seedlessOnboardingController,
        'authenticate',
      );
    });

    describe('should reset states on first time profile load', () => {
      it('in mv2, it should reset state without attempting to call browser storage', () => {
        expect(metamaskController.resetStates).toHaveBeenCalledTimes(1);
        expect(browserPolyfillMock.storage.session.set).not.toHaveBeenCalled();
      });
    });

    describe('on new version install', () => {
      const mockOnInstalledEventDetails = {
        reason: 'update',
        previousVersion: '1.0.0',
      };
      browserPolyfillMock.runtime.onInstalled.addListener.mockImplementation(
        (handler) => {
          handler(mockOnInstalledEventDetails);
        },
      );

      const metamaskVersion = process.env.METAMASK_VERSION;
      afterEach(() => {
        // reset `METAMASK_VERSION` env var
        process.env.METAMASK_VERSION = metamaskVersion;
      });

      it('should details with LoggingController', async () => {
        const mockVersion = '1.3.7';
        process.env.METAMASK_VERSION = mockVersion;

        jest.spyOn(LoggingController.prototype, 'add');

        const localController = new MetaMaskController({
          initLangCode: 'en_US',
          browser: browserPolyfillMock,
          infuraProjectId: 'foo',
          platform: {
            _showNotification: jest.fn(),
          },
        });

        expect(localController.loggingController.add).toHaveBeenCalledTimes(1);
        expect(localController.loggingController.add).toHaveBeenCalledWith({
          type: LogType.GenericLog,
          data: {
            event: LOG_EVENT.VERSION_UPDATE,
            previousVersion: mockOnInstalledEventDetails.previousVersion,
            version: mockVersion,
          },
        });
      });

      it('should openExtensionInBrowser if version is 8.1.0', () => {
        const mockVersion = '8.1.0';
        process.env.METAMASK_VERSION = mockVersion;

        const openExtensionInBrowserMock = jest.fn();

        // eslint-disable-next-line no-new
        new MetaMaskController({
          initLangCode: 'en_US',
          platform: {
            openExtensionInBrowser: openExtensionInBrowserMock,
          },
          browser: browserPolyfillMock,
          infuraProjectId: 'foo',
        });

        expect(openExtensionInBrowserMock).toHaveBeenCalledTimes(1);
      });
    });

    describe('#importAccountWithStrategy', () => {
      const importPrivkey =
        '4cfd3e90fc78b0f86bf7524722150bb8da9c60cd532564d7ff43f5716514f553';

      beforeEach(async () => {
        const password = 'a-fake-password';
        await metamaskController.createNewVaultAndRestore(password, TEST_SEED);
        await metamaskController.importAccountWithStrategy('privateKey', [
          importPrivkey,
        ]);
      });

      it('adds private key to keyrings in KeyringController', async () => {
        const simpleKeyrings =
          metamaskController.keyringController.getKeyringsByType(
            KeyringType.imported,
          );
        const pubAddressHexArr = await simpleKeyrings[0].getAccounts();
        const privKeyHex = await simpleKeyrings[0].exportAccount(
          pubAddressHexArr[0],
        );
        expect(privKeyHex).toStrictEqual(importPrivkey);
        expect(pubAddressHexArr[0]).toStrictEqual(
          '0xe18035bf8712672935fdb4e5e431b1a0183d2dfc',
        );
      });

      it('adds 1 account', async () => {
        const keyringAccounts =
          await metamaskController.keyringController.getAccounts();
        expect(keyringAccounts[keyringAccounts.length - 1]).toStrictEqual(
          '0xe18035bf8712672935fdb4e5e431b1a0183d2dfc',
        );
      });
    });

    describe('#getAddTransactionRequest', () => {
      it('formats the transaction for submission', () => {
        const transactionParams = { from: '0xa', to: '0xb' };
        const transactionOptions = {
          foo: true,
          networkClientId: NETWORK_CONFIGURATION_ID_1,
        };
        const result = metamaskController.getAddTransactionRequest({
          transactionParams,
          transactionOptions,
        });
        expect(result).toStrictEqual({
          internalAccounts:
            metamaskController.accountsController.listAccounts(),
          dappRequest: undefined,
          networkClientId: NETWORK_CONFIGURATION_ID_1,
          selectedAccount:
            metamaskController.accountsController.getAccountByAddress(
              transactionParams.from,
            ),
          transactionController: expect.any(Object),
          transactionOptions,
          transactionParams,
          userOperationController: expect.any(Object),
          chainId: '0x1',
          ppomController: expect.any(Object),
          securityAlertsEnabled: expect.any(Boolean),
          updateSecurityAlertResponse: expect.any(Function),
        });
      });
      it('passes through any additional params to the object', () => {
        const transactionParams = { from: '0xa', to: '0xb' };
        const transactionOptions = {
          foo: true,
          networkClientId: NETWORK_CONFIGURATION_ID_1,
        };
        const result = metamaskController.getAddTransactionRequest({
          transactionParams,
          transactionOptions,
          test: '123',
        });

        expect(result).toMatchObject({
          transactionParams,
          transactionOptions,
          test: '123',
        });
      });
    });

    describe('submitPassword', () => {
      it('removes any identities that do not correspond to known accounts.', async () => {
        const fakeAddress = '0xbad0';

        const localMetaMaskController = new MetaMaskController({
          showUserConfirmation: noop,
          encryptor: mockEncryptor,
          initState: {
            ...cloneDeep(firstTimeState),
            KeyringController: {
              keyrings: [{ type: KeyringType.trezor, accounts: ['0x123'] }],
              isUnlocked: true,
            },
            PreferencesController: {
              identities: {
                '0x123': { name: 'Trezor 1', address: '0x123' },
                [fakeAddress]: { name: 'fake', address: fakeAddress },
              },
              selectedAddress: '0x123',
            },
          },
          initLangCode: 'en_US',
          platform: {
            showTransactionNotification: () => undefined,
            getVersion: () => 'foo',
          },
          browser: browserPolyfillMock,
          infuraProjectId: 'foo',
          isFirstMetaMaskControllerSetup: true,
        });

        const accountsControllerSpy = jest.spyOn(
          localMetaMaskController.accountsController,
          'updateAccounts',
        );

        const password = 'password';
        await localMetaMaskController.createNewVaultAndKeychain(password);

        await localMetaMaskController.submitPassword(password);

        const identities = Object.keys(
          localMetaMaskController.preferencesController.state.identities,
        );
        const addresses =
          await localMetaMaskController.keyringController.getAccounts();

        identities.forEach((identity) => {
          expect(addresses).toContain(identity);
        });

        addresses.forEach((address) => {
          expect(identities).toContain(address);
        });

        const internalAccounts =
          localMetaMaskController.accountsController.listAccounts();

        internalAccounts.forEach((account) => {
          expect(addresses).toContain(account.address);
        });

        addresses.forEach((address) => {
          expect(
            internalAccounts.find((account) => account.address === address),
          ).toBeDefined();
        });

        expect(accountsControllerSpy).toHaveBeenCalledTimes(1);
      });
    });

    describe('setLocked', () => {
      it('should lock KeyringController', async () => {
        await metamaskController.createNewVaultAndKeychain('password');
        jest.spyOn(metamaskController.keyringController, 'setLocked');

        await metamaskController.setLocked();

        expect(
          metamaskController.keyringController.setLocked,
        ).toHaveBeenCalled();
        expect(
          metamaskController.keyringController.state.isUnlocked,
        ).toStrictEqual(false);
      });
    });

    describe('#createNewVaultAndKeychain', () => {
      it('can only create new vault on keyringController once', async () => {
        const password = 'a-fake-password';

        const vault1 =
          await metamaskController.createNewVaultAndKeychain(password);
        const vault2 =
          await metamaskController.createNewVaultAndKeychain(password);

        expect(vault1).toStrictEqual(vault2);
      });
    });

    describe('#createSeedPhraseBackup', () => {
      it('should create a seed phrase backup', async () => {
        const password = 'a-fake-password';
        const mockSeedPhrase =
          'mock seed phrase one two three four five six seven eight nine ten';
        const mockEncodedSeedPhrase = Array.from(
          Buffer.from(mockSeedPhrase, 'utf8').values(),
        );

        const createToprfKeyAndBackupSeedPhraseSpy = jest
          .spyOn(
            metamaskController.seedlessOnboardingController,
            'createToprfKeyAndBackupSeedPhrase',
          )
          .mockResolvedValueOnce();
<<<<<<< HEAD
=======
        const storeKeyringEncryptionKey = jest
          .spyOn(
            metamaskController.seedlessOnboardingController,
            'storeKeyringEncryptionKey',
          )
          .mockResolvedValueOnce();
>>>>>>> 9ab104b0

        const primaryKeyring =
          await metamaskController.createNewVaultAndKeychain(password);

        await metamaskController.createSeedPhraseBackup(
          password,
          mockEncodedSeedPhrase,
          primaryKeyring.metadata.id,
        );

<<<<<<< HEAD
        expect(createToprfKeyAndBackupSeedPhraseSpy).toHaveBeenCalled();
      });
    });

    describe('#fetchAllSecretData', () => {
      it('should fetch seedphrase backup correctly', async () => {
        const password = 'a-fake-password';
        const mockSeedPhrase =
          'naive amused curtain never chef exotic ecology tomato field hamster then harvest';

        const fetchSrpBackupSpy = jest
          .spyOn(
            metamaskController.seedlessOnboardingController,
            'fetchAllSeedPhrases',
          )
          .mockResolvedValueOnce([
            new Uint8Array([
              149, 4, 65, 0, 177, 1, 168, 4, 58, 1, 128, 2, 48, 2, 32, 7, 175,
              2, 69, 3, 1, 7, 75, 3,
            ]),
          ]);

        const [srpBackup] =
          await metamaskController.fetchAllSecretData(password);

        expect(fetchSrpBackupSpy).toHaveBeenCalledWith(password);
        expect(srpBackup.toString('utf8')).toStrictEqual(mockSeedPhrase);
=======
        const keyringEncryptionKey =
          await metamaskController.keyringController.exportEncryptionKey();

        expect(createToprfKeyAndBackupSeedPhraseSpy).toHaveBeenCalled();
        expect(storeKeyringEncryptionKey).toHaveBeenCalledWith(
          keyringEncryptionKey,
        );
>>>>>>> 9ab104b0
      });
    });

    describe('#createNewVaultAndRestore', () => {
      it('should be able to call newVaultAndRestore despite a mistake.', async () => {
        const password = 'what-what-what';
        jest.spyOn(metamaskController, 'getBalance').mockResolvedValue('0x0');

        await metamaskController
          .createNewVaultAndRestore(password, TEST_SEED.slice(0, -1))
          .catch(() => null);
        await metamaskController.createNewVaultAndRestore(password, TEST_SEED);

        expect(
          metamaskController.keyringController.createNewVaultAndRestore,
        ).toHaveBeenCalledTimes(2);
      });

      it('should clear previous identities after vault restoration', async () => {
        jest.spyOn(metamaskController, 'getBalance').mockResolvedValue('0x0');

        await metamaskController.createNewVaultAndRestore(
          'foobar1337',
          TEST_SEED,
        );

        const firstVaultAccounts = cloneDeep(
          metamaskController.accountsController.listAccounts(),
        );
        expect(firstVaultAccounts).toHaveLength(1);
        expect(firstVaultAccounts[0].address).toBe(TEST_ADDRESS);

        const selectedAccount =
          metamaskController.accountsController.getSelectedAccount();
        metamaskController.accountsController.setAccountName(
          selectedAccount.id,
          'Account Foo',
        );

        const labelledFirstVaultAccounts = cloneDeep(
          metamaskController.accountsController.listAccounts(),
        );

        expect(labelledFirstVaultAccounts[0].address).toBe(TEST_ADDRESS);
        expect(labelledFirstVaultAccounts[0].metadata.name).toBe('Account Foo');

        await metamaskController.createNewVaultAndRestore(
          'foobar1337',
          TEST_SEED_ALT,
        );

        const secondVaultAccounts = cloneDeep(
          metamaskController.accountsController.listAccounts(),
        );

        expect(secondVaultAccounts).toHaveLength(1);
        expect(
          metamaskController.accountsController.getSelectedAccount().address,
        ).toBe(TEST_ADDRESS_ALT);
        expect(secondVaultAccounts[0].address).toBe(TEST_ADDRESS_ALT);
        expect(secondVaultAccounts[0].metadata.name).toBe(DEFAULT_LABEL);
      });

      it('should restore any consecutive accounts with balances without extra zero balance accounts', async () => {
        // Give account 1 a balance
        jest
          .spyOn(metamaskController, 'getBalance')
          .mockImplementation((address) => {
            switch (address) {
              case TEST_ADDRESS:
                return Promise.resolve('0x14ced5122ce0a000');
              case TEST_ADDRESS_2:
              case TEST_ADDRESS_3:
                return Promise.resolve('0x0');
              default:
                return Promise.reject(
                  new Error('unexpected argument to mocked getBalance'),
                );
            }
          });

        jest
          .spyOn(metamaskController.onboardingController, 'state', 'get')
          .mockReturnValue({ completedOnboarding: true });

        // Give account 2 a token
        jest
          .spyOn(metamaskController.tokensController, 'state', 'get')
          .mockReturnValue({
            allTokens: {},
            allIgnoredTokens: {},
            allDetectedTokens: { '0x1': { [TEST_ADDRESS_2]: [{}] } },
          });

        const mockSnapKeyring = {
          createAccount: jest
            .fn()
            .mockResolvedValue({ address: 'mockedAddress' }),
        };

        const originalGetKeyringsByType =
          metamaskController.keyringController.getKeyringsByType;
        let snapKeyringCallCount = 0;
        jest
          .spyOn(metamaskController.keyringController, 'getKeyringsByType')
          .mockImplementation((type) => {
            if (type === 'Snap Keyring') {
              snapKeyringCallCount += 1;

              if (snapKeyringCallCount === 1) {
                // First call - use original implementation to let controller initialize snap keyring
                return originalGetKeyringsByType.call(
                  metamaskController.keyringController,
                  type,
                );
              }
              // Second call and beyond - return mock
              console.log('returning mocked snap keyring!');
              return [mockSnapKeyring];
            }

            // For other types, always use original implementation
            return originalGetKeyringsByType.call(
              metamaskController.keyringController,
              type,
            );
          });

        await metamaskController.createNewVaultAndRestore(
          'foobar1337',
          TEST_SEED,
        );

        // Expect first account to be selected
        const accounts = cloneDeep(
          metamaskController.accountsController.listAccounts(),
        );

        const selectedAccount =
          metamaskController.accountsController.getSelectedAccount();

        expect(selectedAccount.address).toBe(TEST_ADDRESS);
        expect(accounts).toHaveLength(2);
        expect(accounts[0].address).toBe(TEST_ADDRESS);
        expect(accounts[0].metadata.name).toBe(DEFAULT_LABEL);
        expect(accounts[1].address).toBe(TEST_ADDRESS_2);
        expect(accounts[1].metadata.name).toBe('Account 2');
        // TODO: Handle last selected in the update of the next accounts controller.
        // expect(accounts[1].metadata.lastSelected).toBeGreaterThan(
        //   accounts[0].metadata.lastSelected,
        // );
      });
    });

    describe('#getBalance', () => {
      it('should return the balance known by accountTrackerController', async () => {
        const accounts = {};
        const balance = '0x14ced5122ce0a000';
        accounts[TEST_ADDRESS] = { balance };

        jest
          .spyOn(metamaskController.accountTrackerController, 'state', 'get')
          .mockReturnValue({
            accounts,
            accountsByChainId: {
              '0x1': {
                [TEST_ADDRESS]: { balance },
              },
            },
          });

        const gotten = await metamaskController.getBalance(TEST_ADDRESS);

        expect(balance).toStrictEqual(gotten);
      });

      it('should ask the network for a balance when not known by accountTrackerController', async () => {
        const accounts = {};
        const balance = '0x14ced5122ce0a000';
        const { provider } = createTestProviderTools({
          scaffold: {
            eth_getBalance: balance,
          },
        });

        jest
          .spyOn(metamaskController.accountTrackerController, 'state', 'get')
          .mockReturnValue({
            accounts,
            accountsByChainId: {
              '0x1': {
                [TEST_ADDRESS]: { balance },
              },
            },
          });

        const gotten = await metamaskController.getBalance(
          TEST_ADDRESS,
          provider,
        );

        expect(balance).toStrictEqual(gotten);
      });
    });

    describe('#getPermittedAccounts', () => {
      it('gets the CAIP-25 caveat value for the origin', async () => {
        jest
          .spyOn(metamaskController.permissionController, 'getCaveat')
          .mockReturnValue();

        metamaskController.getPermittedAccounts('test.com');

        expect(
          metamaskController.permissionController.getCaveat,
        ).toHaveBeenCalledWith(
          'test.com',
          Caip25EndowmentPermissionName,
          Caip25CaveatType,
        );
      });

      it('returns empty array if there is no CAIP-25 permission for the origin', async () => {
        jest
          .spyOn(metamaskController.permissionController, 'getCaveat')
          .mockImplementation(() => {
            throw new PermissionDoesNotExistError();
          });

        expect(
          metamaskController.getPermittedAccounts('test.com'),
        ).toStrictEqual([]);
      });

      it('throws an error if getCaveat fails unexpectedly', async () => {
        jest
          .spyOn(metamaskController.permissionController, 'getCaveat')
          .mockImplementation(() => {
            throw new Error('unexpected getCaveat error');
          });

        expect(() => {
          metamaskController.getPermittedAccounts('test.com');
        }).toThrow(new Error(`unexpected getCaveat error`));
      });

      describe('the wallet is locked', () => {
        beforeEach(() => {
          jest.spyOn(metamaskController, 'isUnlocked').mockReturnValue(false);
        });

        it('returns empty array if there is a CAIP-25 permission for the origin and ignoreLock is false', async () => {
          jest
            .spyOn(metamaskController.permissionController, 'getCaveat')
            .mockReturnValue({
              value: {
                requiredScopes: {},
                optionalScopes: {
                  'eip155:1': {
                    accounts: ['eip155:1:0xdead', 'eip155:1:0xbeef'],
                  },
                },
              },
            });

          expect(
            metamaskController.getPermittedAccounts('test.com', {
              ignoreLock: false,
            }),
          ).toStrictEqual([]);
        });

        it('returns accounts if there is a CAIP-25 permission for the origin and ignoreLock is true', async () => {
          jest
            .spyOn(metamaskController.permissionController, 'getCaveat')
            .mockReturnValue({
              value: {
                requiredScopes: {},
                optionalScopes: {
                  'eip155:1': {
                    accounts: ['eip155:1:0xdead', 'eip155:1:0xbeef'],
                  },
                },
              },
            });
          jest
            .spyOn(metamaskController, 'sortEvmAccountsByLastSelected')
            .mockReturnValue(['not_empty']);

          expect(
            metamaskController.getPermittedAccounts('test.com', {
              ignoreLock: true,
            }),
          ).toStrictEqual(['not_empty']);
        });
      });

      describe('the wallet is unlocked', () => {
        beforeEach(() => {
          jest.spyOn(metamaskController, 'isUnlocked').mockReturnValue(true);
        });

        it('sorts the eth accounts from the CAIP-25 permission', async () => {
          jest
            .spyOn(metamaskController.permissionController, 'getCaveat')
            .mockReturnValue({
              value: {
                requiredScopes: {},
                optionalScopes: {
                  'eip155:1': {
                    accounts: ['eip155:1:0xdead', 'eip155:1:0xbeef'],
                  },
                },
              },
            });
          jest
            .spyOn(metamaskController, 'sortEvmAccountsByLastSelected')
            .mockReturnValue([]);

          metamaskController.getPermittedAccounts('test.com');
          expect(
            metamaskController.sortEvmAccountsByLastSelected,
          ).toHaveBeenCalledWith(['0xdead', '0xbeef']);
        });

        it('returns the sorted eth accounts from the CAIP-25 permission', async () => {
          jest
            .spyOn(metamaskController.permissionController, 'getCaveat')
            .mockReturnValue({
              value: {
                requiredScopes: {},
                optionalScopes: {
                  'eip155:1': {
                    accounts: ['eip155:1:0xdead', 'eip155:1:0xbeef'],
                  },
                },
              },
            });
          jest
            .spyOn(metamaskController, 'sortEvmAccountsByLastSelected')
            .mockReturnValue(['0xbeef', '0xdead']);

          expect(
            metamaskController.getPermittedAccounts('test.com'),
          ).toStrictEqual(['0xbeef', '0xdead']);
        });
      });
    });

    describe('#requestPermissionApproval', () => {
      it('requests permissions for the origin from the ApprovalController', async () => {
        jest
          .spyOn(
            metamaskController.approvalController,
            'addAndShowApprovalRequest',
          )
          .mockResolvedValue();

        await metamaskController.requestPermissionApproval('test.com', {
          eth_accounts: {},
        });

        expect(
          metamaskController.approvalController.addAndShowApprovalRequest,
        ).toHaveBeenCalledWith(
          expect.objectContaining({
            id: expect.stringMatching(/.{21}/u),
            origin: 'test.com',
            requestData: {
              metadata: {
                id: expect.stringMatching(/.{21}/u),
                origin: 'test.com',
              },
              permissions: {
                eth_accounts: {},
              },
            },
            type: 'wallet_requestPermissions',
          }),
        );

        const [params] =
          metamaskController.approvalController.addAndShowApprovalRequest.mock
            .calls[0];
        expect(params.id).toStrictEqual(params.requestData.metadata.id);
      });

      it('returns the result from the ApprovalController', async () => {
        jest
          .spyOn(
            metamaskController.approvalController,
            'addAndShowApprovalRequest',
          )
          .mockResolvedValue('approvalResult');

        const result = await metamaskController.requestPermissionApproval(
          'test.com',
          {
            eth_accounts: {},
          },
        );

        expect(result).toStrictEqual('approvalResult');
      });
    });

    describe('#getCaip25PermissionFromLegacyPermissions', () => {
      it('returns valid CAIP-25 permissions', async () => {
        const permissions =
          await metamaskController.getCaip25PermissionFromLegacyPermissions(
            'test.com',
            {},
          );

        expect(permissions).toStrictEqual(
          expect.objectContaining({
            [Caip25EndowmentPermissionName]: {
              caveats: [
                {
                  type: Caip25CaveatType,
                  value: {
                    requiredScopes: {},
                    optionalScopes: {
                      'wallet:eip155': {
                        accounts: [],
                      },
                    },
                    sessionProperties: {},
                    isMultichainOrigin: false,
                  },
                },
              ],
            },
          }),
        );
      });

      it('returns approval from the PermissionsController for eth_accounts and permittedChains when only eth_accounts is specified in params and origin is not snapId', async () => {
        const permissions =
          await metamaskController.getCaip25PermissionFromLegacyPermissions(
            'test.com',
            {
              [PermissionNames.eth_accounts]: {
                caveats: [
                  {
                    type: CaveatTypes.restrictReturnedAccounts,
                    value: ['foo'],
                  },
                ],
              },
            },
          );

        expect(permissions).toStrictEqual(
          expect.objectContaining({
            [Caip25EndowmentPermissionName]: {
              caveats: [
                {
                  type: Caip25CaveatType,
                  value: {
                    requiredScopes: {},
                    optionalScopes: {
                      'wallet:eip155': {
                        accounts: ['wallet:eip155:foo'],
                      },
                    },
                    sessionProperties: {},
                    isMultichainOrigin: false,
                  },
                },
              ],
            },
          }),
        );
      });

      it('returns approval from the PermissionsControllerr for eth_accounts and permittedChains when only permittedChains is specified in params and origin is not snapId', async () => {
        const permissions =
          await metamaskController.getCaip25PermissionFromLegacyPermissions(
            'test.com',
            {
              [PermissionNames.permittedChains]: {
                caveats: [
                  {
                    type: CaveatTypes.restrictNetworkSwitching,
                    value: ['0x64'],
                  },
                ],
              },
            },
          );

        expect(permissions).toStrictEqual(
          expect.objectContaining({
            [Caip25EndowmentPermissionName]: {
              caveats: [
                {
                  type: Caip25CaveatType,
                  value: {
                    requiredScopes: {},
                    optionalScopes: {
                      'wallet:eip155': {
                        accounts: [],
                      },
                      'eip155:100': {
                        accounts: [],
                      },
                    },
                    sessionProperties: {},
                    isMultichainOrigin: false,
                  },
                },
              ],
            },
          }),
        );
      });

      it('returns approval from the PermissionsController for eth_accounts and permittedChains when both are specified in params and origin is not snapId', async () => {
        const permissions =
          await metamaskController.getCaip25PermissionFromLegacyPermissions(
            'test.com',
            {
              [PermissionNames.eth_accounts]: {
                caveats: [
                  {
                    type: CaveatTypes.restrictReturnedAccounts,
                    value: ['foo'],
                  },
                ],
              },
              [PermissionNames.permittedChains]: {
                caveats: [
                  {
                    type: CaveatTypes.restrictNetworkSwitching,
                    value: ['0x64'],
                  },
                ],
              },
            },
          );

        expect(permissions).toStrictEqual(
          expect.objectContaining({
            [Caip25EndowmentPermissionName]: {
              caveats: [
                {
                  type: Caip25CaveatType,
                  value: {
                    requiredScopes: {},
                    optionalScopes: {
                      'wallet:eip155': {
                        accounts: ['wallet:eip155:foo'],
                      },
                      'eip155:100': {
                        accounts: ['eip155:100:foo'],
                      },
                    },
                    sessionProperties: {},
                    isMultichainOrigin: false,
                  },
                },
              ],
            },
          }),
        );
      });

      it('returns approval from the PermissionsController for only eth_accounts when only eth_accounts is specified in params and origin is snapId', async () => {
        const permissions =
          await metamaskController.getCaip25PermissionFromLegacyPermissions(
            'npm:snap',
            {
              [PermissionNames.eth_accounts]: {
                caveats: [
                  {
                    type: CaveatTypes.restrictReturnedAccounts,
                    value: ['foo'],
                  },
                ],
              },
            },
          );

        expect(permissions).toStrictEqual(
          expect.objectContaining({
            [Caip25EndowmentPermissionName]: {
              caveats: [
                {
                  type: Caip25CaveatType,
                  value: {
                    requiredScopes: {},
                    optionalScopes: {
                      'wallet:eip155': {
                        accounts: ['wallet:eip155:foo'],
                      },
                    },
                    sessionProperties: {},
                    isMultichainOrigin: false,
                  },
                },
              ],
            },
          }),
        );
      });

      it('returns approval from the PermissionsController for both eth_accounts and permittedChains when only permittedChains is specified in params and origin is snapId', async () => {
        const permissions =
          await metamaskController.getCaip25PermissionFromLegacyPermissions(
            'npm:snap',
            {
              [PermissionNames.permittedChains]: {
                caveats: [
                  {
                    type: CaveatTypes.restrictNetworkSwitching,
                    value: ['0x64'],
                  },
                ],
              },
            },
          );

        expect(permissions).toStrictEqual(
          expect.objectContaining({
            [Caip25EndowmentPermissionName]: {
              caveats: [
                {
                  type: Caip25CaveatType,
                  value: {
                    requiredScopes: {},
                    optionalScopes: {
                      'eip155:100': {
                        accounts: [],
                      },
                      'wallet:eip155': {
                        accounts: [],
                      },
                    },
                    sessionProperties: {},
                    isMultichainOrigin: false,
                  },
                },
              ],
            },
          }),
        );
      });

      it('returns approval from the PermissionsController for both eth_accounts and permittedChains when both eth_accounts and permittedChains are specified in params and origin is snapId', async () => {
        const permissions =
          await metamaskController.getCaip25PermissionFromLegacyPermissions(
            'npm:snap',
            {
              [PermissionNames.eth_accounts]: {
                caveats: [
                  {
                    type: CaveatTypes.restrictReturnedAccounts,
                    value: ['foo'],
                  },
                ],
              },
              [PermissionNames.permittedChains]: {
                caveats: [
                  {
                    type: CaveatTypes.restrictNetworkSwitching,
                    value: ['0x64'],
                  },
                ],
              },
            },
          );

        expect(permissions).toStrictEqual(
          expect.objectContaining({
            [Caip25EndowmentPermissionName]: {
              caveats: [
                {
                  type: Caip25CaveatType,
                  value: {
                    requiredScopes: {},
                    optionalScopes: {
                      'eip155:100': {
                        accounts: ['eip155:100:foo'],
                      },
                      'wallet:eip155': {
                        accounts: ['wallet:eip155:foo'],
                      },
                    },
                    sessionProperties: {},
                    isMultichainOrigin: false,
                  },
                },
              ],
            },
          }),
        );
      });

      it('returns CAIP-25 approval with accounts and chainIds specified from `eth_accounts` and `endowment:permittedChains` permissions caveats, and isMultichainOrigin: false if origin is not snapId', async () => {
        const permissions =
          await metamaskController.getCaip25PermissionFromLegacyPermissions(
            'test.com',
            {
              [RestrictedEthMethods.eth_accounts]: {
                caveats: [
                  {
                    type: 'restrictReturnedAccounts',
                    value: ['0xdeadbeef'],
                  },
                ],
              },
              [EndowmentTypes.permittedChains]: {
                caveats: [
                  {
                    type: 'restrictNetworkSwitching',
                    value: ['0x1', '0x5'],
                  },
                ],
              },
            },
          );

        expect(permissions).toStrictEqual(
          expect.objectContaining({
            [Caip25EndowmentPermissionName]: {
              caveats: [
                {
                  type: Caip25CaveatType,
                  value: {
                    requiredScopes: {},
                    optionalScopes: {
                      'wallet:eip155': {
                        accounts: ['wallet:eip155:0xdeadbeef'],
                      },
                      'eip155:1': {
                        accounts: ['eip155:1:0xdeadbeef'],
                      },
                      'eip155:5': {
                        accounts: ['eip155:5:0xdeadbeef'],
                      },
                    },
                    sessionProperties: {},
                    isMultichainOrigin: false,
                  },
                },
              ],
            },
          }),
        );
      });

      it('returns CAIP-25 approval with approved accounts and chain IDs with isMultichainOrigin: false if origin is snapId', async () => {
        const origin = 'npm:snap';

        const permissions =
          metamaskController.getCaip25PermissionFromLegacyPermissions(origin, {
            [RestrictedEthMethods.eth_accounts]: {
              caveats: [
                {
                  type: 'restrictReturnedAccounts',
                  value: ['0xdeadbeef'],
                },
              ],
            },
            [EndowmentTypes.permittedChains]: {
              caveats: [
                {
                  type: 'restrictNetworkSwitching',
                  value: ['0x1', '0x5'],
                },
              ],
            },
          });

        expect(permissions).toStrictEqual(
          expect.objectContaining({
            [Caip25EndowmentPermissionName]: {
              caveats: [
                {
                  type: Caip25CaveatType,
                  value: {
                    requiredScopes: {},
                    optionalScopes: {
                      'eip155:1': {
                        accounts: ['eip155:1:0xdeadbeef'],
                      },
                      'eip155:5': {
                        accounts: ['eip155:5:0xdeadbeef'],
                      },
                      'wallet:eip155': {
                        accounts: ['wallet:eip155:0xdeadbeef'],
                      },
                    },
                    sessionProperties: {},
                    isMultichainOrigin: false,
                  },
                },
              ],
            },
          }),
        );
      });
    });

    describe('requestApprovalPermittedChainsPermission', () => {
      it('requests approval', async () => {
        jest
          .spyOn(
            metamaskController.permissionController,
            'requestPermissionsIncremental',
          )
          .mockResolvedValue();

        await metamaskController.requestApprovalPermittedChainsPermission(
          'test.com',
          '0x1',
        );

        expect(
          metamaskController.permissionController.requestPermissionsIncremental,
        ).toHaveBeenCalledWith(
          { origin: 'test.com' },
          {
            [Caip25EndowmentPermissionName]: {
              caveats: [
                {
                  type: Caip25CaveatType,
                  value: {
                    requiredScopes: {},
                    optionalScopes: {
                      'eip155:1': {
                        accounts: [],
                      },
                    },
                    sessionProperties: {},
                    isMultichainOrigin: false,
                  },
                },
              ],
            },
          },
        );
      });

      it('throws if the approval is rejected', async () => {
        jest
          .spyOn(
            metamaskController.permissionController,
            'requestPermissionsIncremental',
          )
          .mockRejectedValue(new Error('approval rejected'));

        await expect(() =>
          metamaskController.requestApprovalPermittedChainsPermission(
            'test.com',
            '0x1',
          ),
        ).rejects.toThrow(new Error('approval rejected'));
      });
    });

    describe('requestPermittedChainsPermissionIncremental', () => {
      it('requests permittedChains approval if autoApprove: false', async () => {
        const expectedCaip25Permission = {
          [Caip25EndowmentPermissionName]: {
            caveats: [
              {
                type: Caip25CaveatType,
                value: {
                  requiredScopes: {},
                  optionalScopes: { 'eip155:1': { accounts: [] } },
                  sessionProperties: {},
                  isMultichainOrigin: false,
                },
              },
            ],
          },
        };

        jest
          .spyOn(
            metamaskController.permissionController,
            'requestPermissionsIncremental',
          )
          .mockResolvedValue(expectedCaip25Permission);

        await metamaskController.requestPermittedChainsPermissionIncremental({
          origin: 'test.com',
          chainId: '0x1',
          autoApprove: false,
        });

        expect(
          metamaskController.permissionController.requestPermissionsIncremental,
        ).toHaveBeenCalledWith(
          { origin: 'test.com' },
          expectedCaip25Permission,
          undefined,
        );
      });

      it('throws if permittedChains approval is rejected', async () => {
        jest
          .spyOn(
            metamaskController.permissionController,
            'requestPermissionsIncremental',
          )
          .mockRejectedValue(new Error('approval rejected'));

        await expect(() =>
          metamaskController.requestPermittedChainsPermissionIncremental({
            origin: 'test.com',
            chainId: '0x1',
            autoApprove: false,
          }),
        ).rejects.toThrow(new Error('approval rejected'));
      });

      it('grants permittedChains approval if autoApprove: true', async () => {
        const expectedCaip25Permission = {
          [Caip25EndowmentPermissionName]: {
            caveats: [
              {
                type: Caip25CaveatType,
                value: {
                  requiredScopes: {},
                  optionalScopes: { 'eip155:1': { accounts: [] } },
                  sessionProperties: {},
                  isMultichainOrigin: false,
                },
              },
            ],
          },
        };

        jest
          .spyOn(
            metamaskController.permissionController,
            'grantPermissionsIncremental',
          )
          .mockResolvedValue(expectedCaip25Permission);

        await metamaskController.requestPermittedChainsPermissionIncremental({
          origin: 'test.com',
          chainId: '0x1',
          autoApprove: true,
        });

        expect(
          metamaskController.permissionController.grantPermissionsIncremental,
        ).toHaveBeenCalledWith({
          subject: { origin: 'test.com' },
          approvedPermissions: expectedCaip25Permission,
        });
      });

      it('throws if autoApprove: true and granting permittedChains throws', async () => {
        jest
          .spyOn(
            metamaskController.permissionController,
            'grantPermissionsIncremental',
          )
          .mockImplementation(() => {
            throw new Error(
              'Invalid merged permissions for subject "test.com"',
            );
          });

        await expect(() =>
          metamaskController.requestPermittedChainsPermissionIncremental({
            origin: 'test.com',
            chainId: '0x1',
            autoApprove: true,
          }),
        ).rejects.toThrow(
          new Error('Invalid merged permissions for subject "test.com"'),
        );
      });
    });

    describe('#sortEvmAccountsByLastSelected', () => {
      it('returns the keyring accounts in lastSelected order', () => {
        jest
          .spyOn(metamaskController.accountsController, 'listAccounts')
          .mockReturnValueOnce([
            {
              address: '0x7A2Bd22810088523516737b4Dc238A4bC37c23F2',
              id: '21066553-d8c8-4cdc-af33-efc921cd3ca9',
              metadata: {
                name: 'Test Account',
                lastSelected: 1,
                keyring: {
                  type: 'HD Key Tree',
                },
              },
              options: {},
              methods: ETH_EOA_METHODS,
              type: EthAccountType.Eoa,
            },
            {
              address: '0x7152f909e5EB3EF198f17e5Cb087c5Ced88294e3',
              id: '0bd7348e-bdfe-4f67-875c-de831a583857',
              metadata: {
                name: 'Test Account',
                keyring: {
                  type: 'HD Key Tree',
                },
              },
              options: {},
              methods: ETH_EOA_METHODS,
              type: EthAccountType.Eoa,
            },
            {
              address: '0xDe70d2FF1995DC03EF1a3b584e3ae14da020C616',
              id: 'ff8fda69-d416-4d25-80a2-efb77bc7d4ad',
              metadata: {
                name: 'Test Account',
                keyring: {
                  type: 'HD Key Tree',
                },
                lastSelected: 3,
              },
              options: {},
              methods: ETH_EOA_METHODS,
              type: EthAccountType.Eoa,
            },
            {
              address: '0x04eBa9B766477d8eCA77F5f0e67AE1863C95a7E3',
              id: '0bd7348e-bdfe-4f67-875c-de831a583857',
              metadata: {
                name: 'Test Account',
                lastSelected: 3,
                keyring: {
                  type: 'HD Key Tree',
                },
              },
              options: {},
              methods: ETH_EOA_METHODS,
              type: EthAccountType.Eoa,
            },
          ]);
        jest
          .spyOn(metamaskController, 'captureKeyringTypesWithMissingIdentities')
          .mockImplementation(() => {
            // noop
          });

        expect(
          metamaskController.sortEvmAccountsByLastSelected([
            '0x7A2Bd22810088523516737b4Dc238A4bC37c23F2',
            '0x7152f909e5EB3EF198f17e5Cb087c5Ced88294e3',
            '0xDe70d2FF1995DC03EF1a3b584e3ae14da020C616',
            '0x04eBa9B766477d8eCA77F5f0e67AE1863C95a7E3',
          ]),
        ).toStrictEqual([
          '0xDe70d2FF1995DC03EF1a3b584e3ae14da020C616',
          '0x04eBa9B766477d8eCA77F5f0e67AE1863C95a7E3',
          '0x7A2Bd22810088523516737b4Dc238A4bC37c23F2',
          '0x7152f909e5EB3EF198f17e5Cb087c5Ced88294e3',
        ]);
      });

      it('throws if a keyring account is missing an address (case 1)', () => {
        const internalAccounts = [
          {
            address: '0x7152f909e5EB3EF198f17e5Cb087c5Ced88294e3',
            id: '0bd7348e-bdfe-4f67-875c-de831a583857',
            metadata: {
              name: 'Test Account',
              lastSelected: 2,
              keyring: {
                type: 'HD Key Tree',
              },
            },
            options: {},
            methods: ETH_EOA_METHODS,
            type: EthAccountType.Eoa,
          },
          {
            address: '0xDe70d2FF1995DC03EF1a3b584e3ae14da020C616',
            id: 'ff8fda69-d416-4d25-80a2-efb77bc7d4ad',
            metadata: {
              name: 'Test Account',
              lastSelected: 3,
              keyring: {
                type: 'HD Key Tree',
              },
            },
            options: {},
            methods: ETH_EOA_METHODS,
            type: EthAccountType.Eoa,
          },
        ];
        jest
          .spyOn(metamaskController.accountsController, 'listAccounts')
          .mockReturnValueOnce(internalAccounts);
        jest
          .spyOn(metamaskController, 'captureKeyringTypesWithMissingIdentities')
          .mockImplementation(() => {
            // noop
          });

        expect(() =>
          metamaskController.sortEvmAccountsByLastSelected([
            '0x7A2Bd22810088523516737b4Dc238A4bC37c23F2',
            '0x7152f909e5EB3EF198f17e5Cb087c5Ced88294e3',
            '0xDe70d2FF1995DC03EF1a3b584e3ae14da020C616',
          ]),
        ).toThrow(
          'Missing identity for address: "0x7A2Bd22810088523516737b4Dc238A4bC37c23F2".',
        );
        expect(
          metamaskController.captureKeyringTypesWithMissingIdentities,
        ).toHaveBeenCalledWith(internalAccounts, [
          '0x7A2Bd22810088523516737b4Dc238A4bC37c23F2',
          '0x7152f909e5EB3EF198f17e5Cb087c5Ced88294e3',
          '0xDe70d2FF1995DC03EF1a3b584e3ae14da020C616',
        ]);
      });

      it('throws if a keyring account is missing an address (case 2)', () => {
        const internalAccounts = [
          {
            address: '0x7A2Bd22810088523516737b4Dc238A4bC37c23F2',
            id: 'cf8dace4-9439-4bd4-b3a8-88c821c8fcb3',
            metadata: {
              name: 'Test Account',
              lastSelected: 1,
              keyring: {
                type: 'HD Key Tree',
              },
            },
            options: {},
            methods: ETH_EOA_METHODS,
            type: EthAccountType.Eoa,
          },
          {
            address: '0xDe70d2FF1995DC03EF1a3b584e3ae14da020C616',
            id: 'ff8fda69-d416-4d25-80a2-efb77bc7d4ad',
            metadata: {
              name: 'Test Account',
              lastSelected: 3,
              keyring: {
                type: 'HD Key Tree',
              },
            },
            options: {},
            methods: ETH_EOA_METHODS,
            type: EthAccountType.Eoa,
          },
        ];
        jest
          .spyOn(metamaskController.accountsController, 'listAccounts')
          .mockReturnValueOnce(internalAccounts);
        jest
          .spyOn(metamaskController, 'captureKeyringTypesWithMissingIdentities')
          .mockImplementation(() => {
            // noop
          });

        expect(() =>
          metamaskController.sortEvmAccountsByLastSelected([
            '0x7A2Bd22810088523516737b4Dc238A4bC37c23F2',
            '0x7152f909e5EB3EF198f17e5Cb087c5Ced88294e3',
            '0xDe70d2FF1995DC03EF1a3b584e3ae14da020C616',
          ]),
        ).toThrow(
          'Missing identity for address: "0x7152f909e5EB3EF198f17e5Cb087c5Ced88294e3".',
        );
        expect(
          metamaskController.captureKeyringTypesWithMissingIdentities,
        ).toHaveBeenCalledWith(internalAccounts, [
          '0x7A2Bd22810088523516737b4Dc238A4bC37c23F2',
          '0x7152f909e5EB3EF198f17e5Cb087c5Ced88294e3',
          '0xDe70d2FF1995DC03EF1a3b584e3ae14da020C616',
        ]);
      });
    });

    describe('NetworkConfiguration is removed', () => {
      it('should remove the permitted chain from all existing permissions', () => {
        jest
          .spyOn(metamaskController, 'removeAllScopePermissions')
          .mockReturnValue();

        metamaskController.controllerMessenger.publish(
          'NetworkController:networkRemoved',
          {
            chainId: '0xa',
          },
        );

        expect(
          metamaskController.removeAllScopePermissions,
        ).toHaveBeenCalledWith('eip155:10');
      });
    });

    describe('#getApi', () => {
      it('getState', () => {
        const getApi = metamaskController.getApi();
        const state = getApi.getState();
        expect(state).toStrictEqual(metamaskController.getState());
      });
    });

    describe('hardware keyrings', () => {
      beforeEach(async () => {
        await metamaskController.createNewVaultAndKeychain('test@123');
      });

      describe('connectHardware', () => {
        it('should throw if it receives an unknown device name', async () => {
          const result = metamaskController.connectHardware(
            'Some random device name',
            0,
            `m/44/0'/0'`,
          );

          await expect(result).rejects.toThrow(
            'MetamaskController:#withKeyringForDevice - Unknown device',
          );
        });

        it('should add the Trezor Hardware keyring and return the first page of accounts', async () => {
          const firstPage = await metamaskController.connectHardware(
            HardwareDeviceNames.trezor,
            0,
          );

          expect(
            metamaskController.keyringController.state.keyrings[1].type,
          ).toBe(TrezorKeyring.type);
          expect(firstPage).toStrictEqual(KNOWN_PUBLIC_KEY_ADDRESSES);
        });

        it('should add the Ledger Hardware keyring and return the first page of accounts', async () => {
          const firstPage = await metamaskController.connectHardware(
            HardwareDeviceNames.ledger,
            0,
          );

          expect(
            metamaskController.keyringController.state.keyrings[1].type,
          ).toBe(LedgerKeyring.type);
          expect(firstPage).toStrictEqual(KNOWN_PUBLIC_KEY_ADDRESSES);
        });
      });

      describe('checkHardwareStatus', () => {
        it('should throw if it receives an unknown device name', async () => {
          const result = metamaskController.checkHardwareStatus(
            'Some random device name',
            `m/44/0'/0'`,
          );
          await expect(result).rejects.toThrow(
            'MetamaskController:#withKeyringForDevice - Unknown device',
          );
        });

        [HardwareDeviceNames.trezor, HardwareDeviceNames.ledger].forEach(
          (device) => {
            describe(`using ${device}`, () => {
              it('should be unlocked by default', async () => {
                await metamaskController.connectHardware(device, 0);

                const status =
                  await metamaskController.checkHardwareStatus(device);

                expect(status).toStrictEqual(true);
              });
            });
          },
        );
      });

      describe('getHardwareTypeForMetric', () => {
        it.each(['ledger', 'lattice', 'trezor', 'oneKey', 'qr'])(
          'should return the correct type for %s',
          async (type) => {
            jest
              .spyOn(metamaskController.keyringController, 'withKeyring')
              .mockImplementation((_, fn) => fn({ keyring: { type } }));

            const result =
              await metamaskController.getHardwareTypeForMetric('0x123');

            expect(result).toBe(HardwareKeyringType[type]);
          },
        );
      });

      describe('forgetDevice', () => {
        it('should throw if it receives an unknown device name', async () => {
          const result = metamaskController.forgetDevice(
            'Some random device name',
          );
          await expect(result).rejects.toThrow(
            'MetamaskController:#withKeyringForDevice - Unknown device',
          );
        });

        it('should remove the identities when the device is forgotten', async () => {
          await metamaskController.connectHardware(
            HardwareDeviceNames.trezor,
            0,
          );
          await metamaskController.unlockHardwareWalletAccount(
            0,
            HardwareDeviceNames.trezor,
          );
          const hardwareKeyringAccount =
            metamaskController.keyringController.state.keyrings[1].accounts[0];

          await metamaskController.forgetDevice(HardwareDeviceNames.trezor);

          expect(
            Object.keys(
              metamaskController.preferencesController.state.identities,
            ),
          ).not.toContain(hardwareKeyringAccount);
          expect(
            metamaskController.accountsController
              .listAccounts()
              .some((account) => account.address === hardwareKeyringAccount),
          ).toStrictEqual(false);
        });

        it('should wipe all the keyring info', async () => {
          await metamaskController.connectHardware(
            HardwareDeviceNames.trezor,
            0,
          );

          await metamaskController.forgetDevice(HardwareDeviceNames.trezor);
          const keyrings =
            await metamaskController.keyringController.getKeyringsByType(
              KeyringType.trezor,
            );

          expect(keyrings[0].accounts).toStrictEqual([]);
          expect(keyrings[0].page).toStrictEqual(0);
          expect(keyrings[0].isUnlocked()).toStrictEqual(false);
        });
      });

      describe('unlockHardwareWalletAccount', () => {
        const accountToUnlock = 0;

        [HardwareDeviceNames.trezor, HardwareDeviceNames.ledger].forEach(
          (device) => {
            describe(`using ${device}`, () => {
              beforeEach(async () => {
                await metamaskController.connectHardware(device, 0);
              });

              it('should return the unlocked account', async () => {
                const { unlockedAccount } =
                  await metamaskController.unlockHardwareWalletAccount(
                    accountToUnlock,
                    device,
                  );

                expect(unlockedAccount).toBe(
                  KNOWN_PUBLIC_KEY_ADDRESSES[
                    accountToUnlock
                  ].address.toLowerCase(),
                );
              });

              it('should add the unlocked account to KeyringController', async () => {
                await metamaskController.unlockHardwareWalletAccount(
                  accountToUnlock,
                  device,
                );

                expect(
                  metamaskController.keyringController.state.keyrings[1]
                    .accounts,
                ).toStrictEqual([
                  KNOWN_PUBLIC_KEY_ADDRESSES[
                    accountToUnlock
                  ].address.toLowerCase(),
                ]);
              });

              it('should call preferencesController.setSelectedAddress', async () => {
                jest.spyOn(
                  metamaskController.preferencesController,
                  'setSelectedAddress',
                );

                await metamaskController.unlockHardwareWalletAccount(
                  accountToUnlock,
                  device,
                );

                expect(
                  metamaskController.preferencesController.setSelectedAddress,
                ).toHaveBeenCalledTimes(1);
              });
            });
          },
        );
      });
    });

    describe('getPrimaryKeyringMnemonic', () => {
      it('should return a mnemonic as a Uint8Array', () => {
        const mockMnemonic =
          'above mercy benefit hospital call oval domain student sphere interest argue shock';
        const mnemonicIndices = mockMnemonic
          .split(' ')
          .map((word) => englishWordlist.indexOf(word));
        const uint8ArrayMnemonic = new Uint8Array(
          new Uint16Array(mnemonicIndices).buffer,
        );

        const mockHDKeyring = {
          type: 'HD Key Tree',
          mnemonic: uint8ArrayMnemonic,
        };
        jest
          .spyOn(metamaskController.keyringController, 'getKeyringsByType')
          .mockReturnValue([mockHDKeyring]);

        const recoveredMnemonic =
          metamaskController.getPrimaryKeyringMnemonic();

        expect(recoveredMnemonic).toStrictEqual(uint8ArrayMnemonic);
      });
    });

    describe('#addNewAccount', () => {
      it('throws an error if the keyring controller is locked', async () => {
        const addNewAccount = metamaskController.addNewAccount();
        await expect(addNewAccount).rejects.toThrow(
          'KeyringController - The operation cannot be completed while the controller is locked.',
        );
      });

      it('returns an existing account if the accountCount is less than the number of accounts in the keyring', async () => {
        await metamaskController.createNewVaultAndKeychain('password');
        const secondAccount = await metamaskController.addNewAccount(1);
        await metamaskController.addNewAccount(2);
        await metamaskController.addNewAccount(3);

        const numberOfAccount =
          metamaskController.keyringController.state.keyrings[0].accounts
            .length;
        expect(numberOfAccount).toStrictEqual(4);

        const result = await metamaskController.addNewAccount(1);
        expect(result).toStrictEqual(secondAccount);
      });

      it('only checks for accounts in the keyring when comparing accountCount', async () => {
        await metamaskController.createNewVaultAndKeychain('password');
        // add a new hd keyring vault to simulate having multiple accounts from different keyrings
        await metamaskController.generateNewMnemonicAndAddToVault();

        const numberOfAccounts = (
          await metamaskController.keyringController.getAccounts()
        ).length;
        expect(numberOfAccounts).toStrictEqual(2);

        await metamaskController.addNewAccount(1);

        const numberOfAccountsForPrimaryKeyring =
          metamaskController.keyringController.state.keyrings[0].accounts
            .length;
        const updatedNumberOfAccounts = (
          await metamaskController.keyringController.getAccounts()
        ).length;
        expect(numberOfAccountsForPrimaryKeyring).toStrictEqual(2);
        expect(updatedNumberOfAccounts).toStrictEqual(3);
      });
    });

    describe('#getSeedPhrase', () => {
      it('throws error if keyring controller is locked', async () => {
        await expect(metamaskController.getSeedPhrase()).rejects.toThrow(
          'KeyringController - The operation cannot be completed while the controller is locked.',
        );
      });

      it('#addNewAccount', async () => {
        await metamaskController.createNewVaultAndKeychain('password');
        await metamaskController.addNewAccount(1);
        const getAccounts =
          await metamaskController.keyringController.getAccounts();
        expect(getAccounts).toHaveLength(2);
      });
    });

    describe('#resetAccount', () => {
      it('wipes transactions from only the correct network id and with the selected address', async () => {
        const selectedAddressMock =
          '0x0dcd5d886577d5081b0c52e242ef29e70be3e7bc';

        jest
          .spyOn(metamaskController.accountsController, 'getSelectedAccount')
          .mockReturnValue({ address: selectedAddressMock });

        jest.spyOn(metamaskController.txController, 'wipeTransactions');
        jest.spyOn(
          metamaskController.smartTransactionsController,
          'wipeSmartTransactions',
        );

        await metamaskController.resetAccount();

        expect(
          metamaskController.txController.wipeTransactions,
        ).toHaveBeenCalledTimes(1);
        expect(
          metamaskController.smartTransactionsController.wipeSmartTransactions,
        ).toHaveBeenCalledTimes(1);
        expect(
          metamaskController.txController.wipeTransactions,
        ).toHaveBeenCalledWith({
          address: selectedAddressMock,
          chainId: CHAIN_IDS.MAINNET,
        });
        expect(
          metamaskController.smartTransactionsController.wipeSmartTransactions,
        ).toHaveBeenCalledWith({
          address: selectedAddressMock,
          ignoreNetwork: false,
        });
      });
    });

    describe('#removeAccount', () => {
      let ret;
      const addressToRemove = '0x1';
      let mockKeyring;

      beforeEach(async () => {
        mockKeyring = {
          getAccounts: jest.fn().mockResolvedValue([]),
          destroy: jest.fn(),
        };
        jest
          .spyOn(metamaskController.keyringController, 'removeAccount')
          .mockReturnValue();
        jest
          .spyOn(metamaskController, 'removeAllAccountPermissions')
          .mockReturnValue();

        jest
          .spyOn(metamaskController.keyringController, 'getKeyringForAccount')
          .mockResolvedValue(mockKeyring);

        ret = await metamaskController.removeAccount(addressToRemove);
      });

      it('should call keyringController.removeAccount', async () => {
        expect(
          metamaskController.keyringController.removeAccount,
        ).toHaveBeenCalledWith(addressToRemove);
      });
      it('should call metamaskController.removeAllAccountPermissions', async () => {
        expect(
          metamaskController.removeAllAccountPermissions,
        ).toHaveBeenCalledWith(addressToRemove);
      });
      it('should return address', async () => {
        expect(ret).toStrictEqual('0x1');
      });
    });
    describe('#setupPhishingCommunication', () => {
      beforeEach(() => {
        jest.spyOn(metamaskController, 'safelistPhishingDomain');
        jest.spyOn(metamaskController, 'backToSafetyPhishingWarning');
        metamaskController.preferencesController.setUsePhishDetect(true);
      });
      afterEach(() => {
        jest.clearAllMocks();
      });
      it('creates a phishing stream with safelistPhishingDomain and backToSafetyPhishingWarning handler', async () => {
        const safelistPhishingDomainRequest = {
          name: 'metamask-phishing-safelist',
          data: {
            id: 1,
            method: 'safelistPhishingDomain',
            params: ['mockHostname'],
          },
        };
        const backToSafetyPhishingWarningRequest = {
          name: 'metamask-phishing-safelist',
          data: { id: 2, method: 'backToSafetyPhishingWarning', params: [] },
        };

        const { promise, resolve } = withResolvers();
        const { promise: promiseStream, resolve: resolveStream } =
          withResolvers();
        const streamTest = createThroughStream((chunk, _, cb) => {
          if (chunk.name !== 'metamask-phishing-safelist') {
            cb();
            return;
          }
          resolve();
          cb(null, chunk);
        });

        metamaskController.setupPhishingCommunication({
          connectionStream: streamTest,
        });

        streamTest.write(safelistPhishingDomainRequest, null, () => {
          expect(
            metamaskController.safelistPhishingDomain,
          ).toHaveBeenCalledWith('mockHostname');
        });
        streamTest.write(backToSafetyPhishingWarningRequest, null, () => {
          expect(
            metamaskController.backToSafetyPhishingWarning,
          ).toHaveBeenCalled();
          resolveStream();
        });

        await promise;
        streamTest.end();
        await promiseStream;
      });
    });

    describe('#setUpCookieHandlerCommunication', () => {
      let localMetaMaskController;
      beforeEach(() => {
        localMetaMaskController = new MetaMaskController({
          showUserConfirmation: noop,
          encryptor: mockEncryptor,
          initState: {
            ...cloneDeep(firstTimeState),
            MetaMetricsController: {
              metaMetricsId: 'MOCK_METRICS_ID',
              participateInMetaMetrics: true,
              dataCollectionForMarketing: true,
            },
          },
          initLangCode: 'en_US',
          platform: {
            showTransactionNotification: () => undefined,
            getVersion: () => 'foo',
          },
          browser: browserPolyfillMock,
          infuraProjectId: 'foo',
          isFirstMetaMaskControllerSetup: true,
        });
        jest.spyOn(localMetaMaskController, 'getCookieFromMarketingPage');
      });
      afterEach(() => {
        jest.clearAllMocks();
      });
      it('creates a cookie handler communication stream with getCookieFromMarketingPage handler', async () => {
        const attributionRequest = {
          name: METAMASK_COOKIE_HANDLER,
          data: {
            id: 1,
            method: 'getCookieFromMarketingPage',
            params: [{ ga_client_id: 'XYZ.ABC' }],
          },
        };

        const { promise, resolve } = withResolvers();
        const { promise: promiseStream, resolve: resolveStream } =
          withResolvers();
        const streamTest = createThroughStream((chunk, _, cb) => {
          if (chunk.name !== METAMASK_COOKIE_HANDLER) {
            cb();
            return;
          }
          resolve();
          cb(null, chunk);
        });

        localMetaMaskController.setUpCookieHandlerCommunication({
          connectionStream: streamTest,
        });

        streamTest.write(attributionRequest, null, () => {
          expect(
            localMetaMaskController.getCookieFromMarketingPage,
          ).toHaveBeenCalledWith({ ga_client_id: 'XYZ.ABC' });
          resolveStream();
        });

        await promise;
        streamTest.end();
        await promiseStream;
      });
    });

    describe('#setupUntrustedCommunicationEip1193', () => {
      beforeEach(() => {
        initializeMockMiddlewareLog();
        metamaskController.preferencesController.setSecurityAlertsEnabled(
          false,
        );
        jest
          .spyOn(metamaskController.onboardingController, 'state', 'get')
          .mockReturnValue({ completedOnboarding: true });
        metamaskController.preferencesController.setUsePhishDetect(true);
      });

      afterAll(() => {
        tearDownMockMiddlewareLog();
      });

      it('sets up phishing stream for untrusted communication', async () => {
        const phishingMessageSender = {
          url: 'http://test.metamask-phishing.io',
          tab: {},
        };

        const { promise, resolve } = withResolvers();
        const streamTest = createThroughStream((chunk, _, cb) => {
          if (chunk.name !== 'phishing') {
            cb();
            return;
          }
          expect(chunk.data.hostname).toStrictEqual(
            new URL(phishingMessageSender.url).hostname,
          );
          resolve();
          cb();
        });

        metamaskController.setupUntrustedCommunicationEip1193({
          connectionStream: streamTest,
          sender: phishingMessageSender,
        });
        await promise;
        streamTest.end();
      });

      it('checks the sender hostname with the phishing controller', async () => {
        jest
          .spyOn(metamaskController.phishingController, 'maybeUpdateState')
          .mockReturnValue();

        jest
          .spyOn(metamaskController.phishingController, 'test')
          .mockReturnValue({ result: 'mock' });

        jest.spyOn(metamaskController, 'sendPhishingWarning').mockReturnValue();
        const phishingMessageSender = {
          url: 'http://test.metamask-phishing.io',
          tab: {},
        };

        const { resolve } = withResolvers();
        const streamTest = createThroughStream((chunk, _, cb) => {
          if (chunk.name !== 'phishing') {
            cb();
            return;
          }
          expect(chunk.data.hostname).toStrictEqual(
            new URL(phishingMessageSender.url).hostname,
          );
          resolve();
          cb();
        });

        metamaskController.setupUntrustedCommunicationEip1193({
          connectionStream: streamTest,
          sender: phishingMessageSender,
        });

        expect(
          metamaskController.phishingController.maybeUpdateState,
        ).toHaveBeenCalled();
        expect(metamaskController.phishingController.test).toHaveBeenCalled();
        expect(metamaskController.sendPhishingWarning).toHaveBeenCalledWith(
          expect.anything(),
          'test.metamask-phishing.io',
        );
        streamTest.end();
      });

      it('adds a tabId, origin and networkClient to requests', async () => {
        const messageSender = {
          url: 'http://mycrypto.com',
          tab: { id: 456 },
        };
        const streamTest = createThroughStream((chunk, _, cb) => {
          if (chunk.data && chunk.data.method) {
            cb(null, chunk);
            return;
          }
          cb();
        });

        metamaskController.setupUntrustedCommunicationEip1193({
          connectionStream: streamTest,
          sender: messageSender,
        });

        const message = {
          id: 1999133338649204,
          jsonrpc: '2.0',
          method: 'eth_chainId',
        };
        await new Promise((resolve) => {
          streamTest.write(
            {
              name: 'metamask-provider',
              data: message,
            },
            null,
            () => {
              setTimeout(() => {
                expect(loggerMiddlewareMock.requests[0]).toHaveProperty(
                  'origin',
                  'http://mycrypto.com',
                );
                expect(loggerMiddlewareMock.requests[0]).toHaveProperty(
                  'tabId',
                  456,
                );
                expect(loggerMiddlewareMock.requests[0]).toHaveProperty(
                  'networkClientId',
                  'networkConfigurationId1',
                );
                resolve();
              });
            },
          );
        });
        streamTest.end();
      });

      it('should add only origin to request if tabId not provided', async () => {
        const messageSender = {
          url: 'http://mycrypto.com',
        };
        const streamTest = createThroughStream((chunk, _, cb) => {
          if (chunk.data && chunk.data.method) {
            cb(null, chunk);
            return;
          }
          cb();
        });

        metamaskController.setupUntrustedCommunicationEip1193({
          connectionStream: streamTest,
          sender: messageSender,
        });

        const message = {
          jsonrpc: '2.0',
          method: 'eth_chainId',
        };
        await new Promise((resolve) => {
          streamTest.write(
            {
              name: 'metamask-provider',
              data: message,
            },
            null,
            () => {
              setTimeout(() => {
                expect(loggerMiddlewareMock.requests[0]).not.toHaveProperty(
                  'tabId',
                );
                expect(loggerMiddlewareMock.requests[0]).toHaveProperty(
                  'origin',
                  'http://mycrypto.com',
                );
                resolve();
              });
            },
          );
        });
        streamTest.end();
      });

      it('should only process `metamask-provider` multiplex formatted messages', async () => {
        const messageSender = {
          url: 'http://mycrypto.com',
          tab: { id: 456 },
        };
        const streamTest = createThroughStream((chunk, _, cb) => {
          if (chunk.data && chunk.data.method) {
            cb(null, chunk);
            return;
          }
          cb();
        });

        metamaskController.setupUntrustedCommunicationEip1193({
          connectionStream: streamTest,
          sender: messageSender,
        });

        const message = {
          jsonrpc: '2.0',
          method: 'eth_chainId',
        };
        await new Promise((resolve) => {
          streamTest.write(
            {
              type: 'caip-348',
              data: {
                method: 'wallet_invokeMethod',
                params: {
                  scope: 'eip155:1',
                  request: message,
                },
              },
            },
            null,
            () => {
              setTimeout(() => {
                expect(loggerMiddlewareMock.requests).toHaveLength(0);
                resolve();
              });
            },
          );
        });
        await new Promise((resolve) => {
          streamTest.write(
            {
              name: 'metamask-provider',
              data: message,
            },
            null,
            () => {
              setTimeout(() => {
                expect(loggerMiddlewareMock.requests).toHaveLength(1);
                resolve();
              });
            },
          );
        });
        streamTest.end();
      });
    });

    describe('#setupUntrustedCommunicationCaip', () => {
      let localMetamaskController;
      beforeEach(() => {
        localMetamaskController = new MetaMaskController({
          showUserConfirmation: noop,
          encryptor: mockEncryptor,
          initState: {
            ...cloneDeep(firstTimeState),
            PreferencesController: {
              useExternalServices: false,
            },
          },
          initLangCode: 'en_US',
          platform: {
            showTransactionNotification: () => undefined,
            getVersion: () => 'foo',
          },
          browser: browserPolyfillMock,
          infuraProjectId: 'foo',
          isFirstMetaMaskControllerSetup: true,
        });
        initializeMockMiddlewareLog();
        jest
          .spyOn(localMetamaskController.onboardingController, 'state', 'get')
          .mockReturnValue({ completedOnboarding: true });
      });

      afterAll(() => {
        tearDownMockMiddlewareLog();
      });

      it('adds a tabId and origin to requests', async () => {
        const messageSender = {
          url: 'http://mycrypto.com',
          tab: { id: 456 },
        };
        const streamTest = createThroughStream((chunk, _, cb) => {
          if (chunk && chunk.method) {
            cb(null, chunk);
            return;
          }
          cb();
        });

        localMetamaskController.setupUntrustedCommunicationCaip({
          connectionStream: streamTest,
          sender: messageSender,
        });

        const message = {
          jsonrpc: '2.0',
          method: 'eth_chainId',
        };
        await new Promise((resolve) => {
          streamTest.write(
            {
              method: 'wallet_invokeMethod',
              params: {
                scope: 'eip155:1',
                request: message,
              },
            },
            null,
            () => {
              setTimeout(() => {
                expect(loggerMiddlewareMock.requests[0]).toHaveProperty(
                  'origin',
                  'http://mycrypto.com',
                );
                expect(loggerMiddlewareMock.requests[0]).toHaveProperty(
                  'tabId',
                  456,
                );
                resolve();
              });
            },
          );
        });
        streamTest.end();
      });

      it('should add only origin to request if tabId not provided', async () => {
        const messageSender = {
          url: 'http://mycrypto.com',
        };
        const streamTest = createThroughStream((chunk, _, cb) => {
          if (chunk && chunk.method) {
            cb(null, chunk);
            return;
          }
          cb();
        });

        localMetamaskController.setupUntrustedCommunicationCaip({
          connectionStream: streamTest,
          sender: messageSender,
        });

        const message = {
          jsonrpc: '2.0',
          method: 'eth_chainId',
        };
        await new Promise((resolve) => {
          streamTest.write(
            {
              method: 'wallet_invokeMethod',
              params: {
                scope: 'eip155:1',
                request: message,
              },
            },
            null,
            () => {
              setTimeout(() => {
                expect(loggerMiddlewareMock.requests[0]).not.toHaveProperty(
                  'tabId',
                );
                expect(loggerMiddlewareMock.requests[0]).toHaveProperty(
                  'origin',
                  'http://mycrypto.com',
                );
                resolve();
              });
            },
          );
        });
        streamTest.end();
      });
    });

    describe('#setupTrustedCommunication', () => {
      it('sets up controller JSON-RPC api for trusted communication', async () => {
        const messageSender = {
          url: 'http://mycrypto.com',
          tab: {},
        };
        const { promise, resolve } = withResolvers();
        const streamTest = createThroughStream((chunk, _, cb) => {
          expect(chunk.name).toStrictEqual('controller');
          resolve();
          cb();
        });

        metamaskController.setupTrustedCommunication(streamTest, messageSender);

        await promise;
        streamTest.end();
      });

      it('uses a new multiplex to set up a connection', () => {
        jest.spyOn(metamaskController, 'setupControllerConnection');

        const streamTest = createThroughStream((chunk, _, cb) => {
          cb(chunk);
        });

        metamaskController.setupTrustedCommunication(streamTest, {});

        expect(metamaskController.setupControllerConnection).toHaveBeenCalled();
        expect(
          metamaskController.setupControllerConnection,
        ).toHaveBeenCalledWith(
          expect.objectContaining({
            _name: 'controller',
            _parent: expect.any(ObjectMultiplex),
          }),
        );
      });

      const createTestStream = () => {
        const {
          promise: onFinishedCallbackPromise,
          resolve: onFinishedCallbackResolve,
        } = withResolvers();
        const { promise: onStreamEndPromise, resolve: onStreamEndResolve } =
          withResolvers();
        const testStream = createThroughStream((chunk, _, cb) => {
          expect(chunk.name).toStrictEqual('controller');
          onStreamEndResolve();
          cb();
        });

        return {
          onFinishedCallbackPromise,
          onStreamEndPromise,
          onFinishedCallbackResolve,
          testStream,
        };
      };

      it('sets up a controller connection which emits a controllerConnectionChanged event when the controller connection is created and ended, and activeControllerConnections are updated accordingly', async () => {
        const mockControllerConnectionChangedHandler = jest.fn();

        const {
          onStreamEndPromise,
          onFinishedCallbackPromise,
          onFinishedCallbackResolve,
          testStream,
        } = createTestStream();

        metamaskController.on(
          'controllerConnectionChanged',
          (activeControllerConnections) => {
            mockControllerConnectionChangedHandler(activeControllerConnections);
            if (
              mockControllerConnectionChangedHandler.mock.calls.length === 2
            ) {
              onFinishedCallbackResolve();
            }
          },
        );

        expect(metamaskController.activeControllerConnections).toBe(0);

        metamaskController.setupTrustedCommunication(testStream, {});

        expect(mockControllerConnectionChangedHandler).toHaveBeenCalledTimes(1);
        expect(mockControllerConnectionChangedHandler).toHaveBeenLastCalledWith(
          1,
        );

        expect(metamaskController.activeControllerConnections).toBe(1);

        await onStreamEndPromise;
        testStream.end();

        await onFinishedCallbackPromise;

        expect(metamaskController.activeControllerConnections).toBe(0);
        expect(mockControllerConnectionChangedHandler).toHaveBeenCalledTimes(2);
        expect(mockControllerConnectionChangedHandler).toHaveBeenLastCalledWith(
          0,
        );
      });

      it('can be called multiple times to set up multiple controller connections, which can be ended independently', async () => {
        const mockControllerConnectionChangedHandler = jest.fn();

        const testStreams = [
          createTestStream(),
          createTestStream(),
          createTestStream(),
          createTestStream(),
          createTestStream(),
        ];
        metamaskController.on(
          'controllerConnectionChanged',
          (activeControllerConnections) => {
            const initialChangeHandlerCallCount =
              mockControllerConnectionChangedHandler.mock.calls.length;
            mockControllerConnectionChangedHandler(activeControllerConnections);

            if (
              initialChangeHandlerCallCount === 5 &&
              activeControllerConnections === 4
            ) {
              testStreams[1].onFinishedCallbackResolve();
            }
            if (
              initialChangeHandlerCallCount === 7 &&
              activeControllerConnections === 2
            ) {
              testStreams[3].onFinishedCallbackResolve();
              testStreams[4].onFinishedCallbackResolve();
            }
            if (
              initialChangeHandlerCallCount === 9 &&
              activeControllerConnections === 0
            ) {
              testStreams[2].onFinishedCallbackResolve();
              testStreams[0].onFinishedCallbackResolve();
            }
          },
        );

        metamaskController.setupTrustedCommunication(
          testStreams[0].testStream,
          {},
        );
        metamaskController.setupTrustedCommunication(
          testStreams[1].testStream,
          {},
        );
        metamaskController.setupTrustedCommunication(
          testStreams[2].testStream,
          {},
        );
        metamaskController.setupTrustedCommunication(
          testStreams[3].testStream,
          {},
        );
        metamaskController.setupTrustedCommunication(
          testStreams[4].testStream,
          {},
        );

        expect(metamaskController.activeControllerConnections).toBe(5);

        await testStreams[1].promise;
        testStreams[1].testStream.end();

        await testStreams[1].onFinishedCallbackPromise;

        expect(metamaskController.activeControllerConnections).toBe(4);

        await testStreams[3].promise;
        testStreams[3].testStream.end();

        await testStreams[4].promise;
        testStreams[4].testStream.end();

        await testStreams[3].onFinishedCallbackPromise;
        await testStreams[4].onFinishedCallbackPromise;

        expect(metamaskController.activeControllerConnections).toBe(2);

        await testStreams[2].promise;
        testStreams[2].testStream.end();

        await testStreams[0].promise;
        testStreams[0].testStream.end();

        await testStreams[2].onFinishedCallbackPromise;
        await testStreams[0].onFinishedCallbackPromise;

        expect(metamaskController.activeControllerConnections).toBe(0);
      });

      // this test could be improved by testing for actual behavior of handlers,
      // without touching rawListeners from test
      it('attaches listeners for trusted communication streams and removes them as streams close', async () => {
        jest
          .spyOn(metamaskController, 'triggerNetworkrequests')
          .mockImplementation();
        jest
          .spyOn(metamaskController.onboardingController, 'state', 'get')
          .mockReturnValue({ completedOnboarding: true });
        const mockControllerConnectionChangedHandler = jest.fn();

        const testStreams = [
          createTestStream(),
          createTestStream(2),
          createTestStream(3),
          createTestStream(4),
          createTestStream(5),
        ];
        const baseUpdateListenerCount =
          metamaskController.rawListeners('update').length;

        metamaskController.on(
          'controllerConnectionChanged',
          (activeControllerConnections) => {
            const initialChangeHandlerCallCount =
              mockControllerConnectionChangedHandler.mock.calls.length;
            mockControllerConnectionChangedHandler(activeControllerConnections);
            if (
              initialChangeHandlerCallCount === 8 &&
              activeControllerConnections === 1
            ) {
              testStreams[1].onFinishedCallbackResolve();
              testStreams[3].onFinishedCallbackResolve();
              testStreams[4].onFinishedCallbackResolve();
              testStreams[2].onFinishedCallbackResolve();
            }
            if (
              initialChangeHandlerCallCount === 9 &&
              activeControllerConnections === 0
            ) {
              testStreams[0].onFinishedCallbackResolve();
            }
          },
        );

        metamaskController.setupTrustedCommunication(
          testStreams[0].testStream,
          {},
        );
        metamaskController.setupTrustedCommunication(
          testStreams[1].testStream,
          {},
        );
        metamaskController.setupTrustedCommunication(
          testStreams[2].testStream,
          {},
        );
        metamaskController.setupTrustedCommunication(
          testStreams[3].testStream,
          {},
        );
        metamaskController.setupTrustedCommunication(
          testStreams[4].testStream,
          {},
        );

        await testStreams[1].promise;

        expect(metamaskController.rawListeners('update')).toHaveLength(
          baseUpdateListenerCount + 5,
        );

        testStreams[1].testStream.end();
        await testStreams[3].promise;
        testStreams[3].testStream.end();
        testStreams[3].testStream.end();

        await testStreams[4].promise;
        testStreams[4].testStream.end();
        await testStreams[2].promise;
        testStreams[2].testStream.end();
        await testStreams[1].onFinishedCallbackPromise;
        await testStreams[3].onFinishedCallbackPromise;
        await testStreams[4].onFinishedCallbackPromise;
        await testStreams[2].onFinishedCallbackPromise;
        expect(metamaskController.rawListeners('update')).toHaveLength(
          baseUpdateListenerCount + 1,
        );

        await testStreams[0].promise;
        testStreams[0].testStream.end();

        await testStreams[0].onFinishedCallbackPromise;

        expect(metamaskController.rawListeners('update')).toHaveLength(
          baseUpdateListenerCount,
        );
      });
    });

    describe('#markPasswordForgotten', () => {
      it('adds and sets forgottenPassword to config data to true', () => {
        metamaskController.markPasswordForgotten(noop);
        const state = metamaskController.getState();
        expect(state.forgottenPassword).toStrictEqual(true);
      });
    });

    describe('#unMarkPasswordForgotten', () => {
      it('adds and sets forgottenPassword to config data to false', () => {
        metamaskController.unMarkPasswordForgotten(noop);
        const state = metamaskController.getState();
        expect(state.forgottenPassword).toStrictEqual(false);
      });
    });

    describe('#_onKeyringControllerUpdate', () => {
      const accounts = [
        '0x603E83442BA54A2d0E080c34D6908ec228bef59f',
        '0xDe95cE6E727692286E02A931d074efD1E5E2f03c',
      ];

      it('should do nothing if there are no keyrings in state', async () => {
        jest
          .spyOn(
            metamaskController.accountTrackerController,
            'syncWithAddresses',
          )
          .mockReturnValue();

        const oldState = metamaskController.getState();
        await metamaskController._onKeyringControllerUpdate({ keyrings: [] });

        expect(
          metamaskController.accountTrackerController.syncWithAddresses,
        ).not.toHaveBeenCalled();
        expect(metamaskController.getState()).toStrictEqual(oldState);
      });

      it('should sync addresses if there are keyrings in state', async () => {
        jest
          .spyOn(
            metamaskController.accountTrackerController,
            'syncWithAddresses',
          )
          .mockReturnValue();

        const oldState = metamaskController.getState();
        await metamaskController._onKeyringControllerUpdate({
          keyrings: [
            {
              accounts,
            },
          ],
        });

        expect(
          metamaskController.accountTrackerController.syncWithAddresses,
        ).toHaveBeenCalledWith(accounts);
        expect(metamaskController.getState()).toStrictEqual(oldState);
      });

      it('should NOT update selected address if already unlocked', async () => {
        jest
          .spyOn(
            metamaskController.accountTrackerController,
            'syncWithAddresses',
          )
          .mockReturnValue();

        const oldState = metamaskController.getState();
        await metamaskController._onKeyringControllerUpdate({
          isUnlocked: true,
          keyrings: [
            {
              accounts,
            },
          ],
        });

        expect(
          metamaskController.accountTrackerController.syncWithAddresses,
        ).toHaveBeenCalledWith(accounts);
        expect(metamaskController.getState()).toStrictEqual(oldState);
      });

      it('filter out non-EVM addresses prior to calling syncWithAddresses', async () => {
        jest
          .spyOn(
            metamaskController.accountTrackerController,
            'syncWithAddresses',
          )
          .mockReturnValue();

        const oldState = metamaskController.getState();
        await metamaskController._onKeyringControllerUpdate({
          keyrings: [
            {
              accounts: [
                ...accounts,
                // Non-EVM address which should not be used by syncWithAddresses
                'bc1ql49ydapnjafl5t2cp9zqpjwe6pdgmxy98859v2',
              ],
            },
          ],
        });

        expect(
          metamaskController.accountTrackerController.syncWithAddresses,
        ).toHaveBeenCalledWith(accounts);
        expect(metamaskController.getState()).toStrictEqual(oldState);
      });
    });

    describe('getTokenStandardAndDetails', () => {
      it('gets token data from the token list if available, and with a balance retrieved by fetchTokenBalance', async () => {
        const providerResultStub = {
          eth_getCode: '0x123',
          eth_call:
            '0x00000000000000000000000000000000000000000000000029a2241af62c0000',
        };
        const { provider } = createTestProviderTools({
          scaffold: providerResultStub,
          networkId: '5',
          chainId: '5',
        });

        const tokenData = {
          decimals: 18,
          symbol: 'DAI',
        };

        metamaskController.tokenListController.update(() => {
          return {
            tokensChainsCache: {
              '0x5': {
                data: {
                  '0x6b175474e89094c44da98b954eedeac495271d0f': tokenData,
                },
              },
            },
          };
        });

        metamaskController.provider = provider;
        const tokenDetails =
          await metamaskController.getTokenStandardAndDetails(
            '0x6B175474E89094C44Da98b954EedeAC495271d0F',
            '0xf0d172594caedee459b89ad44c94098e474571b6',
          );

        expect(tokenDetails.standard).toStrictEqual('ERC20');
        expect(tokenDetails.decimals).toStrictEqual(String(tokenData.decimals));
        expect(tokenDetails.symbol).toStrictEqual(tokenData.symbol);
        expect(tokenDetails.balance).toStrictEqual('3000000000000000000');
      });

      it('gets token data from tokens if available, and with a balance retrieved by fetchTokenBalance', async () => {
        const providerResultStub = {
          eth_getCode: '0x123',
          eth_call:
            '0x00000000000000000000000000000000000000000000000029a2241af62c0000',
        };
        const { provider } = createTestProviderTools({
          scaffold: providerResultStub,
          networkId: '0x1',
          chainId: '0x1',
        });

        const tokenData = {
          decimals: 18,
          symbol: 'DAI',
        };

        await metamaskController.tokensController.addTokens(
          [
            {
              address: '0x6b175474e89094c44da98b954eedeac495271d0f',
              ...tokenData,
            },
          ],
          'networkConfigurationId1',
        );

        metamaskController.provider = provider;
        const tokenDetails =
          await metamaskController.getTokenStandardAndDetails(
            '0x6B175474E89094C44Da98b954EedeAC495271d0F',
            '0xf0d172594caedee459b89ad44c94098e474571b6',
          );

        expect(tokenDetails.standard).toStrictEqual('ERC20');
        expect(tokenDetails.decimals).toStrictEqual(String(tokenData.decimals));
        expect(tokenDetails.symbol).toStrictEqual(tokenData.symbol);
        expect(tokenDetails.balance).toStrictEqual('3000000000000000000');
      });

      it('gets token data from contract-metadata if available, and with a balance retrieved by fetchTokenBalance', async () => {
        const providerResultStub = {
          eth_getCode: '0x123',
          eth_call:
            '0x00000000000000000000000000000000000000000000000029a2241af62c0000',
        };
        const { provider } = createTestProviderTools({
          scaffold: providerResultStub,
          networkId: '5',
          chainId: '5',
        });

        metamaskController.provider = provider;
        const tokenDetails =
          await metamaskController.getTokenStandardAndDetails(
            '0x6B175474E89094C44Da98b954EedeAC495271d0F',
            '0xf0d172594caedee459b89ad44c94098e474571b6',
          );

        expect(tokenDetails.standard).toStrictEqual('ERC20');
        expect(tokenDetails.decimals).toStrictEqual('18');
        expect(tokenDetails.symbol).toStrictEqual('DAI');
        expect(tokenDetails.balance).toStrictEqual('3000000000000000000');
      });

      it('gets token data from the blockchain, via the assetsContractController, if not available through other sources', async () => {
        const providerResultStub = {
          eth_getCode: '0x123',
          eth_call:
            '0x00000000000000000000000000000000000000000000000029a2241af62c0000',
        };
        const { provider } = createTestProviderTools({
          scaffold: providerResultStub,
          networkId: '5',
          chainId: '5',
        });

        const tokenData = {
          standard: 'ERC20',
          decimals: 18,
          symbol: 'DAI',
          balance: '333',
        };

        metamaskController.tokenListController.update(() => {
          return {
            tokensChainsCache: {
              '0x5': {
                data: {
                  '0x6b175474e89094c44da98b954eedeac495271d0f': tokenData,
                },
              },
            },
          };
        });

        metamaskController.provider = provider;

        jest
          .spyOn(
            metamaskController.assetsContractController,
            'getTokenStandardAndDetails',
          )
          .mockReturnValue(tokenData);

        const tokenDetails =
          await metamaskController.getTokenStandardAndDetails(
            '0xNotInTokenList',
            '0xf0d172594caedee459b89ad44c94098e474571b6',
          );

        expect(tokenDetails.standard).toStrictEqual(
          tokenData.standard.toUpperCase(),
        );
        expect(tokenDetails.decimals).toStrictEqual(String(tokenData.decimals));
        expect(tokenDetails.symbol).toStrictEqual(tokenData.symbol);
        expect(tokenDetails.balance).toStrictEqual(tokenData.balance);
      });

      it('gets token data from the blockchain, via the assetsContractController, if it is in the token list but is an ERC721', async () => {
        const providerResultStub = {
          eth_getCode: '0x123',
          eth_call:
            '0x00000000000000000000000000000000000000000000000029a2241af62c0000',
        };
        const { provider } = createTestProviderTools({
          scaffold: providerResultStub,
          networkId: '5',
          chainId: '5',
        });

        const tokenData = {
          standard: 'ERC721',
          decimals: 18,
          symbol: 'DAI',
          balance: '333',
        };

        metamaskController.tokenListController.update(() => {
          return {
            tokensChainsCache: {
              '0x5': {
                data: {
                  '0xaaa75474e89094c44da98b954eedeac495271d0f': tokenData,
                },
              },
            },
          };
        });

        metamaskController.provider = provider;

        jest
          .spyOn(
            metamaskController.assetsContractController,
            'getTokenStandardAndDetails',
          )
          .mockReturnValue(tokenData);

        const tokenDetails =
          await metamaskController.getTokenStandardAndDetails(
            '0xAAA75474e89094c44da98b954eedeac495271d0f',
            '0xf0d172594caedee459b89ad44c94098e474571b6',
          );

        expect(tokenDetails.standard).toStrictEqual(
          tokenData.standard.toUpperCase(),
        );
        expect(tokenDetails.decimals).toStrictEqual(String(tokenData.decimals));
        expect(tokenDetails.symbol).toStrictEqual(tokenData.symbol);
        expect(tokenDetails.balance).toStrictEqual(tokenData.balance);
      });

      it('gets token data from the blockchain, via the assetsContractController, if it is in the token list but is an ERC1155', async () => {
        const providerResultStub = {
          eth_getCode: '0x123',
          eth_call:
            '0x00000000000000000000000000000000000000000000000029a2241af62c0000',
        };
        const { provider } = createTestProviderTools({
          scaffold: providerResultStub,
          networkId: '5',
          chainId: '5',
        });

        const tokenData = {
          standard: 'ERC1155',
          decimals: 18,
          symbol: 'DAI',
          balance: '1',
        };

        metamaskController.tokenListController.update(() => {
          return {
            tokensChainsCache: {
              '0x5': {
                data: {
                  '0xaaa75474e89094c44da98b954eedeac495271d0f': tokenData,
                },
              },
            },
          };
        });

        metamaskController.provider = provider;

        jest
          .spyOn(
            metamaskController.assetsContractController,
            'getTokenStandardAndDetails',
          )
          .mockReturnValue(tokenData);

        const spyOnFetchERC1155Balance = jest
          .spyOn(tokenUtils, 'fetchERC1155Balance')
          .mockReturnValue({ _hex: '0x1' });

        const tokenDetails =
          await metamaskController.getTokenStandardAndDetails(
            '0xAAA75474e89094c44da98b954eedeac495271d0f',
            '0xf0d172594caedee459b89ad44c94098e474571b6',
          );

        expect(spyOnFetchERC1155Balance).toHaveBeenCalled();
        expect(tokenDetails.standard).toStrictEqual(
          tokenData.standard.toUpperCase(),
        );
        expect(tokenDetails.decimals).toStrictEqual(String(tokenData.decimals));
        expect(tokenDetails.symbol).toStrictEqual(tokenData.symbol);
        expect(tokenDetails.balance).toStrictEqual(tokenData.balance);
      });
    });

    describe('getTokenSymbol', () => {
      it('should gets token symbol for given address', async () => {
        const providerResultStub = {
          eth_getCode: '0x123',
          eth_call:
            '0x00000000000000000000000000000000000000000000000029a2241af62c0000',
        };
        const { provider } = createTestProviderTools({
          scaffold: providerResultStub,
          networkId: '5',
          chainId: '5',
        });

        const tokenData = {
          standard: 'ERC20',
          decimals: 18,
          symbol: 'DAI',
          balance: '333',
        };

        metamaskController.tokenListController.update(() => {
          return {
            tokensChainsCache: {
              '0x5': {
                data: {
                  '0x6b175474e89094c44da98b954eedeac495271d0f': tokenData,
                },
              },
            },
          };
        });

        metamaskController.provider = provider;

        jest
          .spyOn(
            metamaskController.assetsContractController,
            'getTokenStandardAndDetails',
          )
          .mockReturnValue(tokenData);

        const tokenSymbol =
          await metamaskController.getTokenSymbol('0xNotInTokenList');

        expect(tokenSymbol).toStrictEqual(tokenData.symbol);
      });

      it('should return null for given token address', async () => {
        const providerResultStub = {
          eth_getCode: '0x123',
          eth_call:
            '0x00000000000000000000000000000000000000000000000029a2241af62c0000',
        };
        const { provider } = createTestProviderTools({
          scaffold: providerResultStub,
          networkId: '5',
          chainId: '5',
        });

        metamaskController.tokenListController.update(() => {
          return {
            tokensChainsCache: {
              '0x5': {
                data: {
                  '0x6b175474e89094c44da98b954eedeac495271d0f': {},
                },
              },
            },
          };
        });

        metamaskController.provider = provider;

        jest
          .spyOn(
            metamaskController.assetsContractController,
            'getTokenStandardAndDetails',
          )
          .mockImplementation(() => {
            throw new Error('error');
          });

        const tokenSymbol =
          await metamaskController.getTokenSymbol('0xNotInTokenList');

        expect(tokenSymbol).toStrictEqual(null);
      });
    });

    describe('MultichainRatesController start/stop', () => {
      const mockEvmAccount = createMockInternalAccount();
      const mockNonEvmAccount = {
        ...mockEvmAccount,
        id: '21690786-6abd-45d8-a9f0-9ff1d8ca76a1',
        type: BtcAccountType.P2wpkh,
        methods: [BtcMethod.SendBitcoin],
        address: 'bc1qar0srrr7xfkvy5l643lydnw9re59gtzzwf5mdq',
      };
      const mockCurrency = 'CAD';

      beforeEach(() => {
        jest.spyOn(metamaskController.multichainRatesController, 'start');
        jest.spyOn(metamaskController.multichainRatesController, 'stop');
      });

      afterEach(() => {
        jest.clearAllMocks();
      });

      it('starts MultichainRatesController if selected account is changed to non-EVM', async () => {
        expect(
          metamaskController.multichainRatesController.start,
        ).not.toHaveBeenCalled();

        metamaskController.controllerMessenger.publish(
          'AccountsController:selectedAccountChange',
          mockNonEvmAccount,
        );

        expect(
          metamaskController.multichainRatesController.start,
        ).toHaveBeenCalledTimes(1);
      });

      it('stops MultichainRatesController if selected account is changed to EVM', async () => {
        expect(
          metamaskController.multichainRatesController.start,
        ).not.toHaveBeenCalled();

        metamaskController.controllerMessenger.publish(
          'AccountsController:selectedAccountChange',
          mockNonEvmAccount,
        );

        expect(
          metamaskController.multichainRatesController.start,
        ).toHaveBeenCalledTimes(1);

        metamaskController.controllerMessenger.publish(
          'AccountsController:selectedAccountChange',
          mockEvmAccount,
        );
        expect(
          metamaskController.multichainRatesController.start,
        ).toHaveBeenCalledTimes(1);
        expect(
          metamaskController.multichainRatesController.stop,
        ).toHaveBeenCalledTimes(1);
      });

      it('does not start MultichainRatesController if selected account is changed to EVM', async () => {
        expect(
          metamaskController.multichainRatesController.start,
        ).not.toHaveBeenCalled();

        metamaskController.controllerMessenger.publish(
          'AccountsController:selectedAccountChange',
          mockEvmAccount,
        );

        expect(
          metamaskController.multichainRatesController.start,
        ).not.toHaveBeenCalled();
      });

      it('starts MultichainRatesController if selected account is non-EVM account during initialization', async () => {
        jest.spyOn(RatesController.prototype, 'start');
        const localMetamaskController = new MetaMaskController({
          showUserConfirmation: noop,
          encryptor: mockEncryptor,
          initState: {
            ...cloneDeep(firstTimeState),
            AccountsController: {
              internalAccounts: {
                accounts: {
                  [mockNonEvmAccount.id]: mockNonEvmAccount,
                  [mockEvmAccount.id]: mockEvmAccount,
                },
                selectedAccount: mockNonEvmAccount.id,
              },
            },
          },
          initLangCode: 'en_US',
          platform: {
            showTransactionNotification: () => undefined,
            getVersion: () => 'foo',
          },
          browser: browserPolyfillMock,
          infuraProjectId: 'foo',
          isFirstMetaMaskControllerSetup: true,
        });

        expect(
          localMetamaskController.multichainRatesController.start,
        ).toHaveBeenCalled();
      });

      it('calls setFiatCurrency when the `currentCurrency` has changed', async () => {
        jest.spyOn(RatesController.prototype, 'setFiatCurrency');
        const localMetamaskController = new MetaMaskController({
          showUserConfirmation: noop,
          encryptor: mockEncryptor,
          initState: {
            ...cloneDeep(firstTimeState),
            AccountsController: {
              internalAccounts: {
                accounts: {
                  [mockNonEvmAccount.id]: mockNonEvmAccount,
                  [mockEvmAccount.id]: mockEvmAccount,
                },
                selectedAccount: mockNonEvmAccount.id,
              },
            },
          },
          initLangCode: 'en_US',
          platform: {
            showTransactionNotification: () => undefined,
            getVersion: () => 'foo',
          },
          browser: browserPolyfillMock,
          infuraProjectId: 'foo',
          isFirstMetaMaskControllerSetup: true,
        });

        metamaskController.controllerMessenger.publish(
          'CurrencyRateController:stateChange',
          { currentCurrency: mockCurrency },
        );

        expect(
          localMetamaskController.multichainRatesController.setFiatCurrency,
        ).toHaveBeenCalledWith(mockCurrency);
      });
    });

    describe('RemoteFeatureFlagController', () => {
      let localMetamaskController;

      beforeEach(() => {
        localMetamaskController = new MetaMaskController({
          showUserConfirmation: noop,
          encryptor: mockEncryptor,
          initState: {
            ...cloneDeep(firstTimeState),
            PreferencesController: {
              useExternalServices: false,
            },
          },
          initLangCode: 'en_US',
          platform: {
            showTransactionNotification: () => undefined,
            getVersion: () => 'foo',
          },
          browser: browserPolyfillMock,
          infuraProjectId: 'foo',
          isFirstMetaMaskControllerSetup: true,
        });
      });

      afterEach(() => {
        jest.clearAllMocks();
      });

      it('should initialize RemoteFeatureFlagController in disabled state when useExternalServices is false', async () => {
        const { remoteFeatureFlagController, preferencesController } =
          localMetamaskController;

        expect(preferencesController.state.useExternalServices).toBe(false);
        expect(remoteFeatureFlagController.state).toStrictEqual({
          remoteFeatureFlags: {},
          cacheTimestamp: 0,
        });
      });

      it('should disable feature flag fetching when useExternalServices is disabled', async () => {
        const { remoteFeatureFlagController } = localMetamaskController;

        // First enable external services
        await simulatePreferencesChange({
          useExternalServices: true,
        });

        // Then disable them
        await simulatePreferencesChange({
          useExternalServices: false,
        });

        expect(remoteFeatureFlagController.state).toStrictEqual({
          remoteFeatureFlags: {},
          cacheTimestamp: 0,
        });
      });

      it('should handle errors during feature flag updates', async () => {
        const { remoteFeatureFlagController } = localMetamaskController;
        const mockError = new Error('Failed to fetch');

        jest
          .spyOn(remoteFeatureFlagController, 'updateRemoteFeatureFlags')
          .mockRejectedValue(mockError);

        await simulatePreferencesChange({
          useExternalServices: true,
        });

        expect(remoteFeatureFlagController.state).toStrictEqual({
          remoteFeatureFlags: {},
          cacheTimestamp: 0,
        });
      });

      it('should maintain feature flag state across preference toggles', async () => {
        const { remoteFeatureFlagController } = localMetamaskController;
        const mockFlags = { testFlag: true };

        jest
          .spyOn(remoteFeatureFlagController, 'updateRemoteFeatureFlags')
          .mockResolvedValue(mockFlags);

        // Enable external services
        await simulatePreferencesChange({
          useExternalServices: true,
        });

        // Disable external services
        await simulatePreferencesChange({
          useExternalServices: false,
        });

        // Verify state is cleared
        expect(remoteFeatureFlagController.state).toStrictEqual({
          remoteFeatureFlags: {},
          cacheTimestamp: 0,
        });
      });
    });

    describe('_getConfigForRemoteFeatureFlagRequest', () => {
      it('returns config in mapping', async () => {
        const result =
          await metamaskController._getConfigForRemoteFeatureFlagRequest();
        expect(result).toStrictEqual({
          distribution: 'main',
          environment: 'dev',
        });
      });

      it('returna config when not matching default mapping', async () => {
        process.env.METAMASK_BUILD_TYPE = 'non-existent-distribution';
        process.env.METAMASK_ENVIRONMENT = ENVIRONMENT.RELEASE_CANDIDATE;

        const result =
          await metamaskController._getConfigForRemoteFeatureFlagRequest();
        expect(result).toStrictEqual({
          distribution: 'main',
          environment: 'rc',
        });
      });
    });

    describe('generateNewMnemonicAndAddToVault', () => {
      it('generates a new hd keyring instance', async () => {
        const password = 'what-what-what';
        jest.spyOn(metamaskController, 'getBalance').mockResolvedValue('0x0');

        await metamaskController.createNewVaultAndRestore(password, TEST_SEED);

        const previousKeyrings =
          metamaskController.keyringController.state.keyrings;

        await metamaskController.generateNewMnemonicAndAddToVault();

        const currentKeyrings =
          metamaskController.keyringController.state.keyrings;

        expect(
          currentKeyrings.filter((kr) => kr.type === 'HD Key Tree'),
        ).toHaveLength(2);
        expect(currentKeyrings).toHaveLength(previousKeyrings.length + 1);
      });
    });

    describe('importMnemonicToVault', () => {
      it('generates a new hd keyring instance with a mnemonic', async () => {
        const password = 'what-what-what';
        jest.spyOn(metamaskController, 'getBalance').mockResolvedValue('0x0');
        const mockSnapKeyring = {
          createAccount: jest
            .fn()
            .mockResolvedValue({ address: 'mockedAddress' }),
        };

        const originalGetKeyringsByType =
          metamaskController.keyringController.getKeyringsByType;
        let snapKeyringCallCount = 0;
        jest
          .spyOn(metamaskController.keyringController, 'getKeyringsByType')
          .mockImplementation((type) => {
            if (type === 'Snap Keyring') {
              snapKeyringCallCount += 1;

              if (snapKeyringCallCount === 1) {
                // First call - use original implementation to let controller initialize snap keyring
                return originalGetKeyringsByType.call(
                  metamaskController.keyringController,
                  type,
                );
              }
              // Second call and beyond - return mock
              console.log('returning mocked snap keyring!');
              return [mockSnapKeyring];
            }

            // For other types, always use original implementation
            return originalGetKeyringsByType.call(
              metamaskController.keyringController,
              type,
            );
          });

        await metamaskController.createNewVaultAndRestore(password, TEST_SEED);

        const previousKeyrings =
          metamaskController.keyringController.state.keyrings;

        await metamaskController.importMnemonicToVault(TEST_SEED_ALT);

        const currentKeyrings =
          metamaskController.keyringController.state.keyrings;

        const newlyAddedKeyringId =
          metamaskController.keyringController.state.keyrings[
            metamaskController.keyringController.state.keyrings.length - 2 // -1 for the snap keyring, -1 for the newly added keyring
          ].metadata.id;

        const newSRP = Buffer.from(
          await metamaskController.getSeedPhrase(password, newlyAddedKeyringId),
        ).toString('utf8');

        expect(
          currentKeyrings.filter((kr) => kr.type === 'HD Key Tree'),
        ).toHaveLength(2);
        expect(
          currentKeyrings.filter((kr) => kr.type === 'Snap Keyring'),
        ).toHaveLength(1);
        expect(currentKeyrings).toHaveLength(previousKeyrings.length + 2);
        expect(newSRP).toStrictEqual(TEST_SEED_ALT);
      });

      it('throws an error if a duplicate srp is added', async () => {
        const password = 'what-what-what';
        jest.spyOn(metamaskController, 'getBalance').mockResolvedValue('0x0');

        await metamaskController.createNewVaultAndRestore(password, TEST_SEED);
        await expect(() =>
          metamaskController.importMnemonicToVault(TEST_SEED),
        ).rejects.toThrow(
          'This Secret Recovery Phrase has already been imported.',
        );
      });

      it('discovers and creates Solana accounts through KeyringInternalSnapClient when importing a mnemonic', async () => {
        const password = 'what-what-what';
        jest.spyOn(metamaskController, 'getBalance').mockResolvedValue('0x0');

        const mockDiscoverAccounts = jest
          .fn()
          .mockResolvedValueOnce([]) // Nothing discovered for Bitcoin
          .mockResolvedValueOnce([{ derivationPath: "m/44'/501'/0'/0'" }])
          .mockResolvedValueOnce([{ derivationPath: "m/44'/501'/1'/0'" }])
          .mockResolvedValueOnce([]); // Return empty array on third call to stop the discovery loop

        jest
          .spyOn(KeyringInternalSnapClient.prototype, 'discoverAccounts')
          .mockImplementation(mockDiscoverAccounts);

        const mockCreateAccount = jest.fn().mockResolvedValue(undefined);
        jest
          .spyOn(metamaskController, 'getSnapKeyring')
          .mockResolvedValue({ createAccount: mockCreateAccount });

        await metamaskController.createNewVaultAndRestore(password, TEST_SEED);
        await metamaskController.importMnemonicToVault(TEST_SEED_ALT);

        // Assert that discoverAccounts was called correctly:
        // - 1 time for Bitcoin
        // - 3 times for Solana (twice with discovered accounts, once with empty array)
        expect(mockDiscoverAccounts).toHaveBeenCalledTimes(1 + 3);

        // All calls should include the solana scopes
        expect(mockDiscoverAccounts.mock.calls[1][0]).toStrictEqual([
          SolScope.Mainnet,
        ]);

        // First call should be for index 0
        expect(mockDiscoverAccounts.mock.calls[1][2]).toBe(0);
        // Second call should be for index 1
        expect(mockDiscoverAccounts.mock.calls[2][2]).toBe(1);
        // Third call should be for index 2
        expect(mockDiscoverAccounts.mock.calls[3][2]).toBe(2);

        // Assert that createAccount was called correctly for each discovered account:
        // - 1 Bitcoin default account
        // - 2 discovered Solana accounts
        expect(mockCreateAccount).toHaveBeenCalledTimes(1 + 2);

        // All calls should use the solana snap ID
        expect(mockCreateAccount.mock.calls[1][0]).toStrictEqual(
          expect.stringContaining('solana-wallet'),
        );
        // First call should use derivation path on index 0
        expect(mockCreateAccount.mock.calls[1][1]).toStrictEqual({
          accountNameSuggestion: expect.stringContaining('Solana Account'),
          derivationPath: "m/44'/501'/0'/0'",
          entropySource: expect.any(String),
          scope: SolScope.Mainnet,
          synchronize: true,
        });
        // All calls should use the same internal options
        expect(mockCreateAccount.mock.calls[1][2]).toStrictEqual({
          displayConfirmation: false,
          displayAccountNameSuggestion: false,
          setSelectedAccount: false,
        });

        // Second call should use derivation path on index 1
        expect(mockCreateAccount.mock.calls[2][1]).toStrictEqual({
          accountNameSuggestion: expect.stringContaining('Solana Account'),
          derivationPath: "m/44'/501'/1'/0'",
          entropySource: expect.any(String),
          scope: SolScope.Mainnet,
          synchronize: true,
        });
      });

      it('discovers and creates Bitcoin accounts through KeyringInternalSnapClient when importing a mnemonic', async () => {
        const password = 'what-what-what';
        jest.spyOn(metamaskController, 'getBalance').mockResolvedValue('0x0');

        const mockDiscoverAccounts = jest
          .fn()
          .mockResolvedValueOnce([
            { derivationPath: "m/84'/0'/0'" },
            { derivationPath: "m/86'/0'/0'" },
          ])
          .mockResolvedValueOnce([{ derivationPath: "m/84'/0'/1'" }])
          .mockResolvedValueOnce([]) // Return empty array on third call to stop the discovery loop
          .mockResolvedValueOnce([]); // Nothing discovered for Solana

        jest
          .spyOn(KeyringInternalSnapClient.prototype, 'discoverAccounts')
          .mockImplementation(mockDiscoverAccounts);

        const mockCreateAccount = jest.fn().mockResolvedValue(undefined);
        jest
          .spyOn(metamaskController, 'getSnapKeyring')
          .mockResolvedValue({ createAccount: mockCreateAccount });

        await metamaskController.createNewVaultAndRestore(password, TEST_SEED);
        await metamaskController.importMnemonicToVault(TEST_SEED_ALT);

        // Assert that discoverAccounts was called correctly:
        // - 3 times for Bitcoin (twice with discovered accounts, once with empty array)
        // - 1 time for Solana
        expect(mockDiscoverAccounts).toHaveBeenCalledTimes(3 + 1);

        // All calls should include the solana scopes
        expect(mockDiscoverAccounts.mock.calls[0][0]).toStrictEqual([
          BtcScope.Mainnet,
        ]);

        // First call should be for index 0
        expect(mockDiscoverAccounts.mock.calls[0][2]).toBe(0);
        // Second call should be for index 1
        expect(mockDiscoverAccounts.mock.calls[1][2]).toBe(1);
        // Third call should be for index 2
        expect(mockDiscoverAccounts.mock.calls[2][2]).toBe(2);

        // Assert that createAccount was called correctly for each discovered account:
        // - 3 discovered Bitcoin accounts
        // - 1 Solana default account
        expect(mockCreateAccount).toHaveBeenCalledTimes(3 + 1);

        // All calls should use the bitcoin snap ID
        expect(mockCreateAccount.mock.calls[0][0]).toStrictEqual(
          expect.stringContaining('bitcoin-wallet'),
        );
        // First call should use derivation path on index 0
        expect(mockCreateAccount.mock.calls[0][1]).toStrictEqual({
          accountNameSuggestion: expect.stringContaining('Bitcoin Account'),
          derivationPath: "m/84'/0'/0'",
          entropySource: expect.any(String),
          scope: BtcScope.Mainnet,
          synchronize: true,
        });
        // Second call should use derivation path on index 0 and Taproot account
        expect(mockCreateAccount.mock.calls[1][1]).toStrictEqual({
          accountNameSuggestion: expect.stringContaining('Bitcoin Account'),
          derivationPath: "m/86'/0'/0'",
          entropySource: expect.any(String),
          scope: BtcScope.Mainnet,
          synchronize: true,
        });
        // Third call should use derivation path on index 1
        expect(mockCreateAccount.mock.calls[2][1]).toStrictEqual({
          accountNameSuggestion: expect.stringContaining('Bitcoin Account'),
          derivationPath: "m/84'/0'/1'",
          entropySource: expect.any(String),
          scope: BtcScope.Mainnet,
          synchronize: true,
        });
        // All calls should use the same internal options
        expect(mockCreateAccount.mock.calls[0][2]).toStrictEqual({
          displayConfirmation: false,
          displayAccountNameSuggestion: false,
          setSelectedAccount: false,
        });
      });
    });

    describe('NetworkController state', () => {
      it('fixes selectedNetworkClientId from network controller state if it is invalid', () => {
        metamaskController = new MetaMaskController({
          showUserConfirmation: noop,
          encryptor: mockEncryptor,
          initState: {
            ...cloneDeep(firstTimeState),
            NetworkController: {
              ...cloneDeep(firstTimeState.NetworkController),
              selectedNetworkClientId: 'invalid-client-id',
            },
          },
          initLangCode: 'en_US',
          platform: {
            showTransactionNotification: () => undefined,
            getVersion: () => 'foo',
          },
          browser: browserPolyfillMock,
          infuraProjectId: 'foo',
          isFirstMetaMaskControllerSetup: true,
        });

        expect(
          metamaskController.networkController.state.selectedNetworkClientId,
        ).toBe(
          metamaskController.networkController.state
            .networkConfigurationsByChainId[CHAIN_IDS.MAINNET].rpcEndpoints[0]
            .networkClientId,
        );
      });

      it('ensures initial network state networks contain failover RPCs', () => {
        jest
          .spyOn(NetworkConstantsModule, 'getFailoverUrlsForInfuraNetwork')
          .mockReturnValue(['https://mock_rpc']);

        const initState = cloneDeep(firstTimeState);
        delete initState.NetworkController;
        metamaskController = new MetaMaskController({
          showUserConfirmation: noop,
          encryptor: mockEncryptor,
          initState,
          initLangCode: 'en_US',
          platform: {
            showTransactionNotification: () => undefined,
            getVersion: () => 'foo',
          },
          browser: browserPolyfillMock,
          infuraProjectId: 'foo',
          isFirstMetaMaskControllerSetup: true,
        });

        const networkState = metamaskController.networkController.state;
        const networksWithFailoverUrls = [
          CHAIN_IDS.MAINNET,
          CHAIN_IDS.LINEA_MAINNET,
          CHAIN_IDS.BASE,
        ];
        const networksWithoutFailoverUrls = [
          CHAIN_IDS.SEPOLIA,
          CHAIN_IDS.LINEA_SEPOLIA,
          CHAIN_IDS.MEGAETH_TESTNET,
          '0x279f', // Monad Testnet
          '0x539', // Localhost
        ];

        // Assert - ensure networks with failovers have failovers, and other networks do not have failovers
        // NOTE - if a network enabled by default is missing a failover, double check if it needs to be inserted
        Object.keys(networkState.networkConfigurationsByChainId).forEach(
          (
            /** @type {import('@metamask/utils').Hex} */
            chainId,
          ) => {
            // Assert ensure we are checking all known networks
            // NOTE - if network is missing, append it to either with failover or wthout failovers
            expect([
              ...networksWithFailoverUrls,
              ...networksWithoutFailoverUrls,
            ]).toContain(chainId);
          },
        );

        // Assert - networks have failovers
        networksWithFailoverUrls.forEach((chainId) => {
          expect(
            networkState.networkConfigurationsByChainId[chainId].rpcEndpoints[0]
              .failoverUrls,
          ).toHaveLength(1);
        });

        // Assert - networks without failovers
        networksWithoutFailoverUrls.forEach((chainId) => {
          expect(
            networkState.networkConfigurationsByChainId[chainId].rpcEndpoints[0]
              .failoverUrls,
          ).toHaveLength(0);
        });
      });
    });

    describe('#syncSeedPhrases', () => {
      beforeEach(async () => {
        // Unlock the keyring controller first
        await metamaskController.createNewVaultAndKeychain('test-password');

        jest.spyOn(
          metamaskController.onboardingController,
          'getIsSocialLoginFlow',
        );
        jest.spyOn(
          metamaskController.seedlessOnboardingController,
<<<<<<< HEAD
          'fetchAllSeedPhrases',
        );
        jest.spyOn(
          metamaskController.seedlessOnboardingController,
          'getSeedPhraseBackupHash',
=======
          'fetchAllSecretData',
        );
        jest.spyOn(
          metamaskController.seedlessOnboardingController,
          'getSecretDataBackupState',
>>>>>>> 9ab104b0
        );
        jest.spyOn(metamaskController, 'importMnemonicToVault');
        jest.spyOn(
          metamaskController,
          '_convertEnglishWordlistIndicesToCodepoints',
        );
      });

      afterEach(() => {
        jest.clearAllMocks();
      });

      it('should throw error if not in social login flow', async () => {
        metamaskController.onboardingController.getIsSocialLoginFlow.mockReturnValue(
          false,
        );

        await expect(metamaskController.syncSeedPhrases()).rejects.toThrow(
          'Syncing seed phrases is only available for social login flow',
        );
      });

      it('should throw error if no root SRP found', async () => {
        metamaskController.onboardingController.getIsSocialLoginFlow.mockReturnValue(
          true,
        );
<<<<<<< HEAD
        metamaskController.seedlessOnboardingController.fetchAllSeedPhrases.mockResolvedValue(
=======
        metamaskController.seedlessOnboardingController.fetchAllSecretData.mockResolvedValue(
>>>>>>> 9ab104b0
          [], // Empty array means no root SRP
        );

        await expect(metamaskController.syncSeedPhrases()).rejects.toThrow(
          'No root SRP found',
        );
      });

      it('should import new seed phrases that are not in local state', async () => {
        const mockRootSRP = new Uint8Array([1, 2, 3, 4]);
        const mockOtherSRP1 = new Uint8Array([5, 6, 7, 8]);
        const mockOtherSRP2 = new Uint8Array([9, 10, 11, 12]);
        const mockMnemonic =
          'setup olympic issue mobile velvet surge alcohol burger horse view reopen gentle';

        metamaskController.onboardingController.getIsSocialLoginFlow.mockReturnValue(
          true,
        );
<<<<<<< HEAD
        metamaskController.seedlessOnboardingController.fetchAllSeedPhrases.mockResolvedValue(
          [mockRootSRP, mockOtherSRP1, mockOtherSRP2],
        );

        // First SRP exists in local state, second doesn't
        metamaskController.seedlessOnboardingController.getSeedPhraseBackupHash
          .mockReturnValueOnce('existing-hash') // First SRP exists
=======
        metamaskController.seedlessOnboardingController.fetchAllSecretData.mockResolvedValue(
          [mockRootSRP, mockOtherSRP1, mockOtherSRP2].map((srp) => ({
            data: srp,
            type: 'mnemonic',
          })),
        );

        // First SRP exists in local state, second doesn't
        metamaskController.seedlessOnboardingController.getSecretDataBackupState
          .mockReturnValueOnce({
            hash: 'existing-hash',
            type: 'mnemonic',
          }) // First SRP exists
>>>>>>> 9ab104b0
          .mockReturnValueOnce(null); // Second SRP doesn't exist

        metamaskController._convertEnglishWordlistIndicesToCodepoints.mockReturnValueOnce(
          Buffer.from(mockMnemonic, 'utf8'),
        );

        await metamaskController.syncSeedPhrases();

        // Should only import the second SRP (the one that doesn't exist locally)
        expect(metamaskController.importMnemonicToVault).toHaveBeenCalledTimes(
          1,
        );
        expect(metamaskController.importMnemonicToVault).toHaveBeenCalledWith(
          mockMnemonic,
          {
            shouldCreateSocialBackup: false,
            shouldSelectAccount: false,
            shouldImportSolanaAccount: true,
          },
        );
      });

      it('should not import seed phrases that already exist in local state', async () => {
        const mockRootSRP = new Uint8Array([1, 2, 3, 4]);
        const mockOtherSRP = new Uint8Array([5, 6, 7, 8]);

        metamaskController.onboardingController.getIsSocialLoginFlow.mockReturnValue(
          true,
        );
<<<<<<< HEAD
        metamaskController.seedlessOnboardingController.fetchAllSeedPhrases.mockResolvedValue(
          [mockRootSRP, mockOtherSRP],
        );

        // Both SRPs exist in local state
        metamaskController.seedlessOnboardingController.getSeedPhraseBackupHash.mockReturnValue(
          'existing-hash',
=======
        metamaskController.seedlessOnboardingController.fetchAllSecretData.mockResolvedValue(
          [mockRootSRP, mockOtherSRP].map((srp) => ({
            data: srp,
            type: 'mnemonic',
          })),
        );

        // Both SRPs exist in local state
        metamaskController.seedlessOnboardingController.getSecretDataBackupState.mockReturnValue(
          {
            hash: 'existing-hash',
            type: 'mnemonic',
          },
>>>>>>> 9ab104b0
        );

        await metamaskController.syncSeedPhrases();

        // Should not import any SRPs since they all exist locally
        expect(metamaskController.importMnemonicToVault).not.toHaveBeenCalled();
      });

      it('should handle multiple seed phrases that need to be imported', async () => {
        const mockRootSRP = new Uint8Array([1, 2, 3, 4]);
        const mockOtherSRP1 = new Uint8Array([5, 6, 7, 8]);
        const mockOtherSRP2 = new Uint8Array([9, 10, 11, 12]);
        const mockMnemonic1 =
          'debris dizzy just program just float decrease vacant alarm reduce speak stadium';
        const mockMnemonic2 =
          'setup olympic issue mobile velvet surge alcohol burger horse view reopen gentle';

        metamaskController.onboardingController.getIsSocialLoginFlow.mockReturnValue(
          true,
        );
<<<<<<< HEAD
        metamaskController.seedlessOnboardingController.fetchAllSeedPhrases.mockResolvedValue(
          [mockRootSRP, mockOtherSRP1, mockOtherSRP2],
        );

        // Both other SRPs don't exist in local state
        metamaskController.seedlessOnboardingController.getSeedPhraseBackupHash
=======
        metamaskController.seedlessOnboardingController.fetchAllSecretData.mockResolvedValue(
          [mockRootSRP, mockOtherSRP1, mockOtherSRP2].map((srp) => ({
            data: srp,
            type: 'mnemonic',
          })),
        );

        // Both other SRPs don't exist in local state
        metamaskController.seedlessOnboardingController.getSecretDataBackupState
>>>>>>> 9ab104b0
          .mockReturnValueOnce(null) // First other SRP doesn't exist
          .mockReturnValueOnce(null); // Second other SRP doesn't exist

        function isEqualUint8Array(arr1, arr2) {
          if (arr1.length !== arr2.length) {
            return false;
          }

          return arr1.every((value, index) => value === arr2[index]);
        }

        metamaskController._convertEnglishWordlistIndicesToCodepoints.mockImplementation(
          (wordlistIndices) => {
            if (isEqualUint8Array(wordlistIndices, mockOtherSRP1)) {
              return Buffer.from(mockMnemonic1, 'utf8');
            } else if (isEqualUint8Array(wordlistIndices, mockOtherSRP2)) {
              return Buffer.from(mockMnemonic2, 'utf8');
            }

            return new Uint8Array(0);
          },
        );

        await metamaskController.syncSeedPhrases();

        // Should import both SRPs that don't exist locally
        expect(metamaskController.importMnemonicToVault).toHaveBeenCalledTimes(
          2,
        );
        expect(
          metamaskController.importMnemonicToVault,
        ).toHaveBeenNthCalledWith(1, mockMnemonic1, {
          shouldCreateSocialBackup: false,
          shouldSelectAccount: false,
          shouldImportSolanaAccount: true,
        });
      });
    });

<<<<<<< HEAD
    describe('#restoreSeedPhrasesToVault', () => {
=======
    describe('#restoreSocialBackupAndGetSeedPhrase', () => {
      const mockPassword = 'test-password';
      const mockMnemonic =
        'debris dizzy just program just float decrease vacant alarm reduce speak stadium';
      const mockEncodedMnemonic = new Uint8Array([
        1, 2, 3, 4, 5, 6, 7, 8, 9, 10,
      ]);
      const mockEncodedSeedPhrase = Array.from(
        Buffer.from(mockMnemonic, 'utf8').values(),
      );

>>>>>>> 9ab104b0
      beforeEach(async () => {
        // Unlock the keyring controller first
        await metamaskController.createNewVaultAndKeychain('test-password');

        jest.spyOn(
<<<<<<< HEAD
          metamaskController.onboardingController,
          'getIsSocialLoginFlow',
        );
        jest.spyOn(metamaskController, 'importMnemonicToVault');
=======
          metamaskController.seedlessOnboardingController,
          'fetchAllSecretData',
        );
        jest.spyOn(
          metamaskController,
          '_convertEnglishWordlistIndicesToCodepoints',
        );
        jest.spyOn(metamaskController, 'createNewVaultAndRestore');
        jest.spyOn(metamaskController, 'restoreSeedPhrasesToVault');
>>>>>>> 9ab104b0
      });

      afterEach(() => {
        jest.clearAllMocks();
      });

<<<<<<< HEAD
      it('should return early if not in social login flow', async () => {
        metamaskController.onboardingController.getIsSocialLoginFlow.mockReturnValue(
          false,
        );

        await metamaskController.restoreSeedPhrasesToVault([]);

        expect(metamaskController.importMnemonicToVault).not.toHaveBeenCalled();
      });

      it('should import all seed phrases when in social login flow', async () => {
        const mockSeedPhrases = [
          Buffer.from(
            'debris dizzy just program just float decrease vacant alarm reduce speak stadium',
            'utf8',
          ),
          Buffer.from(
            'setup olympic issue mobile velvet surge alcohol burger horse view reopen gentle',
            'utf8',
          ),
        ];

        metamaskController.onboardingController.getIsSocialLoginFlow.mockReturnValue(
          true,
        );

        await metamaskController.restoreSeedPhrasesToVault(mockSeedPhrases);

        expect(metamaskController.importMnemonicToVault).toHaveBeenCalledTimes(
          2,
        );
        expect(
          metamaskController.importMnemonicToVault,
        ).toHaveBeenNthCalledWith(
          1,
          'debris dizzy just program just float decrease vacant alarm reduce speak stadium',
          {
            shouldCreateSocialBackup: false,
            shouldSelectAccount: false,
            shouldImportSolanaAccount: false,
          },
        );
        expect(
          metamaskController.importMnemonicToVault,
        ).toHaveBeenNthCalledWith(
          2,
          'setup olympic issue mobile velvet surge alcohol burger horse view reopen gentle',
          {
            shouldCreateSocialBackup: false,
            shouldSelectAccount: false,
            shouldImportSolanaAccount: false,
          },
        );
      });

      it('should handle empty seed phrases array', async () => {
        metamaskController.onboardingController.getIsSocialLoginFlow.mockReturnValue(
          true,
        );

        await metamaskController.restoreSeedPhrasesToVault([]);

        expect(metamaskController.importMnemonicToVault).not.toHaveBeenCalled();
      });

      it('should handle single seed phrase', async () => {
        const mockSeedPhrase = [
          Buffer.from(
            'debris dizzy just program just float decrease vacant alarm reduce speak stadium',
            'utf8',
          ),
        ];

        metamaskController.onboardingController.getIsSocialLoginFlow.mockReturnValue(
          true,
        );

        await metamaskController.restoreSeedPhrasesToVault(mockSeedPhrase);

        expect(metamaskController.importMnemonicToVault).toHaveBeenCalledTimes(
          1,
        );
        expect(metamaskController.importMnemonicToVault).toHaveBeenCalledWith(
          'debris dizzy just program just float decrease vacant alarm reduce speak stadium',
          {
            shouldCreateSocialBackup: false,
            shouldSelectAccount: false,
            shouldImportSolanaAccount: false,
          },
        );
      });

      it('should handle seed phrases with special characters', async () => {
        const mockSeedPhrases = [
          Buffer.from(
            'debris dizzy just program just float decrease vacant alarm reduce speak stadium',
            'utf8',
          ),
        ];

        metamaskController.onboardingController.getIsSocialLoginFlow.mockReturnValue(
          true,
        );

        await metamaskController.restoreSeedPhrasesToVault(mockSeedPhrases);

        expect(metamaskController.importMnemonicToVault).toHaveBeenCalledWith(
          'debris dizzy just program just float decrease vacant alarm reduce speak stadium',
          {
            shouldCreateSocialBackup: false,
            shouldSelectAccount: false,
            shouldImportSolanaAccount: false,
          },
        );
      });

      it('should handle seed phrases with unicode characters', async () => {
        const mockSeedPhrases = [
          Buffer.from(
            'setup olympic issue mobile velvet surge alcohol burger horse view reopen gentle',
            'utf8',
          ),
        ];

        metamaskController.onboardingController.getIsSocialLoginFlow.mockReturnValue(
          true,
        );

        await metamaskController.restoreSeedPhrasesToVault(mockSeedPhrases);

        expect(metamaskController.importMnemonicToVault).toHaveBeenCalledWith(
          'setup olympic issue mobile velvet surge alcohol burger horse view reopen gentle',
          {
            shouldCreateSocialBackup: false,
            shouldSelectAccount: false,
            shouldImportSolanaAccount: false,
          },
        );
=======
      it('should successfully restore social backup and return seed phrase', async () => {
        const mockFirstSecretData = {
          data: mockEncodedMnemonic,
          type: 'mnemonic',
          timestamp: Date.now(),
          version: 1,
        };
        const mockRemainingSecretData = [
          {
            data: new Uint8Array([11, 12, 13, 14]),
            type: 'mnemonic',
            timestamp: Date.now(),
            version: 1,
          },
        ];

        metamaskController.seedlessOnboardingController.fetchAllSecretData.mockResolvedValue(
          [mockFirstSecretData, ...mockRemainingSecretData],
        );

        metamaskController._convertEnglishWordlistIndicesToCodepoints.mockReturnValue(
          Buffer.from(mockMnemonic, 'utf8'),
        );

        const result =
          await metamaskController.restoreSocialBackupAndGetSeedPhrase(
            mockPassword,
          );

        expect(
          metamaskController.seedlessOnboardingController.fetchAllSecretData,
        ).toHaveBeenCalledWith(mockPassword);
        expect(
          metamaskController._convertEnglishWordlistIndicesToCodepoints,
        ).toHaveBeenCalledWith(mockEncodedMnemonic);
        expect(
          metamaskController.createNewVaultAndRestore,
        ).toHaveBeenCalledWith(mockPassword, mockEncodedSeedPhrase);
        expect(
          metamaskController.restoreSeedPhrasesToVault,
        ).toHaveBeenCalledWith(mockRemainingSecretData);
        expect(result).toBe(mockMnemonic);
      });

      it('should handle case when no remaining secret data exists', async () => {
        const mockFirstSecretData = {
          data: mockEncodedMnemonic,
          type: 'mnemonic',
          timestamp: Date.now(),
          version: 1,
        };

        metamaskController.seedlessOnboardingController.fetchAllSecretData.mockResolvedValue(
          [mockFirstSecretData],
        );

        metamaskController._convertEnglishWordlistIndicesToCodepoints.mockReturnValue(
          Buffer.from(mockMnemonic, 'utf8'),
        );

        const result =
          await metamaskController.restoreSocialBackupAndGetSeedPhrase(
            mockPassword,
          );

        expect(
          metamaskController.createNewVaultAndRestore,
        ).toHaveBeenCalledWith(mockPassword, mockEncodedSeedPhrase);
        expect(
          metamaskController.restoreSeedPhrasesToVault,
        ).not.toHaveBeenCalled();
        expect(result).toBe(mockMnemonic);
      });

      it('should handle multiple remaining secret data items', async () => {
        const mockFirstSecretData = {
          data: mockEncodedMnemonic,
          type: 'mnemonic',
          timestamp: Date.now(),
          version: 1,
        };
        const mockRemainingSecretData = [
          {
            data: new Uint8Array([11, 12, 13, 14]),
            type: 'mnemonic',
            timestamp: Date.now(),
            version: 1,
          },
          {
            data: new Uint8Array([15, 16, 17, 18]),
            type: 'privateKey',
            timestamp: Date.now(),
            version: 1,
          },
          {
            data: new Uint8Array([19, 20, 21, 22]),
            type: 'mnemonic',
            timestamp: Date.now(),
            version: 1,
          },
        ];

        metamaskController.seedlessOnboardingController.fetchAllSecretData.mockResolvedValue(
          [mockFirstSecretData, ...mockRemainingSecretData],
        );

        metamaskController._convertEnglishWordlistIndicesToCodepoints.mockReturnValue(
          Buffer.from(mockMnemonic, 'utf8'),
        );

        const result =
          await metamaskController.restoreSocialBackupAndGetSeedPhrase(
            mockPassword,
          );

        expect(
          metamaskController.restoreSeedPhrasesToVault,
        ).toHaveBeenCalledWith(mockRemainingSecretData);
        expect(result).toBe(mockMnemonic);
      });

      it('should handle errors from fetchAllSecretData', async () => {
        const mockError = new Error('Failed to fetch secret data');
        metamaskController.seedlessOnboardingController.fetchAllSecretData.mockRejectedValue(
          mockError,
        );

        await expect(
          metamaskController.restoreSocialBackupAndGetSeedPhrase(mockPassword),
        ).rejects.toThrow('Failed to fetch secret data');
      });

      it('should handle errors from createNewVaultAndRestore', async () => {
        const mockFirstSecretData = {
          data: mockEncodedMnemonic,
          type: 'mnemonic',
          timestamp: Date.now(),
          version: 1,
        };

        metamaskController.seedlessOnboardingController.fetchAllSecretData.mockResolvedValue(
          [mockFirstSecretData],
        );

        metamaskController._convertEnglishWordlistIndicesToCodepoints.mockReturnValue(
          Buffer.from(mockMnemonic, 'utf8'),
        );

        const mockError = new Error('Failed to create vault');
        metamaskController.createNewVaultAndRestore.mockRejectedValue(
          mockError,
        );

        await expect(
          metamaskController.restoreSocialBackupAndGetSeedPhrase(mockPassword),
        ).rejects.toThrow('Failed to create vault');
      });

      it('should handle errors from restoreSeedPhrasesToVault', async () => {
        const mockFirstSecretData = {
          data: mockEncodedMnemonic,
          type: 'mnemonic',
          timestamp: Date.now(),
          version: 1,
        };
        const mockRemainingSecretData = [
          {
            data: new Uint8Array([11, 12, 13, 14]),
            type: 'mnemonic',
            timestamp: Date.now(),
            version: 1,
          },
        ];

        metamaskController.seedlessOnboardingController.fetchAllSecretData.mockResolvedValue(
          [mockFirstSecretData, ...mockRemainingSecretData],
        );

        metamaskController._convertEnglishWordlistIndicesToCodepoints.mockReturnValue(
          Buffer.from(mockMnemonic, 'utf8'),
        );

        const mockError = new Error('Failed to restore seed phrases');
        metamaskController.restoreSeedPhrasesToVault.mockRejectedValue(
          mockError,
        );

        await expect(
          metamaskController.restoreSocialBackupAndGetSeedPhrase(mockPassword),
        ).rejects.toThrow('Failed to restore seed phrases');
>>>>>>> 9ab104b0
      });
    });
  });

  describe('onFeatureFlagResponseReceived', () => {
    const metamaskController = new MetaMaskController({
      showUserConfirmation: noop,
      encryptor: mockEncryptor,
      initState: cloneDeep(firstTimeState),
      initLangCode: 'en_US',
      platform: {
        showTransactionNotification: () => undefined,
        getVersion: () => 'foo',
      },
      browser: browserPolyfillMock,
      infuraProjectId: 'foo',
      isFirstMetaMaskControllerSetup: true,
    });

    beforeEach(() => {
      jest.spyOn(
        metamaskController.tokenBalancesController,
        'setIntervalLength',
      );
    });

    afterEach(() => {
      jest.clearAllMocks();
    });

    it('should not set the interval length if the pollInterval is 0', () => {
      metamaskController.onFeatureFlagResponseReceived({
        multiChainAssets: {
          pollInterval: 0,
        },
      });
      expect(
        metamaskController.tokenBalancesController.setIntervalLength,
      ).not.toHaveBeenCalled();
    });

    it('should set the interval length if the pollInterval is greater than 0', () => {
      const pollInterval = 10;
      metamaskController.onFeatureFlagResponseReceived({
        multiChainAssets: {
          pollInterval,
        },
      });
      expect(
        metamaskController.tokenBalancesController.setIntervalLength,
      ).toHaveBeenCalledWith(pollInterval * SECOND);
    });
  });

  describe('MV3 Specific behaviour', () => {
    beforeAll(async () => {
      mockIsManifestV3.mockReturnValue(true);
      globalThis.isFirstTimeProfileLoaded = true;
    });

    beforeEach(async () => {
      jest.spyOn(MetaMaskController.prototype, 'resetStates');
    });

    it('should reset state', () => {
      browserPolyfillMock.storage.session.set.mockReset();

      const metamaskController = new MetaMaskController({
        showUserConfirmation: noop,
        encryptor: mockEncryptor,
        initState: cloneDeep(firstTimeState),
        initLangCode: 'en_US',
        platform: {
          showTransactionNotification: () => undefined,
          getVersion: () => 'foo',
        },
        browser: browserPolyfillMock,
        infuraProjectId: 'foo',
        isFirstMetaMaskControllerSetup: true,
      });

      expect(metamaskController.resetStates).toHaveBeenCalledTimes(1);
      expect(browserPolyfillMock.storage.session.set).toHaveBeenCalledTimes(1);
      expect(browserPolyfillMock.storage.session.set).toHaveBeenCalledWith({
        isFirstMetaMaskControllerSetup: false,
      });
    });

    it('in mv3, it should not reset states if isFirstMetaMaskControllerSetup is false', () => {
      browserPolyfillMock.storage.session.set.mockReset();

      const metamaskController = new MetaMaskController({
        showUserConfirmation: noop,
        encryptor: mockEncryptor,
        initState: cloneDeep(firstTimeState),
        initLangCode: 'en_US',
        platform: {
          showTransactionNotification: () => undefined,
          getVersion: () => 'foo',
        },
        browser: browserPolyfillMock,
        infuraProjectId: 'foo',
        isFirstMetaMaskControllerSetup: false,
      });

      expect(metamaskController.resetStates).not.toHaveBeenCalled();
      expect(browserPolyfillMock.storage.session.set).not.toHaveBeenCalled();
    });
  });
});<|MERGE_RESOLUTION|>--- conflicted
+++ resolved
@@ -698,15 +698,12 @@
             'createToprfKeyAndBackupSeedPhrase',
           )
           .mockResolvedValueOnce();
-<<<<<<< HEAD
-=======
         const storeKeyringEncryptionKey = jest
           .spyOn(
             metamaskController.seedlessOnboardingController,
             'storeKeyringEncryptionKey',
           )
           .mockResolvedValueOnce();
->>>>>>> 9ab104b0
 
         const primaryKeyring =
           await metamaskController.createNewVaultAndKeychain(password);
@@ -717,35 +714,6 @@
           primaryKeyring.metadata.id,
         );
 
-<<<<<<< HEAD
-        expect(createToprfKeyAndBackupSeedPhraseSpy).toHaveBeenCalled();
-      });
-    });
-
-    describe('#fetchAllSecretData', () => {
-      it('should fetch seedphrase backup correctly', async () => {
-        const password = 'a-fake-password';
-        const mockSeedPhrase =
-          'naive amused curtain never chef exotic ecology tomato field hamster then harvest';
-
-        const fetchSrpBackupSpy = jest
-          .spyOn(
-            metamaskController.seedlessOnboardingController,
-            'fetchAllSeedPhrases',
-          )
-          .mockResolvedValueOnce([
-            new Uint8Array([
-              149, 4, 65, 0, 177, 1, 168, 4, 58, 1, 128, 2, 48, 2, 32, 7, 175,
-              2, 69, 3, 1, 7, 75, 3,
-            ]),
-          ]);
-
-        const [srpBackup] =
-          await metamaskController.fetchAllSecretData(password);
-
-        expect(fetchSrpBackupSpy).toHaveBeenCalledWith(password);
-        expect(srpBackup.toString('utf8')).toStrictEqual(mockSeedPhrase);
-=======
         const keyringEncryptionKey =
           await metamaskController.keyringController.exportEncryptionKey();
 
@@ -753,7 +721,6 @@
         expect(storeKeyringEncryptionKey).toHaveBeenCalledWith(
           keyringEncryptionKey,
         );
->>>>>>> 9ab104b0
       });
     });
 
@@ -4245,19 +4212,11 @@
         );
         jest.spyOn(
           metamaskController.seedlessOnboardingController,
-<<<<<<< HEAD
-          'fetchAllSeedPhrases',
-        );
-        jest.spyOn(
-          metamaskController.seedlessOnboardingController,
-          'getSeedPhraseBackupHash',
-=======
           'fetchAllSecretData',
         );
         jest.spyOn(
           metamaskController.seedlessOnboardingController,
           'getSecretDataBackupState',
->>>>>>> 9ab104b0
         );
         jest.spyOn(metamaskController, 'importMnemonicToVault');
         jest.spyOn(
@@ -4284,11 +4243,7 @@
         metamaskController.onboardingController.getIsSocialLoginFlow.mockReturnValue(
           true,
         );
-<<<<<<< HEAD
-        metamaskController.seedlessOnboardingController.fetchAllSeedPhrases.mockResolvedValue(
-=======
         metamaskController.seedlessOnboardingController.fetchAllSecretData.mockResolvedValue(
->>>>>>> 9ab104b0
           [], // Empty array means no root SRP
         );
 
@@ -4307,15 +4262,6 @@
         metamaskController.onboardingController.getIsSocialLoginFlow.mockReturnValue(
           true,
         );
-<<<<<<< HEAD
-        metamaskController.seedlessOnboardingController.fetchAllSeedPhrases.mockResolvedValue(
-          [mockRootSRP, mockOtherSRP1, mockOtherSRP2],
-        );
-
-        // First SRP exists in local state, second doesn't
-        metamaskController.seedlessOnboardingController.getSeedPhraseBackupHash
-          .mockReturnValueOnce('existing-hash') // First SRP exists
-=======
         metamaskController.seedlessOnboardingController.fetchAllSecretData.mockResolvedValue(
           [mockRootSRP, mockOtherSRP1, mockOtherSRP2].map((srp) => ({
             data: srp,
@@ -4329,7 +4275,6 @@
             hash: 'existing-hash',
             type: 'mnemonic',
           }) // First SRP exists
->>>>>>> 9ab104b0
           .mockReturnValueOnce(null); // Second SRP doesn't exist
 
         metamaskController._convertEnglishWordlistIndicesToCodepoints.mockReturnValueOnce(
@@ -4359,15 +4304,6 @@
         metamaskController.onboardingController.getIsSocialLoginFlow.mockReturnValue(
           true,
         );
-<<<<<<< HEAD
-        metamaskController.seedlessOnboardingController.fetchAllSeedPhrases.mockResolvedValue(
-          [mockRootSRP, mockOtherSRP],
-        );
-
-        // Both SRPs exist in local state
-        metamaskController.seedlessOnboardingController.getSeedPhraseBackupHash.mockReturnValue(
-          'existing-hash',
-=======
         metamaskController.seedlessOnboardingController.fetchAllSecretData.mockResolvedValue(
           [mockRootSRP, mockOtherSRP].map((srp) => ({
             data: srp,
@@ -4381,7 +4317,6 @@
             hash: 'existing-hash',
             type: 'mnemonic',
           },
->>>>>>> 9ab104b0
         );
 
         await metamaskController.syncSeedPhrases();
@@ -4402,14 +4337,6 @@
         metamaskController.onboardingController.getIsSocialLoginFlow.mockReturnValue(
           true,
         );
-<<<<<<< HEAD
-        metamaskController.seedlessOnboardingController.fetchAllSeedPhrases.mockResolvedValue(
-          [mockRootSRP, mockOtherSRP1, mockOtherSRP2],
-        );
-
-        // Both other SRPs don't exist in local state
-        metamaskController.seedlessOnboardingController.getSeedPhraseBackupHash
-=======
         metamaskController.seedlessOnboardingController.fetchAllSecretData.mockResolvedValue(
           [mockRootSRP, mockOtherSRP1, mockOtherSRP2].map((srp) => ({
             data: srp,
@@ -4419,7 +4346,6 @@
 
         // Both other SRPs don't exist in local state
         metamaskController.seedlessOnboardingController.getSecretDataBackupState
->>>>>>> 9ab104b0
           .mockReturnValueOnce(null) // First other SRP doesn't exist
           .mockReturnValueOnce(null); // Second other SRP doesn't exist
 
@@ -4459,9 +4385,6 @@
       });
     });
 
-<<<<<<< HEAD
-    describe('#restoreSeedPhrasesToVault', () => {
-=======
     describe('#restoreSocialBackupAndGetSeedPhrase', () => {
       const mockPassword = 'test-password';
       const mockMnemonic =
@@ -4473,18 +4396,11 @@
         Buffer.from(mockMnemonic, 'utf8').values(),
       );
 
->>>>>>> 9ab104b0
       beforeEach(async () => {
         // Unlock the keyring controller first
         await metamaskController.createNewVaultAndKeychain('test-password');
 
         jest.spyOn(
-<<<<<<< HEAD
-          metamaskController.onboardingController,
-          'getIsSocialLoginFlow',
-        );
-        jest.spyOn(metamaskController, 'importMnemonicToVault');
-=======
           metamaskController.seedlessOnboardingController,
           'fetchAllSecretData',
         );
@@ -4494,153 +4410,12 @@
         );
         jest.spyOn(metamaskController, 'createNewVaultAndRestore');
         jest.spyOn(metamaskController, 'restoreSeedPhrasesToVault');
->>>>>>> 9ab104b0
       });
 
       afterEach(() => {
         jest.clearAllMocks();
       });
 
-<<<<<<< HEAD
-      it('should return early if not in social login flow', async () => {
-        metamaskController.onboardingController.getIsSocialLoginFlow.mockReturnValue(
-          false,
-        );
-
-        await metamaskController.restoreSeedPhrasesToVault([]);
-
-        expect(metamaskController.importMnemonicToVault).not.toHaveBeenCalled();
-      });
-
-      it('should import all seed phrases when in social login flow', async () => {
-        const mockSeedPhrases = [
-          Buffer.from(
-            'debris dizzy just program just float decrease vacant alarm reduce speak stadium',
-            'utf8',
-          ),
-          Buffer.from(
-            'setup olympic issue mobile velvet surge alcohol burger horse view reopen gentle',
-            'utf8',
-          ),
-        ];
-
-        metamaskController.onboardingController.getIsSocialLoginFlow.mockReturnValue(
-          true,
-        );
-
-        await metamaskController.restoreSeedPhrasesToVault(mockSeedPhrases);
-
-        expect(metamaskController.importMnemonicToVault).toHaveBeenCalledTimes(
-          2,
-        );
-        expect(
-          metamaskController.importMnemonicToVault,
-        ).toHaveBeenNthCalledWith(
-          1,
-          'debris dizzy just program just float decrease vacant alarm reduce speak stadium',
-          {
-            shouldCreateSocialBackup: false,
-            shouldSelectAccount: false,
-            shouldImportSolanaAccount: false,
-          },
-        );
-        expect(
-          metamaskController.importMnemonicToVault,
-        ).toHaveBeenNthCalledWith(
-          2,
-          'setup olympic issue mobile velvet surge alcohol burger horse view reopen gentle',
-          {
-            shouldCreateSocialBackup: false,
-            shouldSelectAccount: false,
-            shouldImportSolanaAccount: false,
-          },
-        );
-      });
-
-      it('should handle empty seed phrases array', async () => {
-        metamaskController.onboardingController.getIsSocialLoginFlow.mockReturnValue(
-          true,
-        );
-
-        await metamaskController.restoreSeedPhrasesToVault([]);
-
-        expect(metamaskController.importMnemonicToVault).not.toHaveBeenCalled();
-      });
-
-      it('should handle single seed phrase', async () => {
-        const mockSeedPhrase = [
-          Buffer.from(
-            'debris dizzy just program just float decrease vacant alarm reduce speak stadium',
-            'utf8',
-          ),
-        ];
-
-        metamaskController.onboardingController.getIsSocialLoginFlow.mockReturnValue(
-          true,
-        );
-
-        await metamaskController.restoreSeedPhrasesToVault(mockSeedPhrase);
-
-        expect(metamaskController.importMnemonicToVault).toHaveBeenCalledTimes(
-          1,
-        );
-        expect(metamaskController.importMnemonicToVault).toHaveBeenCalledWith(
-          'debris dizzy just program just float decrease vacant alarm reduce speak stadium',
-          {
-            shouldCreateSocialBackup: false,
-            shouldSelectAccount: false,
-            shouldImportSolanaAccount: false,
-          },
-        );
-      });
-
-      it('should handle seed phrases with special characters', async () => {
-        const mockSeedPhrases = [
-          Buffer.from(
-            'debris dizzy just program just float decrease vacant alarm reduce speak stadium',
-            'utf8',
-          ),
-        ];
-
-        metamaskController.onboardingController.getIsSocialLoginFlow.mockReturnValue(
-          true,
-        );
-
-        await metamaskController.restoreSeedPhrasesToVault(mockSeedPhrases);
-
-        expect(metamaskController.importMnemonicToVault).toHaveBeenCalledWith(
-          'debris dizzy just program just float decrease vacant alarm reduce speak stadium',
-          {
-            shouldCreateSocialBackup: false,
-            shouldSelectAccount: false,
-            shouldImportSolanaAccount: false,
-          },
-        );
-      });
-
-      it('should handle seed phrases with unicode characters', async () => {
-        const mockSeedPhrases = [
-          Buffer.from(
-            'setup olympic issue mobile velvet surge alcohol burger horse view reopen gentle',
-            'utf8',
-          ),
-        ];
-
-        metamaskController.onboardingController.getIsSocialLoginFlow.mockReturnValue(
-          true,
-        );
-
-        await metamaskController.restoreSeedPhrasesToVault(mockSeedPhrases);
-
-        expect(metamaskController.importMnemonicToVault).toHaveBeenCalledWith(
-          'setup olympic issue mobile velvet surge alcohol burger horse view reopen gentle',
-          {
-            shouldCreateSocialBackup: false,
-            shouldSelectAccount: false,
-            shouldImportSolanaAccount: false,
-          },
-        );
-=======
       it('should successfully restore social backup and return seed phrase', async () => {
         const mockFirstSecretData = {
           data: mockEncodedMnemonic,
@@ -4831,7 +4606,6 @@
         await expect(
           metamaskController.restoreSocialBackupAndGetSeedPhrase(mockPassword),
         ).rejects.toThrow('Failed to restore seed phrases');
->>>>>>> 9ab104b0
       });
     });
   });
