--- conflicted
+++ resolved
@@ -2163,7 +2163,6 @@
         await metamaskController.createNewVaultAndKeychain('password');
         // add a new hd keyring vault to simulate having multiple accounts from different keyrings
         await metamaskController.generateNewMnemonicAndAddToVault();
-<<<<<<< HEAD
 
         const numberOfAccounts = (
           await metamaskController.keyringController.getAccounts()
@@ -2172,16 +2171,6 @@
 
         await metamaskController.addNewAccount(1);
 
-=======
-
-        const numberOfAccounts = (
-          await metamaskController.keyringController.getAccounts()
-        ).length;
-        expect(numberOfAccounts).toStrictEqual(2);
-
-        await metamaskController.addNewAccount(1);
-
->>>>>>> 71d92770
         const numberOfAccountsForPrimaryKeyring =
           metamaskController.keyringController.state.keyrings[0].accounts
             .length;
@@ -3993,8 +3982,6 @@
         expect(currentKeyrings).toHaveLength(previousKeyrings.length + 1);
         expect(newSRP).toStrictEqual(TEST_SEED_ALT);
       });
-<<<<<<< HEAD
-=======
 
       it('throws an error if a duplicate srp is added', async () => {
         const password = 'what-what-what';
@@ -4007,7 +3994,6 @@
           'This Secret Recovery Phrase has already been imported.',
         );
       });
->>>>>>> 71d92770
     });
   });
 
