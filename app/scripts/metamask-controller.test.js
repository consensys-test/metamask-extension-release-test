/**
 * @jest-environment node
 */
import { cloneDeep } from 'lodash';
import nock from 'nock';
import { obj as createThroughStream } from 'through2';
import EthQuery from '@metamask/eth-query';
import { wordlist as englishWordlist } from '@metamask/scure-bip39/dist/wordlists/english';
import {
  ListNames,
  METAMASK_STALELIST_URL,
  METAMASK_HOTLIST_DIFF_URL,
  PHISHING_CONFIG_BASE_URL,
  METAMASK_STALELIST_FILE,
  METAMASK_HOTLIST_DIFF_FILE,
} from '@metamask/phishing-controller';
<<<<<<< HEAD
import { EthAccountType } from '@metamask/keyring-api';
=======
import {
  BtcAccountType,
  BtcMethod,
  EthAccountType,
} from '@metamask/keyring-api';
>>>>>>> 717376e8
import { NetworkType } from '@metamask/controller-utils';
import { ControllerMessenger } from '@metamask/base-controller';
import { LoggingController, LogType } from '@metamask/logging-controller';
import { TransactionController } from '@metamask/transaction-controller';
<<<<<<< HEAD
import { TokenListController } from '@metamask/assets-controllers';
import ObjectMultiplex from '@metamask/object-multiplex';
=======
import {
  RatesController,
  TokenListController,
} from '@metamask/assets-controllers';
import ObjectMultiplex from '@metamask/object-multiplex';
import { TrezorKeyring } from '@metamask/eth-trezor-keyring';
import { LedgerKeyring } from '@metamask/eth-ledger-bridge-keyring';
>>>>>>> 717376e8
import { NETWORK_TYPES } from '../../shared/constants/network';
import { createTestProviderTools } from '../../test/stub/provider';
import { HardwareDeviceNames } from '../../shared/constants/hardware-wallets';
import { KeyringType } from '../../shared/constants/keyring';
import { LOG_EVENT } from '../../shared/constants/logs';
import mockEncryptor from '../../test/lib/mock-encryptor';
import * as tokenUtils from '../../shared/lib/token-util';
import { flushPromises } from '../../test/lib/timer-helpers';
import { ETH_EOA_METHODS } from '../../shared/constants/eth-methods';
<<<<<<< HEAD
=======
import { createMockInternalAccount } from '../../test/jest/mocks';
import {
  BalancesController as MultichainBalancesController,
  BALANCES_UPDATE_TIME as MULTICHAIN_BALANCES_UPDATE_TIME,
} from './lib/accounts/BalancesController';
import { BalancesTracker as MultichainBalancesTracker } from './lib/accounts/BalancesTracker';
>>>>>>> 717376e8
import { deferredPromise } from './lib/util';
import MetaMaskController from './metamask-controller';

const { Ganache } = require('../../test/e2e/seeder/ganache');

const ganacheServer = new Ganache();

const browserPolyfillMock = {
  runtime: {
    id: 'fake-extension-id',
    onInstalled: {
      addListener: jest.fn(),
    },
    onMessageExternal: {
      addListener: jest.fn(),
    },
    getPlatformInfo: jest.fn().mockResolvedValue('mac'),
  },
  storage: {
    session: {
      set: jest.fn(),
    },
  },
  alarms: {
    getAll: jest.fn(() => Promise.resolve([])),
    create: jest.fn(),
    clear: jest.fn(),
    onAlarm: {
      addListener: jest.fn(),
    },
  },
};

let loggerMiddlewareMock;
const initializeMockMiddlewareLog = () => {
  loggerMiddlewareMock = {
    requests: [],
    responses: [],
  };
};
const tearDownMockMiddlewareLog = () => {
  loggerMiddlewareMock = undefined;
};

const createLoggerMiddlewareMock = () => (req, res, next) => {
  if (loggerMiddlewareMock) {
    loggerMiddlewareMock.requests.push(req);
    next((cb) => {
      loggerMiddlewareMock.responses.push(res);
      cb();
    });
    return;
  }
  next();
};
jest.mock('./lib/createLoggerMiddleware', () => createLoggerMiddlewareMock);

const rpcMethodMiddlewareMock = {
  createMethodMiddleware: () => (_req, _res, next, _end) => {
    next();
  },
  createLegacyMethodMiddleware: () => (_req, _res, next, _end) => {
    next();
  },
  createUnsupportedMethodMiddleware: () => (_req, _res, next, _end) => {
    next();
  },
};
jest.mock('./lib/rpc-method-middleware', () => rpcMethodMiddlewareMock);

jest.mock(
  './controllers/preferences',
  () =>
    function (...args) {
      const PreferencesController = jest.requireActual(
        './controllers/preferences',
      ).default;
      const controller = new PreferencesController(...args);
      // jest.spyOn gets hoisted to the top of this function before controller is initialized.
      // This forces us to replace the function directly with a jest stub instead.
      // eslint-disable-next-line jest/prefer-spy-on
      controller.store.subscribe = jest.fn();
      return controller;
    },
);

const KNOWN_PUBLIC_KEY =
  '02065bc80d3d12b3688e4ad5ab1e9eda6adf24aec2518bfc21b87c99d4c5077ab0';

const KNOWN_PUBLIC_KEY_ADDRESSES = [
  {
    address: '0x0e122670701207DB7c6d7ba9aE07868a4572dB3f',
    balance: null,
    index: 0,
  },
  {
    address: '0x2ae19DAd8b2569F7Bb4606D951Cc9495631e818E',
    balance: null,
    index: 1,
  },
  {
    address: '0x0051140bAaDC3E9AC92A4a90D18Bb6760c87e7ac',
    balance: null,
    index: 2,
  },
  {
    address: '0x9DBCF67CC721dBd8Df28D7A0CbA0fa9b0aFc6472',
    balance: null,
    index: 3,
  },
  {
    address: '0x828B2c51c5C1bB0c57fCD2C108857212c95903DE',
    balance: null,
    index: 4,
  },
];

const buildMockKeyringBridge = (publicKeyPayload) =>
  jest.fn(() => ({
    init: jest.fn(),
    dispose: jest.fn(),
    updateTransportMethod: jest.fn(),
    getPublicKey: jest.fn(async () => publicKeyPayload),
  }));

jest.mock('@metamask/eth-trezor-keyring', () => ({
  ...jest.requireActual('@metamask/eth-trezor-keyring'),
  TrezorConnectBridge: buildMockKeyringBridge({
    success: true,
    payload: {
      publicKey: KNOWN_PUBLIC_KEY,
      chainCode: '0x1',
    },
  }),
}));

jest.mock('@metamask/eth-ledger-bridge-keyring', () => ({
  ...jest.requireActual('@metamask/eth-ledger-bridge-keyring'),
  LedgerIframeBridge: buildMockKeyringBridge({
    publicKey: KNOWN_PUBLIC_KEY,
    chainCode: '0x1',
  }),
}));

const mockIsManifestV3 = jest.fn().mockReturnValue(false);
jest.mock('../../shared/modules/mv3.utils', () => ({
  get isManifestV3() {
    return mockIsManifestV3();
  },
}));

const DEFAULT_LABEL = 'Account 1';
const TEST_SEED =
  'debris dizzy just program just float decrease vacant alarm reduce speak stadium';
const TEST_ADDRESS = '0x0dcd5d886577d5081b0c52e242ef29e70be3e7bc';
const TEST_ADDRESS_2 = '0xec1adf982415d2ef5ec55899b9bfb8bc0f29251b';
const TEST_ADDRESS_3 = '0xeb9e64b93097bc15f01f13eae97015c57ab64823';
const TEST_SEED_ALT =
  'setup olympic issue mobile velvet surge alcohol burger horse view reopen gentle';
const TEST_ADDRESS_ALT = '0xc42edfcc21ed14dda456aa0756c153f7985d8813';
const TEST_INTERNAL_ACCOUNT = {
  id: '2d47e693-26c2-47cb-b374-6151199bbe3f',
  address: '0x0dcd5d886577d5081b0c52e242ef29e70be3e7bc',
  metadata: {
    name: 'Account 1',
    keyring: {
      type: 'HD Key Tree',
    },
    lastSelected: 0,
  },
  options: {},
  methods: ETH_EOA_METHODS,
  type: EthAccountType.Eoa,
};

const NOTIFICATION_ID = 'NHL8f2eSSTn9TKBamRLiU';

const ALT_MAINNET_RPC_URL = 'http://localhost:8545';
const POLYGON_RPC_URL = 'https://polygon.llamarpc.com';
const POLYGON_RPC_URL_2 = 'https://polygon-rpc.com';

const NETWORK_CONFIGURATION_ID_1 = 'networkConfigurationId1';
const NETWORK_CONFIGURATION_ID_2 = 'networkConfigurationId2';
const NETWORK_CONFIGURATION_ID_3 = 'networkConfigurationId3';

const ETH = 'ETH';
const MATIC = 'MATIC';

const POLYGON_CHAIN_ID = '0x89';
const MAINNET_CHAIN_ID = '0x1';

const firstTimeState = {
  config: {},
  AccountsController: {
    internalAccounts: {
      accounts: {},
      selectedAccount: '',
    },
  },
  NetworkController: {
    providerConfig: {
      type: NETWORK_TYPES.RPC,
      rpcUrl: ALT_MAINNET_RPC_URL,
      chainId: MAINNET_CHAIN_ID,
      ticker: ETH,
      nickname: 'Alt Mainnet',
      id: NETWORK_CONFIGURATION_ID_1,
    },
    networkConfigurations: {
      [NETWORK_CONFIGURATION_ID_1]: {
        rpcUrl: ALT_MAINNET_RPC_URL,
        type: NETWORK_TYPES.RPC,
        chainId: MAINNET_CHAIN_ID,
        ticker: ETH,
        nickname: 'Alt Mainnet',
        id: NETWORK_CONFIGURATION_ID_1,
      },
      [NETWORK_CONFIGURATION_ID_2]: {
        rpcUrl: POLYGON_RPC_URL,
        type: NETWORK_TYPES.RPC,
        chainId: POLYGON_CHAIN_ID,
        ticker: MATIC,
        nickname: 'Polygon',
        id: NETWORK_CONFIGURATION_ID_2,
      },
      [NETWORK_CONFIGURATION_ID_3]: {
        rpcUrl: POLYGON_RPC_URL_2,
        type: NETWORK_TYPES.RPC,
        chainId: POLYGON_CHAIN_ID,
        ticker: MATIC,
        nickname: 'Alt Polygon',
        id: NETWORK_CONFIGURATION_ID_1,
      },
    },
    selectedNetworkClientId: NetworkType.mainnet,
    networksMetadata: {
      [NetworkType.mainnet]: {
        EIPS: {
          1559: false,
        },
        status: 'available',
      },
    },
  },
  NotificationController: {
    notifications: {
      [NOTIFICATION_ID]: {
        id: NOTIFICATION_ID,
        origin: 'local:http://localhost:8086/',
        createdDate: 1652967897732,
        readDate: null,
        message: 'Hello, http://localhost:8086!',
      },
    },
  },
  PhishingController: {
    phishingLists: [
      {
        allowlist: [],
        blocklist: ['test.metamask-phishing.io'],
        fuzzylist: [],
        tolerance: 0,
        version: 0,
        name: 'MetaMask',
      },
    ],
  },
};

const noop = () => undefined;

describe('MetaMaskController', () => {
  beforeAll(async () => {
    await ganacheServer.start();
  });

  beforeEach(() => {
    nock('https://min-api.cryptocompare.com')
      .persist()
      .get(/.*/u)
      .reply(200, '{"JPY":12415.9}');
    nock(PHISHING_CONFIG_BASE_URL)
      .persist()
      .get(METAMASK_STALELIST_FILE)
      .reply(
        200,
        JSON.stringify({
          version: 2,
          tolerance: 2,
          lastUpdated: 1,
          eth_phishing_detect_config: {
            fuzzylist: [],
            allowlist: [],
            blocklist: ['test.metamask-phishing.io'],
            name: ListNames.MetaMask,
          },
          phishfort_hotlist: {
            blocklist: [],
            name: ListNames.Phishfort,
          },
        }),
      )
      .get(METAMASK_HOTLIST_DIFF_FILE)
      .reply(
        200,
        JSON.stringify([
          {
            url: 'test.metamask-phishing.io',
            targetList: 'blocklist',
            timestamp: 0,
          },
        ]),
      );
  });

  afterEach(() => {
    jest.clearAllMocks();
    nock.cleanAll();
  });

  afterAll(async () => {
    await ganacheServer.quit();
  });

  describe('Phishing Detection Mock', () => {
    it('should be updated to use v1 of the API', () => {
      // Update the fixture above if this test fails
      expect(METAMASK_STALELIST_URL).toStrictEqual(
        'https://phishing-detection.api.cx.metamask.io/v1/stalelist',
      );
      expect(METAMASK_HOTLIST_DIFF_URL).toStrictEqual(
        'https://phishing-detection.api.cx.metamask.io/v1/diffsSince',
      );
    });
  });

  describe('MetaMaskController Behaviour', () => {
    let metamaskController;

    async function simulatePreferencesChange(preferences) {
      metamaskController.preferencesController.store.subscribe.mock.lastCall[0](
        preferences,
      );

      await flushPromises();
    }

    beforeEach(() => {
      jest.spyOn(MetaMaskController.prototype, 'resetStates');

      jest
        .spyOn(TransactionController.prototype, 'updateIncomingTransactions')
        .mockReturnValue();

      jest
        .spyOn(
          TransactionController.prototype,
          'startIncomingTransactionPolling',
        )
        .mockReturnValue();

      jest
        .spyOn(
          TransactionController.prototype,
          'stopIncomingTransactionPolling',
        )
        .mockReturnValue();

      jest.spyOn(ControllerMessenger.prototype, 'subscribe');
      jest.spyOn(TokenListController.prototype, 'start');
      jest.spyOn(TokenListController.prototype, 'stop');
      jest.spyOn(TokenListController.prototype, 'clearingTokenListData');

      metamaskController = new MetaMaskController({
        showUserConfirmation: noop,
        encryptor: mockEncryptor,
        initState: cloneDeep(firstTimeState),
        initLangCode: 'en_US',
        platform: {
          showTransactionNotification: () => undefined,
          getVersion: () => 'foo',
        },
        browser: browserPolyfillMock,
        infuraProjectId: 'foo',
        isFirstMetaMaskControllerSetup: true,
      });

      jest.spyOn(
        metamaskController.keyringController,
        'createNewVaultAndKeychain',
      );
      jest.spyOn(
        metamaskController.keyringController,
        'createNewVaultAndRestore',
      );
    });

    describe('should reset states on first time profile load', () => {
      it('in mv2, it should reset state without attempting to call browser storage', () => {
        expect(metamaskController.resetStates).toHaveBeenCalledTimes(1);
        expect(browserPolyfillMock.storage.session.set).not.toHaveBeenCalled();
      });
    });

    describe('on new version install', () => {
      const mockOnInstalledEventDetails = {
        reason: 'update',
        previousVersion: '1.0.0',
      };
      browserPolyfillMock.runtime.onInstalled.addListener.mockImplementation(
        (handler) => {
          handler(mockOnInstalledEventDetails);
        },
      );

      const metamaskVersion = process.env.METAMASK_VERSION;
      afterEach(() => {
        // reset `METAMASK_VERSION` env var
        process.env.METAMASK_VERSION = metamaskVersion;
      });

      it('should details with LoggingController', async () => {
        const mockVersion = '1.3.7';
        process.env.METAMASK_VERSION = mockVersion;

        jest.spyOn(LoggingController.prototype, 'add');

        const localController = new MetaMaskController({
          initLangCode: 'en_US',
          browser: browserPolyfillMock,
          infuraProjectId: 'foo',
        });

        expect(localController.loggingController.add).toHaveBeenCalledTimes(1);
        expect(localController.loggingController.add).toHaveBeenCalledWith({
          type: LogType.GenericLog,
          data: {
            event: LOG_EVENT.VERSION_UPDATE,
            previousVersion: mockOnInstalledEventDetails.previousVersion,
            version: mockVersion,
          },
        });
      });

      it('should openExtensionInBrowser if version is 8.1.0', () => {
        const mockVersion = '8.1.0';
        process.env.METAMASK_VERSION = mockVersion;

        const openExtensionInBrowserMock = jest.fn();

        // eslint-disable-next-line no-new
        new MetaMaskController({
          initLangCode: 'en_US',
          platform: {
            openExtensionInBrowser: openExtensionInBrowserMock,
          },
          browser: browserPolyfillMock,
          infuraProjectId: 'foo',
        });

        expect(openExtensionInBrowserMock).toHaveBeenCalledTimes(1);
      });
    });

    describe('#importAccountWithStrategy', () => {
      const importPrivkey =
        '4cfd3e90fc78b0f86bf7524722150bb8da9c60cd532564d7ff43f5716514f553';

      beforeEach(async () => {
        const password = 'a-fake-password';
        await metamaskController.createNewVaultAndRestore(password, TEST_SEED);
        await metamaskController.importAccountWithStrategy('privateKey', [
          importPrivkey,
        ]);
      });

      it('adds private key to keyrings in KeyringController', async () => {
        const simpleKeyrings =
          metamaskController.keyringController.getKeyringsByType(
            KeyringType.imported,
          );
        const pubAddressHexArr = await simpleKeyrings[0].getAccounts();
        const privKeyHex = await simpleKeyrings[0].exportAccount(
          pubAddressHexArr[0],
        );
        expect(privKeyHex).toStrictEqual(importPrivkey);
        expect(pubAddressHexArr[0]).toStrictEqual(
          '0xe18035bf8712672935fdb4e5e431b1a0183d2dfc',
        );
      });

      it('adds 1 account', async () => {
        const keyringAccounts =
          await metamaskController.keyringController.getAccounts();
        expect(keyringAccounts[keyringAccounts.length - 1]).toStrictEqual(
          '0xe18035bf8712672935fdb4e5e431b1a0183d2dfc',
        );
      });
    });

    describe('submitPassword', () => {
      it('removes any identities that do not correspond to known accounts.', async () => {
        const fakeAddress = '0xbad0';

        const localMetaMaskController = new MetaMaskController({
          showUserConfirmation: noop,
          encryptor: mockEncryptor,
          initState: {
            ...cloneDeep(firstTimeState),
            KeyringController: {
              keyrings: [{ type: KeyringType.trezor, accounts: ['0x123'] }],
              isUnlocked: true,
            },
            PreferencesController: {
              identities: {
                '0x123': { name: 'Trezor 1', address: '0x123' },
                [fakeAddress]: { name: 'fake', address: fakeAddress },
              },
              selectedAddress: '0x123',
            },
          },
          initLangCode: 'en_US',
          platform: {
            showTransactionNotification: () => undefined,
            getVersion: () => 'foo',
          },
          browser: browserPolyfillMock,
          infuraProjectId: 'foo',
          isFirstMetaMaskControllerSetup: true,
        });

        const accountsControllerSpy = jest.spyOn(
          localMetaMaskController.accountsController,
          'updateAccounts',
        );

        const password = 'password';
        await localMetaMaskController.createNewVaultAndKeychain(password);

        await localMetaMaskController.submitPassword(password);

        const identities = Object.keys(
          localMetaMaskController.preferencesController.store.getState()
            .identities,
        );
        const addresses =
          await localMetaMaskController.keyringController.getAccounts();

        identities.forEach((identity) => {
          expect(addresses).toContain(identity);
        });

        addresses.forEach((address) => {
          expect(identities).toContain(address);
        });

        const internalAccounts =
          localMetaMaskController.accountsController.listAccounts();

        internalAccounts.forEach((account) => {
          expect(addresses).toContain(account.address);
        });

        addresses.forEach((address) => {
          expect(
            internalAccounts.find((account) => account.address === address),
          ).toBeDefined();
        });

        expect(accountsControllerSpy).toHaveBeenCalledTimes(1);
      });
    });

    describe('setLocked', () => {
      it('should lock KeyringController', async () => {
        jest.spyOn(metamaskController.keyringController, 'setLocked');

        await metamaskController.setLocked();

        expect(
          metamaskController.keyringController.setLocked,
        ).toHaveBeenCalled();
        expect(
          metamaskController.keyringController.state.isUnlocked,
        ).toStrictEqual(false);
      });
    });

    describe('#createNewVaultAndKeychain', () => {
      it('can only create new vault on keyringController once', async () => {
        const password = 'a-fake-password';

        const vault1 = await metamaskController.createNewVaultAndKeychain(
          password,
        );
        const vault2 = await metamaskController.createNewVaultAndKeychain(
          password,
        );

        expect(vault1).toStrictEqual(vault2);
      });
    });

    describe('#createNewVaultAndRestore', () => {
      it('should be able to call newVaultAndRestore despite a mistake.', async () => {
        const password = 'what-what-what';
        jest.spyOn(metamaskController, 'getBalance').mockResolvedValue('0x0');

        await metamaskController
          .createNewVaultAndRestore(password, TEST_SEED.slice(0, -1))
          .catch(() => null);
        await metamaskController.createNewVaultAndRestore(password, TEST_SEED);

        expect(
          metamaskController.keyringController.createNewVaultAndRestore,
        ).toHaveBeenCalledTimes(2);
      });

      it('should clear previous identities after vault restoration', async () => {
        jest.spyOn(metamaskController, 'getBalance').mockResolvedValue('0x0');

        await metamaskController.createNewVaultAndRestore(
          'foobar1337',
          TEST_SEED,
        );

        const firstVaultAccounts = cloneDeep(
          metamaskController.accountsController.listAccounts(),
        );
        expect(firstVaultAccounts).toHaveLength(1);
        expect(firstVaultAccounts[0].address).toBe(TEST_ADDRESS);

        const selectedAccount =
          metamaskController.accountsController.getSelectedAccount();
        metamaskController.accountsController.setAccountName(
          selectedAccount.id,
          'Account Foo',
        );

        const labelledFirstVaultAccounts = cloneDeep(
          metamaskController.accountsController.listAccounts(),
        );

        expect(labelledFirstVaultAccounts[0].address).toBe(TEST_ADDRESS);
        expect(labelledFirstVaultAccounts[0].metadata.name).toBe('Account Foo');

        await metamaskController.createNewVaultAndRestore(
          'foobar1337',
          TEST_SEED_ALT,
        );

        const secondVaultAccounts = cloneDeep(
          metamaskController.accountsController.listAccounts(),
        );

        expect(secondVaultAccounts).toHaveLength(1);
        expect(
          metamaskController.accountsController.getSelectedAccount().address,
        ).toBe(TEST_ADDRESS_ALT);
        expect(secondVaultAccounts[0].address).toBe(TEST_ADDRESS_ALT);
        expect(secondVaultAccounts[0].metadata.name).toBe(DEFAULT_LABEL);
      });

      it('should restore any consecutive accounts with balances without extra zero balance accounts', async () => {
        // Give account 1 a balance
        jest
          .spyOn(metamaskController, 'getBalance')
          .mockImplementation((address) => {
            switch (address) {
              case TEST_ADDRESS:
                return Promise.resolve('0x14ced5122ce0a000');
              case TEST_ADDRESS_2:
              case TEST_ADDRESS_3:
                return Promise.resolve('0x0');
              default:
                return Promise.reject(
                  new Error('unexpected argument to mocked getBalance'),
                );
            }
          });

        jest
          .spyOn(metamaskController.onboardingController.store, 'getState')
          .mockReturnValue({ completedOnboarding: true });

        // Give account 2 a token
        jest
          .spyOn(metamaskController.tokensController, 'state', 'get')
          .mockReturnValue({
            allTokens: {},
            allIgnoredTokens: {},
            allDetectedTokens: { '0x1': { [TEST_ADDRESS_2]: [{}] } },
          });

        await metamaskController.createNewVaultAndRestore(
          'foobar1337',
          TEST_SEED,
        );

        // Expect first account to be selected
<<<<<<< HEAD
        const identities = cloneDeep(metamaskController.getState().identities);
        expect(
          identities[TEST_ADDRESS].lastSelected >= startTime &&
            identities[TEST_ADDRESS].lastSelected <= Date.now(),
        ).toStrictEqual(true);

        // Expect first 2 accounts to be restored
        delete identities[TEST_ADDRESS].lastSelected;
        expect(identities).toStrictEqual({
          [TEST_ADDRESS]: { address: TEST_ADDRESS, name: DEFAULT_LABEL },
          [TEST_ADDRESS_2]: {
            address: TEST_ADDRESS_2,
            name: 'Account 2',
            lastSelected: expect.any(Number),
          },
        });
=======
        const accounts = cloneDeep(
          metamaskController.accountsController.listAccounts(),
        );

        const selectedAccount =
          metamaskController.accountsController.getSelectedAccount();

        expect(selectedAccount.address).toBe(TEST_ADDRESS);
        expect(accounts).toHaveLength(2);
        expect(accounts[0].address).toBe(TEST_ADDRESS);
        expect(accounts[0].metadata.name).toBe(DEFAULT_LABEL);
        expect(accounts[1].address).toBe(TEST_ADDRESS_2);
        expect(accounts[1].metadata.name).toBe('Account 2');
        // TODO: Handle last selected in the update of the next accounts controller.
        // expect(accounts[1].metadata.lastSelected).toBeGreaterThan(
        //   accounts[0].metadata.lastSelected,
        // );
>>>>>>> 717376e8
      });
    });

    describe('#getBalance', () => {
      it('should return the balance known by accountTracker', async () => {
        const accounts = {};
        const balance = '0x14ced5122ce0a000';
        accounts[TEST_ADDRESS] = { balance };

        metamaskController.accountTracker.store.putState({ accounts });

        const gotten = await metamaskController.getBalance(TEST_ADDRESS);

        expect(balance).toStrictEqual(gotten);
      });

      it('should ask the network for a balance when not known by accountTracker', async () => {
        const accounts = {};
        const balance = '0x14ced5122ce0a000';
        const ethQuery = new EthQuery();
        jest.spyOn(ethQuery, 'getBalance').mockImplementation((_, callback) => {
          callback(undefined, balance);
        });

        metamaskController.accountTracker.store.putState({ accounts });

        const gotten = await metamaskController.getBalance(
          TEST_ADDRESS,
          ethQuery,
        );

        expect(balance).toStrictEqual(gotten);
      });
    });

    describe('#getApi', () => {
      it('getState', () => {
        const getApi = metamaskController.getApi();
        const state = getApi.getState();
        expect(state).toStrictEqual(metamaskController.getState());
      });
    });

<<<<<<< HEAD
    describe('connectHardware', () => {
      it('should throw if it receives an unknown device name', async () => {
        const result = metamaskController.connectHardware(
          'Some random device name',
          0,
          `m/44/0'/0'`,
        );
=======
    describe('hardware keyrings', () => {
      beforeEach(async () => {
        await metamaskController.createNewVaultAndKeychain('test@123');
      });

      describe('connectHardware', () => {
        it('should throw if it receives an unknown device name', async () => {
          const result = metamaskController.connectHardware(
            'Some random device name',
            0,
            `m/44/0'/0'`,
          );

          await expect(result).rejects.toThrow(
            'MetamaskController:getKeyringForDevice - Unknown device',
          );
        });

        it('should add the Trezor Hardware keyring and return the first page of accounts', async () => {
          jest.spyOn(metamaskController.keyringController, 'addNewKeyring');

          const firstPage = await metamaskController.connectHardware(
            HardwareDeviceNames.trezor,
            0,
          );

          expect(
            metamaskController.keyringController.addNewKeyring,
          ).toHaveBeenCalledWith(KeyringType.trezor);
          expect(
            metamaskController.keyringController.state.keyrings[1].type,
          ).toBe(TrezorKeyring.type);
          expect(firstPage).toStrictEqual(KNOWN_PUBLIC_KEY_ADDRESSES);
        });

        it('should add the Ledger Hardware keyring and return the first page of accounts', async () => {
          jest.spyOn(metamaskController.keyringController, 'addNewKeyring');

          const firstPage = await metamaskController.connectHardware(
            HardwareDeviceNames.ledger,
            0,
          );

          expect(
            metamaskController.keyringController.addNewKeyring,
          ).toHaveBeenCalledWith(KeyringType.ledger);
          expect(
            metamaskController.keyringController.state.keyrings[1].type,
          ).toBe(LedgerKeyring.type);
          expect(firstPage).toStrictEqual(KNOWN_PUBLIC_KEY_ADDRESSES);
        });
      });

      describe('checkHardwareStatus', () => {
        it('should throw if it receives an unknown device name', async () => {
          const result = metamaskController.checkHardwareStatus(
            'Some random device name',
            `m/44/0'/0'`,
          );
          await expect(result).rejects.toThrow(
            'MetamaskController:getKeyringForDevice - Unknown device',
          );
        });

        [HardwareDeviceNames.trezor, HardwareDeviceNames.ledger].forEach(
          (device) => {
            describe(`using ${device}`, () => {
              it('should be unlocked by default', async () => {
                await metamaskController.connectHardware(device, 0);
>>>>>>> 717376e8

                const status = await metamaskController.checkHardwareStatus(
                  device,
                );

                expect(status).toStrictEqual(true);
              });
            });
          },
        );
      });

      describe('forgetDevice', () => {
        it('should throw if it receives an unknown device name', async () => {
          const result = metamaskController.forgetDevice(
            'Some random device name',
          );
          await expect(result).rejects.toThrow(
            'MetamaskController:getKeyringForDevice - Unknown device',
          );
        });

        it('should remove the identities when the device is forgotten', async () => {
          await metamaskController.connectHardware(
            HardwareDeviceNames.trezor,
            0,
          );
          await metamaskController.unlockHardwareWalletAccount(
            0,
            HardwareDeviceNames.trezor,
          );
          const hardwareKeyringAccount =
            metamaskController.keyringController.state.keyrings[1].accounts[0];

          await metamaskController.forgetDevice(HardwareDeviceNames.trezor);

          expect(
            Object.keys(
              metamaskController.preferencesController.store.getState()
                .identities,
            ),
          ).not.toContain(hardwareKeyringAccount);
          expect(
            metamaskController.accountsController
              .listAccounts()
              .some((account) => account.address === hardwareKeyringAccount),
          ).toStrictEqual(false);
        });

        it('should wipe all the keyring info', async () => {
          await metamaskController.connectHardware(
            HardwareDeviceNames.trezor,
            0,
          );

          await metamaskController.forgetDevice(HardwareDeviceNames.trezor);
          const keyrings =
            await metamaskController.keyringController.getKeyringsByType(
              KeyringType.trezor,
            );

          expect(keyrings[0].accounts).toStrictEqual([]);
          expect(keyrings[0].page).toStrictEqual(0);
          expect(keyrings[0].isUnlocked()).toStrictEqual(false);
        });
      });

      describe('unlockHardwareWalletAccount', () => {
        const accountToUnlock = 0;

        [HardwareDeviceNames.trezor, HardwareDeviceNames.ledger].forEach(
          (device) => {
            describe(`using ${device}`, () => {
              beforeEach(async () => {
                await metamaskController.connectHardware(device, 0);
              });

              it('should return the unlocked account', async () => {
                const { unlockedAccount } =
                  await metamaskController.unlockHardwareWalletAccount(
                    accountToUnlock,
                    device,
                  );

                expect(unlockedAccount).toBe(
                  KNOWN_PUBLIC_KEY_ADDRESSES[
                    accountToUnlock
                  ].address.toLowerCase(),
                );
              });

              it('should add the unlocked account to KeyringController', async () => {
                await metamaskController.unlockHardwareWalletAccount(
                  accountToUnlock,
                  device,
                );

                expect(
                  metamaskController.keyringController.state.keyrings[1]
                    .accounts,
                ).toStrictEqual([
                  KNOWN_PUBLIC_KEY_ADDRESSES[
                    accountToUnlock
                  ].address.toLowerCase(),
                ]);
              });

              it('should call keyringController.addNewAccountForKeyring', async () => {
                jest.spyOn(
                  metamaskController.keyringController,
                  'addNewAccountForKeyring',
                );

                await metamaskController.unlockHardwareWalletAccount(
                  accountToUnlock,
                  device,
                );

                expect(
                  metamaskController.keyringController.addNewAccountForKeyring,
                ).toHaveBeenCalledTimes(1);
              });

              it('should call preferencesController.setSelectedAddress', async () => {
                jest.spyOn(
                  metamaskController.preferencesController,
                  'setSelectedAddress',
                );

                await metamaskController.unlockHardwareWalletAccount(
                  accountToUnlock,
                  device,
                );

<<<<<<< HEAD
        jest
          .spyOn(metamaskController.keyringController, 'getAccounts')
          .mockResolvedValueOnce(['0x1'])
          .mockResolvedValueOnce(['0x2'])
          .mockResolvedValueOnce(['0x3']);
        jest
          .spyOn(metamaskController.preferencesController, 'setSelectedAddress')
          .mockReturnValue();
        jest
          .spyOn(metamaskController.preferencesController, 'setAccountLabel')
          .mockReturnValue();
=======
                expect(
                  metamaskController.preferencesController.setSelectedAddress,
                ).toHaveBeenCalledTimes(1);
              });
>>>>>>> 717376e8

              it('should call preferencesController.setAccountLabel', async () => {
                jest.spyOn(
                  metamaskController.preferencesController,
                  'setAccountLabel',
                );

                await metamaskController.unlockHardwareWalletAccount(
                  accountToUnlock,
                  device,
                );

                expect(
                  metamaskController.preferencesController.setAccountLabel,
                ).toHaveBeenCalledTimes(1);
              });

              it('should call accountsController.getAccountByAddress', async () => {
                jest.spyOn(
                  metamaskController.accountsController,
                  'getAccountByAddress',
                );

                await metamaskController.unlockHardwareWalletAccount(
                  accountToUnlock,
                  device,
                );

<<<<<<< HEAD
      it('should call preferencesController.setSelectedAddress', async () => {
        expect(
          metamaskController.preferencesController.setSelectedAddress,
        ).toHaveBeenCalledTimes(1);
      });
=======
                expect(
                  metamaskController.accountsController.getAccountByAddress,
                ).toHaveBeenCalledTimes(1);
              });

              it('should call accountsController.setAccountName', async () => {
                jest.spyOn(
                  metamaskController.accountsController,
                  'setAccountName',
                );
>>>>>>> 717376e8

                await metamaskController.unlockHardwareWalletAccount(
                  accountToUnlock,
                  device,
                );

                expect(
                  metamaskController.accountsController.setAccountName,
                ).toHaveBeenCalledTimes(1);
              });
            });
          },
        );
      });
    });

    describe('getPrimaryKeyringMnemonic', () => {
      it('should return a mnemonic as a Uint8Array', () => {
        const mockMnemonic =
          'above mercy benefit hospital call oval domain student sphere interest argue shock';
        const mnemonicIndices = mockMnemonic
          .split(' ')
          .map((word) => englishWordlist.indexOf(word));
        const uint8ArrayMnemonic = new Uint8Array(
          new Uint16Array(mnemonicIndices).buffer,
        );

        const mockHDKeyring = {
          type: 'HD Key Tree',
          mnemonic: uint8ArrayMnemonic,
        };
        jest
          .spyOn(metamaskController.keyringController, 'getKeyringsByType')
          .mockReturnValue([mockHDKeyring]);

        const recoveredMnemonic =
          metamaskController.getPrimaryKeyringMnemonic();

        expect(recoveredMnemonic).toStrictEqual(uint8ArrayMnemonic);
      });
    });

    describe('#addNewAccount', () => {
      it('errors when an primary keyring is does not exist', async () => {
        const addNewAccount = metamaskController.addNewAccount();

        await expect(addNewAccount).rejects.toThrow('No HD keyring found');
      });
    });

    describe('#getSeedPhrase', () => {
      it('errors when no password is provided', async () => {
        await expect(metamaskController.getSeedPhrase()).rejects.toThrow(
          'KeyringController - Cannot unlock without a previous vault.',
        );
      });

      it('#addNewAccount', async () => {
        await metamaskController.createNewVaultAndKeychain('password');
        await metamaskController.addNewAccount(1);
        const getAccounts =
          await metamaskController.keyringController.getAccounts();
        expect(getAccounts).toHaveLength(2);
      });
    });

    describe('#resetAccount', () => {
      it('wipes transactions from only the correct network id and with the selected address', async () => {
        const selectedAddressMock =
          '0x0dcd5d886577d5081b0c52e242ef29e70be3e7bc';

        jest
          .spyOn(metamaskController.accountsController, 'getSelectedAccount')
          .mockReturnValue({ address: selectedAddressMock });

        jest.spyOn(metamaskController.txController, 'wipeTransactions');
        jest.spyOn(
          metamaskController.smartTransactionsController,
          'wipeSmartTransactions',
        );

        await metamaskController.resetAccount();

        expect(
          metamaskController.txController.wipeTransactions,
        ).toHaveBeenCalledTimes(1);
        expect(
          metamaskController.smartTransactionsController.wipeSmartTransactions,
        ).toHaveBeenCalledTimes(1);
        expect(
          metamaskController.txController.wipeTransactions,
        ).toHaveBeenCalledWith(false, selectedAddressMock);
        expect(
          metamaskController.smartTransactionsController.wipeSmartTransactions,
        ).toHaveBeenCalledWith({
          address: selectedAddressMock,
          ignoreNetwork: false,
        });
      });
    });

    describe('#removeAccount', () => {
      let ret;
      const addressToRemove = '0x1';
      let mockKeyring;

      beforeEach(async () => {
        mockKeyring = {
          getAccounts: jest.fn().mockResolvedValue([]),
          destroy: jest.fn(),
        };
        jest
          .spyOn(metamaskController.keyringController, 'removeAccount')
          .mockReturnValue();
        jest
          .spyOn(metamaskController, 'removeAllAccountPermissions')
          .mockReturnValue();

        jest
          .spyOn(metamaskController.keyringController, 'getKeyringForAccount')
          .mockResolvedValue(mockKeyring);

        ret = await metamaskController.removeAccount(addressToRemove);
      });

      it('should call keyringController.removeAccount', async () => {
        expect(
          metamaskController.keyringController.removeAccount,
        ).toHaveBeenCalledWith(addressToRemove);
      });
      it('should call metamaskController.removeAllAccountPermissions', async () => {
        expect(
          metamaskController.removeAllAccountPermissions,
        ).toHaveBeenCalledWith(addressToRemove);
      });
      it('should return address', async () => {
        expect(ret).toStrictEqual('0x1');
      });
      it('should call keyringController.getKeyringForAccount', async () => {
        expect(
          metamaskController.keyringController.getKeyringForAccount,
        ).toHaveBeenCalledWith(addressToRemove);
      });
      it('should call keyring.destroy', async () => {
        expect(mockKeyring.destroy).toHaveBeenCalledTimes(1);
      });
    });

    describe('#setupUntrustedCommunicationEip1193', () => {
      const mockTxParams = { from: TEST_ADDRESS };

      beforeEach(() => {
        initializeMockMiddlewareLog();
        metamaskController.preferencesController.setSecurityAlertsEnabled(
          false,
        );
        jest
          .spyOn(metamaskController.onboardingController.store, 'getState')
          .mockReturnValue({ completedOnboarding: true });
        metamaskController.preferencesController.setUsePhishDetect(true);
      });

      afterAll(() => {
        tearDownMockMiddlewareLog();
      });

      it('sets up phishing stream for untrusted communication', async () => {
        const phishingMessageSender = {
          url: 'http://test.metamask-phishing.io',
          tab: {},
        };

        const { promise, resolve } = deferredPromise();
        const streamTest = createThroughStream((chunk, _, cb) => {
          if (chunk.name !== 'phishing') {
            cb();
            return;
          }
          expect(chunk.data.hostname).toStrictEqual(
            new URL(phishingMessageSender.url).hostname,
          );
          resolve();
          cb();
        });

        metamaskController.setupUntrustedCommunicationEip1193({
          connectionStream: streamTest,
          sender: phishingMessageSender,
        });
        await promise;
        streamTest.end();
      });

      it('checks the sender hostname with the phishing controller', async () => {
        jest
          .spyOn(metamaskController.phishingController, 'maybeUpdateState')
          .mockReturnValue();

        jest
          .spyOn(metamaskController.phishingController, 'test')
          .mockReturnValue({ result: 'mock' });

        jest.spyOn(metamaskController, 'sendPhishingWarning').mockReturnValue();
        const phishingMessageSender = {
          url: 'http://test.metamask-phishing.io',
          tab: {},
        };

        const { resolve } = deferredPromise();
        const streamTest = createThroughStream((chunk, _, cb) => {
          if (chunk.name !== 'phishing') {
            cb();
            return;
          }
          expect(chunk.data.hostname).toStrictEqual(
            new URL(phishingMessageSender.url).hostname,
          );
          resolve();
          cb();
        });

        metamaskController.setupUntrustedCommunicationEip1193({
          connectionStream: streamTest,
          sender: phishingMessageSender,
        });

        expect(
          metamaskController.phishingController.maybeUpdateState,
        ).toHaveBeenCalled();
        expect(metamaskController.phishingController.test).toHaveBeenCalled();
        expect(metamaskController.sendPhishingWarning).toHaveBeenCalledWith(
          expect.anything(),
          'test.metamask-phishing.io',
        );
      });

      it('adds a tabId, origin and networkClient to requests', async () => {
        const messageSender = {
          url: 'http://mycrypto.com',
          tab: { id: 456 },
        };
        const streamTest = createThroughStream((chunk, _, cb) => {
          if (chunk.data && chunk.data.method) {
            cb(null, chunk);
            return;
          }
          cb();
        });

        metamaskController.setupUntrustedCommunicationEip1193({
          connectionStream: streamTest,
          sender: messageSender,
        });

        const message = {
          id: 1999133338649204,
          jsonrpc: '2.0',
          params: [{ ...mockTxParams }],
          method: 'eth_sendTransaction',
        };
        await new Promise((resolve) => {
          streamTest.write(
            {
              name: 'metamask-provider',
              data: message,
            },
            null,
            () => {
              setTimeout(() => {
                expect(loggerMiddlewareMock.requests[0]).toHaveProperty(
                  'origin',
                  'http://mycrypto.com',
                );
                expect(loggerMiddlewareMock.requests[0]).toHaveProperty(
                  'tabId',
                  456,
                );
                expect(loggerMiddlewareMock.requests[0]).toHaveProperty(
                  'networkClientId',
                  'networkConfigurationId1',
                );
                resolve();
              });
            },
          );
        });
      });

      it('should add only origin to request if tabId not provided', async () => {
        const messageSender = {
          url: 'http://mycrypto.com',
        };
        const streamTest = createThroughStream((chunk, _, cb) => {
          if (chunk.data && chunk.data.method) {
            cb(null, chunk);
            return;
          }
          cb();
        });

        metamaskController.setupUntrustedCommunicationEip1193({
          connectionStream: streamTest,
          sender: messageSender,
        });

        const message = {
          id: 1999133338649204,
          jsonrpc: '2.0',
          params: [{ ...mockTxParams }],
          method: 'eth_sendTransaction',
        };
        await new Promise((resolve) => {
          streamTest.write(
            {
              name: 'metamask-provider',
              data: message,
            },
            null,
            () => {
              setTimeout(() => {
                expect(loggerMiddlewareMock.requests[0]).not.toHaveProperty(
                  'tabId',
                );
                expect(loggerMiddlewareMock.requests[0]).toHaveProperty(
                  'origin',
                  'http://mycrypto.com',
                );
                resolve();
              });
            },
          );
        });
      });

      it.todo(
        'should only process `metamask-provider` multiplex formatted messages',
      );
    });

    describe('#setupUntrustedCommunicationCaip', () => {
      it.todo('should only process `caip-x` CAIP formatted messages');
    });

    describe('#setupTrustedCommunication', () => {
      it('sets up controller JSON-RPC api for trusted communication', async () => {
        const messageSender = {
          url: 'http://mycrypto.com',
          tab: {},
        };
        const { promise, resolve } = deferredPromise();
        const streamTest = createThroughStream((chunk, _, cb) => {
          expect(chunk.name).toStrictEqual('controller');
          resolve();
          cb();
        });

        metamaskController.setupTrustedCommunication(streamTest, messageSender);

        await promise;
        streamTest.end();
      });

      it('uses a new multiplex to set up a connection', () => {
        jest.spyOn(metamaskController, 'setupControllerConnection');

<<<<<<< HEAD
        const streamTest = createThoughStream((chunk, _, cb) => {
=======
        const streamTest = createThroughStream((chunk, _, cb) => {
>>>>>>> 717376e8
          cb(chunk);
        });

        metamaskController.setupTrustedCommunication(streamTest, {});

        expect(metamaskController.setupControllerConnection).toHaveBeenCalled();
        expect(
          metamaskController.setupControllerConnection,
        ).toHaveBeenCalledWith(
          expect.objectContaining({
            _name: 'controller',
            _parent: expect.any(ObjectMultiplex),
          }),
        );
      });

      const createTestStream = () => {
        const {
          promise: onFinishedCallbackPromise,
          resolve: onFinishedCallbackResolve,
        } = deferredPromise();
        const { promise: onStreamEndPromise, resolve: onStreamEndResolve } =
          deferredPromise();
<<<<<<< HEAD
        const testStream = createThoughStream((chunk, _, cb) => {
=======
        const testStream = createThroughStream((chunk, _, cb) => {
>>>>>>> 717376e8
          expect(chunk.name).toStrictEqual('controller');
          onStreamEndResolve();
          cb();
        });

        return {
          onFinishedCallbackPromise,
          onStreamEndPromise,
          onFinishedCallbackResolve,
          testStream,
        };
      };

      it('sets up a controller connection which emits a controllerConnectionChanged event when the controller connection is created and ended, and activeControllerConnections are updated accordingly', async () => {
        const mockControllerConnectionChangedHandler = jest.fn();

        const {
          onStreamEndPromise,
          onFinishedCallbackPromise,
          onFinishedCallbackResolve,
          testStream,
        } = createTestStream();

        metamaskController.on(
          'controllerConnectionChanged',
          (activeControllerConnections) => {
            mockControllerConnectionChangedHandler(activeControllerConnections);
            if (
              mockControllerConnectionChangedHandler.mock.calls.length === 2
            ) {
              onFinishedCallbackResolve();
            }
          },
        );

        expect(metamaskController.activeControllerConnections).toBe(0);

        metamaskController.setupTrustedCommunication(testStream, {});

        expect(mockControllerConnectionChangedHandler).toHaveBeenCalledTimes(1);
        expect(mockControllerConnectionChangedHandler).toHaveBeenLastCalledWith(
          1,
        );

        expect(metamaskController.activeControllerConnections).toBe(1);

        await onStreamEndPromise;
        testStream.end();

        await onFinishedCallbackPromise;

        expect(metamaskController.activeControllerConnections).toBe(0);
        expect(mockControllerConnectionChangedHandler).toHaveBeenCalledTimes(2);
        expect(mockControllerConnectionChangedHandler).toHaveBeenLastCalledWith(
          0,
        );
      });

      it('can be called multiple times to set up multiple controller connections, which can be ended independently', async () => {
        const mockControllerConnectionChangedHandler = jest.fn();

        const testStreams = [
          createTestStream(),
          createTestStream(),
          createTestStream(),
          createTestStream(),
          createTestStream(),
        ];
        metamaskController.on(
          'controllerConnectionChanged',
          (activeControllerConnections) => {
            const initialChangeHandlerCallCount =
              mockControllerConnectionChangedHandler.mock.calls.length;
            mockControllerConnectionChangedHandler(activeControllerConnections);

            if (
              initialChangeHandlerCallCount === 5 &&
              activeControllerConnections === 4
            ) {
              testStreams[1].onFinishedCallbackResolve();
            }
            if (
              initialChangeHandlerCallCount === 7 &&
              activeControllerConnections === 2
            ) {
              testStreams[3].onFinishedCallbackResolve();
              testStreams[4].onFinishedCallbackResolve();
            }
            if (
              initialChangeHandlerCallCount === 9 &&
              activeControllerConnections === 0
            ) {
              testStreams[2].onFinishedCallbackResolve();
              testStreams[0].onFinishedCallbackResolve();
            }
          },
        );

        metamaskController.setupTrustedCommunication(
          testStreams[0].testStream,
          {},
        );
        metamaskController.setupTrustedCommunication(
          testStreams[1].testStream,
          {},
        );
        metamaskController.setupTrustedCommunication(
          testStreams[2].testStream,
          {},
        );
        metamaskController.setupTrustedCommunication(
          testStreams[3].testStream,
          {},
        );
        metamaskController.setupTrustedCommunication(
          testStreams[4].testStream,
          {},
        );

        expect(metamaskController.activeControllerConnections).toBe(5);

        await testStreams[1].promise;
        testStreams[1].testStream.end();

        await testStreams[1].onFinishedCallbackPromise;

        expect(metamaskController.activeControllerConnections).toBe(4);

        await testStreams[3].promise;
        testStreams[3].testStream.end();

        await testStreams[4].promise;
        testStreams[4].testStream.end();

        await testStreams[3].onFinishedCallbackPromise;
        await testStreams[4].onFinishedCallbackPromise;

        expect(metamaskController.activeControllerConnections).toBe(2);

        await testStreams[2].promise;
        testStreams[2].testStream.end();

        await testStreams[0].promise;
        testStreams[0].testStream.end();

        await testStreams[2].onFinishedCallbackPromise;
        await testStreams[0].onFinishedCallbackPromise;

        expect(metamaskController.activeControllerConnections).toBe(0);
      });

      // this test could be improved by testing for actual behavior of handlers,
      // without touching rawListeners from test
      it('attaches listeners for trusted communication streams and removes them as streams close', async () => {
        jest
          .spyOn(metamaskController, 'triggerNetworkrequests')
          .mockImplementation();
        jest
          .spyOn(metamaskController.onboardingController.store, 'getState')
          .mockReturnValue({ completedOnboarding: true });
        const mockControllerConnectionChangedHandler = jest.fn();

        const testStreams = [
          createTestStream(),
          createTestStream(2),
          createTestStream(3),
          createTestStream(4),
          createTestStream(5),
        ];
        const baseUpdateListenerCount =
          metamaskController.rawListeners('update').length;

        metamaskController.on(
          'controllerConnectionChanged',
          (activeControllerConnections) => {
            const initialChangeHandlerCallCount =
              mockControllerConnectionChangedHandler.mock.calls.length;
            mockControllerConnectionChangedHandler(activeControllerConnections);
            if (
              initialChangeHandlerCallCount === 8 &&
              activeControllerConnections === 1
            ) {
              testStreams[1].onFinishedCallbackResolve();
              testStreams[3].onFinishedCallbackResolve();
              testStreams[4].onFinishedCallbackResolve();
              testStreams[2].onFinishedCallbackResolve();
            }
            if (
              initialChangeHandlerCallCount === 9 &&
              activeControllerConnections === 0
            ) {
              testStreams[0].onFinishedCallbackResolve();
            }
          },
        );

        metamaskController.setupTrustedCommunication(
          testStreams[0].testStream,
          {},
        );
        metamaskController.setupTrustedCommunication(
          testStreams[1].testStream,
          {},
        );
        metamaskController.setupTrustedCommunication(
          testStreams[2].testStream,
          {},
        );
        metamaskController.setupTrustedCommunication(
          testStreams[3].testStream,
          {},
        );
        metamaskController.setupTrustedCommunication(
          testStreams[4].testStream,
          {},
        );

        await testStreams[1].promise;

        expect(metamaskController.rawListeners('update')).toHaveLength(
          baseUpdateListenerCount + 5,
        );

        testStreams[1].testStream.end();
        await testStreams[3].promise;
        testStreams[3].testStream.end();
        testStreams[3].testStream.end();

        await testStreams[4].promise;
        testStreams[4].testStream.end();
        await testStreams[2].promise;
        testStreams[2].testStream.end();
        await testStreams[1].onFinishedCallbackPromise;
        await testStreams[3].onFinishedCallbackPromise;
        await testStreams[4].onFinishedCallbackPromise;
        await testStreams[2].onFinishedCallbackPromise;
        expect(metamaskController.rawListeners('update')).toHaveLength(
          baseUpdateListenerCount + 1,
        );

        await testStreams[0].promise;
        testStreams[0].testStream.end();

        await testStreams[0].onFinishedCallbackPromise;

        expect(metamaskController.rawListeners('update')).toHaveLength(
          baseUpdateListenerCount,
        );
      });
    });

    describe('#markPasswordForgotten', () => {
      it('adds and sets forgottenPassword to config data to true', () => {
        metamaskController.markPasswordForgotten(noop);
        const state = metamaskController.getState();
        expect(state.forgottenPassword).toStrictEqual(true);
      });
    });

    describe('#unMarkPasswordForgotten', () => {
      it('adds and sets forgottenPassword to config data to false', () => {
        metamaskController.unMarkPasswordForgotten(noop);
        const state = metamaskController.getState();
        expect(state.forgottenPassword).toStrictEqual(false);
      });
    });

    describe('#_onKeyringControllerUpdate', () => {
      const accounts = [
        '0x603E83442BA54A2d0E080c34D6908ec228bef59f',
        '0xDe95cE6E727692286E02A931d074efD1E5E2f03c',
      ];

      it('should do nothing if there are no keyrings in state', async () => {
        jest
          .spyOn(metamaskController.accountTracker, 'syncWithAddresses')
          .mockReturnValue();

        const oldState = metamaskController.getState();
        await metamaskController._onKeyringControllerUpdate({ keyrings: [] });

        expect(
          metamaskController.accountTracker.syncWithAddresses,
        ).not.toHaveBeenCalled();
        expect(metamaskController.getState()).toStrictEqual(oldState);
      });

      it('should sync addresses if there are keyrings in state', async () => {
        jest
          .spyOn(metamaskController.accountTracker, 'syncWithAddresses')
          .mockReturnValue();

        const oldState = metamaskController.getState();
        await metamaskController._onKeyringControllerUpdate({
          keyrings: [
            {
              accounts,
            },
          ],
        });

        expect(
          metamaskController.accountTracker.syncWithAddresses,
        ).toHaveBeenCalledWith(accounts);
        expect(metamaskController.getState()).toStrictEqual(oldState);
      });

      it('should NOT update selected address if already unlocked', async () => {
        jest
          .spyOn(metamaskController.accountTracker, 'syncWithAddresses')
          .mockReturnValue();

        const oldState = metamaskController.getState();
        await metamaskController._onKeyringControllerUpdate({
          isUnlocked: true,
          keyrings: [
            {
              accounts,
            },
          ],
        });

        expect(
<<<<<<< HEAD
=======
          metamaskController.accountTracker.syncWithAddresses,
        ).toHaveBeenCalledWith(accounts);
        expect(metamaskController.getState()).toStrictEqual(oldState);
      });

      it('filter out non-EVM addresses prior to calling syncWithAddresses', async () => {
        jest
          .spyOn(metamaskController.accountTracker, 'syncWithAddresses')
          .mockReturnValue();

        const oldState = metamaskController.getState();
        await metamaskController._onKeyringControllerUpdate({
          keyrings: [
            {
              accounts: [
                ...accounts,
                // Non-EVM address which should not be used by syncWithAddresses
                'bc1ql49ydapnjafl5t2cp9zqpjwe6pdgmxy98859v2',
              ],
            },
          ],
        });

        expect(
>>>>>>> 717376e8
          metamaskController.accountTracker.syncWithAddresses,
        ).toHaveBeenCalledWith(accounts);
        expect(metamaskController.getState()).toStrictEqual(oldState);
      });
    });

    describe('markNotificationsAsRead', () => {
      it('marks the notification as read', () => {
        metamaskController.markNotificationsAsRead([NOTIFICATION_ID]);
        const readNotification =
          metamaskController.getState().notifications[NOTIFICATION_ID];
        expect(readNotification.readDate).not.toBeNull();
      });
    });

    describe('dismissNotifications', () => {
      it('deletes the notification from state', () => {
        metamaskController.dismissNotifications([NOTIFICATION_ID]);
        const state = metamaskController.getState().notifications;
        expect(Object.values(state)).not.toContain(NOTIFICATION_ID);
      });
    });

    describe('getTokenStandardAndDetails', () => {
      it('gets token data from the token list if available, and with a balance retrieved by fetchTokenBalance', async () => {
        const providerResultStub = {
          eth_getCode: '0x123',
          eth_call:
            '0x00000000000000000000000000000000000000000000000029a2241af62c0000',
        };
        const { provider } = createTestProviderTools({
          scaffold: providerResultStub,
          networkId: '5',
          chainId: '5',
        });

        const tokenData = {
          decimals: 18,
          symbol: 'DAI',
        };

        metamaskController.tokenListController.update(() => {
          return {
            tokenList: {
              '0x6b175474e89094c44da98b954eedeac495271d0f': tokenData,
            },
          };
        });

        metamaskController.provider = provider;
        const tokenDetails =
          await metamaskController.getTokenStandardAndDetails(
            '0x6B175474E89094C44Da98b954EedeAC495271d0F',
            '0xf0d172594caedee459b89ad44c94098e474571b6',
          );

        expect(tokenDetails.standard).toStrictEqual('ERC20');
        expect(tokenDetails.decimals).toStrictEqual(String(tokenData.decimals));
        expect(tokenDetails.symbol).toStrictEqual(tokenData.symbol);
        expect(tokenDetails.balance).toStrictEqual('3000000000000000000');
      });

      it('gets token data from tokens if available, and with a balance retrieved by fetchTokenBalance', async () => {
        const providerResultStub = {
          eth_getCode: '0x123',
          eth_call:
            '0x00000000000000000000000000000000000000000000000029a2241af62c0000',
        };
        const { provider } = createTestProviderTools({
          scaffold: providerResultStub,
          networkId: '5',
          chainId: '5',
        });

        const tokenData = {
          decimals: 18,
          symbol: 'FOO',
        };

        await metamaskController.tokensController.addTokens([
          {
            address: '0x6b175474e89094c44da98b954eedeac495271d0f',
            ...tokenData,
          },
        ]);

        metamaskController.provider = provider;
        const tokenDetails =
          await metamaskController.getTokenStandardAndDetails(
            '0x6B175474E89094C44Da98b954EedeAC495271d0F',
            '0xf0d172594caedee459b89ad44c94098e474571b6',
          );

        expect(tokenDetails.standard).toStrictEqual('ERC20');
        expect(tokenDetails.decimals).toStrictEqual(String(tokenData.decimals));
        expect(tokenDetails.symbol).toStrictEqual(tokenData.symbol);
        expect(tokenDetails.balance).toStrictEqual('3000000000000000000');
      });

      it('gets token data from contract-metadata if available, and with a balance retrieved by fetchTokenBalance', async () => {
        const providerResultStub = {
          eth_getCode: '0x123',
          eth_call:
            '0x00000000000000000000000000000000000000000000000029a2241af62c0000',
        };
        const { provider } = createTestProviderTools({
          scaffold: providerResultStub,
          networkId: '5',
          chainId: '5',
        });

        metamaskController.provider = provider;
        const tokenDetails =
          await metamaskController.getTokenStandardAndDetails(
            '0x6B175474E89094C44Da98b954EedeAC495271d0F',
            '0xf0d172594caedee459b89ad44c94098e474571b6',
          );

        expect(tokenDetails.standard).toStrictEqual('ERC20');
        expect(tokenDetails.decimals).toStrictEqual('18');
        expect(tokenDetails.symbol).toStrictEqual('DAI');
        expect(tokenDetails.balance).toStrictEqual('3000000000000000000');
      });

      it('gets token data from the blockchain, via the assetsContractController, if not available through other sources', async () => {
        const providerResultStub = {
          eth_getCode: '0x123',
          eth_call:
            '0x00000000000000000000000000000000000000000000000029a2241af62c0000',
        };
        const { provider } = createTestProviderTools({
          scaffold: providerResultStub,
          networkId: '5',
          chainId: '5',
        });

        const tokenData = {
          standard: 'ERC20',
          decimals: 18,
          symbol: 'DAI',
          balance: '333',
        };

        metamaskController.tokenListController.update(() => {
          return {
            tokenList: {
              '0x6b175474e89094c44da98b954eedeac495271d0f': {},
            },
          };
        });

        metamaskController.provider = provider;

        jest
          .spyOn(
            metamaskController.assetsContractController,
            'getTokenStandardAndDetails',
          )
          .mockReturnValue(tokenData);

        const tokenDetails =
          await metamaskController.getTokenStandardAndDetails(
            '0xNotInTokenList',
            '0xf0d172594caedee459b89ad44c94098e474571b6',
          );

        expect(tokenDetails.standard).toStrictEqual(
          tokenData.standard.toUpperCase(),
        );
        expect(tokenDetails.decimals).toStrictEqual(String(tokenData.decimals));
        expect(tokenDetails.symbol).toStrictEqual(tokenData.symbol);
        expect(tokenDetails.balance).toStrictEqual(tokenData.balance);
      });

      it('gets token data from the blockchain, via the assetsContractController, if it is in the token list but is an ERC721', async () => {
        const providerResultStub = {
          eth_getCode: '0x123',
          eth_call:
            '0x00000000000000000000000000000000000000000000000029a2241af62c0000',
        };
        const { provider } = createTestProviderTools({
          scaffold: providerResultStub,
          networkId: '5',
          chainId: '5',
        });

        const tokenData = {
          standard: 'ERC721',
          decimals: 18,
          symbol: 'DAI',
          balance: '333',
        };

        metamaskController.tokenListController.update(() => {
          return {
            tokenList: {
              '0xaaa75474e89094c44da98b954eedeac495271d0f': tokenData,
            },
          };
        });

        metamaskController.provider = provider;

        jest
          .spyOn(
            metamaskController.assetsContractController,
            'getTokenStandardAndDetails',
          )
          .mockReturnValue(tokenData);

        const tokenDetails =
          await metamaskController.getTokenStandardAndDetails(
            '0xAAA75474e89094c44da98b954eedeac495271d0f',
            '0xf0d172594caedee459b89ad44c94098e474571b6',
          );

        expect(tokenDetails.standard).toStrictEqual(
          tokenData.standard.toUpperCase(),
        );
        expect(tokenDetails.decimals).toStrictEqual(String(tokenData.decimals));
        expect(tokenDetails.symbol).toStrictEqual(tokenData.symbol);
        expect(tokenDetails.balance).toStrictEqual(tokenData.balance);
      });

      it('gets token data from the blockchain, via the assetsContractController, if it is in the token list but is an ERC1155', async () => {
        const providerResultStub = {
          eth_getCode: '0x123',
          eth_call:
            '0x00000000000000000000000000000000000000000000000029a2241af62c0000',
        };
        const { provider } = createTestProviderTools({
          scaffold: providerResultStub,
          networkId: '5',
          chainId: '5',
        });

        const tokenData = {
          standard: 'ERC1155',
          decimals: 18,
          symbol: 'DAI',
          balance: '1',
        };

        metamaskController.tokenListController.update(() => {
          return {
            tokenList: {
              '0xaaa75474e89094c44da98b954eedeac495271d0f': tokenData,
            },
          };
        });

        metamaskController.provider = provider;

        jest
          .spyOn(
            metamaskController.assetsContractController,
            'getTokenStandardAndDetails',
          )
          .mockReturnValue(tokenData);

        const spyOnFetchERC1155Balance = jest
          .spyOn(tokenUtils, 'fetchERC1155Balance')
          .mockReturnValue({ _hex: '0x1' });

        const tokenDetails =
          await metamaskController.getTokenStandardAndDetails(
            '0xAAA75474e89094c44da98b954eedeac495271d0f',
            '0xf0d172594caedee459b89ad44c94098e474571b6',
          );

        expect(spyOnFetchERC1155Balance).toHaveBeenCalled();
        expect(tokenDetails.standard).toStrictEqual(
          tokenData.standard.toUpperCase(),
        );
        expect(tokenDetails.decimals).toStrictEqual(String(tokenData.decimals));
        expect(tokenDetails.symbol).toStrictEqual(tokenData.symbol);
        expect(tokenDetails.balance).toStrictEqual(tokenData.balance);
      });

      describe('findNetworkConfigurationBy', () => {
        it('returns null if passed an object containing a valid networkConfiguration key but no matching value is found', () => {
          expect(
            metamaskController.findNetworkConfigurationBy({
              chainId: '0xnone',
            }),
          ).toStrictEqual(null);
        });
        it('returns null if passed an object containing an invalid networkConfiguration key', () => {
          expect(
            metamaskController.findNetworkConfigurationBy({
              invalidKey: '0xnone',
            }),
          ).toStrictEqual(null);
        });

        it('returns matching networkConfiguration when passed a chainId that matches an existing configuration', () => {
          expect(
            metamaskController.findNetworkConfigurationBy({
              chainId: MAINNET_CHAIN_ID,
            }),
          ).toStrictEqual({
            chainId: MAINNET_CHAIN_ID,
            nickname: 'Alt Mainnet',
            id: NETWORK_CONFIGURATION_ID_1,
            rpcUrl: ALT_MAINNET_RPC_URL,
            ticker: ETH,
            type: NETWORK_TYPES.RPC,
          });
        });

        it('returns matching networkConfiguration when passed a ticker that matches an existing configuration', () => {
          expect(
            metamaskController.findNetworkConfigurationBy({
              ticker: MATIC,
            }),
          ).toStrictEqual({
            rpcUrl: POLYGON_RPC_URL,
            type: NETWORK_TYPES.RPC,
            chainId: POLYGON_CHAIN_ID,
            ticker: MATIC,
            nickname: 'Polygon',
            id: NETWORK_CONFIGURATION_ID_2,
          });
        });

        it('returns matching networkConfiguration when passed a nickname that matches an existing configuration', () => {
          expect(
            metamaskController.findNetworkConfigurationBy({
              nickname: 'Alt Mainnet',
            }),
          ).toStrictEqual({
            chainId: MAINNET_CHAIN_ID,
            nickname: 'Alt Mainnet',
            id: NETWORK_CONFIGURATION_ID_1,
            rpcUrl: ALT_MAINNET_RPC_URL,
            ticker: ETH,
            type: NETWORK_TYPES.RPC,
          });
        });

        it('returns null if passed an object containing mismatched networkConfiguration key/value combination', () => {
          expect(
            metamaskController.findNetworkConfigurationBy({
              nickname: MAINNET_CHAIN_ID,
            }),
          ).toStrictEqual(null);
        });

        it('returns the first networkConfiguration added if passed an key/value combination for which there are multiple matching configurations', () => {
          expect(
            metamaskController.findNetworkConfigurationBy({
              chainId: POLYGON_CHAIN_ID,
            }),
          ).toStrictEqual({
            rpcUrl: POLYGON_RPC_URL,
            type: NETWORK_TYPES.RPC,
            chainId: POLYGON_CHAIN_ID,
            ticker: MATIC,
            nickname: 'Polygon',
            id: NETWORK_CONFIGURATION_ID_2,
          });
        });
      });
    });

    describe('getTokenSymbol', () => {
      it('should gets token symbol for given address', async () => {
        const providerResultStub = {
          eth_getCode: '0x123',
          eth_call:
            '0x00000000000000000000000000000000000000000000000029a2241af62c0000',
        };
        const { provider } = createTestProviderTools({
          scaffold: providerResultStub,
          networkId: '5',
          chainId: '5',
        });

        const tokenData = {
          standard: 'ERC20',
          decimals: 18,
          symbol: 'DAI',
          balance: '333',
        };

        metamaskController.tokenListController.update(() => {
          return {
            tokenList: {
              '0x6b175474e89094c44da98b954eedeac495271d0f': {},
            },
          };
        });

        metamaskController.provider = provider;

        jest
          .spyOn(
            metamaskController.assetsContractController,
            'getTokenStandardAndDetails',
          )
          .mockReturnValue(tokenData);

        const tokenSymbol = await metamaskController.getTokenSymbol(
          '0xNotInTokenList',
        );

        expect(tokenSymbol).toStrictEqual(tokenData.symbol);
      });

      it('should return null for given token address', async () => {
        const providerResultStub = {
          eth_getCode: '0x123',
          eth_call:
            '0x00000000000000000000000000000000000000000000000029a2241af62c0000',
        };
        const { provider } = createTestProviderTools({
          scaffold: providerResultStub,
          networkId: '5',
          chainId: '5',
        });

        metamaskController.tokenListController.update(() => {
          return {
            tokenList: {
              '0x6b175474e89094c44da98b954eedeac495271d0f': {},
            },
          };
        });

        metamaskController.provider = provider;

        jest
          .spyOn(
            metamaskController.assetsContractController,
            'getTokenStandardAndDetails',
          )
          .mockImplementation(() => {
            throw new Error('error');
          });

        const tokenSymbol = await metamaskController.getTokenSymbol(
          '0xNotInTokenList',
        );

        expect(tokenSymbol).toStrictEqual(null);
      });
    });

    describe('incoming transactions', () => {
      it('starts incoming transaction polling if incomingTransactionsPreferences is enabled for that chainId', async () => {
        expect(
          TransactionController.prototype.startIncomingTransactionPolling,
        ).not.toHaveBeenCalled();

        await simulatePreferencesChange({
          incomingTransactionsPreferences: {
            [MAINNET_CHAIN_ID]: true,
          },
        });

        expect(
          TransactionController.prototype.startIncomingTransactionPolling,
        ).toHaveBeenCalledTimes(1);
      });

      it('stops incoming transaction polling if incomingTransactionsPreferences is disabled for that chainId', async () => {
        expect(
          TransactionController.prototype.stopIncomingTransactionPolling,
        ).not.toHaveBeenCalled();

        await simulatePreferencesChange({
          incomingTransactionsPreferences: {
            [MAINNET_CHAIN_ID]: false,
          },
        });

        expect(
          TransactionController.prototype.stopIncomingTransactionPolling,
        ).toHaveBeenCalledTimes(1);
      });

      it('updates incoming transactions when changing account', async () => {
        expect(
          TransactionController.prototype.updateIncomingTransactions,
        ).not.toHaveBeenCalled();

        metamaskController.controllerMessenger.publish(
          'AccountsController:selectedAccountChange',
          TEST_INTERNAL_ACCOUNT,
        );

        expect(
          TransactionController.prototype.updateIncomingTransactions,
        ).toHaveBeenCalledTimes(1);
      });

      it('updates incoming transactions when changing network', async () => {
        expect(
          TransactionController.prototype.updateIncomingTransactions,
        ).not.toHaveBeenCalled();

        await ControllerMessenger.prototype.subscribe.mock.calls
          .filter((args) => args[0] === 'NetworkController:networkDidChange')
          .slice(-1)[0][1]();

        expect(
          TransactionController.prototype.updateIncomingTransactions,
        ).toHaveBeenCalledTimes(1);
      });
    });

    describe('token list controller', () => {
      it('stops polling if petnames, simulations, and token detection disabled', async () => {
        expect(TokenListController.prototype.stop).not.toHaveBeenCalled();

        expect(
          TokenListController.prototype.clearingTokenListData,
        ).not.toHaveBeenCalled();

        await simulatePreferencesChange({
          useTransactionSimulations: false,
          useTokenDetection: false,
          preferences: {
            petnamesEnabled: false,
          },
        });

        expect(TokenListController.prototype.stop).toHaveBeenCalledTimes(1);

        expect(
          TokenListController.prototype.clearingTokenListData,
        ).toHaveBeenCalledTimes(1);
      });

      it.each([
        [
          'petnames',
          {
            preferences: { petnamesEnabled: false },
            useTokenDetection: true,
            useTransactionSimulations: true,
          },
        ],
        [
          'simulations',
          {
            preferences: { petnamesEnabled: true },
            useTokenDetection: true,
            useTransactionSimulations: false,
          },
        ],
        [
          'token detection',
          {
            preferences: { petnamesEnabled: true },
            useTokenDetection: false,
            useTransactionSimulations: true,
          },
        ],
      ])(
        'does not stop polling if only %s disabled',
        async (_, preferences) => {
          expect(TokenListController.prototype.stop).not.toHaveBeenCalled();

          expect(
            TokenListController.prototype.clearingTokenListData,
          ).not.toHaveBeenCalled();

          await simulatePreferencesChange(preferences);

          expect(TokenListController.prototype.stop).not.toHaveBeenCalled();

          expect(
            TokenListController.prototype.clearingTokenListData,
          ).not.toHaveBeenCalled();
        },
      );

      it.each([
        [
          'petnames',
          {
            preferences: { petnamesEnabled: true },
            useTokenDetection: false,
            useTransactionSimulations: false,
          },
        ],
        [
          'simulations',
          {
            preferences: { petnamesEnabled: false },
            useTokenDetection: false,
            useTransactionSimulations: true,
          },
        ],
        [
          'token detection',
          {
            preferences: { petnamesEnabled: false },
            useTokenDetection: true,
            useTransactionSimulations: false,
          },
        ],
      ])('starts polling if only %s enabled', async (_, preferences) => {
        expect(TokenListController.prototype.start).not.toHaveBeenCalled();

        await simulatePreferencesChange({
          useTransactionSimulations: false,
          useTokenDetection: false,
          preferences: {
            petnamesEnabled: false,
          },
        });

        await simulatePreferencesChange(preferences);

        expect(TokenListController.prototype.start).toHaveBeenCalledTimes(1);
      });
    });

    describe('MultichainRatesController start/stop', () => {
      const mockEvmAccount = createMockInternalAccount();
      const mockNonEvmAccount = {
        ...mockEvmAccount,
        id: '21690786-6abd-45d8-a9f0-9ff1d8ca76a1',
        type: BtcAccountType.P2wpkh,
        methods: [BtcMethod.SendMany],
        address: 'bc1qar0srrr7xfkvy5l643lydnw9re59gtzzwf5mdq',
      };

      beforeEach(() => {
        jest.spyOn(metamaskController.multichainRatesController, 'start');
        jest.spyOn(metamaskController.multichainRatesController, 'stop');
      });

      afterEach(() => {
        jest.clearAllMocks();
      });

      it('starts MultichainRatesController if selected account is changed to non-EVM', async () => {
        expect(
          metamaskController.multichainRatesController.start,
        ).not.toHaveBeenCalled();

        metamaskController.controllerMessenger.publish(
          'AccountsController:selectedAccountChange',
          mockNonEvmAccount,
        );

        expect(
          metamaskController.multichainRatesController.start,
        ).toHaveBeenCalledTimes(1);
      });

      it('stops MultichainRatesController if selected account is changed to EVM', async () => {
        expect(
          metamaskController.multichainRatesController.start,
        ).not.toHaveBeenCalled();

        metamaskController.controllerMessenger.publish(
          'AccountsController:selectedAccountChange',
          mockNonEvmAccount,
        );

        expect(
          metamaskController.multichainRatesController.start,
        ).toHaveBeenCalledTimes(1);

        metamaskController.controllerMessenger.publish(
          'AccountsController:selectedAccountChange',
          mockEvmAccount,
        );
        expect(
          metamaskController.multichainRatesController.start,
        ).toHaveBeenCalledTimes(1);
        expect(
          metamaskController.multichainRatesController.stop,
        ).toHaveBeenCalledTimes(1);
      });

      it('does not start MultichainRatesController if selected account is changed to EVM', async () => {
        expect(
          metamaskController.multichainRatesController.start,
        ).not.toHaveBeenCalled();

        metamaskController.controllerMessenger.publish(
          'AccountsController:selectedAccountChange',
          mockEvmAccount,
        );

        expect(
          metamaskController.multichainRatesController.start,
        ).not.toHaveBeenCalled();
      });

      it('starts MultichainRatesController if selected account is non-EVM account during initialization', async () => {
        jest.spyOn(RatesController.prototype, 'start');
        const localMetamaskController = new MetaMaskController({
          showUserConfirmation: noop,
          encryptor: mockEncryptor,
          initState: {
            ...cloneDeep(firstTimeState),
            AccountsController: {
              internalAccounts: {
                accounts: {
                  [mockNonEvmAccount.id]: mockNonEvmAccount,
                  [mockEvmAccount.id]: mockEvmAccount,
                },
                selectedAccount: mockNonEvmAccount.id,
              },
            },
          },
          initLangCode: 'en_US',
          platform: {
            showTransactionNotification: () => undefined,
            getVersion: () => 'foo',
          },
          browser: browserPolyfillMock,
          infuraProjectId: 'foo',
          isFirstMetaMaskControllerSetup: true,
        });

        expect(
          localMetamaskController.multichainRatesController.start,
        ).toHaveBeenCalled();
      });
    });

    describe('MultichainBalancesController', () => {
      const mockEvmAccount = createMockInternalAccount();
      const mockNonEvmAccount = {
        ...mockEvmAccount,
        id: '21690786-6abd-45d8-a9f0-9ff1d8ca76a1',
        type: BtcAccountType.P2wpkh,
        methods: [BtcMethod.SendMany],
        address: 'bc1qar0srrr7xfkvy5l643lydnw9re59gtzzwf5mdq',
        // We need to have a "Snap account" account here, since the MultichainBalancesController will
        // filter it out otherwise!
        metadata: {
          name: 'Bitcoin Account',
          importTime: Date.now(),
          keyring: {
            type: KeyringType.snap,
          },
          snap: {
            id: 'npm:@metamask/bitcoin-wallet-snap',
          },
        },
      };
      let localMetamaskController;
      let spyBalancesTrackerUpdateBalance;

      beforeEach(() => {
        jest.useFakeTimers();
        jest.spyOn(MultichainBalancesController.prototype, 'updateBalances');
        jest
          .spyOn(MultichainBalancesController.prototype, 'updateBalance')
          .mockResolvedValue();
        spyBalancesTrackerUpdateBalance = jest
          .spyOn(MultichainBalancesTracker.prototype, 'updateBalance')
          .mockResolvedValue();
        localMetamaskController = new MetaMaskController({
          showUserConfirmation: noop,
          encryptor: mockEncryptor,
          initState: {
            ...cloneDeep(firstTimeState),
            AccountsController: {
              internalAccounts: {
                accounts: {
                  [mockNonEvmAccount.id]: mockNonEvmAccount,
                  [mockEvmAccount.id]: mockEvmAccount,
                },
                selectedAccount: mockNonEvmAccount.id,
              },
            },
          },
          initLangCode: 'en_US',
          platform: {
            showTransactionNotification: () => undefined,
            getVersion: () => 'foo',
          },
          browser: browserPolyfillMock,
          infuraProjectId: 'foo',
          isFirstMetaMaskControllerSetup: true,
        });
      });

      afterEach(() => {
        jest.clearAllMocks();
        jest.useRealTimers();
      });

      it('calls updateBalances during startup', async () => {
        expect(
          localMetamaskController.multichainBalancesController.updateBalances,
        ).toHaveBeenCalled();
      });

      it('calls updateBalances after the interval has passed', async () => {
        // 1st call is during startup:
        // updatesBalances is going to call updateBalance for the only non-EVM
        // account that we have
        expect(
          localMetamaskController.multichainBalancesController.updateBalances,
        ).toHaveBeenCalledTimes(1);
        expect(spyBalancesTrackerUpdateBalance).toHaveBeenCalledTimes(1);
        expect(spyBalancesTrackerUpdateBalance).toHaveBeenCalledWith(
          mockNonEvmAccount.id,
        );

        // Wait for "block time", so balances will have to be refreshed
        jest.advanceTimersByTime(MULTICHAIN_BALANCES_UPDATE_TIME);

        // Check that we tried to fetch the balances more than once
        // NOTE: For now, this method might be called a lot more than just twice, but this
        // method has some internal logic to prevent fetching the balance too often if we
        // consider the balance to be "up-to-date"
        expect(
          spyBalancesTrackerUpdateBalance.mock.calls.length,
        ).toBeGreaterThan(1);
        expect(spyBalancesTrackerUpdateBalance).toHaveBeenLastCalledWith(
          mockNonEvmAccount.id,
        );
      });
    });
  });

  describe('MV3 Specific behaviour', () => {
    beforeAll(async () => {
      mockIsManifestV3.mockReturnValue(true);
      globalThis.isFirstTimeProfileLoaded = true;
    });

    beforeEach(async () => {
      jest.spyOn(MetaMaskController.prototype, 'resetStates');
    });

    it('should reset state', () => {
      browserPolyfillMock.storage.session.set.mockReset();

      const metamaskController = new MetaMaskController({
        showUserConfirmation: noop,
        encryptor: mockEncryptor,
        initState: cloneDeep(firstTimeState),
        initLangCode: 'en_US',
        platform: {
          showTransactionNotification: () => undefined,
          getVersion: () => 'foo',
        },
        browser: browserPolyfillMock,
        infuraProjectId: 'foo',
        isFirstMetaMaskControllerSetup: true,
      });

      expect(metamaskController.resetStates).toHaveBeenCalledTimes(1);
      expect(browserPolyfillMock.storage.session.set).toHaveBeenCalledTimes(1);
      expect(browserPolyfillMock.storage.session.set).toHaveBeenCalledWith({
        isFirstMetaMaskControllerSetup: false,
      });
    });

    it('in mv3, it should not reset states if isFirstMetaMaskControllerSetup is false', () => {
      browserPolyfillMock.storage.session.set.mockReset();

      const metamaskController = new MetaMaskController({
        showUserConfirmation: noop,
        encryptor: mockEncryptor,
        initState: cloneDeep(firstTimeState),
        initLangCode: 'en_US',
        platform: {
          showTransactionNotification: () => undefined,
          getVersion: () => 'foo',
        },
        browser: browserPolyfillMock,
        infuraProjectId: 'foo',
        isFirstMetaMaskControllerSetup: false,
      });

      expect(metamaskController.resetStates).not.toHaveBeenCalled();
      expect(browserPolyfillMock.storage.session.set).not.toHaveBeenCalled();
    });
  });
});<|MERGE_RESOLUTION|>--- conflicted
+++ resolved
@@ -14,23 +14,15 @@
   METAMASK_STALELIST_FILE,
   METAMASK_HOTLIST_DIFF_FILE,
 } from '@metamask/phishing-controller';
-<<<<<<< HEAD
-import { EthAccountType } from '@metamask/keyring-api';
-=======
 import {
   BtcAccountType,
   BtcMethod,
   EthAccountType,
 } from '@metamask/keyring-api';
->>>>>>> 717376e8
 import { NetworkType } from '@metamask/controller-utils';
 import { ControllerMessenger } from '@metamask/base-controller';
 import { LoggingController, LogType } from '@metamask/logging-controller';
 import { TransactionController } from '@metamask/transaction-controller';
-<<<<<<< HEAD
-import { TokenListController } from '@metamask/assets-controllers';
-import ObjectMultiplex from '@metamask/object-multiplex';
-=======
 import {
   RatesController,
   TokenListController,
@@ -38,7 +30,6 @@
 import ObjectMultiplex from '@metamask/object-multiplex';
 import { TrezorKeyring } from '@metamask/eth-trezor-keyring';
 import { LedgerKeyring } from '@metamask/eth-ledger-bridge-keyring';
->>>>>>> 717376e8
 import { NETWORK_TYPES } from '../../shared/constants/network';
 import { createTestProviderTools } from '../../test/stub/provider';
 import { HardwareDeviceNames } from '../../shared/constants/hardware-wallets';
@@ -48,15 +39,12 @@
 import * as tokenUtils from '../../shared/lib/token-util';
 import { flushPromises } from '../../test/lib/timer-helpers';
 import { ETH_EOA_METHODS } from '../../shared/constants/eth-methods';
-<<<<<<< HEAD
-=======
 import { createMockInternalAccount } from '../../test/jest/mocks';
 import {
   BalancesController as MultichainBalancesController,
   BALANCES_UPDATE_TIME as MULTICHAIN_BALANCES_UPDATE_TIME,
 } from './lib/accounts/BalancesController';
 import { BalancesTracker as MultichainBalancesTracker } from './lib/accounts/BalancesTracker';
->>>>>>> 717376e8
 import { deferredPromise } from './lib/util';
 import MetaMaskController from './metamask-controller';
 
@@ -757,24 +745,6 @@
         );
 
         // Expect first account to be selected
-<<<<<<< HEAD
-        const identities = cloneDeep(metamaskController.getState().identities);
-        expect(
-          identities[TEST_ADDRESS].lastSelected >= startTime &&
-            identities[TEST_ADDRESS].lastSelected <= Date.now(),
-        ).toStrictEqual(true);
-
-        // Expect first 2 accounts to be restored
-        delete identities[TEST_ADDRESS].lastSelected;
-        expect(identities).toStrictEqual({
-          [TEST_ADDRESS]: { address: TEST_ADDRESS, name: DEFAULT_LABEL },
-          [TEST_ADDRESS_2]: {
-            address: TEST_ADDRESS_2,
-            name: 'Account 2',
-            lastSelected: expect.any(Number),
-          },
-        });
-=======
         const accounts = cloneDeep(
           metamaskController.accountsController.listAccounts(),
         );
@@ -792,7 +762,6 @@
         // expect(accounts[1].metadata.lastSelected).toBeGreaterThan(
         //   accounts[0].metadata.lastSelected,
         // );
->>>>>>> 717376e8
       });
     });
 
@@ -836,15 +805,6 @@
       });
     });
 
-<<<<<<< HEAD
-    describe('connectHardware', () => {
-      it('should throw if it receives an unknown device name', async () => {
-        const result = metamaskController.connectHardware(
-          'Some random device name',
-          0,
-          `m/44/0'/0'`,
-        );
-=======
     describe('hardware keyrings', () => {
       beforeEach(async () => {
         await metamaskController.createNewVaultAndKeychain('test@123');
@@ -914,7 +874,6 @@
             describe(`using ${device}`, () => {
               it('should be unlocked by default', async () => {
                 await metamaskController.connectHardware(device, 0);
->>>>>>> 717376e8
 
                 const status = await metamaskController.checkHardwareStatus(
                   device,
@@ -1049,24 +1008,10 @@
                   device,
                 );
 
-<<<<<<< HEAD
-        jest
-          .spyOn(metamaskController.keyringController, 'getAccounts')
-          .mockResolvedValueOnce(['0x1'])
-          .mockResolvedValueOnce(['0x2'])
-          .mockResolvedValueOnce(['0x3']);
-        jest
-          .spyOn(metamaskController.preferencesController, 'setSelectedAddress')
-          .mockReturnValue();
-        jest
-          .spyOn(metamaskController.preferencesController, 'setAccountLabel')
-          .mockReturnValue();
-=======
                 expect(
                   metamaskController.preferencesController.setSelectedAddress,
                 ).toHaveBeenCalledTimes(1);
               });
->>>>>>> 717376e8
 
               it('should call preferencesController.setAccountLabel', async () => {
                 jest.spyOn(
@@ -1095,13 +1040,6 @@
                   device,
                 );
 
-<<<<<<< HEAD
-      it('should call preferencesController.setSelectedAddress', async () => {
-        expect(
-          metamaskController.preferencesController.setSelectedAddress,
-        ).toHaveBeenCalledTimes(1);
-      });
-=======
                 expect(
                   metamaskController.accountsController.getAccountByAddress,
                 ).toHaveBeenCalledTimes(1);
@@ -1112,7 +1050,6 @@
                   metamaskController.accountsController,
                   'setAccountName',
                 );
->>>>>>> 717376e8
 
                 await metamaskController.unlockHardwareWalletAccount(
                   accountToUnlock,
@@ -1478,11 +1415,7 @@
       it('uses a new multiplex to set up a connection', () => {
         jest.spyOn(metamaskController, 'setupControllerConnection');
 
-<<<<<<< HEAD
-        const streamTest = createThoughStream((chunk, _, cb) => {
-=======
         const streamTest = createThroughStream((chunk, _, cb) => {
->>>>>>> 717376e8
           cb(chunk);
         });
 
@@ -1506,11 +1439,7 @@
         } = deferredPromise();
         const { promise: onStreamEndPromise, resolve: onStreamEndResolve } =
           deferredPromise();
-<<<<<<< HEAD
-        const testStream = createThoughStream((chunk, _, cb) => {
-=======
         const testStream = createThroughStream((chunk, _, cb) => {
->>>>>>> 717376e8
           expect(chunk.name).toStrictEqual('controller');
           onStreamEndResolve();
           cb();
@@ -1834,8 +1763,6 @@
         });
 
         expect(
-<<<<<<< HEAD
-=======
           metamaskController.accountTracker.syncWithAddresses,
         ).toHaveBeenCalledWith(accounts);
         expect(metamaskController.getState()).toStrictEqual(oldState);
@@ -1860,7 +1787,6 @@
         });
 
         expect(
->>>>>>> 717376e8
           metamaskController.accountTracker.syncWithAddresses,
         ).toHaveBeenCalledWith(accounts);
         expect(metamaskController.getState()).toStrictEqual(oldState);
