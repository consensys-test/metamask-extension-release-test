--- conflicted
+++ resolved
@@ -4059,26 +4059,17 @@
         // Third call should be for index 2
         expect(mockDiscoverAccounts.mock.calls[3][2]).toBe(2);
 
-<<<<<<< HEAD
-        // Assert that createAccount was called correctly for each discovered account
-        expect(mockCreateAccount).toHaveBeenCalledTimes(2);
-=======
         // Assert that createAccount was called correctly for each discovered account:
         // - 1 Bitcoin default account
         // - 2 discovered Solana accounts
         expect(mockCreateAccount).toHaveBeenCalledTimes(1 + 2);
->>>>>>> 82db9a9c
 
         // All calls should use the solana snap ID
         expect(mockCreateAccount.mock.calls[1][0]).toStrictEqual(
           expect.stringContaining('solana-wallet'),
         );
         // First call should use derivation path on index 0
-<<<<<<< HEAD
-        expect(mockCreateAccount.mock.calls[0][1]).toStrictEqual({
-=======
         expect(mockCreateAccount.mock.calls[1][1]).toStrictEqual({
->>>>>>> 82db9a9c
           accountNameSuggestion: expect.stringContaining('Solana Account'),
           derivationPath: "m/44'/501'/0'/0'",
           entropySource: expect.any(String),
@@ -4093,11 +4084,7 @@
         });
 
         // Second call should use derivation path on index 1
-<<<<<<< HEAD
-        expect(mockCreateAccount.mock.calls[1][1]).toStrictEqual({
-=======
         expect(mockCreateAccount.mock.calls[2][1]).toStrictEqual({
->>>>>>> 82db9a9c
           accountNameSuggestion: expect.stringContaining('Solana Account'),
           derivationPath: "m/44'/501'/1'/0'",
           entropySource: expect.any(String),
@@ -4289,41 +4276,6 @@
           ).toHaveLength(0);
         });
       });
-<<<<<<< HEAD
-    });
-
-    describe('NetworkController state', () => {
-      it('fixes selectedNetworkClientId from network controller state if it is invalid', () => {
-        metamaskController = new MetaMaskController({
-          showUserConfirmation: noop,
-          encryptor: mockEncryptor,
-          initState: {
-            ...cloneDeep(firstTimeState),
-            NetworkController: {
-              ...cloneDeep(firstTimeState.NetworkController),
-              selectedNetworkClientId: 'invalid-client-id',
-            },
-          },
-          initLangCode: 'en_US',
-          platform: {
-            showTransactionNotification: () => undefined,
-            getVersion: () => 'foo',
-          },
-          browser: browserPolyfillMock,
-          infuraProjectId: 'foo',
-          isFirstMetaMaskControllerSetup: true,
-        });
-
-        expect(
-          metamaskController.networkController.state.selectedNetworkClientId,
-        ).toBe(
-          metamaskController.networkController.state
-            .networkConfigurationsByChainId[CHAIN_IDS.MAINNET].rpcEndpoints[0]
-            .networkClientId,
-        );
-      });
-=======
->>>>>>> 82db9a9c
     });
   });
 
