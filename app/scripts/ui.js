--- conflicted
+++ resolved
@@ -21,11 +21,8 @@
 import launchMetaMaskUi, {
   CriticalStartupErrorHandler,
   connectToBackground,
-<<<<<<< HEAD
-=======
   displayCriticalError,
   CriticalErrorTranslationKey,
->>>>>>> 7cdc1939
   // TODO: Remove restricted import
   // eslint-disable-next-line import/no-restricted-paths
 } from '../../ui';
@@ -113,7 +110,6 @@
     // background startup has succeed, so we don't need to listen for error
     // messages anymore
     criticalErrorHandler.uninstall();
-<<<<<<< HEAD
 
     // Only after startUiSync has started can we set up the provider connection
     // The provider connection *must* be set up before the UI is initialized, as
@@ -122,16 +118,6 @@
 
     const activeTab = await queryCurrentActiveTab(windowType);
 
-=======
-
-    // Only after startUiSync has started can we set up the provider connection
-    // The provider connection *must* be set up before the UI is initialized, as
-    // it sets a global variable, `ethereumProvider`, that the UI relies on.
-    await setupProviderConnection(subStreams.provider);
-
-    const activeTab = await queryCurrentActiveTab(windowType);
-
->>>>>>> 7cdc1939
     await initializeUiWithTab(
       activeTab,
       backgroundConnection,
