--- conflicted
+++ resolved
@@ -10,10 +10,7 @@
   MetaMetricsEventName,
 } from '../../../../shared/constants/metametrics';
 import { trace } from '../../../../shared/lib/trace';
-<<<<<<< HEAD
-=======
 import { captureException } from '../../../../shared/lib/sentry';
->>>>>>> 7cdc1939
 
 /**
  * Initialize the UserStorage controller.
