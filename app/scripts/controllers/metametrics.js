import {
  isEqual,
  memoize,
  merge,
  omit,
  omitBy,
  pickBy,
  size,
  sum,
} from 'lodash';
import { ObservableStore } from '@metamask/obs-store';
import { bufferToHex, keccak } from 'ethereumjs-util';
import { v4 as uuidv4 } from 'uuid';
import { NameType } from '@metamask/name-controller';
import { ENVIRONMENT_TYPE_BACKGROUND } from '../../../shared/constants/app';
import {
  METAMETRICS_ANONYMOUS_ID,
  METAMETRICS_BACKGROUND_PAGE_OBJECT,
  MetaMetricsUserTrait,
} from '../../../shared/constants/metametrics';
import { SECOND } from '../../../shared/constants/time';
import { isManifestV3 } from '../../../shared/modules/mv3.utils';
import { METAMETRICS_FINALIZE_EVENT_FRAGMENT_ALARM } from '../../../shared/constants/alarms';
import { checkAlarmExists, generateRandomId, isValidDate } from '../lib/util';
import {
  AnonymousTransactionMetaMetricsEvent,
  TransactionMetaMetricsEvent,
} from '../../../shared/constants/transaction';

const EXTENSION_UNINSTALL_URL = 'https://metamask.io/uninstalled';

export const overrideAnonymousEventNames = {
  [TransactionMetaMetricsEvent.added]:
    AnonymousTransactionMetaMetricsEvent.added,
  [TransactionMetaMetricsEvent.approved]:
    AnonymousTransactionMetaMetricsEvent.approved,
  [TransactionMetaMetricsEvent.finalized]:
    AnonymousTransactionMetaMetricsEvent.finalized,
  [TransactionMetaMetricsEvent.rejected]:
    AnonymousTransactionMetaMetricsEvent.rejected,
  [TransactionMetaMetricsEvent.submitted]:
    AnonymousTransactionMetaMetricsEvent.submitted,
};

const defaultCaptureException = (err) => {
  // throw error on clean stack so its captured by platform integrations (eg sentry)
  // but does not interrupt the call stack
  setTimeout(() => {
    throw err;
  });
};

// The function is used to build a unique messageId for segment messages
// It uses actionId and uniqueIdentifier from event if present
const buildUniqueMessageId = (args) => {
  const messageIdParts = [];
  if (args.uniqueIdentifier) {
    messageIdParts.push(args.uniqueIdentifier);
  }
  if (args.actionId) {
    messageIdParts.push(args.actionId);
  }
  if (messageIdParts.length && args.isDuplicateAnonymizedEvent) {
    messageIdParts.push('0x000');
  }
  if (messageIdParts.length) {
    return messageIdParts.join('-');
  }
  return generateRandomId();
};

const exceptionsToFilter = {
  [`You must pass either an "anonymousId" or a "userId".`]: true,
};

/**
 * @typedef {import('../../../shared/constants/metametrics').MetaMetricsContext} MetaMetricsContext
 * @typedef {import('../../../shared/constants/metametrics').MetaMetricsEventPayload} MetaMetricsEventPayload
 * @typedef {import('../../../shared/constants/metametrics').MetaMetricsEventOptions} MetaMetricsEventOptions
 * @typedef {import('../../../shared/constants/metametrics').SegmentEventPayload} SegmentEventPayload
 * @typedef {import('../../../shared/constants/metametrics').SegmentInterface} SegmentInterface
 * @typedef {import('../../../shared/constants/metametrics').MetaMetricsPagePayload} MetaMetricsPagePayload
 * @typedef {import('../../../shared/constants/metametrics').MetaMetricsPageOptions} MetaMetricsPageOptions
 * @typedef {import('../../../shared/constants/metametrics').MetaMetricsEventFragment} MetaMetricsEventFragment
 * @typedef {import('../../../shared/constants/metametrics').MetaMetricsTraits} MetaMetricsTraits
 */

/**
 * @typedef {object} MetaMetricsControllerState
 * @property {string} [metaMetricsId] - The user's metaMetricsId that will be
 *  attached to all non-anonymized event payloads
 * @property {boolean} [participateInMetaMetrics] - The user's preference for
 *  participating in the MetaMetrics analytics program. This setting controls
 *  whether or not events are tracked
 * @property {{[string]: MetaMetricsEventFragment}} [fragments] - Object keyed
 *  by UUID with stored fragments as values.
 * @property {Array} [eventsBeforeMetricsOptIn] - Array of queued events added before
 *  a user opts into metrics.
 * @property {object} [traits] - Traits that are not derived from other state keys.
 * @property {Record<string any>} [previousUserTraits] - The user traits the last
 *  time they were computed.
 */

export default class MetaMetricsController {
  /**
   * @param {object} options
   * @param {object} options.segment - an instance of analytics for tracking
   *  events that conform to the new MetaMetrics tracking plan.
   * @param {object} options.preferencesStore - The preferences controller store, used
   *  to access and subscribe to preferences that will be attached to events
   * @param {Function} options.onNetworkDidChange - Used to attach a listener to the
   *  networkDidChange event emitted by the networkController
   * @param {Function} options.getCurrentChainId - Gets the current chain id from the
   *  network controller
   * @param {string} options.version - The version of the extension
   * @param {string} options.environment - The environment the extension is running in
   * @param {string} options.extension - webextension-polyfill
   * @param {MetaMetricsControllerState} options.initState - State to initialized with
   * @param options.captureException
   */
  constructor({
    segment,
    preferencesStore,
    onNetworkDidChange,
    getCurrentChainId,
    version,
    environment,
    initState,
    extension,
    captureException = defaultCaptureException,
  }) {
    this._captureException = (err) => {
      // This is a temporary measure. Currently there are errors flooding sentry due to a problem in how we are tracking anonymousId
      // We intend on removing this as soon as we understand how to correctly solve that problem.
      if (!exceptionsToFilter[err.message]) {
        captureException(err);
      }
    };
    const prefState = preferencesStore.getState();
    this.chainId = getCurrentChainId();
    this.locale = prefState.currentLocale.replace('_', '-');
    this.version =
      environment === 'production' ? version : `${version}-${environment}`;
    this.extension = extension;
    this.environment = environment;

    const abandonedFragments = omitBy(initState?.fragments, 'persist');
    const segmentApiCalls = initState?.segmentApiCalls || {};

    this.store = new ObservableStore({
      participateInMetaMetrics: null,
      metaMetricsId: null,
      eventsBeforeMetricsOptIn: [],
      traits: {},
      ...initState,
      fragments: {
        ...initState?.fragments,
      },
      segmentApiCalls: {
        ...segmentApiCalls,
      },
    });

    preferencesStore.subscribe(({ currentLocale }) => {
      this.locale = currentLocale.replace('_', '-');
    });

    onNetworkDidChange(() => {
      this.chainId = getCurrentChainId();
    });
    this.segment = segment;

    // Track abandoned fragments that weren't properly cleaned up.
    // Abandoned fragments are those that were stored in persistent memory
    // and are available at controller instance creation, but do not have the
    // 'persist' flag set. This means anytime the extension is unlocked, any
    // fragments that are not marked as persistent will be purged and the
    // failure event will be emitted.
    Object.values(abandonedFragments).forEach((fragment) => {
      this.finalizeEventFragment(fragment.id, { abandoned: true });
    });

    // Code below submits any pending segmentApiCalls to Segment if/when the controller is re-instantiated
    if (isManifestV3) {
      Object.values(segmentApiCalls).forEach(({ eventType, payload }) => {
        this._submitSegmentAPICall(eventType, payload);
      });
    }

    // Close out event fragments that were created but not progressed. An
    // interval is used to routinely check if a fragment has not been updated
    // within the fragment's timeout window. When creating a new event fragment
    // a timeout can be specified that will cause an abandoned event to be
    // tracked if the event isn't progressed within that amount of time.
    if (isManifestV3) {
      /* eslint-disable no-undef */
      this.extension.alarms.getAll().then((alarms) => {
        const hasAlarm = checkAlarmExists(
          alarms,
          METAMETRICS_FINALIZE_EVENT_FRAGMENT_ALARM,
        );

        if (!hasAlarm) {
          this.extension.alarms.create(
            METAMETRICS_FINALIZE_EVENT_FRAGMENT_ALARM,
            {
              delayInMinutes: 1,
              periodInMinutes: 1,
            },
          );
        }
      });
      this.extension.alarms.onAlarm.addListener((alarmInfo) => {
        if (alarmInfo.name === METAMETRICS_FINALIZE_EVENT_FRAGMENT_ALARM) {
          this.finalizeAbandonedFragments();
        }
      });
    } else {
      setInterval(() => {
        this.finalizeAbandonedFragments();
      }, SECOND * 30);
    }
  }

  finalizeAbandonedFragments() {
    Object.values(this.store.getState().fragments).forEach((fragment) => {
      if (
        fragment.timeout &&
        Date.now() - fragment.lastUpdated / 1000 > fragment.timeout
      ) {
        this.finalizeEventFragment(fragment.id, { abandoned: true });
      }
    });
  }

  generateMetaMetricsId() {
    return bufferToHex(
      keccak(
        Buffer.from(
          String(Date.now()) +
            String(Math.round(Math.random() * Number.MAX_SAFE_INTEGER)),
        ),
      ),
    );
  }

  /**
   * Create an event fragment in state and returns the event fragment object.
   *
   * @param {MetaMetricsEventFragment} options - Fragment settings and properties
   *  to initiate the fragment with.
   * @returns {MetaMetricsEventFragment}
   */
  createEventFragment(options) {
    if (!options.successEvent || !options.category) {
      throw new Error(
        `Must specify success event and category. Success event was: ${
          options.event
        }. Category was: ${options.category}. Payload keys were: ${Object.keys(
          options,
        )}. ${
          typeof options.properties === 'object'
            ? `Payload property keys were: ${Object.keys(options.properties)}`
            : ''
        }`,
      );
    }

    const { fragments } = this.store.getState();

    const id = options.uniqueIdentifier ?? uuidv4();
    const fragment = {
      id,
      ...options,
      lastUpdated: Date.now(),
    };
    this.store.updateState({
      fragments: {
        ...fragments,
        [id]: fragment,
      },
    });

    if (options.initialEvent) {
      this.trackEvent({
        event: fragment.initialEvent,
        category: fragment.category,
        properties: fragment.properties,
        sensitiveProperties: fragment.sensitiveProperties,
        page: fragment.page,
        referrer: fragment.referrer,
        revenue: fragment.revenue,
        value: fragment.value,
        currency: fragment.currency,
        environmentType: fragment.environmentType,
        actionId: options.actionId,
        uniqueIdentifier: options.uniqueIdentifier,
      });
    }

    return fragment;
  }

  /**
   * Returns the fragment stored in memory with provided id or undefined if it
   * does not exist.
   *
   * @param {string} id - id of fragment to retrieve
   * @returns {[MetaMetricsEventFragment]}
   */
  getEventFragmentById(id) {
    const { fragments } = this.store.getState();

    const fragment = fragments[id];

    return fragment;
  }

  /**
   * Updates an event fragment in state
   *
   * @param {string} id - The fragment id to update
   * @param {MetaMetricsEventFragment} payload - Fragment settings and
   *  properties to initiate the fragment with.
   */
  updateEventFragment(id, payload) {
    const { fragments } = this.store.getState();

    const fragment = fragments[id];

    if (!fragment) {
      throw new Error(`Event fragment with id ${id} does not exist.`);
    }

    this.store.updateState({
      fragments: {
        ...fragments,
        [id]: merge(fragments[id], {
          ...payload,
          lastUpdated: Date.now(),
        }),
      },
    });
  }

  /**
   * Finalizes a fragment, tracking either a success event or failure Event
   * and then removes the fragment from state.
   *
   * @param {string} id - UUID of the event fragment to be closed
   * @param {object} options
   * @param {boolean} [options.abandoned] - if true track the failure
   *  event instead of the success event
   * @param {MetaMetricsContext.page} [options.page] - page the final event
   *  occurred on. This will override whatever is set on the fragment
   * @param {MetaMetricsContext.referrer} [options.referrer] - Dapp that
   *  originated the fragment. This is for fallback only, the fragment referrer
   *  property will take precedence.
   */
  finalizeEventFragment(id, { abandoned = false, page, referrer } = {}) {
    const fragment = this.store.getState().fragments[id];
    if (!fragment) {
      throw new Error(`Funnel with id ${id} does not exist.`);
    }

    const eventName = abandoned ? fragment.failureEvent : fragment.successEvent;

    this.trackEvent({
      event: eventName,
      category: fragment.category,
      properties: fragment.properties,
      sensitiveProperties: fragment.sensitiveProperties,
      page: page ?? fragment.page,
      referrer: fragment.referrer ?? referrer,
      revenue: fragment.revenue,
      value: fragment.value,
      currency: fragment.currency,
      environmentType: fragment.environmentType,
      actionId: fragment.actionId,
      // We append success or failure to the unique-identifier so that the
      // messageId can still be idempotent, but so that it differs from the
      // initial event fired. The initial event was preventing new events from
      // making it to mixpanel because they were using the same unique ID as
      // the events processed in other parts of the fragment lifecycle.
      uniqueIdentifier: fragment.uniqueIdentifier
        ? `${fragment.uniqueIdentifier}-${abandoned ? 'failure' : 'success'}`
        : undefined,
    });
    const { fragments } = this.store.getState();
    delete fragments[id];
    this.store.updateState({ fragments });
  }

  /**
   * Calls this._identify with validated metaMetricsId and user traits if user is participating
   * in the MetaMetrics analytics program
   *
   * @param {object} userTraits
   */
  identify(userTraits) {
    const { metaMetricsId, participateInMetaMetrics } = this.state;

    if (!participateInMetaMetrics || !metaMetricsId || !userTraits) {
      return;
    }
    if (typeof userTraits !== 'object') {
      console.warn(
        `MetaMetricsController#identify: userTraits parameter must be an object. Received type: ${typeof userTraits}`,
      );
      return;
    }

    const allValidTraits = this._buildValidTraits(userTraits);

    this._identify(allValidTraits);
  }

  // It sets an uninstall URL ("Sorry to see you go!" page),
  // which is opened if a user uninstalls the extension.
  updateExtensionUninstallUrl(participateInMetaMetrics, metaMetricsId) {
    const query = {};
    if (participateInMetaMetrics) {
      // We only want to track these things if a user opted into metrics.
      query.mmi = Buffer.from(metaMetricsId).toString('base64');
      query.env = this.environment;
      query.av = this.version;
    }
    const queryString = new URLSearchParams(query);

    // this.extension not currently defined in tests
    if (this.extension && this.extension.runtime) {
      this.extension.runtime.setUninstallURL(
        `${EXTENSION_UNINSTALL_URL}?${queryString}`,
      );
    }
  }

  /**
   * Setter for the `participateInMetaMetrics` property
   *
   * @param {boolean} participateInMetaMetrics - Whether or not the user wants
   *  to participate in MetaMetrics
   * @returns {Promise<string|null>} the string of the new metametrics id, or null
   *  if not set
   */
  async setParticipateInMetaMetrics(participateInMetaMetrics) {
    let { metaMetricsId } = this.state;
    if (participateInMetaMetrics && !metaMetricsId) {
      // We also need to start sentry automatic session tracking at this point
      await globalThis.sentry?.startSession();
      metaMetricsId = this.generateMetaMetricsId();
    } else if (participateInMetaMetrics === false) {
      // We also need to stop sentry automatic session tracking at this point
      await globalThis.sentry?.endSession();
      metaMetricsId = null;
    }
    this.store.updateState({ participateInMetaMetrics, metaMetricsId });
    if (participateInMetaMetrics) {
      this.trackEventsAfterMetricsOptIn();
      this.clearEventsAfterMetricsOptIn();
    }

    ///: BEGIN:ONLY_INCLUDE_IN(build-main,build-beta,build-flask)
    this.updateExtensionUninstallUrl(participateInMetaMetrics, metaMetricsId);
    ///: END:ONLY_INCLUDE_IN

    return metaMetricsId;
  }

  get state() {
    return this.store.getState();
  }

  /**
   * track a page view with Segment
   *
   * @param {MetaMetricsPagePayload} payload - details of the page viewed
   * @param {MetaMetricsPageOptions} [options] - options for handling the page
   *  view
   */
  trackPage(
    { name, params, environmentType, page, referrer, actionId },
    options,
  ) {
    try {
      if (this.state.participateInMetaMetrics === false) {
        return;
      }

      if (
        this.state.participateInMetaMetrics === null &&
        !options?.isOptInPath
      ) {
        return;
      }
      const { metaMetricsId } = this.state;
      const idTrait = metaMetricsId ? 'userId' : 'anonymousId';
      const idValue = metaMetricsId ?? METAMETRICS_ANONYMOUS_ID;
      this._submitSegmentAPICall('page', {
        messageId: buildUniqueMessageId({ actionId }),
        [idTrait]: idValue,
        name,
        properties: {
          params,
          locale: this.locale,
          chain_id: this.chainId,
          environment_type: environmentType,
        },
        context: this._buildContext(referrer, page),
      });
    } catch (err) {
      this._captureException(err);
    }
  }

  /**
   * submits a metametrics event, not waiting for it to complete or allowing its error to bubble up
   *
   * @param {MetaMetricsEventPayload} payload - details of the event
   * @param {MetaMetricsEventOptions} [options] - options for handling/routing the event
   */
  trackEvent(payload, options) {
    // validation is not caught and handled
    this.validatePayload(payload);
    this.submitEvent(payload, options).catch((err) =>
      this._captureException(err),
    );
  }

  /**
   * submits (or queues for submission) a metametrics event, performing necessary payload manipulation and
   * routing the event to the appropriate segment source. Will split events
   * with sensitiveProperties into two events, tracking the sensitiveProperties
   * with the anonymousId only.
   *
   * @param {MetaMetricsEventPayload} payload - details of the event
   * @param {MetaMetricsEventOptions} [options] - options for handling/routing the event
   * @returns {Promise<void>}
   */
  async submitEvent(payload, options) {
    this.validatePayload(payload);

    if (!this.state.participateInMetaMetrics && !options?.isOptIn) {
      return;
    }

    // We might track multiple events if sensitiveProperties is included, this array will hold
    // the promises returned from this._track.
    const events = [];

    if (payload.sensitiveProperties) {
      // sensitiveProperties will only be tracked using the anonymousId property and generic id
      // If the event options already specify to exclude the metaMetricsId we throw an error as
      // a signal to the developer that the event was implemented incorrectly
      if (options?.excludeMetaMetricsId === true) {
        throw new Error(
          'sensitiveProperties was specified in an event payload that also set the excludeMetaMetricsId flag',
        );
      }

      // change anonymous event names
      const anonymousEventName =
        overrideAnonymousEventNames[`${payload.event}`];
      const anonymousPayload = {
        ...payload,
        event: anonymousEventName ?? payload.event,
      };

      const combinedProperties = merge(
        anonymousPayload.sensitiveProperties,
        anonymousPayload.properties,
      );

      events.push(
        this._track(
          this._buildEventPayload({
            ...anonymousPayload,
            properties: combinedProperties,
            isDuplicateAnonymizedEvent: true,
          }),
          { ...options, excludeMetaMetricsId: true },
        ),
      );
    }

    events.push(this._track(this._buildEventPayload(payload), options));

    await Promise.all(events);
  }

  /**
   * validates a metametrics event
   *
   * @param {MetaMetricsEventPayload} payload - details of the event
   */
  validatePayload(payload) {
    // event and category are required fields for all payloads
    if (!payload.event || !payload.category) {
      throw new Error(
        `Must specify event and category. Event was: ${
          payload.event
        }. Category was: ${payload.category}. Payload keys were: ${Object.keys(
          payload,
        )}. ${
          typeof payload.properties === 'object'
            ? `Payload property keys were: ${Object.keys(payload.properties)}`
            : ''
        }`,
      );
    }
  }

  handleMetaMaskStateUpdate(newState) {
    const userTraits = this._buildUserTraitsObject(newState);
    if (userTraits) {
      this.identify(userTraits);
    }
  }

  // Track all queued events after a user opted into metrics.
  trackEventsAfterMetricsOptIn() {
    const { eventsBeforeMetricsOptIn } = this.store.getState();
    eventsBeforeMetricsOptIn.forEach((eventBeforeMetricsOptIn) => {
      this.trackEvent(eventBeforeMetricsOptIn);
    });
  }

  // Once we track queued events after a user opts into metrics, we want to clear the event queue.
  clearEventsAfterMetricsOptIn() {
    this.store.updateState({
      eventsBeforeMetricsOptIn: [],
    });
  }

  // It adds an event into a queue, which is only tracked if a user opts into metrics.
  addEventBeforeMetricsOptIn(event) {
    const prevState = this.store.getState().eventsBeforeMetricsOptIn;
    this.store.updateState({
      eventsBeforeMetricsOptIn: [...prevState, event],
    });
  }

  // Add or update traits for tracking.
  updateTraits(newTraits) {
    const { traits } = this.store.getState();
    this.store.updateState({
      traits: { ...traits, ...newTraits },
    });
  }

  /** PRIVATE METHODS */

  /**
   * Build the context object to attach to page and track events.
   *
   * @private
   * @param {Pick<MetaMetricsContext, 'referrer'>} [referrer] - dapp origin that initialized
   *  the notification window.
   * @param {Pick<MetaMetricsContext, 'page'>} [page] - page object describing the current
   *  view of the extension. Defaults to the background-process object.
   * @returns {MetaMetricsContext}
   */
  _buildContext(referrer, page = METAMETRICS_BACKGROUND_PAGE_OBJECT) {
    ///: BEGIN:ONLY_INCLUDE_IN(build-mmi)
    const mmiProps = {};

    if (this.extension?.runtime?.id) {
      mmiProps.extensionId = this.extension.runtime.id;
    }
    ///: END:ONLY_INCLUDE_IN

    return {
      app: {
        name: 'MetaMask Extension',
        version: this.version,
        ///: BEGIN:ONLY_INCLUDE_IN(build-mmi)
        ...mmiProps,
        ///: END:ONLY_INCLUDE_IN
      },
      userAgent: window.navigator.userAgent,
      page,
      referrer,
    };
  }

  /**
   * Build's the event payload, processing all fields into a format that can be
   * fed to Segment's track method
   *
   * @private
   * @param {
   *  Omit<MetaMetricsEventPayload, 'sensitiveProperties'>
   * } rawPayload - raw payload provided to trackEvent
   * @returns {SegmentEventPayload} formatted event payload for segment
   */
  _buildEventPayload(rawPayload) {
    const {
      event,
      properties,
      revenue,
      value,
      currency,
      category,
      page,
      referrer,
      environmentType = ENVIRONMENT_TYPE_BACKGROUND,
    } = rawPayload;

    ///: BEGIN:ONLY_INCLUDE_IN(build-mmi)
    const mmiProps = {};

    if (this.extension?.runtime?.id) {
      mmiProps.extensionId = this.extension.runtime.id;
    }
    ///: END:ONLY_INCLUDE_IN

    return {
      event,
      messageId: buildUniqueMessageId(rawPayload),
      properties: {
        // These values are omitted from properties because they have special meaning
        // in segment. https://segment.com/docs/connections/spec/track/#properties.
        // to avoid accidentally using these inappropriately, you must add them as top
        // level properties on the event payload. We also exclude locale to prevent consumers
        // from overwriting this context level property. We track it as a property
        // because not all destinations map locale from context.
        ...omit(properties, ['revenue', 'locale', 'currency', 'value']),
        revenue,
        value,
        currency,
        category,
        locale: this.locale,
        chain_id: properties?.chain_id ?? this.chainId,
        environment_type: environmentType,
        ///: BEGIN:ONLY_INCLUDE_IN(build-mmi)
        ...mmiProps,
        ///: END:ONLY_INCLUDE_IN
      },
      context: this._buildContext(referrer, page),
    };
  }

  /**
   * This method generates the MetaMetrics user traits object, omitting any
   * traits that have not changed since the last invocation of this method.
   *
   * @param {object} metamaskState - Full metamask state object.
   * @returns {MetaMetricsTraits | null} traits that have changed since last update
   */
  _buildUserTraitsObject(metamaskState) {
    ///: BEGIN:ONLY_INCLUDE_IN(build-mmi)
    const mmiAccountAddress =
      metamaskState.custodyAccountDetails &&
      Object.keys(metamaskState.custodyAccountDetails).length
        ? Object.keys(metamaskState.custodyAccountDetails)[0]
        : null;
    ///: END:ONLY_INCLUDE_IN
    const { traits, previousUserTraits } = this.store.getState();
    let securityProvider;
    if (metamaskState.securityAlertsEnabled) {
      securityProvider = 'blockaid';
    }
    if (metamaskState.transactionSecurityCheckEnabled) {
      securityProvider = 'opensea';
    }
    /** @type {MetaMetricsTraits} */
    const currentTraits = {
      [MetaMetricsUserTrait.AddressBookEntries]: sum(
        Object.values(metamaskState.addressBook).map(size),
      ),
      [MetaMetricsUserTrait.InstallDateExt]:
        traits[MetaMetricsUserTrait.InstallDateExt] || '',
      [MetaMetricsUserTrait.LedgerConnectionType]:
        metamaskState.ledgerTransportType,
      [MetaMetricsUserTrait.NetworksAdded]: Object.values(
        metamaskState.networkConfigurations,
      ).map((networkConfiguration) => networkConfiguration.chainId),
      [MetaMetricsUserTrait.NetworksWithoutTicker]: Object.values(
        metamaskState.networkConfigurations,
      )
        .filter(({ ticker }) => !ticker)
        .map(({ chainId }) => chainId),
      [MetaMetricsUserTrait.NftAutodetectionEnabled]:
        metamaskState.useNftDetection,
      [MetaMetricsUserTrait.NumberOfAccounts]: Object.values(
        metamaskState.identities,
      ).length,
      [MetaMetricsUserTrait.NumberOfNftCollections]:
        this._getAllUniqueNFTAddressesLength(metamaskState.allNfts),
      [MetaMetricsUserTrait.NumberOfNfts]: this._getAllNFTsFlattened(
        metamaskState.allNfts,
      ).length,
      [MetaMetricsUserTrait.NumberOfTokens]:
        this._getNumberOfTokens(metamaskState),
      [MetaMetricsUserTrait.OpenseaApiEnabled]: metamaskState.openSeaEnabled,
      [MetaMetricsUserTrait.ThreeBoxEnabled]: false, // deprecated, hard-coded as false
      [MetaMetricsUserTrait.Theme]: metamaskState.theme || 'default',
      [MetaMetricsUserTrait.TokenDetectionEnabled]:
        metamaskState.useTokenDetection,
      ///: BEGIN:ONLY_INCLUDE_IN(desktop)
      [MetaMetricsUserTrait.DesktopEnabled]:
        metamaskState.desktopEnabled || false,
      ///: END:ONLY_INCLUDE_IN
      ///: BEGIN:ONLY_INCLUDE_IN(build-mmi)
      [MetaMetricsUserTrait.MmiExtensionId]: this.extension?.runtime?.id,
      [MetaMetricsUserTrait.MmiAccountAddress]: mmiAccountAddress,
      [MetaMetricsUserTrait.MmiIsCustodian]: Boolean(mmiAccountAddress),
      ///: END:ONLY_INCLUDE_IN
<<<<<<< HEAD
      [MetaMetricsUserTrait.SecurityProviders]:
        metamaskState.transactionSecurityCheckEnabled ? ['opensea'] : [],
=======
      [MetaMetricsUserTrait.SecurityProviders]: securityProvider
        ? [securityProvider]
        : [],
>>>>>>> ef8403f6
      ///: BEGIN:ONLY_INCLUDE_IN(petnames)
      [MetaMetricsUserTrait.PetnameAddressCount]:
        this._getPetnameAddressCount(metamaskState),
      ///: END:ONLY_INCLUDE_IN
    };

    if (!previousUserTraits) {
      this.store.updateState({ previousUserTraits: currentTraits });
      return currentTraits;
    }

    if (previousUserTraits && !isEqual(previousUserTraits, currentTraits)) {
      const updates = pickBy(
        currentTraits,
        (v, k) => !isEqual(previousUserTraits[k], v),
      );
      this.store.updateState({ previousUserTraits: currentTraits });
      return updates;
    }

    return null;
  }

  /**
   * Returns a new object of all valid user traits. For dates, we transform them into ISO-8601 timestamp strings.
   *
   * @see {@link https://segment.com/docs/connections/spec/common/#timestamps}
   * @param {object} userTraits
   * @returns {object}
   */
  _buildValidTraits(userTraits) {
    return Object.entries(userTraits).reduce((validTraits, [key, value]) => {
      if (this._isValidTraitDate(value)) {
        validTraits[key] = value.toISOString();
      } else if (this._isValidTrait(value)) {
        validTraits[key] = value;
      } else {
        console.warn(
          `MetaMetricsController: "${key}" value is not a valid trait type`,
        );
      }
      return validTraits;
    }, {});
  }

  /**
   * Returns an array of all of the NFTs the user
   * possesses across all networks and accounts.
   *
   * @param {object} allNfts
   * @returns {[]}
   */
  _getAllNFTsFlattened = memoize((allNfts = {}) => {
    return Object.values(allNfts).reduce((result, chainNFTs) => {
      return result.concat(...Object.values(chainNFTs));
    }, []);
  });

  /**
   * Returns the number of unique NFT addresses the user
   * possesses across all networks and accounts.
   *
   * @param {object} allNfts
   * @returns {number}
   */
  _getAllUniqueNFTAddressesLength(allNfts = {}) {
    const allNFTAddresses = this._getAllNFTsFlattened(allNfts).map(
      (nft) => nft.address,
    );
    const uniqueAddresses = new Set(allNFTAddresses);
    return uniqueAddresses.size;
  }

  /**
   * @param {object} metamaskState
   * @returns number of unique token addresses
   */
  _getNumberOfTokens(metamaskState) {
    return Object.values(metamaskState.allTokens).reduce(
      (result, accountsByChain) => {
        return result + sum(Object.values(accountsByChain).map(size));
      },
      0,
    );
  }

  /**
   * Calls segment.identify with given user traits
   *
   * @see {@link https://segment.com/docs/connections/sources/catalog/libraries/server/node/#identify}
   * @private
   * @param {object} userTraits
   */
  _identify(userTraits) {
    const { metaMetricsId } = this.state;

    if (!userTraits || Object.keys(userTraits).length === 0) {
      console.warn('MetaMetricsController#_identify: No userTraits found');
      return;
    }

    try {
      this._submitSegmentAPICall('identify', {
        userId: metaMetricsId,
        traits: userTraits,
      });
    } catch (err) {
      this._captureException(err);
    }
  }

  /**
   * Validates the trait value. Segment accepts any data type. We are adding validation here to
   * support data types for our Segment destination(s) e.g. MixPanel
   *
   * @param {*} value
   * @returns {boolean}
   */
  _isValidTrait(value) {
    const type = typeof value;

    return (
      type === 'string' ||
      type === 'boolean' ||
      type === 'number' ||
      this._isValidTraitArray(value) ||
      this._isValidTraitDate(value)
    );
  }

  /**
   * Segment accepts any data type value. We have special logic to validate arrays.
   *
   * @param {*} value
   * @returns {boolean}
   */
  _isValidTraitArray = (value) => {
    return (
      Array.isArray(value) &&
      (value.every((element) => {
        return typeof element === 'string';
      }) ||
        value.every((element) => {
          return typeof element === 'boolean';
        }) ||
        value.every((element) => {
          return typeof element === 'number';
        }))
    );
  };

  /**
   * Returns true if the value is an accepted date type
   *
   * @param {*} value
   * @returns {boolean}
   */
  _isValidTraitDate = (value) => {
    return Object.prototype.toString.call(value) === '[object Date]';
  };

  /**
   * Perform validation on the payload and update the id type to use before
   * sending to Segment. Also examines the options to route and handle the
   * event appropriately.
   *
   * @private
   * @param {SegmentEventPayload} payload - properties to attach to event
   * @param {MetaMetricsEventOptions} [options] - options for routing and
   *  handling the event
   * @returns {Promise<void>}
   */
  _track(payload, options) {
    const {
      isOptIn,
      metaMetricsId: metaMetricsIdOverride,
      matomoEvent,
      flushImmediately,
    } = options || {};
    let idType = 'userId';
    let idValue = this.state.metaMetricsId;
    let excludeMetaMetricsId = options?.excludeMetaMetricsId ?? false;
    // This is carried over from the old implementation, and will likely need
    // to be updated to work with the new tracking plan. I think we should use
    // a config setting for this instead of trying to match the event name
    const isSendFlow = Boolean(payload.event.match(/^send|^confirm/iu));
    if (isSendFlow) {
      excludeMetaMetricsId = true;
    }
    // If we are tracking sensitive data we will always use the anonymousId
    // property as well as our METAMETRICS_ANONYMOUS_ID. This prevents us from
    // associating potentially identifiable information with a specific id.
    // During the opt in flow we will track all events, but do so with the
    // anonymous id. The one exception to that rule is after the user opts in
    // to MetaMetrics. When that happens we receive back the user's new
    // MetaMetrics id before it is fully persisted to state. To avoid a race
    // condition we explicitly pass the new id to the track method. In that
    // case we will track the opt in event to the user's id. In all other cases
    // we use the metaMetricsId from state.
    if (excludeMetaMetricsId || (isOptIn && !metaMetricsIdOverride)) {
      idType = 'anonymousId';
      idValue = METAMETRICS_ANONYMOUS_ID;
    } else if (isOptIn && metaMetricsIdOverride) {
      idValue = metaMetricsIdOverride;
    }
    payload[idType] = idValue;

    // If this is an event on the old matomo schema, add a key to the payload
    // to designate it as such
    if (matomoEvent === true) {
      payload.properties.legacy_event = true;
    }

    // Promises will only resolve when the event is sent to segment. For any
    // event that relies on this promise being fulfilled before performing UI
    // updates, or otherwise delaying user interaction, supply the
    // 'flushImmediately' flag to the trackEvent method.
    return new Promise((resolve, reject) => {
      const callback = (err) => {
        if (err) {
          // The error that segment gives us has some manipulation done to it
          // that seemingly breaks with lockdown enabled. Creating a new error
          // here prevents the system from freezing when the network request to
          // segment fails for any reason.
          const safeError = new Error(err.message);
          safeError.stack = err.stack;
          return reject(safeError);
        }
        return resolve();
      };

      this._submitSegmentAPICall('track', payload, callback);
      if (flushImmediately) {
        this.segment.flush();
      }
    });
  }

  // Method below submits the request to analytics SDK.
  // It will also add event to controller store
  // and pass a callback to remove it from store once request is submitted to segment
  // Saving segmentApiCalls in controller store in MV3 ensures that events are tracked
  // even if service worker terminates before events are submiteed to segment.
  _submitSegmentAPICall(eventType, payload, callback) {
    const { metaMetricsId, participateInMetaMetrics } = this.state;
    if (!participateInMetaMetrics || !metaMetricsId) {
      return;
    }

    const messageId = payload.messageId || generateRandomId();
    let timestamp = new Date();
    if (payload.timestamp) {
      const payloadDate = new Date(payload.timestamp);
      if (isValidDate(payloadDate)) {
        timestamp = payloadDate;
      }
    }
    const modifiedPayload = { ...payload, messageId, timestamp };
    this.store.updateState({
      segmentApiCalls: {
        ...this.store.getState().segmentApiCalls,
        [messageId]: {
          eventType,
          payload: {
            ...modifiedPayload,
            timestamp: modifiedPayload.timestamp.toString(),
          },
        },
      },
    });
    const modifiedCallback = (result) => {
      const { segmentApiCalls } = this.store.getState();
      delete segmentApiCalls[messageId];
      this.store.updateState({
        segmentApiCalls,
      });
      return callback?.(result);
    };
    this.segment[eventType](modifiedPayload, modifiedCallback);
  }

  /**
   * Returns the total number of Ethereum addresses with saved petnames,
   * including all chain ID variations.
   *
   * @param {object} metamaskState
   * @returns {number}
   */
  _getPetnameAddressCount(metamaskState) {
    const addressNames = metamaskState.names?.[NameType.ETHEREUM_ADDRESS] ?? {};

    return Object.keys(addressNames).reduce((totalCount, address) => {
      const addressEntry = addressNames[address];

      const addressNameCount = Object.keys(addressEntry).reduce(
        (count, chainId) => {
          const hasName = Boolean(addressEntry[chainId].name?.length);
          return count + (hasName ? 1 : 0);
        },
        0,
      );

      return totalCount + addressNameCount;
    }, 0);
  }
}<|MERGE_RESOLUTION|>--- conflicted
+++ resolved
@@ -806,14 +806,9 @@
       [MetaMetricsUserTrait.MmiAccountAddress]: mmiAccountAddress,
       [MetaMetricsUserTrait.MmiIsCustodian]: Boolean(mmiAccountAddress),
       ///: END:ONLY_INCLUDE_IN
-<<<<<<< HEAD
-      [MetaMetricsUserTrait.SecurityProviders]:
-        metamaskState.transactionSecurityCheckEnabled ? ['opensea'] : [],
-=======
       [MetaMetricsUserTrait.SecurityProviders]: securityProvider
         ? [securityProvider]
         : [],
->>>>>>> ef8403f6
       ///: BEGIN:ONLY_INCLUDE_IN(petnames)
       [MetaMetricsUserTrait.PetnameAddressCount]:
         this._getPetnameAddressCount(metamaskState),
