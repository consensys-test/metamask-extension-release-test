import { ObservableStore } from '@metamask/obs-store';
import {
  CHAIN_IDS,
  IPFS_DEFAULT_GATEWAY_URL,
} from '../../../shared/constants/network';
import { LedgerTransportTypes } from '../../../shared/constants/hardware-wallets';
import { ThemeType } from '../../../shared/constants/preferences';

const mainNetworks = {
  [CHAIN_IDS.MAINNET]: true,
  [CHAIN_IDS.LINEA_MAINNET]: true,
};

const testNetworks = {
  [CHAIN_IDS.GOERLI]: true,
  [CHAIN_IDS.SEPOLIA]: true,
  [CHAIN_IDS.LINEA_SEPOLIA]: true,
};

export default class PreferencesController {
  /**
   *
   * @typedef {object} PreferencesController
   * @param {object} opts - Overrides the defaults for the initial state of this.store
   * @property {object} messenger - The controller messenger
   * @property {object} store The stored object containing a users preferences, stored in local storage
   * @property {boolean} store.useBlockie The users preference for blockie identicons within the UI
   * @property {boolean} store.useNonceField The users preference for nonce field within the UI
   * @property {object} store.featureFlags A key-boolean map, where keys refer to features and booleans to whether the
   * user wishes to see that feature.
   *
   * Feature flags can be set by the global function `setPreference(feature, enabled)`, and so should not expose any sensitive behavior.
   * @property {object} store.knownMethodData Contains all data methods known by the user
   * @property {string} store.currentLocale The preferred language locale key
   * @property {string} store.selectedAddress A hex string that matches the currently selected address in the app
   */
  constructor(opts = {}) {
    const addedNonMainNetwork = Object.values(
      opts.networkConfigurations,
    ).reduce((acc, element) => {
      acc[element.chainId] = true;
      return acc;
    }, {});

    const initState = {
      useBlockie: false,
      useNonceField: false,
      usePhishDetect: true,
      dismissSeedBackUpReminder: false,
      useMultiAccountBalanceChecker: true,
      useSafeChainsListValidation: true,
      // set to true means the dynamic list from the API is being used
      // set to false will be using the static list from contract-metadata
      useTokenDetection: opts?.initState?.useTokenDetection ?? true,
      useNftDetection: opts?.initState?.useTokenDetection ?? true,
      use4ByteResolution: true,
      useCurrencyRateCheck: true,
      useRequestQueue: true,
      openSeaEnabled: true, // todo set this to true
      securityAlertsEnabled: true,
      bitcoinSupportEnabled: false,
      bitcoinTestnetSupportEnabled: false,
      ///: BEGIN:ONLY_INCLUDE_IF(keyring-snaps)
      addSnapAccountEnabled: false,
      ///: END:ONLY_INCLUDE_IF
      advancedGasFee: {},

      // WARNING: Do not use feature flags for security-sensitive things.
      // Feature flag toggling is available in the global namespace
      // for convenient testing of pre-release features, and should never
      // perform sensitive operations.
      featureFlags: {},
      incomingTransactionsPreferences: {
        ...mainNetworks,
        ...addedNonMainNetwork,
        ...testNetworks,
      },
      knownMethodData: {},
      currentLocale: opts.initLangCode,
      identities: {},
      lostIdentities: {},
      forgottenPassword: false,
      preferences: {
        autoLockTimeLimit: undefined,
        showExtensionInFullSizeView: false,
        showFiatInTestnets: false,
        showTestNetworks: false,
        smartTransactionsOptInStatus: null, // null means we will show the Smart Transactions opt-in modal to a user if they are eligible
        useNativeCurrencyAsPrimaryCurrency: true,
        hideZeroBalanceTokens: false,
        petnamesEnabled: true,
        redesignedConfirmationsEnabled: true,
        redesignedTransactionsEnabled: true,
        featureNotificationsEnabled: false,
<<<<<<< HEAD
        showTokenAutodetectModal: null,
        showNftAutodetectModal: null, // null because we want to show the modal only the first time
        isRedesignedConfirmationsDeveloperEnabled: false,
        showConfirmationAdvancedDetails: false,
=======
        isRedesignedConfirmationsDeveloperEnabled: false,
>>>>>>> 535c139b
      },
      // ENS decentralized website resolution
      ipfsGateway: IPFS_DEFAULT_GATEWAY_URL,
      isIpfsGatewayEnabled: true,
      useAddressBarEnsResolution: true,
      // Ledger transport type is deprecated. We currently only support webhid
      // on chrome, and u2f on firefox.
      ledgerTransportType: window.navigator.hid
        ? LedgerTransportTypes.webhid
        : LedgerTransportTypes.u2f,
      snapRegistryList: {},
      theme: ThemeType.os,
      ///: BEGIN:ONLY_INCLUDE_IF(keyring-snaps)
      snapsAddSnapAccountModalDismissed: false,
      ///: END:ONLY_INCLUDE_IF
      useExternalNameSources: true,
      useTransactionSimulations: true,
      enableMV3TimestampSave: true,
      // Turning OFF basic functionality toggle means turning OFF this useExternalServices flag.
      // Whenever useExternalServices is false, certain features will be disabled.
      // The flag is true by Default, meaning the toggle is ON by default.
      useExternalServices: true,
      ...opts.initState,
    };

    this.network = opts.network;

    this.store = new ObservableStore(initState);
    this.store.setMaxListeners(13);

    this.messagingSystem = opts.messenger;
    this.messagingSystem?.registerActionHandler(
      `PreferencesController:getState`,
      () => this.store.getState(),
    );
    this.messagingSystem?.registerInitialEventPayload({
      eventType: `PreferencesController:stateChange`,
      getPayload: () => [this.store.getState(), []],
    });

    this.messagingSystem?.subscribe(
      'AccountsController:stateChange',
      this.#handleAccountsControllerSync.bind(this),
    );

    global.setPreference = (key, value) => {
      return this.setFeatureFlag(key, value);
    };
  }
  // PUBLIC METHODS

  /**
   * Sets the {@code forgottenPassword} state property
   *
   * @param {boolean} forgottenPassword - whether or not the user has forgotten their password
   */
  setPasswordForgotten(forgottenPassword) {
    this.store.updateState({ forgottenPassword });
  }

  /**
   * Setter for the `useBlockie` property
   *
   * @param {boolean} val - Whether or not the user prefers blockie indicators
   */
  setUseBlockie(val) {
    this.store.updateState({ useBlockie: val });
  }

  /**
   * Setter for the `useNonceField` property
   *
   * @param {boolean} val - Whether or not the user prefers to set nonce
   */
  setUseNonceField(val) {
    this.store.updateState({ useNonceField: val });
  }

  /**
   * Setter for the `usePhishDetect` property
   *
   * @param {boolean} val - Whether or not the user prefers phishing domain protection
   */
  setUsePhishDetect(val) {
    this.store.updateState({ usePhishDetect: val });
  }

  /**
   * Setter for the `useMultiAccountBalanceChecker` property
   *
   * @param {boolean} val - Whether or not the user prefers to turn off/on all security settings
   */
  setUseMultiAccountBalanceChecker(val) {
    this.store.updateState({ useMultiAccountBalanceChecker: val });
  }

  /**
   * Setter for the `useSafeChainsListValidation` property
   *
   * @param {boolean} val - Whether or not the user prefers to turn off/on validation for manually adding networks
   */
  setUseSafeChainsListValidation(val) {
    this.store.updateState({ useSafeChainsListValidation: val });
  }

  toggleExternalServices(useExternalServices) {
    this.store.updateState({ useExternalServices });
    this.setUseTokenDetection(useExternalServices);
    this.setUseCurrencyRateCheck(useExternalServices);
    this.setUsePhishDetect(useExternalServices);
    this.setUseAddressBarEnsResolution(useExternalServices);
    this.setOpenSeaEnabled(useExternalServices);
    this.setUseNftDetection(useExternalServices);
  }

  /**
   * Setter for the `useTokenDetection` property
   *
   * @param {boolean} val - Whether or not the user prefers to use the static token list or dynamic token list from the API
   */
  setUseTokenDetection(val) {
    this.store.updateState({ useTokenDetection: val });
  }

  /**
   * Setter for the `useNftDetection` property
   *
   * @param {boolean} useNftDetection - Whether or not the user prefers to autodetect NFTs.
   */
  setUseNftDetection(useNftDetection) {
    this.store.updateState({ useNftDetection });
  }

  /**
   * Setter for the `use4ByteResolution` property
   *
   * @param {boolean} use4ByteResolution - (Privacy) Whether or not the user prefers to have smart contract name details resolved with 4byte.directory
   */
  setUse4ByteResolution(use4ByteResolution) {
    this.store.updateState({ use4ByteResolution });
  }

  /**
   * Setter for the `useCurrencyRateCheck` property
   *
   * @param {boolean} val - Whether or not the user prefers to use currency rate check for ETH and tokens.
   */
  setUseCurrencyRateCheck(val) {
    this.store.updateState({ useCurrencyRateCheck: val });
  }

  /**
   * Setter for the `useRequestQueue` property
   *
   * @param {boolean} val - Whether or not the user wants to have requests queued if network change is required.
   */
  setUseRequestQueue(val) {
    this.store.updateState({ useRequestQueue: val });
  }

  /**
   * Setter for the `openSeaEnabled` property
   *
   * @param {boolean} openSeaEnabled - Whether or not the user prefers to use the OpenSea API for NFTs data.
   */
  setOpenSeaEnabled(openSeaEnabled) {
    this.store.updateState({
      openSeaEnabled,
    });
  }

  /**
   * Setter for the `securityAlertsEnabled` property
   *
   * @param {boolean} securityAlertsEnabled - Whether or not the user prefers to use the security alerts.
   */
  setSecurityAlertsEnabled(securityAlertsEnabled) {
    this.store.updateState({
      securityAlertsEnabled,
    });
  }

  ///: BEGIN:ONLY_INCLUDE_IF(keyring-snaps)
  /**
   * Setter for the `addSnapAccountEnabled` property.
   *
   * @param {boolean} addSnapAccountEnabled - Whether or not the user wants to
   * enable the "Add Snap accounts" button.
   */
  setAddSnapAccountEnabled(addSnapAccountEnabled) {
    this.store.updateState({
      addSnapAccountEnabled,
    });
  }
  ///: END:ONLY_INCLUDE_IF

  /**
   * Setter for the `bitcoinSupportEnabled` property.
   *
   * @param {boolean} bitcoinSupportEnabled - Whether or not the user wants to
   * enable the "Add a new Bitcoin account (Beta)" button.
   */
  setBitcoinSupportEnabled(bitcoinSupportEnabled) {
    this.store.updateState({
      bitcoinSupportEnabled,
    });
  }

  /**
   * Setter for the `bitcoinTestnetSupportEnabled` property.
   *
   * @param {boolean} bitcoinTestnetSupportEnabled - Whether or not the user wants to
   * enable the "Add a new Bitcoin account (Testnet)" button.
   */
  setBitcoinTestnetSupportEnabled(bitcoinTestnetSupportEnabled) {
    this.store.updateState({
      bitcoinTestnetSupportEnabled,
    });
  }

  /**
   * Setter for the `useExternalNameSources` property
   *
   * @param {boolean} useExternalNameSources - Whether or not to use external name providers in the name controller.
   */
  setUseExternalNameSources(useExternalNameSources) {
    this.store.updateState({
      useExternalNameSources,
    });
  }

  /**
   * Setter for the `useTransactionSimulations` property
   *
   * @param {boolean} useTransactionSimulations - Whether or not to use simulations in the transaction confirmations.
   */
  setUseTransactionSimulations(useTransactionSimulations) {
    this.store.updateState({
      useTransactionSimulations,
    });
  }

  /**
   * Setter for the `advancedGasFee` property
   *
   * @param {object} options
   * @param {string} options.chainId - The chainId the advancedGasFees should be set on
   * @param {object} options.gasFeePreferences - The advancedGasFee options to set
   */
  setAdvancedGasFee({ chainId, gasFeePreferences }) {
    const { advancedGasFee } = this.store.getState();
    this.store.updateState({
      advancedGasFee: {
        ...advancedGasFee,
        [chainId]: gasFeePreferences,
      },
    });
  }

  /**
   * Setter for the `theme` property
   *
   * @param {string} val - 'default' or 'dark' value based on the mode selected by user.
   */
  setTheme(val) {
    this.store.updateState({ theme: val });
  }

  /**
   * Add new methodData to state, to avoid requesting this information again through Infura
   *
   * @param {string} fourBytePrefix - Four-byte method signature
   * @param {string} methodData - Corresponding data method
   */
  addKnownMethodData(fourBytePrefix, methodData) {
    const { knownMethodData } = this.store.getState();
    knownMethodData[fourBytePrefix] = methodData;
    this.store.updateState({ knownMethodData });
  }

  /**
   * Setter for the `currentLocale` property
   *
   * @param {string} key - he preferred language locale key
   */
  setCurrentLocale(key) {
    const textDirection = ['ar', 'dv', 'fa', 'he', 'ku'].includes(key)
      ? 'rtl'
      : 'auto';
    this.store.updateState({
      currentLocale: key,
      textDirection,
    });
    return textDirection;
  }

  /**
   * Setter for the `selectedAddress` property
   *
   * @deprecated - Use setSelectedAccount from the AccountsController
   * @param {string} address - A new hex address for an account
   */
  setSelectedAddress(address) {
    const account = this.messagingSystem.call(
      'AccountsController:getAccountByAddress',
      address,
    );
    if (!account) {
      throw new Error(`Identity for '${address} not found`);
    }

    this.messagingSystem.call(
      'AccountsController:setSelectedAccount',
      account.id,
    );
  }

  /**
   * Getter for the `selectedAddress` property
   *
   * @deprecated - Use the getSelectedAccount from the AccountsController
   * @returns {string} The hex address for the currently selected account
   */
  getSelectedAddress() {
    const selectedAccount = this.messagingSystem.call(
      'AccountsController:getSelectedAccount',
    );

    return selectedAccount.address;
  }

  /**
   * Getter for the `useRequestQueue` property
   *
   * @returns {boolean} whether this option is on or off.
   */
  getUseRequestQueue() {
    return this.store.getState().useRequestQueue;
  }

  /**
   * Sets a custom label for an account
   *
   * @deprecated - Use setAccountName from the AccountsController
   * @param {string} address - the account to set a label for
   * @param {string} label - the custom label for the account
   * @returns {Promise<string>}
   */
  async setAccountLabel(address, label) {
    const account = this.messagingSystem.call(
      'AccountsController:getAccountByAddress',
      address,
    );
    if (!address) {
      throw new Error(
        `setAccountLabel requires a valid address, got ${String(address)}`,
      );
    }

    this.messagingSystem.call(
      'AccountsController:setAccountName',
      account.id,
      label,
    );

    return label;
  }

  /**
   * Updates the `featureFlags` property, which is an object. One property within that object will be set to a boolean.
   *
   * @param {string} feature - A key that corresponds to a UI feature.
   * @param {boolean} activated - Indicates whether or not the UI feature should be displayed
   * @returns {Promise<object>} Promises a new object; the updated featureFlags object.
   */
  async setFeatureFlag(feature, activated) {
    const currentFeatureFlags = this.store.getState().featureFlags;
    const updatedFeatureFlags = {
      ...currentFeatureFlags,
      [feature]: activated,
    };

    this.store.updateState({ featureFlags: updatedFeatureFlags });

    return updatedFeatureFlags;
  }

  /**
   * Updates the `preferences` property, which is an object. These are user-controlled features
   * found in the settings page.
   *
   * @param {string} preference - The preference to enable or disable.
   * @param {boolean |object} value - Indicates whether or not the preference should be enabled or disabled.
   * @returns {Promise<object>} Promises a new object; the updated preferences object.
   */
  async setPreference(preference, value) {
    const currentPreferences = this.getPreferences();
    const updatedPreferences = {
      ...currentPreferences,
      [preference]: value,
    };

    this.store.updateState({ preferences: updatedPreferences });
    return updatedPreferences;
  }

  /**
   * A getter for the `preferences` property
   *
   * @returns {object} A key-boolean map of user-selected preferences.
   */
  getPreferences() {
    return this.store.getState().preferences;
  }

  /**
   * A getter for the `ipfsGateway` property
   *
   * @returns {string} The current IPFS gateway domain
   */
  getIpfsGateway() {
    return this.store.getState().ipfsGateway;
  }

  /**
   * A setter for the `ipfsGateway` property
   *
   * @param {string} domain - The new IPFS gateway domain
   * @returns {Promise<string>} A promise of the update IPFS gateway domain
   */
  async setIpfsGateway(domain) {
    this.store.updateState({ ipfsGateway: domain });
    return domain;
  }

  /**
   * A setter for the `isIpfsGatewayEnabled` property
   *
   * @param {boolean} enabled - Whether or not IPFS is enabled
   */
  async setIsIpfsGatewayEnabled(enabled) {
    this.store.updateState({ isIpfsGatewayEnabled: enabled });
  }

  /**
   * A setter for the `useAddressBarEnsResolution` property
   *
   * @param {boolean} useAddressBarEnsResolution - Whether or not user prefers IPFS resolution for domains
   */
  async setUseAddressBarEnsResolution(useAddressBarEnsResolution) {
    this.store.updateState({ useAddressBarEnsResolution });
  }

  /**
   * A setter for the `ledgerTransportType` property.
   *
   * @deprecated We no longer support specifying a ledger transport type other
   * than webhid, therefore managing a preference is no longer necessary.
   * @param {LedgerTransportTypes.webhid} ledgerTransportType - 'webhid'
   * @returns {string} The transport type that was set.
   */
  setLedgerTransportPreference(ledgerTransportType) {
    this.store.updateState({ ledgerTransportType });
    return ledgerTransportType;
  }

  /**
   * A setter for the user preference to dismiss the seed phrase backup reminder
   *
   * @param {bool} dismissSeedBackUpReminder - User preference for dismissing the back up reminder.
   */
  async setDismissSeedBackUpReminder(dismissSeedBackUpReminder) {
    await this.store.updateState({
      dismissSeedBackUpReminder,
    });
  }

  /**
   * A setter for the incomingTransactions in preference to be updated
   *
   * @param {string} chainId - chainId of the network
   * @param {bool} value - preference of certain network, true to be enabled
   */
  setIncomingTransactionsPreferences(chainId, value) {
    const previousValue = this.store.getState().incomingTransactionsPreferences;
    const updatedValue = { ...previousValue, [chainId]: value };
    this.store.updateState({ incomingTransactionsPreferences: updatedValue });
  }

  setServiceWorkerKeepAlivePreference(value) {
    this.store.updateState({ enableMV3TimestampSave: value });
  }

  ///: BEGIN:ONLY_INCLUDE_IF(keyring-snaps)
  setSnapsAddSnapAccountModalDismissed(value) {
    this.store.updateState({ snapsAddSnapAccountModalDismissed: value });
  }
  ///: END:ONLY_INCLUDE_IF

  #handleAccountsControllerSync(newAccountsControllerState) {
    const { accounts, selectedAccount: selectedAccountId } =
      newAccountsControllerState.internalAccounts;

    const selectedAccount = accounts[selectedAccountId];

    const { identities, lostIdentities } = this.store.getState();

    const addresses = Object.values(accounts).map((account) =>
      account.address.toLowerCase(),
    );
    Object.keys(identities).forEach((identity) => {
      if (addresses.includes(identity.toLowerCase())) {
        lostIdentities[identity] = identities[identity];
      }
    });

    const updatedIdentities = Object.values(accounts).reduce(
      (identitiesMap, account) => {
        identitiesMap[account.address] = {
          address: account.address,
          name: account.metadata.name,
          lastSelected: account.metadata.lastSelected,
        };

        return identitiesMap;
      },
      {},
    );

    this.store.updateState({
      identities: updatedIdentities,
      lostIdentities,
      selectedAddress: selectedAccount?.address || '', // it will be an empty string during onboarding
    });
  }
}<|MERGE_RESOLUTION|>--- conflicted
+++ resolved
@@ -92,14 +92,8 @@
         redesignedConfirmationsEnabled: true,
         redesignedTransactionsEnabled: true,
         featureNotificationsEnabled: false,
-<<<<<<< HEAD
-        showTokenAutodetectModal: null,
-        showNftAutodetectModal: null, // null because we want to show the modal only the first time
         isRedesignedConfirmationsDeveloperEnabled: false,
         showConfirmationAdvancedDetails: false,
-=======
-        isRedesignedConfirmationsDeveloperEnabled: false,
->>>>>>> 535c139b
       },
       // ENS decentralized website resolution
       ipfsGateway: IPFS_DEFAULT_GATEWAY_URL,
