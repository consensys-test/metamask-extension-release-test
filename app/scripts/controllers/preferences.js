import { ObservableStore } from '@metamask/obs-store';
import { normalize as normalizeAddress } from 'eth-sig-util';
import {
  CHAIN_IDS,
  IPFS_DEFAULT_GATEWAY_URL,
} from '../../../shared/constants/network';
import { LedgerTransportTypes } from '../../../shared/constants/hardware-wallets';
import { ThemeType } from '../../../shared/constants/preferences';
import { shouldShowLineaMainnet } from '../../../shared/modules/network.utils';
///: BEGIN:ONLY_INCLUDE_IN(keyring-snaps)
import { KEYRING_SNAPS_REGISTRY_URL } from '../../../shared/constants/app';
///: END:ONLY_INCLUDE_IN

const mainNetworks = {
  [CHAIN_IDS.MAINNET]: true,
  [CHAIN_IDS.LINEA_MAINNET]: true,
};

const testNetworks = {
  [CHAIN_IDS.GOERLI]: true,
  [CHAIN_IDS.SEPOLIA]: true,
  [CHAIN_IDS.LINEA_GOERLI]: true,
};

export default class PreferencesController {
  /**
   *
   * @typedef {object} PreferencesController
   * @param {object} opts - Overrides the defaults for the initial state of this.store
   * @property {object} store The stored object containing a users preferences, stored in local storage
   * @property {boolean} store.useBlockie The users preference for blockie identicons within the UI
   * @property {boolean} store.useNonceField The users preference for nonce field within the UI
   * @property {object} store.featureFlags A key-boolean map, where keys refer to features and booleans to whether the
   * user wishes to see that feature.
   *
   * Feature flags can be set by the global function `setPreference(feature, enabled)`, and so should not expose any sensitive behavior.
   * @property {object} store.knownMethodData Contains all data methods known by the user
   * @property {string} store.currentLocale The preferred language locale key
   * @property {string} store.selectedAddress A hex string that matches the currently selected address in the app
   */
  constructor(opts = {}) {
    const addedNonMainNetwork = Object.values(
      opts.networkConfigurations,
    ).reduce((acc, element) => {
      acc[element.chainId] = true;
      return acc;
    }, {});

    const initState = {
      useBlockie: false,
      useNonceField: false,
      usePhishDetect: true,
      dismissSeedBackUpReminder: false,
      disabledRpcMethodPreferences: {
        eth_sign: false,
      },
      useMultiAccountBalanceChecker: true,

      // set to true means the dynamic list from the API is being used
      // set to false will be using the static list from contract-metadata
      useTokenDetection: false,
      useNftDetection: false,
      use4ByteResolution: true,
      useCurrencyRateCheck: true,
      openSeaEnabled: false,
<<<<<<< HEAD
=======
      ///: BEGIN:ONLY_INCLUDE_IN(blockaid)
      securityAlertsEnabled: false,
      ///: END:ONLY_INCLUDE_IN
>>>>>>> 83b1f171
      advancedGasFee: {},

      // WARNING: Do not use feature flags for security-sensitive things.
      // Feature flag toggling is available in the global namespace
      // for convenient testing of pre-release features, and should never
      // perform sensitive operations.
      featureFlags: {},
      incomingTransactionsPreferences: {
        ...mainNetworks,
        ...addedNonMainNetwork,
        ...testNetworks,
      },
      knownMethodData: {},
      currentLocale: opts.initLangCode,
      identities: {},
      lostIdentities: {},
      forgottenPassword: false,
      preferences: {
        autoLockTimeLimit: undefined,
        showFiatInTestnets: false,
        showTestNetworks: false,
        useNativeCurrencyAsPrimaryCurrency: true,
        hideZeroBalanceTokens: false,
      },
      // ENS decentralized website resolution
      ipfsGateway: IPFS_DEFAULT_GATEWAY_URL,
      useAddressBarEnsResolution: true,
      infuraBlocked: null,
      ledgerTransportType: window.navigator.hid
        ? LedgerTransportTypes.webhid
        : LedgerTransportTypes.u2f,
      snapRegistryList: {},
      transactionSecurityCheckEnabled: false,
      theme: ThemeType.os,
      ///: BEGIN:ONLY_INCLUDE_IN(keyring-snaps)
      snapsAddSnapAccountModalDismissed: false,
      ///: END:ONLY_INCLUDE_IN
      isLineaMainnetReleased: false,
      ...opts.initState,
    };

    this.network = opts.network;

    this._onInfuraIsBlocked = opts.onInfuraIsBlocked;
    this._onInfuraIsUnblocked = opts.onInfuraIsUnblocked;
    this.store = new ObservableStore(initState);
    this.store.setMaxListeners(13);
    this.tokenListController = opts.tokenListController;

    this._subscribeToInfuraAvailability();

    // subscribe to account removal
    opts.onAccountRemoved((address) => this.removeAddress(address));

    global.setPreference = (key, value) => {
      return this.setFeatureFlag(key, value);
    };

    this._showShouldLineaMainnetNetwork();
  }
  // PUBLIC METHODS

  /**
   * Sets the {@code forgottenPassword} state property
   *
   * @param {boolean} forgottenPassword - whether or not the user has forgotten their password
   */
  setPasswordForgotten(forgottenPassword) {
    this.store.updateState({ forgottenPassword });
  }

  /**
   * Setter for the `useBlockie` property
   *
   * @param {boolean} val - Whether or not the user prefers blockie indicators
   */
  setUseBlockie(val) {
    this.store.updateState({ useBlockie: val });
  }

  /**
   * Setter for the `useNonceField` property
   *
   * @param {boolean} val - Whether or not the user prefers to set nonce
   */
  setUseNonceField(val) {
    this.store.updateState({ useNonceField: val });
  }

  /**
   * Setter for the `usePhishDetect` property
   *
   * @param {boolean} val - Whether or not the user prefers phishing domain protection
   */
  setUsePhishDetect(val) {
    this.store.updateState({ usePhishDetect: val });
  }

  /**
   * Setter for the `useMultiAccountBalanceChecker` property
   *
   * @param {boolean} val - Whether or not the user prefers to turn off/on all security settings
   */
  setUseMultiAccountBalanceChecker(val) {
    this.store.updateState({ useMultiAccountBalanceChecker: val });
  }

  /**
   * Setter for the `useTokenDetection` property
   *
   * @param {boolean} val - Whether or not the user prefers to use the static token list or dynamic token list from the API
   */
  setUseTokenDetection(val) {
    this.store.updateState({ useTokenDetection: val });
    this.tokenListController.updatePreventPollingOnNetworkRestart(!val);
    if (val) {
      this.tokenListController.start();
    } else {
      this.tokenListController.clearingTokenListData();
      this.tokenListController.stop();
    }
  }

  /**
   * Setter for the `useNftDetection` property
   *
   * @param {boolean} useNftDetection - Whether or not the user prefers to autodetect NFTs.
   */
  setUseNftDetection(useNftDetection) {
    this.store.updateState({ useNftDetection });
  }

  /**
   * Setter for the `use4ByteResolution` property
   *
   * @param {boolean} use4ByteResolution - (Privacy) Whether or not the user prefers to have smart contract name details resolved with 4byte.directory
   */
  setUse4ByteResolution(use4ByteResolution) {
    this.store.updateState({ use4ByteResolution });
  }

  /**
   * Setter for the `useCurrencyRateCheck` property
   *
   * @param {boolean} val - Whether or not the user prefers to use currency rate check for ETH and tokens.
   */
  setUseCurrencyRateCheck(val) {
    this.store.updateState({ useCurrencyRateCheck: val });
  }

  /**
   * Setter for the `openSeaEnabled` property
   *
   * @param {boolean} openSeaEnabled - Whether or not the user prefers to use the OpenSea API for NFTs data.
   */
  setOpenSeaEnabled(openSeaEnabled) {
    this.store.updateState({
      openSeaEnabled,
    });
  }

  ///: BEGIN:ONLY_INCLUDE_IN(blockaid)
  /**
   * Setter for the `securityAlertsEnabled` property
   *
   * @param {boolean} securityAlertsEnabled - Whether or not the user prefers to use the security alerts.
   */
  setSecurityAlertsEnabled(securityAlertsEnabled) {
    this.store.updateState({
      securityAlertsEnabled,
    });
  }
  ///: END:ONLY_INCLUDE_IN

  /**
   * Setter for the `advancedGasFee` property
   *
   * @param {object} options
   * @param {string} options.chainId - The chainId the advancedGasFees should be set on
   * @param {object} options.gasFeePreferences - The advancedGasFee options to set
   */
  setAdvancedGasFee({ chainId, gasFeePreferences }) {
    const { advancedGasFee } = this.store.getState();
    this.store.updateState({
      advancedGasFee: {
        ...advancedGasFee,
        [chainId]: gasFeePreferences,
      },
    });
  }

  /**
   * Setter for the `theme` property
   *
   * @param {string} val - 'default' or 'dark' value based on the mode selected by user.
   */
  setTheme(val) {
    this.store.updateState({ theme: val });
  }

  /**
   * Setter for the `transactionSecurityCheckEnabled` property
   *
   * @param transactionSecurityCheckEnabled
   */
  setTransactionSecurityCheckEnabled(transactionSecurityCheckEnabled) {
    this.store.updateState({
      transactionSecurityCheckEnabled,
    });
  }

  /**
   * Add new methodData to state, to avoid requesting this information again through Infura
   *
   * @param {string} fourBytePrefix - Four-byte method signature
   * @param {string} methodData - Corresponding data method
   */
  addKnownMethodData(fourBytePrefix, methodData) {
    const { knownMethodData } = this.store.getState();
    knownMethodData[fourBytePrefix] = methodData;
    this.store.updateState({ knownMethodData });
  }

  /**
   * Setter for the `currentLocale` property
   *
   * @param {string} key - he preferred language locale key
   */
  setCurrentLocale(key) {
    const textDirection = ['ar', 'dv', 'fa', 'he', 'ku'].includes(key)
      ? 'rtl'
      : 'auto';
    this.store.updateState({
      currentLocale: key,
      textDirection,
    });
    return textDirection;
  }

  /**
   * Updates identities to only include specified addresses. Removes identities
   * not included in addresses array
   *
   * @param {string[]} addresses - An array of hex addresses
   */
  setAddresses(addresses) {
    const oldIdentities = this.store.getState().identities;

    const identities = addresses.reduce((ids, address, index) => {
      const oldId = oldIdentities[address] || {};
      ids[address] = { name: `Account ${index + 1}`, address, ...oldId };
      return ids;
    }, {});

    this.store.updateState({ identities });
  }

  /**
   * Removes an address from state
   *
   * @param {string} address - A hex address
   * @returns {string} the address that was removed
   */
  removeAddress(address) {
    const { identities } = this.store.getState();

    if (!identities[address]) {
      throw new Error(`${address} can't be deleted cause it was not found`);
    }
    delete identities[address];
    this.store.updateState({ identities });

    // If the selected account is no longer valid,
    // select an arbitrary other account:
    if (address === this.getSelectedAddress()) {
      const [selected] = Object.keys(identities);
      this.setSelectedAddress(selected);
    }

    return address;
  }

  /**
   * Adds addresses to the identities object without removing identities
   *
   * @param {string[]} addresses - An array of hex addresses
   */
  addAddresses(addresses) {
    const { identities } = this.store.getState();
    addresses.forEach((address) => {
      // skip if already exists
      if (identities[address]) {
        return;
      }
      // add missing identity
      const identityCount = Object.keys(identities).length;

      identities[address] = { name: `Account ${identityCount + 1}`, address };
    });
    this.store.updateState({ identities });
  }

  /**
   * Synchronizes identity entries with known accounts.
   * Removes any unknown identities, and returns the resulting selected address.
   *
   * @param {Array<string>} addresses - known to the vault.
   * @returns {Promise<string>} selectedAddress the selected address.
   */
  syncAddresses(addresses) {
    if (!Array.isArray(addresses) || addresses.length === 0) {
      throw new Error('Expected non-empty array of addresses. Error #11201');
    }

    const { identities, lostIdentities } = this.store.getState();

    const newlyLost = {};
    Object.keys(identities).forEach((identity) => {
      if (!addresses.includes(identity)) {
        newlyLost[identity] = identities[identity];
        delete identities[identity];
      }
    });

    // Identities are no longer present.
    if (Object.keys(newlyLost).length > 0) {
      // store lost accounts
      Object.keys(newlyLost).forEach((key) => {
        lostIdentities[key] = newlyLost[key];
      });
    }

    this.store.updateState({ identities, lostIdentities });
    this.addAddresses(addresses);

    // If the selected account is no longer valid,
    // select an arbitrary other account:
    let selected = this.getSelectedAddress();
    if (!addresses.includes(selected)) {
      [selected] = addresses;
      this.setSelectedAddress(selected);
    }

    return selected;
  }

  /**
   * Setter for the `selectedAddress` property
   *
   * @param {string} _address - A new hex address for an account
   */
  setSelectedAddress(_address) {
    const address = normalizeAddress(_address);

    const { identities } = this.store.getState();
    const selectedIdentity = identities[address];
    if (!selectedIdentity) {
      throw new Error(`Identity for '${address} not found`);
    }

    selectedIdentity.lastSelected = Date.now();
    this.store.updateState({ identities, selectedAddress: address });
  }

  /**
   * Getter for the `selectedAddress` property
   *
   * @returns {string} The hex address for the currently selected account
   */
  getSelectedAddress() {
    return this.store.getState().selectedAddress;
  }

  /**
   * Sets a custom label for an account
   *
   * @param {string} account - the account to set a label for
   * @param {string} label - the custom label for the account
   * @returns {Promise<string>}
   */
  async setAccountLabel(account, label) {
    if (!account) {
      throw new Error(
        `setAccountLabel requires a valid address, got ${String(account)}`,
      );
    }
    const address = normalizeAddress(account);
    const { identities } = this.store.getState();
    identities[address] = identities[address] || {};
    identities[address].name = label;
    this.store.updateState({ identities });
    return label;
  }

  /**
   * Updates the `featureFlags` property, which is an object. One property within that object will be set to a boolean.
   *
   * @param {string} feature - A key that corresponds to a UI feature.
   * @param {boolean} activated - Indicates whether or not the UI feature should be displayed
   * @returns {Promise<object>} Promises a new object; the updated featureFlags object.
   */
  async setFeatureFlag(feature, activated) {
    const currentFeatureFlags = this.store.getState().featureFlags;
    const updatedFeatureFlags = {
      ...currentFeatureFlags,
      [feature]: activated,
    };

    this.store.updateState({ featureFlags: updatedFeatureFlags });

    return updatedFeatureFlags;
  }

  /**
   * Updates the `preferences` property, which is an object. These are user-controlled features
   * found in the settings page.
   *
   * @param {string} preference - The preference to enable or disable.
   * @param {boolean |object} value - Indicates whether or not the preference should be enabled or disabled.
   * @returns {Promise<object>} Promises a new object; the updated preferences object.
   */
  async setPreference(preference, value) {
    const currentPreferences = this.getPreferences();
    const updatedPreferences = {
      ...currentPreferences,
      [preference]: value,
    };

    this.store.updateState({ preferences: updatedPreferences });
    return updatedPreferences;
  }

  /**
   * A getter for the `preferences` property
   *
   * @returns {object} A key-boolean map of user-selected preferences.
   */
  getPreferences() {
    return this.store.getState().preferences;
  }

  /**
   * A getter for the `ipfsGateway` property
   *
   * @returns {string} The current IPFS gateway domain
   */
  getIpfsGateway() {
    return this.store.getState().ipfsGateway;
  }

  /**
   * A setter for the `ipfsGateway` property
   *
   * @param {string} domain - The new IPFS gateway domain
   * @returns {Promise<string>} A promise of the update IPFS gateway domain
   */
  async setIpfsGateway(domain) {
    this.store.updateState({ ipfsGateway: domain });
    return domain;
  }

  /**
   * A setter for the `useAddressBarEnsResolution` property
   *
   * @param {boolean} useAddressBarEnsResolution - Whether or not user prefers IPFS resolution for domains
   */
  async setUseAddressBarEnsResolution(useAddressBarEnsResolution) {
    this.store.updateState({ useAddressBarEnsResolution });
  }

  /**
   * A setter for the `ledgerTransportType` property.
   *
   * @param {string} ledgerTransportType - Either 'ledgerLive', 'webhid' or 'u2f'
   * @returns {string} The transport type that was set.
   */
  setLedgerTransportPreference(ledgerTransportType) {
    this.store.updateState({ ledgerTransportType });
    return ledgerTransportType;
  }

  /**
   * A getter for the `ledgerTransportType` property.
   *
   * @returns {string} The current preferred Ledger transport type.
   */
  getLedgerTransportPreference() {
    return this.store.getState().ledgerTransportType;
  }

  /**
   * A setter for the user preference to dismiss the seed phrase backup reminder
   *
   * @param {bool} dismissSeedBackUpReminder - User preference for dismissing the back up reminder.
   */
  async setDismissSeedBackUpReminder(dismissSeedBackUpReminder) {
    await this.store.updateState({
      dismissSeedBackUpReminder,
    });
  }

  /**
   * A setter for the user preference to enable/disable rpc methods
   *
   * @param {string} methodName - The RPC method name to change the setting of
   * @param {bool} isEnabled - true to enable the rpc method
   */
  async setDisabledRpcMethodPreference(methodName, isEnabled) {
    const currentRpcMethodPreferences =
      this.store.getState().disabledRpcMethodPreferences;
    const updatedRpcMethodPreferences = {
      ...currentRpcMethodPreferences,
      [methodName]: isEnabled,
    };

    this.store.updateState({
      disabledRpcMethodPreferences: updatedRpcMethodPreferences,
    });
  }

  /**
   * A setter for the incomingTransactions in preference to be updated
   *
   * @param {string} chainId - chainId of the network
   * @param {bool} value - preference of certain network, true to be enabled
   */
  setIncomingTransactionsPreferences(chainId, value) {
    const previousValue = this.store.getState().incomingTransactionsPreferences;
    const updatedValue = { ...previousValue, [chainId]: value };
    this.store.updateState({ incomingTransactionsPreferences: updatedValue });
  }

  getRpcMethodPreferences() {
    return this.store.getState().disabledRpcMethodPreferences;
  }

  ///: BEGIN:ONLY_INCLUDE_IN(keyring-snaps)
  setSnapsAddSnapAccountModalDismissed(value) {
    this.store.updateState({ snapsAddSnapAccountModalDismissed: value });
  }

  async updateSnapRegistry() {
    let snapRegistry;
    try {
      const response = await fetch(KEYRING_SNAPS_REGISTRY_URL);
      snapRegistry = await response.json();
    } catch (error) {
      console.error(`Failed to fetch registry: `, error);
      snapRegistry = {};
    }
    this.store.updateState({ snapRegistryList: snapRegistry });
  }

  ///: END:ONLY_INCLUDE_IN

  //
  // PRIVATE METHODS
  //

  _subscribeToInfuraAvailability() {
    this._onInfuraIsBlocked(() => {
      this._setInfuraBlocked(true);
    });

    this._onInfuraIsUnblocked(() => {
      this._setInfuraBlocked(false);
    });
  }

  /**
   *
   * A setter for the `infuraBlocked` property
   *
   * @param {boolean} isBlocked - Bool indicating whether Infura is blocked
   */
  _setInfuraBlocked(isBlocked) {
    const { infuraBlocked } = this.store.getState();

    if (infuraBlocked === isBlocked) {
      return;
    }

    this.store.updateState({ infuraBlocked: isBlocked });
  }

  /**
   * A method to check is the linea mainnet network should be displayed
   */
  _showShouldLineaMainnetNetwork() {
    const showLineaMainnet = shouldShowLineaMainnet();
    this.store.updateState({ isLineaMainnetReleased: showLineaMainnet });
  }
}<|MERGE_RESOLUTION|>--- conflicted
+++ resolved
@@ -63,12 +63,9 @@
       use4ByteResolution: true,
       useCurrencyRateCheck: true,
       openSeaEnabled: false,
-<<<<<<< HEAD
-=======
       ///: BEGIN:ONLY_INCLUDE_IN(blockaid)
       securityAlertsEnabled: false,
       ///: END:ONLY_INCLUDE_IN
->>>>>>> 83b1f171
       advancedGasFee: {},
 
       // WARNING: Do not use feature flags for security-sensitive things.
