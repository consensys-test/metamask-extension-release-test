/**
 * @jest-environment node
 */
import { ControllerMessenger } from '@metamask/base-controller';
import { TokenListController } from '@metamask/assets-controllers';
import { AccountsController } from '@metamask/accounts-controller';
import { CHAIN_IDS } from '../../../shared/constants/network';
import PreferencesController from './preferences';

const NETWORK_CONFIGURATION_DATA = {
  'test-networkConfigurationId-1': {
    rpcUrl: 'https://testrpc.com',
    chainId: CHAIN_IDS.GOERLI,
    nickname: '0X5',
    rpcPrefs: { blockExplorerUrl: 'https://etherscan.io' },
  },
  'test-networkConfigurationId-2': {
    rpcUrl: 'http://localhost:8545',
    chainId: '0x539',
    ticker: 'ETH',
    nickname: 'Localhost 8545',
    rpcPrefs: {},
  },
};

describe('preferences controller', () => {
  let controllerMessenger;
  let preferencesController;
  let accountsController;
  let tokenListController;

  beforeEach(() => {
    controllerMessenger = new ControllerMessenger();

    const accountsControllerMessenger = controllerMessenger.getRestricted({
      name: 'AccountsController',
      allowedEvents: [
        'SnapController:stateChange',
        'KeyringController:accountRemoved',
        'KeyringController:stateChange',
      ],
      allowedActions: [
        'KeyringController:getAccounts',
        'KeyringController:getKeyringsByType',
        'KeyringController:getKeyringForAccount',
      ],
    });

    accountsController = new AccountsController({
      messenger: accountsControllerMessenger,
    });

    const tokenListMessenger = controllerMessenger.getRestricted({
      name: 'TokenListController',
    });
    tokenListController = new TokenListController({
      chainId: '1',
      preventPollingOnNetworkRestart: false,
      onNetworkStateChange: jest.fn(),
      onPreferencesStateChange: jest.fn(),
      messenger: tokenListMessenger,
    });

    const preferencesMessenger = controllerMessenger.getRestricted({
      name: 'PreferencesController',
      allowedActions: [
        `AccountsController:setSelectedAccount`,
        `AccountsController:getAccountByAddress`,
        `AccountsController:setAccountName`,
      ],
      allowedEvents: [`AccountsController:stateChange`],
    });

    preferencesController = new PreferencesController({
      initLangCode: 'en_US',
      tokenListController,
      networkConfigurations: NETWORK_CONFIGURATION_DATA,
      messenger: preferencesMessenger,
    });
  });

  describe('useBlockie', () => {
    it('defaults useBlockie to false', () => {
      expect(preferencesController.store.getState().useBlockie).toStrictEqual(
        false,
      );
    });

    it('setUseBlockie to true', () => {
      preferencesController.setUseBlockie(true);
      expect(preferencesController.store.getState().useBlockie).toStrictEqual(
        true,
      );
    });
  });

  describe('setCurrentLocale', () => {
    it('checks the default currentLocale', () => {
      const { currentLocale } = preferencesController.store.getState();
      expect(currentLocale).toStrictEqual('en_US');
    });

    it('sets current locale in preferences controller', () => {
      preferencesController.setCurrentLocale('ja');
      const { currentLocale } = preferencesController.store.getState();
      expect(currentLocale).toStrictEqual('ja');
    });
  });

  describe('setAccountLabel', () => {
    const mockName = 'mockName';
    const firstAddress = '0x1f9090aaE28b8a3dCeaDf281B0F12828e676c326';
    const secondAddress = '0x0affb0a96fbefaa97dce488dfd97512346cf3ab8';

    it('updating name from preference controller will update the name in accounts controller and preferences controller', () => {
      controllerMessenger.publish('KeyringController:stateChange', {
        isUnlocked: true,
        keyrings: [
          {
            type: 'HD Key Tree',
            accounts: [firstAddress, secondAddress],
          },
        ],
      });

      let [firstAccount, secondAccount] = accountsController.listAccounts();

      const { identities } = preferencesController.store.getState();

      const firstPreferenceAccount = identities[firstAccount.address];
      const secondPreferenceAccount = identities[secondAccount.address];

      expect(firstAccount.metadata.name).toBe(firstPreferenceAccount.name);
      expect(secondAccount.metadata.name).toBe(secondPreferenceAccount.name);

      preferencesController.setAccountLabel(firstAccount.address, mockName);

      // refresh state after state changed

      [firstAccount, secondAccount] = accountsController.listAccounts();

      const { identities: updatedIdentities } =
        preferencesController.store.getState();

      const updatedFirstPreferenceAccount =
        updatedIdentities[firstAccount.address];
      const updatedSecondPreferenceAccount =
        updatedIdentities[secondAccount.address];

      expect(firstAccount.metadata.name).toBe(
        updatedFirstPreferenceAccount.name,
      );
      expect(updatedFirstPreferenceAccount.name).toBe(mockName);
      expect(secondAccount.metadata.name).toBe(
        updatedSecondPreferenceAccount.name,
      );
    });

    it('updating name from accounts controller updates the name in preferences controller', () => {
      controllerMessenger.publish('KeyringController:stateChange', {
        isUnlocked: true,
        keyrings: [
          {
            type: 'HD Key Tree',
            accounts: [firstAddress, secondAddress],
          },
        ],
      });

      let [firstAccount, secondAccount] = accountsController.listAccounts();

      const { identities } = preferencesController.store.getState();

      const firstPreferenceAccount = identities[firstAccount.address];
      const secondPreferenceAccount = identities[secondAccount.address];

      expect(firstAccount.metadata.name).toBe(firstPreferenceAccount.name);
      expect(secondAccount.metadata.name).toBe(secondPreferenceAccount.name);

      accountsController.setAccountName(firstAccount.id, mockName);
      // refresh state after state changed

      [firstAccount, secondAccount] = accountsController.listAccounts();

      const { identities: updatedIdentities } =
        preferencesController.store.getState();

      const updatedFirstPreferenceAccount =
        updatedIdentities[firstAccount.address];
      const updatedSecondPreferenceAccount =
        updatedIdentities[secondAccount.address];

      expect(firstAccount.metadata.name).toBe(
        updatedFirstPreferenceAccount.name,
      );
      expect(updatedFirstPreferenceAccount.name).toBe(mockName);
      expect(secondAccount.metadata.name).toBe(
        updatedSecondPreferenceAccount.name,
      );
    });
  });

  describe('setSelectedAddress', () => {
    it('updating selectedAddress from preferences controller updates the selectedAccount in accounts controller and preferences controller', () => {
      const firstAddress = '0x1f9090aaE28b8a3dCeaDf281B0F12828e676c326';
      const secondAddress = '0x0affb0a96fbefaa97dce488dfd97512346cf3ab8';
      controllerMessenger.publish('KeyringController:stateChange', {
        isUnlocked: true,
        keyrings: [
          {
            type: 'HD Key Tree',
            accounts: [firstAddress, secondAddress],
          },
        ],
      });

      const selectedAccount = accountsController.getSelectedAccount();

      const { selectedAddress } = preferencesController.store.getState();

      expect(selectedAddress).toBe(selectedAccount.address);

      preferencesController.setSelectedAddress(secondAddress);
      // refresh state after state changed

      const { selectedAddress: updatedSelectedAddress } =
        preferencesController.store.getState();

      const updatedSelectedAccount = accountsController.getSelectedAccount();

      expect(updatedSelectedAddress).toBe(updatedSelectedAccount.address);
    });

    it('updating selectedAccount from accounts controller updates the selectedAddress in preferences controller', () => {
      const firstAddress = '0x1f9090aaE28b8a3dCeaDf281B0F12828e676c326';
      const secondAddress = '0x0affb0a96fbefaa97dce488dfd97512346cf3ab8';
      controllerMessenger.publish('KeyringController:stateChange', {
        isUnlocked: true,
        keyrings: [
          {
            type: 'HD Key Tree',
            accounts: [firstAddress, secondAddress],
          },
        ],
      });

      const selectedAccount = accountsController.getSelectedAccount();
      const accounts = accountsController.listAccounts();

      const { selectedAddress } = preferencesController.store.getState();

      expect(selectedAddress).toBe(selectedAccount.address);

      accountsController.setSelectedAccount(accounts[1].id);
      // refresh state after state changed

      const { selectedAddress: updatedSelectedAddress } =
        preferencesController.store.getState();

      const updatedSelectedAccount = accountsController.getSelectedAccount();

      expect(updatedSelectedAddress).toBe(updatedSelectedAccount.address);
    });
  });

  describe('setPasswordForgotten', () => {
    it('should default to false', () => {
      expect(
        preferencesController.store.getState().forgottenPassword,
      ).toStrictEqual(false);
    });

    it('should set the forgottenPassword property in state', () => {
      preferencesController.setPasswordForgotten(true);
      expect(
        preferencesController.store.getState().forgottenPassword,
      ).toStrictEqual(true);
    });
  });

  describe('setUsePhishDetect', () => {
    it('should default to true', () => {
      expect(
        preferencesController.store.getState().usePhishDetect,
      ).toStrictEqual(true);
    });

    it('should set the usePhishDetect property in state', () => {
      preferencesController.setUsePhishDetect(false);
      expect(
        preferencesController.store.getState().usePhishDetect,
      ).toStrictEqual(false);
    });
  });

  describe('setUseMultiAccountBalanceChecker', () => {
    it('should default to true', () => {
      expect(
        preferencesController.store.getState().useMultiAccountBalanceChecker,
      ).toStrictEqual(true);
    });

    it('should set the setUseMultiAccountBalanceChecker property in state', () => {
      preferencesController.setUseMultiAccountBalanceChecker(false);
      expect(
        preferencesController.store.getState().useMultiAccountBalanceChecker,
      ).toStrictEqual(false);
    });
  });

  describe('dismissOpenSeaToBlockaidBanner', () => {
    it('hasDismissedOpenSeaToBlockaidBanner should default to false', () => {
      expect(
        preferencesController.store.getState()
          .hasDismissedOpenSeaToBlockaidBanner,
      ).toStrictEqual(false);
    });

    it('should set the hasDismissedOpenSeaToBlockaidBanner property in state', () => {
      preferencesController.dismissOpenSeaToBlockaidBanner();
      expect(
        preferencesController.store.getState()
          .hasDismissedOpenSeaToBlockaidBanner,
      ).toStrictEqual(true);
    });
  });

  describe('setUseSafeChainsListValidation', function () {
    it('should default to true', function () {
      const state = preferencesController.store.getState();

      expect(state.useSafeChainsListValidation).toStrictEqual(true);
    });

    it('should set the `setUseSafeChainsListValidation` property in state', function () {
      expect(
        preferencesController.store.getState().useSafeChainsListValidation,
      ).toStrictEqual(true);

      preferencesController.setUseSafeChainsListValidation(false);

      expect(
        preferencesController.store.getState().useSafeChainsListValidation,
      ).toStrictEqual(false);
    });
  });

  describe('setUseTokenDetection', function () {
    it('should default to true for new users', function () {
      const state = preferencesController.store.getState();

      expect(state.useTokenDetection).toStrictEqual(true);
    });

    it('should set the useTokenDetection property in state', () => {
      preferencesController.setUseTokenDetection(true);
      expect(
        preferencesController.store.getState().useTokenDetection,
      ).toStrictEqual(true);
    });

    it('should keep initial value of useTokenDetection for existing users', function () {
      const preferencesControllerExistingUser = new PreferencesController({
        initLangCode: 'en_US',
        tokenListController,
        initState: {
          useTokenDetection: false,
        },
        networkConfigurations: NETWORK_CONFIGURATION_DATA,
<<<<<<< HEAD
        onKeyringStateChange: (listener) => {
          onKeyringStateChangeListener = listener;
        },
=======
>>>>>>> ee3841d8
      });
      const state = preferencesControllerExistingUser.store.getState();
      expect(state.useTokenDetection).toStrictEqual(false);
    });
  });

  describe('setUseNftDetection', () => {
    it('should default to false', () => {
      expect(
        preferencesController.store.getState().useNftDetection,
      ).toStrictEqual(false);
    });

    it('should set the useNftDetection property in state', () => {
      preferencesController.setOpenSeaEnabled(true);
      preferencesController.setUseNftDetection(true);
      expect(
        preferencesController.store.getState().useNftDetection,
      ).toStrictEqual(true);
    });
  });

  describe('setUse4ByteResolution', () => {
    it('should default to true', () => {
      expect(
        preferencesController.store.getState().use4ByteResolution,
      ).toStrictEqual(true);
    });

    it('should set the use4ByteResolution property in state', () => {
      preferencesController.setUse4ByteResolution(false);
      expect(
        preferencesController.store.getState().use4ByteResolution,
      ).toStrictEqual(false);
    });
  });

  describe('setOpenSeaEnabled', () => {
    it('should default to false', () => {
      expect(
        preferencesController.store.getState().openSeaEnabled,
      ).toStrictEqual(false);
    });

    it('should set the openSeaEnabled property in state', () => {
      preferencesController.setOpenSeaEnabled(true);
      expect(
        preferencesController.store.getState().openSeaEnabled,
      ).toStrictEqual(true);
    });
  });

  describe('setAdvancedGasFee', () => {
    it('should default to an empty object', () => {
      expect(
        preferencesController.store.getState().advancedGasFee,
      ).toStrictEqual({});
    });

    it('should set the setAdvancedGasFee property in state', () => {
      preferencesController.setAdvancedGasFee({
        chainId: CHAIN_IDS.GOERLI,
        gasFeePreferences: {
          maxBaseFee: '1.5',
          priorityFee: '2',
        },
      });
      expect(
        preferencesController.store.getState().advancedGasFee[CHAIN_IDS.GOERLI]
          .maxBaseFee,
      ).toStrictEqual('1.5');
      expect(
        preferencesController.store.getState().advancedGasFee[CHAIN_IDS.GOERLI]
          .priorityFee,
      ).toStrictEqual('2');
    });
  });

  describe('setTheme', () => {
    it('should default to value "OS"', () => {
      expect(preferencesController.store.getState().theme).toStrictEqual('os');
    });

    it('should set the setTheme property in state', () => {
      preferencesController.setTheme('dark');
      expect(preferencesController.store.getState().theme).toStrictEqual(
        'dark',
      );
    });
  });

  describe('setUseCurrencyRateCheck', () => {
    it('should default to false', () => {
      expect(
        preferencesController.store.getState().useCurrencyRateCheck,
      ).toStrictEqual(true);
    });

    it('should set the useCurrencyRateCheck property in state', () => {
      preferencesController.setUseCurrencyRateCheck(false);
      expect(
        preferencesController.store.getState().useCurrencyRateCheck,
      ).toStrictEqual(false);
    });
  });

  describe('setIncomingTransactionsPreferences', () => {
    const addedNonTestNetworks = Object.keys(NETWORK_CONFIGURATION_DATA);

    it('should have default value combined', () => {
      const state = preferencesController.store.getState();
      expect(state.incomingTransactionsPreferences).toStrictEqual({
        [CHAIN_IDS.MAINNET]: true,
        [CHAIN_IDS.LINEA_MAINNET]: true,
        [NETWORK_CONFIGURATION_DATA[addedNonTestNetworks[0]].chainId]: true,
        [NETWORK_CONFIGURATION_DATA[addedNonTestNetworks[1]].chainId]: true,
        [CHAIN_IDS.GOERLI]: true,
        [CHAIN_IDS.SEPOLIA]: true,
        [CHAIN_IDS.LINEA_GOERLI]: true,
        [CHAIN_IDS.LINEA_SEPOLIA]: true,
      });
    });

    it('should update incomingTransactionsPreferences with given value set', () => {
      preferencesController.setIncomingTransactionsPreferences(
        [CHAIN_IDS.LINEA_MAINNET],
        false,
      );
      const state = preferencesController.store.getState();
      expect(state.incomingTransactionsPreferences).toStrictEqual({
        [CHAIN_IDS.MAINNET]: true,
        [CHAIN_IDS.LINEA_MAINNET]: false,
        [NETWORK_CONFIGURATION_DATA[addedNonTestNetworks[0]].chainId]: true,
        [NETWORK_CONFIGURATION_DATA[addedNonTestNetworks[1]].chainId]: true,
        [CHAIN_IDS.GOERLI]: true,
        [CHAIN_IDS.SEPOLIA]: true,
        [CHAIN_IDS.LINEA_GOERLI]: true,
        [CHAIN_IDS.LINEA_SEPOLIA]: true,
      });
    });
  });

  describe('AccountsController:stateChange subscription', () => {
    it('sync the identities with the accounts in the accounts controller', () => {
      const firstAddress = '0x1f9090aaE28b8a3dCeaDf281B0F12828e676c326';
      const secondAddress = '0x0affb0a96fbefaa97dce488dfd97512346cf3ab8';
      controllerMessenger.publish('KeyringController:stateChange', {
        isUnlocked: true,
        keyrings: [
          {
            type: 'HD Key Tree',
            accounts: [firstAddress, secondAddress],
          },
        ],
      });

      const accounts = accountsController.listAccounts();

      const { identities } = preferencesController.store.getState();

      expect(accounts.map((account) => account.address)).toStrictEqual(
        Object.keys(identities),
      );
    });
  });

  ///: BEGIN:ONLY_INCLUDE_IF(petnames)
  describe('setUseExternalNameSources', () => {
    it('should default to true', () => {
      expect(
        preferencesController.store.getState().useExternalNameSources,
      ).toStrictEqual(true);
    });

    it('should set the useExternalNameSources property in state', () => {
      preferencesController.setUseExternalNameSources(false);
      expect(
        preferencesController.store.getState().useExternalNameSources,
      ).toStrictEqual(false);
    });
  });
  ///: END:ONLY_INCLUDE_IF

  describe('setUseTransactionSimulations', () => {
    it('should default to true', () => {
      expect(
        preferencesController.store.getState().useExternalNameSources,
      ).toStrictEqual(true);
    });

    it('should set the setUseTransactionSimulations property in state', () => {
      preferencesController.setUseTransactionSimulations(false);
      expect(
        preferencesController.store.getState().useTransactionSimulations,
      ).toStrictEqual(false);
    });
  });

  describe('setServiceWorkerKeepAlivePreference', () => {
    it('should default to true', () => {
      expect(
        preferencesController.store.getState().enableMV3TimestampSave,
      ).toStrictEqual(true);
    });

    it('should set the setServiceWorkerKeepAlivePreference property in state', () => {
      preferencesController.setServiceWorkerKeepAlivePreference(false);
      expect(
        preferencesController.store.getState().enableMV3TimestampSave,
      ).toStrictEqual(false);
    });
  });
});<|MERGE_RESOLUTION|>--- conflicted
+++ resolved
@@ -367,12 +367,6 @@
           useTokenDetection: false,
         },
         networkConfigurations: NETWORK_CONFIGURATION_DATA,
-<<<<<<< HEAD
-        onKeyringStateChange: (listener) => {
-          onKeyringStateChangeListener = listener;
-        },
-=======
->>>>>>> ee3841d8
       });
       const state = preferencesControllerExistingUser.store.getState();
       expect(state.useTokenDetection).toStrictEqual(false);
