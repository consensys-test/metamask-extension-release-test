/* eslint-disable */
// @ts-nocheck
import { KeyringController } from '@metamask/keyring-controller';
import {
  CUSTODIAN_TYPES,
  MmiConfigurationController,
} from '@metamask-institutional/custody-keyring';
import { TransactionUpdateController } from '@metamask-institutional/transaction-update';
import { SignatureController } from '@metamask/signature-controller';
import { NetworkController } from '@metamask/network-controller';
import { AccountsController } from '@metamask/accounts-controller';
import { EthAccountType } from '@metamask/keyring-api';
import { CustodyController } from '@metamask-institutional/custody-controller';
import * as PortfolioDashboard from '@metamask-institutional/portfolio-dashboard';
import {
  CHAIN_IDS,
  NETWORK_TYPES,
  TEST_NETWORK_TICKER_MAP,
} from '../../../shared/constants/network';
import MMIController from './mmi-controller';
import AppStateController from './app-state';
import { ControllerMessenger } from '@metamask/base-controller';
import { mmiKeyringBuilderFactory } from '../mmi-keyring-builder-factory';
import MetaMetricsController from './metametrics';
import { ETH_EOA_METHODS } from '../../../shared/constants/eth-methods';

jest.mock('@metamask-institutional/portfolio-dashboard', () => ({
  handleMmiPortfolio: jest.fn(),
}));

jest.mock('./permissions', () => ({
  ...jest.requireActual('./permissions'),
  getPermissionBackgroundApiMethods: jest.fn().mockImplementation(() => {
    return {
      addPermittedAccount: jest.fn(),
    };
  }),
}));

const mockAccount = {
  address: '0x758b8178a9A4B7206d1f648c4a77C515Cbac7001',
  id: 'mock-id',
  metadata: {
    name: 'Test Account',
    keyring: {
      type: 'HD Key Tree',
    },
  },
  options: {},
  methods: ETH_EOA_METHODS,
  type: EthAccountType.Eoa,
};
const mockAccount2 = {
  address: '0x95222290DD7278Aa3Ddd389Cc1E1d165CC4BAfe6',
  id: 'mock-id-2',
  metadata: {
    name: 'Test Account 2',
    keyring: {
      type: 'HD Key Tree',
    },
  },
  options: {},
  methods: ETH_EOA_METHODS,
  type: EthAccountType.Eoa,
};

const mockMetaMetricsId = 'mock-metametrics-id';

describe('MMIController', function () {
  let mmiController,
    mmiConfigurationController,
    controllerMessenger,
    accountsController,
    networkController,
    keyringController,
    metaMetricsController,
    custodyController;

  beforeEach(async function () {
    const mockMessenger = {
      call: jest.fn(() => ({
        catch: jest.fn(),
      })),
      registerActionHandler: jest.fn(),
      registerInitialEventPayload: jest.fn(),
      publish: jest.fn(),
      subscribe: jest.fn(),
    };

    networkController = new NetworkController({
      messenger: new ControllerMessenger().getRestricted({
        name: 'NetworkController',
        allowedEvents: [
          'NetworkController:stateChange',
          'NetworkController:networkWillChange',
          'NetworkController:networkDidChange',
          'NetworkController:infuraIsBlocked',
          'NetworkController:infuraIsUnblocked',
        ],
      }),
      state: {
        providerConfig: {
          type: NETWORK_TYPES.SEPOLIA,
          chainId: CHAIN_IDS.SEPOLIA,
          ticker: TEST_NETWORK_TICKER_MAP[NETWORK_TYPES.SEPOLIA],
        },
      },
      infuraProjectId: 'mock-infura-project-id',
    });

    controllerMessenger = new ControllerMessenger();

    accountsController = new AccountsController({
      messenger: controllerMessenger.getRestricted({
        name: 'AccountsController',
        allowedEvents: [
          'SnapController:stateChange',
          'KeyringController:accountRemoved',
          'KeyringController:stateChange',
          'KeyringController:persistAllKeyrings',
          'AccountsController:selectedAccountChange',
        ],
        allowedActions: [
          'AccountsController:setCurrentAccount',
          'AccountsController:setAccountName',
          'AccountsController:listAccounts',
          'AccountsController:updateAccounts',
          'KeyringController:getAccounts',
          'KeyringController:getKeyringsByType',
          'KeyringController:getKeyringForAccount',
        ],
      }),
      state: {
        internalAccounts: {
          accounts: {
            [mockAccount.id]: mockAccount,
            [mockAccount2.id]: mockAccount2,
          },
          selectedAccount: mockAccount.id,
        },
      },
    });

    mmiConfigurationController = new MmiConfigurationController();

    const custodianKeyringBuilders = Object.keys(CUSTODIAN_TYPES).map(
      (custodianType) => {
        return mmiKeyringBuilderFactory(
          CUSTODIAN_TYPES[custodianType].keyringClass,
          { mmiConfigurationController },
        );
      },
    );

    keyringController = new KeyringController({
      messenger: controllerMessenger.getRestricted({
        name: 'KeyringController',
        allowedActions: [
          'KeyringController:getState',
          'KeyringController:signMessage',
          'KeyringController:signPersonalMessage',
          'KeyringController:signTypedMessage',
          'KeyringController:decryptMessage',
          'KeyringController:getEncryptionPublicKey',
          'KeyringController:getKeyringsByType',
          'KeyringController:getKeyringForAccount',
          'KeyringController:getAccounts',
        ],
        allowedEvents: [
          'KeyringController:stateChange',
          'KeyringController:lock',
          'KeyringController:unlock',
          'KeyringController:accountRemoved',
          'KeyringController:qrKeyringStateChange',
        ],
      }),
      keyringBuilders: [...custodianKeyringBuilders],
      state: {},
      encryptor: {
        encrypt(_, object) {
          this.object = object;
          return Promise.resolve('mock-encrypted');
        },
        decrypt() {
          return Promise.resolve(this.object);
        },
      },
      updateIdentities: jest.fn(),
      syncIdentities: jest.fn(),
    });

    const permissionController = {
      updateCaveat: () => jest.fn(),
      getCaveat: () => jest.fn().mockResolvedValue(),
    };

    custodyController = new CustodyController({
      initState: {
        custodyAccountDetails: {
          [mockAccount.address]: {
            custodyType: 'Custody - ECA3',
          },
          [mockAccount2.address]: {
            custodyType: 'Custody - ECA3',
          },
        },
      },
    });

    metaMetricsController = new MetaMetricsController({
      preferencesStore: {
        getState: jest.fn().mockReturnValue({ currentLocale: 'en' }),
        subscribe: jest.fn(),
      },
      getCurrentChainId: jest.fn(),
      onNetworkDidChange: jest.fn(),
    });

    const mmiControllerMessenger = controllerMessenger.getRestricted({
      name: 'MMIController',
      allowedActions: [
        'AccountsController:getAccountByAddress',
        'AccountsController:setAccountName',
        'AccountsController:listAccounts',
        'AccountsController:getSelectedAccount',
        'AccountsController:setSelectedAccount',
      ],
    });

    mmiController = new MMIController({
      messenger: mmiControllerMessenger,
      mmiConfigurationController,
      keyringController,
      transactionUpdateController: new TransactionUpdateController({
        getCustodyKeyring: jest.fn(),
      }),
      signatureController: new SignatureController({
        messenger: mockMessenger,
        keyringController: new KeyringController({
          initState: {},
          messenger: mockMessenger,
        }),
        isEthSignEnabled: jest.fn(),
        getAllState: jest.fn(),
        getCurrentChainId: jest.fn(),
      }),
      appStateController: new AppStateController({
        addUnlockListener: jest.fn(),
        isUnlocked: jest.fn(() => true),
        initState: {},
        onInactiveTimeout: jest.fn(),
        showUnlockRequest: jest.fn(),
        preferencesStore: {
          subscribe: jest.fn(),
          getState: jest.fn(() => ({
            preferences: {
              autoLockTimeLimit: 0,
            },
          })),
        },
        messenger: mockMessenger,
      }),
      networkController,
      permissionController,
      custodyController,
      metaMetricsController,
      custodianEventHandlerFactory: jest.fn(),
      getTransactions: jest.fn(),
      updateTransactionHash: jest.fn(),
      trackTransactionEvents: jest.fn(),
      setTxStatusSigned: jest.fn(),
      setTxStatusSubmitted: jest.fn(),
      setTxStatusFailed: jest.fn(),
      updateTransaction: jest.fn(),
      extension: { runtime: { id: 'mock-extension-id' } },
    });

    mmiController.getState = jest.fn();
    mmiController.captureException = jest.fn();
    mmiController.accountTracker = { syncWithAddresses: jest.fn() };

    jest.spyOn(metaMetricsController.store, 'getState').mockReturnValue({
      metaMetricsId: mockMetaMetricsId,
    });
  });

  afterEach(() => {
    jest.clearAllMocks();
  });

  describe('addKeyringIfNotExists', () => {
    it('should add a new keyring if it does not exist', async () => {
      const type = 'mock-keyring-type';
      mmiController.keyringController.getKeyringsByType = jest
        .fn()
        .mockReturnValue([]);
      mmiController.keyringController.addNewKeyring = jest
        .fn()
        .mockResolvedValue('new-keyring');

      const result = await mmiController.addKeyringIfNotExists(type);

<<<<<<< HEAD
      expect(mmiController.keyringController.getKeyringsByType).toHaveBeenCalledWith(
        type
      );
      expect(mmiController.keyringController.addNewKeyring).toHaveBeenCalledWith(
        type
      );
=======
      expect(
        mmiController.keyringController.getKeyringsByType,
      ).toHaveBeenCalledWith(type);
      expect(
        mmiController.keyringController.addNewKeyring,
      ).toHaveBeenCalledWith(type);
>>>>>>> 717376e8
      expect(result).toBe('new-keyring');
    });

    it('should return existing keyring if it exists', async () => {
      const type = 'mock-keyring-type';
      const existingKeyring = 'existing-keyring';
      mmiController.keyringController.getKeyringsByType = jest
        .fn()
        .mockReturnValue([existingKeyring]);
      mmiController.keyringController.addNewKeyring = jest.fn();

      const result = await mmiController.addKeyringIfNotExists(type);

<<<<<<< HEAD
      expect(mmiController.keyringController.getKeyringsByType).toHaveBeenCalledWith(
        type
      );
      expect(mmiController.keyringController.addNewKeyring).not.toHaveBeenCalled();
=======
      expect(
        mmiController.keyringController.getKeyringsByType,
      ).toHaveBeenCalledWith(type);
      expect(
        mmiController.keyringController.addNewKeyring,
      ).not.toHaveBeenCalled();
>>>>>>> 717376e8
      expect(result).toBe(existingKeyring);
    });
  });

  describe('onSubmitPassword', () => {
    it('should add keyrings and handle refresh tokens and events', async () => {
      mmiController.custodyController.getAllCustodyTypes = jest
        .fn()
        .mockReturnValue(['mock-custody-type']);
<<<<<<< HEAD
      mmiController.addKeyringIfNotExists = jest
        .fn()
        .mockResolvedValue({
          on: jest.fn(),
          getAccounts: jest.fn().mockResolvedValue(['0x1']),
          getSupportedChains: jest.fn().mockResolvedValue({}),
        });
=======
      mmiController.addKeyringIfNotExists = jest.fn().mockResolvedValue({
        on: jest.fn(),
        getAccounts: jest.fn().mockResolvedValue(['0x1']),
        getSupportedChains: jest.fn().mockResolvedValue({}),
      });
>>>>>>> 717376e8
      mmiController.storeCustodianSupportedChains = jest.fn();
      mmiController.txStateManager = {
        getTransactions: jest.fn().mockReturnValue([]),
      };
      mmiController.transactionUpdateController.subscribeToEvents = jest.fn();
      mmiController.mmiConfigurationController.storeConfiguration = jest.fn();
<<<<<<< HEAD
      mmiController.transactionUpdateController.getCustomerProofForAddresses = jest.fn();
=======
      mmiController.transactionUpdateController.getCustomerProofForAddresses =
        jest.fn();
>>>>>>> 717376e8

      await mmiController.onSubmitPassword();

      expect(mmiController.addKeyringIfNotExists).toHaveBeenCalled();
      expect(mmiController.storeCustodianSupportedChains).toHaveBeenCalled();
<<<<<<< HEAD
      expect(mmiController.transactionUpdateController.subscribeToEvents).toHaveBeenCalled();
      expect(mmiController.mmiConfigurationController.storeConfiguration).toHaveBeenCalled();
    });
  });

  describe('connectCustodyAddresses', () => {
    it('should connect new addresses to custodian', async () => {
      const custodianType = 'mock-custodian-type';
      const custodianName = 'mock-custodian-name';
      const accounts = {
        '0x1': {
          name: 'Account 1',
          custodianDetails: {},
          labels: [],
          token: 'token',
          chainId: 1,
        },
      };
      CUSTODIAN_TYPES['MOCK-CUSTODIAN-TYPE'] = { keyringClass: { type: 'mock-keyring-class' } };
      mmiController.addKeyringIfNotExists = jest
        .fn()
        .mockResolvedValue({
          on: jest.fn(),
          setSelectedAddresses: jest.fn(),
          addAccounts: jest.fn(),
          addNewAccountForKeyring: jest.fn(),
          getStatusMap: jest.fn(),
        });
      mmiController.keyringController.getAccounts = jest
        .fn()
        .mockResolvedValue(['0x2']);
      mmiController.keyringController.addNewAccountForKeyring = jest.fn()

=======
      expect(
        mmiController.transactionUpdateController.subscribeToEvents,
      ).toHaveBeenCalled();
      expect(
        mmiController.mmiConfigurationController.storeConfiguration,
      ).toHaveBeenCalled();
    });
  });

  describe('connectCustodyAddresses', () => {
    it('should connect new addresses to custodian', async () => {
      const custodianType = 'mock-custodian-type';
      const custodianName = 'mock-custodian-name';
      const accounts = {
        '0x1': {
          name: 'Account 1',
          custodianDetails: {},
          labels: [],
          token: 'token',
          chainId: 1,
        },
      };
      CUSTODIAN_TYPES['MOCK-CUSTODIAN-TYPE'] = {
        keyringClass: { type: 'mock-keyring-class' },
      };
      mmiController.addKeyringIfNotExists = jest.fn().mockResolvedValue({
        on: jest.fn(),
        setSelectedAddresses: jest.fn(),
        addAccounts: jest.fn(),
        addNewAccountForKeyring: jest.fn(),
        getStatusMap: jest.fn(),
      });
      mmiController.keyringController.getAccounts = jest
        .fn()
        .mockResolvedValue(['0x2']);
      mmiController.keyringController.addNewAccountForKeyring = jest.fn();

>>>>>>> 717376e8
      mmiController.custodyController.setAccountDetails = jest.fn();
      mmiController.accountTracker.syncWithAddresses = jest.fn();
      mmiController.storeCustodianSupportedChains = jest.fn();
      mmiController.custodyController.storeCustodyStatusMap = jest.fn();
<<<<<<< HEAD

      const result = await mmiController.connectCustodyAddresses(
        custodianType,
        custodianName,
        accounts
      );

      expect(mmiController.addKeyringIfNotExists).toHaveBeenCalled();
      expect(mmiController.keyringController.getAccounts).toHaveBeenCalled();
      expect(mmiController.custodyController.setAccountDetails).toHaveBeenCalled();
      expect(mmiController.accountTracker.syncWithAddresses).toHaveBeenCalled();
      expect(mmiController.storeCustodianSupportedChains).toHaveBeenCalled();
      expect(mmiController.custodyController.storeCustodyStatusMap).toHaveBeenCalled();
=======

      const result = await mmiController.connectCustodyAddresses(
        custodianType,
        custodianName,
        accounts,
      );

      expect(mmiController.addKeyringIfNotExists).toHaveBeenCalled();
      expect(mmiController.keyringController.getAccounts).toHaveBeenCalled();
      expect(
        mmiController.custodyController.setAccountDetails,
      ).toHaveBeenCalled();
      expect(mmiController.accountTracker.syncWithAddresses).toHaveBeenCalled();
      expect(mmiController.storeCustodianSupportedChains).toHaveBeenCalled();
      expect(
        mmiController.custodyController.storeCustodyStatusMap,
      ).toHaveBeenCalled();
>>>>>>> 717376e8
      expect(result).toEqual(['0x1']);
    });
  });

  describe('getCustodianAccounts', () => {
    it('should return custodian accounts', async () => {
<<<<<<< HEAD
      CUSTODIAN_TYPES['MOCK-CUSTODIAN-TYPE'] = { keyringClass: { type: 'mock-keyring-class' } };
      mmiController.addKeyringIfNotExists = jest
        .fn()
        .mockResolvedValue({
          getCustodianAccounts: jest.fn().mockResolvedValue(['account1']),
        });

      const result = await mmiController.getCustodianAccounts(
        'token',
        'neptune-custody',
        'ECA3',
        true
      );

      expect(result).toEqual(['account1']);
    });

    it('should return custodian accounts when custodianType is not provided', async () => {
      CUSTODIAN_TYPES['CUSTODIAN-TYPE'] = { keyringClass: { type: 'mock-keyring-class' } };
      mmiController.messenger.call = jest
        .fn()
        .mockReturnValue({ address: '0x1' });
      mmiController.custodyController.getCustodyTypeByAddress = jest
        .fn()
        .mockReturnValue('custodian-type');
      mmiController.addKeyringIfNotExists = jest
        .fn()
        .mockResolvedValue({
          getCustodianAccounts: jest.fn().mockResolvedValue(['account1']),
        });

      const result = await mmiController.getCustodianAccounts(
        'token',
        'neptune-custody',
      );

      expect(result).toEqual(['account1']);
    });
  });

  describe('getCustodianAccountsByAddress', () => {
    it('should return custodian accounts by address', async () => {
      CUSTODIAN_TYPES['MOCK-CUSTODIAN-TYPE'] = { keyringClass: { type: 'mock-keyring-class' } };
      mmiController.addKeyringIfNotExists = jest
        .fn()
        .mockResolvedValue({
          getCustodianAccounts: jest.fn().mockResolvedValue(['account1']),
        });

      const result = await mmiController.getCustodianAccountsByAddress(
        'token',
        'envName',
        'address',
        'mock-custodian-type'
      );

      expect(result).toEqual(['account1']);
    });
  });

  describe('getCustodianTransactionDeepLink', () => {
    it('should return a transaction deep link', async () => {
      mmiController.custodyController.getCustodyTypeByAddress = jest
        .fn()
        .mockReturnValue('custodyType');
      mmiController.addKeyringIfNotExists = jest
        .fn()
        .mockResolvedValue({
          getTransactionDeepLink: jest
            .fn()
            .mockResolvedValue('transactionDeepLink'),
        });

      const result = await mmiController.getCustodianTransactionDeepLink(
        'address',
        'txId'
      );

      expect(result).toEqual('transactionDeepLink');
    });
  });

  describe('getCustodianConfirmDeepLink', () => {
    it('should return a confirmation deep link', async () => {
      mmiController.txStateManager = {
        getTransactions: jest.fn().mockReturnValue([
          {
            id: 'txId',
            txParams: { from: '0x1' },
            custodyId: 'custodyId',
          },
        ]),
      };
      mmiController.custodyController.getCustodyTypeByAddress = jest
        .fn()
        .mockReturnValue('custodyType');
      mmiController.addKeyringIfNotExists = jest
        .fn()
        .mockResolvedValue({
          getTransactionDeepLink: jest
            .fn()
            .mockResolvedValue('transactionDeepLink'),
        });

      const result = await mmiController.getCustodianConfirmDeepLink('txId');

      expect(result).toEqual({
        deepLink: 'transactionDeepLink',
        custodyId: 'custodyId',
      });
    });
  });

  describe('getCustodianSignMessageDeepLink', () => {
    it('should return a sign message deep link', async () => {
      mmiController.custodyController.getCustodyTypeByAddress = jest
        .fn()
        .mockReturnValue('custodyType');
      mmiController.addKeyringIfNotExists = jest
        .fn()
        .mockResolvedValue({
          getTransactionDeepLink: jest
            .fn()
            .mockResolvedValue('transactionDeepLink'),
        });

      const result = await mmiController.getCustodianSignMessageDeepLink(
        'address',
        'custodyTxId'
      );

      expect(result).toEqual('transactionDeepLink');
    });
  });

  describe('getCustodianToken', () => {
    it('should return a custodian token', async () => {
      mmiController.keyringController.getKeyringForAccount = jest
        .fn()
        .mockResolvedValue({
          getAccountDetails: jest.fn().mockReturnValue({
            authDetails: { jwt: 'jwtToken' },
          }),
        });

      const result = await mmiController.getCustodianToken('address');

      expect(result).toEqual('jwtToken');
    });

    it('should return an empty string if authDetails are undefined', async () => {
      mmiController.keyringController.getKeyringForAccount = jest
        .fn()
        .mockResolvedValue({
          getAccountDetails: jest.fn().mockReturnValue({}),
        });

      const result = await mmiController.getCustodianToken('address');

      expect(result).toEqual('');
    });
  });

  describe('getCustodianJWTList', () => {
    it('should return a list of JWTs for a custodian', async () => {
      mmiController.custodyController.getAccountDetails = jest
        .fn()
        .mockReturnValue({});
      mmiController.messenger.call = jest
        .fn()
        .mockReturnValue([mockAccount, mockAccount2]);
      mmiController.mmiConfigurationController.store.getState = jest
        .fn()
        .mockReturnValue({
          mmiConfiguration: {
            custodians: [{ envName: 'custodianEnvName', type: 'ECA3' }],
          },
        });
      mmiController.keyringController.getKeyringsByType = jest
        .fn()
        .mockReturnValue([
          {
            getAccountDetails: jest.fn().mockReturnValue({
              authDetails: { jwt: 'jwtToken' },
            }),
          },
        ]);

      const result = await mmiController.getCustodianJWTList(
        'custodianEnvName'
      );

=======
      CUSTODIAN_TYPES['MOCK-CUSTODIAN-TYPE'] = {
        keyringClass: { type: 'mock-keyring-class' },
      };
      mmiController.addKeyringIfNotExists = jest.fn().mockResolvedValue({
        getCustodianAccounts: jest.fn().mockResolvedValue(['account1']),
      });

      const result = await mmiController.getCustodianAccounts(
        'token',
        'neptune-custody',
        'ECA3',
        true,
      );

      expect(result).toEqual(['account1']);
    });

    it('should return custodian accounts when custodianType is not provided', async () => {
      CUSTODIAN_TYPES['CUSTODIAN-TYPE'] = {
        keyringClass: { type: 'mock-keyring-class' },
      };
      mmiController.messenger.call = jest
        .fn()
        .mockReturnValue({ address: '0x1' });
      mmiController.custodyController.getCustodyTypeByAddress = jest
        .fn()
        .mockReturnValue('custodian-type');
      mmiController.addKeyringIfNotExists = jest.fn().mockResolvedValue({
        getCustodianAccounts: jest.fn().mockResolvedValue(['account1']),
      });

      const result = await mmiController.getCustodianAccounts(
        'token',
        'neptune-custody',
      );

      expect(result).toEqual(['account1']);
    });
  });

  describe('getCustodianTransactionDeepLink', () => {
    it('should return a transaction deep link', async () => {
      mmiController.custodyController.getCustodyTypeByAddress = jest
        .fn()
        .mockReturnValue('custodyType');
      mmiController.addKeyringIfNotExists = jest.fn().mockResolvedValue({
        getTransactionDeepLink: jest
          .fn()
          .mockResolvedValue('transactionDeepLink'),
      });

      const result = await mmiController.getCustodianTransactionDeepLink(
        'address',
        'txId',
      );

      expect(result).toEqual('transactionDeepLink');
    });
  });

  describe('getCustodianConfirmDeepLink', () => {
    it('should return a confirmation deep link', async () => {
      mmiController.txStateManager = {
        getTransactions: jest.fn().mockReturnValue([
          {
            id: 'txId',
            txParams: { from: '0x1' },
            custodyId: 'custodyId',
          },
        ]),
      };
      mmiController.custodyController.getCustodyTypeByAddress = jest
        .fn()
        .mockReturnValue('custodyType');
      mmiController.addKeyringIfNotExists = jest.fn().mockResolvedValue({
        getTransactionDeepLink: jest
          .fn()
          .mockResolvedValue('transactionDeepLink'),
      });

      const result = await mmiController.getCustodianConfirmDeepLink('txId');

      expect(result).toEqual({
        deepLink: 'transactionDeepLink',
        custodyId: 'custodyId',
      });
    });
  });

  describe('getCustodianSignMessageDeepLink', () => {
    it('should return a sign message deep link', async () => {
      mmiController.custodyController.getCustodyTypeByAddress = jest
        .fn()
        .mockReturnValue('custodyType');
      mmiController.addKeyringIfNotExists = jest.fn().mockResolvedValue({
        getTransactionDeepLink: jest
          .fn()
          .mockResolvedValue('transactionDeepLink'),
      });

      const result = await mmiController.getCustodianSignMessageDeepLink(
        'address',
        'custodyTxId',
      );

      expect(result).toEqual('transactionDeepLink');
    });
  });

  describe('getCustodianToken', () => {
    it('should return a custodian token', async () => {
      mmiController.keyringController.getKeyringForAccount = jest
        .fn()
        .mockResolvedValue({
          getAccountDetails: jest.fn().mockReturnValue({
            authDetails: { jwt: 'jwtToken' },
          }),
        });

      const result = await mmiController.getCustodianToken('address');

      expect(result).toEqual('jwtToken');
    });

    it('should return an empty string if authDetails are undefined', async () => {
      mmiController.keyringController.getKeyringForAccount = jest
        .fn()
        .mockResolvedValue({
          getAccountDetails: jest.fn().mockReturnValue({}),
        });

      const result = await mmiController.getCustodianToken('address');

      expect(result).toEqual('');
    });
  });

  describe('getCustodianJWTList', () => {
    it('should return a list of JWTs for a custodian', async () => {
      mmiController.custodyController.getAccountDetails = jest
        .fn()
        .mockReturnValue({});
      mmiController.messenger.call = jest
        .fn()
        .mockReturnValue([mockAccount, mockAccount2]);
      mmiController.mmiConfigurationController.store.getState = jest
        .fn()
        .mockReturnValue({
          mmiConfiguration: {
            custodians: [{ envName: 'custodianEnvName', type: 'ECA3' }],
          },
        });
      mmiController.keyringController.getKeyringsByType = jest
        .fn()
        .mockReturnValue([
          {
            getAccountDetails: jest.fn().mockReturnValue({
              authDetails: { jwt: 'jwtToken' },
            }),
          },
        ]);

      const result = await mmiController.getCustodianJWTList(
        'custodianEnvName',
      );

>>>>>>> 717376e8
      expect(result).toEqual([]);
    });
  });

  describe('getAllCustodianAccountsWithToken', () => {
    it('should return all custodian accounts with a token', async () => {
      mmiController.keyringController.getKeyringsByType = jest
        .fn()
        .mockReturnValue([
          {
            getAllAccountsWithToken: jest.fn().mockReturnValue(['account1']),
          },
        ]);

      const result = await mmiController.getAllCustodianAccountsWithToken(
        'custodyType',
<<<<<<< HEAD
        'token'
=======
        'token',
>>>>>>> 717376e8
      );

      expect(result).toEqual(['account1']);
    });
  });

  describe('setCustodianNewRefreshToken', () => {
    it('should set a new refresh token for a custodian account', async () => {
      mmiController.custodyController.getCustodyTypeByAddress = jest
        .fn()
        .mockReturnValue('custodyType');
      const keyringMock = {
        replaceRefreshTokenAuthDetails: jest.fn(),
      };
<<<<<<< HEAD
      mmiController.addKeyringIfNotExists = jest.fn().mockResolvedValue(keyringMock);
=======
      mmiController.addKeyringIfNotExists = jest
        .fn()
        .mockResolvedValue(keyringMock);
>>>>>>> 717376e8

      await mmiController.setCustodianNewRefreshToken({
        address: 'address',
        refreshToken: 'refreshToken',
      });

<<<<<<< HEAD
      expect(keyringMock.replaceRefreshTokenAuthDetails).toHaveBeenCalledWith('address', 'refreshToken');
=======
      expect(keyringMock.replaceRefreshTokenAuthDetails).toHaveBeenCalledWith(
        'address',
        'refreshToken',
      );
>>>>>>> 717376e8
    });
  });

  describe('handleMmiCheckIfTokenIsPresent', () => {
    it('should check if a token is present', async () => {
      mmiController.messenger.call = jest
        .fn()
        .mockReturnValue({ address: '0x1' });
      mmiController.custodyController.getCustodyTypeByAddress = jest
        .fn()
        .mockReturnValue('custodyType');
      mmiController.addKeyringIfNotExists = jest
        .fn()
        .mockResolvedValue('keyring');
      mmiController.appStateController.getUnlockPromise = jest.fn();
<<<<<<< HEAD
      mmiController.custodyController.handleMmiCheckIfTokenIsPresent = jest.fn();
=======
      mmiController.custodyController.handleMmiCheckIfTokenIsPresent =
        jest.fn();
>>>>>>> 717376e8

      await mmiController.handleMmiCheckIfTokenIsPresent({
        params: {
          token: 'token',
          envName: 'envName',
          address: 'address',
        },
      });

<<<<<<< HEAD
      expect(mmiController.appStateController.getUnlockPromise).toHaveBeenCalled();
      expect(mmiController.custodyController.handleMmiCheckIfTokenIsPresent).toHaveBeenCalled();
=======
      expect(
        mmiController.appStateController.getUnlockPromise,
      ).toHaveBeenCalled();
      expect(
        mmiController.custodyController.handleMmiCheckIfTokenIsPresent,
      ).toHaveBeenCalled();
>>>>>>> 717376e8
    });
  });

  describe('handleMmiDashboardData', () => {
    it('should return internalAccounts as identities', async () => {
      const controllerMessengerSpy = jest.spyOn(controllerMessenger, 'call');
      await mmiController.handleMmiDashboardData();

      expect(controllerMessengerSpy).toHaveBeenCalledWith(
        'AccountsController:listAccounts'
      );
      expect(controllerMessengerSpy).toHaveReturnedWith([
        mockAccount,
        mockAccount2,
      ]);
      expect(PortfolioDashboard.handleMmiPortfolio).toBeCalledWith(
        expect.objectContaining({
          keyringAccounts: expect.anything(),
          identities: [mockAccount, mockAccount2].map((account) => {
            return { address: account.address, name: account.metadata.name };
          }),
          metaMetricsId: expect.anything(),
          networks: expect.anything(),
          getAccountDetails: expect.anything(),
          extensionId: expect.anything(),
        })
      );
    });
  });

  describe('newUnsignedMessage', () => {
    it('should create a new unsigned message', async () => {
      mmiController.custodyController.getAccountDetails = jest
        .fn()
        .mockReturnValue({});

      const message = { from: '0x1' };
      const request = { method: 'eth_signTypedData' };

      mmiController.signatureController.newUnsignedTypedMessage = jest
        .fn()
        .mockResolvedValue('unsignedTypedMessage');

      const result = await mmiController.newUnsignedMessage(
        message,
        request,
<<<<<<< HEAD
        'v4'
=======
        'v4',
>>>>>>> 717376e8
      );

      expect(result).toEqual('unsignedTypedMessage');
    });
  });

  describe('handleSigningEvents', () => {
    it('should handle signing events', async () => {
      mmiController.transactionUpdateController.addTransactionToWatchList = jest
        .fn()
        .mockResolvedValue('added');
      mmiController.signatureController.setMessageMetadata = jest.fn();

      const signature = {
        custodian_transactionId: 'custodianTxId',
        from: '0x1',
      };
      const messageId = 'messageId';

      await mmiController.handleSigningEvents(
        signature,
        messageId,
<<<<<<< HEAD
        'signOperation'
      );

      expect(
        mmiController.transactionUpdateController.addTransactionToWatchList
      ).toHaveBeenCalledWith('custodianTxId', '0x1', 'signOperation', true);
      expect(mmiController.signatureController.setMessageMetadata).toHaveBeenCalledWith(
        messageId,
        signature
      );
=======
        'signOperation',
      );

      expect(
        mmiController.transactionUpdateController.addTransactionToWatchList,
      ).toHaveBeenCalledWith('custodianTxId', '0x1', 'signOperation', true);
      expect(
        mmiController.signatureController.setMessageMetadata,
      ).toHaveBeenCalledWith(messageId, signature);
>>>>>>> 717376e8
    });
  });

  describe('setAccountAndNetwork', () => {
    it('should set a new selected account if the selectedAddress and the address from the arguments is different', async () => {
      const selectedAccountSpy = jest.spyOn(controllerMessenger, 'call');
      await mmiController.setAccountAndNetwork(
        'mock-origin',
        mockAccount2.address,
        '0x1'
      );

      expect(selectedAccountSpy).toHaveBeenCalledWith(
        'AccountsController:setSelectedAccount',
        mockAccount2.id
      );

      const selectedAccount = accountsController.getSelectedAccount();

      expect(selectedAccount.id).toBe(mockAccount2.id);
    });

    it('should not set a new selected account the accounts are the same', async () => {
      const selectedAccountSpy = jest.spyOn(controllerMessenger, 'call');
      await mmiController.setAccountAndNetwork(
        'mock-origin',
        mockAccount.address,
        '0x1'
      );

      expect(selectedAccountSpy).toHaveBeenCalledTimes(1);
      const selectedAccount = accountsController.getSelectedAccount();
      expect(selectedAccount.id).toBe(mockAccount.id);
    });
  });

  describe('handleMmiOpenAddHardwareWallet', () => {
    it('should open add hardware wallet interface', async () => {
      mmiController.appStateController.getUnlockPromise = jest.fn();
      mmiController.platform = { openExtensionInBrowser: jest.fn() };
<<<<<<< HEAD

      await mmiController.handleMmiOpenAddHardwareWallet();

      expect(mmiController.appStateController.getUnlockPromise).toHaveBeenCalled();
      expect(mmiController.platform.openExtensionInBrowser).toHaveBeenCalledWith(
        '/new-account/connect'
      );
=======

      await mmiController.handleMmiOpenAddHardwareWallet();

      expect(
        mmiController.appStateController.getUnlockPromise,
      ).toHaveBeenCalled();
      expect(
        mmiController.platform.openExtensionInBrowser,
      ).toHaveBeenCalledWith('/new-account/connect');
>>>>>>> 717376e8
    });
  });
});<|MERGE_RESOLUTION|>--- conflicted
+++ resolved
@@ -300,21 +300,12 @@
 
       const result = await mmiController.addKeyringIfNotExists(type);
 
-<<<<<<< HEAD
-      expect(mmiController.keyringController.getKeyringsByType).toHaveBeenCalledWith(
-        type
-      );
-      expect(mmiController.keyringController.addNewKeyring).toHaveBeenCalledWith(
-        type
-      );
-=======
       expect(
         mmiController.keyringController.getKeyringsByType,
       ).toHaveBeenCalledWith(type);
       expect(
         mmiController.keyringController.addNewKeyring,
       ).toHaveBeenCalledWith(type);
->>>>>>> 717376e8
       expect(result).toBe('new-keyring');
     });
 
@@ -328,19 +319,12 @@
 
       const result = await mmiController.addKeyringIfNotExists(type);
 
-<<<<<<< HEAD
-      expect(mmiController.keyringController.getKeyringsByType).toHaveBeenCalledWith(
-        type
-      );
-      expect(mmiController.keyringController.addNewKeyring).not.toHaveBeenCalled();
-=======
       expect(
         mmiController.keyringController.getKeyringsByType,
       ).toHaveBeenCalledWith(type);
       expect(
         mmiController.keyringController.addNewKeyring,
       ).not.toHaveBeenCalled();
->>>>>>> 717376e8
       expect(result).toBe(existingKeyring);
     });
   });
@@ -350,73 +334,24 @@
       mmiController.custodyController.getAllCustodyTypes = jest
         .fn()
         .mockReturnValue(['mock-custody-type']);
-<<<<<<< HEAD
-      mmiController.addKeyringIfNotExists = jest
-        .fn()
-        .mockResolvedValue({
-          on: jest.fn(),
-          getAccounts: jest.fn().mockResolvedValue(['0x1']),
-          getSupportedChains: jest.fn().mockResolvedValue({}),
-        });
-=======
       mmiController.addKeyringIfNotExists = jest.fn().mockResolvedValue({
         on: jest.fn(),
         getAccounts: jest.fn().mockResolvedValue(['0x1']),
         getSupportedChains: jest.fn().mockResolvedValue({}),
       });
->>>>>>> 717376e8
       mmiController.storeCustodianSupportedChains = jest.fn();
       mmiController.txStateManager = {
         getTransactions: jest.fn().mockReturnValue([]),
       };
       mmiController.transactionUpdateController.subscribeToEvents = jest.fn();
       mmiController.mmiConfigurationController.storeConfiguration = jest.fn();
-<<<<<<< HEAD
-      mmiController.transactionUpdateController.getCustomerProofForAddresses = jest.fn();
-=======
       mmiController.transactionUpdateController.getCustomerProofForAddresses =
         jest.fn();
->>>>>>> 717376e8
 
       await mmiController.onSubmitPassword();
 
       expect(mmiController.addKeyringIfNotExists).toHaveBeenCalled();
       expect(mmiController.storeCustodianSupportedChains).toHaveBeenCalled();
-<<<<<<< HEAD
-      expect(mmiController.transactionUpdateController.subscribeToEvents).toHaveBeenCalled();
-      expect(mmiController.mmiConfigurationController.storeConfiguration).toHaveBeenCalled();
-    });
-  });
-
-  describe('connectCustodyAddresses', () => {
-    it('should connect new addresses to custodian', async () => {
-      const custodianType = 'mock-custodian-type';
-      const custodianName = 'mock-custodian-name';
-      const accounts = {
-        '0x1': {
-          name: 'Account 1',
-          custodianDetails: {},
-          labels: [],
-          token: 'token',
-          chainId: 1,
-        },
-      };
-      CUSTODIAN_TYPES['MOCK-CUSTODIAN-TYPE'] = { keyringClass: { type: 'mock-keyring-class' } };
-      mmiController.addKeyringIfNotExists = jest
-        .fn()
-        .mockResolvedValue({
-          on: jest.fn(),
-          setSelectedAddresses: jest.fn(),
-          addAccounts: jest.fn(),
-          addNewAccountForKeyring: jest.fn(),
-          getStatusMap: jest.fn(),
-        });
-      mmiController.keyringController.getAccounts = jest
-        .fn()
-        .mockResolvedValue(['0x2']);
-      mmiController.keyringController.addNewAccountForKeyring = jest.fn()
-
-=======
       expect(
         mmiController.transactionUpdateController.subscribeToEvents,
       ).toHaveBeenCalled();
@@ -454,26 +389,10 @@
         .mockResolvedValue(['0x2']);
       mmiController.keyringController.addNewAccountForKeyring = jest.fn();
 
->>>>>>> 717376e8
       mmiController.custodyController.setAccountDetails = jest.fn();
       mmiController.accountTracker.syncWithAddresses = jest.fn();
       mmiController.storeCustodianSupportedChains = jest.fn();
       mmiController.custodyController.storeCustodyStatusMap = jest.fn();
-<<<<<<< HEAD
-
-      const result = await mmiController.connectCustodyAddresses(
-        custodianType,
-        custodianName,
-        accounts
-      );
-
-      expect(mmiController.addKeyringIfNotExists).toHaveBeenCalled();
-      expect(mmiController.keyringController.getAccounts).toHaveBeenCalled();
-      expect(mmiController.custodyController.setAccountDetails).toHaveBeenCalled();
-      expect(mmiController.accountTracker.syncWithAddresses).toHaveBeenCalled();
-      expect(mmiController.storeCustodianSupportedChains).toHaveBeenCalled();
-      expect(mmiController.custodyController.storeCustodyStatusMap).toHaveBeenCalled();
-=======
 
       const result = await mmiController.connectCustodyAddresses(
         custodianType,
@@ -491,44 +410,42 @@
       expect(
         mmiController.custodyController.storeCustodyStatusMap,
       ).toHaveBeenCalled();
->>>>>>> 717376e8
       expect(result).toEqual(['0x1']);
     });
   });
 
   describe('getCustodianAccounts', () => {
     it('should return custodian accounts', async () => {
-<<<<<<< HEAD
-      CUSTODIAN_TYPES['MOCK-CUSTODIAN-TYPE'] = { keyringClass: { type: 'mock-keyring-class' } };
-      mmiController.addKeyringIfNotExists = jest
-        .fn()
-        .mockResolvedValue({
-          getCustodianAccounts: jest.fn().mockResolvedValue(['account1']),
-        });
+      CUSTODIAN_TYPES['MOCK-CUSTODIAN-TYPE'] = {
+        keyringClass: { type: 'mock-keyring-class' },
+      };
+      mmiController.addKeyringIfNotExists = jest.fn().mockResolvedValue({
+        getCustodianAccounts: jest.fn().mockResolvedValue(['account1']),
+      });
 
       const result = await mmiController.getCustodianAccounts(
         'token',
         'neptune-custody',
         'ECA3',
-        true
+        true,
       );
 
       expect(result).toEqual(['account1']);
     });
 
     it('should return custodian accounts when custodianType is not provided', async () => {
-      CUSTODIAN_TYPES['CUSTODIAN-TYPE'] = { keyringClass: { type: 'mock-keyring-class' } };
+      CUSTODIAN_TYPES['CUSTODIAN-TYPE'] = {
+        keyringClass: { type: 'mock-keyring-class' },
+      };
       mmiController.messenger.call = jest
         .fn()
         .mockReturnValue({ address: '0x1' });
       mmiController.custodyController.getCustodyTypeByAddress = jest
         .fn()
         .mockReturnValue('custodian-type');
-      mmiController.addKeyringIfNotExists = jest
-        .fn()
-        .mockResolvedValue({
-          getCustodianAccounts: jest.fn().mockResolvedValue(['account1']),
-        });
+      mmiController.addKeyringIfNotExists = jest.fn().mockResolvedValue({
+        getCustodianAccounts: jest.fn().mockResolvedValue(['account1']),
+      });
 
       const result = await mmiController.getCustodianAccounts(
         'token',
@@ -539,42 +456,20 @@
     });
   });
 
-  describe('getCustodianAccountsByAddress', () => {
-    it('should return custodian accounts by address', async () => {
-      CUSTODIAN_TYPES['MOCK-CUSTODIAN-TYPE'] = { keyringClass: { type: 'mock-keyring-class' } };
-      mmiController.addKeyringIfNotExists = jest
-        .fn()
-        .mockResolvedValue({
-          getCustodianAccounts: jest.fn().mockResolvedValue(['account1']),
-        });
-
-      const result = await mmiController.getCustodianAccountsByAddress(
-        'token',
-        'envName',
-        'address',
-        'mock-custodian-type'
-      );
-
-      expect(result).toEqual(['account1']);
-    });
-  });
-
   describe('getCustodianTransactionDeepLink', () => {
     it('should return a transaction deep link', async () => {
       mmiController.custodyController.getCustodyTypeByAddress = jest
         .fn()
         .mockReturnValue('custodyType');
-      mmiController.addKeyringIfNotExists = jest
-        .fn()
-        .mockResolvedValue({
-          getTransactionDeepLink: jest
-            .fn()
-            .mockResolvedValue('transactionDeepLink'),
-        });
+      mmiController.addKeyringIfNotExists = jest.fn().mockResolvedValue({
+        getTransactionDeepLink: jest
+          .fn()
+          .mockResolvedValue('transactionDeepLink'),
+      });
 
       const result = await mmiController.getCustodianTransactionDeepLink(
         'address',
-        'txId'
+        'txId',
       );
 
       expect(result).toEqual('transactionDeepLink');
@@ -595,13 +490,11 @@
       mmiController.custodyController.getCustodyTypeByAddress = jest
         .fn()
         .mockReturnValue('custodyType');
-      mmiController.addKeyringIfNotExists = jest
-        .fn()
-        .mockResolvedValue({
-          getTransactionDeepLink: jest
-            .fn()
-            .mockResolvedValue('transactionDeepLink'),
-        });
+      mmiController.addKeyringIfNotExists = jest.fn().mockResolvedValue({
+        getTransactionDeepLink: jest
+          .fn()
+          .mockResolvedValue('transactionDeepLink'),
+      });
 
       const result = await mmiController.getCustodianConfirmDeepLink('txId');
 
@@ -617,17 +510,15 @@
       mmiController.custodyController.getCustodyTypeByAddress = jest
         .fn()
         .mockReturnValue('custodyType');
-      mmiController.addKeyringIfNotExists = jest
-        .fn()
-        .mockResolvedValue({
-          getTransactionDeepLink: jest
-            .fn()
-            .mockResolvedValue('transactionDeepLink'),
-        });
+      mmiController.addKeyringIfNotExists = jest.fn().mockResolvedValue({
+        getTransactionDeepLink: jest
+          .fn()
+          .mockResolvedValue('transactionDeepLink'),
+      });
 
       const result = await mmiController.getCustodianSignMessageDeepLink(
         'address',
-        'custodyTxId'
+        'custodyTxId',
       );
 
       expect(result).toEqual('transactionDeepLink');
@@ -688,177 +579,9 @@
         ]);
 
       const result = await mmiController.getCustodianJWTList(
-        'custodianEnvName'
-      );
-
-=======
-      CUSTODIAN_TYPES['MOCK-CUSTODIAN-TYPE'] = {
-        keyringClass: { type: 'mock-keyring-class' },
-      };
-      mmiController.addKeyringIfNotExists = jest.fn().mockResolvedValue({
-        getCustodianAccounts: jest.fn().mockResolvedValue(['account1']),
-      });
-
-      const result = await mmiController.getCustodianAccounts(
-        'token',
-        'neptune-custody',
-        'ECA3',
-        true,
-      );
-
-      expect(result).toEqual(['account1']);
-    });
-
-    it('should return custodian accounts when custodianType is not provided', async () => {
-      CUSTODIAN_TYPES['CUSTODIAN-TYPE'] = {
-        keyringClass: { type: 'mock-keyring-class' },
-      };
-      mmiController.messenger.call = jest
-        .fn()
-        .mockReturnValue({ address: '0x1' });
-      mmiController.custodyController.getCustodyTypeByAddress = jest
-        .fn()
-        .mockReturnValue('custodian-type');
-      mmiController.addKeyringIfNotExists = jest.fn().mockResolvedValue({
-        getCustodianAccounts: jest.fn().mockResolvedValue(['account1']),
-      });
-
-      const result = await mmiController.getCustodianAccounts(
-        'token',
-        'neptune-custody',
-      );
-
-      expect(result).toEqual(['account1']);
-    });
-  });
-
-  describe('getCustodianTransactionDeepLink', () => {
-    it('should return a transaction deep link', async () => {
-      mmiController.custodyController.getCustodyTypeByAddress = jest
-        .fn()
-        .mockReturnValue('custodyType');
-      mmiController.addKeyringIfNotExists = jest.fn().mockResolvedValue({
-        getTransactionDeepLink: jest
-          .fn()
-          .mockResolvedValue('transactionDeepLink'),
-      });
-
-      const result = await mmiController.getCustodianTransactionDeepLink(
-        'address',
-        'txId',
-      );
-
-      expect(result).toEqual('transactionDeepLink');
-    });
-  });
-
-  describe('getCustodianConfirmDeepLink', () => {
-    it('should return a confirmation deep link', async () => {
-      mmiController.txStateManager = {
-        getTransactions: jest.fn().mockReturnValue([
-          {
-            id: 'txId',
-            txParams: { from: '0x1' },
-            custodyId: 'custodyId',
-          },
-        ]),
-      };
-      mmiController.custodyController.getCustodyTypeByAddress = jest
-        .fn()
-        .mockReturnValue('custodyType');
-      mmiController.addKeyringIfNotExists = jest.fn().mockResolvedValue({
-        getTransactionDeepLink: jest
-          .fn()
-          .mockResolvedValue('transactionDeepLink'),
-      });
-
-      const result = await mmiController.getCustodianConfirmDeepLink('txId');
-
-      expect(result).toEqual({
-        deepLink: 'transactionDeepLink',
-        custodyId: 'custodyId',
-      });
-    });
-  });
-
-  describe('getCustodianSignMessageDeepLink', () => {
-    it('should return a sign message deep link', async () => {
-      mmiController.custodyController.getCustodyTypeByAddress = jest
-        .fn()
-        .mockReturnValue('custodyType');
-      mmiController.addKeyringIfNotExists = jest.fn().mockResolvedValue({
-        getTransactionDeepLink: jest
-          .fn()
-          .mockResolvedValue('transactionDeepLink'),
-      });
-
-      const result = await mmiController.getCustodianSignMessageDeepLink(
-        'address',
-        'custodyTxId',
-      );
-
-      expect(result).toEqual('transactionDeepLink');
-    });
-  });
-
-  describe('getCustodianToken', () => {
-    it('should return a custodian token', async () => {
-      mmiController.keyringController.getKeyringForAccount = jest
-        .fn()
-        .mockResolvedValue({
-          getAccountDetails: jest.fn().mockReturnValue({
-            authDetails: { jwt: 'jwtToken' },
-          }),
-        });
-
-      const result = await mmiController.getCustodianToken('address');
-
-      expect(result).toEqual('jwtToken');
-    });
-
-    it('should return an empty string if authDetails are undefined', async () => {
-      mmiController.keyringController.getKeyringForAccount = jest
-        .fn()
-        .mockResolvedValue({
-          getAccountDetails: jest.fn().mockReturnValue({}),
-        });
-
-      const result = await mmiController.getCustodianToken('address');
-
-      expect(result).toEqual('');
-    });
-  });
-
-  describe('getCustodianJWTList', () => {
-    it('should return a list of JWTs for a custodian', async () => {
-      mmiController.custodyController.getAccountDetails = jest
-        .fn()
-        .mockReturnValue({});
-      mmiController.messenger.call = jest
-        .fn()
-        .mockReturnValue([mockAccount, mockAccount2]);
-      mmiController.mmiConfigurationController.store.getState = jest
-        .fn()
-        .mockReturnValue({
-          mmiConfiguration: {
-            custodians: [{ envName: 'custodianEnvName', type: 'ECA3' }],
-          },
-        });
-      mmiController.keyringController.getKeyringsByType = jest
-        .fn()
-        .mockReturnValue([
-          {
-            getAccountDetails: jest.fn().mockReturnValue({
-              authDetails: { jwt: 'jwtToken' },
-            }),
-          },
-        ]);
-
-      const result = await mmiController.getCustodianJWTList(
         'custodianEnvName',
       );
 
->>>>>>> 717376e8
       expect(result).toEqual([]);
     });
   });
@@ -875,11 +598,7 @@
 
       const result = await mmiController.getAllCustodianAccountsWithToken(
         'custodyType',
-<<<<<<< HEAD
-        'token'
-=======
         'token',
->>>>>>> 717376e8
       );
 
       expect(result).toEqual(['account1']);
@@ -894,27 +613,19 @@
       const keyringMock = {
         replaceRefreshTokenAuthDetails: jest.fn(),
       };
-<<<<<<< HEAD
-      mmiController.addKeyringIfNotExists = jest.fn().mockResolvedValue(keyringMock);
-=======
       mmiController.addKeyringIfNotExists = jest
         .fn()
         .mockResolvedValue(keyringMock);
->>>>>>> 717376e8
 
       await mmiController.setCustodianNewRefreshToken({
         address: 'address',
         refreshToken: 'refreshToken',
       });
 
-<<<<<<< HEAD
-      expect(keyringMock.replaceRefreshTokenAuthDetails).toHaveBeenCalledWith('address', 'refreshToken');
-=======
       expect(keyringMock.replaceRefreshTokenAuthDetails).toHaveBeenCalledWith(
         'address',
         'refreshToken',
       );
->>>>>>> 717376e8
     });
   });
 
@@ -930,12 +641,8 @@
         .fn()
         .mockResolvedValue('keyring');
       mmiController.appStateController.getUnlockPromise = jest.fn();
-<<<<<<< HEAD
-      mmiController.custodyController.handleMmiCheckIfTokenIsPresent = jest.fn();
-=======
       mmiController.custodyController.handleMmiCheckIfTokenIsPresent =
         jest.fn();
->>>>>>> 717376e8
 
       await mmiController.handleMmiCheckIfTokenIsPresent({
         params: {
@@ -945,17 +652,12 @@
         },
       });
 
-<<<<<<< HEAD
-      expect(mmiController.appStateController.getUnlockPromise).toHaveBeenCalled();
-      expect(mmiController.custodyController.handleMmiCheckIfTokenIsPresent).toHaveBeenCalled();
-=======
       expect(
         mmiController.appStateController.getUnlockPromise,
       ).toHaveBeenCalled();
       expect(
         mmiController.custodyController.handleMmiCheckIfTokenIsPresent,
       ).toHaveBeenCalled();
->>>>>>> 717376e8
     });
   });
 
@@ -965,7 +667,7 @@
       await mmiController.handleMmiDashboardData();
 
       expect(controllerMessengerSpy).toHaveBeenCalledWith(
-        'AccountsController:listAccounts'
+        'AccountsController:listAccounts',
       );
       expect(controllerMessengerSpy).toHaveReturnedWith([
         mockAccount,
@@ -981,7 +683,7 @@
           networks: expect.anything(),
           getAccountDetails: expect.anything(),
           extensionId: expect.anything(),
-        })
+        }),
       );
     });
   });
@@ -1002,11 +704,7 @@
       const result = await mmiController.newUnsignedMessage(
         message,
         request,
-<<<<<<< HEAD
-        'v4'
-=======
         'v4',
->>>>>>> 717376e8
       );
 
       expect(result).toEqual('unsignedTypedMessage');
@@ -1029,18 +727,6 @@
       await mmiController.handleSigningEvents(
         signature,
         messageId,
-<<<<<<< HEAD
-        'signOperation'
-      );
-
-      expect(
-        mmiController.transactionUpdateController.addTransactionToWatchList
-      ).toHaveBeenCalledWith('custodianTxId', '0x1', 'signOperation', true);
-      expect(mmiController.signatureController.setMessageMetadata).toHaveBeenCalledWith(
-        messageId,
-        signature
-      );
-=======
         'signOperation',
       );
 
@@ -1050,7 +736,6 @@
       expect(
         mmiController.signatureController.setMessageMetadata,
       ).toHaveBeenCalledWith(messageId, signature);
->>>>>>> 717376e8
     });
   });
 
@@ -1060,12 +745,12 @@
       await mmiController.setAccountAndNetwork(
         'mock-origin',
         mockAccount2.address,
-        '0x1'
+        '0x1',
       );
 
       expect(selectedAccountSpy).toHaveBeenCalledWith(
         'AccountsController:setSelectedAccount',
-        mockAccount2.id
+        mockAccount2.id,
       );
 
       const selectedAccount = accountsController.getSelectedAccount();
@@ -1078,7 +763,7 @@
       await mmiController.setAccountAndNetwork(
         'mock-origin',
         mockAccount.address,
-        '0x1'
+        '0x1',
       );
 
       expect(selectedAccountSpy).toHaveBeenCalledTimes(1);
@@ -1091,15 +776,6 @@
     it('should open add hardware wallet interface', async () => {
       mmiController.appStateController.getUnlockPromise = jest.fn();
       mmiController.platform = { openExtensionInBrowser: jest.fn() };
-<<<<<<< HEAD
-
-      await mmiController.handleMmiOpenAddHardwareWallet();
-
-      expect(mmiController.appStateController.getUnlockPromise).toHaveBeenCalled();
-      expect(mmiController.platform.openExtensionInBrowser).toHaveBeenCalledWith(
-        '/new-account/connect'
-      );
-=======
 
       await mmiController.handleMmiOpenAddHardwareWallet();
 
@@ -1109,7 +785,6 @@
       expect(
         mmiController.platform.openExtensionInBrowser,
       ).toHaveBeenCalledWith('/new-account/connect');
->>>>>>> 717376e8
     });
   });
 });