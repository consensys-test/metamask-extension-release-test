/* eslint-disable */
// @ts-nocheck
import { KeyringController } from '@metamask/keyring-controller';
import {
  CUSTODIAN_TYPES,
  MmiConfigurationController,
} from '@metamask-institutional/custody-keyring';
import { TransactionUpdateController } from '@metamask-institutional/transaction-update';
import { SignatureController } from '@metamask/signature-controller';
import { NetworkController } from '@metamask/network-controller';
import { AccountsController } from '@metamask/accounts-controller';
import { EthAccountType } from '@metamask/keyring-api';
import { CustodyController } from '@metamask-institutional/custody-controller';
import * as PortfolioDashboard from '@metamask-institutional/portfolio-dashboard';
import {
  CHAIN_IDS,
  NETWORK_TYPES,
  TEST_NETWORK_TICKER_MAP,
} from '../../../shared/constants/network';
import MMIController from './mmi-controller';
import AppStateController from './app-state';
import { ControllerMessenger } from '@metamask/base-controller';
import { mmiKeyringBuilderFactory } from '../mmi-keyring-builder-factory';
import MetaMetricsController from './metametrics';
import { ETH_EOA_METHODS } from '../../../shared/constants/eth-methods';

jest.mock('@metamask-institutional/portfolio-dashboard', () => ({
  handleMmiPortfolio: jest.fn(),
}));

jest.mock('./permissions', () => ({
  ...jest.requireActual('./permissions'),
  getPermissionBackgroundApiMethods: jest.fn().mockImplementation(() => {
    return {
      addPermittedAccount: jest.fn(),
    };
  }),
}));

const mockAccount = {
  address: '0x758b8178a9A4B7206d1f648c4a77C515Cbac7001',
  id: 'mock-id',
  metadata: {
    name: 'Test Account',
    keyring: {
      type: 'HD Key Tree',
    },
  },
  options: {},
  methods: ETH_EOA_METHODS,
  type: EthAccountType.Eoa,
};
const mockAccount2 = {
  address: '0x95222290DD7278Aa3Ddd389Cc1E1d165CC4BAfe6',
  id: 'mock-id-2',
  metadata: {
    name: 'Test Account 2',
    keyring: {
      type: 'HD Key Tree',
    },
  },
  options: {},
  methods: ETH_EOA_METHODS,
  type: EthAccountType.Eoa,
};

const mockMetaMetricsId = 'mock-metametrics-id';

describe('MMIController', function () {
  let mmiController,
    mmiConfigurationController,
    controllerMessenger,
    accountsController,
    networkController,
    keyringController,
    metaMetricsController,
    custodyController;

  beforeEach(async function () {
    const mockMessenger = {
      call: jest.fn(() => ({
        catch: jest.fn(),
      })),
      registerActionHandler: jest.fn(),
      registerInitialEventPayload: jest.fn(),
      publish: jest.fn(),
      subscribe: jest.fn(),
    };

    networkController = new NetworkController({
      messenger: new ControllerMessenger().getRestricted({
        name: 'NetworkController',
        allowedEvents: [
          'NetworkController:stateChange',
          'NetworkController:networkWillChange',
          'NetworkController:networkDidChange',
          'NetworkController:infuraIsBlocked',
          'NetworkController:infuraIsUnblocked',
        ],
      }),
      state: {
        providerConfig: {
          type: NETWORK_TYPES.SEPOLIA,
          chainId: CHAIN_IDS.SEPOLIA,
          ticker: TEST_NETWORK_TICKER_MAP[NETWORK_TYPES.SEPOLIA],
        },
      },
      infuraProjectId: 'mock-infura-project-id',
    });

    controllerMessenger = new ControllerMessenger();

    accountsController = new AccountsController({
      messenger: controllerMessenger.getRestricted({
        name: 'AccountsController',
        allowedEvents: [
          'SnapController:stateChange',
          'KeyringController:accountRemoved',
          'KeyringController:stateChange',
          'KeyringController:persistAllKeyrings',
          'AccountsController:selectedAccountChange',
        ],
        allowedActions: [
          'AccountsController:setCurrentAccount',
          'AccountsController:setAccountName',
          'AccountsController:listAccounts',
          'AccountsController:updateAccounts',
          'KeyringController:getAccounts',
          'KeyringController:getKeyringsByType',
          'KeyringController:getKeyringForAccount',
        ],
      }),
      state: {
        internalAccounts: {
          accounts: {
            [mockAccount.id]: mockAccount,
            [mockAccount2.id]: mockAccount2,
          },
          selectedAccount: mockAccount.id,
        },
      },
    });

    mmiConfigurationController = new MmiConfigurationController();

    const custodianKeyringBuilders = Object.keys(CUSTODIAN_TYPES).map(
      (custodianType) => {
        return mmiKeyringBuilderFactory(
          CUSTODIAN_TYPES[custodianType].keyringClass,
          { mmiConfigurationController },
        );
      },
    );

    keyringController = new KeyringController({
      messenger: controllerMessenger.getRestricted({
        name: 'KeyringController',
        allowedActions: [
          'KeyringController:getState',
          'KeyringController:signMessage',
          'KeyringController:signPersonalMessage',
          'KeyringController:signTypedMessage',
          'KeyringController:decryptMessage',
          'KeyringController:getEncryptionPublicKey',
          'KeyringController:getKeyringsByType',
          'KeyringController:getKeyringForAccount',
          'KeyringController:getAccounts',
        ],
        allowedEvents: [
          'KeyringController:stateChange',
          'KeyringController:lock',
          'KeyringController:unlock',
          'KeyringController:accountRemoved',
          'KeyringController:qrKeyringStateChange',
        ],
      }),
      keyringBuilders: [...custodianKeyringBuilders],
      state: {},
      encryptor: {
        encrypt(_, object) {
          this.object = object;
          return Promise.resolve('mock-encrypted');
        },
        decrypt() {
          return Promise.resolve(this.object);
        },
      },
      updateIdentities: jest.fn(),
      syncIdentities: jest.fn(),
    });

    const permissionController = {
      updateCaveat: () => jest.fn(),
      getCaveat: () => jest.fn().mockResolvedValue(),
    };

    custodyController = new CustodyController({
      initState: {
        custodyAccountDetails: {
          [mockAccount.address]: {
            custodyType: 'Custody - ECA3',
          },
          [mockAccount2.address]: {
            custodyType: 'Custody - ECA3',
          },
        },
      },
    });

    metaMetricsController = new MetaMetricsController({
      preferencesStore: {
        getState: jest.fn().mockReturnValue({ currentLocale: 'en' }),
        subscribe: jest.fn(),
      },
      getCurrentChainId: jest.fn(),
      onNetworkDidChange: jest.fn(),
    });

    const mmiControllerMessenger = controllerMessenger.getRestricted({
      name: 'MMIController',
      allowedActions: [
        'AccountsController:getAccountByAddress',
        'AccountsController:setAccountName',
        'AccountsController:listAccounts',
        'AccountsController:getSelectedAccount',
        'AccountsController:setSelectedAccount',
      ],
    });

    mmiController = new MMIController({
      messenger: mmiControllerMessenger,
      mmiConfigurationController,
      keyringController,
      transactionUpdateController: new TransactionUpdateController({
        getCustodyKeyring: jest.fn(),
      }),
      signatureController: new SignatureController({
        messenger: mockMessenger,
        keyringController: new KeyringController({
          initState: {},
          messenger: mockMessenger,
        }),
        isEthSignEnabled: jest.fn(),
        getAllState: jest.fn(),
        getCurrentChainId: jest.fn(),
      }),
      appStateController: new AppStateController({
        addUnlockListener: jest.fn(),
        isUnlocked: jest.fn(() => true),
        initState: {},
        onInactiveTimeout: jest.fn(),
        showUnlockRequest: jest.fn(),
        preferencesStore: {
          subscribe: jest.fn(),
          getState: jest.fn(() => ({
            preferences: {
              autoLockTimeLimit: 0,
            },
          })),
        },
        messenger: mockMessenger,
      }),
      networkController,
      permissionController,
      custodyController,
      metaMetricsController,
      custodianEventHandlerFactory: jest.fn(),
      getTransactions: jest.fn(),
      updateTransactionHash: jest.fn(),
      trackTransactionEvents: jest.fn(),
      setTxStatusSigned: jest.fn(),
      setTxStatusSubmitted: jest.fn(),
      setTxStatusFailed: jest.fn(),
      updateTransaction: jest.fn(),
      extension: { runtime: { id: 'mock-extension-id' } },
    });

    mmiController.getState = jest.fn();
    mmiController.captureException = jest.fn();
    mmiController.accountTracker = { syncWithAddresses: jest.fn() };

    jest.spyOn(metaMetricsController.store, 'getState').mockReturnValue({
      metaMetricsId: mockMetaMetricsId,
    });
  });

  afterEach(() => {
    jest.clearAllMocks();
  });

  describe('addKeyringIfNotExists', () => {
    it('should add a new keyring if it does not exist', async () => {
      const type = 'mock-keyring-type';
      mmiController.keyringController.getKeyringsByType = jest
        .fn()
        .mockReturnValue([]);
      mmiController.keyringController.addNewKeyring = jest
        .fn()
        .mockResolvedValue('new-keyring');

      const result = await mmiController.addKeyringIfNotExists(type);

      expect(
        mmiController.keyringController.getKeyringsByType,
      ).toHaveBeenCalledWith(type);
      expect(
        mmiController.keyringController.addNewKeyring,
      ).toHaveBeenCalledWith(type);
      expect(result).toBe('new-keyring');
    });

    it('should return existing keyring if it exists', async () => {
      const type = 'mock-keyring-type';
      const existingKeyring = 'existing-keyring';
      mmiController.keyringController.getKeyringsByType = jest
        .fn()
        .mockReturnValue([existingKeyring]);
      mmiController.keyringController.addNewKeyring = jest.fn();

      const result = await mmiController.addKeyringIfNotExists(type);

      expect(
        mmiController.keyringController.getKeyringsByType,
      ).toHaveBeenCalledWith(type);
      expect(
        mmiController.keyringController.addNewKeyring,
      ).not.toHaveBeenCalled();
      expect(result).toBe(existingKeyring);
    });
  });

  describe('onSubmitPassword', () => {
    it('should add keyrings and handle refresh tokens and events', async () => {
      mmiController.custodyController.getAllCustodyTypes = jest
        .fn()
        .mockReturnValue(['mock-custody-type']);
      mmiController.addKeyringIfNotExists = jest.fn().mockResolvedValue({
        on: jest.fn(),
        getAccounts: jest.fn().mockResolvedValue(['0x1']),
        getSupportedChains: jest.fn().mockResolvedValue({}),
      });
      mmiController.storeCustodianSupportedChains = jest.fn();
      mmiController.txStateManager = {
        getTransactions: jest.fn().mockReturnValue([]),
      };
      mmiController.transactionUpdateController.subscribeToEvents = jest.fn();
      mmiController.mmiConfigurationController.storeConfiguration = jest.fn();
      mmiController.transactionUpdateController.getCustomerProofForAddresses =
        jest.fn();

      await mmiController.onSubmitPassword();

      expect(mmiController.addKeyringIfNotExists).toHaveBeenCalled();
      expect(mmiController.storeCustodianSupportedChains).toHaveBeenCalled();
      expect(
        mmiController.transactionUpdateController.subscribeToEvents,
      ).toHaveBeenCalled();
      expect(
        mmiController.mmiConfigurationController.storeConfiguration,
      ).toHaveBeenCalled();
    });
  });

  describe('connectCustodyAddresses', () => {
    it('should connect new addresses to custodian', async () => {
      const custodianType = 'mock-custodian-type';
      const custodianName = 'mock-custodian-name';
      const accounts = {
        '0x1': {
          name: 'Account 1',
          custodianDetails: {},
          labels: [],
          token: 'token',
          chainId: 1,
        },
      };
      CUSTODIAN_TYPES['MOCK-CUSTODIAN-TYPE'] = {
        keyringClass: { type: 'mock-keyring-class' },
      };
      mmiController.addKeyringIfNotExists = jest.fn().mockResolvedValue({
        on: jest.fn(),
        setSelectedAddresses: jest.fn(),
        addAccounts: jest.fn(),
        addNewAccountForKeyring: jest.fn(),
        getStatusMap: jest.fn(),
      });
      mmiController.keyringController.getAccounts = jest
        .fn()
        .mockResolvedValue(['0x2']);
      mmiController.keyringController.addNewAccountForKeyring = jest.fn();

      mmiController.custodyController.setAccountDetails = jest.fn();
      mmiController.accountTracker.syncWithAddresses = jest.fn();
      mmiController.storeCustodianSupportedChains = jest.fn();
      mmiController.custodyController.storeCustodyStatusMap = jest.fn();

      const result = await mmiController.connectCustodyAddresses(
        custodianType,
        custodianName,
        accounts,
      );

      expect(mmiController.addKeyringIfNotExists).toHaveBeenCalled();
      expect(mmiController.keyringController.getAccounts).toHaveBeenCalled();
      expect(
        mmiController.custodyController.setAccountDetails,
      ).toHaveBeenCalled();
      expect(mmiController.accountTracker.syncWithAddresses).toHaveBeenCalled();
      expect(mmiController.storeCustodianSupportedChains).toHaveBeenCalled();
      expect(
        mmiController.custodyController.storeCustodyStatusMap,
      ).toHaveBeenCalled();
      expect(result).toEqual(['0x1']);
    });
  });

  describe('getCustodianAccounts', () => {
    it('should return custodian accounts', async () => {
      CUSTODIAN_TYPES['MOCK-CUSTODIAN-TYPE'] = {
        keyringClass: { type: 'mock-keyring-class' },
      };
      mmiController.addKeyringIfNotExists = jest.fn().mockResolvedValue({
        getCustodianAccounts: jest.fn().mockResolvedValue(['account1']),
      });

      const result = await mmiController.getCustodianAccounts(
        'token',
        'neptune-custody',
        'ECA3',
        true,
      );

      expect(result).toEqual(['account1']);
    });

    it('should return custodian accounts when custodianType is not provided', async () => {
      CUSTODIAN_TYPES['CUSTODIAN-TYPE'] = {
        keyringClass: { type: 'mock-keyring-class' },
      };
      mmiController.messenger.call = jest
        .fn()
        .mockReturnValue({ address: '0x1' });
      mmiController.custodyController.getCustodyTypeByAddress = jest
        .fn()
        .mockReturnValue('custodian-type');
      mmiController.addKeyringIfNotExists = jest.fn().mockResolvedValue({
        getCustodianAccounts: jest.fn().mockResolvedValue(['account1']),
      });

      const result = await mmiController.getCustodianAccounts(
        'token',
        'neptune-custody',
      );

      expect(result).toEqual(['account1']);
    });
  });

  describe('getCustodianTransactionDeepLink', () => {
    it('should return a transaction deep link', async () => {
      mmiController.custodyController.getCustodyTypeByAddress = jest
        .fn()
        .mockReturnValue('custodyType');
      mmiController.addKeyringIfNotExists = jest.fn().mockResolvedValue({
        getTransactionDeepLink: jest
          .fn()
          .mockResolvedValue('transactionDeepLink'),
      });

      const result = await mmiController.getCustodianTransactionDeepLink(
        'address',
        'txId',
      );

      expect(result).toEqual('transactionDeepLink');
    });
  });

  describe('getCustodianConfirmDeepLink', () => {
    it('should return a confirmation deep link', async () => {
      mmiController.txStateManager = {
        getTransactions: jest.fn().mockReturnValue([
          {
            id: 'txId',
            txParams: { from: '0x1' },
            custodyId: 'custodyId',
          },
        ]),
      };
      mmiController.custodyController.getCustodyTypeByAddress = jest
        .fn()
        .mockReturnValue('custodyType');
      mmiController.addKeyringIfNotExists = jest.fn().mockResolvedValue({
        getTransactionDeepLink: jest
          .fn()
          .mockResolvedValue('transactionDeepLink'),
      });

      const result = await mmiController.getCustodianConfirmDeepLink('txId');

      expect(result).toEqual({
        deepLink: 'transactionDeepLink',
        custodyId: 'custodyId',
      });
    });
  });

  describe('getCustodianSignMessageDeepLink', () => {
    it('should return a sign message deep link', async () => {
      mmiController.custodyController.getCustodyTypeByAddress = jest
        .fn()
        .mockReturnValue('custodyType');
      mmiController.addKeyringIfNotExists = jest.fn().mockResolvedValue({
        getTransactionDeepLink: jest
          .fn()
          .mockResolvedValue('transactionDeepLink'),
      });

      const result = await mmiController.getCustodianSignMessageDeepLink(
        'address',
        'custodyTxId',
      );

      expect(result).toEqual('transactionDeepLink');
    });
  });

  describe('getCustodianToken', () => {
    it('should return a custodian token', async () => {
      mmiController.keyringController.getKeyringForAccount = jest
        .fn()
        .mockResolvedValue({
          getAccountDetails: jest.fn().mockReturnValue({
            authDetails: { jwt: 'jwtToken' },
          }),
        });

      const result = await mmiController.getCustodianToken('address');

      expect(result).toEqual('jwtToken');
    });

    it('should return an empty string if authDetails are undefined', async () => {
      mmiController.keyringController.getKeyringForAccount = jest
        .fn()
        .mockResolvedValue({
          getAccountDetails: jest.fn().mockReturnValue({}),
        });

      const result = await mmiController.getCustodianToken('address');

      expect(result).toEqual('');
    });
  });

  describe('getCustodianJWTList', () => {
    it('should return a list of JWTs for a custodian', async () => {
      mmiController.custodyController.getAccountDetails = jest
        .fn()
        .mockReturnValue({});
      mmiController.messenger.call = jest
        .fn()
        .mockReturnValue([mockAccount, mockAccount2]);
      mmiController.mmiConfigurationController.store.getState = jest
        .fn()
        .mockReturnValue({
          mmiConfiguration: {
            custodians: [{ envName: 'custodianEnvName', type: 'ECA3' }],
          },
        });
      mmiController.keyringController.getKeyringsByType = jest
        .fn()
        .mockReturnValue([
          {
            getAccountDetails: jest.fn().mockReturnValue({
              authDetails: { jwt: 'jwtToken' },
            }),
          },
        ]);

      const result = await mmiController.getCustodianJWTList(
        'custodianEnvName',
      );

      expect(result).toEqual([]);
    });
  });

  describe('getAllCustodianAccountsWithToken', () => {
    it('should return all custodian accounts with a token', async () => {
      mmiController.keyringController.getKeyringsByType = jest
        .fn()
        .mockReturnValue([
          {
            getAllAccountsWithToken: jest.fn().mockReturnValue(['account1']),
          },
        ]);

      const result = await mmiController.getAllCustodianAccountsWithToken(
        'custodyType',
        'token',
      );

      expect(result).toEqual(['account1']);
    });
  });

  describe('setCustodianNewRefreshToken', () => {
    it('should set a new refresh token for a custodian account', async () => {
      mmiController.custodyController.getCustodyTypeByAddress = jest
        .fn()
        .mockReturnValue('custodyType');
      const keyringMock = {
        replaceRefreshTokenAuthDetails: jest.fn(),
      };
      mmiController.addKeyringIfNotExists = jest
        .fn()
        .mockResolvedValue(keyringMock);

      await mmiController.setCustodianNewRefreshToken({
        address: 'address',
        refreshToken: 'refreshToken',
      });

      expect(keyringMock.replaceRefreshTokenAuthDetails).toHaveBeenCalledWith(
        'address',
        'refreshToken',
      );
    });
  });

  describe('handleMmiCheckIfTokenIsPresent', () => {
    it('should check if a token is present', async () => {
      mmiController.messenger.call = jest
        .fn()
        .mockReturnValue({ address: '0x1' });
      mmiController.custodyController.getCustodyTypeByAddress = jest
        .fn()
        .mockReturnValue('custodyType');
      mmiController.addKeyringIfNotExists = jest
        .fn()
        .mockResolvedValue('keyring');
      mmiController.appStateController.getUnlockPromise = jest.fn();
      mmiController.custodyController.handleMmiCheckIfTokenIsPresent =
        jest.fn();

      await mmiController.handleMmiCheckIfTokenIsPresent({
        params: {
          token: 'token',
          envName: 'envName',
          address: 'address',
        },
      });

      expect(
        mmiController.appStateController.getUnlockPromise,
      ).toHaveBeenCalled();
      expect(
        mmiController.custodyController.handleMmiCheckIfTokenIsPresent,
      ).toHaveBeenCalled();
    });
  });

  describe('handleMmiDashboardData', () => {
    it('should return internalAccounts as identities', async () => {
      const controllerMessengerSpy = jest.spyOn(controllerMessenger, 'call');
      await mmiController.handleMmiDashboardData();

      expect(controllerMessengerSpy).toHaveBeenCalledWith(
        'AccountsController:listAccounts',
      );
      expect(controllerMessengerSpy).toHaveReturnedWith([
        mockAccount,
        mockAccount2,
      ]);
      expect(PortfolioDashboard.handleMmiPortfolio).toBeCalledWith(
        expect.objectContaining({
          keyringAccounts: expect.anything(),
          identities: [mockAccount, mockAccount2].map((account) => {
            return { address: account.address, name: account.metadata.name };
          }),
          metaMetricsId: expect.anything(),
          networks: expect.anything(),
          getAccountDetails: expect.anything(),
          extensionId: expect.anything(),
        }),
      );
    });
  });

  describe('newUnsignedMessage', () => {
    it('should create a new unsigned message', async () => {
      mmiController.custodyController.getAccountDetails = jest
        .fn()
        .mockReturnValue({});

      const message = { from: '0x1' };
      const request = { method: 'eth_signTypedData' };

      mmiController.signatureController.newUnsignedTypedMessage = jest
        .fn()
        .mockResolvedValue('unsignedTypedMessage');

      const result = await mmiController.newUnsignedMessage(
        message,
        request,
        'v4',
      );

      expect(result).toEqual('unsignedTypedMessage');
    });
  });

  describe('handleSigningEvents', () => {
    it('should handle signing events', async () => {
      mmiController.transactionUpdateController.addTransactionToWatchList = jest
        .fn()
        .mockResolvedValue('added');
      mmiController.signatureController.setMessageMetadata = jest.fn();

      const signature = {
        custodian_transactionId: 'custodianTxId',
        from: '0x1',
      };
      const messageId = 'messageId';

      await mmiController.handleSigningEvents(
        signature,
        messageId,
        'signOperation',
      );

      expect(
        mmiController.transactionUpdateController.addTransactionToWatchList,
      ).toHaveBeenCalledWith('custodianTxId', '0x1', 'signOperation', true);
      expect(
        mmiController.signatureController.setMessageMetadata,
      ).toHaveBeenCalledWith(messageId, signature);
    });
  });

  describe('setAccountAndNetwork', () => {
    it('should set a new selected account if the selectedAddress and the address from the arguments is different', async () => {
      const selectedAccountSpy = jest.spyOn(controllerMessenger, 'call');
      await mmiController.setAccountAndNetwork(
        'mock-origin',
        mockAccount2.address,
        '0x1',
      );

      expect(selectedAccountSpy).toHaveBeenCalledWith(
        'AccountsController:setSelectedAccount',
        mockAccount2.id,
      );

      const selectedAccount = accountsController.getSelectedAccount();

      expect(selectedAccount.id).toBe(mockAccount2.id);
    });

    it('should not set a new selected account the accounts are the same', async () => {
      const selectedAccountSpy = jest.spyOn(controllerMessenger, 'call');
      await mmiController.setAccountAndNetwork(
        'mock-origin',
        mockAccount.address,
        '0x1',
      );

      expect(selectedAccountSpy).toHaveBeenCalledTimes(1);
      const selectedAccount = accountsController.getSelectedAccount();
      expect(selectedAccount.id).toBe(mockAccount.id);
    });
  });

<<<<<<< HEAD
  describe('getCustodianAccounts', () => {
    const mockCustodialKeyring = jest.fn();
    it('returns custodian accounts', async () => {
      const selectedAccountSpy = jest.spyOn(controllerMessenger, 'call');
      const keyringControllerSpy = jest
        .spyOn(keyringController, 'addNewKeyring')
        .mockReturnValue({
          getCustodianAccounts: mockCustodialKeyring,
        });

      await mmiController.getCustodianAccounts('token', 'neptune-custody', 'ECA3');
=======
  describe('handleMmiOpenAddHardwareWallet', () => {
    it('should open add hardware wallet interface', async () => {
      mmiController.appStateController.getUnlockPromise = jest.fn();
      mmiController.platform = { openExtensionInBrowser: jest.fn() };
>>>>>>> 9f95f30c

      await mmiController.handleMmiOpenAddHardwareWallet();

<<<<<<< HEAD
      expect(keyringControllerSpy).toHaveBeenCalledWith('Custody - ECA3');
      expect(mockCustodialKeyring).toHaveBeenCalled();
    });

    it("returns custodian accounts when custodyType isn't set", async () => {
      const selectedAccountSpy = jest.spyOn(controllerMessenger, 'call');
      const keyringControllerSpy = jest
        .spyOn(keyringController, 'addNewKeyring')
        .mockReturnValue({
          getCustodianAccounts: mockCustodialKeyring,
        });

      await mmiController.getCustodianAccounts('token', 'neptune-custody');

      expect(selectedAccountSpy).toHaveBeenCalledWith(
        'AccountsController:getSelectedAccount',
      );
      expect(selectedAccountSpy).toHaveReturnedWith(mockAccount);

      expect(keyringControllerSpy).toHaveBeenCalledWith('Custody - ECA3');
      expect(mockCustodialKeyring).toHaveBeenCalled();
=======
      expect(
        mmiController.appStateController.getUnlockPromise,
      ).toHaveBeenCalled();
      expect(
        mmiController.platform.openExtensionInBrowser,
      ).toHaveBeenCalledWith('/new-account/connect');
>>>>>>> 9f95f30c
    });
  });
});<|MERGE_RESOLUTION|>--- conflicted
+++ resolved
@@ -772,57 +772,19 @@
     });
   });
 
-<<<<<<< HEAD
-  describe('getCustodianAccounts', () => {
-    const mockCustodialKeyring = jest.fn();
-    it('returns custodian accounts', async () => {
-      const selectedAccountSpy = jest.spyOn(controllerMessenger, 'call');
-      const keyringControllerSpy = jest
-        .spyOn(keyringController, 'addNewKeyring')
-        .mockReturnValue({
-          getCustodianAccounts: mockCustodialKeyring,
-        });
-
-      await mmiController.getCustodianAccounts('token', 'neptune-custody', 'ECA3');
-=======
   describe('handleMmiOpenAddHardwareWallet', () => {
     it('should open add hardware wallet interface', async () => {
       mmiController.appStateController.getUnlockPromise = jest.fn();
       mmiController.platform = { openExtensionInBrowser: jest.fn() };
->>>>>>> 9f95f30c
 
       await mmiController.handleMmiOpenAddHardwareWallet();
 
-<<<<<<< HEAD
-      expect(keyringControllerSpy).toHaveBeenCalledWith('Custody - ECA3');
-      expect(mockCustodialKeyring).toHaveBeenCalled();
-    });
-
-    it("returns custodian accounts when custodyType isn't set", async () => {
-      const selectedAccountSpy = jest.spyOn(controllerMessenger, 'call');
-      const keyringControllerSpy = jest
-        .spyOn(keyringController, 'addNewKeyring')
-        .mockReturnValue({
-          getCustodianAccounts: mockCustodialKeyring,
-        });
-
-      await mmiController.getCustodianAccounts('token', 'neptune-custody');
-
-      expect(selectedAccountSpy).toHaveBeenCalledWith(
-        'AccountsController:getSelectedAccount',
-      );
-      expect(selectedAccountSpy).toHaveReturnedWith(mockAccount);
-
-      expect(keyringControllerSpy).toHaveBeenCalledWith('Custody - ECA3');
-      expect(mockCustodialKeyring).toHaveBeenCalled();
-=======
       expect(
         mmiController.appStateController.getUnlockPromise,
       ).toHaveBeenCalled();
       expect(
         mmiController.platform.openExtensionInBrowser,
       ).toHaveBeenCalledWith('/new-account/connect');
->>>>>>> 9f95f30c
     });
   });
 });