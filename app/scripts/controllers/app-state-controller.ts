import { v4 as uuid } from 'uuid';
import log from 'loglevel';
import { ApprovalType } from '@metamask/controller-utils';
import { KeyringControllerQRKeyringStateChangeEvent } from '@metamask/keyring-controller';
import {
  BaseController,
  ControllerGetStateAction,
  ControllerStateChangeEvent,
  RestrictedMessenger,
} from '@metamask/base-controller';
import {
  AcceptRequest,
  AddApprovalRequest,
} from '@metamask/approval-controller';
import { Json } from '@metamask/utils';
import { Browser } from 'webextension-polyfill';
import { MINUTE } from '../../../shared/constants/time';
import { AUTO_LOCK_TIMEOUT_ALARM } from '../../../shared/constants/alarms';
import { isManifestV3 } from '../../../shared/modules/mv3.utils';
// TODO: Remove restricted import
// eslint-disable-next-line import/no-restricted-paths
import { isBeta } from '../../../ui/helpers/utils/build-types';
import {
  ENVIRONMENT_TYPE_BACKGROUND,
  POLLING_TOKEN_ENVIRONMENT_TYPES,
  ORIGIN_METAMASK,
} from '../../../shared/constants/app';
import { DEFAULT_AUTO_LOCK_TIME_LIMIT } from '../../../shared/constants/preferences';
import { LastInteractedConfirmationInfo } from '../../../shared/types/confirm';
import { SecurityAlertResponse } from '../lib/ppom/types';
import {
  AccountOverviewTabKey,
  CarouselSlide,
} from '../../../shared/constants/app-state';
import type {
  ThrottledOrigins,
  ThrottledOrigin,
} from '../../../shared/types/origin-throttling';
import { ScanAddressResponse } from '../lib/trust-signals/types';
import type {
  Preferences,
  PreferencesControllerGetStateAction,
  PreferencesControllerStateChangeEvent,
} from './preferences-controller';

export type AppStateControllerState = {
  timeoutMinutes: number;
  connectedStatusPopoverHasBeenShown: boolean;
  defaultHomeActiveTabName: AccountOverviewTabKey | null;
  browserEnvironment: Record<string, string>;
  popupGasPollTokens: string[];
  notificationGasPollTokens: string[];
  fullScreenGasPollTokens: string[];
  recoveryPhraseReminderHasBeenShown: boolean;
  recoveryPhraseReminderLastShown: number;
  outdatedBrowserWarningLastShown: number | null;
  nftsDetectionNoticeDismissed: boolean;
  showTestnetMessageInDropdown: boolean;
  showBetaHeader: boolean;
  showPermissionsTour: boolean;
  showNetworkBanner: boolean;
  showAccountBanner: boolean;
  trezorModel: string | null;
  currentPopupId?: number;
  onboardingDate: number | null;
  lastViewedUserSurvey: number | null;
  isRampCardClosed: boolean;
  newPrivacyPolicyToastClickedOrClosed: boolean | null;
  newPrivacyPolicyToastShownDate: number | null;
  // This key is only used for checking if the user had set advancedGasFee
  // prior to Migration 92.3 where we split out the setting to support
  // multiple networks.
  hadAdvancedGasFeesSetPriorToMigration92_3: boolean;
  qrHardware: Json;
  nftsDropdownState: Json;
  surveyLinkLastClickedOrClosed: number | null;
  signatureSecurityAlertResponses: Record<string, SecurityAlertResponse>;
  addressSecurityAlertResponses: Record<string, ScanAddressResponse>;
  // States used for displaying the changed network toast
  switchedNetworkDetails: Record<string, string> | null;
  switchedNetworkNeverShowMessage: boolean;
  currentExtensionPopupId: number;
  lastInteractedConfirmationInfo?: LastInteractedConfirmationInfo;
  termsOfUseLastAgreed?: number;
  snapsInstallPrivacyWarningShown?: boolean;
  slides: CarouselSlide[];
  throttledOrigins: ThrottledOrigins;
  upgradeSplashPageAcknowledgedForAccounts: string[];
<<<<<<< HEAD
=======
  isUpdateAvailable: boolean;
  updateModalLastDismissedAt: number | null;
  lastUpdatedAt: number | null;
>>>>>>> 82db9a9c
};

const controllerName = 'AppStateController';

/**
 * Returns the state of the {@link AppStateController}.
 */
export type AppStateControllerGetStateAction = ControllerGetStateAction<
  typeof controllerName,
  AppStateControllerState
>;

/**
 * Actions exposed by the {@link AppStateController}.
 */
export type AppStateControllerActions = AppStateControllerGetStateAction;

/**
 * Actions that this controller is allowed to call.
 */
type AllowedActions =
  | AddApprovalRequest
  | AcceptRequest
  | PreferencesControllerGetStateAction;

/**
 * Event emitted when the state of the {@link AppStateController} changes.
 */
export type AppStateControllerStateChangeEvent = ControllerStateChangeEvent<
  typeof controllerName,
  AppStateControllerState
>;

export type AppStateControllerUnlockChangeEvent = {
  type: 'AppStateController:unlockChange';
  payload: [];
};

/**
 * Events emitted by {@link AppStateController}.
 */
export type AppStateControllerEvents =
  | AppStateControllerStateChangeEvent
  | AppStateControllerUnlockChangeEvent;

/**
 * Events that this controller is allowed to subscribe.
 */
type AllowedEvents =
  | PreferencesControllerStateChangeEvent
  | KeyringControllerQRKeyringStateChangeEvent;

export type AppStateControllerMessenger = RestrictedMessenger<
  typeof controllerName,
  AppStateControllerActions | AllowedActions,
  AppStateControllerEvents | AllowedEvents,
  AllowedActions['type'],
  AllowedEvents['type']
>;

type PollingTokenType =
  | 'popupGasPollTokens'
  | 'notificationGasPollTokens'
  | 'fullScreenGasPollTokens';

type AppStateControllerInitState = Partial<
  Omit<
    AppStateControllerState,
    | 'qrHardware'
    | 'nftsDropdownState'
    | 'signatureSecurityAlertResponses'
    | 'addressSecurityAlertResponses'
    | 'switchedNetworkDetails'
    | 'currentExtensionPopupId'
  >
>;

export type AppStateControllerOptions = {
  addUnlockListener: (callback: () => void) => void;
  isUnlocked: () => boolean;
  state?: AppStateControllerInitState;
  onInactiveTimeout?: () => void;
  messenger: AppStateControllerMessenger;
  extension: Browser;
};

const getDefaultAppStateControllerState = (): AppStateControllerState => ({
  timeoutMinutes: DEFAULT_AUTO_LOCK_TIME_LIMIT,
  connectedStatusPopoverHasBeenShown: true,
  defaultHomeActiveTabName: null,
  browserEnvironment: {},
  popupGasPollTokens: [],
  notificationGasPollTokens: [],
  fullScreenGasPollTokens: [],
  recoveryPhraseReminderHasBeenShown: false,
  recoveryPhraseReminderLastShown: new Date().getTime(),
  outdatedBrowserWarningLastShown: null,
  nftsDetectionNoticeDismissed: false,
  showTestnetMessageInDropdown: true,
  showBetaHeader: isBeta(),
  showPermissionsTour: true,
  showNetworkBanner: true,
  showAccountBanner: true,
  trezorModel: null,
  onboardingDate: null,
  lastViewedUserSurvey: null,
  isRampCardClosed: false,
  newPrivacyPolicyToastClickedOrClosed: null,
  newPrivacyPolicyToastShownDate: null,
  hadAdvancedGasFeesSetPriorToMigration92_3: false,
  surveyLinkLastClickedOrClosed: null,
  switchedNetworkNeverShowMessage: false,
  slides: [],
  throttledOrigins: {},
  upgradeSplashPageAcknowledgedForAccounts: [],
<<<<<<< HEAD
=======
  isUpdateAvailable: false,
  updateModalLastDismissedAt: null,
  lastUpdatedAt: null,
>>>>>>> 82db9a9c
  ...getInitialStateOverrides(),
});

function getInitialStateOverrides() {
  return {
    qrHardware: {},
    nftsDropdownState: {},
    signatureSecurityAlertResponses: {},
    addressSecurityAlertResponses: {},
    switchedNetworkDetails: null,
    currentExtensionPopupId: 0,
  };
}

const controllerMetadata = {
  timeoutMinutes: {
    persist: true,
    anonymous: true,
  },
  connectedStatusPopoverHasBeenShown: {
    persist: true,
    anonymous: true,
  },
  defaultHomeActiveTabName: {
    persist: true,
    anonymous: true,
  },
  browserEnvironment: {
    persist: true,
    anonymous: true,
  },
  popupGasPollTokens: {
    persist: false,
    anonymous: true,
  },
  notificationGasPollTokens: {
    persist: false,
    anonymous: true,
  },
  fullScreenGasPollTokens: {
    persist: false,
    anonymous: true,
  },
  recoveryPhraseReminderHasBeenShown: {
    persist: true,
    anonymous: true,
  },
  recoveryPhraseReminderLastShown: {
    persist: true,
    anonymous: true,
  },
  outdatedBrowserWarningLastShown: {
    persist: true,
    anonymous: true,
  },
  nftsDetectionNoticeDismissed: {
    persist: true,
    anonymous: true,
  },
  showTestnetMessageInDropdown: {
    persist: true,
    anonymous: true,
  },
  showBetaHeader: {
    persist: true,
    anonymous: true,
  },
  showPermissionsTour: {
    persist: true,
    anonymous: true,
  },
  showNetworkBanner: {
    persist: true,
    anonymous: true,
  },
  showAccountBanner: {
    persist: true,
    anonymous: true,
  },
  trezorModel: {
    persist: true,
    anonymous: true,
  },
  currentPopupId: {
    persist: false,
    anonymous: true,
  },
  onboardingDate: {
    persist: true,
    anonymous: true,
  },
  lastViewedUserSurvey: {
    persist: true,
    anonymous: true,
  },
  isRampCardClosed: {
    persist: true,
    anonymous: true,
  },
  newPrivacyPolicyToastClickedOrClosed: {
    persist: true,
    anonymous: true,
  },
  newPrivacyPolicyToastShownDate: {
    persist: true,
    anonymous: true,
  },
  hadAdvancedGasFeesSetPriorToMigration92_3: {
    persist: true,
    anonymous: true,
  },
  qrHardware: {
    persist: false,
    anonymous: true,
  },
  nftsDropdownState: {
    persist: false,
    anonymous: true,
  },
  surveyLinkLastClickedOrClosed: {
    persist: true,
    anonymous: true,
  },
  signatureSecurityAlertResponses: {
    persist: false,
    anonymous: true,
  },
  addressSecurityAlertResponses: {
    persist: false,
    anonymous: true,
  },
  switchedNetworkDetails: {
    persist: false,
    anonymous: true,
  },
  switchedNetworkNeverShowMessage: {
    persist: true,
    anonymous: true,
  },
  currentExtensionPopupId: {
    persist: false,
    anonymous: true,
  },
  lastInteractedConfirmationInfo: {
    persist: true,
    anonymous: true,
  },
  termsOfUseLastAgreed: {
    persist: true,
    anonymous: true,
  },
  snapsInstallPrivacyWarningShown: {
    persist: true,
    anonymous: true,
  },
  slides: {
    persist: true,
    anonymous: true,
  },
  throttledOrigins: {
    persist: false,
    anonymous: true,
  },
  upgradeSplashPageAcknowledgedForAccounts: {
    persist: false,
    anonymous: true,
  },
  isUpdateAvailable: {
    persist: false,
    anonymous: true,
  },
  updateModalLastDismissedAt: {
    persist: true,
    anonymous: true,
  },
  lastUpdatedAt: {
    persist: true,
    anonymous: true,
  },
  upgradeSplashPageAcknowledgedForAccounts: {
    persist: false,
    anonymous: true,
  },
};

export class AppStateController extends BaseController<
  typeof controllerName,
  AppStateControllerState,
  AppStateControllerMessenger
> {
  readonly #extension: AppStateControllerOptions['extension'];

  readonly #onInactiveTimeout: () => void;

  #timer: NodeJS.Timeout | null;

  isUnlocked: () => boolean;

  readonly waitingForUnlock: { resolve: () => void }[];

  #approvalRequestId: string | null;

  constructor({
    state = {},
    messenger,
    addUnlockListener,
    isUnlocked,
    onInactiveTimeout,
    extension,
  }: AppStateControllerOptions) {
    super({
      name: controllerName,
      metadata: controllerMetadata,
      state: {
        ...getDefaultAppStateControllerState(),
        ...state,
        ...getInitialStateOverrides(),
      },
      messenger,
    });

    this.#extension = extension;
    // TODO: Fix in https://github.com/MetaMask/metamask-extension/issues/31880
    // eslint-disable-next-line @typescript-eslint/prefer-nullish-coalescing
    this.#onInactiveTimeout = onInactiveTimeout || (() => undefined);
    this.#timer = null;

    this.isUnlocked = isUnlocked;
    this.waitingForUnlock = [];
    addUnlockListener(this.#handleUnlock.bind(this));

    messenger.subscribe(
      'PreferencesController:stateChange',
      ({ preferences }: { preferences: Partial<Preferences> }) => {
        const currentState = this.state;
        if (
          typeof preferences?.autoLockTimeLimit === 'number' &&
          currentState.timeoutMinutes !== preferences.autoLockTimeLimit
        ) {
          this.#setInactiveTimeout(preferences.autoLockTimeLimit);
        }
      },
    );

    messenger.subscribe(
      'KeyringController:qrKeyringStateChange',
      (qrHardware: Json) =>
        this.update((currentState) => {
          // @ts-expect-error this is caused by a bug in Immer, not being able to handle recursive types like Json
          currentState.qrHardware = qrHardware;
        }),
    );

    const { preferences } = messenger.call('PreferencesController:getState');
    if (typeof preferences.autoLockTimeLimit === 'number') {
      this.#setInactiveTimeout(preferences.autoLockTimeLimit);
    }

    this.#approvalRequestId = null;
  }

  /**
   * Get a Promise that resolves when the extension is unlocked.
   * This Promise will never reject.
   *
   * @param shouldShowUnlockRequest - Whether the extension notification
   * popup should be opened.
   * @returns A promise that resolves when the extension is
   * unlocked, or immediately if the extension is already unlocked.
   */
  getUnlockPromise(shouldShowUnlockRequest: boolean): Promise<void> {
    return new Promise((resolve) => {
      if (this.isUnlocked()) {
        resolve();
      } else {
        this.#waitForUnlock(resolve, shouldShowUnlockRequest);
      }
    });
  }

  /**
   * Adds a Promise's resolve function to the waitingForUnlock queue.
   * Also opens the extension popup if specified.
   *
   * @param resolve - A Promise's resolve function that will
   * be called when the extension is unlocked.
   * @param shouldShowUnlockRequest - Whether the extension notification
   * popup should be opened.
   */
  #waitForUnlock(resolve: () => void, shouldShowUnlockRequest: boolean): void {
    this.waitingForUnlock.push({ resolve });
    this.messagingSystem.publish('AppStateController:unlockChange');
    if (shouldShowUnlockRequest) {
      this.#requestApproval();
    }
  }

  /**
   * Drains the waitingForUnlock queue, resolving all the related Promises.
   */
  #handleUnlock(): void {
    if (this.waitingForUnlock.length > 0) {
      while (this.waitingForUnlock.length > 0) {
        this.waitingForUnlock.shift()?.resolve();
      }
      this.messagingSystem.publish('AppStateController:unlockChange');
    }

    this.#acceptApproval();
  }

  /**
   * Sets the default home tab
   *
   * @param defaultHomeActiveTabName - the tab name
   */
  setDefaultHomeActiveTabName(
    defaultHomeActiveTabName: AccountOverviewTabKey | null,
  ): void {
    this.update((state) => {
      state.defaultHomeActiveTabName = defaultHomeActiveTabName;
    });
  }

  /**
   * Record that the user has seen the connected status info popover
   */
  setConnectedStatusPopoverHasBeenShown(): void {
    this.update((state) => {
      state.connectedStatusPopoverHasBeenShown = true;
    });
  }

  /**
   * Record that the user has been shown the recovery phrase reminder.
   */
  setRecoveryPhraseReminderHasBeenShown(): void {
    this.update((state) => {
      state.recoveryPhraseReminderHasBeenShown = true;
    });
  }

  setSurveyLinkLastClickedOrClosed(time: number): void {
    this.update((state) => {
      state.surveyLinkLastClickedOrClosed = time;
    });
  }

  setOnboardingDate(): void {
    this.update((state) => {
      state.onboardingDate = Date.now();
    });
  }

  setLastViewedUserSurvey(id: number) {
    this.update((state) => {
      state.lastViewedUserSurvey = id;
    });
  }

  setRampCardClosed(): void {
    this.update((state) => {
      state.isRampCardClosed = true;
    });
  }

  setNewPrivacyPolicyToastClickedOrClosed(): void {
    this.update((state) => {
      state.newPrivacyPolicyToastClickedOrClosed = true;
    });
  }

  setNewPrivacyPolicyToastShownDate(time: number): void {
    this.update((state) => {
      state.newPrivacyPolicyToastShownDate = time;
    });
  }

  /**
   * Replaces slides in state with new slides. If a slide with the same id
   * already exists, it will be merged with the new slide.
   *
   * @param slides - Array of new slides
   */
  updateSlides(slides: CarouselSlide[]): void {
    this.update((state) => {
      const currentSlides = state.slides || [];

      const newSlides = slides.map((slide) => {
        const existingSlide = currentSlides.find((s) => s.id === slide.id);
        if (existingSlide) {
          return {
            ...existingSlide,
            ...slide,
          };
        }
        return slide;
      });

      state.slides = [...newSlides];
    });
  }

  /**
   * Marks a slide as dismissed by ID
   *
   * @param id - ID of the slide to dismiss
   */
  removeSlide(id: string): void {
    this.update((state) => {
      const slides = state.slides || [];
      state.slides = slides.map((slide) => {
        if (slide.id === id) {
          return { ...slide, dismissed: true };
        }
        return slide;
      });
    });
  }

  /**
   * Record the timestamp of the last time the user has seen the recovery phrase reminder
   *
   * @param lastShown - timestamp when user was last shown the reminder.
   */
  setRecoveryPhraseReminderLastShown(lastShown: number): void {
    this.update((state) => {
      state.recoveryPhraseReminderLastShown = lastShown;
    });
  }

  /**
   * Record the timestamp of the last time the user has acceoted the terms of use
   *
   * @param lastAgreed - timestamp when user last accepted the terms of use
   */
  setTermsOfUseLastAgreed(lastAgreed: number): void {
    this.update((state) => {
      state.termsOfUseLastAgreed = lastAgreed;
    });
  }

  /**
   * Record if popover for snaps privacy warning has been shown
   * on the first install of a snap.
   *
   * @param shown - shown status
   */
  setSnapsInstallPrivacyWarningShownStatus(shown: boolean): void {
    this.update((state) => {
      state.snapsInstallPrivacyWarningShown = shown;
    });
  }

  /**
   * Record the timestamp of the last time the user has seen the outdated browser warning
   *
   * @param lastShown - Timestamp (in milliseconds) of when the user was last shown the warning.
   */
  setOutdatedBrowserWarningLastShown(lastShown: number): void {
    this.update((state) => {
      state.outdatedBrowserWarningLastShown = lastShown;
    });
  }

  /**
   * Sets the last active time to the current time.
   */
  setLastActiveTime(): void {
    this.#resetTimer();
  }

  /**
   * Add account to list of accounts for which user has acknowledged
   * smart account upgrade splash page.
   *
   * @param account
   */
  setSplashPageAcknowledgedForAccount(account: string): void {
    this.update((state) => {
      state.upgradeSplashPageAcknowledgedForAccounts = [
        ...state.upgradeSplashPageAcknowledgedForAccounts,
        account.toLowerCase(),
      ];
    });
  }

  /**
<<<<<<< HEAD
=======
   * Set whether or not there is an update available
   *
   * @param isUpdateAvailable - Whether or not there is an update available
   */
  setIsUpdateAvailable(isUpdateAvailable: boolean): void {
    this.update((state) => {
      state.isUpdateAvailable = isUpdateAvailable;
    });
  }

  /**
   * Record the timestamp of the last time the user has dismissed the update modal
   *
   * @param updateModalLastDismissedAt - timestamp of the last time the user has dismissed the update modal.
   */
  setUpdateModalLastDismissedAt(updateModalLastDismissedAt: number): void {
    this.update((state) => {
      state.updateModalLastDismissedAt = updateModalLastDismissedAt;
    });
  }

  /**
   * Record the timestamp of the last time the user has updated
   *
   * @param lastUpdatedAt - timestamp of the last time the user has updated
   */
  setLastUpdatedAt(lastUpdatedAt: number): void {
    this.update((state) => {
      state.lastUpdatedAt = lastUpdatedAt;
    });
  }

  /**
>>>>>>> 82db9a9c
   * Sets the inactive timeout for the app
   *
   * @param timeoutMinutes - The inactive timeout in minutes.
   */
  #setInactiveTimeout(timeoutMinutes: number): void {
    this.update((state) => {
      state.timeoutMinutes = timeoutMinutes;
    });

    this.#resetTimer();
  }

  /**
   * Resets the internal inactive timer
   *
   * If the {@code timeoutMinutes} state is falsy (i.e., zero) then a new
   * timer will not be created.
   *
   */
  #resetTimer(): void {
    const { timeoutMinutes } = this.state;

    if (this.#timer) {
      clearTimeout(this.#timer);
    } else if (isManifestV3) {
      this.#extension.alarms.clear(AUTO_LOCK_TIMEOUT_ALARM);
    }

    if (!timeoutMinutes) {
      return;
    }

    // This is a temporary fix until we add a state migration.
    // Due to a bug in ui/pages/settings/advanced-tab/advanced-tab.component.js,
    // it was possible for timeoutMinutes to be saved as a string, as explained
    // in PR 25109. `alarms.create` will fail in that case. We are
    // converting this to a number here to prevent that failure. Once
    // we add a migration to update the malformed state to the right type,
    // we will remove this conversion.
    const timeoutToSet = Number(timeoutMinutes);

    if (isManifestV3) {
      this.#extension.alarms.create(AUTO_LOCK_TIMEOUT_ALARM, {
        delayInMinutes: timeoutToSet,
        periodInMinutes: timeoutToSet,
      });
      this.#extension.alarms.onAlarm.addListener(
        (alarmInfo: { name: string }) => {
          if (alarmInfo.name === AUTO_LOCK_TIMEOUT_ALARM) {
            this.#onInactiveTimeout();
            this.#extension.alarms.clear(AUTO_LOCK_TIMEOUT_ALARM);
          }
        },
      );
    } else {
      this.#timer = setTimeout(
        () => this.#onInactiveTimeout(),
        timeoutToSet * MINUTE,
      );
    }
  }

  /**
   * Sets the current browser and OS environment
   *
   * @param os
   * @param browser
   */
  setBrowserEnvironment(os: string, browser: string): void {
    this.update((state) => {
      state.browserEnvironment = { os, browser };
    });
  }

  /**
   * Adds a pollingToken for a given environmentType
   *
   * @param pollingToken
   * @param pollingTokenType
   */
  addPollingToken(
    pollingToken: string,
    pollingTokenType: PollingTokenType,
  ): void {
    if (
      pollingTokenType.toString() !==
      POLLING_TOKEN_ENVIRONMENT_TYPES[ENVIRONMENT_TYPE_BACKGROUND]
    ) {
      if (this.#isValidPollingTokenType(pollingTokenType)) {
        this.#updatePollingTokens(pollingToken, pollingTokenType);
      }
    }
  }

  /**
   * Updates the polling token in the state.
   *
   * @param pollingToken
   * @param pollingTokenType
   */
  #updatePollingTokens(
    pollingToken: string,
    pollingTokenType: PollingTokenType,
  ) {
    this.update((state) => {
      state[pollingTokenType].push(pollingToken);
    });
  }

  /**
   * removes a pollingToken for a given environmentType
   *
   * @param pollingToken
   * @param pollingTokenType
   */
  removePollingToken(
    pollingToken: string,
    pollingTokenType: PollingTokenType,
  ): void {
    if (
      pollingTokenType.toString() !==
      POLLING_TOKEN_ENVIRONMENT_TYPES[ENVIRONMENT_TYPE_BACKGROUND]
    ) {
      const currentTokens: string[] = this.state[pollingTokenType];
      if (this.#isValidPollingTokenType(pollingTokenType)) {
        this.update((state) => {
          state[pollingTokenType] = currentTokens.filter(
            (token: string) => token !== pollingToken,
          );
        });
      }
    }
  }

  /**
   * Validates whether the given polling token type is a valid one.
   *
   * @param pollingTokenType
   * @returns true if valid, false otherwise.
   */
  #isValidPollingTokenType(pollingTokenType: PollingTokenType): boolean {
    const validTokenTypes: PollingTokenType[] = [
      'popupGasPollTokens',
      'notificationGasPollTokens',
      'fullScreenGasPollTokens',
    ];

    return validTokenTypes.includes(pollingTokenType);
  }

  /**
   * clears all pollingTokens
   */
  clearPollingTokens(): void {
    this.update((state) => {
      state.popupGasPollTokens = [];
      state.notificationGasPollTokens = [];
      state.fullScreenGasPollTokens = [];
    });
  }

  /**
   * Sets whether the testnet dismissal link should be shown in the network dropdown
   *
   * @param showTestnetMessageInDropdown
   */
  setShowTestnetMessageInDropdown(showTestnetMessageInDropdown: boolean): void {
    this.update((state) => {
      state.showTestnetMessageInDropdown = showTestnetMessageInDropdown;
    });
  }

  /**
   * Sets whether the beta notification heading on the home page
   *
   * @param showBetaHeader
   */
  setShowBetaHeader(showBetaHeader: boolean): void {
    this.update((state) => {
      state.showBetaHeader = showBetaHeader;
    });
  }

  /**
   * Sets whether the permissions tour should be shown to the user
   *
   * @param showPermissionsTour
   */
  setShowPermissionsTour(showPermissionsTour: boolean): void {
    this.update((state) => {
      state.showPermissionsTour = showPermissionsTour;
    });
  }

  /**
   * Sets whether the Network Banner should be shown
   *
   * @param showNetworkBanner
   */
  setShowNetworkBanner(showNetworkBanner: boolean): void {
    this.update((state) => {
      state.showNetworkBanner = showNetworkBanner;
    });
  }

  /**
   * Sets whether the Account Banner should be shown
   *
   * @param showAccountBanner
   */
  setShowAccountBanner(showAccountBanner: boolean): void {
    this.update((state) => {
      state.showAccountBanner = showAccountBanner;
    });
  }

  /**
   * Sets a unique ID for the current extension popup
   *
   * @param currentExtensionPopupId
   */
  setCurrentExtensionPopupId(currentExtensionPopupId: number): void {
    this.update((state) => {
      state.currentExtensionPopupId = currentExtensionPopupId;
    });
  }

  /**
   * Sets an object with networkName and appName
   * or `null` if the message is meant to be cleared
   *
   * @param switchedNetworkDetails - Details about the network that MetaMask just switched to.
   */
  setSwitchedNetworkDetails(
    switchedNetworkDetails: { origin: string; networkClientId: string } | null,
  ): void {
    this.update((state) => {
      state.switchedNetworkDetails = switchedNetworkDetails;
    });
  }

  /**
   * Clears the switched network details in state
   */
  clearSwitchedNetworkDetails(): void {
    this.update((state) => {
      state.switchedNetworkDetails = null;
    });
  }

  /**
   * Remembers if the user prefers to never see the
   * network switched message again
   *
   * @param switchedNetworkNeverShowMessage
   */
  setSwitchedNetworkNeverShowMessage(
    switchedNetworkNeverShowMessage: boolean,
  ): void {
    this.update((state) => {
      state.switchedNetworkDetails = null;
      state.switchedNetworkNeverShowMessage = switchedNetworkNeverShowMessage;
    });
  }

  /**
   * Sets a property indicating the model of the user's Trezor hardware wallet
   *
   * @param trezorModel - The Trezor model.
   */
  setTrezorModel(trezorModel: string | null): void {
    this.update((state) => {
      state.trezorModel = trezorModel;
    });
  }

  /**
   * A setter for the `nftsDropdownState` property
   *
   * @param nftsDropdownState
   */
  updateNftDropDownState(nftsDropdownState: Json): void {
    this.update((state) => {
      state.nftsDropdownState = nftsDropdownState;
    });
  }

  getSignatureSecurityAlertResponse(
    securityAlertId: string,
  ): SecurityAlertResponse {
    return this.state.signatureSecurityAlertResponses[securityAlertId];
  }

  addSignatureSecurityAlertResponse(
    securityAlertResponse: SecurityAlertResponse,
  ): void {
    if (securityAlertResponse.securityAlertId) {
      this.update((state) => {
        state.signatureSecurityAlertResponses[
          String(securityAlertResponse.securityAlertId)
        ] = securityAlertResponse;
      });
    }
  }

  getAddressSecurityAlertResponse(
    address: string,
  ): ScanAddressResponse | undefined {
    return this.state.addressSecurityAlertResponses[address.toLowerCase()];
  }

  addAddressSecurityAlertResponse(
    address: string,
    addressSecurityAlertResponse: ScanAddressResponse,
  ): void {
    this.update((state) => {
      state.addressSecurityAlertResponses[address.toLowerCase()] =
        addressSecurityAlertResponse;
    });
  }

  /**
   * A setter for the currentPopupId which indicates the id of popup window that's currently active
   *
   * @param currentPopupId
   */
  setCurrentPopupId(currentPopupId: number): void {
    this.update((state) => {
      state.currentPopupId = currentPopupId;
    });
  }

  /**
   * The function returns information about the last confirmation user interacted with
   */
  getLastInteractedConfirmationInfo():
    | LastInteractedConfirmationInfo
    | undefined {
    return this.state.lastInteractedConfirmationInfo;
  }

  /**
   * Update the information about the last confirmation user interacted with
   *
   * @param lastInteractedConfirmationInfo
   */
  setLastInteractedConfirmationInfo(
    lastInteractedConfirmationInfo: LastInteractedConfirmationInfo | undefined,
  ): void {
    this.update((state) => {
      state.lastInteractedConfirmationInfo = lastInteractedConfirmationInfo;
    });
  }

  /**
   * A getter to retrieve currentPopupId saved in the appState
   */
  getCurrentPopupId(): number | undefined {
    return this.state.currentPopupId;
  }

  #requestApproval(): void {
    // If we already have a pending request this is a no-op
    if (this.#approvalRequestId) {
      return;
    }
    this.#approvalRequestId = uuid();

    this.messagingSystem
      .call(
        'ApprovalController:addRequest',
        {
          id: this.#approvalRequestId,
          origin: ORIGIN_METAMASK,
          type: ApprovalType.Unlock,
        },
        true,
      )
      .catch(() => {
        // If the promise fails, we allow a new popup to be triggered
        this.#approvalRequestId = null;
      });
  }

  #acceptApproval(): void {
    if (!this.#approvalRequestId) {
      return;
    }
    try {
      this.messagingSystem.call(
        'ApprovalController:acceptRequest',
        this.#approvalRequestId,
      );
    } catch (error) {
      log.error('Failed to unlock approval request', error);
    }

    this.#approvalRequestId = null;
  }

  getThrottledOriginState(origin: string): ThrottledOrigin {
    return this.state.throttledOrigins[origin];
  }

  updateThrottledOriginState(
    origin: string,
    throttledOriginState: ThrottledOrigin,
  ): void {
    this.update((state) => {
      state.throttledOrigins[origin] = throttledOriginState;
    });
  }
}<|MERGE_RESOLUTION|>--- conflicted
+++ resolved
@@ -86,12 +86,9 @@
   slides: CarouselSlide[];
   throttledOrigins: ThrottledOrigins;
   upgradeSplashPageAcknowledgedForAccounts: string[];
-<<<<<<< HEAD
-=======
   isUpdateAvailable: boolean;
   updateModalLastDismissedAt: number | null;
   lastUpdatedAt: number | null;
->>>>>>> 82db9a9c
 };
 
 const controllerName = 'AppStateController';
@@ -207,12 +204,9 @@
   slides: [],
   throttledOrigins: {},
   upgradeSplashPageAcknowledgedForAccounts: [],
-<<<<<<< HEAD
-=======
   isUpdateAvailable: false,
   updateModalLastDismissedAt: null,
   lastUpdatedAt: null,
->>>>>>> 82db9a9c
   ...getInitialStateOverrides(),
 });
 
@@ -390,10 +384,6 @@
   },
   lastUpdatedAt: {
     persist: true,
-    anonymous: true,
-  },
-  upgradeSplashPageAcknowledgedForAccounts: {
-    persist: false,
     anonymous: true,
   },
 };
@@ -701,8 +691,6 @@
   }
 
   /**
-<<<<<<< HEAD
-=======
    * Set whether or not there is an update available
    *
    * @param isUpdateAvailable - Whether or not there is an update available
@@ -736,7 +724,6 @@
   }
 
   /**
->>>>>>> 82db9a9c
    * Sets the inactive timeout for the app
    *
    * @param timeoutMinutes - The inactive timeout in minutes.
