--- conflicted
+++ resolved
@@ -87,10 +87,6 @@
   snapsInstallPrivacyWarningShown?: boolean;
   slides: CarouselSlide[];
   throttledOrigins: ThrottledOrigins;
-<<<<<<< HEAD
-  upgradeSplashPageAcknowledgedForAccounts: string[];
-=======
->>>>>>> 7f4e6d9b
   isUpdateAvailable: boolean;
   updateModalLastDismissedAt: number | null;
   lastUpdatedAt: number | null;
@@ -210,10 +206,6 @@
   switchedNetworkNeverShowMessage: false,
   slides: [],
   throttledOrigins: {},
-<<<<<<< HEAD
-  upgradeSplashPageAcknowledgedForAccounts: [],
-=======
->>>>>>> 7f4e6d9b
   isUpdateAvailable: false,
   updateModalLastDismissedAt: null,
   lastUpdatedAt: null,
@@ -382,11 +374,6 @@
     persist: false,
     anonymous: true,
   },
-<<<<<<< HEAD
-  upgradeSplashPageAcknowledgedForAccounts: {
-    persist: true,
-    anonymous: true,
-  },
   isUpdateAvailable: {
     persist: false,
     anonymous: true,
@@ -395,16 +382,6 @@
     persist: true,
     anonymous: true,
   },
-=======
-  isUpdateAvailable: {
-    persist: false,
-    anonymous: true,
-  },
-  updateModalLastDismissedAt: {
-    persist: true,
-    anonymous: true,
-  },
->>>>>>> 7f4e6d9b
   lastUpdatedAt: {
     persist: true,
     anonymous: true,
@@ -696,39 +673,6 @@
    */
   setLastActiveTime(): void {
     this.#resetTimer();
-  }
-
-  /**
-   * Set whether or not there is an update available
-   *
-   * @param isUpdateAvailable - Whether or not there is an update available
-   */
-  setIsUpdateAvailable(isUpdateAvailable: boolean): void {
-    this.update((state) => {
-      state.isUpdateAvailable = isUpdateAvailable;
-    });
-  }
-
-  /**
-   * Record the timestamp of the last time the user has dismissed the update modal
-   *
-   * @param updateModalLastDismissedAt - timestamp of the last time the user has dismissed the update modal.
-   */
-  setUpdateModalLastDismissedAt(updateModalLastDismissedAt: number): void {
-    this.update((state) => {
-      state.updateModalLastDismissedAt = updateModalLastDismissedAt;
-    });
-  }
-
-  /**
-   * Record the timestamp of the last time the user has updated
-   *
-   * @param lastUpdatedAt - timestamp of the last time the user has updated
-   */
-  setLastUpdatedAt(lastUpdatedAt: number): void {
-    this.update((state) => {
-      state.lastUpdatedAt = lastUpdatedAt;
-    });
   }
 
   /**
