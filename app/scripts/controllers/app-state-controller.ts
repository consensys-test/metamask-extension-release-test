import { v4 as uuid } from 'uuid';
import log from 'loglevel';
import { ApprovalType } from '@metamask/controller-utils';
import { KeyringControllerQRKeyringStateChangeEvent } from '@metamask/keyring-controller';
import {
  BaseController,
  ControllerGetStateAction,
  ControllerStateChangeEvent,
  RestrictedMessenger,
} from '@metamask/base-controller';
import {
  AcceptRequest,
  AddApprovalRequest,
} from '@metamask/approval-controller';
import { Json } from '@metamask/utils';
import { Browser } from 'webextension-polyfill';
import { MINUTE } from '../../../shared/constants/time';
import { AUTO_LOCK_TIMEOUT_ALARM } from '../../../shared/constants/alarms';
import { isManifestV3 } from '../../../shared/modules/mv3.utils';
// TODO: Remove restricted import
// eslint-disable-next-line import/no-restricted-paths
import { isBeta } from '../../../ui/helpers/utils/build-types';
import {
  ENVIRONMENT_TYPE_BACKGROUND,
  POLLING_TOKEN_ENVIRONMENT_TYPES,
  ORIGIN_METAMASK,
  DOWNLOAD_MOBILE_APP_SLIDE_ID,
} from '../../../shared/constants/app';
import { DEFAULT_AUTO_LOCK_TIME_LIMIT } from '../../../shared/constants/preferences';
import { LastInteractedConfirmationInfo } from '../../../shared/types/confirm';
import { SecurityAlertResponse } from '../lib/ppom/types';
import {
  AccountOverviewTabKey,
  CarouselSlide,
} from '../../../shared/constants/app-state';
import type {
  ThrottledOrigins,
  ThrottledOrigin,
} from '../../../shared/types/origin-throttling';
import { ScanAddressResponse } from '../lib/trust-signals/types';
import type {
  Preferences,
  PreferencesControllerGetStateAction,
  PreferencesControllerStateChangeEvent,
} from './preferences-controller';

export type AppStateControllerState = {
  timeoutMinutes: number;
  connectedStatusPopoverHasBeenShown: boolean;
  defaultHomeActiveTabName: AccountOverviewTabKey | null;
  browserEnvironment: Record<string, string>;
  popupGasPollTokens: string[];
  notificationGasPollTokens: string[];
  fullScreenGasPollTokens: string[];
  recoveryPhraseReminderHasBeenShown: boolean;
  recoveryPhraseReminderLastShown: number;
  outdatedBrowserWarningLastShown: number | null;
  nftsDetectionNoticeDismissed: boolean;
  showTestnetMessageInDropdown: boolean;
  showBetaHeader: boolean;
  showPermissionsTour: boolean;
  showNetworkBanner: boolean;
  showAccountBanner: boolean;
  showDownloadMobileAppSlide: boolean;
  trezorModel: string | null;
  currentPopupId?: number;
  onboardingDate: number | null;
  lastViewedUserSurvey: number | null;
  isRampCardClosed: boolean;
  newPrivacyPolicyToastClickedOrClosed: boolean | null;
  newPrivacyPolicyToastShownDate: number | null;
  // This key is only used for checking if the user had set advancedGasFee
  // prior to Migration 92.3 where we split out the setting to support
  // multiple networks.
  // TODO: Fix in https://github.com/MetaMask/metamask-extension/issues/31860
  // eslint-disable-next-line @typescript-eslint/naming-convention
  hadAdvancedGasFeesSetPriorToMigration92_3: boolean;
  qrHardware: Json;
  nftsDropdownState: Json;
  surveyLinkLastClickedOrClosed: number | null;
  signatureSecurityAlertResponses: Record<string, SecurityAlertResponse>;
  addressSecurityAlertResponses: Record<string, ScanAddressResponse>;
  // States used for displaying the changed network toast
  currentExtensionPopupId: number;
  lastInteractedConfirmationInfo?: LastInteractedConfirmationInfo;
  termsOfUseLastAgreed?: number;
  snapsInstallPrivacyWarningShown?: boolean;
  slides: CarouselSlide[];
  throttledOrigins: ThrottledOrigins;
  isUpdateAvailable: boolean;
  updateModalLastDismissedAt: number | null;
  lastUpdatedAt: number | null;
  enableEnforcedSimulations: boolean;
  enableEnforcedSimulationsForTransactions: Record<string, boolean>;
<<<<<<< HEAD
=======
  enforcedSimulationsSlippage: number;
  enforcedSimulationsSlippageForTransactions: Record<string, number>;
>>>>>>> 7cdc1939
};

const controllerName = 'AppStateController';

/**
 * Returns the state of the {@link AppStateController}.
 */
export type AppStateControllerGetStateAction = ControllerGetStateAction<
  typeof controllerName,
  AppStateControllerState
>;

/**
 * Actions exposed by the {@link AppStateController}.
 */
export type AppStateControllerActions = AppStateControllerGetStateAction;

/**
 * Actions that this controller is allowed to call.
 */
type AllowedActions =
  | AddApprovalRequest
  | AcceptRequest
  | PreferencesControllerGetStateAction;

/**
 * Event emitted when the state of the {@link AppStateController} changes.
 */
export type AppStateControllerStateChangeEvent = ControllerStateChangeEvent<
  typeof controllerName,
  AppStateControllerState
>;

export type AppStateControllerUnlockChangeEvent = {
  type: 'AppStateController:unlockChange';
  payload: [];
};

/**
 * Events emitted by {@link AppStateController}.
 */
export type AppStateControllerEvents =
  | AppStateControllerStateChangeEvent
  | AppStateControllerUnlockChangeEvent;

/**
 * Events that this controller is allowed to subscribe.
 */
type AllowedEvents =
  | PreferencesControllerStateChangeEvent
  | KeyringControllerQRKeyringStateChangeEvent;

export type AppStateControllerMessenger = RestrictedMessenger<
  typeof controllerName,
  AppStateControllerActions | AllowedActions,
  AppStateControllerEvents | AllowedEvents,
  AllowedActions['type'],
  AllowedEvents['type']
>;

type PollingTokenType =
  | 'popupGasPollTokens'
  | 'notificationGasPollTokens'
  | 'fullScreenGasPollTokens';

type AppStateControllerInitState = Partial<
  Omit<
    AppStateControllerState,
    | 'qrHardware'
    | 'nftsDropdownState'
    | 'signatureSecurityAlertResponses'
    | 'addressSecurityAlertResponses'
    | 'currentExtensionPopupId'
  >
>;

export type AppStateControllerOptions = {
  addUnlockListener: (callback: () => void) => void;
  isUnlocked: () => boolean;
  state?: AppStateControllerInitState;
  onInactiveTimeout?: () => void;
  messenger: AppStateControllerMessenger;
  extension: Browser;
};

const getDefaultAppStateControllerState = (): AppStateControllerState => ({
  timeoutMinutes: DEFAULT_AUTO_LOCK_TIME_LIMIT,
  connectedStatusPopoverHasBeenShown: true,
  defaultHomeActiveTabName: null,
  browserEnvironment: {},
  popupGasPollTokens: [],
  notificationGasPollTokens: [],
  fullScreenGasPollTokens: [],
  recoveryPhraseReminderHasBeenShown: false,
  recoveryPhraseReminderLastShown: new Date().getTime(),
  outdatedBrowserWarningLastShown: null,
  nftsDetectionNoticeDismissed: false,
  showTestnetMessageInDropdown: true,
  showBetaHeader: isBeta(),
  showPermissionsTour: true,
  showNetworkBanner: true,
  showAccountBanner: true,
  trezorModel: null,
  onboardingDate: null,
  lastViewedUserSurvey: null,
  isRampCardClosed: false,
  newPrivacyPolicyToastClickedOrClosed: null,
  newPrivacyPolicyToastShownDate: null,
  // TODO: Fix in https://github.com/MetaMask/metamask-extension/issues/31860
  // eslint-disable-next-line @typescript-eslint/naming-convention
  hadAdvancedGasFeesSetPriorToMigration92_3: false,
  surveyLinkLastClickedOrClosed: null,
  showDownloadMobileAppSlide: true,
  slides: [],
  throttledOrigins: {},
  isUpdateAvailable: false,
  updateModalLastDismissedAt: null,
  lastUpdatedAt: null,
  enableEnforcedSimulations: true,
  enableEnforcedSimulationsForTransactions: {},
<<<<<<< HEAD
=======
  enforcedSimulationsSlippage: 10,
  enforcedSimulationsSlippageForTransactions: {},
>>>>>>> 7cdc1939
  ...getInitialStateOverrides(),
});

function getInitialStateOverrides() {
  return {
    qrHardware: {},
    nftsDropdownState: {},
    signatureSecurityAlertResponses: {},
    addressSecurityAlertResponses: {},
    currentExtensionPopupId: 0,
  };
}

const controllerMetadata = {
  timeoutMinutes: {
    persist: true,
    anonymous: true,
  },
  connectedStatusPopoverHasBeenShown: {
    persist: true,
    anonymous: true,
  },
  defaultHomeActiveTabName: {
    persist: true,
    anonymous: true,
  },
  browserEnvironment: {
    persist: true,
    anonymous: true,
  },
  popupGasPollTokens: {
    persist: false,
    anonymous: true,
  },
  notificationGasPollTokens: {
    persist: false,
    anonymous: true,
  },
  fullScreenGasPollTokens: {
    persist: false,
    anonymous: true,
  },
  recoveryPhraseReminderHasBeenShown: {
    persist: true,
    anonymous: true,
  },
  recoveryPhraseReminderLastShown: {
    persist: true,
    anonymous: true,
  },
  outdatedBrowserWarningLastShown: {
    persist: true,
    anonymous: true,
  },
  nftsDetectionNoticeDismissed: {
    persist: true,
    anonymous: true,
  },
  showTestnetMessageInDropdown: {
    persist: true,
    anonymous: true,
  },
  showBetaHeader: {
    persist: true,
    anonymous: true,
  },
  showPermissionsTour: {
    persist: true,
    anonymous: true,
  },
  showNetworkBanner: {
    persist: true,
    anonymous: true,
  },
  showAccountBanner: {
    persist: true,
    anonymous: true,
  },
  trezorModel: {
    persist: true,
    anonymous: true,
  },
  currentPopupId: {
    persist: false,
    anonymous: true,
  },
  onboardingDate: {
    persist: true,
    anonymous: true,
  },
  lastViewedUserSurvey: {
    persist: true,
    anonymous: true,
  },
  isRampCardClosed: {
    persist: true,
    anonymous: true,
  },
  newPrivacyPolicyToastClickedOrClosed: {
    persist: true,
    anonymous: true,
  },
  newPrivacyPolicyToastShownDate: {
    persist: true,
    anonymous: true,
  },
  // TODO: Fix in https://github.com/MetaMask/metamask-extension/issues/31860
  // eslint-disable-next-line @typescript-eslint/naming-convention
  hadAdvancedGasFeesSetPriorToMigration92_3: {
    persist: true,
    anonymous: true,
  },
  qrHardware: {
    persist: false,
    anonymous: true,
  },
  nftsDropdownState: {
    persist: false,
    anonymous: true,
  },
  surveyLinkLastClickedOrClosed: {
    persist: true,
    anonymous: true,
  },
  signatureSecurityAlertResponses: {
    persist: false,
    anonymous: true,
  },
  addressSecurityAlertResponses: {
    persist: false,
    anonymous: true,
  },
  currentExtensionPopupId: {
    persist: false,
    anonymous: true,
  },
  lastInteractedConfirmationInfo: {
    persist: true,
    anonymous: true,
  },
  termsOfUseLastAgreed: {
    persist: true,
    anonymous: true,
  },
  snapsInstallPrivacyWarningShown: {
    persist: true,
    anonymous: true,
  },
  showDownloadMobileAppSlide: {
    persist: true,
    anonymous: true,
  },
  slides: {
    persist: true,
    anonymous: true,
  },
  throttledOrigins: {
    persist: false,
    anonymous: true,
  },
  isUpdateAvailable: {
    persist: false,
    anonymous: true,
  },
  updateModalLastDismissedAt: {
    persist: true,
    anonymous: true,
  },
  lastUpdatedAt: {
    persist: true,
    anonymous: true,
  },
  enableEnforcedSimulations: {
    persist: true,
    anonymous: true,
  },
  enableEnforcedSimulationsForTransactions: {
    persist: false,
    anonymous: true,
  },
<<<<<<< HEAD
=======
  enforcedSimulationsSlippage: {
    persist: true,
    anonymous: true,
  },
  enforcedSimulationsSlippageForTransactions: {
    persist: false,
    anonymous: true,
  },
>>>>>>> 7cdc1939
};

export class AppStateController extends BaseController<
  typeof controllerName,
  AppStateControllerState,
  AppStateControllerMessenger
> {
  readonly #extension: AppStateControllerOptions['extension'];

  readonly #onInactiveTimeout: () => void;

  #timer: NodeJS.Timeout | null;

  isUnlocked: () => boolean;

  readonly waitingForUnlock: { resolve: () => void }[];

  #approvalRequestId: string | null;

  constructor({
    state = {},
    messenger,
    addUnlockListener,
    isUnlocked,
    onInactiveTimeout,
    extension,
  }: AppStateControllerOptions) {
    super({
      name: controllerName,
      metadata: controllerMetadata,
      state: {
        ...getDefaultAppStateControllerState(),
        ...state,
        ...getInitialStateOverrides(),
      },
      messenger,
    });

    this.#extension = extension;
    // TODO: Fix in https://github.com/MetaMask/metamask-extension/issues/31880
    // eslint-disable-next-line @typescript-eslint/prefer-nullish-coalescing
    this.#onInactiveTimeout = onInactiveTimeout || (() => undefined);
    this.#timer = null;

    this.isUnlocked = isUnlocked;
    this.waitingForUnlock = [];
    addUnlockListener(this.#handleUnlock.bind(this));

    messenger.subscribe(
      'PreferencesController:stateChange',
      ({ preferences }: { preferences: Partial<Preferences> }) => {
        const currentState = this.state;
        if (
          typeof preferences?.autoLockTimeLimit === 'number' &&
          currentState.timeoutMinutes !== preferences.autoLockTimeLimit
        ) {
          this.#setInactiveTimeout(preferences.autoLockTimeLimit);
        }
      },
    );

    messenger.subscribe(
      'KeyringController:qrKeyringStateChange',
      (qrHardware: Json) =>
        this.update((currentState) => {
          // @ts-expect-error this is caused by a bug in Immer, not being able to handle recursive types like Json
          currentState.qrHardware = qrHardware;
        }),
    );

    const { preferences } = messenger.call('PreferencesController:getState');
    if (typeof preferences.autoLockTimeLimit === 'number') {
      this.#setInactiveTimeout(preferences.autoLockTimeLimit);
    }

    this.#approvalRequestId = null;
  }

  /**
   * Get a Promise that resolves when the extension is unlocked.
   * This Promise will never reject.
   *
   * @param shouldShowUnlockRequest - Whether the extension notification
   * popup should be opened.
   * @returns A promise that resolves when the extension is
   * unlocked, or immediately if the extension is already unlocked.
   */
  getUnlockPromise(shouldShowUnlockRequest: boolean): Promise<void> {
    return new Promise((resolve) => {
      if (this.isUnlocked()) {
        resolve();
      } else {
        this.#waitForUnlock(resolve, shouldShowUnlockRequest);
      }
    });
  }

  /**
   * Adds a Promise's resolve function to the waitingForUnlock queue.
   * Also opens the extension popup if specified.
   *
   * @param resolve - A Promise's resolve function that will
   * be called when the extension is unlocked.
   * @param shouldShowUnlockRequest - Whether the extension notification
   * popup should be opened.
   */
  #waitForUnlock(resolve: () => void, shouldShowUnlockRequest: boolean): void {
    this.waitingForUnlock.push({ resolve });
    this.messagingSystem.publish('AppStateController:unlockChange');
    if (shouldShowUnlockRequest) {
      this.#requestApproval();
    }
  }

  /**
   * Drains the waitingForUnlock queue, resolving all the related Promises.
   */
  #handleUnlock(): void {
    if (this.waitingForUnlock.length > 0) {
      while (this.waitingForUnlock.length > 0) {
        this.waitingForUnlock.shift()?.resolve();
      }
      this.messagingSystem.publish('AppStateController:unlockChange');
    }

    this.#acceptApproval();
  }

  /**
   * Sets the default home tab
   *
   * @param defaultHomeActiveTabName - the tab name
   */
  setDefaultHomeActiveTabName(
    defaultHomeActiveTabName: AccountOverviewTabKey | null,
  ): void {
    this.update((state) => {
      state.defaultHomeActiveTabName = defaultHomeActiveTabName;
    });
  }

  /**
   * Record that the user has seen the connected status info popover
   */
  setConnectedStatusPopoverHasBeenShown(): void {
    this.update((state) => {
      state.connectedStatusPopoverHasBeenShown = true;
    });
  }

  /**
   * Record that the user has been shown the recovery phrase reminder.
   */
  setRecoveryPhraseReminderHasBeenShown(): void {
    this.update((state) => {
      state.recoveryPhraseReminderHasBeenShown = true;
    });
  }

  setSurveyLinkLastClickedOrClosed(time: number): void {
    this.update((state) => {
      state.surveyLinkLastClickedOrClosed = time;
    });
  }

  setOnboardingDate(): void {
    this.update((state) => {
      state.onboardingDate = Date.now();
    });
  }

  setLastViewedUserSurvey(id: number) {
    this.update((state) => {
      state.lastViewedUserSurvey = id;
    });
  }

  setRampCardClosed(): void {
    this.update((state) => {
      state.isRampCardClosed = true;
    });
  }

  setNewPrivacyPolicyToastClickedOrClosed(): void {
    this.update((state) => {
      state.newPrivacyPolicyToastClickedOrClosed = true;
    });
  }

  setNewPrivacyPolicyToastShownDate(time: number): void {
    this.update((state) => {
      state.newPrivacyPolicyToastShownDate = time;
    });
  }

  /**
   * Replaces slides in state with new slides. If a slide with the same id
   * already exists, it will be merged with the new slide.
   *
   * @param slides - Array of new slides
   */
  updateSlides(slides: CarouselSlide[]): void {
    this.update((state) => {
      const currentSlides = state.slides || [];

      const newSlides = slides.map((slide) => {
        const existingSlide = currentSlides.find((s) => s.id === slide.id);
        if (existingSlide) {
          return {
            ...existingSlide,
            ...slide,
          };
        }
        return slide;
      });

      state.slides = [...newSlides];
    });
  }

  /**
   * Marks a slide as dismissed by ID
   *
   * @param id - ID of the slide to dismiss
   */
  removeSlide(id: string): void {
    this.update((state) => {
      const slides = state.slides || [];
      state.slides = slides.map((slide) => {
        if (slide.id === id) {
          return { ...slide, dismissed: true };
        }
        return slide;
      });

      if (id === DOWNLOAD_MOBILE_APP_SLIDE_ID) {
        state.showDownloadMobileAppSlide = false;
      }
    });
  }

  /**
   * Record the timestamp of the last time the user has seen the recovery phrase reminder
   *
   * @param lastShown - timestamp when user was last shown the reminder.
   */
  setRecoveryPhraseReminderLastShown(lastShown: number): void {
    this.update((state) => {
      state.recoveryPhraseReminderLastShown = lastShown;
    });
  }

  /**
   * Record the timestamp of the last time the user has acceoted the terms of use
   *
   * @param lastAgreed - timestamp when user last accepted the terms of use
   */
  setTermsOfUseLastAgreed(lastAgreed: number): void {
    this.update((state) => {
      state.termsOfUseLastAgreed = lastAgreed;
    });
  }

  /**
   * Record if popover for snaps privacy warning has been shown
   * on the first install of a snap.
   *
   * @param shown - shown status
   */
  setSnapsInstallPrivacyWarningShownStatus(shown: boolean): void {
    this.update((state) => {
      state.snapsInstallPrivacyWarningShown = shown;
    });
  }

  /**
   * Record the timestamp of the last time the user has seen the outdated browser warning
   *
   * @param lastShown - Timestamp (in milliseconds) of when the user was last shown the warning.
   */
  setOutdatedBrowserWarningLastShown(lastShown: number): void {
    this.update((state) => {
      state.outdatedBrowserWarningLastShown = lastShown;
    });
  }

  /**
   * Sets the last active time to the current time.
   */
  setLastActiveTime(): void {
    this.#resetTimer();
  }

  /**
   * Set whether or not there is an update available
   *
   * @param isUpdateAvailable - Whether or not there is an update available
   */
  setIsUpdateAvailable(isUpdateAvailable: boolean): void {
    this.update((state) => {
      state.isUpdateAvailable = isUpdateAvailable;
    });
  }

  /**
   * Record the timestamp of the last time the user has dismissed the update modal
   *
   * @param updateModalLastDismissedAt - timestamp of the last time the user has dismissed the update modal.
   */
  setUpdateModalLastDismissedAt(updateModalLastDismissedAt: number): void {
    this.update((state) => {
      state.updateModalLastDismissedAt = updateModalLastDismissedAt;
    });
  }

  /**
   * Record the timestamp of the last time the user has updated
   *
   * @param lastUpdatedAt - timestamp of the last time the user has updated
   */
  setLastUpdatedAt(lastUpdatedAt: number): void {
    this.update((state) => {
      state.lastUpdatedAt = lastUpdatedAt;
    });
  }

  /**
   * Sets the inactive timeout for the app
   *
   * @param timeoutMinutes - The inactive timeout in minutes.
   */
  #setInactiveTimeout(timeoutMinutes: number): void {
    this.update((state) => {
      state.timeoutMinutes = timeoutMinutes;
    });

    this.#resetTimer();
  }

  /**
   * Resets the internal inactive timer
   *
   * If the {@code timeoutMinutes} state is falsy (i.e., zero) then a new
   * timer will not be created.
   *
   */
  #resetTimer(): void {
    const { timeoutMinutes } = this.state;

    if (this.#timer) {
      clearTimeout(this.#timer);
    } else if (isManifestV3) {
      this.#extension.alarms.clear(AUTO_LOCK_TIMEOUT_ALARM);
    }

    if (!timeoutMinutes) {
      return;
    }

    // This is a temporary fix until we add a state migration.
    // Due to a bug in ui/pages/settings/advanced-tab/advanced-tab.component.js,
    // it was possible for timeoutMinutes to be saved as a string, as explained
    // in PR 25109. `alarms.create` will fail in that case. We are
    // converting this to a number here to prevent that failure. Once
    // we add a migration to update the malformed state to the right type,
    // we will remove this conversion.
    const timeoutToSet = Number(timeoutMinutes);

    if (isManifestV3) {
      this.#extension.alarms.create(AUTO_LOCK_TIMEOUT_ALARM, {
        delayInMinutes: timeoutToSet,
        periodInMinutes: timeoutToSet,
      });
      this.#extension.alarms.onAlarm.addListener(
        (alarmInfo: { name: string }) => {
          if (alarmInfo.name === AUTO_LOCK_TIMEOUT_ALARM) {
            this.#onInactiveTimeout();
            this.#extension.alarms.clear(AUTO_LOCK_TIMEOUT_ALARM);
          }
        },
      );
    } else {
      this.#timer = setTimeout(
        () => this.#onInactiveTimeout(),
        timeoutToSet * MINUTE,
      );
    }
  }

  /**
   * Sets the current browser and OS environment
   *
   * @param os
   * @param browser
   */
  setBrowserEnvironment(os: string, browser: string): void {
    this.update((state) => {
      state.browserEnvironment = { os, browser };
    });
  }

  /**
   * Adds a pollingToken for a given environmentType
   *
   * @param pollingToken
   * @param pollingTokenType
   */
  addPollingToken(
    pollingToken: string,
    pollingTokenType: PollingTokenType,
  ): void {
    if (
      pollingTokenType.toString() !==
      POLLING_TOKEN_ENVIRONMENT_TYPES[ENVIRONMENT_TYPE_BACKGROUND]
    ) {
      if (this.#isValidPollingTokenType(pollingTokenType)) {
        this.#updatePollingTokens(pollingToken, pollingTokenType);
      }
    }
  }

  /**
   * Updates the polling token in the state.
   *
   * @param pollingToken
   * @param pollingTokenType
   */
  #updatePollingTokens(
    pollingToken: string,
    pollingTokenType: PollingTokenType,
  ) {
    this.update((state) => {
      state[pollingTokenType].push(pollingToken);
    });
  }

  /**
   * removes a pollingToken for a given environmentType
   *
   * @param pollingToken
   * @param pollingTokenType
   */
  removePollingToken(
    pollingToken: string,
    pollingTokenType: PollingTokenType,
  ): void {
    if (
      pollingTokenType.toString() !==
      POLLING_TOKEN_ENVIRONMENT_TYPES[ENVIRONMENT_TYPE_BACKGROUND]
    ) {
      const currentTokens: string[] = this.state[pollingTokenType];
      if (this.#isValidPollingTokenType(pollingTokenType)) {
        this.update((state) => {
          state[pollingTokenType] = currentTokens.filter(
            (token: string) => token !== pollingToken,
          );
        });
      }
    }
  }

  /**
   * Validates whether the given polling token type is a valid one.
   *
   * @param pollingTokenType
   * @returns true if valid, false otherwise.
   */
  #isValidPollingTokenType(pollingTokenType: PollingTokenType): boolean {
    const validTokenTypes: PollingTokenType[] = [
      'popupGasPollTokens',
      'notificationGasPollTokens',
      'fullScreenGasPollTokens',
    ];

    return validTokenTypes.includes(pollingTokenType);
  }

  /**
   * clears all pollingTokens
   */
  clearPollingTokens(): void {
    this.update((state) => {
      state.popupGasPollTokens = [];
      state.notificationGasPollTokens = [];
      state.fullScreenGasPollTokens = [];
    });
  }

  /**
   * Sets whether the testnet dismissal link should be shown in the network dropdown
   *
   * @param showTestnetMessageInDropdown
   */
  setShowTestnetMessageInDropdown(showTestnetMessageInDropdown: boolean): void {
    this.update((state) => {
      state.showTestnetMessageInDropdown = showTestnetMessageInDropdown;
    });
  }

  /**
   * Sets whether the beta notification heading on the home page
   *
   * @param showBetaHeader
   */
  setShowBetaHeader(showBetaHeader: boolean): void {
    this.update((state) => {
      state.showBetaHeader = showBetaHeader;
    });
  }

  /**
   * Sets whether the permissions tour should be shown to the user
   *
   * @param showPermissionsTour
   */
  setShowPermissionsTour(showPermissionsTour: boolean): void {
    this.update((state) => {
      state.showPermissionsTour = showPermissionsTour;
    });
  }

  /**
   * Sets whether the Network Banner should be shown
   *
   * @param showNetworkBanner
   */
  setShowNetworkBanner(showNetworkBanner: boolean): void {
    this.update((state) => {
      state.showNetworkBanner = showNetworkBanner;
    });
  }

  /**
   * Sets whether the Account Banner should be shown
   *
   * @param showAccountBanner
   */
  setShowAccountBanner(showAccountBanner: boolean): void {
    this.update((state) => {
      state.showAccountBanner = showAccountBanner;
    });
  }

  /**
   * Sets a unique ID for the current extension popup
   *
   * @param currentExtensionPopupId
   */
  setCurrentExtensionPopupId(currentExtensionPopupId: number): void {
    this.update((state) => {
      state.currentExtensionPopupId = currentExtensionPopupId;
    });
  }

  /**
   * Sets a property indicating the model of the user's Trezor hardware wallet
   *
   * @param trezorModel - The Trezor model.
   */
  setTrezorModel(trezorModel: string | null): void {
    this.update((state) => {
      state.trezorModel = trezorModel;
    });
  }

  /**
   * A setter for the `nftsDropdownState` property
   *
   * @param nftsDropdownState
   */
  updateNftDropDownState(nftsDropdownState: Json): void {
    this.update((state) => {
      state.nftsDropdownState = nftsDropdownState;
    });
  }

  getSignatureSecurityAlertResponse(
    securityAlertId: string,
  ): SecurityAlertResponse {
    return this.state.signatureSecurityAlertResponses[securityAlertId];
  }

  addSignatureSecurityAlertResponse(
    securityAlertResponse: SecurityAlertResponse,
  ): void {
    if (securityAlertResponse.securityAlertId) {
      this.update((state) => {
        state.signatureSecurityAlertResponses[
          String(securityAlertResponse.securityAlertId)
        ] = securityAlertResponse;
      });
    }
  }

  getAddressSecurityAlertResponse(
    address: string,
  ): ScanAddressResponse | undefined {
    return this.state.addressSecurityAlertResponses[address.toLowerCase()];
  }

  addAddressSecurityAlertResponse(
    address: string,
    addressSecurityAlertResponse: ScanAddressResponse,
  ): void {
    this.update((state) => {
      state.addressSecurityAlertResponses[address.toLowerCase()] =
        addressSecurityAlertResponse;
    });
  }

  /**
   * A setter for the currentPopupId which indicates the id of popup window that's currently active
   *
   * @param currentPopupId
   */
  setCurrentPopupId(currentPopupId: number): void {
    this.update((state) => {
      state.currentPopupId = currentPopupId;
    });
  }

  /**
   * The function returns information about the last confirmation user interacted with
   */
  getLastInteractedConfirmationInfo():
    | LastInteractedConfirmationInfo
    | undefined {
    return this.state.lastInteractedConfirmationInfo;
  }

  /**
   * Update the information about the last confirmation user interacted with
   *
   * @param lastInteractedConfirmationInfo
   */
  setLastInteractedConfirmationInfo(
    lastInteractedConfirmationInfo: LastInteractedConfirmationInfo | undefined,
  ): void {
    this.update((state) => {
      state.lastInteractedConfirmationInfo = lastInteractedConfirmationInfo;
    });
  }

  /**
   * A getter to retrieve currentPopupId saved in the appState
   */
  getCurrentPopupId(): number | undefined {
    return this.state.currentPopupId;
  }

  #requestApproval(): void {
    // If we already have a pending request this is a no-op
    if (this.#approvalRequestId) {
      return;
    }
    this.#approvalRequestId = uuid();

    this.messagingSystem
      .call(
        'ApprovalController:addRequest',
        {
          id: this.#approvalRequestId,
          origin: ORIGIN_METAMASK,
          type: ApprovalType.Unlock,
        },
        true,
      )
      .catch(() => {
        // If the promise fails, we allow a new popup to be triggered
        this.#approvalRequestId = null;
      });
  }

  #acceptApproval(): void {
    if (!this.#approvalRequestId) {
      return;
    }
    try {
      this.messagingSystem.call(
        'ApprovalController:acceptRequest',
        this.#approvalRequestId,
      );
    } catch (error) {
      log.error('Failed to unlock approval request', error);
    }

    this.#approvalRequestId = null;
  }

  getThrottledOriginState(origin: string): ThrottledOrigin {
    return this.state.throttledOrigins[origin];
  }

  updateThrottledOriginState(
    origin: string,
    throttledOriginState: ThrottledOrigin,
  ): void {
    this.update((state) => {
      state.throttledOrigins[origin] = throttledOriginState;
    });
  }

  setEnableEnforcedSimulations(enabled: boolean): void {
    this.update((state) => {
      state.enableEnforcedSimulations = enabled;
    });
  }

  setEnableEnforcedSimulationsForTransaction(
    transactionId: string,
    enabled: boolean,
  ): void {
    this.update((state) => {
      state.enableEnforcedSimulationsForTransactions[transactionId] = enabled;
    });
  }
<<<<<<< HEAD
=======

  setEnforcedSimulationsSlippage(value: number): void {
    this.update((state) => {
      state.enforcedSimulationsSlippage = value;
    });
  }

  setEnforcedSimulationsSlippageForTransaction(
    transactionId: string,
    value: number,
  ): void {
    this.update((state) => {
      state.enforcedSimulationsSlippageForTransactions[transactionId] = value;
    });
  }
>>>>>>> 7cdc1939
}<|MERGE_RESOLUTION|>--- conflicted
+++ resolved
@@ -92,11 +92,8 @@
   lastUpdatedAt: number | null;
   enableEnforcedSimulations: boolean;
   enableEnforcedSimulationsForTransactions: Record<string, boolean>;
-<<<<<<< HEAD
-=======
   enforcedSimulationsSlippage: number;
   enforcedSimulationsSlippageForTransactions: Record<string, number>;
->>>>>>> 7cdc1939
 };
 
 const controllerName = 'AppStateController';
@@ -217,11 +214,8 @@
   lastUpdatedAt: null,
   enableEnforcedSimulations: true,
   enableEnforcedSimulationsForTransactions: {},
-<<<<<<< HEAD
-=======
   enforcedSimulationsSlippage: 10,
   enforcedSimulationsSlippageForTransactions: {},
->>>>>>> 7cdc1939
   ...getInitialStateOverrides(),
 });
 
@@ -402,8 +396,6 @@
     persist: false,
     anonymous: true,
   },
-<<<<<<< HEAD
-=======
   enforcedSimulationsSlippage: {
     persist: true,
     anonymous: true,
@@ -412,7 +404,6 @@
     persist: false,
     anonymous: true,
   },
->>>>>>> 7cdc1939
 };
 
 export class AppStateController extends BaseController<
@@ -1129,8 +1120,6 @@
       state.enableEnforcedSimulationsForTransactions[transactionId] = enabled;
     });
   }
-<<<<<<< HEAD
-=======
 
   setEnforcedSimulationsSlippage(value: number): void {
     this.update((state) => {
@@ -1146,5 +1135,4 @@
       state.enforcedSimulationsSlippageForTransactions[transactionId] = value;
     });
   }
->>>>>>> 7cdc1939
 }