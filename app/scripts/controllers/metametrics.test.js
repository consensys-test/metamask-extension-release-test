--- conflicted
+++ resolved
@@ -221,29 +221,6 @@
 
   describe('getMetaMetricsId', function () {
     it('should generate or return the metametrics id', function () {
-<<<<<<< HEAD
-      const metaMetricsController = getMetaMetricsController({
-        participateInMetaMetrics: true,
-        metaMetricsId: null,
-      });
-
-      // Starts off being empty.
-      assert.equal(metaMetricsController.state.metaMetricsId, null);
-
-      // Create a new metametrics id.
-      const clientMetaMetricsId = metaMetricsController.getMetaMetricsId();
-      assert.equal(clientMetaMetricsId.startsWith('0x'), true);
-
-      // Return same metametrics id.
-      const sameMetaMetricsId = metaMetricsController.getMetaMetricsId();
-      assert.equal(clientMetaMetricsId, sameMetaMetricsId);
-    });
-  });
-
-  describe('identify', function () {
-    it('should call segment.identify for valid traits if user is participating in metametrics', async function () {
-=======
->>>>>>> 717376e8
       const metaMetricsController = getMetaMetricsController({
         participateInMetaMetrics: true,
         metaMetricsId: null,
