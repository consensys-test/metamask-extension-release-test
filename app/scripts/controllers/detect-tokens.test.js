/**
 * @jest-environment node
 */
import { strict as assert } from 'assert';
import sinon from 'sinon';
import nock from 'nock';
import BigNumber from 'bignumber.js';
import { ControllerMessenger } from '@metamask/base-controller';
import {
  TokenListController,
  TokensController,
  AssetsContractController,
} from '@metamask/assets-controllers';
import { toHex } from '@metamask/controller-utils';
import { EthMethod, EthAccountType } from '@metamask/keyring-api';
import { NetworkController } from '@metamask/network-controller';
import { AccountsController } from '@metamask/accounts-controller';
import { NETWORK_TYPES } from '../../../shared/constants/network';
import { toChecksumHexAddress } from '../../../shared/modules/hexstring-utils';
import DetectTokensController from './detect-tokens';
import PreferencesController from './preferences';

const flushPromises = () => {
  return new Promise(jest.requireActual('timers').setImmediate);
};

describe('DetectTokensController', function () {
  let sandbox,
    interval,
    assetsContractController,
    network,
    preferences,
    provider,
    tokensController,
    tokenListController,
    accountsController,
    preferencesControllerMessenger,
    getCurrentSelectedAccount,
    getNetworkClientById,
    messenger;

  const noop = () => undefined;

  const getRestrictedMessenger = () => {
    return messenger.getRestricted({
      name: 'DetectTokensController',
      allowedActions: ['KeyringController:getState'],
      allowedEvents: [
        'NetworkController:stateChange',
        'KeyringController:lock',
        'KeyringController:unlock',
        'AccountsController:selectedAccountChange',
        'TokenListController:stateChange',
      ],
    });
  };

  const networkControllerProviderConfig = {
    getAccounts: noop,
  };

  const infuraProjectId = 'infura-project-id';

  beforeEach(async function () {
    sandbox = sinon.createSandbox();
    // Disable all requests, even those to localhost
    nock.disableNetConnect();
    nock('https://mainnet.infura.io')
      .post(`/v3/${infuraProjectId}`)
      .reply(200, (_uri, requestBody) => {
        if (requestBody.method === 'eth_getBlockByNumber') {
          return {
            id: requestBody.id,
            jsonrpc: '2.0',
            result: {
              number: '0x42',
            },
          };
        }

        if (requestBody.method === 'eth_blockNumber') {
          return {
            id: requestBody.id,
            jsonrpc: '2.0',
            result: '0x42',
          };
        }

        throw new Error(`(Infura) Mock not defined for ${requestBody.method}`);
      })
      .persist();
    nock('https://sepolia.infura.io')
      .post(`/v3/${infuraProjectId}`)
      .reply(200, (_uri, requestBody) => {
        if (requestBody.method === 'eth_getBlockByNumber') {
          return {
            id: requestBody.id,
            jsonrpc: '2.0',
            result: {
              number: '0x42',
            },
          };
        }

        if (requestBody.method === 'eth_blockNumber') {
          return {
            id: requestBody.id,
            jsonrpc: '2.0',
            result: '0x42',
          };
        }

        throw new Error(`(Infura) Mock not defined for ${requestBody.method}`);
      })
      .persist();
    nock('http://localhost:8545')
      .post('/')
      .reply(200, (_uri, requestBody) => {
        if (requestBody.method === 'eth_getBlockByNumber') {
          return {
            id: requestBody.id,
            jsonrpc: '2.0',
            result: {
              number: '0x42',
            },
          };
        }

        if (requestBody.method === 'eth_blockNumber') {
          return {
            id: requestBody.id,
            jsonrpc: '2.0',
            result: '0x42',
          };
        }

        if (requestBody.method === 'net_version') {
          return {
            id: requestBody.id,
            jsonrpc: '2.0',
            result: '1337',
          };
        }

        throw new Error(
          `(localhost) Mock not defined for ${requestBody.method}`,
        );
      })
      .persist();
    nock('https://token-api.metaswap.codefi.network')
      .get(
        `/tokens/1?occurrenceFloor=3&includeNativeAssets=false&includeDuplicateSymbolAssets=false&includeTokenFees=false&includeAssetType=false`,
      )
      .reply(200, [
        {
          address: '0xc011a73ee8576fb46f5e1c5751ca3b9fe0af2a6f',
          symbol: 'SNX',
          decimals: 18,
          occurrences: 11,
          aggregators: [
            'paraswap',
            'pmm',
            'airswapLight',
            'zeroEx',
            'bancor',
            'coinGecko',
            'zapper',
            'kleros',
            'zerion',
            'cmc',
            'oneInch',
          ],
          name: 'Synthetix',
          iconUrl: 'https://airswap-token-images.s3.amazonaws.com/SNX.png',
        },
        {
          address: '0x514910771af9ca656af840dff83e8264ecf986ca',
          symbol: 'LINK',
          decimals: 18,
          occurrences: 11,
          aggregators: [
            'paraswap',
            'pmm',
            'airswapLight',
            'zeroEx',
            'bancor',
            'coinGecko',
            'zapper',
            'kleros',
            'zerion',
            'cmc',
            'oneInch',
          ],
          name: 'Chainlink',
          iconUrl: 'https://s3.amazonaws.com/airswap-token-images/LINK.png',
        },
        {
          address: '0x1f573d6fb3f13d689ff844b4ce37794d79a7ff1c',
          symbol: 'BNT',
          decimals: 18,
          occurrences: 11,
          aggregators: [
            'paraswap',
            'pmm',
            'airswapLight',
            'zeroEx',
            'bancor',
            'coinGecko',
            'zapper',
            'kleros',
            'zerion',
            'cmc',
            'oneInch',
          ],
          name: 'Bancor',
          iconUrl: 'https://s3.amazonaws.com/airswap-token-images/BNT.png',
        },
      ])
      .get(`/tokens/3`)
      .reply(200, { error: 'ChainId 3 is not supported' })
      .persist();

    jest.spyOn(ControllerMessenger.prototype, 'subscribe');

    messenger = new ControllerMessenger();
    messenger.registerActionHandler('KeyringController:getState', () => ({
      isUnlocked: true,
    }));

    const networkControllerMessenger = new ControllerMessenger();
    network = new NetworkController({
      messenger: networkControllerMessenger,
      infuraProjectId,
    });
    await network.initializeProvider(networkControllerProviderConfig);
    provider = network.getProviderAndBlockTracker().provider;

    const tokenListMessenger = new ControllerMessenger().getRestricted({
      name: 'TokenListController',
      allowedEvents: ['TokenListController:stateChange'],
    });
    tokenListController = new TokenListController({
      chainId: toHex(1),
      preventPollingOnNetworkRestart: false,
      onNetworkStateChange: sinon.spy(),
      onPreferencesStateChange: sinon.spy(),
      messenger: tokenListMessenger,
    });
    await tokenListController.start();

    preferencesControllerMessenger = new ControllerMessenger().getRestricted({
      name: 'PreferencesController',
      allowedEvents: ['AccountsController:selectedAccountChange'],
    });

    preferences = new PreferencesController({
      network,
      provider,
      tokenListController,
      networkConfigurations: {},
      onAccountRemoved: sinon.stub(),
      controllerMessenger: preferencesControllerMessenger,
    });
    preferences.setUseTokenDetection(true);

    const accountsControllerMessenger = new ControllerMessenger().getRestricted(
      {
        name: 'AccountsController',
        allowedEvents: [
          'SnapController:stateChange',
          'KeyringController:accountRemoved',
          'KeyringController:stateChange',
          'AccountsController:selectedAccountChange',
        ],
      },
    );

    accountsController = new AccountsController({
      messenger: accountsControllerMessenger,
      state: {
        internalAccounts: {
          accounts: {
            'cf8dace4-9439-4bd4-b3a8-88c821c8fcb3': {
              address: '0xd8dA6BF26964aF9D7eEd9e03E53415D37aA96045',
              id: 'cf8dace4-9439-4bd4-b3a8-88c821c8fcb3',
              metadata: {
                name: 'Account 1',
                keyring: {
                  type: 'HD Key Tree',
                },
              },
              options: {},
              methods: [...Object.values(EthMethod)],
              type: EthAccountType.Eoa,
            },
            '07c2cfec-36c9-46c4-8115-3836d3ac9047': {
              address: '0xbc86727e770de68b1060c91f6bb6945c73e10388',
              id: '07c2cfec-36c9-46c4-8115-3836d3ac9047',
              metadata: {
                name: 'Account 2',
                keyring: {
                  type: 'HD Key Tree',
                },
              },
              options: {},
              methods: [...Object.values(EthMethod)],
              type: EthAccountType.Eoa,
            },
          },
          selectedAccount: 'cf8dace4-9439-4bd4-b3a8-88c821c8fcb3',
        },
      },
      onSnapStateChange: sinon.spy(),
      onKeyringStateChange: sinon.spy(),
    });

    tokensController = new TokensController({
<<<<<<< HEAD
      config: {
        provider,
        selectedAddress: '0xd8dA6BF26964aF9D7eEd9e03E53415D37aA96045',
      },
      onPreferencesStateChange: (listener) =>
        accountsControllerMessenger.subscribe(
          `AccountsController:selectedAccountChange`,
          (newlySelectedInternalAccount) => {
            listener({ selectedAddress: newlySelectedInternalAccount.address });
          },
        ),
      onNetworkStateChange: networkControllerMessenger.subscribe.bind(
=======
      config: { provider },
      onPreferencesStateChange: preferences.store.subscribe.bind(
        preferences.store,
      ),
      onNetworkDidChange: networkControllerMessenger.subscribe.bind(
>>>>>>> e9fb912a
        networkControllerMessenger,
        'NetworkController:stateChange',
      ),
      onTokenListStateChange: (listener) =>
        tokenListMessenger.subscribe(
          `${tokenListController.name}:stateChange`,
          listener,
        ),
    });

    assetsContractController = new AssetsContractController({
      onPreferencesStateChange: preferences.store.subscribe.bind(
        preferences.store,
      ),
      onNetworkDidChange: networkControllerMessenger.subscribe.bind(
        networkControllerMessenger,
        'NetworkController:stateChange',
      ),
    });

    getCurrentSelectedAccount = jest.fn().mockReturnValue({
      address: '0xbc86727e770de68b1060c91f6bb6945c73e10388',
    });

    getNetworkClientById = jest.fn();
  });

  afterEach(function () {
    nock.enableNetConnect('localhost');
    sandbox.restore();
  });

  it('should poll on correct interval', async function () {
    const stub = sinon.stub(global, 'setInterval');
    // eslint-disable-next-line no-new
    new DetectTokensController({
      messenger: getRestrictedMessenger(),
      interval: 1337,
      getCurrentSelectedAccount:
        accountsController.getSelectedAccount.bind(accountsController),
    });
    assert.strictEqual(stub.getCall(0).args[1], 1337);
    stub.restore();
  });

  it('should be called on every polling period', async function () {
    const clock = sandbox.useFakeTimers();
    await network.setProviderType(NETWORK_TYPES.MAINNET);
    const controller = new DetectTokensController({
      messenger: getRestrictedMessenger(),
      preferences,
      network,
      tokenList: tokenListController,
      tokensController,
      assetsContractController,
      getCurrentSelectedAccount:
        accountsController.getSelectedAccount.bind(accountsController),
    });
    controller.isOpen = true;
    controller.isUnlocked = true;

    const stub = sandbox.stub(controller, 'detectNewTokens');

    clock.tick(1);
    sandbox.assert.notCalled(stub);
    clock.tick(180000);
    sandbox.assert.called(stub);
    clock.tick(180000);
    sandbox.assert.calledTwice(stub);
    clock.tick(180000);
    sandbox.assert.calledThrice(stub);
  });

  it('should not check and add tokens while on unsupported networks', async function () {
    sandbox.useFakeTimers();
    await network.setProviderType(NETWORK_TYPES.SEPOLIA);
    const tokenListMessengerSepolia = new ControllerMessenger().getRestricted({
      name: 'TokenListController',
    });
    tokenListController = new TokenListController({
      chainId: toHex(11155111),
      onNetworkStateChange: sinon.spy(),
      onPreferencesStateChange: sinon.spy(),
      messenger: tokenListMessengerSepolia,
    });
    await tokenListController.start();
    const controller = new DetectTokensController({
      messenger: getRestrictedMessenger(),
      preferences,
      network,
      tokenList: tokenListController,
      tokensController,
      assetsContractController,
      getCurrentSelectedAccount:
        accountsController.getSelectedAccount.bind(accountsController),
    });
    controller.isOpen = true;
    controller.isUnlocked = true;

    const stub = sandbox.stub(
      assetsContractController,
      'getBalancesInSingleCall',
    );

    await controller.detectNewTokens();
    sandbox.assert.notCalled(stub);
  });

  it('should skip adding tokens listed in ignoredTokens array', async function () {
    sandbox.useFakeTimers();
    await network.setProviderType(NETWORK_TYPES.MAINNET);
    const controller = new DetectTokensController({
      messenger: getRestrictedMessenger(),
      preferences,
      network,
      tokenList: tokenListController,
      tokensController,
      assetsContractController,
      trackMetaMetricsEvent: noop,
      getCurrentSelectedAccount:
        accountsController.getSelectedAccount.bind(accountsController),
    });
    controller.isOpen = true;
    controller.isUnlocked = true;
    const { tokenList } = tokenListController.state;
    const tokenValues = Object.values(tokenList);

    await tokensController.addDetectedTokens([
      {
        address: tokenValues[0].address,
        symbol: tokenValues[0].symbol,
        decimals: tokenValues[0].decimals,
        aggregators: undefined,
        image: undefined,
        isERC721: undefined,
        name: undefined,
      },
    ]);

    sandbox
      .stub(assetsContractController, 'getBalancesInSingleCall')
      .callsFake((tokensToDetect) =>
        tokensToDetect.map((token) =>
          token.address === tokenValues[1].address ? new BigNumber(10) : 0,
        ),
      );
    await tokensController.ignoreTokens([tokenValues[1].address]);

    await controller.detectNewTokens();
    assert.deepEqual(tokensController.state.detectedTokens, [
      {
        address: toChecksumHexAddress(tokenValues[0].address),
        decimals: tokenValues[0].decimals,
        symbol: tokenValues[0].symbol,
        aggregators: undefined,
        image: undefined,
        isERC721: undefined,
        name: undefined,
      },
    ]);
  });

  it('should check and add tokens while on supported networks', async function () {
    sandbox.useFakeTimers();
    await network.setProviderType(NETWORK_TYPES.MAINNET);
    const controller = new DetectTokensController({
      messenger: getRestrictedMessenger(),
      preferences,
      network,
      tokenList: tokenListController,
      tokensController,
      assetsContractController,
      trackMetaMetricsEvent: noop,
      getCurrentSelectedAccount:
        accountsController.getSelectedAccount.bind(accountsController),
    });
    controller.isOpen = true;
    controller.isUnlocked = true;

    const { tokenList } = tokenListController.state;
    const erc20ContractAddresses = Object.keys(tokenList);

    const existingTokenAddress = erc20ContractAddresses[0];
    const existingToken = tokenList[existingTokenAddress];

    accountsController.setSelectedAccount(
      'cf8dace4-9439-4bd4-b3a8-88c821c8fcb3',
    );

    await tokensController.addDetectedTokens(
      [
        {
          address: existingToken.address,
          symbol: existingToken.symbol,
          decimals: existingToken.decimals,
          aggregators: undefined,
          image: undefined,
          isERC721: undefined,
        },
      ],
      {
        address: existingToken.address,
        symbol: existingToken.symbol,
        decimals: existingToken.decimals,
        aggregators: undefined,
        image: undefined,
        isERC721: undefined,
        name: undefined,
      },
    );
    const tokenAddressToAdd = erc20ContractAddresses[1];
    const tokenToAdd = tokenList[tokenAddressToAdd];
    sandbox
      .stub(assetsContractController, 'getBalancesInSingleCall')
      .callsFake(() =>
        Promise.resolve({ [tokenAddressToAdd]: new BigNumber(10) }),
      );
    await controller.detectNewTokens();
    assert.deepEqual(tokensController.state.detectedTokens, [
      {
        address: toChecksumHexAddress(existingTokenAddress),
        decimals: existingToken.decimals,
        symbol: existingToken.symbol,
        aggregators: undefined,
        image: undefined,
        isERC721: undefined,
        name: undefined,
      },
      {
        address: toChecksumHexAddress(tokenAddressToAdd),
        decimals: tokenToAdd.decimals,
        symbol: tokenToAdd.symbol,
        aggregators: undefined,
        image: undefined,
        isERC721: undefined,
        name: undefined,
      },
    ]);
  });

  it('should trigger detect new tokens when change address', async function () {
    sandbox.useFakeTimers();
    const controller = new DetectTokensController({
      messenger: getRestrictedMessenger(),
      preferences,
      network,
      tokenList: tokenListController,
      tokensController,
      assetsContractController,
      getCurrentSelectedAccount:
        accountsController.getSelectedAccount.bind(accountsController),
    });
    controller.isOpen = true;
    controller.isUnlocked = true;
    const stub = sandbox.stub(controller, 'detectNewTokens');
    messenger.publish('AccountsController:selectedAccountChange', {
      id: 'mock-2',
      address: '0x999',
    });

    sandbox.assert.called(stub);
  });

  it('should trigger detect new tokens when submit password', async function () {
    sandbox.useFakeTimers();
    const controller = new DetectTokensController({
      messenger: getRestrictedMessenger(),
      preferences,
      network,
      tokenList: tokenListController,
      tokensController,
      assetsContractController,
      getCurrentSelectedAccount:
        accountsController.getSelectedAccount.bind(accountsController),
    });
    controller.isOpen = true;
    controller.selectedAddress = '0x0';
    const stub = sandbox.stub(controller, 'detectNewTokens');

    messenger.publish('KeyringController:unlock');

    sandbox.assert.called(stub);
    assert.equal(controller.isUnlocked, true);
  });

  it('should not be active after lock event is emitted', async function () {
    sandbox.useFakeTimers();
    const controller = new DetectTokensController({
      messenger: getRestrictedMessenger(),
      preferences,
      network,
      tokenList: tokenListController,
      tokensController,
      assetsContractController,
      getCurrentSelectedAccount:
        accountsController.getSelectedAccount.bind(accountsController),
    });
    controller.isOpen = true;

    messenger.publish('KeyringController:lock');

    assert.equal(controller.isUnlocked, false);
    assert.equal(controller.isActive, false);
  });

  it('should not trigger detect new tokens when not unlocked', async function () {
    const clock = sandbox.useFakeTimers();
    await network.setProviderType(NETWORK_TYPES.MAINNET);
    const controller = new DetectTokensController({
      messenger: getRestrictedMessenger(),
      preferences,
      network,
      tokenList: tokenListController,
      tokensController,
      assetsContractController,
      getCurrentSelectedAccount:
        accountsController.getSelectedAccount.bind(accountsController),
    });
    controller.isOpen = true;
    controller.isUnlocked = false;
    const stub = sandbox.stub(
      assetsContractController,
      'getBalancesInSingleCall',
    );
    clock.tick(180000);
    sandbox.assert.notCalled(stub);
  });

  it('should not trigger detect new tokens when not open', async function () {
    const clock = sandbox.useFakeTimers();
    await network.setProviderType(NETWORK_TYPES.MAINNET);
    const controller = new DetectTokensController({
      messenger: getRestrictedMessenger(),
      preferences,
      network,
      tokensController,
      assetsContractController,
      getCurrentSelectedAccount:
        accountsController.getSelectedAccount.bind(accountsController),
    });
    // trigger state update from preferences controller
    accountsController.setSelectedAccount(
      '07c2cfec-36c9-46c4-8115-3836d3ac9047',
    );
    controller.isOpen = false;
    controller.isUnlocked = true;
    const stub = sandbox.stub(
      assetsContractController,
      'getBalancesInSingleCall',
    );
    clock.tick(180000);
    sandbox.assert.notCalled(stub);
  });

  it('should poll on the correct interval by networkClientId', async function () {
    jest.useFakeTimers();
    const controller = new DetectTokensController({
      messenger: getRestrictedMessenger(),
      preferences,
      network,
      tokensController,
      assetsContractController,
      disableLegacyInterval: true,
      interval: 1000,
      getCurrentSelectedAccount:
        accountsController.getSelectedAccount.bind(accountsController),
      getNetworkClientById: () => ({
        configuration: {
          chainId: '0x1',
        },
        provider: {},
        blockTracker: {},
        destroy: () => {
          // noop
        },
      }),
    });
    const detectNewTokensSpy = jest
      .spyOn(controller, 'detectNewTokens')
      .mockResolvedValue('foo');
    controller.startPollingByNetworkClientId('mainnet');
    await Promise.all([jest.advanceTimersByTime(0), flushPromises()]);
    expect(detectNewTokensSpy).toHaveBeenCalledTimes(1);
    await Promise.all([jest.advanceTimersByTime(1000), flushPromises()]);
    expect(detectNewTokensSpy).toHaveBeenCalledTimes(2);
    expect(detectNewTokensSpy.mock.calls).toStrictEqual([
      [{ chainId: '0x1' }],
      [{ chainId: '0x1' }],
    ]);

    detectNewTokensSpy.mockRestore();
    jest.useRealTimers();
  });

  it('should restart token detection on selected account change', async () => {
    const controller = new DetectTokensController({
      messenger,
      interval,
      preferences,
      network,
      tokensController,
      assetsContractController,
      getCurrentSelectedAccount,
      getNetworkClientById,
    });

    jest.spyOn(controller, 'restartTokenDetection');

    await ControllerMessenger.prototype.subscribe.mock.calls
      .filter((args) => args[0] === 'AccountsController:selectedAccountChange')
      .slice(-1)[0][1]({
        address: '0xd8dA6BF26964aF9D7eEd9e03E53415D37aA96045',
      });

    expect(controller.selectedAddress).toBe(
      '0xd8dA6BF26964aF9D7eEd9e03E53415D37aA96045',
    );
    expect(controller.restartTokenDetection).toHaveBeenCalledWith({
      selectedAddress: '0xd8dA6BF26964aF9D7eEd9e03E53415D37aA96045',
    });
  });

  it('should restart token detection on useTokenDetection change', async () => {
    const controller = new DetectTokensController({
      messenger,
      interval,
      preferences,
      network,
      tokensController,
      assetsContractController,
      getCurrentSelectedAccount,
      getNetworkClientById,
    });

    jest.spyOn(controller, 'restartTokenDetection');

    preferences.setUseTokenDetection(false);

    expect(controller.useTokenDetection).toBe(false);
    expect(controller.restartTokenDetection).toHaveBeenCalledWith({
      selectedAddress: '0xbc86727e770de68b1060c91f6bb6945c73e10388',
    });
  });

  it('should restart token detection on network state change', async () => {
    const controller = new DetectTokensController({
      messenger,
      interval,
      preferences,
      network,
      tokensController,
      assetsContractController,
      getCurrentSelectedAccount,
      getNetworkClientById,
    });

    jest.spyOn(controller, 'restartTokenDetection');

    await ControllerMessenger.prototype.subscribe.mock.calls
      .filter((args) => args[0] === 'NetworkController:stateChange')
      .slice(-1)[0][1]();

    expect(controller.chainId).toBe(controller.getChainIdFromNetworkStore());
    expect(controller.restartTokenDetection).toHaveBeenCalledTimes(0);

    controller.chainId = '0xaa36a7';

    await ControllerMessenger.prototype.subscribe.mock.calls
      .filter((args) => args[0] === 'NetworkController:stateChange')
      .slice(-1)[0][1]();

    expect(controller.chainId).toBe(controller.getChainIdFromNetworkStore());
    expect(controller.restartTokenDetection).toHaveBeenCalledWith({
      chainId: '0x1',
    });
  });
});<|MERGE_RESOLUTION|>--- conflicted
+++ resolved
@@ -315,7 +315,6 @@
     });
 
     tokensController = new TokensController({
-<<<<<<< HEAD
       config: {
         provider,
         selectedAddress: '0xd8dA6BF26964aF9D7eEd9e03E53415D37aA96045',
@@ -327,14 +326,7 @@
             listener({ selectedAddress: newlySelectedInternalAccount.address });
           },
         ),
-      onNetworkStateChange: networkControllerMessenger.subscribe.bind(
-=======
-      config: { provider },
-      onPreferencesStateChange: preferences.store.subscribe.bind(
-        preferences.store,
-      ),
       onNetworkDidChange: networkControllerMessenger.subscribe.bind(
->>>>>>> e9fb912a
         networkControllerMessenger,
         'NetworkController:stateChange',
       ),
