import nock from 'nock';
import sinon from 'sinon';
<<<<<<< HEAD
import { JsonRpcEngine } from 'json-rpc-engine';
import { providerFromEngine } from '@metamask/eth-json-rpc-middleware';
=======
>>>>>>> 4b271868
import EthQuery from 'eth-query';
import { createNetworkClient } from '../create-network-client';

/**
 * @typedef {import('nock').Scope} NockScope
 *
 * A object returned by the `nock` function for mocking requests to a particular
 * base URL.
 */

/**
 * A dummy value for the `infuraProjectId` option that `createInfuraClient`
 * needs. (Infura should not be hit during tests, but just in case, this should
 * not refer to a real project ID.)
 */
const MOCK_INFURA_PROJECT_ID = 'abc123';

/**
 * A dummy value for the `rpcUrl` option that `createJsonRpcClient` needs. (This
 * should not be hit during tests, but just in case, this should also not refer
 * to a real Infura URL.)
 */
const MOCK_RPC_URL = 'http://foo.com';

/**
 * A default value for the `eth_blockNumber` request that the block tracker
 * makes.
 */
const DEFAULT_LATEST_BLOCK_NUMBER = '0x42';

/**
 * A reference to the original `setTimeout` function so that we can use it even
 * when using fake timers.
 */
const originalSetTimeout = setTimeout;

/**
 * If you're having trouble writing a test and you're wondering why the test
 * keeps failing, you can set `process.env.DEBUG_PROVIDER_TESTS` to `1`. This
 * will turn on some extra logging.
 *
 * @param {any[]} args - The arguments that `console.log` takes.
 */
function debug(...args) {
  if (process.env.DEBUG_PROVIDER_TESTS === '1') {
    console.log(...args);
  }
}

/**
 * Builds a Nock scope object for mocking provider requests.
 *
 * @param {string} rpcUrl - The URL of the RPC endpoint.
 * @returns {NockScope} The nock scope.
 */
function buildScopeForMockingRequests(rpcUrl) {
  return nock(rpcUrl).filteringRequestBody((body) => {
    debug('Nock Received Request: ', body);
    return body;
  });
}

/**
 * @typedef {{ nockScope: NockScope, blockNumber: string }} MockBlockTrackerRequestOptions
 *
 * The options to `mockNextBlockTrackerRequest` and `mockAllBlockTrackerRequests`.
 */

/**
 * Mocks the next request for the latest block that the block tracker will make.
 *
 * @param {MockBlockTrackerRequestOptions} args - The arguments.
 * @param {NockScope} args.nockScope - A nock scope (a set of mocked requests
 * scoped to a certain base URL).
 * @param {string} args.blockNumber - The block number that the block tracker
 * should report, as a 0x-prefixed hex string.
 */
async function mockNextBlockTrackerRequest({
  nockScope,
  blockNumber = DEFAULT_LATEST_BLOCK_NUMBER,
}) {
  await mockRpcCall({
    nockScope,
    request: { method: 'eth_blockNumber', params: [] },
    response: { result: blockNumber },
  });
}

/**
 * Mocks all requests for the latest block that the block tracker will make.
 *
 * @param {MockBlockTrackerRequestOptions} args - The arguments.
 * @param {NockScope} args.nockScope - A nock scope (a set of mocked requests
 * scoped to a certain base URL).
 * @param {string} args.blockNumber - The block number that the block tracker
 * should report, as a 0x-prefixed hex string.
 */
async function mockAllBlockTrackerRequests({
  nockScope,
  blockNumber = DEFAULT_LATEST_BLOCK_NUMBER,
}) {
  await mockRpcCall({
    nockScope,
    request: { method: 'eth_blockNumber', params: [] },
    response: { result: blockNumber },
  }).persist();
}

/**
 * @typedef {{ nockScope: NockScope, request: object, response: object, delay?: number }} MockRpcCallOptions
 *
 * The options to `mockRpcCall`.
 */

/**
 * Mocks a JSON-RPC request sent to the provider with the given response.
 * Provider type is inferred from the base url set on the nockScope.
 *
 * @param {MockRpcCallOptions} args - The arguments.
 * @param {NockScope} args.nockScope - A nock scope (a set of mocked requests
 * scoped to a certain base URL).
 * @param {object} args.request - The request data.
 * @param {{body: string} | {httpStatus?: number; id?: number; method?: string; params?: string[]}} [args.response] - Information
 * concerning the response that the request should have. If a `body` property is
 * present, this is taken as the complete response body. If an `httpStatus`
 * property is present, then it is taken as the HTTP status code to respond
 * with. Properties other than these two are used to build a complete response
 * body (including `id` and `jsonrpc` properties).
 * @param {Error | string} [args.error] - An error to throw while making the
 * request. Takes precedence over `response`.
 * @param {number} [args.delay] - The amount of time that should pass before the
 * request resolves with the response.
 * @param {number} [args.times] - The number of times that the request is
 * expected to be made.
 * @returns {NockScope} The nock scope.
 */
function mockRpcCall({ nockScope, request, response, error, delay, times }) {
  // eth-query always passes `params`, so even if we don't supply this property,
  // for consistency with makeRpcCall, assume that the `body` contains it
  const { method, params = [], ...rest } = request;
  let httpStatus = 200;
  let completeResponse = { id: 2, jsonrpc: '2.0' };
  if (response !== undefined) {
    if ('body' in response) {
      completeResponse = response.body;
    } else {
      if (response.error) {
        completeResponse.error = response.error;
      } else {
        completeResponse.result = response.result;
      }
      if (response.httpStatus) {
        httpStatus = response.httpStatus;
      }
    }
  }
  const url = nockScope.basePath.includes('infura.io')
    ? `/v3/${MOCK_INFURA_PROJECT_ID}`
    : '/';

  debug('Mocking request:', {
    url,
    method,
    params,
    response,
    error,
    ...rest,
    times,
  });

  let nockRequest = nockScope.post(url, {
    id: /\d*/u,
    jsonrpc: '2.0',
    method,
    params,
    ...rest,
  });

  if (delay !== undefined) {
    nockRequest = nockRequest.delay(delay);
  }

  if (times !== undefined) {
    nockRequest = nockRequest.times(times);
  }

  if (error !== undefined) {
    return nockRequest.replyWithError(error);
  } else if (completeResponse !== undefined) {
    return nockRequest.reply(httpStatus, (_, requestBody) => {
      if (response !== undefined && !('body' in response)) {
        if (response.id === undefined) {
          completeResponse.id = requestBody.id;
        } else {
          completeResponse.id = response.id;
        }
      }
      debug('Nock returning Response', completeResponse);
      return completeResponse;
    });
  }
  return nockRequest;
}

/**
 * Makes a JSON-RPC call through the given eth-query object.
 *
 * @param {any} ethQuery - The eth-query object.
 * @param {object} request - The request data.
 * @returns {Promise<any>} A promise that either resolves with the result from
 * the JSON-RPC response if it is successful or rejects with the error from the
 * JSON-RPC response otherwise.
 */
function makeRpcCall(ethQuery, request) {
  return new Promise((resolve, reject) => {
    debug('[makeRpcCall] making request', request);
    ethQuery.sendAsync(request, (error, result) => {
      debug('[makeRpcCall > ethQuery handler] error', error, 'result', result);
      if (error) {
        reject(error);
      } else {
        resolve(result);
      }
    });
  });
}

/**
 * @typedef {{providerType: 'infura' | 'custom', infuraNetwork?: string}} WithMockedCommunicationsOptions
 *
 * The options bag that `Communications` takes.
 */

/**
 * @typedef {{mockNextBlockTrackerRequest: (options: Omit<MockBlockTrackerRequestOptions, 'nockScope'>) => void, mockAllBlockTrackerRequests: (options: Omit<MockBlockTrackerRequestOptions, 'nockScope'>) => void, mockRpcCall: (options: Omit<MockRpcCallOptions, 'nockScope'>) => NockScope, rpcUrl: string, infuraNetwork: string}} Communications
 *
 * Provides methods to mock different kinds of requests to the provider.
 */

/**
 * @typedef {(comms: Communications) => Promise<any>} WithMockedCommunicationsCallback
 *
 * The callback that `mockingCommunications` takes.
 */

/**
 * Sets up request mocks for requests to the provider.
 *
 * @param {WithMockedCommunicationsOptions} options - An options bag.
 * @param {"infura" | "custom"} options.providerType - The type of network
 * client being tested.
 * @param {string} [options.infuraNetwork] - The name of the Infura network being
 * tested, assuming that `providerType` is "infura" (default: "mainnet").
 * @param {string} [options.customRpcUrl] - The URL of the custom RPC endpoint,
 * assuming that `providerType` is "custom".
 * @param {WithMockedCommunicationsCallback} fn - A function which will be
 * called with an object that allows interaction with the network client.
 * @returns {Promise<any>} The return value of the given function.
 */
export async function withMockedCommunications(
  { providerType, infuraNetwork = 'mainnet', customRpcUrl = MOCK_RPC_URL },
  fn,
) {
  if (providerType !== 'infura' && providerType !== 'custom') {
    throw new Error(
      `providerType must be either "infura" or "custom", was "${providerType}" instead`,
    );
  }

  const rpcUrl =
    providerType === 'infura'
      ? `https://${infuraNetwork}.infura.io`
      : customRpcUrl;
  const nockScope = buildScopeForMockingRequests(rpcUrl);
  const curriedMockNextBlockTrackerRequest = (localOptions) =>
    mockNextBlockTrackerRequest({ nockScope, ...localOptions });
  const curriedMockAllBlockTrackerRequests = (localOptions) =>
    mockAllBlockTrackerRequests({ nockScope, ...localOptions });
  const curriedMockRpcCall = (localOptions) =>
    mockRpcCall({ nockScope, ...localOptions });

  const comms = {
    mockNextBlockTrackerRequest: curriedMockNextBlockTrackerRequest,
    mockAllBlockTrackerRequests: curriedMockAllBlockTrackerRequests,
    mockRpcCall: curriedMockRpcCall,
    rpcUrl,
    infuraNetwork,
  };

  try {
    return await fn(comms);
  } finally {
    nock.isDone();
    nock.cleanAll();
  }
}

/**
 * @typedef {{blockTracker: import('eth-block-tracker').PollingBlockTracker, clock: sinon.SinonFakeTimers, makeRpcCall: (request: Partial<JsonRpcRequest>) => Promise<any>, makeRpcCallsInSeries: (requests: Partial<JsonRpcRequest>[]) => Promise<any>}} MockNetworkClient
 *
 * Provides methods to interact with the suite of middleware that
 * `createInfuraClient` or `createJsonRpcClient` exposes.
 */

/**
 * Some middleware contain logic which retries the request if some condition
 * applies. This retrying always happens out of band via `setTimeout`, and
 * because we are stubbing time via Jest's fake timers, we have to manually
 * advance the clock so that the `setTimeout` handlers get fired. We don't know
 * when these timers will get created, however, so we have to keep advancing
 * timers until the request has been made an appropriate number of times.
 * Unfortunately we don't have a good way to know how many times a request has
 * been retried, but the good news is that the middleware won't end, and thus
 * the promise which the RPC call returns won't get fulfilled, until all retries
 * have been made.
 *
 * @param promise - The promise which is returned by the RPC call.
 * @param clock - A Sinon clock object which can be used to advance to the next
 * `setTimeout` handler.
 */
export async function waitForPromiseToBeFulfilledAfterRunningAllTimers(
  promise,
  clock,
) {
  let hasPromiseBeenFulfilled = false;
  let numTimesClockHasBeenAdvanced = 0;

  promise
    .catch((error) => {
      // This is used to silence Node.js warnings about the rejection
      // being handled asynchronously. The error is handled later when
      // `promise` is awaited, but we log it here anyway in case it gets
      // swallowed.
      debug(error);
    })
    .finally(() => {
      hasPromiseBeenFulfilled = true;
    });

  // `hasPromiseBeenFulfilled` is modified asynchronously.
  /* eslint-disable-next-line no-unmodified-loop-condition */
  while (!hasPromiseBeenFulfilled && numTimesClockHasBeenAdvanced < 15) {
    clock.runAll();
    await new Promise((resolve) => originalSetTimeout(resolve, 10));
    numTimesClockHasBeenAdvanced += 1;
  }

  return promise;
}

/**
 * @typedef {{providerType: "infura" | "custom", infuraNetwork?: string, customRpcUrl?: string, customChainId?: string}} WithClientOptions
 *
 * The options bag that `withNetworkClient` takes.
 */

/**
 * @typedef {(client: MockNetworkClient) => Promise<any>} WithClientCallback
 *
 * The callback that `withNetworkClient` takes.
 */

/**
 * Builds a provider from the middleware (for the provider type) along with a
 * block tracker, runs the given function with those two things, and then
 * ensures the block tracker is stopped at the end.
 *
 * @param {WithClientOptions} options - An options bag.
 * @param {"infura" | "custom"} options.providerType - The type of network
 * client being tested.
 * @param {string} [options.infuraNetwork] - The name of the Infura network being
 * tested, assuming that `providerType` is "infura" (default: "mainnet").
 * @param {string} [options.customRpcUrl] - The URL of the custom RPC endpoint,
 * assuming that `providerType` is "custom".
 * @param {string} [options.customChainId] - The chain id belonging to the
 * custom RPC endpoint, assuming that `providerType` is "custom" (default:
 * "0x1").
 * @param {WithClientCallback} fn - A function which will be called with an
 * object that allows interaction with the network client.
 * @returns {Promise<any>} The return value of the given function.
 */
export async function withNetworkClient(
  {
    providerType,
    infuraNetwork = 'mainnet',
    customRpcUrl = MOCK_RPC_URL,
    customChainId = '0x1',
  },
  fn,
) {
  if (providerType !== 'infura' && providerType !== 'custom') {
    throw new Error(
      `providerType must be either "infura" or "custom", was "${providerType}" instead`,
    );
  }

  // Faking timers ends up doing two things:
  // 1. Halting the block tracker (which depends on `setTimeout` to periodically
  // request the latest block) set up in `eth-json-rpc-middleware`
  // 2. Halting the retry logic in `@metamask/eth-json-rpc-infura` (which also
  // depends on `setTimeout`)
  const clock = sinon.useFakeTimers();

  // The JSON-RPC client wraps `eth_estimateGas` so that it takes 2 seconds longer
  // than it usually would to complete. Or at least it should — this doesn't
  // appear to be working correctly. Unset `IN_TEST` on `process.env` to prevent
  // this behavior.
  const inTest = process.env.IN_TEST;
  delete process.env.IN_TEST;
  const clientUnderTest =
    providerType === 'infura'
      ? createNetworkClient({
          network: infuraNetwork,
          infuraProjectId: MOCK_INFURA_PROJECT_ID,
          type: 'infura',
        })
      : createNetworkClient({
          chainId: customChainId,
          rpcUrl: customRpcUrl,
          type: 'custom',
        });
  process.env.IN_TEST = inTest;

  const { provider, blockTracker } = clientUnderTest;

  const ethQuery = new EthQuery(provider);
  const curriedMakeRpcCall = (request) => makeRpcCall(ethQuery, request);
  const makeRpcCallsInSeries = async (requests) => {
    const responses = [];
    for (const request of requests) {
      responses.push(await curriedMakeRpcCall(request));
    }
    return responses;
  };

  const client = {
    blockTracker,
    clock,
    makeRpcCall: curriedMakeRpcCall,
    makeRpcCallsInSeries,
  };

  try {
    return await fn(client);
  } finally {
    await blockTracker.destroy();

    clock.restore();
  }
}

/**
 * Build mock parameters for a JSON-RPC call.
 *
 * The string 'some value' is used as the default value for each entry. The
 * block parameter index determines the number of parameters to generate.
 *
 * The block parameter can be set to a custom value. If no value is given, it
 * is set as undefined.
 *
 * @param {object} args - Arguments.
 * @param {number} args.blockParamIndex - The index of the block parameter.
 * @param {any} [args.blockParam] - The block parameter value to set.
 * @returns {any[]} The mock params.
 */
export function buildMockParams({ blockParam, blockParamIndex }) {
  if (blockParamIndex === undefined) {
    throw new Error(`Missing 'blockParamIndex'`);
  }

  const params = new Array(blockParamIndex).fill('some value');
  params[blockParamIndex] = blockParam;

  return params;
}

/**
 * Returns a partial JSON-RPC request object, with the "block" param replaced
 * with the given value.
 *
 * @param {object} request - The request object.
 * @param {string} request.method - The request method.
 * @param {params} [request.params] - The request params.
 * @param {number} blockParamIndex - The index within the `params` array of the
 * block param.
 * @param {any} blockParam - The desired block param value.
 * @returns {object} The updated request object.
 */
export function buildRequestWithReplacedBlockParam(
  { method, params = [] },
  blockParamIndex,
  blockParam,
) {
  const updatedParams = params.slice();
  updatedParams[blockParamIndex] = blockParam;
  return { method, params: updatedParams };
}<|MERGE_RESOLUTION|>--- conflicted
+++ resolved
@@ -1,10 +1,5 @@
 import nock from 'nock';
 import sinon from 'sinon';
-<<<<<<< HEAD
-import { JsonRpcEngine } from 'json-rpc-engine';
-import { providerFromEngine } from '@metamask/eth-json-rpc-middleware';
-=======
->>>>>>> 4b271868
 import EthQuery from 'eth-query';
 import { createNetworkClient } from '../create-network-client';
 
