/**
 * @jest-environment node
 */
import { Messenger } from '@metamask/base-controller';
import { AccountsController } from '@metamask/accounts-controller';
import { KeyringControllerStateChangeEvent } from '@metamask/keyring-controller';
import type { MultichainNetworkControllerNetworkDidChangeEvent } from '@metamask/multichain-network-controller';
import { SnapControllerStateChangeEvent } from '@metamask/snaps-controllers';
import { Hex } from '@metamask/utils';
import {
  SnapKeyringAccountAssetListUpdatedEvent,
  SnapKeyringAccountBalancesUpdatedEvent,
  SnapKeyringAccountTransactionsUpdatedEvent,
} from '@metamask/eth-snap-keyring';
import { CHAIN_IDS } from '../../../shared/constants/network';
import { mockNetworkState } from '../../../test/stub/networks';
import { ThemeType } from '../../../shared/constants/preferences';
import type {
  AllowedActions,
  AllowedEvents,
  PreferencesControllerMessenger,
  PreferencesControllerState,
} from './preferences-controller';
import { PreferencesController } from './preferences-controller';

const NETWORK_CONFIGURATION_DATA = mockNetworkState(
  {
    id: 'test-networkConfigurationId-1',
    rpcUrl: 'https://testrpc.com',
    chainId: CHAIN_IDS.GOERLI,
    blockExplorerUrl: 'https://etherscan.io',
    nickname: '0X5',
  },
  {
    id: 'test-networkConfigurationId-2',
    rpcUrl: 'http://localhost:8545',
    chainId: '0x539',
    ticker: 'ETH',
    nickname: 'Localhost 8545',
  },
).networkConfigurationsByChainId;

const setupController = ({
  state,
}: {
  state?: Partial<PreferencesControllerState>;
}) => {
  const messenger = new Messenger<
    AllowedActions,
    | AllowedEvents
    | KeyringControllerStateChangeEvent
    | SnapControllerStateChangeEvent
    | SnapKeyringAccountAssetListUpdatedEvent
    | SnapKeyringAccountBalancesUpdatedEvent
    | SnapKeyringAccountTransactionsUpdatedEvent
    | MultichainNetworkControllerNetworkDidChangeEvent
  >();
  const preferencesControllerMessenger: PreferencesControllerMessenger =
    messenger.getRestricted({
      name: 'PreferencesController',
      allowedActions: [
        'AccountsController:getAccountByAddress',
        'AccountsController:setAccountName',
        'AccountsController:getSelectedAccount',
        'AccountsController:setSelectedAccount',
        'NetworkController:getState',
      ],
      allowedEvents: ['AccountsController:stateChange'],
    });

  messenger.registerActionHandler(
    'NetworkController:getState',
    jest.fn().mockReturnValue({
      networkConfigurationsByChainId: NETWORK_CONFIGURATION_DATA,
    }),
  );
  const controller = new PreferencesController({
    messenger: preferencesControllerMessenger,
    state,
  });

  const accountsControllerMessenger = messenger.getRestricted({
    name: 'AccountsController',
    allowedEvents: [
      'KeyringController:stateChange',
      'SnapController:stateChange',
      'SnapKeyring:accountAssetListUpdated',
      'SnapKeyring:accountBalancesUpdated',
      'SnapKeyring:accountTransactionsUpdated',
      'MultichainNetworkController:networkDidChange',
    ],
    allowedActions: [],
  });
  const mockAccountsControllerState = {
    internalAccounts: {
      accounts: {},
      selectedAccount: '',
    },
  };
  const accountsController = new AccountsController({
    messenger: accountsControllerMessenger,
    state: mockAccountsControllerState,
  });

  return {
    controller,
    messenger,
    accountsController,
  };
};

describe('preferences controller', () => {
  describe('useBlockie', () => {
    it('defaults useBlockie to false', () => {
      const { controller } = setupController({});
      expect(controller.state.useBlockie).toStrictEqual(false);
    });

    it('setUseBlockie to true', () => {
      const { controller } = setupController({});
      controller.setUseBlockie(true);
      expect(controller.state.useBlockie).toStrictEqual(true);
    });
  });

  describe('setCurrentLocale', () => {
    it('checks the default currentLocale', () => {
      const { controller } = setupController({});
      const { currentLocale } = controller.state;
      expect(currentLocale).toStrictEqual('');
    });

    it('sets current locale in preferences controller', () => {
      const { controller } = setupController({});
      controller.setCurrentLocale('ja');
      const { currentLocale } = controller.state;
      expect(currentLocale).toStrictEqual('ja');
    });
  });

  describe('setAccountLabel', () => {
    const { controller, messenger, accountsController } = setupController({});
    const mockName = 'mockName';
    const firstAddress = '0x1f9090aaE28b8a3dCeaDf281B0F12828e676c326';
    const secondAddress = '0x0affb0a96fbefaa97dce488dfd97512346cf3ab8';

    it('updating name from preference controller will update the name in accounts controller and preferences controller', () => {
      messenger.publish(
        'KeyringController:stateChange',
        {
          isUnlocked: true,
          keyrings: [
            {
              type: 'HD Key Tree',
              accounts: [firstAddress, secondAddress],
            },
          ],
          keyringsMetadata: [
            {
              id: '01JKDGGBRE3DGZA7N1PZJSQK4W',
              name: '',
            },
          ],
        },
        [],
      );

      let [firstAccount, secondAccount] = accountsController.listAccounts();
      const { identities } = controller.state;
      const firstPreferenceAccount = identities[firstAccount.address];
      const secondPreferenceAccount = identities[secondAccount.address];

      expect(firstAccount.metadata.name).toBe(firstPreferenceAccount.name);
      expect(secondAccount.metadata.name).toBe(secondPreferenceAccount.name);

      controller.setAccountLabel(firstAccount.address, mockName);

      // refresh state after state changed

      [firstAccount, secondAccount] = accountsController.listAccounts();

      const { identities: updatedIdentities } = controller.state;

      const updatedFirstPreferenceAccount =
        updatedIdentities[firstAccount.address];
      const updatedSecondPreferenceAccount =
        updatedIdentities[secondAccount.address];

      expect(firstAccount.metadata.name).toBe(
        updatedFirstPreferenceAccount.name,
      );
      expect(updatedFirstPreferenceAccount.name).toBe(mockName);
      expect(secondAccount.metadata.name).toBe(
        updatedSecondPreferenceAccount.name,
      );
    });

    it('updating name from accounts controller updates the name in preferences controller', () => {
      messenger.publish(
        'KeyringController:stateChange',
        {
          isUnlocked: true,
          keyrings: [
            {
              type: 'HD Key Tree',
              accounts: [firstAddress, secondAddress],
            },
          ],
          keyringsMetadata: [
            {
              id: '01JKDGGBRE3DGZA7N1PZJSQK4W',
              name: '',
            },
          ],
        },
        [],
      );

      let [firstAccount, secondAccount] = accountsController.listAccounts();

      const { identities } = controller.state;

      const firstPreferenceAccount = identities[firstAccount.address];
      const secondPreferenceAccount = identities[secondAccount.address];

      expect(firstAccount.metadata.name).toBe(firstPreferenceAccount.name);
      expect(secondAccount.metadata.name).toBe(secondPreferenceAccount.name);

      accountsController.setAccountName(firstAccount.id, mockName);
      // refresh state after state changed

      [firstAccount, secondAccount] = accountsController.listAccounts();

      const { identities: updatedIdentities } = controller.state;

      const updatedFirstPreferenceAccount =
        updatedIdentities[firstAccount.address];
      const updatedSecondPreferenceAccount =
        updatedIdentities[secondAccount.address];

      expect(firstAccount.metadata.name).toBe(
        updatedFirstPreferenceAccount.name,
      );
      expect(updatedFirstPreferenceAccount.name).toBe(mockName);
      expect(secondAccount.metadata.name).toBe(
        updatedSecondPreferenceAccount.name,
      );
    });
  });

  describe('setSelectedAddress', () => {
    const { controller, messenger, accountsController } = setupController({});
    it('updating selectedAddress from preferences controller updates the selectedAccount in accounts controller and preferences controller', () => {
      const firstAddress = '0x1f9090aaE28b8a3dCeaDf281B0F12828e676c326';
      const secondAddress = '0x0affb0a96fbefaa97dce488dfd97512346cf3ab8';
      messenger.publish(
        'KeyringController:stateChange',
        {
          isUnlocked: true,
          keyrings: [
            {
              type: 'HD Key Tree',
              accounts: [firstAddress, secondAddress],
            },
          ],
          keyringsMetadata: [
            {
              id: '01JKDGGBRE3DGZA7N1PZJSQK4W',
              name: '',
            },
          ],
        },
        [],
      );

      const selectedAccount = accountsController.getSelectedAccount();

      const { selectedAddress } = controller.state;

      expect(selectedAddress).toBe(selectedAccount.address);

      controller.setSelectedAddress(secondAddress);
      // refresh state after state changed

      const { selectedAddress: updatedSelectedAddress } = controller.state;

      const updatedSelectedAccount = accountsController.getSelectedAccount();

      expect(updatedSelectedAddress).toBe(updatedSelectedAccount.address);

      expect(controller.getSelectedAddress()).toBe(secondAddress);
    });

    it('updating selectedAccount from accounts controller updates the selectedAddress in preferences controller', () => {
      const firstAddress = '0x1f9090aaE28b8a3dCeaDf281B0F12828e676c326';
      const secondAddress = '0x0affb0a96fbefaa97dce488dfd97512346cf3ab8';
      messenger.publish(
        'KeyringController:stateChange',
        {
          isUnlocked: true,
          keyrings: [
            {
              type: 'HD Key Tree',
              accounts: [firstAddress, secondAddress],
            },
          ],
          keyringsMetadata: [
            {
              id: '01JKDGGBRE3DGZA7N1PZJSQK4W',
              name: '',
            },
          ],
        },
        [],
      );

      const selectedAccount = accountsController.getSelectedAccount();
      const accounts = accountsController.listAccounts();

      const { selectedAddress } = controller.state;

      expect(selectedAddress).toBe(selectedAccount.address);

      accountsController.setSelectedAccount(accounts[1].id);
      // refresh state after state changed

      const { selectedAddress: updatedSelectedAddress } = controller.state;

      const updatedSelectedAccount = accountsController.getSelectedAccount();

      expect(updatedSelectedAddress).toBe(updatedSelectedAccount.address);
    });
  });

  describe('setPasswordForgotten', () => {
    const { controller } = setupController({});
    it('should default to false', () => {
      expect(controller.state.forgottenPassword).toStrictEqual(false);
    });

    it('should set the forgottenPassword property in state', () => {
      controller.setPasswordForgotten(true);
      expect(controller.state.forgottenPassword).toStrictEqual(true);
    });
  });

  describe('setUsePhishDetect', () => {
    const { controller } = setupController({});
    it('should default to true', () => {
      expect(controller.state.usePhishDetect).toStrictEqual(true);
    });

    it('should set the usePhishDetect property in state', () => {
      controller.setUsePhishDetect(false);
      expect(controller.state.usePhishDetect).toStrictEqual(false);
    });
  });

  describe('setUseMultiAccountBalanceChecker', () => {
    const { controller } = setupController({});
    it('should default to true', () => {
      expect(controller.state.useMultiAccountBalanceChecker).toStrictEqual(
        true,
      );
    });

    it('should set the setUseMultiAccountBalanceChecker property in state', () => {
      controller.setUseMultiAccountBalanceChecker(false);
      expect(controller.state.useMultiAccountBalanceChecker).toStrictEqual(
        false,
      );
    });
  });

  describe('setUseSafeChainsListValidation', function () {
    const { controller } = setupController({});
    it('should default to true', function () {
      const { state } = controller;

      expect(state.useSafeChainsListValidation).toStrictEqual(true);
    });

    it('should set the `setUseSafeChainsListValidation` property in state', function () {
      expect(controller.state.useSafeChainsListValidation).toStrictEqual(true);

      controller.setUseSafeChainsListValidation(false);

      expect(controller.state.useSafeChainsListValidation).toStrictEqual(false);
    });
  });

  describe('setUseTokenDetection', function () {
    const { controller } = setupController({});
    it('should default to true for new users', function () {
      const { state } = controller;

      expect(state.useTokenDetection).toStrictEqual(true);
    });

    it('should set the useTokenDetection property in state', () => {
      controller.setUseTokenDetection(true);
      expect(controller.state.useTokenDetection).toStrictEqual(true);
    });

    it('should keep initial value of useTokenDetection for existing users', function () {
      const { controller: preferencesControllerExistingUser } = setupController(
        {
          state: {
            useTokenDetection: false,
          },
        },
      );
      const { state } = preferencesControllerExistingUser;
      expect(state.useTokenDetection).toStrictEqual(false);
    });
  });

  describe('setUseNftDetection', () => {
    const { controller } = setupController({});
    it('should default to true', () => {
      expect(controller.state.useNftDetection).toStrictEqual(true);
    });

    it('should set the useNftDetection property in state', () => {
      controller.setOpenSeaEnabled(true);
      controller.setUseNftDetection(true);
      expect(controller.state.useNftDetection).toStrictEqual(true);
    });
  });

  describe('setUse4ByteResolution', () => {
    const { controller } = setupController({});
    it('should default to true', () => {
      expect(controller.state.use4ByteResolution).toStrictEqual(true);
    });

    it('should set the use4ByteResolution property in state', () => {
      controller.setUse4ByteResolution(false);
      expect(controller.state.use4ByteResolution).toStrictEqual(false);
    });
  });

  describe('setOpenSeaEnabled', () => {
    const { controller } = setupController({});
    it('should default to true', () => {
      expect(controller.state.openSeaEnabled).toStrictEqual(true);
    });

    it('should set the openSeaEnabled property in state', () => {
      controller.setOpenSeaEnabled(true);
      expect(controller.state.openSeaEnabled).toStrictEqual(true);
    });
  });

  describe('setAdvancedGasFee', () => {
    const { controller } = setupController({});
    it('should default to an empty object', () => {
      expect(controller.state.advancedGasFee).toStrictEqual({});
    });

    it('should set the setAdvancedGasFee property in state', () => {
      controller.setAdvancedGasFee({
        chainId: CHAIN_IDS.GOERLI,
        gasFeePreferences: {
          maxBaseFee: '1.5',
          priorityFee: '2',
        },
      });
      expect(
        controller.state.advancedGasFee[CHAIN_IDS.GOERLI].maxBaseFee,
      ).toStrictEqual('1.5');
      expect(
        controller.state.advancedGasFee[CHAIN_IDS.GOERLI].priorityFee,
      ).toStrictEqual('2');
    });
  });

  describe('setTheme', () => {
    const { controller } = setupController({});
    it('should default to value "OS"', () => {
      expect(controller.state.theme).toStrictEqual('os');
    });

    it('should set the setTheme property in state', () => {
      controller.setTheme(ThemeType.dark);
      expect(controller.state.theme).toStrictEqual('dark');
    });
  });

  describe('setUseCurrencyRateCheck', () => {
    const { controller } = setupController({});
    it('should default to false', () => {
      expect(controller.state.useCurrencyRateCheck).toStrictEqual(true);
    });

    it('should set the useCurrencyRateCheck property in state', () => {
      controller.setUseCurrencyRateCheck(false);
      expect(controller.state.useCurrencyRateCheck).toStrictEqual(false);
    });
  });

  describe('setIncomingTransactionsPreferences', () => {
    const { controller } = setupController({});
    const addedNonTestNetworks = Object.keys(NETWORK_CONFIGURATION_DATA);

    it('should have default value combined', () => {
      const { state } = controller;
      expect(state.incomingTransactionsPreferences).toStrictEqual({
        [CHAIN_IDS.MAINNET]: true,
        [CHAIN_IDS.LINEA_MAINNET]: true,
        [NETWORK_CONFIGURATION_DATA[addedNonTestNetworks[0] as Hex].chainId]:
          true,
        [NETWORK_CONFIGURATION_DATA[addedNonTestNetworks[1] as Hex].chainId]:
          true,
        [CHAIN_IDS.GOERLI]: true,
        [CHAIN_IDS.SEPOLIA]: true,
        [CHAIN_IDS.LINEA_SEPOLIA]: true,
      });
    });

    it('should update incomingTransactionsPreferences with given value set', () => {
      controller.setIncomingTransactionsPreferences(
        CHAIN_IDS.LINEA_MAINNET,
        false,
      );
      const { state } = controller;
      expect(state.incomingTransactionsPreferences).toStrictEqual({
        [CHAIN_IDS.MAINNET]: true,
        [CHAIN_IDS.LINEA_MAINNET]: false,
        [NETWORK_CONFIGURATION_DATA[addedNonTestNetworks[0] as Hex].chainId]:
          true,
        [NETWORK_CONFIGURATION_DATA[addedNonTestNetworks[1] as Hex].chainId]:
          true,
        [CHAIN_IDS.GOERLI]: true,
        [CHAIN_IDS.SEPOLIA]: true,
        [CHAIN_IDS.LINEA_SEPOLIA]: true,
      });
    });
  });

  describe('AccountsController:stateChange subscription', () => {
    const { controller, messenger, accountsController } = setupController({});
    it('sync the identities with the accounts in the accounts controller', () => {
      const firstAddress = '0x1f9090aaE28b8a3dCeaDf281B0F12828e676c326';
      const secondAddress = '0x0affb0a96fbefaa97dce488dfd97512346cf3ab8';
      messenger.publish(
        'KeyringController:stateChange',
        {
          isUnlocked: true,
          keyrings: [
            {
              type: 'HD Key Tree',
              accounts: [firstAddress, secondAddress],
            },
          ],
          keyringsMetadata: [
            {
              id: '01JKDGGBRE3DGZA7N1PZJSQK4W',
              name: '',
            },
          ],
        },
        [],
      );

      const accounts = accountsController.listAccounts();

      const { identities } = controller.state;

      expect(accounts.map((account) => account.address)).toStrictEqual(
        Object.keys(identities),
      );
    });
  });

  ///: BEGIN:ONLY_INCLUDE_IF(petnames)
  describe('setUseExternalNameSources', () => {
    const { controller } = setupController({});
    it('should default to true', () => {
      expect(controller.state.useExternalNameSources).toStrictEqual(true);
    });

    it('should set the useExternalNameSources property in state', () => {
      controller.setUseExternalNameSources(false);
      expect(controller.state.useExternalNameSources).toStrictEqual(false);
    });
  });
  ///: END:ONLY_INCLUDE_IF

  describe('setUseTransactionSimulations', () => {
    const { controller } = setupController({});
    it('should default to true', () => {
      expect(controller.state.useExternalNameSources).toStrictEqual(true);
    });

    it('should set the setUseTransactionSimulations property in state', () => {
      controller.setUseTransactionSimulations(false);
      expect(controller.state.useTransactionSimulations).toStrictEqual(false);
    });
  });

  describe('setServiceWorkerKeepAlivePreference', () => {
    const { controller } = setupController({});
    it('should default to true', () => {
      expect(controller.state.enableMV3TimestampSave).toStrictEqual(true);
    });

    it('should set the setServiceWorkerKeepAlivePreference property in state', () => {
      controller.setServiceWorkerKeepAlivePreference(false);
      expect(controller.state.enableMV3TimestampSave).toStrictEqual(false);
    });
  });

  describe('setBitcoinSupportEnabled', () => {
    const { controller } = setupController({});
    it('has the default value as false', () => {
      expect(controller.state.bitcoinSupportEnabled).toStrictEqual(false);
    });

    it('sets the bitcoinSupportEnabled property in state to true and then false', () => {
      controller.setBitcoinSupportEnabled(true);
      expect(controller.state.bitcoinSupportEnabled).toStrictEqual(true);

      controller.setBitcoinSupportEnabled(false);
      expect(controller.state.bitcoinSupportEnabled).toStrictEqual(false);
    });
  });

  describe('globalThis.setPreference', () => {
    it('setFeatureFlags to true', () => {
      const { controller } = setupController({});
      globalThis.setPreference('showFiatInTestnets', true);
      expect(controller.state.featureFlags.showFiatInTestnets).toStrictEqual(
        true,
      );
    });
  });

  describe('useExternalServices', () => {
    it('defaults useExternalServices to true', () => {
      const { controller } = setupController({});
      expect(controller.state.useExternalServices).toStrictEqual(true);
      expect(controller.state.useExternalServices).toStrictEqual(true);
      expect(controller.state.useTokenDetection).toStrictEqual(true);
      expect(controller.state.useCurrencyRateCheck).toStrictEqual(true);
      expect(controller.state.usePhishDetect).toStrictEqual(true);
      expect(controller.state.useAddressBarEnsResolution).toStrictEqual(true);
      expect(controller.state.openSeaEnabled).toStrictEqual(true);
      expect(controller.state.useNftDetection).toStrictEqual(true);
    });

    it('useExternalServices to false', () => {
      const { controller } = setupController({});
      controller.toggleExternalServices(false);
      expect(controller.state.useExternalServices).toStrictEqual(false);
      expect(controller.state.useTokenDetection).toStrictEqual(false);
      expect(controller.state.useCurrencyRateCheck).toStrictEqual(false);
      expect(controller.state.usePhishDetect).toStrictEqual(false);
      expect(controller.state.useAddressBarEnsResolution).toStrictEqual(false);
      expect(controller.state.openSeaEnabled).toStrictEqual(false);
      expect(controller.state.useNftDetection).toStrictEqual(false);
    });
  });

  describe('addSnapAccountEnabled', () => {
    it('defaults addSnapAccountEnabled to false', () => {
      const { controller } = setupController({});
      expect(controller.state.addSnapAccountEnabled).toStrictEqual(false);
    });

    it('setAddSnapAccountEnabled to true', () => {
      const { controller } = setupController({});
      controller.setAddSnapAccountEnabled(true);
      expect(controller.state.addSnapAccountEnabled).toStrictEqual(true);
    });
  });

  describe('watchEthereumAccountEnabled', () => {
    it('defaults watchEthereumAccountEnabled to false', () => {
      const { controller } = setupController({});
      expect(controller.state.watchEthereumAccountEnabled).toStrictEqual(false);
    });

    it('setWatchEthereumAccountEnabled to true', () => {
      const { controller } = setupController({});
      controller.setWatchEthereumAccountEnabled(true);
      expect(controller.state.watchEthereumAccountEnabled).toStrictEqual(true);
    });
  });

  describe('bitcoinTestnetSupportEnabled', () => {
    it('defaults bitcoinTestnetSupportEnabled to false', () => {
      const { controller } = setupController({});
      expect(controller.state.bitcoinTestnetSupportEnabled).toStrictEqual(
        false,
      );
    });

    it('setBitcoinTestnetSupportEnabled to true', () => {
      const { controller } = setupController({});
      controller.setBitcoinTestnetSupportEnabled(true);
      expect(controller.state.bitcoinTestnetSupportEnabled).toStrictEqual(true);
    });
  });

  describe('knownMethodData', () => {
    it('defaults knownMethodData', () => {
      const { controller } = setupController({});
      expect(controller.state.knownMethodData).toStrictEqual({});
    });

    it('addKnownMethodData', () => {
      const { controller } = setupController({});
      controller.addKnownMethodData('0x60806040', 'testMethodName');
      expect(controller.state.knownMethodData).toStrictEqual({
        '0x60806040': 'testMethodName',
      });
    });
  });

  describe('featureFlags', () => {
    it('defaults featureFlags', () => {
      const { controller } = setupController({});
      expect(controller.state.featureFlags).toStrictEqual({});
    });

    it('setFeatureFlags', () => {
      const { controller } = setupController({});
      controller.setFeatureFlag('showConfirmationAdvancedDetails', true);
      expect(
        controller.state.featureFlags.showConfirmationAdvancedDetails,
      ).toStrictEqual(true);
    });
  });

  describe('preferences', () => {
    it('defaults preferences', () => {
      const { controller } = setupController({});
      expect(controller.state.preferences).toStrictEqual({
        autoLockTimeLimit: undefined,
        showExtensionInFullSizeView: false,
        privacyMode: false,
        showFiatInTestnets: false,
        showTestNetworks: false,
        smartTransactionsMigrationApplied: false,
        smartTransactionsOptInStatus: true,
        useNativeCurrencyAsPrimaryCurrency: true,
        hideZeroBalanceTokens: false,
        petnamesEnabled: true,
        shouldShowAggregatedBalancePopover: true,
        featureNotificationsEnabled: false,
        showConfirmationAdvancedDetails: false,
        showMultiRpcModal: false,
        showNativeTokenAsMainBalance: false,
        tokenSortConfig: {
          key: 'tokenFiatAmount',
          order: 'dsc',
          sortCallback: 'stringNumeric',
        },
        tokenNetworkFilter: {},
      });
    });

    it('setPreference', () => {
      const { controller } = setupController({});
      controller.setPreference('showConfirmationAdvancedDetails', true);
      expect(controller.getPreferences()).toStrictEqual({
        autoLockTimeLimit: undefined,
        showExtensionInFullSizeView: false,
        showFiatInTestnets: false,
        showTestNetworks: false,
        smartTransactionsMigrationApplied: false,
        smartTransactionsOptInStatus: true,
        useNativeCurrencyAsPrimaryCurrency: true,
        hideZeroBalanceTokens: false,
        petnamesEnabled: true,
        privacyMode: false,
        shouldShowAggregatedBalancePopover: true,
        featureNotificationsEnabled: false,
        showConfirmationAdvancedDetails: true,
        showMultiRpcModal: false,
        showNativeTokenAsMainBalance: false,
        tokenSortConfig: {
          key: 'tokenFiatAmount',
          order: 'dsc',
          sortCallback: 'stringNumeric',
        },
        tokenNetworkFilter: {},
      });
    });
  });

  describe('ipfsGateway', () => {
    it('defaults ipfsGate to dweb.link', () => {
      const { controller } = setupController({});
      expect(controller.state.ipfsGateway).toStrictEqual('dweb.link');
    });

    it('setIpfsGateway to test.link', () => {
      const { controller } = setupController({});
      controller.setIpfsGateway('test.link');
      expect(controller.getIpfsGateway()).toStrictEqual('test.link');
    });
  });

  describe('isIpfsGatewayEnabled', () => {
    it('defaults isIpfsGatewayEnabled to true', () => {
      const { controller } = setupController({});
      expect(controller.state.isIpfsGatewayEnabled).toStrictEqual(true);
    });

    it('set isIpfsGatewayEnabled to false', () => {
      const { controller } = setupController({});
      controller.setIsIpfsGatewayEnabled(false);
      expect(controller.state.isIpfsGatewayEnabled).toStrictEqual(false);
    });
  });

  describe('useAddressBarEnsResolution', () => {
    it('defaults useAddressBarEnsResolution to true', () => {
      const { controller } = setupController({});
      expect(controller.state.useAddressBarEnsResolution).toStrictEqual(true);
    });

    it('set useAddressBarEnsResolution to false', () => {
      const { controller } = setupController({});
      controller.setUseAddressBarEnsResolution(false);
      expect(controller.state.useAddressBarEnsResolution).toStrictEqual(false);
    });
  });

  describe('dismissSeedBackUpReminder', () => {
    it('defaults dismissSeedBackUpReminder to false', () => {
      const { controller } = setupController({});
      expect(controller.state.dismissSeedBackUpReminder).toStrictEqual(false);
    });

    it('set dismissSeedBackUpReminder to true', () => {
      const { controller } = setupController({});
      controller.setDismissSeedBackUpReminder(true);
      expect(controller.state.dismissSeedBackUpReminder).toStrictEqual(true);
    });
  });

  describe('overrideContentSecurityPolicyHeader', () => {
    it('defaults overrideContentSecurityPolicyHeader to true', () => {
      const { controller } = setupController({});
      expect(
        controller.state.overrideContentSecurityPolicyHeader,
      ).toStrictEqual(true);
    });

    it('set overrideContentSecurityPolicyHeader to false', () => {
      const { controller } = setupController({});
      controller.setOverrideContentSecurityPolicyHeader(false);
      expect(
        controller.state.overrideContentSecurityPolicyHeader,
      ).toStrictEqual(false);
    });
  });

  describe('snapsAddSnapAccountModalDismissed', () => {
    it('defaults snapsAddSnapAccountModalDismissed to false', () => {
      const { controller } = setupController({});
      expect(controller.state.snapsAddSnapAccountModalDismissed).toStrictEqual(
        false,
      );
    });

    it('set snapsAddSnapAccountModalDismissed to true', () => {
      const { controller } = setupController({});
      controller.setSnapsAddSnapAccountModalDismissed(true);
      expect(controller.state.snapsAddSnapAccountModalDismissed).toStrictEqual(
        true,
      );
    });
  });
<<<<<<< HEAD
=======

  describe('getDisabledAccountUpgradeChains', () => {
    it('returns empty array if disabledAccountUpgrades is empty', () => {
      const { controller } = setupController({});
      expect(controller.getDisabledAccountUpgradeChains()).toStrictEqual([]);
    });

    it('returns disabledAccountUpgrades state', () => {
      const { controller } = setupController({
        state: {
          accountUpgradeDisabledChains: [CHAIN_IDS.MAINNET, CHAIN_IDS.GOERLI],
        },
      });

      expect(controller.getDisabledAccountUpgradeChains()).toStrictEqual([
        CHAIN_IDS.MAINNET,
        CHAIN_IDS.GOERLI,
      ]);
    });
  });

  describe('disableAccountUpgradeForChain', () => {
    it('adds chain ID to disabledAccountUpgrades if empty', () => {
      const { controller } = setupController({});

      controller.disableAccountUpgradeForChain(CHAIN_IDS.GOERLI);

      expect(controller.state.accountUpgradeDisabledChains).toStrictEqual([
        CHAIN_IDS.GOERLI,
      ]);
    });

    it('adds chain ID to disabledAccountUpgrades if not empty', () => {
      const { controller } = setupController({
        state: {
          accountUpgradeDisabledChains: [CHAIN_IDS.MAINNET],
        },
      });

      controller.disableAccountUpgradeForChain(CHAIN_IDS.GOERLI);

      expect(controller.state.accountUpgradeDisabledChains).toStrictEqual([
        CHAIN_IDS.MAINNET,
        CHAIN_IDS.GOERLI,
      ]);
    });

    it('does not add chain ID to disabledAccountUpgrades if duplicate', () => {
      const { controller } = setupController({
        state: {
          accountUpgradeDisabledChains: [CHAIN_IDS.MAINNET],
        },
      });

      controller.disableAccountUpgradeForChain(CHAIN_IDS.MAINNET);

      expect(controller.state.accountUpgradeDisabledChains).toStrictEqual([
        CHAIN_IDS.MAINNET,
      ]);
    });
  });
>>>>>>> 71d92770
});<|MERGE_RESOLUTION|>--- conflicted
+++ resolved
@@ -875,8 +875,6 @@
       );
     });
   });
-<<<<<<< HEAD
-=======
 
   describe('getDisabledAccountUpgradeChains', () => {
     it('returns empty array if disabledAccountUpgrades is empty', () => {
@@ -938,5 +936,4 @@
       ]);
     });
   });
->>>>>>> 71d92770
 });