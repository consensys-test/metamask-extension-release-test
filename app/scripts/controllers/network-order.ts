import { BtcScope, SolScope } from '@metamask/keyring-api';
import { BaseController, RestrictedMessenger } from '@metamask/base-controller';
import { KnownCaipNamespace } from '@metamask/utils';
import {
  isCaipChainId,
  KnownCaipNamespace,
  parseCaipChainId,
} from '@metamask/utils';
import {
  NetworkControllerSetActiveNetworkAction,
  NetworkControllerStateChangeEvent,
  NetworkState,
  NetworkControllerNetworkRemovedEvent,
  NetworkControllerGetStateAction,
} from '@metamask/network-controller';
import { toEvmCaipChainId } from '@metamask/multichain-network-controller';
import type { CaipChainId, CaipNamespace, Hex } from '@metamask/utils';
import type { Patch } from 'immer';
import { CHAIN_IDS, TEST_CHAINS } from '../../../shared/constants/network';

// Unique name for the controller
const controllerName = 'NetworkOrderController';

/**
 * Information about an ordered network.
 */
export type NetworksInfo = {
  networkId: CaipChainId; // The network's chain id
};

export type EnabledNetworksByChainId = Record<
  CaipNamespace,
  Record<string, boolean>
>;

// State shape for NetworkOrderController
export type NetworkOrderControllerState = {
  orderedNetworkList: NetworksInfo[];
  enabledNetworkMap: EnabledNetworksByChainId;
};

// Describes the structure of a state change event
export type NetworkOrderStateChange = {
  type: `${typeof controllerName}:stateChange`;
  payload: [NetworkOrderControllerState, Patch[]];
};

// Describes the action for updating the networks list
export type NetworkOrderControllerupdateNetworksListAction = {
  type: `${typeof controllerName}:updateNetworksList`;
  handler: NetworkOrderController['updateNetworksList'];
};

// Union of all possible actions for the messenger
export type NetworkOrderControllerMessengerActions =
  NetworkOrderControllerupdateNetworksListAction;

type AllowedActions =
  | NetworkControllerGetStateAction
  | NetworkControllerSetActiveNetworkAction;

// Type for the messenger of NetworkOrderController
export type NetworkOrderControllerMessenger = RestrictedMessenger<
  typeof controllerName,
  NetworkOrderControllerMessengerActions | AllowedActions,
  | NetworkOrderStateChange
  | NetworkControllerStateChangeEvent
  | NetworkControllerNetworkRemovedEvent,
  AllowedActions['type'],
  | NetworkOrderStateChange['type']
  | NetworkControllerStateChangeEvent['type']
  | NetworkControllerNetworkRemovedEvent['type']
>;

// Default state for the controller
const defaultState: NetworkOrderControllerState = {
  orderedNetworkList: [],
  enabledNetworkMap: {
    [KnownCaipNamespace.Eip155]: {
      [CHAIN_IDS.MAINNET]: true,
      [CHAIN_IDS.LINEA_MAINNET]: true,
      [CHAIN_IDS.BASE]: true,
    },
    [KnownCaipNamespace.Solana]: {
      [SolScope.Mainnet]: true,
    },
  },
};

// Metadata for the controller state
const metadata = {
  orderedNetworkList: {
    persist: true,
    anonymous: true,
  },
  enabledNetworkMap: {
    persist: true,
    anonymous: true,
  },
};

/**
 * Controller that updates the order of the network list.
 * This controller subscribes to network state changes and ensures
 * that the network list is updated based on the latest network configurations.
 */
export class NetworkOrderController extends BaseController<
  typeof controllerName,
  NetworkOrderControllerState,
  NetworkOrderControllerMessenger
> {
  /**
   * Creates a NetworkOrderController instance.
   *
   * @param args - The arguments to this function.
   * @param args.messenger - Messenger used to communicate with BaseV2 controller.
   * @param args.state - Initial state to set on this controller.
   */
  constructor({
    messenger,
    state,
  }: {
    messenger: NetworkOrderControllerMessenger;
    state?: NetworkOrderControllerState;
  }) {
    // Call the constructor of BaseControllerV2
    super({
      messenger,
      metadata,
      name: controllerName,
      state: { ...defaultState, ...state },
    });

    // Subscribe to network state changes
    this.messagingSystem.subscribe(
      'NetworkController:stateChange',
      (networkControllerState) => {
        this.onNetworkControllerStateChange(networkControllerState);
      },
    );

    this.messagingSystem.subscribe(
      'NetworkController:networkRemoved',
      (removedNetwork) => {
        this.onNetworkRemoved(removedNetwork.chainId);
      },
    );
  }

  /**
   * Handles the state change of the network controller and updates the networks list.
   *
   * @param networkControllerState - The state of the network controller.
   * @param networkControllerState.networkConfigurationsByChainId
   */
  onNetworkControllerStateChange({
    networkConfigurationsByChainId,
  }: NetworkState) {
    this.update((state) => {
      // Filter out testnets, which are in the state but not orderable
      const hexChainIds = Object.keys(networkConfigurationsByChainId).filter(
        (chainId) =>
          !TEST_CHAINS.includes(chainId as (typeof TEST_CHAINS)[number]),
      ) as Hex[];
      const chainIds: CaipChainId[] = hexChainIds.map(toEvmCaipChainId);
      const nonEvmChainIds: CaipChainId[] = [
        BtcScope.Mainnet,
        SolScope.Mainnet,
      ];

      const newNetworks = chainIds
        .filter(
          (chainId) =>
            !state.orderedNetworkList.some(
              ({ networkId }) => networkId === chainId,
            ),
        )
        .map((chainId) => ({ networkId: chainId }));

      state.orderedNetworkList = state.orderedNetworkList
        // Filter out deleted networks
        .filter(
          ({ networkId }) =>
            chainIds.includes(networkId) ||
            // Since Bitcoin and Solana are not part of the @metamask/network-controller, we have
            // to add a second check to make sure it is not filtered out.
            // TODO: Update this logic to @metamask/multichain-network-controller once all networks are migrated.
            nonEvmChainIds.includes(networkId),
        )
        // Append new networks to the end
        .concat(newNetworks);
    });

    // The network controller can potentially update to a chain that is not selected in our enabled network map.
    // This ensures that we fallback to a network that has been added to our network map.
    const evmChainIds = Object.keys(
      this.state.enabledNetworkMap[KnownCaipNamespace.Eip155],
    );
    this.#switchToEnabledNetworkIfNeeded(evmChainIds);
  }

  onNetworkRemoved(networkId: Hex) {
    const caipId: CaipChainId = isCaipChainId(networkId)
      ? networkId
      : toEvmCaipChainId(networkId);

    const { namespace } = parseCaipChainId(caipId);

    if (namespace === (KnownCaipNamespace.Eip155 as string)) {
      this.update((state) => {
        delete state.enabledNetworkMap[namespace][networkId];
      });
    } else {
      this.update((state) => {
        delete state.enabledNetworkMap[namespace][caipId];
      });
    }
  }

  /**
   * Updates the networks list in the state with the provided list of networks.
   *
   * @param networkList - The list of networks to update in the state.
   */

  updateNetworksList(chainIds: CaipChainId[]) {
    this.update((state) => {
      state.orderedNetworkList = chainIds.map((chainId) => ({
        networkId: chainId,
      }));
    });
  }

  /**
   * Sets the enabled networks in the controller state.
   * This method updates the enabledNetworkMap to mark specified networks as enabled.
   * It can handle both a single chain ID or an array of chain IDs.
   *
   * @param chainIds - A single CaipChainId (e.g. 'eip155:1') or an array of chain IDs
   * to be enabled. All other networks will be implicitly disabled.
   * @param networkId - The CaipChainId of the currently selected network
   */
  setEnabledNetworks(chainIds: string | string[], networkId: CaipChainId) {
<<<<<<< HEAD
=======
    if (!networkId) {
      throw new Error('networkId is required to set enabled networks');
    }
    if (!chainIds) {
      throw new Error('chainIds is required to set enabled networks');
    }
>>>>>>> 9ab104b0
    const ids = Array.isArray(chainIds) ? chainIds : [chainIds];

    this.update((state) => {
      const enabledNetworks = Object.fromEntries(ids.map((id) => [id, true]));

      // Add the enabled networks to the mapping for the specified network type
      state.enabledNetworkMap[networkId] = enabledNetworks;
    });

    this.#switchToEnabledNetworkIfNeeded(ids);
  }

  /**
   * Switches to an enabled network if the currently selected network is not in the enabled list.
   * This is a private helper method that handles the network switching logic.
   *
   * @param chainIds - Array of enabled chain IDs
   */
  #switchToEnabledNetworkIfNeeded(chainIds: string[]) {
    // Early return if no enabled networks
    if (chainIds.length === 0) {
      return;
    }

    const { selectedNetworkClientId, networkConfigurationsByChainId } =
      this.messagingSystem.call('NetworkController:getState');

    const selectedNetworkChainId = Object.values(
      networkConfigurationsByChainId,
    ).find(
      (network) =>
        network.rpcEndpoints?.[network.defaultRpcEndpointIndex]
          ?.networkClientId === selectedNetworkClientId,
    )?.chainId;

    const networkConf = Object.values(networkConfigurationsByChainId).find(
      (network) => network.chainId === chainIds[0],
    );

    const clientId =
      networkConf?.rpcEndpoints?.[networkConf.defaultRpcEndpointIndex]
        ?.networkClientId;

    if (
      selectedNetworkChainId &&
      !chainIds.includes(selectedNetworkChainId) &&
      clientId
    ) {
      // Settimout delay to run this in a seperate 'tick'.
      // There were some issues related to background state being updated, but persisted state not being updated.
      setTimeout(() => {
        this.messagingSystem.call(
          'NetworkController:setActiveNetwork',
          clientId,
        );
      }, 0);
    }
  }
}<|MERGE_RESOLUTION|>--- conflicted
+++ resolved
@@ -1,6 +1,5 @@
 import { BtcScope, SolScope } from '@metamask/keyring-api';
 import { BaseController, RestrictedMessenger } from '@metamask/base-controller';
-import { KnownCaipNamespace } from '@metamask/utils';
 import {
   isCaipChainId,
   KnownCaipNamespace,
@@ -241,15 +240,12 @@
    * @param networkId - The CaipChainId of the currently selected network
    */
   setEnabledNetworks(chainIds: string | string[], networkId: CaipChainId) {
-<<<<<<< HEAD
-=======
     if (!networkId) {
       throw new Error('networkId is required to set enabled networks');
     }
     if (!chainIds) {
       throw new Error('chainIds is required to set enabled networks');
     }
->>>>>>> 9ab104b0
     const ids = Array.isArray(chainIds) ? chainIds : [chainIds];
 
     this.update((state) => {
