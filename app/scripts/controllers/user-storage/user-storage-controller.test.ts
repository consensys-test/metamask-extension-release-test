import nock from 'nock';
import { ControllerMessenger } from '@metamask/base-controller';
import {
  AuthenticationControllerGetBearerToken,
  AuthenticationControllerGetSessionProfile,
  AuthenticationControllerIsSignedIn,
  AuthenticationControllerPerformSignIn,
} from '../authentication/authentication-controller';
import {
  MetamaskNotificationsControllerDisableMetamaskNotifications,
  MetamaskNotificationsControllerSelectIsMetamaskNotificationsEnabled,
} from '../metamask-notifications/metamask-notifications';
import {
  MOCK_STORAGE_DATA,
  MOCK_STORAGE_KEY,
  MOCK_STORAGE_KEY_SIGNATURE,
} from './mocks/mockStorage';
import UserStorageController, {
  AllowedActions,
  AllowedEvents,
} from './user-storage-controller';
import {
  mockEndpointGetUserStorage,
  mockEndpointUpsertUserStorage,
} from './mocks/mockServices';

const typedMockFn = <Fn extends (...args: unknown[]) => unknown>() =>
  jest.fn<ReturnType<Fn>, Parameters<Fn>>();

describe('user-storage/user-storage-controller - constructor() tests', () => {
  test('Creates UserStorage with default state', () => {
    const { messengerMocks } = arrangeMocks();
    const controller = new UserStorageController({
      messenger: messengerMocks.messenger,
      getMetaMetricsState: () => true,
    });

    expect(controller.state.isProfileSyncingEnabled).toBe(true);
  });

  function arrangeMocks() {
    return {
      messengerMocks: mockUserStorageMessenger(),
    };
  }
});

describe('user-storage/user-storage-controller - performGetStorage() tests', () => {
  test('returns users notification storage', async () => {
    const { messengerMocks, mockAPI } = arrangeMocks();
    const controller = new UserStorageController({
      messenger: messengerMocks.messenger,
      getMetaMetricsState: () => true,
    });

    const result = await controller.performGetStorage('notification_settings');
    mockAPI.done();
    expect(result).toBe(MOCK_STORAGE_DATA);
  });

  test('rejects if UserStorage is not enabled', async () => {
    const { messengerMocks } = arrangeMocks();
    const controller = new UserStorageController({
      messenger: messengerMocks.messenger,
      getMetaMetricsState: () => true,
      state: {
        isProfileSyncingEnabled: false,
        isProfileSyncingUpdateLoading: false,
      },
    });

    await expect(
      controller.performGetStorage('notification_settings'),
    ).rejects.toThrow();
  });

  test('rejects if wallet is locked', async () => {
    const { messengerMocks } = arrangeMocks();

    // Mock wallet is locked
    messengerMocks.mockKeyringControllerGetState.mockReturnValue({
      isUnlocked: false,
    });

    const controller = new UserStorageController({
      messenger: messengerMocks.messenger,
      getMetaMetricsState: () => true,
    });

    await expect(
      controller.performGetStorage('notification_settings'),
    ).rejects.toThrow();
  });

  // @ts-expect-error This is missing from the Mocha type definitions
  test.each([
    [
      'fails when no bearer token is found (auth errors)',
      (messengerMocks: ReturnType<typeof mockUserStorageMessenger>) =>
        messengerMocks.mockAuthGetBearerToken.mockRejectedValue(
          new Error('MOCK FAILURE'),
        ),
    ],
    [
      'fails when no session identifier is found (auth errors)',
      (messengerMocks: ReturnType<typeof mockUserStorageMessenger>) =>
        messengerMocks.mockAuthGetSessionProfile.mockRejectedValue(
          new Error('MOCK FAILURE'),
        ),
    ],
  ])(
    'rejects on auth failure - %s',
    async (
      _: string,
      arrangeFailureCase: (
        messengerMocks: ReturnType<typeof mockUserStorageMessenger>,
      ) => void,
    ) => {
      const { messengerMocks } = arrangeMocks();
      arrangeFailureCase(messengerMocks);
      const controller = new UserStorageController({
        messenger: messengerMocks.messenger,
        getMetaMetricsState: () => true,
      });

      await expect(
        controller.performGetStorage('notification_settings'),
      ).rejects.toThrow();
    },
  );

  function arrangeMocks() {
    return {
      messengerMocks: mockUserStorageMessenger(),
      mockAPI: mockEndpointGetUserStorage(),
    };
  }
});

describe('user-storage/user-storage-controller - performSetStorage() tests', () => {
  test('saves users storage', async () => {
    const { messengerMocks, mockAPI } = arrangeMocks();
    const controller = new UserStorageController({
      messenger: messengerMocks.messenger,
      getMetaMetricsState: () => true,
    });

    await controller.performSetStorage('notification_settings', 'new data');
    mockAPI.done();
  });

  test('rejects if UserStorage is not enabled', async () => {
    const { messengerMocks } = arrangeMocks();
    const controller = new UserStorageController({
      messenger: messengerMocks.messenger,
      getMetaMetricsState: () => true,
      state: {
        isProfileSyncingEnabled: false,
        isProfileSyncingUpdateLoading: false,
      },
    });

    await expect(
      controller.performSetStorage('notification_settings', 'new data'),
    ).rejects.toThrow();
  });

  test('rejects if wallet is locked', async () => {
    const { messengerMocks } = arrangeMocks();

    // Mock wallet is locked
    messengerMocks.mockKeyringControllerGetState.mockReturnValue({
      isUnlocked: false,
    });

    const controller = new UserStorageController({
      messenger: messengerMocks.messenger,
      getMetaMetricsState: () => true,
    });

    await expect(
      controller.performSetStorage('notification_settings', 'new data'),
    ).rejects.toThrow();
  });

  // @ts-expect-error This is missing from the Mocha type definitions
  test.each([
    [
      'fails when no bearer token is found (auth errors)',
      (messengerMocks: ReturnType<typeof mockUserStorageMessenger>) =>
        messengerMocks.mockAuthGetBearerToken.mockRejectedValue(
          new Error('MOCK FAILURE'),
        ),
    ],
    [
      'fails when no session identifier is found (auth errors)',
      (messengerMocks: ReturnType<typeof mockUserStorageMessenger>) =>
        messengerMocks.mockAuthGetSessionProfile.mockRejectedValue(
          new Error('MOCK FAILURE'),
        ),
    ],
  ])(
    'rejects on auth failure - %s',
    async (
      _: string,
      arrangeFailureCase: (
        messengerMocks: ReturnType<typeof mockUserStorageMessenger>,
      ) => void,
    ) => {
      const { messengerMocks } = arrangeMocks();
      arrangeFailureCase(messengerMocks);
      const controller = new UserStorageController({
        messenger: messengerMocks.messenger,
        getMetaMetricsState: () => true,
      });

      await expect(
        controller.performSetStorage('notification_settings', 'new data'),
      ).rejects.toThrow();
    },
  );

  test('rejects if api call fails', async () => {
    const { messengerMocks } = arrangeMocks({
      mockAPI: mockEndpointUpsertUserStorage({ status: 500 }),
    });
    const controller = new UserStorageController({
      messenger: messengerMocks.messenger,
      getMetaMetricsState: () => true,
    });
    await expect(
      controller.performSetStorage('notification_settings', 'new data'),
    ).rejects.toThrow();
  });

  function arrangeMocks(overrides?: { mockAPI?: nock.Scope }) {
    return {
      messengerMocks: mockUserStorageMessenger(),
      mockAPI: overrides?.mockAPI ?? mockEndpointUpsertUserStorage(),
    };
  }
});

describe('user-storage/user-storage-controller - performSetStorage() tests', () => {
  test('Should return a storage key', async () => {
    const { messengerMocks } = arrangeMocks();
    const controller = new UserStorageController({
      messenger: messengerMocks.messenger,
      getMetaMetricsState: () => true,
    });

    const result = await controller.getStorageKey();
    expect(result).toBe(MOCK_STORAGE_KEY);
  });

  test('rejects if UserStorage is not enabled', async () => {
    const { messengerMocks } = arrangeMocks();
    const controller = new UserStorageController({
      messenger: messengerMocks.messenger,
      getMetaMetricsState: () => true,
      state: {
        isProfileSyncingEnabled: false,
        isProfileSyncingUpdateLoading: false,
      },
    });

    await expect(controller.getStorageKey()).rejects.toThrow();
  });

  function arrangeMocks() {
    return {
      messengerMocks: mockUserStorageMessenger(),
    };
  }
});

describe('user-storage/user-storage-controller - disableProfileSyncing() tests', () => {
  test('should disable user storage / profile syncing when called', async () => {
    const { messengerMocks } = arrangeMocks();
    const controller = new UserStorageController({
      messenger: messengerMocks.messenger,
      getMetaMetricsState: () => true,
    });

    expect(controller.state.isProfileSyncingEnabled).toBe(true);
    await controller.disableProfileSyncing();
    expect(controller.state.isProfileSyncingEnabled).toBe(false);
  });

  function arrangeMocks() {
    return {
      messengerMocks: mockUserStorageMessenger(),
    };
  }
});

describe('user-storage/user-storage-controller - enableProfileSyncing() tests', () => {
  test('should enable user storage / profile syncing', async () => {
    const { messengerMocks } = arrangeMocks();
    messengerMocks.mockAuthIsSignedIn.mockReturnValue(false); // mock that auth is not enabled

    const controller = new UserStorageController({
      messenger: messengerMocks.messenger,
      getMetaMetricsState: () => true,
      state: {
        isProfileSyncingEnabled: false,
        isProfileSyncingUpdateLoading: false,
      },
    });

    expect(controller.state.isProfileSyncingEnabled).toBe(false);
    await controller.enableProfileSyncing();
    expect(controller.state.isProfileSyncingEnabled).toBe(true);
    expect(messengerMocks.mockAuthIsSignedIn).toBeCalled();
    expect(messengerMocks.mockAuthPerformSignIn).toBeCalled();
  });

  function arrangeMocks() {
    return {
      messengerMocks: mockUserStorageMessenger(),
    };
  }
});

function mockUserStorageMessenger() {
  const messenger = new ControllerMessenger<
    AllowedActions,
    AllowedEvents
  >().getRestricted({
    name: 'UserStorageController',
    allowedActions: [
      'KeyringController:getState',
      'SnapController:handleRequest',
      'AuthenticationController:getBearerToken',
      'AuthenticationController:getSessionProfile',
      'AuthenticationController:isSignedIn',
      'AuthenticationController:performSignIn',
      'AuthenticationController:performSignOut',
      'MetamaskNotificationsController:disableMetamaskNotifications',
      'MetamaskNotificationsController:selectIsMetamaskNotificationsEnabled',
    ],
<<<<<<< HEAD
    allowedEvents: [],
=======
    allowedEvents: ['KeyringController:lock', 'KeyringController:unlock'],
>>>>>>> d5806d49
  });

  const mockSnapGetPublicKey = jest.fn().mockResolvedValue('MOCK_PUBLIC_KEY');
  const mockSnapSignMessage = jest
    .fn()
    .mockResolvedValue(MOCK_STORAGE_KEY_SIGNATURE);

  const mockAuthGetBearerToken =
    typedMockFn<
      AuthenticationControllerGetBearerToken['handler']
    >().mockResolvedValue('MOCK_BEARER_TOKEN');

  const mockAuthGetSessionProfile = typedMockFn<
    AuthenticationControllerGetSessionProfile['handler']
  >().mockResolvedValue({
    identifierId: '',
    profileId: 'MOCK_PROFILE_ID',
  });

  const mockAuthPerformSignIn =
    typedMockFn<
      AuthenticationControllerPerformSignIn['handler']
    >().mockResolvedValue('New Access Token');

  const mockAuthIsSignedIn =
    typedMockFn<
      AuthenticationControllerIsSignedIn['handler']
    >().mockReturnValue(true);

  const mockAuthPerformSignOut =
    typedMockFn<
      AuthenticationControllerIsSignedIn['handler']
    >().mockReturnValue(true);

  const mockMetamaskNotificationsIsMetamaskNotificationsEnabled =
    typedMockFn<
      MetamaskNotificationsControllerSelectIsMetamaskNotificationsEnabled['handler']
    >().mockReturnValue(true);

  const mockMetamaskNotificationsDisableNotifications =
    typedMockFn<
      MetamaskNotificationsControllerDisableMetamaskNotifications['handler']
    >().mockResolvedValue();

  const mockKeyringControllerGetState = typedMockFn<
    () => { isUnlocked: boolean }
  >().mockReturnValue({ isUnlocked: true });

  jest.spyOn(messenger, 'call').mockImplementation((...args) => {
    const [actionType, params] = args;
    if (actionType === 'SnapController:handleRequest') {
      if (params?.request.method === 'getPublicKey') {
        return mockSnapGetPublicKey();
      }

      if (params?.request.method === 'signMessage') {
        return mockSnapSignMessage();
      }

      throw new Error(
        `MOCK_FAIL - unsupported SnapController:handleRequest call: ${params?.request.method}`,
      );
    }

    if (actionType === 'AuthenticationController:getBearerToken') {
      return mockAuthGetBearerToken();
    }

    if (actionType === 'AuthenticationController:getSessionProfile') {
      return mockAuthGetSessionProfile();
    }

    if (actionType === 'AuthenticationController:performSignIn') {
      return mockAuthPerformSignIn();
    }

    if (actionType === 'AuthenticationController:isSignedIn') {
      return mockAuthIsSignedIn();
    }

    if (
      actionType ===
      'MetamaskNotificationsController:selectIsMetamaskNotificationsEnabled'
    ) {
      return mockMetamaskNotificationsIsMetamaskNotificationsEnabled();
    }

    if (
      actionType ===
      'MetamaskNotificationsController:disableMetamaskNotifications'
    ) {
      return mockMetamaskNotificationsDisableNotifications();
    }

    if (actionType === 'AuthenticationController:performSignOut') {
      return mockAuthPerformSignOut();
    }

    if (actionType === 'KeyringController:getState') {
      return mockKeyringControllerGetState();
    }

    function exhaustedMessengerMocks(action: never) {
      throw new Error(`MOCK_FAIL - unsupported messenger call: ${action}`);
    }

    return exhaustedMessengerMocks(actionType);
  });

  return {
    messenger,
    mockSnapGetPublicKey,
    mockSnapSignMessage,
    mockAuthGetBearerToken,
    mockAuthGetSessionProfile,
    mockAuthPerformSignIn,
    mockAuthIsSignedIn,
    mockMetamaskNotificationsIsMetamaskNotificationsEnabled,
    mockMetamaskNotificationsDisableNotifications,
    mockAuthPerformSignOut,
    mockKeyringControllerGetState,
  };
}<|MERGE_RESOLUTION|>--- conflicted
+++ resolved
@@ -339,11 +339,7 @@
       'MetamaskNotificationsController:disableMetamaskNotifications',
       'MetamaskNotificationsController:selectIsMetamaskNotificationsEnabled',
     ],
-<<<<<<< HEAD
-    allowedEvents: [],
-=======
     allowedEvents: ['KeyringController:lock', 'KeyringController:unlock'],
->>>>>>> d5806d49
   });
 
   const mockSnapGetPublicKey = jest.fn().mockResolvedValue('MOCK_PUBLIC_KEY');
