--- conflicted
+++ resolved
@@ -53,22 +53,6 @@
       );
     }
 
-<<<<<<< HEAD
-    const internalAccounts = addresses.map((address) => {
-      return accountsController.getAccountByAddress(address);
-    });
-
-    // Only the first scope in the scopes array is needed because
-    // setNonSCACaipAccountIdsInCaip25CaveatValue currently sets accounts on all matching
-    // namespaces, not just the exact CaipChainId.
-    const caipAccountIds = internalAccounts.map((internalAccount) => {
-      return `${internalAccount.scopes[0]}:${internalAccount.address}`;
-    });
-
-    const existingPermittedAccountIds = getCaipAccountIdsFromCaip25CaveatValue(
-      caip25Caveat.value,
-    );
-=======
     if (caipAccountIds.length === 0) {
       permissionController.revokePermission(
         origin,
@@ -76,7 +60,6 @@
       );
       return;
     }
->>>>>>> 82db9a9c
 
     const existingPermittedChainIds = getAllScopesFromCaip25CaveatValue(
       caip25Caveat.value,
@@ -136,11 +119,7 @@
     const updatedCaveatValueWithAccountIds =
       setNonSCACaipAccountIdsInCaip25CaveatValue(
         updatedCaveatValueWithChainIds,
-<<<<<<< HEAD
-        updatedAccountIds,
-=======
         caipAccountIds,
->>>>>>> 82db9a9c
       );
 
     permissionController.updateCaveat(
@@ -175,9 +154,6 @@
       const existingPermittedAccountIds =
         getCaipAccountIdsFromCaip25CaveatValue(caip25Caveat.value);
 
-<<<<<<< HEAD
-    const caveatValueWithChainIds = setChainIdsInCaip25CaveatValue(
-=======
       const updatedCaveatValueWithAccountIds =
         setNonSCACaipAccountIdsInCaip25CaveatValue(
           updatedCaveatValueWithChainIds,
@@ -213,7 +189,6 @@
     });
 
     const existingPermittedAccountIds = getCaipAccountIdsFromCaip25CaveatValue(
->>>>>>> 82db9a9c
       caip25Caveat.value,
     );
 
@@ -221,14 +196,6 @@
       new Set([...existingPermittedAccountIds, ...caipAccountIds]),
     );
 
-<<<<<<< HEAD
-    // ensure that the list of permitted accounts is set for the newly added scopes
-    const caveatValueWithAccountsSynced =
-      setNonSCACaipAccountIdsInCaip25CaveatValue(
-        caveatValueWithChainIds,
-        permittedAccountIds,
-      );
-=======
     setPermittedAccounts(origin, updatedAccountIds);
   };
 
@@ -243,7 +210,6 @@
     const existingPermittedChainIds = getAllScopesFromCaip25CaveatValue(
       caip25Caveat.value,
     );
->>>>>>> 82db9a9c
 
     const updatedChainIds = Array.from(
       new Set([...existingPermittedChainIds, ...chainIds]),
@@ -326,27 +292,7 @@
         return;
       }
 
-<<<<<<< HEAD
-      if (remainingAccountIds.length === 0) {
-        permissionController.revokePermission(
-          origin,
-          Caip25EndowmentPermissionName,
-        );
-      } else {
-        const updatedCaveatValue = setNonSCACaipAccountIdsInCaip25CaveatValue(
-          caip25Caveat.value,
-          remainingAccountIds,
-        );
-        permissionController.updateCaveat(
-          origin,
-          Caip25EndowmentPermissionName,
-          Caip25CaveatType,
-          updatedCaveatValue,
-        );
-      }
-=======
       setPermittedAccounts(origin, remainingAccountIds);
->>>>>>> 82db9a9c
     },
 
     setPermittedAccounts,
@@ -375,27 +321,7 @@
         return;
       }
 
-<<<<<<< HEAD
-      if (remainingChainIds.length === 0 && !isSnapId(origin)) {
-        permissionController.revokePermission(
-          origin,
-          Caip25EndowmentPermissionName,
-        );
-      } else {
-        const updatedCaveatValue = setChainIdsInCaip25CaveatValue(
-          caip25Caveat.value,
-          remainingChainIds,
-        );
-        permissionController.updateCaveat(
-          origin,
-          Caip25EndowmentPermissionName,
-          Caip25CaveatType,
-          updatedCaveatValue,
-        );
-      }
-=======
       setPermittedChains(origin, remainingChainIds);
->>>>>>> 82db9a9c
     },
 
     setPermittedChains,
