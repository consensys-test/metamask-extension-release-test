import { EthAccountType } from '@metamask/keyring-api';
import { SnapCaveatType } from '@metamask/snaps-rpc-methods';
import {
  CaveatTypes,
  RestrictedMethods,
} from '../../../../shared/constants/permissions';
import { ETH_EOA_METHODS } from '../../../../shared/constants/eth-methods';
import {
  CaveatFactories,
  getCaveatSpecifications,
  getPermissionSpecifications,
  unrestrictedMethods,
} from './specifications';

// Note: This causes Date.now() to return the number 1.
jest.useFakeTimers('modern').setSystemTime(1);

describe('PermissionController specifications', () => {
  describe('caveat specifications', () => {
    it('getCaveatSpecifications returns the expected specifications object', () => {
      const caveatSpecifications = getCaveatSpecifications({});
      expect(Object.keys(caveatSpecifications)).toHaveLength(13);
      expect(
        caveatSpecifications[CaveatTypes.restrictReturnedAccounts].type,
      ).toStrictEqual(CaveatTypes.restrictReturnedAccounts);
      expect(
        caveatSpecifications[CaveatTypes.restrictNetworkSwitching].type,
      ).toStrictEqual(CaveatTypes.restrictNetworkSwitching);

      expect(caveatSpecifications.permittedDerivationPaths.type).toStrictEqual(
        SnapCaveatType.PermittedDerivationPaths,
      );
      expect(caveatSpecifications.permittedCoinTypes.type).toStrictEqual(
        SnapCaveatType.PermittedCoinTypes,
      );
      expect(caveatSpecifications.chainIds.type).toStrictEqual(
        SnapCaveatType.ChainIds,
      );
      expect(caveatSpecifications.snapCronjob.type).toStrictEqual(
        SnapCaveatType.SnapCronjob,
      );
      expect(caveatSpecifications.transactionOrigin.type).toStrictEqual(
        SnapCaveatType.TransactionOrigin,
      );
      expect(caveatSpecifications.signatureOrigin.type).toStrictEqual(
        SnapCaveatType.SignatureOrigin,
      );
      expect(caveatSpecifications.rpcOrigin.type).toStrictEqual(
        SnapCaveatType.RpcOrigin,
      );
      expect(caveatSpecifications.snapIds.type).toStrictEqual(
        SnapCaveatType.SnapIds,
      );
      expect(caveatSpecifications.keyringOrigin.type).toStrictEqual(
        SnapCaveatType.KeyringOrigin,
      );
      expect(caveatSpecifications.maxRequestTime.type).toStrictEqual(
        SnapCaveatType.MaxRequestTime,
      );
      expect(caveatSpecifications.lookupMatchers.type).toStrictEqual(
        SnapCaveatType.LookupMatchers,
      );
    });

    describe('restrictReturnedAccounts', () => {
      describe('decorator', () => {
        it('only returns array members included in the caveat value', async () => {
          const getInternalAccounts = jest.fn();
          const { decorator } = getCaveatSpecifications({
            getInternalAccounts,
          })[CaveatTypes.restrictReturnedAccounts];

          const method = async () => ['0x1', '0x2', '0x3'];
          const caveat = {
            type: CaveatTypes.restrictReturnedAccounts,
            value: ['0x1', '0x3'],
          };
          const decorated = decorator(method, caveat);
          expect(await decorated()).toStrictEqual(['0x1', '0x3']);
        });

        it('returns an empty array if no array members are included in the caveat value', async () => {
          const getInternalAccounts = jest.fn();
          const { decorator } = getCaveatSpecifications({
            getInternalAccounts,
          })[CaveatTypes.restrictReturnedAccounts];

          const method = async () => ['0x1', '0x2', '0x3'];
          const caveat = {
            type: CaveatTypes.restrictReturnedAccounts,
            value: ['0x5'],
          };
          const decorated = decorator(method, caveat);
          expect(await decorated()).toStrictEqual([]);
        });

        it('returns an empty array if the method result is an empty array', async () => {
          const getInternalAccounts = jest.fn();
          const { decorator } = getCaveatSpecifications({
            getInternalAccounts,
          })[CaveatTypes.restrictReturnedAccounts];

          const method = async () => [];
          const caveat = {
            type: CaveatTypes.restrictReturnedAccounts,
            value: ['0x1', '0x2'],
          };
          const decorated = decorator(method, caveat);
          expect(await decorated()).toStrictEqual([]);
        });
      });

      describe('validator', () => {
        it('rejects invalid array values', () => {
          const getInternalAccounts = jest.fn();
          const { validator } = getCaveatSpecifications({
            getInternalAccounts,
          })[CaveatTypes.restrictReturnedAccounts];

          [null, 'foo', {}, []].forEach((invalidValue) => {
            expect(() => validator({ value: invalidValue })).toThrow(
              /Expected non-empty array of Ethereum addresses\.$/u,
            );
          });
        });

        it('rejects falsy or non-string addresses', () => {
          const getInternalAccounts = jest.fn();
          const { validator } = getCaveatSpecifications({
            getInternalAccounts,
          })[CaveatTypes.restrictReturnedAccounts];

          [[{}], [[]], [null], ['']].forEach((invalidValue) => {
            expect(() => validator({ value: invalidValue })).toThrow(
              /Expected an array of Ethereum addresses. Received:/u,
            );
          });
        });

        it('rejects addresses that have no corresponding identity', () => {
          const getInternalAccounts = jest.fn().mockImplementationOnce(() => {
            return [
              {
                address: '0x1',
                id: '21066553-d8c8-4cdc-af33-efc921cd3ca9',
                metadata: {
                  name: 'Test Account 1',
                  lastSelected: 1,
                  keyring: {
                    type: 'HD Key Tree',
                  },
                },
                options: {},
                methods: ETH_EOA_METHODS,
                type: EthAccountType.Eoa,
              },
              {
                address: '0x3',
                id: 'ff8fda69-d416-4d25-80a2-efb77bc7d4ad',
                metadata: {
                  name: 'Test Account 3',
                  lastSelected: 3,
                  keyring: {
                    type: 'HD Key Tree',
                  },
                },
                options: {},
                methods: ETH_EOA_METHODS,
                type: EthAccountType.Eoa,
              },
            ];
          });

          const { validator } = getCaveatSpecifications({
            getInternalAccounts,
          })[CaveatTypes.restrictReturnedAccounts];

          expect(() => validator({ value: ['0x1', '0x2', '0x3'] })).toThrow(
            /Received unrecognized address:/u,
          );
        });
      });

      describe('merger', () => {
        it.each([
          {
            left: [],
            right: [],
            expected: [[], []],
          },
          {
            left: ['0x1'],
            right: [],
            expected: [['0x1'], []],
          },
          {
            left: [],
            right: ['0x1'],
            expected: [['0x1'], ['0x1']],
          },
          {
            left: ['0x1', '0x2'],
            right: ['0x1', '0x2'],
            expected: [['0x1', '0x2'], []],
          },
          {
            left: ['0x1', '0x2'],
            right: ['0x2', '0x3'],
            expected: [['0x1', '0x2', '0x3'], ['0x3']],
          },
          {
            left: ['0x1', '0x2'],
            right: ['0x3', '0x4'],
            expected: [
              ['0x1', '0x2', '0x3', '0x4'],
              ['0x3', '0x4'],
            ],
          },
          {
            left: [{ a: 1 }, { b: 2 }],
            right: [{ a: 1 }],
            expected: [[{ a: 1 }, { b: 2 }, { a: 1 }], [{ a: 1 }]],
          },
        ])('merges arrays as expected', ({ left, right, expected }) => {
          const { merger } = getCaveatSpecifications({})[
            CaveatTypes.restrictReturnedAccounts
          ];

          expect(merger(left, right)).toStrictEqual(expected);
        });
      });
    });
  });

  describe('permission specifications', () => {
    it('getPermissionSpecifications returns the expected specifications object', () => {
      const permissionSpecifications = getPermissionSpecifications({});
      expect(Object.keys(permissionSpecifications)).toHaveLength(2);
      expect(
        permissionSpecifications[RestrictedMethods.eth_accounts].targetName,
      ).toStrictEqual(RestrictedMethods.eth_accounts);
      expect(permissionSpecifications.permittedChains.targetName).toStrictEqual(
        'permittedChains',
      );
    });

    describe('eth_accounts', () => {
      describe('factory', () => {
        it('constructs a valid eth_accounts permission, using permissionOptions', () => {
          const getInternalAccounts = jest.fn();
          const getAllAccounts = jest.fn();
          const { factory } = getPermissionSpecifications({
            getInternalAccounts,
            getAllAccounts,
          })[RestrictedMethods.eth_accounts];

          expect(
            factory({
              invoker: 'foo.bar',
              target: 'eth_accounts',
              caveats: [
                CaveatFactories[CaveatTypes.restrictReturnedAccounts](['0x1']),
              ],
            }),
          ).toStrictEqual({
            caveats: [
              {
                type: CaveatTypes.restrictReturnedAccounts,
                value: ['0x1'],
              },
            ],
            date: 1,
            id: expect.any(String),
            invoker: 'foo.bar',
            parentCapability: 'eth_accounts',
          });
        });

        it('constructs a valid eth_accounts permission, using requestData.approvedAccounts', () => {
          const getInternalAccounts = jest.fn();
          const getAllAccounts = jest.fn();
          const { factory } = getPermissionSpecifications({
            getInternalAccounts,
            getAllAccounts,
          })[RestrictedMethods.eth_accounts];

          expect(
            factory(
              { invoker: 'foo.bar', target: 'eth_accounts' },
              { approvedAccounts: ['0x1'] },
            ),
          ).toStrictEqual({
            caveats: [
              {
                type: CaveatTypes.restrictReturnedAccounts,
                value: ['0x1'],
              },
            ],
            date: 1,
            id: expect.any(String),
            invoker: 'foo.bar',
            parentCapability: 'eth_accounts',
          });
        });

        it('throws if requestData is defined but approvedAccounts is not specified', () => {
          const getInternalAccounts = jest.fn();
          const getAllAccounts = jest.fn();
          const { factory } = getPermissionSpecifications({
            getInternalAccounts,
            getAllAccounts,
          })[RestrictedMethods.eth_accounts];

          expect(() =>
            factory(
              { invoker: 'foo.bar', target: 'eth_accounts' },
              {}, // no approvedAccounts
            ),
          ).toThrow(/No approved accounts specified\.$/u);
        });

<<<<<<< HEAD
        it('uses the approved accounts even if caveats are specified', () => {
=======
        it('prefers requestData.approvedAccounts over a specified caveat', () => {
>>>>>>> 717376e8
          const getInternalAccounts = jest.fn();
          const getAllAccounts = jest.fn();
          const { factory } = getPermissionSpecifications({
            getInternalAccounts,
            getAllAccounts,
          })[RestrictedMethods.eth_accounts];

          expect(
            factory(
              {
                caveats: [
                  CaveatFactories[CaveatTypes.restrictReturnedAccounts]([
                    '0x1',
                    '0x2',
                  ]),
                ],
                invoker: 'foo.bar',
                target: 'eth_accounts',
              },
              { approvedAccounts: ['0x1', '0x3'] },
            ),
          ).toStrictEqual({
            caveats: [
              {
                type: CaveatTypes.restrictReturnedAccounts,
                value: ['0x1', '0x3'],
              },
            ],
            date: 1,
            id: expect.any(String),
            invoker: 'foo.bar',
            parentCapability: 'eth_accounts',
          });
        });
      });

      describe('methodImplementation', () => {
        it('returns the keyring accounts in lastSelected order', async () => {
          const getInternalAccounts = jest.fn().mockImplementationOnce(() => {
            return [
              {
                address: '0x7A2Bd22810088523516737b4Dc238A4bC37c23F2',
                id: '21066553-d8c8-4cdc-af33-efc921cd3ca9',
                metadata: {
                  name: 'Test Account',
                  lastSelected: 1,
                  keyring: {
                    type: 'HD Key Tree',
                  },
                },
                options: {},
                methods: ETH_EOA_METHODS,
                type: EthAccountType.Eoa,
              },
              {
                address: '0x7152f909e5EB3EF198f17e5Cb087c5Ced88294e3',
                id: '0bd7348e-bdfe-4f67-875c-de831a583857',
                metadata: {
                  name: 'Test Account',
                  keyring: {
                    type: 'HD Key Tree',
                  },
                },
                options: {},
                methods: ETH_EOA_METHODS,
                type: EthAccountType.Eoa,
              },
              {
                address: '0xDe70d2FF1995DC03EF1a3b584e3ae14da020C616',
                id: 'ff8fda69-d416-4d25-80a2-efb77bc7d4ad',
                metadata: {
                  name: 'Test Account',
                  keyring: {
                    type: 'HD Key Tree',
                  },
                  lastSelected: 3,
                },
                options: {},
                methods: ETH_EOA_METHODS,
                type: EthAccountType.Eoa,
              },
              {
                address: '0x04eBa9B766477d8eCA77F5f0e67AE1863C95a7E3',
                id: '0bd7348e-bdfe-4f67-875c-de831a583857',
                metadata: {
                  name: 'Test Account',
                  lastSelected: 3,
                  keyring: {
                    type: 'HD Key Tree',
                  },
                },
                options: {},
                methods: ETH_EOA_METHODS,
                type: EthAccountType.Eoa,
              },
            ];
          });
          const getAllAccounts = jest
            .fn()
            .mockImplementationOnce(() => [
              '0x7A2Bd22810088523516737b4Dc238A4bC37c23F2',
              '0x7152f909e5EB3EF198f17e5Cb087c5Ced88294e3',
              '0xDe70d2FF1995DC03EF1a3b584e3ae14da020C616',
              '0x04eBa9B766477d8eCA77F5f0e67AE1863C95a7E3',
            ]);

          const { methodImplementation } = getPermissionSpecifications({
            getInternalAccounts,
            getAllAccounts,
          })[RestrictedMethods.eth_accounts];

          expect(await methodImplementation()).toStrictEqual([
            '0xDe70d2FF1995DC03EF1a3b584e3ae14da020C616',
            '0x04eBa9B766477d8eCA77F5f0e67AE1863C95a7E3',
            '0x7A2Bd22810088523516737b4Dc238A4bC37c23F2',
            '0x7152f909e5EB3EF198f17e5Cb087c5Ced88294e3',
          ]);
        });

        it('throws if a keyring account is missing an address (case 1)', async () => {
          const getInternalAccounts = jest.fn().mockImplementationOnce(() => {
            return [
              {
                address: '0x7152f909e5EB3EF198f17e5Cb087c5Ced88294e3',
                id: '0bd7348e-bdfe-4f67-875c-de831a583857',
                metadata: {
                  name: 'Test Account',
                  lastSelected: 2,
                  keyring: {
                    type: 'HD Key Tree',
                  },
                },
                options: {},
                methods: ETH_EOA_METHODS,
                type: EthAccountType.Eoa,
              },
              {
                address: '0xDe70d2FF1995DC03EF1a3b584e3ae14da020C616',
                id: 'ff8fda69-d416-4d25-80a2-efb77bc7d4ad',
                metadata: {
                  name: 'Test Account',
                  lastSelected: 3,
                  keyring: {
                    type: 'HD Key Tree',
                  },
                },
                options: {},
                methods: ETH_EOA_METHODS,
                type: EthAccountType.Eoa,
              },
            ];
          });
          const getAllAccounts = jest
            .fn()
            .mockImplementationOnce(() => [
              '0x7A2Bd22810088523516737b4Dc238A4bC37c23F2',
              '0x7152f909e5EB3EF198f17e5Cb087c5Ced88294e3',
              '0xDe70d2FF1995DC03EF1a3b584e3ae14da020C616',
            ]);

          const { methodImplementation } = getPermissionSpecifications({
            getInternalAccounts,
            getAllAccounts,
            captureKeyringTypesWithMissingIdentities: jest.fn(),
          })[RestrictedMethods.eth_accounts];

          await expect(() => methodImplementation()).rejects.toThrow(
            'Missing identity for address: "0x7A2Bd22810088523516737b4Dc238A4bC37c23F2".',
          );
        });

        it('throws if a keyring account is missing an address (case 2)', async () => {
          const getInternalAccounts = jest.fn().mockImplementationOnce(() => {
            return [
              {
                address: '0x7A2Bd22810088523516737b4Dc238A4bC37c23F2',
                id: 'cf8dace4-9439-4bd4-b3a8-88c821c8fcb3',
                metadata: {
                  name: 'Test Account',
                  lastSelected: 1,
                  keyring: {
                    type: 'HD Key Tree',
                  },
                },
                options: {},
                methods: ETH_EOA_METHODS,
                type: EthAccountType.Eoa,
              },
              {
                address: '0xDe70d2FF1995DC03EF1a3b584e3ae14da020C616',
                id: 'ff8fda69-d416-4d25-80a2-efb77bc7d4ad',
                metadata: {
                  name: 'Test Account',
                  lastSelected: 3,
                  keyring: {
                    type: 'HD Key Tree',
                  },
                },
                options: {},
                methods: ETH_EOA_METHODS,
                type: EthAccountType.Eoa,
              },
            ];
          });
          const getAllAccounts = jest
            .fn()
            .mockImplementationOnce(() => [
              '0x7A2Bd22810088523516737b4Dc238A4bC37c23F2',
              '0x7152f909e5EB3EF198f17e5Cb087c5Ced88294e3',
              '0xDe70d2FF1995DC03EF1a3b584e3ae14da020C616',
            ]);

          const { methodImplementation } = getPermissionSpecifications({
            getInternalAccounts,
            getAllAccounts,
            captureKeyringTypesWithMissingIdentities: jest.fn(),
          })[RestrictedMethods.eth_accounts];

          await expect(() => methodImplementation()).rejects.toThrow(
            'Missing identity for address: "0x7152f909e5EB3EF198f17e5Cb087c5Ced88294e3".',
          );
        });
      });

      describe('validator', () => {
        it('accepts valid permissions', () => {
          const getInternalAccounts = jest.fn();
          const getAllAccounts = jest.fn();
          const { validator } = getPermissionSpecifications({
            getInternalAccounts,
            getAllAccounts,
          })[RestrictedMethods.eth_accounts];

          expect(() =>
            validator({
              caveats: [
                {
                  type: CaveatTypes.restrictReturnedAccounts,
                  value: ['0x1', '0x2'],
                },
              ],
              date: 1,
              id: expect.any(String),
              invoker: 'foo.bar',
              parentCapability: 'eth_accounts',
            }),
          ).not.toThrow();
        });

        it('rejects invalid caveats', () => {
          const getInternalAccounts = jest.fn();
          const getAllAccounts = jest.fn();
          const { validator } = getPermissionSpecifications({
            getInternalAccounts,
            getAllAccounts,
          })[RestrictedMethods.eth_accounts];

          [null, [], [1, 2], [{ type: 'foobar' }]].forEach(
            (invalidCaveatsValue) => {
              expect(() =>
                validator({
                  caveats: invalidCaveatsValue,
                  date: 1,
                  id: expect.any(String),
                  invoker: 'foo.bar',
                  parentCapability: 'eth_accounts',
                }),
              ).toThrow(/Invalid caveats./u);
            },
          );
        });
      });
    });
  });

  describe('unrestricted methods', () => {
    it('defines the unrestricted methods', () => {
      expect(Array.isArray(unrestrictedMethods)).toBe(true);
      expect(Object.isFrozen(unrestrictedMethods)).toBe(true);
    });
  });
});<|MERGE_RESOLUTION|>--- conflicted
+++ resolved
@@ -319,11 +319,7 @@
           ).toThrow(/No approved accounts specified\.$/u);
         });
 
-<<<<<<< HEAD
-        it('uses the approved accounts even if caveats are specified', () => {
-=======
         it('prefers requestData.approvedAccounts over a specified caveat', () => {
->>>>>>> 717376e8
           const getInternalAccounts = jest.fn();
           const getAllAccounts = jest.fn();
           const { factory } = getPermissionSpecifications({
