--- conflicted
+++ resolved
@@ -83,11 +83,6 @@
         const diff = newValue.filter((value) => !leftValue.includes(value));
         return [newValue, diff];
       },
-    },
-    [CaveatTypes.restrictNetworkSwitching]: {
-      type: CaveatTypes.restrictNetworkSwitching,
-      validator: (caveat, _origin, _target) =>
-        validateCaveatNetworks(caveat.value, findNetworkClientIdByChainId),
     },
 
     ...snapsCaveatsSpecifications,
@@ -124,9 +119,6 @@
       allowedCaveats: [CaveatTypes.restrictReturnedAccounts],
 
       factory: (permissionOptions, requestData) => {
-<<<<<<< HEAD
-        // This value will be further validated as part of the caveat.
-=======
         // This occurs when we use PermissionController.grantPermissions().
         if (requestData === undefined) {
           return constructPermission({
@@ -135,7 +127,6 @@
         }
 
         // The approved accounts will be further validated as part of the caveat.
->>>>>>> 717376e8
         if (!requestData.approvedAccounts) {
           throw new Error(
             `${PermissionNames.eth_accounts} error: No approved accounts specified.`,
@@ -321,8 +312,6 @@
 }
 
 /**
-<<<<<<< HEAD
-=======
  * Unrestricted methods for Ethereum, see {@link unrestrictedMethods} for more details.
  */
 export const unrestrictedEthSigningMethods = Object.freeze([
@@ -335,7 +324,6 @@
 ]);
 
 /**
->>>>>>> 717376e8
  * All unrestricted methods recognized by the PermissionController.
  * Unrestricted methods are ignored by the permission system, but every
  * JSON-RPC request seen by the permission system must correspond to a
@@ -410,10 +398,6 @@
   'wallet_watchAsset',
   'web3_clientVersion',
   'web3_sha3',
-<<<<<<< HEAD
-  ///: BEGIN:ONLY_INCLUDE_IF(snaps)
-=======
->>>>>>> 717376e8
   'wallet_getAllSnaps',
   'wallet_getSnaps',
   'wallet_requestSnaps',
@@ -424,10 +408,6 @@
   'snap_createInterface',
   'snap_updateInterface',
   'snap_getInterfaceState',
-<<<<<<< HEAD
-  ///: END:ONLY_INCLUDE_IF
-=======
->>>>>>> 717376e8
   ///: BEGIN:ONLY_INCLUDE_IF(build-mmi)
   'metamaskinstitutional_authenticate',
   'metamaskinstitutional_reauthenticate',
