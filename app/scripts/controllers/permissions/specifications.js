--- conflicted
+++ resolved
@@ -317,10 +317,6 @@
 export const unrestrictedEthSigningMethods = Object.freeze([
   'eth_sendRawTransaction',
   'eth_sendTransaction',
-<<<<<<< HEAD
-  'eth_sign',
-=======
->>>>>>> f3548885
   'eth_signTypedData',
   'eth_signTypedData_v1',
   'eth_signTypedData_v3',
@@ -412,10 +408,7 @@
   'snap_createInterface',
   'snap_updateInterface',
   'snap_getInterfaceState',
-<<<<<<< HEAD
-=======
   'snap_resolveInterface',
->>>>>>> f3548885
   ///: BEGIN:ONLY_INCLUDE_IF(build-mmi)
   'metamaskinstitutional_authenticate',
   'metamaskinstitutional_reauthenticate',
