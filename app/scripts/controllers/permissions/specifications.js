--- conflicted
+++ resolved
@@ -199,9 +199,6 @@
   'snap_sendWebSocketMessage',
   'snap_closeWebSocket',
   'snap_getWebSockets',
-<<<<<<< HEAD
-=======
   'snap_startTrace',
   'snap_endTrace',
->>>>>>> 7f4e6d9b
 ]);