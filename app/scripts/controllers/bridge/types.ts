import {
  ControllerStateChangeEvent,
  RestrictedControllerMessenger,
} from '@metamask/base-controller';
import { Hex } from '@metamask/utils';
<<<<<<< HEAD
=======
import { SwapsTokenObject } from '../../../../shared/constants/swaps';
>>>>>>> 65e656c9
import BridgeController from './bridge-controller';
import { BRIDGE_CONTROLLER_NAME } from './constants';

export enum BridgeFeatureFlagsKey {
  EXTENSION_SUPPORT = 'extensionSupport',
  NETWORK_SRC_ALLOWLIST = 'srcNetworkAllowlist',
  NETWORK_DEST_ALLOWLIST = 'destNetworkAllowlist',
}

export type BridgeFeatureFlags = {
  [BridgeFeatureFlagsKey.EXTENSION_SUPPORT]: boolean;
  [BridgeFeatureFlagsKey.NETWORK_SRC_ALLOWLIST]: Hex[];
  [BridgeFeatureFlagsKey.NETWORK_DEST_ALLOWLIST]: Hex[];
};

export type BridgeControllerState = {
  bridgeFeatureFlags: BridgeFeatureFlags;
  srcTokens: Record<string, SwapsTokenObject>;
  srcTopAssets: { address: string }[];
  destTokens: Record<string, SwapsTokenObject>;
  destTopAssets: { address: string }[];
};

<<<<<<< HEAD
=======
export enum BridgeUserAction {
  SELECT_SRC_NETWORK = 'selectSrcNetwork',
  SELECT_DEST_NETWORK = 'selectDestNetwork',
}
>>>>>>> 65e656c9
export enum BridgeBackgroundAction {
  SET_FEATURE_FLAGS = 'setBridgeFeatureFlags',
}

type BridgeControllerAction<FunctionName extends keyof BridgeController> = {
  type: `${typeof BRIDGE_CONTROLLER_NAME}:${FunctionName}`;
  handler: BridgeController[FunctionName];
};

// Maps to BridgeController function names
type BridgeControllerActions =
  | BridgeControllerAction<BridgeBackgroundAction.SET_FEATURE_FLAGS>
  | BridgeControllerAction<BridgeUserAction.SELECT_SRC_NETWORK>
  | BridgeControllerAction<BridgeUserAction.SELECT_DEST_NETWORK>;

type BridgeControllerEvents = ControllerStateChangeEvent<
  typeof BRIDGE_CONTROLLER_NAME,
  BridgeControllerState
>;

/**
 * The messenger for the BridgeController.
 */
export type BridgeControllerMessenger = RestrictedControllerMessenger<
  typeof BRIDGE_CONTROLLER_NAME,
  BridgeControllerActions,
  BridgeControllerEvents,
  never,
  never
>;<|MERGE_RESOLUTION|>--- conflicted
+++ resolved
@@ -3,10 +3,7 @@
   RestrictedControllerMessenger,
 } from '@metamask/base-controller';
 import { Hex } from '@metamask/utils';
-<<<<<<< HEAD
-=======
 import { SwapsTokenObject } from '../../../../shared/constants/swaps';
->>>>>>> 65e656c9
 import BridgeController from './bridge-controller';
 import { BRIDGE_CONTROLLER_NAME } from './constants';
 
@@ -30,13 +27,10 @@
   destTopAssets: { address: string }[];
 };
 
-<<<<<<< HEAD
-=======
 export enum BridgeUserAction {
   SELECT_SRC_NETWORK = 'selectSrcNetwork',
   SELECT_DEST_NETWORK = 'selectDestNetwork',
 }
->>>>>>> 65e656c9
 export enum BridgeBackgroundAction {
   SET_FEATURE_FLAGS = 'setBridgeFeatureFlags',
 }
