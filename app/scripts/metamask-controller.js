--- conflicted
+++ resolved
@@ -144,14 +144,6 @@
 } from '@metamask/notification-services-controller/notification-services';
 import { Controller as NotificationServicesPushController } from '@metamask/notification-services-controller/push-services';
 import {
-<<<<<<< HEAD
-  TRIGGER_TYPES,
-  Controller as NotificationServicesController,
-} from '@metamask/notification-services-controller/notification-services';
-import { Controller as NotificationServicesPushController } from '@metamask/notification-services-controller/push-services';
-import {
-=======
->>>>>>> 71d92770
   createRegToken,
   deleteRegToken,
   createSubscribeToPushNotifications,
@@ -194,10 +186,7 @@
   NetworkStatus,
   MAINNET_DISPLAY_NAME,
   DEFAULT_CUSTOM_TESTNET_MAP,
-<<<<<<< HEAD
-=======
   UNSUPPORTED_RPC_METHODS,
->>>>>>> 71d92770
 } from '../../shared/constants/network';
 import { getAllowedSmartTransactionsChainIds } from '../../shared/constants/smartTransactions';
 
@@ -218,10 +207,7 @@
 import {
   ORIGIN_METAMASK,
   POLLING_TOKEN_ENVIRONMENT_TYPES,
-<<<<<<< HEAD
-=======
   MESSAGE_TYPE,
->>>>>>> 71d92770
   SMART_TRANSACTION_CONFIRMATION_TYPES,
 } from '../../shared/constants/app';
 import {
@@ -264,7 +250,6 @@
   BridgeUserAction,
   BridgeBackgroundAction,
 } from '../../shared/types/bridge';
-import { isProduction } from '../../shared/modules/environment';
 import {
   ///: BEGIN:ONLY_INCLUDE_IF(build-mmi)
   handleMMITransactionUpdate,
@@ -453,11 +438,7 @@
 const buildTypeMappingForRemoteFeatureFlag = {
   flask: DistributionType.Flask,
   main: DistributionType.Main,
-<<<<<<< HEAD
-  beta: 'beta',
-=======
   beta: DistributionType.Beta,
->>>>>>> 71d92770
 };
 
 export default class MetamaskController extends EventEmitter {
@@ -1325,98 +1306,6 @@
     });
 
     // Notification Controllers
-<<<<<<< HEAD
-    this.authenticationController = new AuthenticationController.Controller({
-      state: initState.AuthenticationController,
-      messenger: this.controllerMessenger.getRestricted({
-        name: 'AuthenticationController',
-        allowedActions: [
-          'KeyringController:getState',
-          'SnapController:handleRequest',
-        ],
-        allowedEvents: ['KeyringController:lock', 'KeyringController:unlock'],
-      }),
-      metametrics: {
-        getMetaMetricsId: () => this.metaMetricsController.getMetaMetricsId(),
-        agent: 'extension',
-      },
-    });
-
-    this.userStorageController = new UserStorageController.Controller({
-      state: initState.UserStorageController,
-      config: {
-        accountSyncing: {
-          maxNumberOfAccountsToAdd: isProduction() ? undefined : 100,
-          onAccountAdded: (profileId) => {
-            this.metaMetricsController.trackEvent({
-              category: MetaMetricsEventCategory.ProfileSyncing,
-              event: MetaMetricsEventName.AccountsSyncAdded,
-              properties: {
-                profile_id: profileId,
-              },
-            });
-          },
-          onAccountNameUpdated: (profileId) => {
-            this.metaMetricsController.trackEvent({
-              category: MetaMetricsEventCategory.ProfileSyncing,
-              event: MetaMetricsEventName.AccountsSyncNameUpdated,
-              properties: {
-                profile_id: profileId,
-              },
-            });
-          },
-          onAccountSyncErroneousSituation: (
-            profileId,
-            situationMessage,
-            sentryContext,
-          ) => {
-            captureException(
-              new Error(`Account sync - ${situationMessage}`),
-              sentryContext,
-            );
-            this.metaMetricsController.trackEvent({
-              category: MetaMetricsEventCategory.ProfileSyncing,
-              event: MetaMetricsEventName.AccountsSyncErroneousSituation,
-              properties: {
-                profile_id: profileId,
-                situation_message: situationMessage,
-              },
-            });
-          },
-        },
-      },
-      env: {
-        isAccountSyncingEnabled: isManifestV3,
-      },
-      messenger: this.controllerMessenger.getRestricted({
-        name: 'UserStorageController',
-        allowedActions: [
-          'KeyringController:getState',
-          'KeyringController:withKeyring',
-          'SnapController:handleRequest',
-          'AuthenticationController:getBearerToken',
-          'AuthenticationController:getSessionProfile',
-          'AuthenticationController:isSignedIn',
-          'AuthenticationController:performSignOut',
-          'AuthenticationController:performSignIn',
-          'AccountsController:listAccounts',
-          'AccountsController:updateAccountMetadata',
-          'NetworkController:getState',
-          'NetworkController:addNetwork',
-          'NetworkController:removeNetwork',
-          'NetworkController:updateNetwork',
-        ],
-        allowedEvents: [
-          'KeyringController:lock',
-          'KeyringController:unlock',
-          'AccountsController:accountAdded',
-          'AccountsController:accountRenamed',
-          'NetworkController:networkRemoved',
-        ],
-      }),
-    });
-=======
->>>>>>> 71d92770
 
     /** @type {import('@metamask/notification-services-controller/push-services').NotificationServicesPushControllerMessenger} */
     const notificationServicesPushControllerMessenger =
@@ -2119,11 +2008,8 @@
       MultichainTransactionsController: MultichainTransactionsControllerInit,
       ///: END:ONLY_INCLUDE_IF
       MultichainNetworkController: MultichainNetworkControllerInit,
-<<<<<<< HEAD
-=======
       AuthenticationController: AuthenticationControllerInit,
       UserStorageController: UserStorageControllerInit,
->>>>>>> 71d92770
     };
 
     const {
@@ -2163,11 +2049,8 @@
     ///: END:ONLY_INCLUDE_IF
     this.multichainNetworkController =
       controllersByName.MultichainNetworkController;
-<<<<<<< HEAD
-=======
     this.authenticationController = controllersByName.AuthenticationController;
     this.userStorageController = controllersByName.UserStorageController;
->>>>>>> 71d92770
 
     this.controllerMessenger.subscribe(
       'TransactionController:transactionStatusUpdated',
@@ -4593,90 +4476,6 @@
 
   /**
    * Imports a new mnemonic to the vault.
-<<<<<<< HEAD
-   *
-   * @param {string} mnemonic
-   * @returns {object} new account address
-   */
-  ///: BEGIN:ONLY_INCLUDE_IF(multi-srp)
-  async importMnemonicToVault(mnemonic) {
-    const releaseLock = await this.createVaultMutex.acquire();
-    try {
-      // TODO: This kind of logic should be inside the `KeyringController` (using `KeyringSelector` query, or make `addNewKeyring` returns it keyring ID alongside
-      // its keyring.
-      const findKeyringIdByAddress = (address) => {
-        const { keyrings, keyringsMetadata } = this.keyringController.state;
-
-        const keyringIndex = keyrings.findIndex((keyring) => {
-          return (
-            keyring.accounts.includes(address) &&
-            keyring.type === KeyringTypes.hd
-          );
-        });
-        if (keyringIndex === -1) {
-          throw new Error(
-            'Could not find keyring ID, THIS SHOULD NEVER HAPPEN',
-          );
-        }
-        return keyringsMetadata[keyringIndex].id;
-      };
-
-      const newKeyring = await this.keyringController.addNewKeyring(
-        KeyringTypes.hd,
-        {
-          mnemonic,
-          numberOfAccounts: 1,
-        },
-      );
-      const [newAccountAddress] = await newKeyring.getAccounts();
-      const account =
-        this.accountsController.getAccountByAddress(newAccountAddress);
-      this.accountsController.setSelectedAccount(account.id);
-
-      // TODO: Find a way to encapsulate this logic in the KeyringController itself.
-      const keyringId = findKeyringIdByAddress(newAccountAddress);
-
-      await this._addAccountsWithBalance(keyringId);
-
-      return newAccountAddress;
-    } finally {
-      releaseLock();
-    }
-  }
-
-  /**
-   * Generates a new mnemonic phrase and adds it to the vault, creating a new HD keyring.
-   * This method automatically creates one account associated with the new keyring.
-   * The method is protected by a mutex to prevent concurrent vault modifications.
-   *
-   * @async
-   * @returns {Promise<string>} The address of the newly created account
-   * @throws Will throw an error if keyring creation fails
-   */
-  async generateNewMnemonicAndAddToVault() {
-    const releaseLock = await this.createVaultMutex.acquire();
-    try {
-      // addNewKeyring auto creates 1 account.
-      const newHdkeyring = await this.keyringController.addNewKeyring(
-        KeyringTypes.hd,
-      );
-      const [newAccount] = await newHdkeyring.getAccounts();
-      const account = this.accountsController.getAccountByAddress(newAccount);
-      this.accountsController.setSelectedAccount(account.id);
-
-      // NOTE: No need to update balances here since we're generating a fresh seed.
-
-      return newAccount;
-    } finally {
-      releaseLock();
-    }
-  }
-  ///: END:ONLY_INCLUDE_IF
-
-  /**
-   * Create a new Vault and restore an existent keyring.
-=======
->>>>>>> 71d92770
    *
    * @param {string} mnemonic
    * @returns {object} new account address
@@ -4821,11 +4620,7 @@
 
       const accounts = await this.keyringController.withKeyring(
         keyringSelector,
-<<<<<<< HEAD
-        async (keyring) => {
-=======
         async ({ keyring }) => {
->>>>>>> 71d92770
           return await keyring.getAccounts();
         },
       );
@@ -4861,11 +4656,7 @@
         // This account has assets, so check the next one
         address = await this.keyringController.withKeyring(
           keyringSelector,
-<<<<<<< HEAD
-          async (keyring) => {
-=======
           async ({ keyring }) => {
->>>>>>> 71d92770
             const [newAddress] = await keyring.addAccounts(1);
             return newAddress;
           },
@@ -5333,11 +5124,7 @@
 
     const addedAccountAddress = await this.keyringController.withKeyring(
       keyringSelector,
-<<<<<<< HEAD
-      async (keyring) => {
-=======
       async ({ keyring }) => {
->>>>>>> 71d92770
         if (keyring.type !== KeyringTypes.hd) {
           throw new Error('Cannot add account to non-HD keyring');
         }
@@ -5348,7 +5135,6 @@
           if (accountCount > accountsInKeyring.length) {
             throw new Error('Account out of sequence');
           }
-<<<<<<< HEAD
 
           const existingAccount = accountsInKeyring[accountCount];
 
@@ -5359,18 +5145,6 @@
           return existingAccount;
         }
 
-=======
-
-          const existingAccount = accountsInKeyring[accountCount];
-
-          if (!existingAccount) {
-            throw new Error(`Can't find account at index ${accountCount}`);
-          }
-
-          return existingAccount;
-        }
-
->>>>>>> 71d92770
         const [newAddress] = await keyring.addAccounts(1);
         return newAddress;
       },
@@ -7907,21 +7681,6 @@
   }
 
   _notifyAccountsChange(origin, newAccounts) {
-<<<<<<< HEAD
-    this.notifyConnections(origin, {
-      method: NOTIFICATION_NAMES.accountsChanged,
-      // This should be the same as the return value of `eth_accounts`,
-      // namely an array of the current / most recently selected Ethereum
-      // account.
-      params:
-        newAccounts.length < 2
-          ? // If the length is 1 or 0, the accounts are sorted by definition.
-            newAccounts
-          : // If the length is 2 or greater, we have to execute
-            // `eth_accounts` vi this method.
-            this.getPermittedAccounts(origin),
-    });
-=======
     this.notifyConnections(
       origin,
       {
@@ -7939,7 +7698,6 @@
       },
       API_TYPE.EIP1193,
     );
->>>>>>> 71d92770
 
     this.permissionLogController.updateAccountsHistory(origin, newAccounts);
   }
