--- conflicted
+++ resolved
@@ -6,23 +6,13 @@
 import { createEngineStream } from 'json-rpc-middleware-stream';
 import { providerAsMiddleware } from '@metamask/eth-json-rpc-middleware';
 import {
-<<<<<<< HEAD
-  KeyringController,
-  keyringBuilderFactory,
-} from '@metamask/eth-keyring-controller';
-import {
-=======
->>>>>>> ab378000
   debounce,
   ///: BEGIN:ONLY_INCLUDE_IN(snaps)
   throttle,
   ///: END:ONLY_INCLUDE_IN
 } from 'lodash';
-<<<<<<< HEAD
-=======
 import { keyringBuilderFactory } from '@metamask/eth-keyring-controller';
 import { KeyringController } from '@metamask/keyring-controller';
->>>>>>> ab378000
 import createFilterMiddleware from 'eth-json-rpc-filters';
 import createSubscriptionManager from 'eth-json-rpc-filters/subscriptionManager';
 import { errorCodes as rpcErrorCodes, EthereumRpcError } from 'eth-rpc-errors';
