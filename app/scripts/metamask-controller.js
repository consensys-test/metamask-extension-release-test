import EventEmitter from 'events';
import pump from 'pump';
import { ObservableStore } from '@metamask/obs-store';
import { storeAsStream } from '@metamask/obs-store/dist/asStream';
import { JsonRpcEngine } from 'json-rpc-engine';
import { debounce } from 'lodash';
import createEngineStream from 'json-rpc-middleware-stream/engineStream';
import createFilterMiddleware from 'eth-json-rpc-filters';
import createSubscriptionManager from 'eth-json-rpc-filters/subscriptionManager';
import { providerAsMiddleware } from 'eth-json-rpc-middleware';
import KeyringController from 'eth-keyring-controller';
import { Mutex } from 'await-semaphore';
import { stripHexPrefix } from 'ethereumjs-util';
import log from 'loglevel';
import TrezorKeyring from 'eth-trezor-keyring';
import LedgerBridgeKeyring from '@metamask/eth-ledger-bridge-keyring';
import LatticeKeyring from 'eth-lattice-keyring';
import EthQuery from 'eth-query';
import nanoid from 'nanoid';
<<<<<<< HEAD
=======
import { ethErrors } from 'eth-rpc-errors';
>>>>>>> 994a7d54
import { captureException } from '@sentry/browser';
import {
  AddressBookController,
  ApprovalController,
  ControllerMessenger,
  CurrencyRateController,
  PhishingController,
  NotificationController,
  GasFeeController,
  TokenListController,
  TokensController,
  TokenRatesController,
  CollectiblesController,
  AssetsContractController,
  CollectibleDetectionController,
} from '@metamask/controllers';
import { TRANSACTION_STATUSES } from '../../shared/constants/transaction';
import {
  GAS_API_BASE_URL,
  GAS_DEV_API_BASE_URL,
  SWAPS_CLIENT_ID,
} from '../../shared/constants/swaps';
import { MAINNET_CHAIN_ID } from '../../shared/constants/network';
import { KEYRING_TYPES } from '../../shared/constants/hardware-wallets';
import { UI_NOTIFICATIONS } from '../../shared/notifications';
import { toChecksumHexAddress } from '../../shared/modules/hexstring-utils';
import { MILLISECOND } from '../../shared/constants/time';
import { POLLING_TOKEN_ENVIRONMENT_TYPES } from '../../shared/constants/app';

import { hexToDecimal } from '../../ui/helpers/utils/conversions.util';
import ComposableObservableStore from './lib/ComposableObservableStore';
import AccountTracker from './lib/account-tracker';
import createLoggerMiddleware from './lib/createLoggerMiddleware';
import createMethodMiddleware from './lib/rpc-method-middleware';
import createOriginMiddleware from './lib/createOriginMiddleware';
import createTabIdMiddleware from './lib/createTabIdMiddleware';
import createOnboardingMiddleware from './lib/createOnboardingMiddleware';
import { setupMultiplex } from './lib/stream-utils';
import EnsController from './controllers/ens';
import NetworkController, { NETWORK_EVENTS } from './controllers/network';
import PreferencesController from './controllers/preferences';
import AppStateController from './controllers/app-state';
import CachedBalancesController from './controllers/cached-balances';
import AlertController from './controllers/alert';
import OnboardingController from './controllers/onboarding';
import ThreeBoxController from './controllers/threebox';
import IncomingTransactionsController from './controllers/incoming-transactions';
import MessageManager, { normalizeMsgData } from './lib/message-manager';
import DecryptMessageManager from './lib/decrypt-message-manager';
import EncryptionPublicKeyManager from './lib/encryption-public-key-manager';
import PersonalMessageManager from './lib/personal-message-manager';
import TypedMessageManager from './lib/typed-message-manager';
import TransactionController from './controllers/transactions';
import DetectTokensController from './controllers/detect-tokens';
import SwapsController from './controllers/swaps';
import { PermissionsController } from './controllers/permissions';
import { NOTIFICATION_NAMES } from './controllers/permissions/enums';
import getRestrictedMethods from './controllers/permissions/restrictedMethods';
import nodeify from './lib/nodeify';
import accountImporter from './account-import-strategies';
import seedPhraseVerifier from './lib/seed-phrase-verifier';
import MetaMetricsController from './controllers/metametrics';
import { segment } from './lib/segment';
import createMetaRPCHandler from './lib/createMetaRPCHandler';

export const METAMASK_CONTROLLER_EVENTS = {
  // Fired after state changes that impact the extension badge (unapproved msg count)
  // The process of updating the badge happens in app/scripts/background.js.
  UPDATE_BADGE: 'updateBadge',
  // TODO: Add this and similar enums to @metamask/controllers and export them
  APPROVAL_STATE_CHANGE: 'ApprovalController:stateChange',
};

export default class MetamaskController extends EventEmitter {
  /**
   * @constructor
   * @param {Object} opts
   */
  constructor(opts) {
    super();

    this.defaultMaxListeners = 20;

    this.sendUpdate = debounce(
      this.privateSendUpdate.bind(this),
      MILLISECOND * 200,
    );
    this.opts = opts;
    this.extension = opts.extension;
    this.platform = opts.platform;
    const initState = opts.initState || {};
    const version = this.platform.getVersion();
    this.recordFirstTimeInfo(initState);

    // this keeps track of how many "controllerStream" connections are open
    // the only thing that uses controller connections are open metamask UI instances
    this.activeControllerConnections = 0;

    this.getRequestAccountTabIds = opts.getRequestAccountTabIds;
    this.getOpenMetamaskTabsIds = opts.getOpenMetamaskTabsIds;

    this.controllerMessenger = new ControllerMessenger();

    // observable state store
    this.store = new ComposableObservableStore({
      state: initState,
      controllerMessenger: this.controllerMessenger,
      persist: true,
    });

    // external connections by origin
    // Do not modify directly. Use the associated methods.
    this.connections = {};

    // lock to ensure only one vault created at once
    this.createVaultMutex = new Mutex();

    this.extension.runtime.onInstalled.addListener((details) => {
      if (details.reason === 'update' && version === '8.1.0') {
        this.platform.openExtensionInBrowser();
      }
    });

    // next, we will initialize the controllers
    // controller initialization order matters

    this.approvalController = new ApprovalController({
      messenger: this.controllerMessenger.getRestricted({
        name: 'ApprovalController',
      }),
      showApprovalRequest: opts.showUserConfirmation,
    });

    this.networkController = new NetworkController(initState.NetworkController);
    this.networkController.setInfuraProjectId(opts.infuraProjectId);

    // now we can initialize the RPC provider, which other controllers require
    this.initializeProvider();
    this.provider = this.networkController.getProviderAndBlockTracker().provider;
    this.blockTracker = this.networkController.getProviderAndBlockTracker().blockTracker;

    this.preferencesController = new PreferencesController({
      initState: initState.PreferencesController,
      initLangCode: opts.initLangCode,
      openPopup: opts.openPopup,
      network: this.networkController,
      provider: this.provider,
      migrateAddressBookState: this.migrateAddressBookState.bind(this),
    });

    this.tokensController = new TokensController({
      onPreferencesStateChange: this.preferencesController.store.subscribe.bind(
        this.preferencesController.store,
      ),
      onNetworkStateChange: this.networkController.store.subscribe.bind(
        this.networkController.store,
      ),
      config: { provider: this.provider },
      state: initState.TokensController,
    });

    this.assetsContractController = new AssetsContractController();

    this.collectiblesController = new CollectiblesController({
      onPreferencesStateChange: this.preferencesController.store.subscribe.bind(
        this.preferencesController.store,
      ),
      onNetworkStateChange: this.networkController.store.subscribe.bind(
        this.networkController.store,
      ),
      getAssetName: this.assetsContractController.getAssetName.bind(
        this.assetsContractController,
      ),
      getAssetSymbol: this.assetsContractController.getAssetSymbol.bind(
        this.assetsContractController,
      ),
      getCollectibleTokenURI: this.assetsContractController.getCollectibleTokenURI.bind(
        this.assetsContractController,
      ),
      getOwnerOf: this.assetsContractController.getOwnerOf.bind(
        this.assetsContractController,
      ),
      balanceOfERC1155Collectible: this.assetsContractController.balanceOfERC1155Collectible.bind(
        this.assetsContractController,
      ),
      uriERC1155Collectible: this.assetsContractController.uriERC1155Collectible.bind(
        this.assetsContractController,
      ),
    });

    process.env.COLLECTIBLES_V1 &&
      (this.collectibleDetectionController = new CollectibleDetectionController(
        {
          onCollectiblesStateChange: (listener) =>
            this.collectiblesController.subscribe(listener),
          onPreferencesStateChange: this.preferencesController.store.subscribe.bind(
            this.preferencesController.store,
          ),
          onNetworkStateChange: this.networkController.store.subscribe.bind(
            this.networkController.store,
          ),
          getOpenSeaApiKey: () => this.collectiblesController.openSeaApiKey,
          getBalancesInSingleCall: this.assetsContractController.getBalancesInSingleCall.bind(
            this.assetsContractController,
          ),
          addCollectible: this.collectiblesController.addCollectible.bind(
            this.collectiblesController,
          ),
          getCollectiblesState: () => this.collectiblesController.state,
        },
      ));

    this.metaMetricsController = new MetaMetricsController({
      segment,
      preferencesStore: this.preferencesController.store,
      onNetworkDidChange: this.networkController.on.bind(
        this.networkController,
        NETWORK_EVENTS.NETWORK_DID_CHANGE,
      ),
      getNetworkIdentifier: this.networkController.getNetworkIdentifier.bind(
        this.networkController,
      ),
      getCurrentChainId: this.networkController.getCurrentChainId.bind(
        this.networkController,
      ),
      version: this.platform.getVersion(),
      environment: process.env.METAMASK_ENVIRONMENT,
      initState: initState.MetaMetricsController,
      captureException,
    });

    const gasFeeMessenger = this.controllerMessenger.getRestricted({
      name: 'GasFeeController',
    });

    const gasApiBaseUrl = process.env.SWAPS_USE_DEV_APIS
      ? GAS_DEV_API_BASE_URL
      : GAS_API_BASE_URL;

    this.gasFeeController = new GasFeeController({
      interval: 10000,
      messenger: gasFeeMessenger,
      clientId: SWAPS_CLIENT_ID,
      getProvider: () =>
        this.networkController.getProviderAndBlockTracker().provider,
      onNetworkStateChange: this.networkController.on.bind(
        this.networkController,
        NETWORK_EVENTS.NETWORK_DID_CHANGE,
      ),
      getCurrentNetworkEIP1559Compatibility: this.networkController.getEIP1559Compatibility.bind(
        this.networkController,
      ),
      getCurrentAccountEIP1559Compatibility: this.getCurrentAccountEIP1559Compatibility.bind(
        this,
      ),
      legacyAPIEndpoint: `${gasApiBaseUrl}/networks/<chain_id>/gasPrices`,
      EIP1559APIEndpoint: `${gasApiBaseUrl}/networks/<chain_id>/suggestedGasFees`,
      getCurrentNetworkLegacyGasAPICompatibility: () => {
        const chainId = this.networkController.getCurrentChainId();
        return process.env.IN_TEST || chainId === MAINNET_CHAIN_ID;
      },
      getChainId: () => {
        return process.env.IN_TEST
          ? MAINNET_CHAIN_ID
          : this.networkController.getCurrentChainId();
      },
    });

    this.appStateController = new AppStateController({
      addUnlockListener: this.on.bind(this, 'unlock'),
      isUnlocked: this.isUnlocked.bind(this),
      initState: initState.AppStateController,
      onInactiveTimeout: () => this.setLocked(),
      showUnlockRequest: opts.showUserConfirmation,
      preferencesStore: this.preferencesController.store,
    });

    const currencyRateMessenger = this.controllerMessenger.getRestricted({
      name: 'CurrencyRateController',
    });
    this.currencyRateController = new CurrencyRateController({
      includeUSDRate: true,
      messenger: currencyRateMessenger,
      state: initState.CurrencyController,
    });

    const tokenListMessenger = this.controllerMessenger.getRestricted({
      name: 'TokenListController',
    });
    this.tokenListController = new TokenListController({
      chainId: hexToDecimal(this.networkController.getCurrentChainId()),
      useStaticTokenList: !this.preferencesController.store.getState()
        .useTokenDetection,
      onNetworkStateChange: (cb) =>
        this.networkController.store.subscribe((networkState) => {
          const modifiedNetworkState = {
            ...networkState,
            provider: {
              ...networkState.provider,
              chainId: hexToDecimal(networkState.provider.chainId),
            },
          };
          return cb(modifiedNetworkState);
        }),
      onPreferencesStateChange: (cb) =>
        this.preferencesController.store.subscribe((preferencesState) => {
          const modifiedPreferencesState = {
            ...preferencesState,
            useStaticTokenList: !this.preferencesController.store.getState()
              .useTokenDetection,
          };
          return cb(modifiedPreferencesState);
        }),
      messenger: tokenListMessenger,
      state: initState.TokenListController,
    });

    this.phishingController = new PhishingController();

    this.notificationController = new NotificationController(
      { allNotifications: UI_NOTIFICATIONS },
      initState.NotificationController,
    );

    // token exchange rate tracker
    this.tokenRatesController = new TokenRatesController({
      onTokensStateChange: (listener) =>
        this.tokensController.subscribe(listener),
      onCurrencyRateStateChange: (listener) =>
        this.controllerMessenger.subscribe(
          `${this.currencyRateController.name}:stateChange`,
          listener,
        ),
      onNetworkStateChange: (cb) =>
        this.networkController.store.subscribe((networkState) => {
          const modifiedNetworkState = {
            ...networkState,
            provider: {
              ...networkState.provider,
              chainId: hexToDecimal(networkState.provider.chainId),
            },
          };
          return cb(modifiedNetworkState);
        }),
    });

    this.ensController = new EnsController({
      provider: this.provider,
      getCurrentChainId: this.networkController.getCurrentChainId.bind(
        this.networkController,
      ),
      onNetworkDidChange: this.networkController.on.bind(
        this.networkController,
        NETWORK_EVENTS.NETWORK_DID_CHANGE,
      ),
    });

    this.incomingTransactionsController = new IncomingTransactionsController({
      blockTracker: this.blockTracker,
      onNetworkDidChange: this.networkController.on.bind(
        this.networkController,
        NETWORK_EVENTS.NETWORK_DID_CHANGE,
      ),
      getCurrentChainId: this.networkController.getCurrentChainId.bind(
        this.networkController,
      ),
      preferencesController: this.preferencesController,
      initState: initState.IncomingTransactionsController,
    });

    // account tracker watches balances, nonces, and any code at their address
    this.accountTracker = new AccountTracker({
      provider: this.provider,
      blockTracker: this.blockTracker,
      getCurrentChainId: this.networkController.getCurrentChainId.bind(
        this.networkController,
      ),
    });

    // start and stop polling for balances based on activeControllerConnections
    this.on('controllerConnectionChanged', (activeControllerConnections) => {
      if (activeControllerConnections > 0) {
        this.accountTracker.start();
        this.incomingTransactionsController.start();
        this.currencyRateController.start();
        this.tokenListController.start();
      } else {
        this.accountTracker.stop();
        this.incomingTransactionsController.stop();
        this.currencyRateController.stop();
        this.tokenListController.stop();
      }
    });

    this.cachedBalancesController = new CachedBalancesController({
      accountTracker: this.accountTracker,
      getCurrentChainId: this.networkController.getCurrentChainId.bind(
        this.networkController,
      ),
      initState: initState.CachedBalancesController,
    });

    this.onboardingController = new OnboardingController({
      initState: initState.OnboardingController,
    });

    this.tokensController.hub.on('pendingSuggestedAsset', async () => {
      await opts.openPopup();
    });

    const additionalKeyrings = [
      TrezorKeyring,
      LedgerBridgeKeyring,
      LatticeKeyring,
    ];
    this.keyringController = new KeyringController({
      keyringTypes: additionalKeyrings,
      initState: initState.KeyringController,
      encryptor: opts.encryptor || undefined,
    });
    this.keyringController.memStore.subscribe((state) =>
      this._onKeyringControllerUpdate(state),
    );
    this.keyringController.on('unlock', () => this._onUnlock());
    this.keyringController.on('lock', () => this._onLock());

    this.permissionsController = new PermissionsController(
      {
        approvals: this.approvalController,
        getKeyringAccounts: this.keyringController.getAccounts.bind(
          this.keyringController,
        ),
        getRestrictedMethods,
        getUnlockPromise: this.appStateController.getUnlockPromise.bind(
          this.appStateController,
        ),
        isUnlocked: this.isUnlocked.bind(this),
        notifyDomain: this.notifyConnections.bind(this),
        notifyAllDomains: this.notifyAllConnections.bind(this),
        preferences: this.preferencesController.store,
      },
      initState.PermissionsController,
      initState.PermissionsMetadata,
    );

    this.detectTokensController = new DetectTokensController({
      preferences: this.preferencesController,
      tokensController: this.tokensController,
      network: this.networkController,
      keyringMemStore: this.keyringController.memStore,
      tokenList: this.tokenListController,
    });

    this.addressBookController = new AddressBookController(
      undefined,
      initState.AddressBookController,
    );

    this.alertController = new AlertController({
      initState: initState.AlertController,
      preferencesStore: this.preferencesController.store,
    });

    this.threeBoxController = new ThreeBoxController({
      preferencesController: this.preferencesController,
      addressBookController: this.addressBookController,
      keyringController: this.keyringController,
      initState: initState.ThreeBoxController,
      getKeyringControllerState: this.keyringController.memStore.getState.bind(
        this.keyringController.memStore,
      ),
      version,
      trackMetaMetricsEvent: this.metaMetricsController.trackEvent.bind(
        this.metaMetricsController,
      ),
    });

    this.txController = new TransactionController({
      initState:
        initState.TransactionController || initState.TransactionManager,
      getPermittedAccounts: this.permissionsController.getAccounts.bind(
        this.permissionsController,
      ),
      getProviderConfig: this.networkController.getProviderConfig.bind(
        this.networkController,
      ),
      getCurrentNetworkEIP1559Compatibility: this.networkController.getEIP1559Compatibility.bind(
        this.networkController,
      ),
      getCurrentAccountEIP1559Compatibility: this.getCurrentAccountEIP1559Compatibility.bind(
        this,
      ),
      networkStore: this.networkController.networkStore,
      getCurrentChainId: this.networkController.getCurrentChainId.bind(
        this.networkController,
      ),
      preferencesStore: this.preferencesController.store,
      txHistoryLimit: 40,
      signTransaction: this.keyringController.signTransaction.bind(
        this.keyringController,
      ),
      provider: this.provider,
      blockTracker: this.blockTracker,
      trackMetaMetricsEvent: this.metaMetricsController.trackEvent.bind(
        this.metaMetricsController,
      ),
      getParticipateInMetrics: () =>
        this.metaMetricsController.state.participateInMetaMetrics,
      getEIP1559GasFeeEstimates: this.gasFeeController.fetchGasFeeEstimates.bind(
        this.gasFeeController,
      ),
    });
    this.txController.on('newUnapprovedTx', () => opts.showUserConfirmation());

    this.txController.on(`tx:status-update`, async (txId, status) => {
      if (
        status === TRANSACTION_STATUSES.CONFIRMED ||
        status === TRANSACTION_STATUSES.FAILED
      ) {
        const txMeta = this.txController.txStateManager.getTransaction(txId);
        const frequentRpcListDetail = this.preferencesController.getFrequentRpcListDetail();
        let rpcPrefs = {};
        if (txMeta.chainId) {
          const rpcSettings = frequentRpcListDetail.find(
            (rpc) => txMeta.chainId === rpc.chainId,
          );
          rpcPrefs = rpcSettings?.rpcPrefs ?? {};
        }
        this.platform.showTransactionNotification(txMeta, rpcPrefs);

        const { txReceipt } = txMeta;
        const metamaskState = await this.getState();

        if (txReceipt && txReceipt.status === '0x0') {
          this.metaMetricsController.trackEvent(
            {
              event: 'Tx Status Update: On-Chain Failure',
              category: 'Background',
              properties: {
                action: 'Transactions',
                errorMessage: txMeta.simulationFails?.reason,
                numberOfTokens: metamaskState.tokens.length,
                numberOfAccounts: Object.keys(metamaskState.accounts).length,
              },
            },
            {
              matomoEvent: true,
            },
          );
        }
      }
    });

    this.networkController.on(NETWORK_EVENTS.NETWORK_DID_CHANGE, async () => {
      const { ticker } = this.networkController.getProviderConfig();
      try {
        await this.currencyRateController.setNativeCurrency(ticker);
      } catch (error) {
        // TODO: Handle failure to get conversion rate more gracefully
        console.error(error);
      }
    });
    this.networkController.lookupNetwork();
    this.messageManager = new MessageManager({
      metricsEvent: this.metaMetricsController.trackEvent.bind(
        this.metaMetricsController,
      ),
    });
    this.personalMessageManager = new PersonalMessageManager({
      metricsEvent: this.metaMetricsController.trackEvent.bind(
        this.metaMetricsController,
      ),
    });
    this.decryptMessageManager = new DecryptMessageManager({
      metricsEvent: this.metaMetricsController.trackEvent.bind(
        this.metaMetricsController,
      ),
    });
    this.encryptionPublicKeyManager = new EncryptionPublicKeyManager({
      metricsEvent: this.metaMetricsController.trackEvent.bind(
        this.metaMetricsController,
      ),
    });
    this.typedMessageManager = new TypedMessageManager({
      getCurrentChainId: this.networkController.getCurrentChainId.bind(
        this.networkController,
      ),
      metricsEvent: this.metaMetricsController.trackEvent.bind(
        this.metaMetricsController,
      ),
    });

    this.swapsController = new SwapsController({
      getBufferedGasLimit: this.txController.txGasUtil.getBufferedGasLimit.bind(
        this.txController.txGasUtil,
      ),
      networkController: this.networkController,
      provider: this.provider,
      getProviderConfig: this.networkController.getProviderConfig.bind(
        this.networkController,
      ),
      getTokenRatesState: () => this.tokenRatesController.state,
      getCurrentChainId: this.networkController.getCurrentChainId.bind(
        this.networkController,
      ),
      getEIP1559GasFeeEstimates: this.gasFeeController.fetchGasFeeEstimates.bind(
        this.gasFeeController,
      ),
    });

    // ensure accountTracker updates balances after network change
    this.networkController.on(NETWORK_EVENTS.NETWORK_DID_CHANGE, () => {
      this.accountTracker._updateAccounts();
    });

    // clear unapproved transactions and messages when the network will change
    this.networkController.on(NETWORK_EVENTS.NETWORK_WILL_CHANGE, () => {
      this.txController.txStateManager.clearUnapprovedTxs();
      this.encryptionPublicKeyManager.clearUnapproved();
      this.personalMessageManager.clearUnapproved();
      this.typedMessageManager.clearUnapproved();
      this.decryptMessageManager.clearUnapproved();
      this.messageManager.clearUnapproved();
    });

    // ensure isClientOpenAndUnlocked is updated when memState updates
    this.on('update', (memState) => this._onStateUpdate(memState));

    this.store.updateStructure({
      AppStateController: this.appStateController.store,
      TransactionController: this.txController.store,
      KeyringController: this.keyringController.store,
      PreferencesController: this.preferencesController.store,
      MetaMetricsController: this.metaMetricsController.store,
      AddressBookController: this.addressBookController,
      CurrencyController: this.currencyRateController,
      NetworkController: this.networkController.store,
      CachedBalancesController: this.cachedBalancesController.store,
      AlertController: this.alertController.store,
      OnboardingController: this.onboardingController.store,
      IncomingTransactionsController: this.incomingTransactionsController.store,
      PermissionsController: this.permissionsController.permissions,
      PermissionsMetadata: this.permissionsController.store,
      ThreeBoxController: this.threeBoxController.store,
      NotificationController: this.notificationController,
      GasFeeController: this.gasFeeController,
      TokenListController: this.tokenListController,
      TokensController: this.tokensController,
      CollectiblesController: this.collectiblesController,
    });

    this.memStore = new ComposableObservableStore({
      config: {
        AppStateController: this.appStateController.store,
        NetworkController: this.networkController.store,
        AccountTracker: this.accountTracker.store,
        TxController: this.txController.memStore,
        CachedBalancesController: this.cachedBalancesController.store,
        TokenRatesController: this.tokenRatesController,
        MessageManager: this.messageManager.memStore,
        PersonalMessageManager: this.personalMessageManager.memStore,
        DecryptMessageManager: this.decryptMessageManager.memStore,
        EncryptionPublicKeyManager: this.encryptionPublicKeyManager.memStore,
        TypesMessageManager: this.typedMessageManager.memStore,
        KeyringController: this.keyringController.memStore,
        PreferencesController: this.preferencesController.store,
        MetaMetricsController: this.metaMetricsController.store,
        AddressBookController: this.addressBookController,
        CurrencyController: this.currencyRateController,
        AlertController: this.alertController.store,
        OnboardingController: this.onboardingController.store,
        IncomingTransactionsController: this.incomingTransactionsController
          .store,
        PermissionsController: this.permissionsController.permissions,
        PermissionsMetadata: this.permissionsController.store,
        ThreeBoxController: this.threeBoxController.store,
        SwapsController: this.swapsController.store,
        EnsController: this.ensController.store,
        ApprovalController: this.approvalController,
        NotificationController: this.notificationController,
        GasFeeController: this.gasFeeController,
        TokenListController: this.tokenListController,
        TokensController: this.tokensController,
        CollectiblesController: this.collectiblesController,
      },
      controllerMessenger: this.controllerMessenger,
    });
    this.memStore.subscribe(this.sendUpdate.bind(this));

    const password = process.env.CONF?.PASSWORD;
    if (
      password &&
      !this.isUnlocked() &&
      this.onboardingController.store.getState().completedOnboarding
    ) {
      this.submitPassword(password);
    }

    // Lazily update the store with the current extension environment
    this.extension.runtime.getPlatformInfo(({ os }) => {
      this.appStateController.setBrowserEnvironment(
        os,
        // This method is presently only supported by Firefox
        this.extension.runtime.getBrowserInfo === undefined
          ? 'chrome'
          : 'firefox',
      );
    });

    // TODO:LegacyProvider: Delete
    this.publicConfigStore = this.createPublicConfigStore();
  }

  /**
   * Constructor helper: initialize a provider.
   */
  initializeProvider() {
    const version = this.platform.getVersion();
    const providerOpts = {
      static: {
        eth_syncing: false,
        web3_clientVersion: `MetaMask/v${version}`,
      },
      version,
      // account mgmt
      getAccounts: async ({ origin }) => {
        if (origin === 'metamask') {
          const selectedAddress = this.preferencesController.getSelectedAddress();
          return selectedAddress ? [selectedAddress] : [];
        } else if (this.isUnlocked()) {
          return await this.permissionsController.getAccounts(origin);
        }
        return []; // changing this is a breaking change
      },
      // tx signing
      processTransaction: this.newUnapprovedTransaction.bind(this),
      // msg signing
      processEthSignMessage: this.newUnsignedMessage.bind(this),
      processTypedMessage: this.newUnsignedTypedMessage.bind(this),
      processTypedMessageV3: this.newUnsignedTypedMessage.bind(this),
      processTypedMessageV4: this.newUnsignedTypedMessage.bind(this),
      processPersonalMessage: this.newUnsignedPersonalMessage.bind(this),
      processDecryptMessage: this.newRequestDecryptMessage.bind(this),
      processEncryptionPublicKey: this.newRequestEncryptionPublicKey.bind(this),
      getPendingNonce: this.getPendingNonce.bind(this),
      getPendingTransactionByHash: (hash) =>
        this.txController.getTransactions({
          searchCriteria: {
            hash,
            status: TRANSACTION_STATUSES.SUBMITTED,
          },
        })[0],
    };
    const providerProxy = this.networkController.initializeProvider(
      providerOpts,
    );
    return providerProxy;
  }

  /**
   * TODO:LegacyProvider: Delete
   * Constructor helper: initialize a public config store.
   * This store is used to make some config info available to Dapps synchronously.
   */
  createPublicConfigStore() {
    // subset of state for metamask inpage provider
    const publicConfigStore = new ObservableStore();
    const { networkController } = this;

    // setup memStore subscription hooks
    this.on('update', updatePublicConfigStore);
    updatePublicConfigStore(this.getState());

    function updatePublicConfigStore(memState) {
      const chainId = networkController.getCurrentChainId();
      if (memState.network !== 'loading') {
        publicConfigStore.putState(selectPublicState(chainId, memState));
      }
    }

    function selectPublicState(chainId, { isUnlocked, network }) {
      return {
        isUnlocked,
        chainId,
        networkVersion: network,
      };
    }

    return publicConfigStore;
  }

  /**
   * Gets relevant state for the provider of an external origin.
   *
   * @param {string} origin - The origin to get the provider state for.
   * @returns {Promise<{
   *  isUnlocked: boolean,
   *  networkVersion: string,
   *  chainId: string,
   *  accounts: string[],
   * }>} An object with relevant state properties.
   */
  async getProviderState(origin) {
    return {
      isUnlocked: this.isUnlocked(),
      ...this.getProviderNetworkState(),
      accounts: await this.permissionsController.getAccounts(origin),
    };
  }

  /**
   * Gets network state relevant for external providers.
   *
   * @param {Object} [memState] - The MetaMask memState. If not provided,
   * this function will retrieve the most recent state.
   * @returns {Object} An object with relevant network state properties.
   */
  getProviderNetworkState(memState) {
    const { network } = memState || this.getState();
    return {
      chainId: this.networkController.getCurrentChainId(),
      networkVersion: network,
    };
  }

  //=============================================================================
  // EXPOSED TO THE UI SUBSYSTEM
  //=============================================================================

  /**
   * The metamask-state of the various controllers, made available to the UI
   *
   * @returns {Object} status
   */
  getState() {
    const { vault } = this.keyringController.store.getState();
    const isInitialized = Boolean(vault);

    return {
      isInitialized,
      ...this.memStore.getFlatState(),
    };
  }

  /**
   * Returns an Object containing API Callback Functions.
   * These functions are the interface for the UI.
   * The API object can be transmitted over a stream via JSON-RPC.
   *
   * @returns {Object} Object containing API functions.
   */
  getApi() {
    const {
      alertController,
      approvalController,
      keyringController,
      metaMetricsController,
      networkController,
      onboardingController,
      permissionsController,
      preferencesController,
      swapsController,
      threeBoxController,
      txController,
      tokensController,
      collectiblesController,
    } = this;

    return {
      // etc
      getState: (cb) => cb(null, this.getState()),
      setCurrentCurrency: nodeify(
        this.currencyRateController.setCurrentCurrency.bind(
          this.currencyRateController,
        ),
      ),
      setUseBlockie: this.setUseBlockie.bind(this),
      setUseNonceField: this.setUseNonceField.bind(this),
      setUsePhishDetect: this.setUsePhishDetect.bind(this),
      setUseTokenDetection: nodeify(
        this.preferencesController.setUseTokenDetection,
        this.preferencesController,
      ),
      setIpfsGateway: this.setIpfsGateway.bind(this),
      setParticipateInMetaMetrics: this.setParticipateInMetaMetrics.bind(this),
      setCurrentLocale: this.setCurrentLocale.bind(this),
      markPasswordForgotten: this.markPasswordForgotten.bind(this),
      unMarkPasswordForgotten: this.unMarkPasswordForgotten.bind(this),
      safelistPhishingDomain: this.safelistPhishingDomain.bind(this),
      getRequestAccountTabIds: (cb) => cb(null, this.getRequestAccountTabIds()),
      getOpenMetamaskTabsIds: (cb) => cb(null, this.getOpenMetamaskTabsIds()),

      // primary HD keyring management
      addNewAccount: nodeify(this.addNewAccount, this),
      verifySeedPhrase: nodeify(this.verifySeedPhrase, this),
      resetAccount: nodeify(this.resetAccount, this),
      removeAccount: nodeify(this.removeAccount, this),
      importAccountWithStrategy: nodeify(this.importAccountWithStrategy, this),

      // hardware wallets
      connectHardware: nodeify(this.connectHardware, this),
      forgetDevice: nodeify(this.forgetDevice, this),
      checkHardwareStatus: nodeify(this.checkHardwareStatus, this),
      unlockHardwareWalletAccount: nodeify(
        this.unlockHardwareWalletAccount,
        this,
      ),
      setLedgerTransportPreference: nodeify(
        this.setLedgerTransportPreference,
        this,
      ),
      attemptLedgerTransportCreation: nodeify(
        this.attemptLedgerTransportCreation,
        this,
      ),
      establishLedgerTransportPreference: nodeify(
        this.establishLedgerTransportPreference,
        this,
      ),

      // mobile
      fetchInfoToSync: nodeify(this.fetchInfoToSync, this),

      // vault management
      submitPassword: nodeify(this.submitPassword, this),
      verifyPassword: nodeify(this.verifyPassword, this),

      // network management
      setProviderType: nodeify(
        networkController.setProviderType,
        networkController,
      ),
      rollbackToPreviousProvider: nodeify(
        networkController.rollbackToPreviousProvider,
        networkController,
      ),
      setCustomRpc: nodeify(this.setCustomRpc, this),
      updateAndSetCustomRpc: nodeify(this.updateAndSetCustomRpc, this),
      delCustomRpc: nodeify(this.delCustomRpc, this),

      // PreferencesController
      setSelectedAddress: nodeify(
        preferencesController.setSelectedAddress,
        preferencesController,
      ),
      addToken: nodeify(tokensController.addToken, tokensController),
      rejectWatchAsset: nodeify(
        tokensController.rejectWatchAsset,
        tokensController,
      ),
      acceptWatchAsset: nodeify(
        tokensController.acceptWatchAsset,
        tokensController,
      ),
      updateTokenType: nodeify(
        tokensController.updateTokenType,
        tokensController,
      ),
      removeToken: nodeify(
        tokensController.removeAndIgnoreToken,
        tokensController,
      ),
      setAccountLabel: nodeify(
        preferencesController.setAccountLabel,
        preferencesController,
      ),
      setFeatureFlag: nodeify(
        preferencesController.setFeatureFlag,
        preferencesController,
      ),
      setPreference: nodeify(
        preferencesController.setPreference,
        preferencesController,
      ),

      addKnownMethodData: nodeify(
        preferencesController.addKnownMethodData,
        preferencesController,
      ),
      setDismissSeedBackUpReminder: nodeify(
        this.preferencesController.setDismissSeedBackUpReminder,
        this.preferencesController,
      ),
      setAdvancedGasFee: nodeify(
        preferencesController.setAdvancedGasFee,
        preferencesController,
      ),

      // CollectiblesController
      addCollectible: nodeify(
        collectiblesController.addCollectible,
        collectiblesController,
      ),

      removeAndIgnoreCollectible: nodeify(
        collectiblesController.removeAndIgnoreCollectible,
        collectiblesController,
      ),

      removeCollectible: nodeify(
        collectiblesController.removeCollectible,
        collectiblesController,
      ),

      // AddressController
      setAddressBook: nodeify(
        this.addressBookController.set,
        this.addressBookController,
      ),
      removeFromAddressBook: nodeify(
        this.addressBookController.delete,
        this.addressBookController,
      ),

      // AppStateController
      setLastActiveTime: nodeify(
        this.appStateController.setLastActiveTime,
        this.appStateController,
      ),
      setDefaultHomeActiveTabName: nodeify(
        this.appStateController.setDefaultHomeActiveTabName,
        this.appStateController,
      ),
      setConnectedStatusPopoverHasBeenShown: nodeify(
        this.appStateController.setConnectedStatusPopoverHasBeenShown,
        this.appStateController,
      ),
      setRecoveryPhraseReminderHasBeenShown: nodeify(
        this.appStateController.setRecoveryPhraseReminderHasBeenShown,
        this.appStateController,
      ),
      setRecoveryPhraseReminderLastShown: nodeify(
        this.appStateController.setRecoveryPhraseReminderLastShown,
        this.appStateController,
      ),
      setShowTestnetMessageInDropdown: nodeify(
        this.appStateController.setShowTestnetMessageInDropdown,
        this.appStateController,
      ),

      // EnsController
      tryReverseResolveAddress: nodeify(
        this.ensController.reverseResolveAddress,
        this.ensController,
      ),

      // KeyringController
      setLocked: nodeify(this.setLocked, this),
      createNewVaultAndKeychain: nodeify(this.createNewVaultAndKeychain, this),
      createNewVaultAndRestore: nodeify(this.createNewVaultAndRestore, this),
      exportAccount: nodeify(
        keyringController.exportAccount,
        keyringController,
      ),

      // txController
      cancelTransaction: nodeify(txController.cancelTransaction, txController),
      updateTransaction: nodeify(txController.updateTransaction, txController),
      updateAndApproveTransaction: nodeify(
        txController.updateAndApproveTransaction,
        txController,
      ),
      createCancelTransaction: nodeify(this.createCancelTransaction, this),
      createSpeedUpTransaction: nodeify(this.createSpeedUpTransaction, this),
      estimateGas: nodeify(this.estimateGas, this),
      getNextNonce: nodeify(this.getNextNonce, this),
      addUnapprovedTransaction: nodeify(
        txController.addUnapprovedTransaction,
        txController,
      ),

      // messageManager
      signMessage: nodeify(this.signMessage, this),
      cancelMessage: this.cancelMessage.bind(this),

      // personalMessageManager
      signPersonalMessage: nodeify(this.signPersonalMessage, this),
      cancelPersonalMessage: this.cancelPersonalMessage.bind(this),

      // typedMessageManager
      signTypedMessage: nodeify(this.signTypedMessage, this),
      cancelTypedMessage: this.cancelTypedMessage.bind(this),

      // decryptMessageManager
      decryptMessage: nodeify(this.decryptMessage, this),
      decryptMessageInline: nodeify(this.decryptMessageInline, this),
      cancelDecryptMessage: this.cancelDecryptMessage.bind(this),

      // EncryptionPublicKeyManager
      encryptionPublicKey: nodeify(this.encryptionPublicKey, this),
      cancelEncryptionPublicKey: this.cancelEncryptionPublicKey.bind(this),

      // onboarding controller
      setSeedPhraseBackedUp: nodeify(
        onboardingController.setSeedPhraseBackedUp,
        onboardingController,
      ),
      completeOnboarding: nodeify(
        onboardingController.completeOnboarding,
        onboardingController,
      ),
      setFirstTimeFlowType: nodeify(
        onboardingController.setFirstTimeFlowType,
        onboardingController,
      ),

      // alert controller
      setAlertEnabledness: nodeify(
        alertController.setAlertEnabledness,
        alertController,
      ),
      setUnconnectedAccountAlertShown: nodeify(
        alertController.setUnconnectedAccountAlertShown,
        alertController,
      ),
      setWeb3ShimUsageAlertDismissed: nodeify(
        alertController.setWeb3ShimUsageAlertDismissed,
        alertController,
      ),

      // 3Box
      setThreeBoxSyncingPermission: nodeify(
        threeBoxController.setThreeBoxSyncingPermission,
        threeBoxController,
      ),
      restoreFromThreeBox: nodeify(
        threeBoxController.restoreFromThreeBox,
        threeBoxController,
      ),
      setShowRestorePromptToFalse: nodeify(
        threeBoxController.setShowRestorePromptToFalse,
        threeBoxController,
      ),
      getThreeBoxLastUpdated: nodeify(
        threeBoxController.getLastUpdated,
        threeBoxController,
      ),
      turnThreeBoxSyncingOn: nodeify(
        threeBoxController.turnThreeBoxSyncingOn,
        threeBoxController,
      ),
      initializeThreeBox: nodeify(this.initializeThreeBox, this),

      // permissions
      approvePermissionsRequest: nodeify(
        permissionsController.approvePermissionsRequest,
        permissionsController,
      ),
      rejectPermissionsRequest: nodeify(
        permissionsController.rejectPermissionsRequest,
        permissionsController,
      ),
      removePermissionsFor: permissionsController.removePermissionsFor.bind(
        permissionsController,
      ),
      addPermittedAccount: nodeify(
        permissionsController.addPermittedAccount,
        permissionsController,
      ),
      removePermittedAccount: nodeify(
        permissionsController.removePermittedAccount,
        permissionsController,
      ),
      requestAccountsPermissionWithId: nodeify(
        permissionsController.requestAccountsPermissionWithId,
        permissionsController,
      ),

      // swaps
      fetchAndSetQuotes: nodeify(
        swapsController.fetchAndSetQuotes,
        swapsController,
      ),
      setSelectedQuoteAggId: nodeify(
        swapsController.setSelectedQuoteAggId,
        swapsController,
      ),
      resetSwapsState: nodeify(
        swapsController.resetSwapsState,
        swapsController,
      ),
      setSwapsTokens: nodeify(swapsController.setSwapsTokens, swapsController),
      clearSwapsQuotes: nodeify(
        swapsController.clearSwapsQuotes,
        swapsController,
      ),
      setApproveTxId: nodeify(swapsController.setApproveTxId, swapsController),
      setTradeTxId: nodeify(swapsController.setTradeTxId, swapsController),
      setSwapsTxGasPrice: nodeify(
        swapsController.setSwapsTxGasPrice,
        swapsController,
      ),
      setSwapsTxGasLimit: nodeify(
        swapsController.setSwapsTxGasLimit,
        swapsController,
      ),
      setSwapsTxMaxFeePerGas: nodeify(
        swapsController.setSwapsTxMaxFeePerGas,
        swapsController,
      ),
      setSwapsTxMaxFeePriorityPerGas: nodeify(
        swapsController.setSwapsTxMaxFeePriorityPerGas,
        swapsController,
      ),
      safeRefetchQuotes: nodeify(
        swapsController.safeRefetchQuotes,
        swapsController,
      ),
      stopPollingForQuotes: nodeify(
        swapsController.stopPollingForQuotes,
        swapsController,
      ),
      setBackgroundSwapRouteState: nodeify(
        swapsController.setBackgroundSwapRouteState,
        swapsController,
      ),
      resetPostFetchState: nodeify(
        swapsController.resetPostFetchState,
        swapsController,
      ),
      setSwapsErrorKey: nodeify(
        swapsController.setSwapsErrorKey,
        swapsController,
      ),
      setInitialGasEstimate: nodeify(
        swapsController.setInitialGasEstimate,
        swapsController,
      ),
      setCustomApproveTxData: nodeify(
        swapsController.setCustomApproveTxData,
        swapsController,
      ),
      setSwapsLiveness: nodeify(
        swapsController.setSwapsLiveness,
        swapsController,
      ),
      setSwapsUserFeeLevel: nodeify(
        swapsController.setSwapsUserFeeLevel,
        swapsController,
      ),
      setSwapsQuotesPollingLimitEnabled: nodeify(
        swapsController.setSwapsQuotesPollingLimitEnabled,
        swapsController,
      ),

      // MetaMetrics
      trackMetaMetricsEvent: nodeify(
        metaMetricsController.trackEvent,
        metaMetricsController,
      ),
      trackMetaMetricsPage: nodeify(
        metaMetricsController.trackPage,
        metaMetricsController,
      ),

      // approval controller
      resolvePendingApproval: nodeify(
        approvalController.accept,
        approvalController,
      ),
      rejectPendingApproval: nodeify(
        approvalController.reject,
        approvalController,
      ),

      // Notifications
      updateViewedNotifications: nodeify(
        this.notificationController.updateViewed,
        this.notificationController,
      ),

      // GasFeeController
      getGasFeeEstimatesAndStartPolling: nodeify(
        this.gasFeeController.getGasFeeEstimatesAndStartPolling,
        this.gasFeeController,
      ),

      disconnectGasFeeEstimatePoller: nodeify(
        this.gasFeeController.disconnectPoller,
        this.gasFeeController,
      ),

      getGasFeeTimeEstimate: nodeify(
        this.gasFeeController.getTimeEstimate,
        this.gasFeeController,
      ),

      addPollingTokenToAppState: nodeify(
        this.appStateController.addPollingToken,
        this.appStateController,
      ),

      removePollingTokenFromAppState: nodeify(
        this.appStateController.removePollingToken,
        this.appStateController,
      ),

      // DetectTokenController
      detectNewTokens: nodeify(
        this.detectTokensController.detectNewTokens,
        this.detectTokensController,
      ),

      // DetectCollectibleController
      detectCollectibles: process.env.COLLECTIBLES_V1
        ? nodeify(
            this.collectibleDetectionController.detectCollectibles,
            this.collectibleDetectionController,
          )
        : null,
    };
  }

  //=============================================================================
  // VAULT / KEYRING RELATED METHODS
  //=============================================================================

  /**
   * Creates a new Vault and create a new keychain.
   *
   * A vault, or KeyringController, is a controller that contains
   * many different account strategies, currently called Keyrings.
   * Creating it new means wiping all previous keyrings.
   *
   * A keychain, or keyring, controls many accounts with a single backup and signing strategy.
   * For example, a mnemonic phrase can generate many accounts, and is a keyring.
   *
   * @param {string} password
   * @returns {Object} vault
   */
  async createNewVaultAndKeychain(password) {
    const releaseLock = await this.createVaultMutex.acquire();
    try {
      let vault;
      const accounts = await this.keyringController.getAccounts();
      if (accounts.length > 0) {
        vault = await this.keyringController.fullUpdate();
      } else {
        vault = await this.keyringController.createNewVaultAndKeychain(
          password,
        );
        const addresses = await this.keyringController.getAccounts();
        this.preferencesController.setAddresses(addresses);
        this.selectFirstIdentity();
      }

      return vault;
    } finally {
      releaseLock();
    }
  }

  /**
   * Create a new Vault and restore an existent keyring.
   * @param {string} password
   * @param {string} seed
   */
  async createNewVaultAndRestore(password, seed) {
    const releaseLock = await this.createVaultMutex.acquire();
    try {
      let accounts, lastBalance;

      const { keyringController } = this;

      // clear known identities
      this.preferencesController.setAddresses([]);

      // clear permissions
      this.permissionsController.clearPermissions();

      // clear accounts in accountTracker
      this.accountTracker.clearAccounts();

      // clear cachedBalances
      this.cachedBalancesController.clearCachedBalances();

      // clear unapproved transactions
      this.txController.txStateManager.clearUnapprovedTxs();

      // create new vault
      const vault = await keyringController.createNewVaultAndRestore(
        password,
        seed,
      );

      const ethQuery = new EthQuery(this.provider);
      accounts = await keyringController.getAccounts();
      lastBalance = await this.getBalance(
        accounts[accounts.length - 1],
        ethQuery,
      );

      const primaryKeyring = keyringController.getKeyringsByType(
        'HD Key Tree',
      )[0];
      if (!primaryKeyring) {
        throw new Error('MetamaskController - No HD Key Tree found');
      }

      // seek out the first zero balance
      while (lastBalance !== '0x0') {
        await keyringController.addNewAccount(primaryKeyring);
        accounts = await keyringController.getAccounts();
        lastBalance = await this.getBalance(
          accounts[accounts.length - 1],
          ethQuery,
        );
      }

      // remove extra zero balance account potentially created from seeking ahead
      if (accounts.length > 1 && lastBalance === '0x0') {
        await this.removeAccount(accounts[accounts.length - 1]);
        accounts = await keyringController.getAccounts();
      }

      // This must be set as soon as possible to communicate to the
      // keyring's iframe and have the setting initialized properly
      // Optimistically called to not block Metamask login due to
      // Ledger Keyring GitHub downtime
      const transportPreference = this.preferencesController.getLedgerTransportPreference();
      this.setLedgerTransportPreference(transportPreference);

      // set new identities
      this.preferencesController.setAddresses(accounts);
      this.selectFirstIdentity();
      return vault;
    } finally {
      releaseLock();
    }
  }

  /**
   * Get an account balance from the AccountTracker or request it directly from the network.
   * @param {string} address - The account address
   * @param {EthQuery} ethQuery - The EthQuery instance to use when asking the network
   */
  getBalance(address, ethQuery) {
    return new Promise((resolve, reject) => {
      const cached = this.accountTracker.store.getState().accounts[address];

      if (cached && cached.balance) {
        resolve(cached.balance);
      } else {
        ethQuery.getBalance(address, (error, balance) => {
          if (error) {
            reject(error);
            log.error(error);
          } else {
            resolve(balance || '0x0');
          }
        });
      }
    });
  }

  /**
   * Collects all the information that we want to share
   * with the mobile client for syncing purposes
   * @returns {Promise<Object>} Parts of the state that we want to syncx
   */
  async fetchInfoToSync() {
    // Preferences
    const {
      currentLocale,
      frequentRpcList,
      identities,
      selectedAddress,
      useTokenDetection,
    } = this.preferencesController.store.getState();

    const { tokenList } = this.tokenListController.state;

    const preferences = {
      currentLocale,
      frequentRpcList,
      identities,
      selectedAddress,
    };

    // Tokens
    const { allTokens, allIgnoredTokens } = this.tokensController.state;

    // Filter ERC20 tokens
    const allERC20Tokens = {};

    Object.keys(allTokens).forEach((chainId) => {
      allERC20Tokens[chainId] = {};
      Object.keys(allTokens[chainId]).forEach((accountAddress) => {
        const checksummedAccountAddress = toChecksumHexAddress(accountAddress);
        allERC20Tokens[chainId][checksummedAccountAddress] = allTokens[chainId][
          checksummedAccountAddress
        ].filter((asset) => {
          if (asset.isERC721 === undefined) {
            // since the token.address from allTokens is checksumaddress
            // asset.address have to be changed to lowercase when we are using dynamic list
            const address = useTokenDetection
              ? asset.address.toLowerCase()
              : asset.address;
            // the tokenList will be holding only erc20 tokens
            if (tokenList[address] !== undefined) {
              return true;
            }
          } else if (asset.isERC721 === false) {
            return true;
          }
          return false;
        });
      });
    });

    // Accounts
    const hdKeyring = this.keyringController.getKeyringsByType(
      'HD Key Tree',
    )[0];
    const simpleKeyPairKeyrings = this.keyringController.getKeyringsByType(
      'Simple Key Pair',
    );
    const hdAccounts = await hdKeyring.getAccounts();
    const simpleKeyPairKeyringAccounts = await Promise.all(
      simpleKeyPairKeyrings.map((keyring) => keyring.getAccounts()),
    );
    const simpleKeyPairAccounts = simpleKeyPairKeyringAccounts.reduce(
      (acc, accounts) => [...acc, ...accounts],
      [],
    );
    const accounts = {
      hd: hdAccounts
        .filter((item, pos) => hdAccounts.indexOf(item) === pos)
        .map((address) => toChecksumHexAddress(address)),
      simpleKeyPair: simpleKeyPairAccounts
        .filter((item, pos) => simpleKeyPairAccounts.indexOf(item) === pos)
        .map((address) => toChecksumHexAddress(address)),
      ledger: [],
      trezor: [],
      lattice: [],
    };

    // transactions

    let { transactions } = this.txController.store.getState();
    // delete tx for other accounts that we're not importing
    transactions = Object.values(transactions).filter((tx) => {
      const checksummedTxFrom = toChecksumHexAddress(tx.txParams.from);
      return accounts.hd.includes(checksummedTxFrom);
    });

    return {
      accounts,
      preferences,
      transactions,
      tokens: { allTokens: allERC20Tokens, allIgnoredTokens },
      network: this.networkController.store.getState(),
    };
  }

  /*
   * Submits the user's password and attempts to unlock the vault.
   * Also synchronizes the preferencesController, to ensure its schema
   * is up to date with known accounts once the vault is decrypted.
   *
   * @param {string} password - The user's password
   * @returns {Promise<object>} The keyringController update.
   */
  async submitPassword(password) {
    await this.keyringController.submitPassword(password);

    try {
      await this.blockTracker.checkForLatestBlock();
    } catch (error) {
      log.error('Error while unlocking extension.', error);
    }

    try {
      const threeBoxSyncingAllowed = this.threeBoxController.getThreeBoxSyncingState();
      if (threeBoxSyncingAllowed && !this.threeBoxController.box) {
        // 'await' intentionally omitted to avoid waiting for initialization
        this.threeBoxController.init();
        this.threeBoxController.turnThreeBoxSyncingOn();
      } else if (threeBoxSyncingAllowed && this.threeBoxController.box) {
        this.threeBoxController.turnThreeBoxSyncingOn();
      }
    } catch (error) {
      log.error('Error while unlocking extension.', error);
    }

    // This must be set as soon as possible to communicate to the
    // keyring's iframe and have the setting initialized properly
    // Optimistically called to not block Metamask login due to
    // Ledger Keyring GitHub downtime
    const transportPreference = this.preferencesController.getLedgerTransportPreference();

    this.setLedgerTransportPreference(transportPreference);

    return this.keyringController.fullUpdate();
  }

  /**
   * Submits a user's password to check its validity.
   *
   * @param {string} password The user's password
   */
  async verifyPassword(password) {
    await this.keyringController.verifyPassword(password);
  }

  /**
   * @type Identity
   * @property {string} name - The account nickname.
   * @property {string} address - The account's ethereum address, in lower case.
   * @property {boolean} mayBeFauceting - Whether this account is currently
   * receiving funds from our automatic Ropsten faucet.
   */

  /**
   * Sets the first address in the state to the selected address
   */
  selectFirstIdentity() {
    const { identities } = this.preferencesController.store.getState();
    const address = Object.keys(identities)[0];
    this.preferencesController.setSelectedAddress(address);
  }

  //
  // Hardware
  //

  async getKeyringForDevice(deviceName, hdPath = null) {
    let keyringName = null;
    switch (deviceName) {
      case 'trezor':
        keyringName = TrezorKeyring.type;
        break;
      case 'ledger':
        keyringName = LedgerBridgeKeyring.type;
        break;
      case 'lattice':
        keyringName = LatticeKeyring.type;
        break;
      default:
        throw new Error(
          'MetamaskController:getKeyringForDevice - Unknown device',
        );
    }
    let keyring = await this.keyringController.getKeyringsByType(
      keyringName,
    )[0];
    if (!keyring) {
      keyring = await this.keyringController.addNewKeyring(keyringName);
    }
    if (hdPath && keyring.setHdPath) {
      keyring.setHdPath(hdPath);
    }
    if (deviceName === 'lattice') {
      keyring.appName = 'MetaMask';
    }
    keyring.network = this.networkController.getProviderConfig().type;

    return keyring;
  }

  async attemptLedgerTransportCreation() {
    const keyring = await this.getKeyringForDevice('ledger');
    return await keyring.attemptMakeApp();
  }

  async establishLedgerTransportPreference() {
    const transportPreference = this.preferencesController.getLedgerTransportPreference();
    return await this.setLedgerTransportPreference(transportPreference);
  }

  /**
   * Fetch account list from a trezor device.
   *
   * @returns [] accounts
   */
  async connectHardware(deviceName, page, hdPath) {
    const keyring = await this.getKeyringForDevice(deviceName, hdPath);
    let accounts = [];
    switch (page) {
      case -1:
        accounts = await keyring.getPreviousPage();
        break;
      case 1:
        accounts = await keyring.getNextPage();
        break;
      default:
        accounts = await keyring.getFirstPage();
    }

    // Merge with existing accounts
    // and make sure addresses are not repeated
    const oldAccounts = await this.keyringController.getAccounts();
    const accountsToTrack = [
      ...new Set(
        oldAccounts.concat(accounts.map((a) => a.address.toLowerCase())),
      ),
    ];
    this.accountTracker.syncWithAddresses(accountsToTrack);
    return accounts;
  }

  /**
   * Check if the device is unlocked
   *
   * @returns {Promise<boolean>}
   */
  async checkHardwareStatus(deviceName, hdPath) {
    const keyring = await this.getKeyringForDevice(deviceName, hdPath);
    return keyring.isUnlocked();
  }

  /**
   * Clear
   *
   * @returns {Promise<boolean>}
   */
  async forgetDevice(deviceName) {
    const keyring = await this.getKeyringForDevice(deviceName);
    keyring.forgetDevice();
    return true;
  }

  /**
   * Imports an account from a Trezor or Ledger device.
   *
   * @returns {} keyState
   */
  async unlockHardwareWalletAccount(
    index,
    deviceName,
    hdPath,
    hdPathDescription,
  ) {
    const keyring = await this.getKeyringForDevice(deviceName, hdPath);

    keyring.setAccountToUnlock(index);
    const oldAccounts = await this.keyringController.getAccounts();
    const keyState = await this.keyringController.addNewAccount(keyring);
    const newAccounts = await this.keyringController.getAccounts();
    this.preferencesController.setAddresses(newAccounts);
    newAccounts.forEach((address) => {
      if (!oldAccounts.includes(address)) {
        const label = `${deviceName[0].toUpperCase()}${deviceName.slice(1)} ${
          parseInt(index, 10) + 1
        } ${hdPathDescription || ''}`.trim();
        // Set the account label to Trezor 1 /  Ledger 1, etc
        this.preferencesController.setAccountLabel(address, label);
        // Select the account
        this.preferencesController.setSelectedAddress(address);
      }
    });

    const { identities } = this.preferencesController.store.getState();
    return { ...keyState, identities };
  }

  //
  // Account Management
  //

  /**
   * Adds a new account to the default (first) HD seed phrase Keyring.
   *
   * @returns {} keyState
   */
  async addNewAccount() {
    const primaryKeyring = this.keyringController.getKeyringsByType(
      'HD Key Tree',
    )[0];
    if (!primaryKeyring) {
      throw new Error('MetamaskController - No HD Key Tree found');
    }
    const { keyringController } = this;
    const oldAccounts = await keyringController.getAccounts();
    const keyState = await keyringController.addNewAccount(primaryKeyring);
    const newAccounts = await keyringController.getAccounts();

    await this.verifySeedPhrase();

    this.preferencesController.setAddresses(newAccounts);
    newAccounts.forEach((address) => {
      if (!oldAccounts.includes(address)) {
        this.preferencesController.setSelectedAddress(address);
      }
    });

    const { identities } = this.preferencesController.store.getState();
    return { ...keyState, identities };
  }

  /**
   * Verifies the validity of the current vault's seed phrase.
   *
   * Validity: seed phrase restores the accounts belonging to the current vault.
   *
   * Called when the first account is created and on unlocking the vault.
   *
   * @returns {Promise<string>} Seed phrase to be confirmed by the user.
   */
  async verifySeedPhrase() {
    const primaryKeyring = this.keyringController.getKeyringsByType(
      'HD Key Tree',
    )[0];
    if (!primaryKeyring) {
      throw new Error('MetamaskController - No HD Key Tree found');
    }

    const serialized = await primaryKeyring.serialize();
    const seedWords = serialized.mnemonic;

    const accounts = await primaryKeyring.getAccounts();
    if (accounts.length < 1) {
      throw new Error('MetamaskController - No accounts found');
    }

    try {
      await seedPhraseVerifier.verifyAccounts(accounts, seedWords);
      return seedWords;
    } catch (err) {
      log.error(err.message);
      throw err;
    }
  }

  /**
   * Clears the transaction history, to allow users to force-reset their nonces.
   * Mostly used in development environments, when networks are restarted with
   * the same network ID.
   *
   * @returns {Promise<string>} The current selected address.
   */
  async resetAccount() {
    const selectedAddress = this.preferencesController.getSelectedAddress();
    this.txController.wipeTransactions(selectedAddress);
    this.networkController.resetConnection();

    return selectedAddress;
  }

  /**
   * Removes an account from state / storage.
   *
   * @param {string[]} address - A hex address
   *
   */
  async removeAccount(address) {
    // Remove all associated permissions
    await this.permissionsController.removeAllAccountPermissions(address);
    // Remove account from the preferences controller
    this.preferencesController.removeAddress(address);
    // Remove account from the account tracker controller
    this.accountTracker.removeAccount([address]);

    // Remove account from the keyring
    await this.keyringController.removeAccount(address);
    return address;
  }

  /**
   * Imports an account with the specified import strategy.
   * These are defined in app/scripts/account-import-strategies
   * Each strategy represents a different way of serializing an Ethereum key pair.
   *
   * @param {string} strategy - A unique identifier for an account import strategy.
   * @param {any} args - The data required by that strategy to import an account.
   * @param {Function} cb - A callback function called with a state update on success.
   */
  async importAccountWithStrategy(strategy, args) {
    const privateKey = await accountImporter.importAccount(strategy, args);
    const keyring = await this.keyringController.addNewKeyring(
      'Simple Key Pair',
      [privateKey],
    );
    const accounts = await keyring.getAccounts();
    // update accounts in preferences controller
    const allAccounts = await this.keyringController.getAccounts();
    this.preferencesController.setAddresses(allAccounts);
    // set new account as selected
    await this.preferencesController.setSelectedAddress(accounts[0]);
  }

  // ---------------------------------------------------------------------------
  // Identity Management (signature operations)

  /**
   * Called when a Dapp suggests a new tx to be signed.
   * this wrapper needs to exist so we can provide a reference to
   *  "newUnapprovedTransaction" before "txController" is instantiated
   *
   * @param {Object} msgParams - The params passed to eth_sign.
   * @param {Object} req - (optional) the original request, containing the origin
   */
  async newUnapprovedTransaction(txParams, req) {
    return await this.txController.newUnapprovedTransaction(txParams, req);
  }

  // eth_sign methods:

  /**
   * Called when a Dapp uses the eth_sign method, to request user approval.
   * eth_sign is a pure signature of arbitrary data. It is on a deprecation
   * path, since this data can be a transaction, or can leak private key
   * information.
   *
   * @param {Object} msgParams - The params passed to eth_sign.
   * @param {Function} cb - The callback function called with the signature.
   */
  async newUnsignedMessage(msgParams, req) {
    const data = normalizeMsgData(msgParams.data);
    let promise;
    // 64 hex + "0x" at the beginning
    // This is needed because Ethereum's EcSign works only on 32 byte numbers
    // For 67 length see: https://github.com/MetaMask/metamask-extension/pull/12679/files#r749479607
    if (data.length === 66 || data.length === 67) {
      promise = this.messageManager.addUnapprovedMessageAsync(msgParams, req);
      this.sendUpdate();
      this.opts.showUserConfirmation();
    } else {
      throw ethErrors.rpc.invalidParams(
        'eth_sign requires 32 byte message hash',
      );
    }
    return await promise;
  }

  /**
   * Signifies user intent to complete an eth_sign method.
   *
   * @param {Object} msgParams - The params passed to eth_call.
   * @returns {Promise<Object>} Full state update.
   */
  async signMessage(msgParams) {
    log.info('MetaMaskController - signMessage');
    const msgId = msgParams.metamaskId;
    try {
      // sets the status op the message to 'approved'
      // and removes the metamaskId for signing
      const cleanMsgParams = await this.messageManager.approveMessage(
        msgParams,
      );
      const rawSig = await this.keyringController.signMessage(cleanMsgParams);
      this.messageManager.setMsgStatusSigned(msgId, rawSig);
      return this.getState();
    } catch (error) {
      log.info('MetaMaskController - eth_sign failed', error);
      this.messageManager.errorMessage(msgId, error);
      throw error;
    }
  }

  /**
   * Used to cancel a message submitted via eth_sign.
   *
   * @param {string} msgId - The id of the message to cancel.
   */
  cancelMessage(msgId, cb) {
    const { messageManager } = this;
    messageManager.rejectMsg(msgId);
    if (!cb || typeof cb !== 'function') {
      return;
    }
    cb(null, this.getState());
  }

  // personal_sign methods:

  /**
   * Called when a dapp uses the personal_sign method.
   * This is identical to the Geth eth_sign method, and may eventually replace
   * eth_sign.
   *
   * We currently define our eth_sign and personal_sign mostly for legacy Dapps.
   *
   * @param {Object} msgParams - The params of the message to sign & return to the Dapp.
   * @param {Function} cb - The callback function called with the signature.
   * Passed back to the requesting Dapp.
   */
  async newUnsignedPersonalMessage(msgParams, req) {
    const promise = this.personalMessageManager.addUnapprovedMessageAsync(
      msgParams,
      req,
    );
    this.sendUpdate();
    this.opts.showUserConfirmation();
    return promise;
  }

  /**
   * Signifies a user's approval to sign a personal_sign message in queue.
   * Triggers signing, and the callback function from newUnsignedPersonalMessage.
   *
   * @param {Object} msgParams - The params of the message to sign & return to the Dapp.
   * @returns {Promise<Object>} A full state update.
   */
  async signPersonalMessage(msgParams) {
    log.info('MetaMaskController - signPersonalMessage');
    const msgId = msgParams.metamaskId;
    // sets the status op the message to 'approved'
    // and removes the metamaskId for signing
    try {
      const cleanMsgParams = await this.personalMessageManager.approveMessage(
        msgParams,
      );
      const rawSig = await this.keyringController.signPersonalMessage(
        cleanMsgParams,
      );
      // tells the listener that the message has been signed
      // and can be returned to the dapp
      this.personalMessageManager.setMsgStatusSigned(msgId, rawSig);
      return this.getState();
    } catch (error) {
      log.info('MetaMaskController - eth_personalSign failed', error);
      this.personalMessageManager.errorMessage(msgId, error);
      throw error;
    }
  }

  /**
   * Used to cancel a personal_sign type message.
   * @param {string} msgId - The ID of the message to cancel.
   * @param {Function} cb - The callback function called with a full state update.
   */
  cancelPersonalMessage(msgId, cb) {
    const messageManager = this.personalMessageManager;
    messageManager.rejectMsg(msgId);
    if (!cb || typeof cb !== 'function') {
      return;
    }
    cb(null, this.getState());
  }

  // eth_decrypt methods

  /**
   * Called when a dapp uses the eth_decrypt method.
   *
   * @param {Object} msgParams - The params of the message to sign & return to the Dapp.
   * @param {Object} req - (optional) the original request, containing the origin
   * Passed back to the requesting Dapp.
   */
  async newRequestDecryptMessage(msgParams, req) {
    const promise = this.decryptMessageManager.addUnapprovedMessageAsync(
      msgParams,
      req,
    );
    this.sendUpdate();
    this.opts.showUserConfirmation();
    return promise;
  }

  /**
   * Only decrypt message and don't touch transaction state
   *
   * @param {Object} msgParams - The params of the message to decrypt.
   * @returns {Promise<Object>} A full state update.
   */
  async decryptMessageInline(msgParams) {
    log.info('MetaMaskController - decryptMessageInline');
    // decrypt the message inline
    const msgId = msgParams.metamaskId;
    const msg = this.decryptMessageManager.getMsg(msgId);
    try {
      const stripped = stripHexPrefix(msgParams.data);
      const buff = Buffer.from(stripped, 'hex');
      msgParams.data = JSON.parse(buff.toString('utf8'));

      msg.rawData = await this.keyringController.decryptMessage(msgParams);
    } catch (e) {
      msg.error = e.message;
    }
    this.decryptMessageManager._updateMsg(msg);

    return this.getState();
  }

  /**
   * Signifies a user's approval to decrypt a message in queue.
   * Triggers decrypt, and the callback function from newUnsignedDecryptMessage.
   *
   * @param {Object} msgParams - The params of the message to decrypt & return to the Dapp.
   * @returns {Promise<Object>} A full state update.
   */
  async decryptMessage(msgParams) {
    log.info('MetaMaskController - decryptMessage');
    const msgId = msgParams.metamaskId;
    // sets the status op the message to 'approved'
    // and removes the metamaskId for decryption
    try {
      const cleanMsgParams = await this.decryptMessageManager.approveMessage(
        msgParams,
      );

      const stripped = stripHexPrefix(cleanMsgParams.data);
      const buff = Buffer.from(stripped, 'hex');
      cleanMsgParams.data = JSON.parse(buff.toString('utf8'));

      // decrypt the message
      const rawMess = await this.keyringController.decryptMessage(
        cleanMsgParams,
      );
      // tells the listener that the message has been decrypted and can be returned to the dapp
      this.decryptMessageManager.setMsgStatusDecrypted(msgId, rawMess);
    } catch (error) {
      log.info('MetaMaskController - eth_decrypt failed.', error);
      this.decryptMessageManager.errorMessage(msgId, error);
    }
    return this.getState();
  }

  /**
   * Used to cancel a eth_decrypt type message.
   * @param {string} msgId - The ID of the message to cancel.
   * @param {Function} cb - The callback function called with a full state update.
   */
  cancelDecryptMessage(msgId, cb) {
    const messageManager = this.decryptMessageManager;
    messageManager.rejectMsg(msgId);
    if (!cb || typeof cb !== 'function') {
      return;
    }
    cb(null, this.getState());
  }

  // eth_getEncryptionPublicKey methods

  /**
   * Called when a dapp uses the eth_getEncryptionPublicKey method.
   *
   * @param {Object} msgParams - The params of the message to sign & return to the Dapp.
   * @param {Object} req - (optional) the original request, containing the origin
   * Passed back to the requesting Dapp.
   */
  async newRequestEncryptionPublicKey(msgParams, req) {
    const address = msgParams;
    const keyring = await this.keyringController.getKeyringForAccount(address);

    switch (keyring.type) {
      case KEYRING_TYPES.LEDGER: {
        return new Promise((_, reject) => {
          reject(
            new Error('Ledger does not support eth_getEncryptionPublicKey.'),
          );
        });
      }

      case KEYRING_TYPES.TREZOR: {
        return new Promise((_, reject) => {
          reject(
            new Error('Trezor does not support eth_getEncryptionPublicKey.'),
          );
        });
      }

      case KEYRING_TYPES.LATTICE: {
        return new Promise((_, reject) => {
          reject(
            new Error('Lattice does not support eth_getEncryptionPublicKey.'),
          );
        });
      }

      default: {
        const promise = this.encryptionPublicKeyManager.addUnapprovedMessageAsync(
          msgParams,
          req,
        );
        this.sendUpdate();
        this.opts.showUserConfirmation();
        return promise;
      }
    }
  }

  /**
   * Signifies a user's approval to receiving encryption public key in queue.
   * Triggers receiving, and the callback function from newUnsignedEncryptionPublicKey.
   *
   * @param {Object} msgParams - The params of the message to receive & return to the Dapp.
   * @returns {Promise<Object>} A full state update.
   */
  async encryptionPublicKey(msgParams) {
    log.info('MetaMaskController - encryptionPublicKey');
    const msgId = msgParams.metamaskId;
    // sets the status op the message to 'approved'
    // and removes the metamaskId for decryption
    try {
      const params = await this.encryptionPublicKeyManager.approveMessage(
        msgParams,
      );

      // EncryptionPublicKey message
      const publicKey = await this.keyringController.getEncryptionPublicKey(
        params.data,
      );

      // tells the listener that the message has been processed
      // and can be returned to the dapp
      this.encryptionPublicKeyManager.setMsgStatusReceived(msgId, publicKey);
    } catch (error) {
      log.info(
        'MetaMaskController - eth_getEncryptionPublicKey failed.',
        error,
      );
      this.encryptionPublicKeyManager.errorMessage(msgId, error);
    }
    return this.getState();
  }

  /**
   * Used to cancel a eth_getEncryptionPublicKey type message.
   * @param {string} msgId - The ID of the message to cancel.
   * @param {Function} cb - The callback function called with a full state update.
   */
  cancelEncryptionPublicKey(msgId, cb) {
    const messageManager = this.encryptionPublicKeyManager;
    messageManager.rejectMsg(msgId);
    if (!cb || typeof cb !== 'function') {
      return;
    }
    cb(null, this.getState());
  }

  // eth_signTypedData methods

  /**
   * Called when a dapp uses the eth_signTypedData method, per EIP 712.
   *
   * @param {Object} msgParams - The params passed to eth_signTypedData.
   * @param {Function} cb - The callback function, called with the signature.
   */
  newUnsignedTypedMessage(msgParams, req, version) {
    const promise = this.typedMessageManager.addUnapprovedMessageAsync(
      msgParams,
      req,
      version,
    );
    this.sendUpdate();
    this.opts.showUserConfirmation();
    return promise;
  }

  /**
   * The method for a user approving a call to eth_signTypedData, per EIP 712.
   * Triggers the callback in newUnsignedTypedMessage.
   *
   * @param {Object} msgParams - The params passed to eth_signTypedData.
   * @returns {Object} Full state update.
   */
  async signTypedMessage(msgParams) {
    log.info('MetaMaskController - eth_signTypedData');
    const msgId = msgParams.metamaskId;
    const { version } = msgParams;
    try {
      const cleanMsgParams = await this.typedMessageManager.approveMessage(
        msgParams,
      );

      // For some reason every version after V1 used stringified params.
      if (version !== 'V1') {
        // But we don't have to require that. We can stop suggesting it now:
        if (typeof cleanMsgParams.data === 'string') {
          cleanMsgParams.data = JSON.parse(cleanMsgParams.data);
        }
      }

      const signature = await this.keyringController.signTypedMessage(
        cleanMsgParams,
        { version },
      );
      this.typedMessageManager.setMsgStatusSigned(msgId, signature);
      return this.getState();
    } catch (error) {
      log.info('MetaMaskController - eth_signTypedData failed.', error);
      this.typedMessageManager.errorMessage(msgId, error);
      throw error;
    }
  }

  /**
   * Used to cancel a eth_signTypedData type message.
   * @param {string} msgId - The ID of the message to cancel.
   * @param {Function} cb - The callback function called with a full state update.
   */
  cancelTypedMessage(msgId, cb) {
    const messageManager = this.typedMessageManager;
    messageManager.rejectMsg(msgId);
    if (!cb || typeof cb !== 'function') {
      return;
    }
    cb(null, this.getState());
  }

  /**
   * Method to return a boolean if the keyring for the currently selected
   * account is a ledger or trezor keyring.
   * TODO: remove this method when Ledger and Trezor release their supported
   * client utilities for EIP-1559
   * @returns {boolean} true if the keyring type supports EIP-1559
   */
  async getCurrentAccountEIP1559Compatibility(fromAddress) {
    const address =
      fromAddress || this.preferencesController.getSelectedAddress();
    const keyring = await this.keyringController.getKeyringForAccount(address);
    return keyring.type !== KEYRING_TYPES.TREZOR;
  }

  //=============================================================================
  // END (VAULT / KEYRING RELATED METHODS)
  //=============================================================================

  /**
   * Allows a user to attempt to cancel a previously submitted transaction
   * by creating a new transaction.
   * @param {number} originalTxId - the id of the txMeta that you want to
   *  attempt to cancel
   * @param {import(
   *  './controllers/transactions'
   * ).CustomGasSettings} [customGasSettings] - overrides to use for gas params
   *  instead of allowing this method to generate them
   * @returns {Object} MetaMask state
   */
  async createCancelTransaction(
    originalTxId,
    customGasSettings,
    newTxMetaProps,
  ) {
    await this.txController.createCancelTransaction(
      originalTxId,
      customGasSettings,
      newTxMetaProps,
    );
    const state = await this.getState();
    return state;
  }

  /**
   * Allows a user to attempt to speed up a previously submitted transaction
   * by creating a new transaction.
   * @param {number} originalTxId - the id of the txMeta that you want to
   *  attempt to speed up
   * @param {import(
   *  './controllers/transactions'
   * ).CustomGasSettings} [customGasSettings] - overrides to use for gas params
   *  instead of allowing this method to generate them
   * @returns {Object} MetaMask state
   */
  async createSpeedUpTransaction(
    originalTxId,
    customGasSettings,
    newTxMetaProps,
  ) {
    await this.txController.createSpeedUpTransaction(
      originalTxId,
      customGasSettings,
      newTxMetaProps,
    );
    const state = await this.getState();
    return state;
  }

  estimateGas(estimateGasParams) {
    return new Promise((resolve, reject) => {
      return this.txController.txGasUtil.query.estimateGas(
        estimateGasParams,
        (err, res) => {
          if (err) {
            return reject(err);
          }

          return resolve(res.toString(16));
        },
      );
    });
  }

  //=============================================================================
  // PASSWORD MANAGEMENT
  //=============================================================================

  /**
   * Allows a user to begin the seed phrase recovery process.
   * @param {Function} cb - A callback function called when complete.
   */
  markPasswordForgotten(cb) {
    this.preferencesController.setPasswordForgotten(true);
    this.sendUpdate();
    cb();
  }

  /**
   * Allows a user to end the seed phrase recovery process.
   * @param {Function} cb - A callback function called when complete.
   */
  unMarkPasswordForgotten(cb) {
    this.preferencesController.setPasswordForgotten(false);
    this.sendUpdate();
    cb();
  }

  //=============================================================================
  // SETUP
  //=============================================================================

  /**
   * A runtime.MessageSender object, as provided by the browser:
   * @see https://developer.mozilla.org/en-US/docs/Mozilla/Add-ons/WebExtensions/API/runtime/MessageSender
   * @typedef {Object} MessageSender
   */

  /**
   * Used to create a multiplexed stream for connecting to an untrusted context
   * like a Dapp or other extension.
   * @param {*} connectionStream - The Duplex stream to connect to.
   * @param {MessageSender} sender - The sender of the messages on this stream
   */
  setupUntrustedCommunication(connectionStream, sender) {
    const { usePhishDetect } = this.preferencesController.store.getState();
    const { hostname } = new URL(sender.url);
    // Check if new connection is blocked if phishing detection is on
    if (usePhishDetect && this.phishingController.test(hostname)) {
      log.debug('MetaMask - sending phishing warning for', hostname);
      this.sendPhishingWarning(connectionStream, hostname);
      return;
    }

    // setup multiplexing
    const mux = setupMultiplex(connectionStream);

    // messages between inpage and background
    this.setupProviderConnection(mux.createStream('metamask-provider'), sender);

    // TODO:LegacyProvider: Delete
    // legacy streams
    this.setupPublicConfig(mux.createStream('publicConfig'));
  }

  /**
   * Used to create a multiplexed stream for connecting to a trusted context,
   * like our own user interfaces, which have the provider APIs, but also
   * receive the exported API from this controller, which includes trusted
   * functions, like the ability to approve transactions or sign messages.
   *
   * @param {*} connectionStream - The duplex stream to connect to.
   * @param {MessageSender} sender - The sender of the messages on this stream
   */
  setupTrustedCommunication(connectionStream, sender) {
    // setup multiplexing
    const mux = setupMultiplex(connectionStream);
    // connect features
    this.setupControllerConnection(mux.createStream('controller'));
    this.setupProviderConnection(mux.createStream('provider'), sender, true);
  }

  /**
   * Called when we detect a suspicious domain. Requests the browser redirects
   * to our anti-phishing page.
   *
   * @private
   * @param {*} connectionStream - The duplex stream to the per-page script,
   * for sending the reload attempt to.
   * @param {string} hostname - The hostname that triggered the suspicion.
   */
  sendPhishingWarning(connectionStream, hostname) {
    const mux = setupMultiplex(connectionStream);
    const phishingStream = mux.createStream('phishing');
    phishingStream.write({ hostname });
  }

  /**
   * A method for providing our API over a stream using JSON-RPC.
   * @param {*} outStream - The stream to provide our API over.
   */
  setupControllerConnection(outStream) {
    const api = this.getApi();

    // report new active controller connection
    this.activeControllerConnections += 1;
    this.emit('controllerConnectionChanged', this.activeControllerConnections);

    // set up postStream transport
    outStream.on('data', createMetaRPCHandler(api, outStream));
    const handleUpdate = (update) => {
      if (outStream._writableState.ended) {
        return;
      }
      // send notification to client-side
      outStream.write({
        jsonrpc: '2.0',
        method: 'sendUpdate',
        params: [update],
      });
    };
    this.on('update', handleUpdate);
    outStream.on('end', () => {
      this.activeControllerConnections -= 1;
      this.emit(
        'controllerConnectionChanged',
        this.activeControllerConnections,
      );
      this.removeListener('update', handleUpdate);
    });
  }

  /**
   * A method for serving our ethereum provider over a given stream.
   * @param {*} outStream - The stream to provide over.
   * @param {MessageSender} sender - The sender of the messages on this stream
   * @param {boolean} isInternal - True if this is a connection with an internal process
   */
  setupProviderConnection(outStream, sender, isInternal) {
    const origin = isInternal ? 'metamask' : new URL(sender.url).origin;
    let extensionId;
    if (sender.id !== this.extension.runtime.id) {
      extensionId = sender.id;
    }
    let tabId;
    if (sender.tab && sender.tab.id) {
      tabId = sender.tab.id;
    }

    const engine = this.setupProviderEngine({
      origin,
      location: sender.url,
      extensionId,
      tabId,
      isInternal,
    });

    // setup connection
    const providerStream = createEngineStream({ engine });

    const connectionId = this.addConnection(origin, { engine });

    pump(outStream, providerStream, outStream, (err) => {
      // handle any middleware cleanup
      engine._middleware.forEach((mid) => {
        if (mid.destroy && typeof mid.destroy === 'function') {
          mid.destroy();
        }
      });
      connectionId && this.removeConnection(origin, connectionId);
      if (err) {
        log.error(err);
      }
    });
  }

  /**
   * A method for creating a provider that is safely restricted for the requesting domain.
   * @param {Object} options - Provider engine options
   * @param {string} options.origin - The origin of the sender
   * @param {string} options.location - The full URL of the sender
   * @param {extensionId} [options.extensionId] - The extension ID of the sender, if the sender is an external extension
   * @param {tabId} [options.tabId] - The tab ID of the sender - if the sender is within a tab
   * @param {boolean} [options.isInternal] - True if called for a connection to an internal process
   **/
  setupProviderEngine({
    origin,
    location,
    extensionId,
    tabId,
    isInternal = false,
  }) {
    // setup json rpc engine stack
    const engine = new JsonRpcEngine();
    const { provider, blockTracker } = this;

    // create filter polyfill middleware
    const filterMiddleware = createFilterMiddleware({ provider, blockTracker });

    // create subscription polyfill middleware
    const subscriptionManager = createSubscriptionManager({
      provider,
      blockTracker,
    });
    subscriptionManager.events.on('notification', (message) =>
      engine.emit('notification', message),
    );

    // append origin to each request
    engine.push(createOriginMiddleware({ origin }));
    // append tabId to each request if it exists
    if (tabId) {
      engine.push(createTabIdMiddleware({ tabId }));
    }
    // logging
    engine.push(createLoggerMiddleware({ origin }));
    engine.push(
      createOnboardingMiddleware({
        location,
        registerOnboarding: this.onboardingController.registerOnboarding,
      }),
    );
    engine.push(
      createMethodMiddleware({
        origin,
        getProviderState: this.getProviderState.bind(this),
        sendMetrics: this.metaMetricsController.trackEvent.bind(
          this.metaMetricsController,
        ),
        handleWatchAssetRequest: this.tokensController.watchAsset.bind(
          this.tokensController,
        ),
        getWeb3ShimUsageState: this.alertController.getWeb3ShimUsageState.bind(
          this.alertController,
        ),
        setWeb3ShimUsageRecorded: this.alertController.setWeb3ShimUsageRecorded.bind(
          this.alertController,
        ),
        findCustomRpcBy: this.findCustomRpcBy.bind(this),
        getCurrentChainId: this.networkController.getCurrentChainId.bind(
          this.networkController,
        ),
        requestUserApproval: this.approvalController.addAndShowApprovalRequest.bind(
          this.approvalController,
        ),
        updateRpcTarget: ({ rpcUrl, chainId, ticker, nickname }) => {
          this.networkController.setRpcTarget(
            rpcUrl,
            chainId,
            ticker,
            nickname,
          );
        },
        setProviderType: this.networkController.setProviderType.bind(
          this.networkController,
        ),
        addCustomRpc: async ({
          chainId,
          blockExplorerUrl,
          ticker,
          chainName,
          rpcUrl,
        } = {}) => {
          await this.preferencesController.addToFrequentRpcList(
            rpcUrl,
            chainId,
            ticker,
            chainName,
            {
              blockExplorerUrl,
            },
          );
        },
      }),
    );
    // filter and subscription polyfills
    engine.push(filterMiddleware);
    engine.push(subscriptionManager.middleware);
    if (!isInternal) {
      // permissions
      engine.push(
        this.permissionsController.createMiddleware({ origin, extensionId }),
      );
    }
    // forward to metamask primary provider
    engine.push(providerAsMiddleware(provider));
    return engine;
  }

  /**
   * TODO:LegacyProvider: Delete
   * A method for providing our public config info over a stream.
   * This includes info we like to be synchronous if possible, like
   * the current selected account, and network ID.
   *
   * Since synchronous methods have been deprecated in web3,
   * this is a good candidate for deprecation.
   *
   * @param {*} outStream - The stream to provide public config over.
   */
  setupPublicConfig(outStream) {
    const configStream = storeAsStream(this.publicConfigStore);

    pump(configStream, outStream, (err) => {
      configStream.destroy();
      if (err) {
        log.error(err);
      }
    });
  }

  /**
   * Adds a reference to a connection by origin. Ignores the 'metamask' origin.
   * Caller must ensure that the returned id is stored such that the reference
   * can be deleted later.
   *
   * @param {string} origin - The connection's origin string.
   * @param {Object} options - Data associated with the connection
   * @param {Object} options.engine - The connection's JSON Rpc Engine
   * @returns {string} The connection's id (so that it can be deleted later)
   */
  addConnection(origin, { engine }) {
    if (origin === 'metamask') {
      return null;
    }

    if (!this.connections[origin]) {
      this.connections[origin] = {};
    }

    const id = nanoid();
    this.connections[origin][id] = {
      engine,
    };

    return id;
  }

  /**
   * Deletes a reference to a connection, by origin and id.
   * Ignores unknown origins.
   *
   * @param {string} origin - The connection's origin string.
   * @param {string} id - The connection's id, as returned from addConnection.
   */
  removeConnection(origin, id) {
    const connections = this.connections[origin];
    if (!connections) {
      return;
    }

    delete connections[id];

    if (Object.keys(connections).length === 0) {
      delete this.connections[origin];
    }
  }

  /**
   * Causes the RPC engines associated with the connections to the given origin
   * to emit a notification event with the given payload.
   *
   * The caller is responsible for ensuring that only permitted notifications
   * are sent.
   *
   * Ignores unknown origins.
   *
   * @param {string} origin - The connection's origin string.
   * @param {any} payload - The event payload.
   */
  notifyConnections(origin, payload) {
    const connections = this.connections[origin];

    if (connections) {
      Object.values(connections).forEach((conn) => {
        if (conn.engine) {
          conn.engine.emit('notification', payload);
        }
      });
    }
  }

  /**
   * Causes the RPC engines associated with all connections to emit a
   * notification event with the given payload.
   *
   * If the "payload" parameter is a function, the payload for each connection
   * will be the return value of that function called with the connection's
   * origin.
   *
   * The caller is responsible for ensuring that only permitted notifications
   * are sent.
   *
   * @param {any} payload - The event payload, or payload getter function.
   */
  notifyAllConnections(payload) {
    const getPayload =
      typeof payload === 'function'
        ? (origin) => payload(origin)
        : () => payload;

    Object.keys(this.connections).forEach((origin) => {
      Object.values(this.connections[origin]).forEach(async (conn) => {
        if (conn.engine) {
          conn.engine.emit('notification', await getPayload(origin));
        }
      });
    });
  }

  // handlers

  /**
   * Handle a KeyringController update
   * @param {Object} state - the KC state
   * @returns {Promise<void>}
   * @private
   */
  async _onKeyringControllerUpdate(state) {
    const { keyrings } = state;
    const addresses = keyrings.reduce(
      (acc, { accounts }) => acc.concat(accounts),
      [],
    );

    if (!addresses.length) {
      return;
    }

    // Ensure preferences + identities controller know about all addresses
    this.preferencesController.syncAddresses(addresses);
    this.accountTracker.syncWithAddresses(addresses);
  }

  /**
   * Handle global unlock, triggered by KeyringController unlock.
   * Notifies all connections that the extension is unlocked.
   */
  _onUnlock() {
    this.notifyAllConnections(async (origin) => {
      return {
        method: NOTIFICATION_NAMES.unlockStateChanged,
        params: {
          isUnlocked: true,
          accounts: await this.permissionsController.getAccounts(origin),
        },
      };
    });
    this.emit('unlock');
  }

  /**
   * Handle global lock, triggered by KeyringController lock.
   * Notifies all connections that the extension is locked.
   */
  _onLock() {
    this.notifyAllConnections({
      method: NOTIFICATION_NAMES.unlockStateChanged,
      params: {
        isUnlocked: false,
      },
    });
    this.emit('lock');
  }

  /**
   * Handle memory state updates.
   * - Ensure isClientOpenAndUnlocked is updated
   * - Notifies all connections with the new provider network state
   *   - The external providers handle diffing the state
   */
  _onStateUpdate(newState) {
    this.isClientOpenAndUnlocked = newState.isUnlocked && this._isClientOpen;
    this.notifyAllConnections({
      method: NOTIFICATION_NAMES.chainChanged,
      params: this.getProviderNetworkState(newState),
    });
  }

  // misc

  /**
   * A method for emitting the full MetaMask state to all registered listeners.
   * @private
   */
  privateSendUpdate() {
    this.emit('update', this.getState());
  }

  /**
   * @returns {boolean} Whether the extension is unlocked.
   */
  isUnlocked() {
    return this.keyringController.memStore.getState().isUnlocked;
  }

  //=============================================================================
  // MISCELLANEOUS
  //=============================================================================

  /**
   * Returns the nonce that will be associated with a transaction once approved
   * @param {string} address - The hex string address for the transaction
   * @returns {Promise<number>}
   */
  async getPendingNonce(address) {
    const {
      nonceDetails,
      releaseLock,
    } = await this.txController.nonceTracker.getNonceLock(address);
    const pendingNonce = nonceDetails.params.highestSuggested;

    releaseLock();
    return pendingNonce;
  }

  /**
   * Returns the next nonce according to the nonce-tracker
   * @param {string} address - The hex string address for the transaction
   * @returns {Promise<number>}
   */
  async getNextNonce(address) {
    const nonceLock = await this.txController.nonceTracker.getNonceLock(
      address,
    );
    nonceLock.releaseLock();
    return nonceLock.nextNonce;
  }

  /**
   * Migrate address book state from old to new chainId.
   *
   * Address book state is keyed by the `networkStore` state from the network controller. This value is set to the
   * `networkId` for our built-in Infura networks, but it's set to the `chainId` for custom networks.
   * When this `chainId` value is changed for custom RPC endpoints, we need to migrate any contacts stored under the
   * old key to the new key.
   *
   * The `duplicate` parameter is used to specify that the contacts under the old key should not be removed. This is
   * useful in the case where two RPC endpoints shared the same set of contacts, and we're not sure which one each
   * contact belongs under. Duplicating the contacts under both keys is the only way to ensure they are not lost.
   *
   * @param {string} oldChainId - The old chainId
   * @param {string} newChainId - The new chainId
   * @param {boolean} [duplicate] - Whether to duplicate the addresses on both chainIds (default: false)
   */
  async migrateAddressBookState(oldChainId, newChainId, duplicate = false) {
    const { addressBook } = this.addressBookController.state;

    if (!addressBook[oldChainId]) {
      return;
    }

    for (const address of Object.keys(addressBook[oldChainId])) {
      const entry = addressBook[oldChainId][address];
      this.addressBookController.set(
        address,
        entry.name,
        newChainId,
        entry.memo,
      );
      if (!duplicate) {
        this.addressBookController.delete(oldChainId, address);
      }
    }
  }

  //=============================================================================
  // CONFIG
  //=============================================================================

  // Log blocks

  /**
   * A method for selecting a custom URL for an ethereum RPC provider and updating it
   * @param {string} rpcUrl - A URL for a valid Ethereum RPC API.
   * @param {string} chainId - The chainId of the selected network.
   * @param {string} ticker - The ticker symbol of the selected network.
   * @param {string} [nickname] - Nickname of the selected network.
   * @param {Object} [rpcPrefs] - RPC preferences.
   * @param {string} [rpcPrefs.blockExplorerUrl] - URL of block explorer for the chain.
   * @returns {Promise<String>} - The RPC Target URL confirmed.
   */
  async updateAndSetCustomRpc(
    rpcUrl,
    chainId,
    ticker = 'ETH',
    nickname,
    rpcPrefs,
  ) {
    this.networkController.setRpcTarget(
      rpcUrl,
      chainId,
      ticker,
      nickname,
      rpcPrefs,
    );
    await this.preferencesController.updateRpc({
      rpcUrl,
      chainId,
      ticker,
      nickname,
      rpcPrefs,
    });
    return rpcUrl;
  }

  /**
   * A method for selecting a custom URL for an ethereum RPC provider.
   * @param {string} rpcUrl - A URL for a valid Ethereum RPC API.
   * @param {string} chainId - The chainId of the selected network.
   * @param {string} ticker - The ticker symbol of the selected network.
   * @param {string} nickname - Optional nickname of the selected network.
   * @returns {Promise<String>} The RPC Target URL confirmed.
   */
  async setCustomRpc(
    rpcUrl,
    chainId,
    ticker = 'ETH',
    nickname = '',
    rpcPrefs = {},
  ) {
    const frequentRpcListDetail = this.preferencesController.getFrequentRpcListDetail();
    const rpcSettings = frequentRpcListDetail.find(
      (rpc) => rpcUrl === rpc.rpcUrl,
    );

    if (rpcSettings) {
      this.networkController.setRpcTarget(
        rpcSettings.rpcUrl,
        rpcSettings.chainId,
        rpcSettings.ticker,
        rpcSettings.nickname,
        rpcPrefs,
      );
    } else {
      this.networkController.setRpcTarget(
        rpcUrl,
        chainId,
        ticker,
        nickname,
        rpcPrefs,
      );
      await this.preferencesController.addToFrequentRpcList(
        rpcUrl,
        chainId,
        ticker,
        nickname,
        rpcPrefs,
      );
    }
    return rpcUrl;
  }

  /**
   * A method for deleting a selected custom URL.
   * @param {string} rpcUrl - A RPC URL to delete.
   */
  async delCustomRpc(rpcUrl) {
    await this.preferencesController.removeFromFrequentRpcList(rpcUrl);
  }

  /**
   * Returns the first RPC info object that matches at least one field of the
   * provided search criteria. Returns null if no match is found
   *
   * @param {Object} rpcInfo - The RPC endpoint properties and values to check.
   * @returns {Object} rpcInfo found in the frequentRpcList
   */
  findCustomRpcBy(rpcInfo) {
    const frequentRpcListDetail = this.preferencesController.getFrequentRpcListDetail();
    for (const existingRpcInfo of frequentRpcListDetail) {
      for (const key of Object.keys(rpcInfo)) {
        if (existingRpcInfo[key] === rpcInfo[key]) {
          return existingRpcInfo;
        }
      }
    }
    return null;
  }

  async initializeThreeBox() {
    await this.threeBoxController.init();
  }

  /**
   * Sets whether or not to use the blockie identicon format.
   * @param {boolean} val - True for bockie, false for jazzicon.
   * @param {Function} cb - A callback function called when complete.
   */
  setUseBlockie(val, cb) {
    try {
      this.preferencesController.setUseBlockie(val);
      cb(null);
      return;
    } catch (err) {
      cb(err);
      // eslint-disable-next-line no-useless-return
      return;
    }
  }

  /**
   * Sets whether or not to use the nonce field.
   * @param {boolean} val - True for nonce field, false for not nonce field.
   * @param {Function} cb - A callback function called when complete.
   */
  setUseNonceField(val, cb) {
    try {
      this.preferencesController.setUseNonceField(val);
      cb(null);
      return;
    } catch (err) {
      cb(err);
      // eslint-disable-next-line no-useless-return
      return;
    }
  }

  /**
   * Sets whether or not to use phishing detection.
   * @param {boolean} val
   * @param {Function} cb
   */
  setUsePhishDetect(val, cb) {
    try {
      this.preferencesController.setUsePhishDetect(val);
      cb(null);
      return;
    } catch (err) {
      cb(err);
      // eslint-disable-next-line no-useless-return
      return;
    }
  }

  /**
   * Sets the IPFS gateway to use for ENS content resolution.
   * @param {string} val - the host of the gateway to set
   * @param {Function} cb - A callback function called when complete.
   */
  setIpfsGateway(val, cb) {
    try {
      this.preferencesController.setIpfsGateway(val);
      cb(null);
      return;
    } catch (err) {
      cb(err);
      // eslint-disable-next-line no-useless-return
      return;
    }
  }

  /**
   * Sets the Ledger Live preference to use for Ledger hardware wallet support
   * @param {bool} bool - the value representing if the users wants to use Ledger Live
   */
  async setLedgerTransportPreference(transportType) {
    const currentValue = this.preferencesController.getLedgerTransportPreference();
    const newValue = this.preferencesController.setLedgerTransportPreference(
      transportType,
    );

    const keyring = await this.getKeyringForDevice('ledger');
    if (keyring?.updateTransportMethod) {
      return keyring.updateTransportMethod(newValue).catch((e) => {
        // If there was an error updating the transport, we should
        // fall back to the original value
        this.preferencesController.setLedgerTransportPreference(currentValue);
        throw e;
      });
    }

    return undefined;
  }

  /**
   * Sets whether or not the user will have usage data tracked with MetaMetrics
   * @param {boolean} bool - True for users that wish to opt-in, false for users that wish to remain out.
   * @param {Function} cb - A callback function called when complete.
   */
  setParticipateInMetaMetrics(bool, cb) {
    try {
      const metaMetricsId = this.metaMetricsController.setParticipateInMetaMetrics(
        bool,
      );
      cb(null, metaMetricsId);
      return;
    } catch (err) {
      cb(err);
      // eslint-disable-next-line no-useless-return
      return;
    }
  }

  /**
   * A method for setting a user's current locale, affecting the language rendered.
   * @param {string} key - Locale identifier.
   * @param {Function} cb - A callback function called when complete.
   */
  setCurrentLocale(key, cb) {
    try {
      const direction = this.preferencesController.setCurrentLocale(key);
      cb(null, direction);
      return;
    } catch (err) {
      cb(err);
      // eslint-disable-next-line no-useless-return
      return;
    }
  }

  /**
   * A method for initializing storage the first time.
   * @param {Object} initState - The default state to initialize with.
   * @private
   */
  recordFirstTimeInfo(initState) {
    if (!('firstTimeInfo' in initState)) {
      const version = this.platform.getVersion();
      initState.firstTimeInfo = {
        version,
        date: Date.now(),
      };
    }
  }

  // TODO: Replace isClientOpen methods with `controllerConnectionChanged` events.
  /* eslint-disable accessor-pairs */
  /**
   * A method for recording whether the MetaMask user interface is open or not.
   * @param {boolean} open
   */
  set isClientOpen(open) {
    this._isClientOpen = open;
    this.detectTokensController.isOpen = open;
  }
  /* eslint-enable accessor-pairs */

  /**
   * A method that is called by the background when all instances of metamask are closed.
   * Currently used to stop polling in the gasFeeController.
   */
  onClientClosed() {
    try {
      this.gasFeeController.stopPolling();
      this.appStateController.clearPollingTokens();
    } catch (error) {
      console.error(error);
    }
  }

  /**
   * A method that is called by the background when a particular environment type is closed (fullscreen, popup, notification).
   * Currently used to stop polling in the gasFeeController for only that environement type
   */
  onEnvironmentTypeClosed(environmentType) {
    const appStatePollingTokenType =
      POLLING_TOKEN_ENVIRONMENT_TYPES[environmentType];
    const pollingTokensToDisconnect = this.appStateController.store.getState()[
      appStatePollingTokenType
    ];
    pollingTokensToDisconnect.forEach((pollingToken) => {
      this.gasFeeController.disconnectPoller(pollingToken);
      this.appStateController.removePollingToken(
        pollingToken,
        appStatePollingTokenType,
      );
    });
  }

  /**
   * Adds a domain to the PhishingController safelist
   * @param {string} hostname - the domain to safelist
   */
  safelistPhishingDomain(hostname) {
    return this.phishingController.bypass(hostname);
  }

  /**
   * Locks MetaMask
   */
  setLocked() {
    return this.keyringController.setLocked();
  }
}<|MERGE_RESOLUTION|>--- conflicted
+++ resolved
@@ -17,10 +17,7 @@
 import LatticeKeyring from 'eth-lattice-keyring';
 import EthQuery from 'eth-query';
 import nanoid from 'nanoid';
-<<<<<<< HEAD
-=======
 import { ethErrors } from 'eth-rpc-errors';
->>>>>>> 994a7d54
 import { captureException } from '@sentry/browser';
 import {
   AddressBookController,
