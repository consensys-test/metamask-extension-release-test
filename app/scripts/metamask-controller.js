--- conflicted
+++ resolved
@@ -63,7 +63,6 @@
   }
 
   getState () {
-<<<<<<< HEAD
     return this.keyringController.getState()
     .then((keyringControllerState) => {
       return extend(
@@ -76,18 +75,6 @@
         }
       )
     })
-=======
-    return extend(
-      this.state,
-      this.ethStore.getState(),
-      this.configManager.getConfig(),
-      this.keyringController.getState(),
-      this.txManager.getState(),
-      this.noticeController.getState(), {
-        lostAccounts: this.configManager.getLostAccounts(),
-      }
-    )
->>>>>>> fc9c03d4
   }
 
   getApi () {
