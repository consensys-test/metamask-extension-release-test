--- conflicted
+++ resolved
@@ -179,13 +179,8 @@
 
 import { ErrorReportingService } from '@metamask/error-reporting-service';
 import {
-<<<<<<< HEAD
-  RecoveryError,
-  SeedlessOnboardingControllerErrorMessage,
-=======
   SeedlessOnboardingControllerErrorMessage,
   SecretType,
->>>>>>> 9ab104b0
 } from '@metamask/seedless-onboarding-controller';
 import { TokenStandard } from '../../shared/constants/transaction';
 import {
@@ -434,10 +429,7 @@
 import OAuthService from './services/oauth/oauth-service';
 import { webAuthenticatorFactory } from './services/oauth/web-authenticator-factory';
 import { SeedlessOnboardingControllerInit } from './controller-init/seedless-onboarding/seedless-onboarding-controller-init';
-<<<<<<< HEAD
-=======
 import { applyTransactionContainersExisting } from './lib/transaction/containers/util';
->>>>>>> 9ab104b0
 
 export const METAMASK_CONTROLLER_EVENTS = {
   // Fired after state changes that impact the extension badge (unapproved msg count)
@@ -1155,15 +1147,12 @@
         appleClientId: process.env.APPLE_CLIENT_ID,
       },
       webAuthenticator: webAuthenticatorFactory(),
-<<<<<<< HEAD
-=======
       bufferedTrace: this.metaMetricsController.bufferedTrace.bind(
         this.metaMetricsController,
       ),
       bufferedEndTrace: this.metaMetricsController.bufferedEndTrace.bind(
         this.metaMetricsController,
       ),
->>>>>>> 9ab104b0
     });
 
     let additionalKeyrings = [keyringBuilderFactory(QRHardwareKeyring)];
@@ -1782,56 +1771,6 @@
       traceFn: (...args) => trace(...args),
     });
 
-<<<<<<< HEAD
-    const smartTransactionsControllerMessenger =
-      this.controllerMessenger.getRestricted({
-        name: 'SmartTransactionsController',
-        allowedActions: [
-          'NetworkController:getNetworkClientById',
-          'NetworkController:getState',
-        ],
-        allowedEvents: ['NetworkController:stateChange'],
-      });
-    this.smartTransactionsController = new SmartTransactionsController({
-      supportedChainIds: getAllowedSmartTransactionsChainIds(),
-      clientId: ClientId.Extension,
-      getNonceLock: (address) =>
-        this.txController.getNonceLock(
-          address,
-          this.#getGlobalNetworkClientId(),
-        ),
-      confirmExternalTransaction: (...args) =>
-        this.txController.confirmExternalTransaction(...args),
-      trackMetaMetricsEvent: this.metaMetricsController.trackEvent.bind(
-        this.metaMetricsController,
-      ),
-      state: initState.SmartTransactionsController,
-      messenger: smartTransactionsControllerMessenger,
-      getTransactions: (...args) => this.txController.getTransactions(...args),
-      updateTransaction: (...args) =>
-        this.txController.updateTransaction(...args),
-      getFeatureFlags: () => {
-        const state = this._getMetaMaskState();
-        return getFeatureFlagsByChainId(state);
-      },
-      getMetaMetricsProps: async () => {
-        const selectedAddress =
-          this.accountsController.getSelectedAccount().address;
-        const accountHardwareType =
-          await this.getHardwareTypeForMetric(selectedAddress);
-        const accountType = await this.getAccountType(selectedAddress);
-        const deviceModel = await this.getDeviceModel(selectedAddress);
-        return {
-          accountHardwareType,
-          accountType,
-          deviceModel,
-        };
-      },
-      trace,
-    });
-
-=======
->>>>>>> 9ab104b0
     const isExternalNameSourcesEnabled = () =>
       this.preferencesController.state.useExternalNameSources;
 
@@ -3847,8 +3786,6 @@
         ),
       updateSlides: appStateController.updateSlides.bind(appStateController),
       removeSlide: appStateController.removeSlide.bind(appStateController),
-<<<<<<< HEAD
-=======
       setEnableEnforcedSimulations:
         appStateController.setEnableEnforcedSimulations.bind(
           appStateController,
@@ -3857,7 +3794,6 @@
         appStateController.setEnableEnforcedSimulationsForTransaction.bind(
           appStateController,
         ),
->>>>>>> 9ab104b0
 
       // EnsController
       tryReverseResolveAddress:
@@ -3876,17 +3812,12 @@
         this.seedlessOnboardingController,
       ),
       createSeedPhraseBackup: this.createSeedPhraseBackup.bind(this),
-<<<<<<< HEAD
-      fetchAllSecretData: this.fetchAllSecretData.bind(this),
-      restoreSeedPhrasesToVault: this.restoreSeedPhrasesToVault.bind(this),
-=======
       storeKeyringEncryptionKey:
         this.seedlessOnboardingController.storeKeyringEncryptionKey.bind(
           this.seedlessOnboardingController,
         ),
       restoreSocialBackupAndGetSeedPhrase:
         this.restoreSocialBackupAndGetSeedPhrase.bind(this),
->>>>>>> 9ab104b0
       syncSeedPhrases: this.syncSeedPhrases.bind(this),
       socialSyncChangePassword:
         this.seedlessOnboardingController.changePassword.bind(
@@ -3904,12 +3835,9 @@
       keyringChangePassword: this.keyringController.changePassword.bind(
         this.keyringController,
       ),
-<<<<<<< HEAD
-=======
       exportEncryptionKey: this.keyringController.exportEncryptionKey.bind(
         this.keyringController,
       ),
->>>>>>> 9ab104b0
 
       // txController
       updateTransaction: txController.updateTransaction.bind(txController),
@@ -4780,16 +4708,12 @@
    * @param {string} keyringId - The keyring id of the backup seed phrase.
    */
   async createSeedPhraseBackup(password, encodedSeedPhrase, keyringId) {
-<<<<<<< HEAD
-    try {
-=======
     let createSeedPhraseBackupSuccess = false;
     try {
       this.metaMetricsController.bufferedTrace?.({
         name: TraceName.OnboardingCreateKeyAndBackupSrp,
         op: TraceOperation.OnboardingSecurityOp,
       });
->>>>>>> 9ab104b0
       const seedPhraseAsBuffer = Buffer.from(encodedSeedPhrase);
 
       const seedPhrase =
@@ -4800,11 +4724,6 @@
         seedPhrase,
         keyringId,
       );
-<<<<<<< HEAD
-    } catch (error) {
-      log.error('[createSeedPhraseBackup] error', error);
-      throw error;
-=======
       createSeedPhraseBackupSuccess = true;
 
       await this.syncKeyringEncryptionKey();
@@ -4828,7 +4747,6 @@
         name: TraceName.OnboardingCreateKeyAndBackupSrp,
         data: { success: createSeedPhraseBackupSuccess },
       });
->>>>>>> 9ab104b0
     }
   }
 
@@ -4839,32 +4757,6 @@
    * @returns {Promise<Buffer[]>} The seed phrase.
    */
   async fetchAllSecretData(password) {
-<<<<<<< HEAD
-    try {
-      // fetch all seed phrases
-      // seedPhrases are sorted by creation date, the latest seed phrase is the first one in the array
-      const allSeedPhrases =
-        await this.seedlessOnboardingController.fetchAllSeedPhrases(password);
-
-      if (allSeedPhrases.length === 0) {
-        return null;
-      }
-
-      return allSeedPhrases.map((phrase) =>
-        this._convertEnglishWordlistIndicesToCodepoints(phrase),
-      );
-    } catch (error) {
-      log.error(
-        'Error while fetching and restoring seed phrase metadata.',
-        error,
-      );
-
-      if (error instanceof RecoveryError) {
-        throw new JsonRpcError(-32603, error.message, error.data);
-      }
-
-      throw error;
-=======
     let fetchAllSeedPhrasesSuccess = false;
     try {
       this.metaMetricsController.bufferedTrace?.({
@@ -4895,7 +4787,6 @@
         name: TraceName.OnboardingFetchSrps,
         data: { success: fetchAllSeedPhrasesSuccess },
       });
->>>>>>> 9ab104b0
     }
   }
 
@@ -4938,26 +4829,6 @@
         throw e;
       }
 
-<<<<<<< HEAD
-      // recover the current device password
-      const { password: currentDevicePassword } =
-        await this.seedlessOnboardingController.recoverCurrentDevicePassword({
-          globalPassword: password,
-        });
-
-      // use current device password to unlock the keyringController vault
-      await this.submitPassword(currentDevicePassword);
-
-      try {
-        // update seedlessOnboardingController to use latest global password
-        await this.seedlessOnboardingController.syncLatestGlobalPassword({
-          oldPassword: currentDevicePassword,
-          globalPassword: password,
-        });
-
-        // update vault password to global password
-        await this.keyringController.changePassword(password);
-=======
       // recover the keyring encryption key
       await this.seedlessOnboardingController.submitGlobalPassword({
         globalPassword: password,
@@ -4983,18 +4854,12 @@
         changePasswordSuccess = true;
         // sync the new keyring encryption key after keyring changePassword to the seedless onboarding controller
         await this.syncKeyringEncryptionKey();
->>>>>>> 9ab104b0
 
         // check password outdated again skip cache to reset the cache after successful syncing
         await this.seedlessOnboardingController.checkIsPasswordOutdated({
           skipCache: true,
         });
       } catch (err) {
-<<<<<<< HEAD
-        // lock app again on error after submitPassword succeeded
-        await this.setLocked();
-        throw err;
-=======
         const errorMessage =
           err instanceof Error ? err.message : 'Unknown error';
 
@@ -5015,7 +4880,6 @@
           name: TraceName.OnboardingResetPassword,
           data: { success: changePasswordSuccess },
         });
->>>>>>> 9ab104b0
       }
     } finally {
       releaseLock();
@@ -5023,8 +4887,6 @@
   }
 
   /**
-<<<<<<< HEAD
-=======
    * Syncs the keyring encryption key with the seedless onboarding controller.
    *
    * @returns {Promise<void>}
@@ -5039,7 +4901,6 @@
   }
 
   /**
->>>>>>> 9ab104b0
    * Checks if the seedless password is outdated.
    *
    * @param {boolean} skipCache - whether to skip the cache
@@ -5075,22 +4936,6 @@
     }
 
     // 1. fetch all seed phrases
-<<<<<<< HEAD
-    const [rootSRP, ...otherSRPs] =
-      await this.seedlessOnboardingController.fetchAllSeedPhrases();
-    if (!rootSRP) {
-      throw new Error('No root SRP found');
-    }
-
-    for (const srp of otherSRPs) {
-      // Get the SRP hash, and find the hash in the local state
-      const srpHash =
-        this.seedlessOnboardingController.getSeedPhraseBackupHash(srp);
-      if (!srpHash) {
-        // If SRP is not in the local state, import it to the vault
-        // convert the seed phrase to a mnemonic (string)
-        const encodedSrp = this._convertEnglishWordlistIndicesToCodepoints(srp);
-=======
     const [rootSecret, ...otherSecrets] = await this.fetchAllSecretData();
     if (!rootSecret) {
       throw new Error('No root SRP found');
@@ -5124,7 +4969,6 @@
         const encodedSrp = this._convertEnglishWordlistIndicesToCodepoints(
           secret.data,
         );
->>>>>>> 9ab104b0
         const mnemonicToRestore = Buffer.from(encodedSrp).toString('utf8');
 
         // import the new mnemonic to the current vault
@@ -5154,12 +4998,6 @@
       this._convertMnemonicToWordlistIndices(seedPhraseAsBuffer);
 
     if (syncWithSocial) {
-<<<<<<< HEAD
-      await this.seedlessOnboardingController.addNewSeedPhraseBackup(
-        seedPhraseAsUint8Array,
-        keyringId,
-      );
-=======
       let addNewSeedPhraseBackupSuccess = false;
       try {
         this.metaMetricsController.bufferedTrace?.({
@@ -5194,17 +5032,12 @@
           data: { success: addNewSeedPhraseBackupSuccess },
         });
       }
->>>>>>> 9ab104b0
     } else {
       // Do not sync the seed phrase to the server, only update the local state
       this.seedlessOnboardingController.updateBackupMetadataState({
         keyringId,
-<<<<<<< HEAD
-        seedPhrase: seedPhraseAsUint8Array,
-=======
         data: seedPhraseAsUint8Array,
         type: SecretType.Mnemonic,
->>>>>>> 9ab104b0
       });
     }
   }
@@ -5306,14 +5139,10 @@
         this.accountsController.setSelectedAccount(account.id);
       }
 
-<<<<<<< HEAD
-      await this._addAccountsWithBalance(id, shouldImportSolanaAccount);
-=======
       const discoveredAccounts = await this._addAccountsWithBalance(
         id,
         shouldImportSolanaAccount,
       );
->>>>>>> 9ab104b0
 
       return {
         newAccountAddress,
@@ -5326,53 +5155,6 @@
 
   /**
    * Restores an array of seed phrases to the vault and updates the SocialBackupMetadataState if import is successful.
-<<<<<<< HEAD
-   *
-   * This method is used to restore seed phrases from the Social Backup.
-   *
-   * @param {number[][]} seedPhrases - The seed phrases to restore.
-   * @returns {Promise<void>}
-   */
-  async restoreSeedPhrasesToVault(seedPhrases) {
-    const isSocialLoginFlow = this.onboardingController.getIsSocialLoginFlow();
-
-    if (!isSocialLoginFlow) {
-      // import the restored seed phrase (mnemonics) to the vault
-      // this is only available for social login flow
-      return; // or throw error here?
-    }
-
-    // These mnemonics are restored from the Social Backup, so we don't need to do it again
-    const shouldCreateSocialBackup = false;
-    // This is used to select the new account in the wallet.
-    // During the restore seed phrases, we just do the import, but don't change the selected account.
-    // Just let the user select the account manually after the restore.
-    const shouldSetSelectedAccount = false;
-
-    // This method is called during the social login rehydration.
-    // At that point, we won't import the Solana account yet, since the wallet onboarding is not completed yet.
-    // Solana accounts will be imported after the wallet onboarding is completed.
-    const shouldImportSolanaAccount = false;
-
-    for (const seedPhrase of seedPhrases) {
-      // convert the seed phrase to a mnemonic (string)
-      const mnemonicToRestore = Buffer.from(seedPhrase).toString('utf8');
-
-      // import the new mnemonic to the vault
-      await this.importMnemonicToVault(mnemonicToRestore, {
-        shouldCreateSocialBackup,
-        shouldSelectAccount: shouldSetSelectedAccount,
-        shouldImportSolanaAccount,
-      });
-    }
-  }
-
-  /**
-   * Generates a new mnemonic phrase and adds it to the vault, creating a new HD keyring.
-   * This method automatically creates one account associated with the new keyring.
-   * The method is protected by a mutex to prevent concurrent vault modifications.
-=======
->>>>>>> 9ab104b0
    *
    * This method is used to restore seed phrases from the Social Backup.
    *
@@ -5568,16 +5350,11 @@
             this.keyringController.state.keyrings[0].metadata.id;
           this.seedlessOnboardingController.updateBackupMetadataState({
             keyringId: primaryKeyringId,
-<<<<<<< HEAD
-            seedPhrase: seedPhraseAsUint8Array,
-          });
-=======
             data: seedPhraseAsUint8Array,
             type: SecretType.Mnemonic,
           });
 
           await this.syncKeyringEncryptionKey();
->>>>>>> 9ab104b0
         }
       }
     } finally {
@@ -5714,11 +5491,8 @@
           solScope,
         );
 
-<<<<<<< HEAD
-=======
         discoveredAccounts.solana = solanaAccounts.length;
 
->>>>>>> 9ab104b0
         // If none accounts got discovered, we still create the first (default) one.
         if (solanaAccounts.length === 0) {
           await this._addSnapAccount(entropySource, solanaClient, {
@@ -5924,18 +5698,10 @@
     this.accountWalletController.init();
 
     if (completedOnboarding) {
-<<<<<<< HEAD
-      if (isSocialLoginFlow) {
-        // unlock the seedless onboarding vault
-        await this.seedlessOnboardingController.submitPassword(password);
-      }
-
-=======
       // This must be set as soon as possible to communicate to the
       // keyring's iframe and have the setting initialized properly
       // Optimistically called to not block MetaMask login due to
       // Ledger Keyring GitHub downtime
->>>>>>> 9ab104b0
       this.#withKeyringForDevice(
         { name: HardwareDeviceNames.ledger },
         async (keyring) => this.setLedgerTransportPreference(keyring),
@@ -9588,13 +9354,10 @@
       ),
       revokeAndGetNewRefreshToken:
         this.oauthService.revokeAndGetNewRefreshToken.bind(this.oauthService),
-<<<<<<< HEAD
-=======
       getAccountType: this.getAccountType.bind(this),
       getDeviceModel: this.getDeviceModel.bind(this),
       getHardwareTypeForMetric: this.getHardwareTypeForMetric.bind(this),
       trace,
->>>>>>> 9ab104b0
     };
 
     return initControllers({
