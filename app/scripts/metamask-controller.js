import EventEmitter from 'events';
import { finished, pipeline } from 'readable-stream';
import {
  CurrencyRateController,
  TokenDetectionController,
  TokenListController,
  TokensController,
  RatesController,
  fetchMultiExchangeRate,
  TokenBalancesController,
} from '@metamask/assets-controllers';
import { JsonRpcEngine } from '@metamask/json-rpc-engine';
import { createEngineStream } from '@metamask/json-rpc-middleware-stream';
import { ObservableStore } from '@metamask/obs-store';
import { storeAsStream } from '@metamask/obs-store/dist/asStream';
import { providerAsMiddleware } from '@metamask/eth-json-rpc-middleware';
import { debounce, pick, uniq } from 'lodash';
import {
  KeyringController,
  KeyringTypes,
  keyringBuilderFactory,
} from '@metamask/keyring-controller';
import createFilterMiddleware from '@metamask/eth-json-rpc-filters';
import createSubscriptionManager from '@metamask/eth-json-rpc-filters/subscriptionManager';
import { JsonRpcError, rpcErrors } from '@metamask/rpc-errors';
import { Mutex } from 'await-semaphore';
import log from 'loglevel';
import {
  OneKeyKeyring,
  TrezorConnectBridge,
  TrezorKeyring,
} from '@metamask/eth-trezor-keyring';
import {
  LedgerKeyring,
  LedgerIframeBridge,
} from '@metamask/eth-ledger-bridge-keyring';
import LatticeKeyring from 'eth-lattice-keyring';
import { rawChainData } from 'eth-chainlist';
import { MetaMaskKeyring as QRHardwareKeyring } from '@keystonehq/metamask-airgapped-keyring';
import { nanoid } from 'nanoid';
import { captureException } from '@sentry/browser';
import { AddressBookController } from '@metamask/address-book-controller';
import {
  ApprovalController,
  ApprovalRequestNotFoundError,
} from '@metamask/approval-controller';
import { Messenger } from '@metamask/base-controller';
import { EnsController } from '@metamask/ens-controller';
import { PhishingController } from '@metamask/phishing-controller';
import { AnnouncementController } from '@metamask/announcement-controller';
import {
  NetworkController,
  getDefaultNetworkControllerState,
} from '@metamask/network-controller';
import { GasFeeController } from '@metamask/gas-fee-controller';
import {
  MethodNames,
  PermissionController,
  PermissionDoesNotExistError,
  PermissionsRequestNotFoundError,
  SubjectMetadataController,
  SubjectType,
} from '@metamask/permission-controller';
import SmartTransactionsController from '@metamask/smart-transactions-controller';
import { ClientId } from '@metamask/smart-transactions-controller/dist/types';
import {
  METAMASK_DOMAIN,
  SelectedNetworkController,
  createSelectedNetworkMiddleware,
} from '@metamask/selected-network-controller';
import { LoggingController, LogType } from '@metamask/logging-controller';
import { PermissionLogController } from '@metamask/permission-log-controller';

import { MultichainRouter } from '@metamask/snaps-controllers';
import {
  createSnapsMethodMiddleware,
  buildSnapEndowmentSpecifications,
  buildSnapRestrictedMethodSpecifications,
} from '@metamask/snaps-rpc-methods';
import {
  ApprovalType,
  ERC1155,
  ERC20,
  ERC721,
  BlockExplorerUrl,
  ChainId,
} from '@metamask/controller-utils';

import { AccountsController } from '@metamask/accounts-controller';
import {
  RemoteFeatureFlagController,
  ClientConfigApiService,
  ClientType,
  DistributionType,
  EnvironmentType,
} from '@metamask/remote-feature-flag-controller';

///: BEGIN:ONLY_INCLUDE_IF(build-mmi)
import {
  CUSTODIAN_TYPES,
  MmiConfigurationController,
} from '@metamask-institutional/custody-keyring';
import { InstitutionalFeaturesController } from '@metamask-institutional/institutional-features';
import { CustodyController } from '@metamask-institutional/custody-controller';
import { TransactionUpdateController } from '@metamask-institutional/transaction-update';
///: END:ONLY_INCLUDE_IF
import { SignatureController } from '@metamask/signature-controller';
import { wordlist } from '@metamask/scure-bip39/dist/wordlists/english';

import {
  NameController,
  ENSNameProvider,
  EtherscanNameProvider,
  TokenNameProvider,
  LensNameProvider,
} from '@metamask/name-controller';

import { UserOperationController } from '@metamask/user-operation-controller';
import {
  BridgeController,
  BRIDGE_CONTROLLER_NAME,
  BridgeUserAction,
  BridgeBackgroundAction,
  BridgeClientId,
  UNIFIED_SWAP_BRIDGE_EVENT_CATEGORY,
} from '@metamask/bridge-controller';

import {
  TransactionStatus,
  TransactionType,
} from '@metamask/transaction-controller';

import { isSnapId } from '@metamask/snaps-utils';

import { Interface } from '@ethersproject/abi';
import { abiERC1155, abiERC721 } from '@metamask/metamask-eth-abis';
import {
  isEvmAccountType,
  SolAccountType,
  ///: BEGIN:ONLY_INCLUDE_IF(solana)
  SolScope,
  ///: END:ONLY_INCLUDE_IF
} from '@metamask/keyring-api';
import {
  hasProperty,
  hexToBigInt,
  toCaipChainId,
  parseCaipAccountId,
} from '@metamask/utils';
import { normalize } from '@metamask/eth-sig-util';

import { TRIGGER_TYPES } from '@metamask/notification-services-controller/notification-services';

import {
  multichainMethodCallValidatorMiddleware,
  MultichainSubscriptionManager,
  MultichainMiddlewareManager,
  walletGetSession,
  walletRevokeSession,
  walletInvokeMethod,
  MultichainApiNotifications,
} from '@metamask/multichain-api-middleware';

import {
  Caip25CaveatMutators,
  Caip25CaveatType,
  Caip25EndowmentPermissionName,
  getEthAccounts,
  getSessionScopes,
  setPermittedEthChainIds,
  setEthAccounts,
  getPermittedAccountsForScopes,
  KnownSessionProperties,
} from '@metamask/chain-agnostic-permission';
import {
  BridgeStatusController,
  BRIDGE_STATUS_CONTROLLER_NAME,
  BridgeStatusAction,
} from '@metamask/bridge-status-controller';

///: BEGIN:ONLY_INCLUDE_IF(build-mmi)
import { toChecksumHexAddress } from '../../shared/modules/hexstring-utils';
///: END:ONLY_INCLUDE_IF

import { TokenStandard } from '../../shared/constants/transaction';
import {
  GAS_API_BASE_URL,
  GAS_DEV_API_BASE_URL,
  SWAPS_CLIENT_ID,
} from '../../shared/constants/swaps';
import {
  CHAIN_IDS,
  CHAIN_SPEC_URL,
  NETWORK_TYPES,
  NetworkStatus,
  UNSUPPORTED_RPC_METHODS,
  getFailoverUrlsForInfuraNetwork,
} from '../../shared/constants/network';
import { getAllowedSmartTransactionsChainIds } from '../../shared/constants/smartTransactions';

import {
  HardwareDeviceNames,
  HardwareKeyringType,
  LedgerTransportTypes,
} from '../../shared/constants/hardware-wallets';
import { KeyringType } from '../../shared/constants/keyring';
import {
  RestrictedMethods,
  ExcludedSnapPermissions,
  ExcludedSnapEndowments,
  CaveatTypes,
} from '../../shared/constants/permissions';
import { UI_NOTIFICATIONS } from '../../shared/notifications';
import { MILLISECOND, MINUTE, SECOND } from '../../shared/constants/time';
import {
  ORIGIN_METAMASK,
  POLLING_TOKEN_ENVIRONMENT_TYPES,
  MESSAGE_TYPE,
  SMART_TRANSACTION_CONFIRMATION_TYPES,
  PLATFORM_FIREFOX,
} from '../../shared/constants/app';
import {
  MetaMetricsEventCategory,
  MetaMetricsEventName,
} from '../../shared/constants/metametrics';
import { LOG_EVENT } from '../../shared/constants/logs';

import {
  getStorageItem,
  setStorageItem,
} from '../../shared/lib/storage-helpers';
import {
  getTokenIdParam,
  fetchTokenBalance,
  fetchERC1155Balance,
} from '../../shared/lib/token-util';
import { isEqualCaseInsensitive } from '../../shared/modules/string-utils';
import { parseStandardTokenTransactionData } from '../../shared/modules/transaction.utils';
import { STATIC_MAINNET_TOKEN_LIST } from '../../shared/constants/tokens';
import { getTokenValueParam } from '../../shared/lib/metamask-controller-utils';
import { isManifestV3 } from '../../shared/modules/mv3.utils';
import { convertNetworkId } from '../../shared/modules/network.utils';
import {
  getIsSmartTransaction,
  getFeatureFlagsByChainId,
} from '../../shared/modules/selectors';
import { BaseUrl } from '../../shared/constants/urls';
import {
  TOKEN_TRANSFER_LOG_TOPIC_HASH,
  TRANSFER_SINFLE_LOG_TOPIC_HASH,
} from '../../shared/lib/transactions-controller-utils';
import { getProviderConfig } from '../../shared/modules/selectors/networks';
import { endTrace, trace } from '../../shared/lib/trace';
import { ENVIRONMENT } from '../../development/build/constants';
import fetchWithCache from '../../shared/lib/fetch-with-cache';
import { MultichainNetworks } from '../../shared/constants/multichain/networks';
import { BRIDGE_API_BASE_URL } from '../../shared/constants/bridge';
///: BEGIN:ONLY_INCLUDE_IF(solana)
import { MultichainWalletSnapClient } from '../../shared/lib/accounts';
import { SOLANA_WALLET_SNAP_ID } from '../../shared/lib/accounts/solana-wallet-snap';
///: END:ONLY_INCLUDE_IF
import {
  ///: BEGIN:ONLY_INCLUDE_IF(build-mmi)
  handleMMITransactionUpdate,
  ///: END:ONLY_INCLUDE_IF
  createTransactionEventFragmentWithTxId,
} from './lib/transaction/metrics';
///: BEGIN:ONLY_INCLUDE_IF(keyring-snaps)
import { keyringSnapPermissionsBuilder } from './lib/snap-keyring/keyring-snaps-permissions';
///: END:ONLY_INCLUDE_IF

import { SnapsNameProvider } from './lib/SnapsNameProvider';
import { AddressBookPetnamesBridge } from './lib/AddressBookPetnamesBridge';
import { AccountIdentitiesPetnamesBridge } from './lib/AccountIdentitiesPetnamesBridge';
import { createPPOMMiddleware } from './lib/ppom/ppom-middleware';
import {
  onMessageReceived,
  checkForMultipleVersionsRunning,
} from './detect-multiple-instances';
///: BEGIN:ONLY_INCLUDE_IF(build-mmi)
import { MMIController } from './controllers/mmi-controller';
import { mmiKeyringBuilderFactory } from './mmi-keyring-builder-factory';
///: END:ONLY_INCLUDE_IF
import ComposableObservableStore from './lib/ComposableObservableStore';
import AccountTrackerController from './controllers/account-tracker-controller';
import createDupeReqFilterStream from './lib/createDupeReqFilterStream';
import createLoggerMiddleware from './lib/createLoggerMiddleware';
import {
  createEthAccountsMethodMiddleware,
  createEip1193MethodMiddleware,
  createUnsupportedMethodMiddleware,
  createMultichainMethodMiddleware,
  makeMethodMiddlewareMaker,
} from './lib/rpc-method-middleware';
import createOriginMiddleware from './lib/createOriginMiddleware';
import createMainFrameOriginMiddleware from './lib/createMainFrameOriginMiddleware';
import createTabIdMiddleware from './lib/createTabIdMiddleware';
import { NetworkOrderController } from './controllers/network-order';
import { AccountOrderController } from './controllers/account-order';
import createOnboardingMiddleware from './lib/createOnboardingMiddleware';
import { isStreamWritable, setupMultiplex } from './lib/stream-utils';
import { PreferencesController } from './controllers/preferences-controller';
import { AppStateController } from './controllers/app-state-controller';
import { AlertController } from './controllers/alert-controller';
import OnboardingController from './controllers/onboarding';
import Backup from './lib/backup';
import DecryptMessageController from './controllers/decrypt-message';
import SwapsController from './controllers/swaps';
import MetaMetricsController from './controllers/metametrics-controller';
import { segment } from './lib/segment';
import createMetaRPCHandler from './lib/createMetaRPCHandler';
import {
  addHexPrefix,
  getEnvironmentType,
  getMethodDataName,
  previousValueComparator,
<<<<<<< HEAD
=======
  initializeRpcProviderDomains,
>>>>>>> 38d5a848
  getPlatform,
} from './lib/util';
import createMetamaskMiddleware from './lib/createMetamaskMiddleware';
import { hardwareKeyringBuilderFactory } from './lib/hardware-keyring-builder-factory';
import EncryptionPublicKeyController from './controllers/encryption-public-key';
import AppMetadataController from './controllers/app-metadata';

import {
  getCaveatSpecifications,
  diffMap,
  getPermissionBackgroundApiMethods,
  getPermissionSpecifications,
  getPermittedAccountsByOrigin,
  getPermittedChainsByOrigin,
  NOTIFICATION_NAMES,
  unrestrictedMethods,
  PermissionNames,
  getRemovedAuthorizations,
  getChangedAuthorizations,
  getAuthorizedScopesByOrigin,
  getPermittedAccountsForScopesByOrigin,
  getOriginsWithSessionProperty,
} from './controllers/permissions';
import { MetaMetricsDataDeletionController } from './controllers/metametrics-data-deletion/metametrics-data-deletion';
import { DataDeletionService } from './services/data-deletion-service';
import createRPCMethodTrackingMiddleware from './lib/createRPCMethodTrackingMiddleware';
import { updateCurrentLocale } from './translate';
import { TrezorOffscreenBridge } from './lib/offscreen-bridge/trezor-offscreen-bridge';
import { LedgerOffscreenBridge } from './lib/offscreen-bridge/ledger-offscreen-bridge';
///: BEGIN:ONLY_INCLUDE_IF(keyring-snaps)
import { snapKeyringBuilder, getAccountsBySnapId } from './lib/snap-keyring';
///: END:ONLY_INCLUDE_IF
import { encryptorFactory } from './lib/encryptor-factory';
import { addDappTransaction, addTransaction } from './lib/transaction/util';
///: BEGIN:ONLY_INCLUDE_IF(build-main,build-beta,build-flask)
import { addTypedMessage, addPersonalMessage } from './lib/signature/util';
///: END:ONLY_INCLUDE_IF
import { LatticeKeyringOffscreen } from './lib/offscreen-bridge/lattice-offscreen-keyring';
import { WeakRefObjectMap } from './lib/WeakRefObjectMap';
import {
  METAMASK_CAIP_MULTICHAIN_PROVIDER,
  METAMASK_COOKIE_HANDLER,
  METAMASK_EIP_1193_PROVIDER,
} from './constants/stream';

// Notification controllers
import { createTxVerificationMiddleware } from './lib/tx-verification/tx-verification-middleware';
import {
  updateSecurityAlertResponse,
  validateRequestWithPPOM,
} from './lib/ppom/ppom-util';
import createEvmMethodsToNonEvmAccountReqFilterMiddleware from './lib/createEvmMethodsToNonEvmAccountReqFilterMiddleware';
import { isEthAddress } from './lib/multichain/address';

import { decodeTransactionData } from './lib/transaction/decode/util';
import createTracingMiddleware from './lib/createTracingMiddleware';
import createOriginThrottlingMiddleware from './lib/createOriginThrottlingMiddleware';
import { PatchStore } from './lib/PatchStore';
import { sanitizeUIState } from './lib/state-utils';
import { walletCreateSession } from './lib/rpc-method-middleware/handlers/wallet-createSession';
import {
  rejectAllApprovals,
  rejectOriginApprovals,
} from './lib/approval/utils';
import { InstitutionalSnapControllerInit } from './controller-init/institutional-snap/institutional-snap-controller-init';
import {
  ///: BEGIN:ONLY_INCLUDE_IF(multichain)
  MultichainAssetsControllerInit,
  MultichainTransactionsControllerInit,
  MultichainBalancesControllerInit,
  MultichainAssetsRatesControllerInit,
  ///: END:ONLY_INCLUDE_IF
  MultichainNetworkControllerInit,
} from './controller-init/multichain';
import {
  AssetsContractControllerInit,
  NftControllerInit,
  NftDetectionControllerInit,
  TokenRatesControllerInit,
} from './controller-init/assets';
import { TransactionControllerInit } from './controller-init/confirmations/transaction-controller-init';
import { PPOMControllerInit } from './controller-init/confirmations/ppom-controller-init';
import { initControllers } from './controller-init/utils';
import {
  CronjobControllerInit,
  ExecutionServiceInit,
  RateLimitControllerInit,
  SnapControllerInit,
  SnapInsightsControllerInit,
  SnapInterfaceControllerInit,
  SnapsRegistryInit,
} from './controller-init/snaps';
import { AuthenticationControllerInit } from './controller-init/identity/authentication-controller-init';
import { UserStorageControllerInit } from './controller-init/identity/user-storage-controller-init';
import { DeFiPositionsControllerInit } from './controller-init/defi-positions/defi-positions-controller-init';
import {
  getCallsStatus,
  getCapabilities,
  processSendCalls,
} from './lib/transaction/eip5792';
import { NotificationServicesControllerInit } from './controller-init/notifications/notification-services-controller-init';
import { NotificationServicesPushControllerInit } from './controller-init/notifications/notification-services-push-controller-init';
import { DelegationControllerInit } from './controller-init/delegation/delegation-controller-init';
import {
  onRpcEndpointUnavailable,
  onRpcEndpointDegraded,
} from './lib/network-controller/messenger-action-handlers';
import { getIsQuicknodeEndpointUrl } from './lib/network-controller/utils';

export const METAMASK_CONTROLLER_EVENTS = {
  // Fired after state changes that impact the extension badge (unapproved msg count)
  // The process of updating the badge happens in app/scripts/background.js.
  UPDATE_BADGE: 'updateBadge',
  DECRYPT_MESSAGE_MANAGER_UPDATE_BADGE: 'DecryptMessageManager:updateBadge',
  ENCRYPTION_PUBLIC_KEY_MANAGER_UPDATE_BADGE:
    'EncryptionPublicKeyManager:updateBadge',
  // TODO: Add this and similar enums to the `controllers` repo and export them
  APPROVAL_STATE_CHANGE: 'ApprovalController:stateChange',
  APP_STATE_UNLOCK_CHANGE: 'AppStateController:unlockChange',
  METAMASK_NOTIFICATIONS_LIST_UPDATED:
    'NotificationServicesController:notificationsListUpdated',
  METAMASK_NOTIFICATIONS_MARK_AS_READ:
    'NotificationServicesController:markNotificationsAsRead',
};

// Types of APIs
const API_TYPE = {
  EIP1193: 'eip-1193',
  CAIP_MULTICHAIN: 'caip-multichain',
};

// stream channels
const PHISHING_SAFELIST = 'metamask-phishing-safelist';

const environmentMappingForRemoteFeatureFlag = {
  [ENVIRONMENT.DEVELOPMENT]: EnvironmentType.Development,
  [ENVIRONMENT.RELEASE_CANDIDATE]: EnvironmentType.ReleaseCandidate,
  [ENVIRONMENT.PRODUCTION]: EnvironmentType.Production,
};

const buildTypeMappingForRemoteFeatureFlag = {
  flask: DistributionType.Flask,
  main: DistributionType.Main,
  beta: DistributionType.Beta,
};

export default class MetamaskController extends EventEmitter {
  /**
   * @param {object} opts
   */
  constructor(opts) {
    super();

    const { isFirstMetaMaskControllerSetup } = opts;

    this.defaultMaxListeners = 20;

    this.sendUpdate = debounce(
      this.privateSendUpdate.bind(this),
      MILLISECOND * 200,
    );
    this.opts = opts;
    this.extension = opts.browser;
    this.platform = opts.platform;
    this.notificationManager = opts.notificationManager;
    const initState = opts.initState || {};
    const version = process.env.METAMASK_VERSION;
    this.recordFirstTimeInfo(initState);
    this.featureFlags = opts.featureFlags;

    // this keeps track of how many "controllerStream" connections are open
    // the only thing that uses controller connections are open metamask UI instances
    this.activeControllerConnections = 0;

    this.offscreenPromise = opts.offscreenPromise ?? Promise.resolve();

    this.getRequestAccountTabIds = opts.getRequestAccountTabIds;
    this.getOpenMetamaskTabsIds = opts.getOpenMetamaskTabsIds;

    this.initializeChainlist();

    this.controllerMessenger = new Messenger();

    this.loggingController = new LoggingController({
      messenger: this.controllerMessenger.getRestricted({
        name: 'LoggingController',
        allowedActions: [],
        allowedEvents: [],
      }),
      state: initState.LoggingController,
    });

    this.currentMigrationVersion = opts.currentMigrationVersion;

    // observable state store
    this.store = new ComposableObservableStore({
      state: initState,
      controllerMessenger: this.controllerMessenger,
      persist: true,
    });

    // external connections by origin
    // Do not modify directly. Use the associated methods.
    this.connections = {};

    // lock to ensure only one vault created at once
    this.createVaultMutex = new Mutex();

    this.extension.runtime.onInstalled.addListener((details) => {
      if (details.reason === 'update') {
        if (version === '8.1.0') {
          this.platform.openExtensionInBrowser();
        }
        this.loggingController.add({
          type: LogType.GenericLog,
          data: {
            event: LOG_EVENT.VERSION_UPDATE,
            previousVersion: details.previousVersion,
            version,
          },
        });
      }
    });

    this.appMetadataController = new AppMetadataController({
      state: initState.AppMetadataController,
      messenger: this.controllerMessenger.getRestricted({
        name: 'AppMetadataController',
        allowedActions: [],
        allowedEvents: [],
      }),
      currentMigrationVersion: this.currentMigrationVersion,
      currentAppVersion: version,
    });

    this.approvalController = new ApprovalController({
      messenger: this.controllerMessenger.getRestricted({
        name: 'ApprovalController',
      }),
      showApprovalRequest: opts.showUserConfirmation,
      typesExcludedFromRateLimiting: [
        ApprovalType.PersonalSign,
        ApprovalType.EthSignTypedData,
        ApprovalType.Transaction,
        ApprovalType.WatchAsset,
        ApprovalType.EthGetEncryptionPublicKey,
        ApprovalType.EthDecrypt,
        // Exclude Smart TX Status Page from rate limiting to allow sequential transactions
        SMART_TRANSACTION_CONFIRMATION_TYPES.showSmartTransactionStatusPage,
      ],
    });

    ///: BEGIN:ONLY_INCLUDE_IF(build-mmi)
    this.mmiConfigurationController = new MmiConfigurationController({
      initState: initState.MmiConfigurationController,
      mmiConfigurationServiceUrl: process.env.MMI_CONFIGURATION_SERVICE_URL,
    });
    ///: END:ONLY_INCLUDE_IF

    const networkControllerMessenger = this.controllerMessenger.getRestricted({
      name: 'NetworkController',
    });

    const additionalDefaultNetworks = [ChainId['megaeth-testnet']];

    let initialNetworkControllerState = initState.NetworkController;
    if (!initialNetworkControllerState) {
      initialNetworkControllerState = getDefaultNetworkControllerState(
        additionalDefaultNetworks,
      );

      const networks =
        initialNetworkControllerState.networkConfigurationsByChainId;

      // TODO: Consider changing `getDefaultNetworkControllerState` on the
      // controller side to include some of these tweaks.

      Object.values(networks).forEach((network) => {
        const id = network.rpcEndpoints[0].networkClientId;
        // Process only if the default network has a corresponding networkClientId in BlockExplorerUrl.
        if (hasProperty(BlockExplorerUrl, id)) {
          network.blockExplorerUrls = [BlockExplorerUrl[id]];
        }
        network.defaultBlockExplorerUrlIndex = 0;
      });

      // Add failovers for default Infura RPC endpoints
      networks[CHAIN_IDS.MAINNET].rpcEndpoints[0].failoverUrls =
        getFailoverUrlsForInfuraNetwork('ethereum-mainnet');
      networks[CHAIN_IDS.LINEA_MAINNET].rpcEndpoints[0].failoverUrls =
        getFailoverUrlsForInfuraNetwork('linea-mainnet');

      let network;
      if (process.env.IN_TEST) {
        network = {
          chainId: CHAIN_IDS.LOCALHOST,
          name: 'Localhost 8545',
          nativeCurrency: 'ETH',
          blockExplorerUrls: [],
          defaultRpcEndpointIndex: 0,
          rpcEndpoints: [
            {
              networkClientId: 'networkConfigurationId',
              url: 'http://localhost:8545',
              type: 'custom',
            },
          ],
        };
        networks[CHAIN_IDS.LOCALHOST] = network;
      } else if (
        process.env.METAMASK_DEBUG ||
        process.env.METAMASK_ENVIRONMENT === 'test'
      ) {
        network = networks[CHAIN_IDS.SEPOLIA];
      } else {
        network = networks[CHAIN_IDS.MAINNET];
      }

      initialNetworkControllerState.selectedNetworkClientId =
        network.rpcEndpoints[network.defaultRpcEndpointIndex].networkClientId;
    }

    // Fix the network controller state (selectedNetworkClientId) if it is invalid and report the error
    if (
      initialNetworkControllerState.networkConfigurationsByChainId &&
      !Object.values(
        initialNetworkControllerState.networkConfigurationsByChainId,
      )
        .flatMap((networkConfiguration) =>
          networkConfiguration.rpcEndpoints.map(
            (rpcEndpoint) => rpcEndpoint.networkClientId,
          ),
        )
        .includes(initialNetworkControllerState.selectedNetworkClientId)
    ) {
      captureException(
        new Error(
          `NetworkController state is invalid: \`selectedNetworkClientId\` '${initialNetworkControllerState.selectedNetworkClientId}' does not refer to an RPC endpoint within a network configuration`,
        ),
      );

      initialNetworkControllerState.selectedNetworkClientId =
        initialNetworkControllerState.networkConfigurationsByChainId[
          CHAIN_IDS.MAINNET
        ].rpcEndpoints[0].networkClientId;
    }

    this.networkController = new NetworkController({
      messenger: networkControllerMessenger,
      state: initialNetworkControllerState,
      infuraProjectId: opts.infuraProjectId,
      getBlockTrackerOptions: () => {
        return process.env.IN_TEST
          ? {}
          : {
              pollingInterval: 20 * SECOND,
              // The retry timeout is pretty short by default, and if the endpoint is
              // down, it will end up exhausting the max number of consecutive
              // failures quickly.
              retryTimeout: 20 * SECOND,
            };
      },
      getRpcServiceOptions: (rpcEndpointUrl) => {
        const maxRetries = 4;
        const commonOptions = {
          fetch: globalThis.fetch.bind(globalThis),
          btoa: globalThis.btoa.bind(globalThis),
        };

        if (getIsQuicknodeEndpointUrl(rpcEndpointUrl)) {
          return {
            ...commonOptions,
            policyOptions: {
              maxRetries,
              // When we fail over to Quicknode, we expect it to be down at
              // first while it is being automatically activated. If an endpoint
              // is down, the failover logic enters a "cooldown period" of 30
              // minutes. We'd really rather not enter that for Quicknode, so
              // keep retrying longer.
              maxConsecutiveFailures: (maxRetries + 1) * 14,
            },
          };
        }

        return {
          ...commonOptions,
          policyOptions: {
            maxRetries,
            // Ensure that the circuit does not break too quickly.
            maxConsecutiveFailures: (maxRetries + 1) * 7,
          },
        };
      },
      additionalDefaultNetworks,
    });
    networkControllerMessenger.subscribe(
      'NetworkController:rpcEndpointUnavailable',
      async ({ chainId, endpointUrl, error }) => {
        onRpcEndpointUnavailable({
          chainId,
          endpointUrl,
          error,
          infuraProjectId: opts.infuraProjectId,
          trackEvent: this.metaMetricsController.trackEvent.bind(
            this.metaMetricsController,
          ),
          metaMetricsId: this.metaMetricsController.state.metaMetricsId,
        });
      },
    );
    networkControllerMessenger.subscribe(
      'NetworkController:rpcEndpointDegraded',
      async ({ chainId, endpointUrl }) => {
        onRpcEndpointDegraded({
          chainId,
          endpointUrl,
          infuraProjectId: opts.infuraProjectId,
          trackEvent: this.metaMetricsController.trackEvent.bind(
            this.metaMetricsController,
          ),
          metaMetricsId: this.metaMetricsController.state.metaMetricsId,
        });
      },
    );
    this.networkController.initializeProvider();

    this.multichainSubscriptionManager = new MultichainSubscriptionManager({
      getNetworkClientById: this.networkController.getNetworkClientById.bind(
        this.networkController,
      ),
      findNetworkClientIdByChainId:
        this.networkController.findNetworkClientIdByChainId.bind(
          this.networkController,
        ),
    });
    this.multichainMiddlewareManager = new MultichainMiddlewareManager();
    this.provider =
      this.networkController.getProviderAndBlockTracker().provider;
    this.blockTracker =
      this.networkController.getProviderAndBlockTracker().blockTracker;
    this.deprecatedNetworkVersions = {};

    const accountsControllerMessenger = this.controllerMessenger.getRestricted({
      name: 'AccountsController',
      allowedEvents: [
        'SnapController:stateChange',
        'KeyringController:accountRemoved',
        'KeyringController:stateChange',
        'SnapKeyring:accountAssetListUpdated',
        'SnapKeyring:accountBalancesUpdated',
        'SnapKeyring:accountTransactionsUpdated',
        'MultichainNetworkController:networkDidChange',
      ],
      allowedActions: [
        'KeyringController:getState',
        'KeyringController:getKeyringsByType',
      ],
    });

    this.accountsController = new AccountsController({
      messenger: accountsControllerMessenger,
      state: initState.AccountsController,
    });

    const preferencesMessenger = this.controllerMessenger.getRestricted({
      name: 'PreferencesController',
      allowedActions: [
        'AccountsController:setSelectedAccount',
        'AccountsController:getSelectedAccount',
        'AccountsController:getAccountByAddress',
        'AccountsController:setAccountName',
        'NetworkController:getState',
      ],
      allowedEvents: ['AccountsController:stateChange'],
    });

    this.preferencesController = new PreferencesController({
      state: {
        currentLocale: opts.initLangCode ?? '',
        ...initState.PreferencesController,
      },
      messenger: preferencesMessenger,
    });

    const tokenListMessenger = this.controllerMessenger.getRestricted({
      name: 'TokenListController',
      allowedActions: ['NetworkController:getNetworkClientById'],
      allowedEvents: ['NetworkController:stateChange'],
    });

    this.tokenListController = new TokenListController({
      chainId: this.#getGlobalChainId({
        metamask: this.networkController.state,
      }),
      preventPollingOnNetworkRestart: !this.#isTokenListPollingRequired(
        this.preferencesController.state,
      ),
      messenger: tokenListMessenger,
      state: initState.TokenListController,
    });

    const tokensControllerMessenger = this.controllerMessenger.getRestricted({
      name: 'TokensController',
      allowedActions: [
        'ApprovalController:addRequest',
        'NetworkController:getNetworkClientById',
        'AccountsController:getSelectedAccount',
        'AccountsController:getAccount',
      ],
      allowedEvents: [
        'NetworkController:networkDidChange',
        'AccountsController:selectedEvmAccountChange',
        'PreferencesController:stateChange',
        'TokenListController:stateChange',
        'NetworkController:stateChange',
      ],
    });
    this.tokensController = new TokensController({
      state: initState.TokensController,
      provider: this.provider,
      messenger: tokensControllerMessenger,
      chainId: this.#getGlobalChainId(),
    });

    const metaMetricsControllerMessenger =
      this.controllerMessenger.getRestricted({
        name: 'MetaMetricsController',
        allowedActions: [
          'PreferencesController:getState',
          'NetworkController:getState',
          'NetworkController:getNetworkClientById',
        ],
        allowedEvents: [
          'PreferencesController:stateChange',
          'NetworkController:networkDidChange',
        ],
      });
    this.metaMetricsController = new MetaMetricsController({
      state: initState.MetaMetricsController,
      messenger: metaMetricsControllerMessenger,
      segment,
      version: process.env.METAMASK_VERSION,
      environment: process.env.METAMASK_ENVIRONMENT,
      extension: this.extension,
      captureException,
    });

    this.on('update', (update) => {
      this.metaMetricsController.handleMetaMaskStateUpdate(update);
    });

    const dataDeletionService = new DataDeletionService();
    const metaMetricsDataDeletionMessenger =
      this.controllerMessenger.getRestricted({
        name: 'MetaMetricsDataDeletionController',
        allowedActions: ['MetaMetricsController:getState'],
        allowedEvents: [],
      });
    this.metaMetricsDataDeletionController =
      new MetaMetricsDataDeletionController({
        dataDeletionService,
        messenger: metaMetricsDataDeletionMessenger,
        state: initState.metaMetricsDataDeletionController,
      });

    const gasFeeMessenger = this.controllerMessenger.getRestricted({
      name: 'GasFeeController',
      allowedActions: [
        'NetworkController:getEIP1559Compatibility',
        'NetworkController:getNetworkClientById',
        'NetworkController:getState',
      ],
      allowedEvents: ['NetworkController:stateChange'],
    });

    const gasApiBaseUrl = process.env.SWAPS_USE_DEV_APIS
      ? GAS_DEV_API_BASE_URL
      : GAS_API_BASE_URL;

    this.gasFeeController = new GasFeeController({
      state: initState.GasFeeController,
      interval: 10000,
      messenger: gasFeeMessenger,
      clientId: SWAPS_CLIENT_ID,
      getProvider: () =>
        this.networkController.getProviderAndBlockTracker().provider,
      onNetworkDidChange: (eventHandler) => {
        networkControllerMessenger.subscribe(
          'NetworkController:networkDidChange',
          () => eventHandler(this.networkController.state),
        );
      },
      getCurrentNetworkEIP1559Compatibility:
        this.networkController.getEIP1559Compatibility.bind(
          this.networkController,
        ),
      getCurrentAccountEIP1559Compatibility:
        this.getCurrentAccountEIP1559Compatibility.bind(this),
      legacyAPIEndpoint: `${gasApiBaseUrl}/networks/<chain_id>/gasPrices`,
      EIP1559APIEndpoint: `${gasApiBaseUrl}/networks/<chain_id>/suggestedGasFees`,
      getCurrentNetworkLegacyGasAPICompatibility: () => {
        const chainId = this.#getGlobalChainId();
        return chainId === CHAIN_IDS.BSC;
      },
      getChainId: () => this.#getGlobalChainId(),
    });

    this.appStateController = new AppStateController({
      addUnlockListener: this.on.bind(this, 'unlock'),
      isUnlocked: this.isUnlocked.bind(this),
      state: initState.AppStateController,
      onInactiveTimeout: () => this.setLocked(),
      messenger: this.controllerMessenger.getRestricted({
        name: 'AppStateController',
        allowedActions: [
          `${this.approvalController.name}:addRequest`,
          `${this.approvalController.name}:acceptRequest`,
          `PreferencesController:getState`,
        ],
        allowedEvents: [
          `KeyringController:qrKeyringStateChange`,
          'PreferencesController:stateChange',
        ],
      }),
      extension: this.extension,
    });

    const currencyRateMessenger = this.controllerMessenger.getRestricted({
      name: 'CurrencyRateController',
      allowedActions: [`${this.networkController.name}:getNetworkClientById`],
    });
    this.currencyRateController = new CurrencyRateController({
      includeUsdRate: true,
      messenger: currencyRateMessenger,
      state: initState.CurrencyController,
    });
    const initialFetchMultiExchangeRate =
      this.currencyRateController.fetchMultiExchangeRate.bind(
        this.currencyRateController,
      );
    this.currencyRateController.fetchMultiExchangeRate = (...args) => {
      if (this.preferencesController.state.useCurrencyRateCheck) {
        return initialFetchMultiExchangeRate(...args);
      }
      return {
        conversionRate: null,
        usdConversionRate: null,
      };
    };

    const tokenBalancesMessenger = this.controllerMessenger.getRestricted({
      name: 'TokenBalancesController',
      allowedActions: [
        'NetworkController:getState',
        'NetworkController:getNetworkClientById',
        'TokensController:getState',
        'PreferencesController:getState',
        'AccountsController:getSelectedAccount',
      ],
      allowedEvents: [
        'PreferencesController:stateChange',
        'TokensController:stateChange',
        'NetworkController:stateChange',
      ],
    });

    this.tokenBalancesController = new TokenBalancesController({
      messenger: tokenBalancesMessenger,
      state: initState.TokenBalancesController,
      interval: 30000,
    });

    const phishingControllerMessenger = this.controllerMessenger.getRestricted({
      name: 'PhishingController',
    });

    this.phishingController = new PhishingController({
      messenger: phishingControllerMessenger,
      state: initState.PhishingController,
      hotlistRefreshInterval: process.env.IN_TEST ? 5 * SECOND : undefined,
      stalelistRefreshInterval: process.env.IN_TEST ? 30 * SECOND : undefined,
    });

    const announcementMessenger = this.controllerMessenger.getRestricted({
      name: 'AnnouncementController',
    });

    this.announcementController = new AnnouncementController({
      messenger: announcementMessenger,
      allAnnouncements: UI_NOTIFICATIONS,
      state: initState.AnnouncementController,
    });

    const networkOrderMessenger = this.controllerMessenger.getRestricted({
      name: 'NetworkOrderController',
      allowedEvents: ['NetworkController:stateChange'],
    });
    this.networkOrderController = new NetworkOrderController({
      messenger: networkOrderMessenger,
      state: initState.NetworkOrderController,
    });

    const accountOrderMessenger = this.controllerMessenger.getRestricted({
      name: 'AccountOrderController',
    });
    this.accountOrderController = new AccountOrderController({
      messenger: accountOrderMessenger,
      state: initState.AccountOrderController,
    });

    const multichainRatesControllerMessenger =
      this.controllerMessenger.getRestricted({
        name: 'RatesController',
      });
    this.multichainRatesController = new RatesController({
      state: initState.MultichainRatesController,
      messenger: multichainRatesControllerMessenger,
      includeUsdRate: true,
      fetchMultiExchangeRate,
    });

    this.controllerMessenger.subscribe(
      'PreferencesController:stateChange',
      previousValueComparator((prevState, currState) => {
        const { useCurrencyRateCheck: prevUseCurrencyRateCheck } = prevState;
        const { useCurrencyRateCheck: currUseCurrencyRateCheck } = currState;
        if (currUseCurrencyRateCheck && !prevUseCurrencyRateCheck) {
          this.tokenRatesController.enable();
        } else if (!currUseCurrencyRateCheck && prevUseCurrencyRateCheck) {
          this.tokenRatesController.disable();
        }
      }, this.preferencesController.state),
    );

    this.ensController = new EnsController({
      messenger: this.controllerMessenger.getRestricted({
        name: 'EnsController',
        allowedActions: [
          'NetworkController:getNetworkClientById',
          'NetworkController:getState',
        ],
        allowedEvents: [],
      }),
      onNetworkDidChange: networkControllerMessenger.subscribe.bind(
        networkControllerMessenger,
        'NetworkController:networkDidChange',
      ),
    });

    const onboardingControllerMessenger =
      this.controllerMessenger.getRestricted({
        name: 'OnboardingController',
        allowedActions: [],
        allowedEvents: [],
      });
    this.onboardingController = new OnboardingController({
      messenger: onboardingControllerMessenger,
      state: initState.OnboardingController,
    });

    let additionalKeyrings = [keyringBuilderFactory(QRHardwareKeyring)];

    const keyringOverrides = this.opts.overrides?.keyrings;

    if (isManifestV3 === false) {
      const additionalKeyringTypes = [
        keyringOverrides?.lattice || LatticeKeyring,
        QRHardwareKeyring,
      ];

      const additionalBridgedKeyringTypes = [
        {
          keyring: keyringOverrides?.trezor || TrezorKeyring,
          bridge: keyringOverrides?.trezorBridge || TrezorConnectBridge,
        },
        {
          keyring: keyringOverrides?.oneKey || OneKeyKeyring,
          bridge: keyringOverrides?.oneKeyBridge || TrezorConnectBridge,
        },
        {
          keyring: keyringOverrides?.ledger || LedgerKeyring,
          bridge: keyringOverrides?.ledgerBridge || LedgerIframeBridge,
        },
      ];

      additionalKeyrings = additionalKeyringTypes.map((keyringType) =>
        keyringBuilderFactory(keyringType),
      );

      additionalBridgedKeyringTypes.forEach((keyringType) =>
        additionalKeyrings.push(
          hardwareKeyringBuilderFactory(
            keyringType.keyring,
            keyringType.bridge,
          ),
        ),
      );
    } else {
      additionalKeyrings.push(
        hardwareKeyringBuilderFactory(
          TrezorKeyring,
          keyringOverrides?.trezorBridge || TrezorOffscreenBridge,
        ),
        hardwareKeyringBuilderFactory(
          OneKeyKeyring,
          keyringOverrides?.oneKey || TrezorOffscreenBridge,
        ),
        hardwareKeyringBuilderFactory(
          LedgerKeyring,
          keyringOverrides?.ledgerBridge || LedgerOffscreenBridge,
        ),
        keyringBuilderFactory(LatticeKeyringOffscreen),
      );
    }

    ///: BEGIN:ONLY_INCLUDE_IF(build-mmi)
    for (const custodianType of Object.keys(CUSTODIAN_TYPES)) {
      additionalKeyrings.push(
        mmiKeyringBuilderFactory(CUSTODIAN_TYPES[custodianType].keyringClass, {
          mmiConfigurationController: this.mmiConfigurationController,
          captureException,
        }),
      );
    }
    ///: END:ONLY_INCLUDE_IF

    ///: BEGIN:ONLY_INCLUDE_IF(keyring-snaps)
    const snapKeyringBuildMessenger = this.controllerMessenger.getRestricted({
      name: 'SnapKeyring',
      allowedActions: [
        'ApprovalController:addRequest',
        'ApprovalController:acceptRequest',
        'ApprovalController:rejectRequest',
        'ApprovalController:startFlow',
        'ApprovalController:endFlow',
        'ApprovalController:showSuccess',
        'ApprovalController:showError',
        'PhishingController:test',
        'PhishingController:maybeUpdateState',
        'KeyringController:getAccounts',
        'AccountsController:setSelectedAccount',
        'AccountsController:getAccountByAddress',
        'AccountsController:setAccountName',
        'AccountsController:listMultichainAccounts',
        'SnapController:handleRequest',
        'SnapController:get',
        'PreferencesController:getState',
      ],
    });

    // Necessary to persist the keyrings and update the accounts both within the keyring controller and accounts controller
    const persistAndUpdateAccounts = async () => {
      await this.keyringController.persistAllKeyrings();
      await this.accountsController.updateAccounts();
    };

    additionalKeyrings.push(
      snapKeyringBuilder(snapKeyringBuildMessenger, {
        persistKeyringHelper: () => persistAndUpdateAccounts(),
        removeAccountHelper: (address) => this.removeAccount(address),
        trackEvent: (...args) => this.metaMetricsController.trackEvent(...args),
      }),
    );

    ///: END:ONLY_INCLUDE_IF

    const keyringControllerMessenger = this.controllerMessenger.getRestricted({
      name: 'KeyringController',
    });

    this.keyringController = new KeyringController({
      cacheEncryptionKey: true,
      keyringBuilders: additionalKeyrings,
      state: initState.KeyringController,
      encryptor: opts.encryptor || encryptorFactory(600_000),
      messenger: keyringControllerMessenger,
    });

    this.controllerMessenger.subscribe('KeyringController:unlock', () =>
      this._onUnlock(),
    );
    this.controllerMessenger.subscribe('KeyringController:lock', () =>
      this._onLock(),
    );

    this.controllerMessenger.subscribe(
      'KeyringController:stateChange',
      (state) => {
        this._onKeyringControllerUpdate(state);
      },
    );

    this.permissionController = new PermissionController({
      messenger: this.controllerMessenger.getRestricted({
        name: 'PermissionController',
        allowedActions: [
          `${this.approvalController.name}:addRequest`,
          `${this.approvalController.name}:hasRequest`,
          `${this.approvalController.name}:acceptRequest`,
          `${this.approvalController.name}:rejectRequest`,
          `SnapController:getPermitted`,
          `SnapController:install`,
          `SubjectMetadataController:getSubjectMetadata`,
        ],
      }),
      state: initState.PermissionController,
      caveatSpecifications: getCaveatSpecifications({
        listAccounts: this.accountsController.listAccounts.bind(
          this.accountsController,
        ),
        findNetworkClientIdByChainId:
          this.networkController.findNetworkClientIdByChainId.bind(
            this.networkController,
          ),
        isNonEvmScopeSupported: this.controllerMessenger.call.bind(
          this.controllerMessenger,
          'MultichainRouter:isSupportedScope',
        ),
        getNonEvmAccountAddresses: this.controllerMessenger.call.bind(
          this.controllerMessenger,
          'MultichainRouter:getSupportedAccounts',
        ),
      }),
      permissionSpecifications: {
        ...getPermissionSpecifications(),
        ...this.getSnapPermissionSpecifications(),
      },
      unrestrictedMethods,
    });

    this.selectedNetworkController = new SelectedNetworkController({
      messenger: this.controllerMessenger.getRestricted({
        name: 'SelectedNetworkController',
        allowedActions: [
          'NetworkController:getNetworkClientById',
          'NetworkController:getState',
          'NetworkController:getSelectedNetworkClient',
          'PermissionController:hasPermissions',
          'PermissionController:getSubjectNames',
        ],
        allowedEvents: [
          'NetworkController:stateChange',
          'PermissionController:stateChange',
        ],
      }),
      state: initState.SelectedNetworkController,
      useRequestQueuePreference: true,
      onPreferencesStateChange: () => {
        // noop
        // we have removed the ability to toggle the useRequestQueue preference
        // both useRequestQueue and onPreferencesStateChange will be removed
        // once mobile supports per dapp network selection
        // see https://github.com/MetaMask/core/pull/5065#issue-2736965186
      },
      domainProxyMap: new WeakRefObjectMap(),
    });

    this.permissionLogController = new PermissionLogController({
      messenger: this.controllerMessenger.getRestricted({
        name: 'PermissionLogController',
      }),
      restrictedMethods: new Set(Object.keys(RestrictedMethods)),
      state: initState.PermissionLogController,
    });

    this.subjectMetadataController = new SubjectMetadataController({
      messenger: this.controllerMessenger.getRestricted({
        name: 'SubjectMetadataController',
        allowedActions: [`${this.permissionController.name}:hasPermissions`],
      }),
      state: initState.SubjectMetadataController,
      subjectCacheLimit: 100,
    });

    // @TODO(snaps): This fixes an issue where `withKeyring` would lock the `KeyringController` mutex.
    // That meant that if a snap requested a keyring operation (like requesting entropy) while the `KeyringController` was locked,
    // it would cause a deadlock.
    // This is a temporary fix until we can refactor how we handle requests to the Snaps Keyring.
    const withSnapKeyring = async (operation) => {
      const keyring = await this.getSnapKeyring();

      return operation({ keyring });
    };

    const multichainRouterMessenger = this.controllerMessenger.getRestricted({
      name: 'MultichainRouter',
      allowedActions: [
        `SnapController:getAll`,
        `SnapController:handleRequest`,
        `${this.permissionController.name}:getPermissions`,
        `AccountsController:listMultichainAccounts`,
      ],
      allowedEvents: [],
    });

    this.multichainRouter = new MultichainRouter({
      messenger: multichainRouterMessenger,
      withSnapKeyring,
    });

    // account tracker watches balances, nonces, and any code at their address
    this.accountTrackerController = new AccountTrackerController({
      state: { accounts: {} },
      messenger: this.controllerMessenger.getRestricted({
        name: 'AccountTrackerController',
        allowedActions: [
          'AccountsController:getSelectedAccount',
          'NetworkController:getState',
          'NetworkController:getNetworkClientById',
          'OnboardingController:getState',
          'PreferencesController:getState',
        ],
        allowedEvents: [
          'AccountsController:selectedEvmAccountChange',
          'OnboardingController:stateChange',
          'KeyringController:accountRemoved',
        ],
      }),
      provider: this.provider,
      blockTracker: this.blockTracker,
      getNetworkIdentifier: (providerConfig) => {
        const { type, rpcUrl } =
          providerConfig ??
          getProviderConfig({
            metamask: this.networkController.state,
          });
        return type === NETWORK_TYPES.RPC ? rpcUrl : type;
      },
    });

    // start and stop polling for balances based on activeControllerConnections
    this.on('controllerConnectionChanged', (activeControllerConnections) => {
      const { completedOnboarding } = this.onboardingController.state;
      if (activeControllerConnections > 0 && completedOnboarding) {
        this.triggerNetworkrequests();
      } else {
        this.stopNetworkRequests();
      }
    });

    this.controllerMessenger.subscribe(
      `${this.onboardingController.name}:stateChange`,
      previousValueComparator(async (prevState, currState) => {
        const { completedOnboarding: prevCompletedOnboarding } = prevState;
        const { completedOnboarding: currCompletedOnboarding } = currState;
        if (!prevCompletedOnboarding && currCompletedOnboarding) {
          const { address } = this.accountsController.getSelectedAccount();

          ///: BEGIN:ONLY_INCLUDE_IF(solana)
          await this._addSolanaAccount();
          ///: END:ONLY_INCLUDE_IF
          await this._addAccountsWithBalance();

          this.postOnboardingInitialization();
          this.triggerNetworkrequests();

          // execute once the token detection on the post-onboarding
          await this.tokenDetectionController.detectTokens({
            selectedAddress: address,
          });
        }
      }, this.onboardingController.state),
    );

    const tokenDetectionControllerMessenger =
      this.controllerMessenger.getRestricted({
        name: 'TokenDetectionController',
        allowedActions: [
          'AccountsController:getAccount',
          'AccountsController:getSelectedAccount',
          'KeyringController:getState',
          'NetworkController:getNetworkClientById',
          'NetworkController:getNetworkConfigurationByNetworkClientId',
          'NetworkController:getState',
          'PreferencesController:getState',
          'TokenListController:getState',
          'TokensController:getState',
          'TokensController:addDetectedTokens',
        ],
        allowedEvents: [
          'AccountsController:selectedEvmAccountChange',
          'KeyringController:lock',
          'KeyringController:unlock',
          'NetworkController:networkDidChange',
          'PreferencesController:stateChange',
          'TokenListController:stateChange',
        ],
      });

    this.tokenDetectionController = new TokenDetectionController({
      messenger: tokenDetectionControllerMessenger,
      getBalancesInSingleCall: (...args) =>
        this.assetsContractController.getBalancesInSingleCall(...args),
      trackMetaMetricsEvent: this.metaMetricsController.trackEvent.bind(
        this.metaMetricsController,
      ),
      useAccountsAPI: true,
      platform: 'extension',
    });

    const addressBookControllerMessenger =
      this.controllerMessenger.getRestricted({
        name: 'AddressBookController',
        allowedActions: [],
        allowedEvents: [],
      });

    this.addressBookController = new AddressBookController({
      messenger: addressBookControllerMessenger,
      state: initState.AddressBookController,
    });

    this.alertController = new AlertController({
      state: initState.AlertController,
      messenger: this.controllerMessenger.getRestricted({
        name: 'AlertController',
        allowedEvents: ['AccountsController:selectedAccountChange'],
        allowedActions: ['AccountsController:getSelectedAccount'],
      }),
    });

    ///: BEGIN:ONLY_INCLUDE_IF(build-mmi)
    this.custodyController = new CustodyController({
      initState: initState.CustodyController,
      captureException,
    });
    this.institutionalFeaturesController = new InstitutionalFeaturesController({
      initState: initState.InstitutionalFeaturesController,
      showConfirmRequest: opts.showUserConfirmation,
    });
    this.transactionUpdateController = new TransactionUpdateController({
      initState: initState.TransactionUpdateController,
      getCustodyKeyring: this.getCustodyKeyringIfExists.bind(this),
      mmiConfigurationController: this.mmiConfigurationController,
      captureException,
    });
    ///: END:ONLY_INCLUDE_IF

    this.backup = new Backup({
      preferencesController: this.preferencesController,
      addressBookController: this.addressBookController,
      accountsController: this.accountsController,
      networkController: this.networkController,
      trackMetaMetricsEvent: this.metaMetricsController.trackEvent.bind(
        this.metaMetricsController,
      ),
    });

    // This gets used as a ...spread parameter in two places: new TransactionController() and createRPCMethodTrackingMiddleware()
    this.snapAndHardwareMetricsParams = {
      getSelectedAccount: this.accountsController.getSelectedAccount.bind(
        this.accountsController,
      ),
      getAccountType: this.getAccountType.bind(this),
      getDeviceModel: this.getDeviceModel.bind(this),
      getHardwareTypeForMetric: this.getHardwareTypeForMetric.bind(this),
      snapAndHardwareMessenger: this.controllerMessenger.getRestricted({
        name: 'SnapAndHardwareMessenger',
        allowedActions: [
          'KeyringController:getKeyringForAccount',
          'SnapController:get',
          'AccountsController:getSelectedAccount',
        ],
      }),
    };

    this.decryptMessageController = new DecryptMessageController({
      getState: this.getState.bind(this),
      messenger: this.controllerMessenger.getRestricted({
        name: 'DecryptMessageController',
        allowedActions: [
          `${this.approvalController.name}:addRequest`,
          `${this.approvalController.name}:acceptRequest`,
          `${this.approvalController.name}:rejectRequest`,
          `${this.keyringController.name}:decryptMessage`,
        ],
        allowedEvents: [
          'DecryptMessageManager:stateChange',
          'DecryptMessageManager:unapprovedMessage',
        ],
      }),
      managerMessenger: this.controllerMessenger.getRestricted({
        name: 'DecryptMessageManager',
      }),
      metricsEvent: this.metaMetricsController.trackEvent.bind(
        this.metaMetricsController,
      ),
    });

    this.encryptionPublicKeyController = new EncryptionPublicKeyController({
      messenger: this.controllerMessenger.getRestricted({
        name: 'EncryptionPublicKeyController',
        allowedActions: [
          `${this.approvalController.name}:addRequest`,
          `${this.approvalController.name}:acceptRequest`,
          `${this.approvalController.name}:rejectRequest`,
        ],
        allowedEvents: [
          'EncryptionPublicKeyManager:stateChange',
          'EncryptionPublicKeyManager:unapprovedMessage',
        ],
      }),
      managerMessenger: this.controllerMessenger.getRestricted({
        name: 'EncryptionPublicKeyManager',
      }),
      getEncryptionPublicKey:
        this.keyringController.getEncryptionPublicKey.bind(
          this.keyringController,
        ),
      getAccountKeyringType: this.keyringController.getAccountKeyringType.bind(
        this.keyringController,
      ),
      getState: this.getState.bind(this),
      metricsEvent: this.metaMetricsController.trackEvent.bind(
        this.metaMetricsController,
      ),
    });

    this.signatureController = new SignatureController({
      messenger: this.controllerMessenger.getRestricted({
        name: 'SignatureController',
        allowedActions: [
          `${this.accountsController.name}:getState`,
          `${this.approvalController.name}:addRequest`,
          `${this.keyringController.name}:signMessage`,
          `${this.keyringController.name}:signPersonalMessage`,
          `${this.keyringController.name}:signTypedMessage`,
          `${this.loggingController.name}:add`,
          `${this.networkController.name}:getNetworkClientById`,
        ],
      }),
      trace,
      decodingApiUrl: process.env.DECODING_API_URL,
      isDecodeSignatureRequestEnabled: () =>
        this.preferencesController.state.useTransactionSimulations,
    });

    this.signatureController.hub.on(
      'cancelWithReason',
      ({ metadata: message, reason }) => {
        this.metaMetricsController.trackEvent({
          event: reason,
          category: MetaMetricsEventCategory.Transactions,
          properties: {
            action: 'Sign Request',
            type: message.type,
          },
        });
      },
    );

    ///: BEGIN:ONLY_INCLUDE_IF(build-mmi)
    const transactionMetricsRequest = this.getTransactionMetricsRequest();

    const mmiControllerMessenger = this.controllerMessenger.getRestricted({
      name: 'MMIController',
      allowedActions: [
        'AccountsController:getAccountByAddress',
        'AccountsController:setAccountName',
        'AccountsController:listAccounts',
        'AccountsController:getSelectedAccount',
        'AccountsController:setSelectedAccount',
        'MetaMetricsController:getState',
        'NetworkController:getState',
        'NetworkController:setActiveNetwork',
      ],
    });

    this.mmiController = new MMIController({
      messenger: mmiControllerMessenger,
      mmiConfigurationController: this.mmiConfigurationController,
      keyringController: this.keyringController,
      appStateController: this.appStateController,
      transactionUpdateController: this.transactionUpdateController,
      custodyController: this.custodyController,
      getState: this.getState.bind(this),
      getPendingNonce: this.getPendingNonce.bind(this),
      accountTrackerController: this.accountTrackerController,
      networkController: this.networkController,
      metaMetricsController: this.metaMetricsController,
      permissionController: this.permissionController,
      signatureController: this.signatureController,
      platform: this.platform,
      extension: this.extension,
      getTransactions: (...args) => this.txController.getTransactions(...args),
      setTxStatusSigned: (id) =>
        this.txController.updateCustodialTransaction(id, {
          status: TransactionStatus.signed,
        }),
      setTxStatusSubmitted: (id) =>
        this.txController.updateCustodialTransaction(id, {
          status: TransactionStatus.submitted,
        }),
      setTxStatusFailed: (id, reason) =>
        this.txController.updateCustodialTransaction(id, {
          status: TransactionStatus.failed,
          errorMessage: reason,
        }),
      trackTransactionEvents: handleMMITransactionUpdate.bind(
        null,
        transactionMetricsRequest,
      ),
      updateTransaction: (txMeta, note) =>
        this.txController.updateTransaction(txMeta, note),
      updateTransactionHash: (id, hash) =>
        this.txController.updateCustodialTransaction(id, { hash }),
      setChannelId: (channelId) =>
        this.institutionalFeaturesController.setChannelId(channelId),
      setConnectionRequest: (payload) =>
        this.institutionalFeaturesController.setConnectionRequest(payload),
    });
    ///: END:ONLY_INCLUDE_IF

    const swapsControllerMessenger = this.controllerMessenger.getRestricted({
      name: 'SwapsController',
      // TODO: allow these internal calls once GasFeeController and TransactionController
      // export these action types and register its action handlers
      // allowedActions: [
      //   'GasFeeController:getEIP1559GasFeeEstimates',
      //   'TransactionController:getLayer1GasFee',
      // ],
      allowedActions: [
        'NetworkController:getState',
        'NetworkController:getNetworkClientById',
        'TokenRatesController:getState',
      ],
      allowedEvents: [],
    });

    this.swapsController = new SwapsController(
      {
        messenger: swapsControllerMessenger,
        getBufferedGasLimit: async (txMeta, multiplier) => {
          const { gas: gasLimit, simulationFails } =
            await this.txController.estimateGasBuffered(
              txMeta.txParams,
              multiplier,
              this.#getGlobalNetworkClientId(),
            );

          return { gasLimit, simulationFails };
        },
        // TODO: Remove once GasFeeController exports this action type
        getEIP1559GasFeeEstimates:
          this.gasFeeController.fetchGasFeeEstimates.bind(
            this.gasFeeController,
          ),
        // TODO: Remove once TransactionController exports this action type
        getLayer1GasFee: (...args) =>
          this.txController.getLayer1GasFee(...args),
        trackMetaMetricsEvent: this.metaMetricsController.trackEvent.bind(
          this.metaMetricsController,
        ),
      },
      initState.SwapsController,
    );

    const bridgeControllerMessenger = this.controllerMessenger.getRestricted({
      name: BRIDGE_CONTROLLER_NAME,
      allowedActions: [
        'AccountsController:getSelectedMultichainAccount',
        'SnapController:handleRequest',
        'NetworkController:getState',
        'NetworkController:getNetworkClientById',
        'NetworkController:findNetworkClientIdByChainId',
        'TokenRatesController:getState',
        'MultichainAssetsRatesController:getState',
        'RemoteFeatureFlagController:getState',
        'CurrencyRateController:getState',
      ],
      allowedEvents: [],
    });
    this.bridgeController = new BridgeController({
      messenger: bridgeControllerMessenger,
      clientId: BridgeClientId.EXTENSION,
      // TODO: Remove once TransactionController exports this action type
      getLayer1GasFee: (...args) => this.txController.getLayer1GasFee(...args),
      fetchFn: async (url, { headers, signal, ...requestOptions }) =>
        await fetchWithCache({
          url,
          fetchOptions: { method: 'GET', headers, signal },
          ...requestOptions,
        }),
      trackMetaMetricsFn: (event, properties) => {
        const actionId = (Date.now() + Math.random()).toString();
        const trackEvent = this.metaMetricsController.trackEvent.bind(
          this.metaMetricsController,
        );
        trackEvent({
          category: UNIFIED_SWAP_BRIDGE_EVENT_CATEGORY,
          event,
          properties: {
            ...(properties ?? {}),
            environmentType: getEnvironmentType(),
            actionId,
          },
        });
      },
      config: {
        customBridgeApiBaseUrl: BRIDGE_API_BASE_URL,
      },
    });

    const bridgeStatusControllerMessenger =
      this.controllerMessenger.getRestricted({
        name: BRIDGE_STATUS_CONTROLLER_NAME,
        allowedActions: [
          'AccountsController:getSelectedMultichainAccount',
          'NetworkController:getNetworkClientById',
          'NetworkController:findNetworkClientIdByChainId',
          'NetworkController:getState',
          'BridgeController:getBridgeERC20Allowance',
          'BridgeController:trackUnifiedSwapBridgeEvent',
          'GasFeeController:getState',
          'AccountsController:getAccountByAddress',
          'SnapController:handleRequest',
          'TransactionController:getState',
        ],
        allowedEvents: [],
      });
    this.bridgeStatusController = new BridgeStatusController({
      messenger: bridgeStatusControllerMessenger,
      state: initState.BridgeStatusController,
      fetchFn: async (url, { headers, signal, ...requestOptions }) =>
        await fetchWithCache({
          url,
          fetchOptions: { method: 'GET', headers, signal },
          ...requestOptions,
          cacheOptions: { cacheRefreshTime: 0 },
        }),
      addTransactionFn: (...args) => this.txController.addTransaction(...args),
      estimateGasFeeFn: (...args) => this.txController.estimateGasFee(...args),
      addUserOperationFromTransactionFn: (...args) =>
        this.userOperationController.addUserOperationFromTransaction(...args),
      config: {
        customBridgeApiBaseUrl: BRIDGE_API_BASE_URL,
      },
    });

    const smartTransactionsControllerMessenger =
      this.controllerMessenger.getRestricted({
        name: 'SmartTransactionsController',
        allowedActions: [
          'NetworkController:getNetworkClientById',
          'NetworkController:getState',
        ],
        allowedEvents: ['NetworkController:stateChange'],
      });
    this.smartTransactionsController = new SmartTransactionsController({
      supportedChainIds: getAllowedSmartTransactionsChainIds(),
      clientId: ClientId.Extension,
      getNonceLock: (address) =>
        this.txController.getNonceLock(
          address,
          this.#getGlobalNetworkClientId(),
        ),
      confirmExternalTransaction: (...args) =>
        this.txController.confirmExternalTransaction(...args),
      trackMetaMetricsEvent: this.metaMetricsController.trackEvent.bind(
        this.metaMetricsController,
      ),
      state: initState.SmartTransactionsController,
      messenger: smartTransactionsControllerMessenger,
      getTransactions: (...args) => this.txController.getTransactions(...args),
      updateTransaction: (...args) =>
        this.txController.updateTransaction(...args),
      getFeatureFlags: () => {
        const state = this._getMetaMaskState();
        return getFeatureFlagsByChainId(state);
      },
      getMetaMetricsProps: async () => {
        const selectedAddress =
          this.accountsController.getSelectedAccount().address;
        const accountHardwareType = await this.getHardwareTypeForMetric(
          selectedAddress,
        );
        const accountType = await this.getAccountType(selectedAddress);
        const deviceModel = await this.getDeviceModel(selectedAddress);
        return {
          accountHardwareType,
          accountType,
          deviceModel,
        };
      },
    });

    const isExternalNameSourcesEnabled = () =>
      this.preferencesController.state.useExternalNameSources;

    this.nameController = new NameController({
      messenger: this.controllerMessenger.getRestricted({
        name: 'NameController',
        allowedActions: [],
      }),
      providers: [
        new ENSNameProvider({
          reverseLookup: this.ensController.reverseResolveAddress.bind(
            this.ensController,
          ),
        }),
        new EtherscanNameProvider({ isEnabled: isExternalNameSourcesEnabled }),
        new TokenNameProvider({ isEnabled: isExternalNameSourcesEnabled }),
        new LensNameProvider({ isEnabled: isExternalNameSourcesEnabled }),
        new SnapsNameProvider({
          messenger: this.controllerMessenger.getRestricted({
            name: 'SnapsNameProvider',
            allowedActions: [
              'SnapController:getAll',
              'SnapController:get',
              'SnapController:handleRequest',
              'PermissionController:getState',
            ],
          }),
        }),
      ],
      state: initState.NameController,
    });

    const petnamesBridgeMessenger = this.controllerMessenger.getRestricted({
      name: 'PetnamesBridge',
      allowedEvents: [
        'NameController:stateChange',
        'AccountsController:stateChange',
        'AddressBookController:stateChange',
      ],
      allowedActions: ['AccountsController:listAccounts'],
    });

    new AddressBookPetnamesBridge({
      addressBookController: this.addressBookController,
      nameController: this.nameController,
      messenger: petnamesBridgeMessenger,
    }).init();

    new AccountIdentitiesPetnamesBridge({
      nameController: this.nameController,
      messenger: petnamesBridgeMessenger,
    }).init();

    this.userOperationController = new UserOperationController({
      entrypoint: process.env.EIP_4337_ENTRYPOINT,
      getGasFeeEstimates: this.gasFeeController.fetchGasFeeEstimates.bind(
        this.gasFeeController,
      ),
      messenger: this.controllerMessenger.getRestricted({
        name: 'UserOperationController',
        allowedActions: [
          'ApprovalController:addRequest',
          'NetworkController:getNetworkClientById',
          'KeyringController:prepareUserOperation',
          'KeyringController:patchUserOperation',
          'KeyringController:signUserOperation',
        ],
      }),
      state: initState.UserOperationController,
    });

    this.userOperationController.hub.on(
      'user-operation-added',
      this._onUserOperationAdded.bind(this),
    );

    this.userOperationController.hub.on(
      'transaction-updated',
      this._onUserOperationTransactionUpdated.bind(this),
    );

    // ensure AccountTrackerController updates balances after network change
    networkControllerMessenger.subscribe(
      'NetworkController:networkDidChange',
      () => {
        this.accountTrackerController.updateAccounts();
      },
    );

    // RemoteFeatureFlagController has subscription for preferences changes
    this.controllerMessenger.subscribe(
      'PreferencesController:stateChange',
      previousValueComparator((prevState, currState) => {
        const { useExternalServices: prevUseExternalServices } = prevState;
        const { useExternalServices: currUseExternalServices } = currState;
        if (currUseExternalServices && !prevUseExternalServices) {
          this.remoteFeatureFlagController.enable();
          this.remoteFeatureFlagController.updateRemoteFeatureFlags();
        } else if (!currUseExternalServices && prevUseExternalServices) {
          this.remoteFeatureFlagController.disable();
        }
      }, this.preferencesController.state),
    );

    // Initialize RemoteFeatureFlagController
    const remoteFeatureFlagControllerMessenger =
      this.controllerMessenger.getRestricted({
        name: 'RemoteFeatureFlagController',
        allowedActions: [],
        allowedEvents: [],
      });
    remoteFeatureFlagControllerMessenger.subscribe(
      'RemoteFeatureFlagController:stateChange',
      (isRpcFailoverEnabled) => {
        if (isRpcFailoverEnabled) {
          console.log(
            'isRpcFailoverEnabled = ',
            isRpcFailoverEnabled,
            ', enabling RPC failover',
          );
          this.networkController.enableRpcFailover();
        } else {
          console.log(
            'isRpcFailoverEnabled = ',
            isRpcFailoverEnabled,
            ', disabling RPC failover',
          );
          this.networkController.disableRpcFailover();
        }
      },
      (state) => state.remoteFeatureFlags.walletFrameworkRpcFailoverEnabled,
    );
    this.remoteFeatureFlagController = new RemoteFeatureFlagController({
      messenger: remoteFeatureFlagControllerMessenger,
      fetchInterval: 15 * 60 * 1000, // 15 minutes in milliseconds
      disabled: !this.preferencesController.state.useExternalServices,
      getMetaMetricsId: () => this.metaMetricsController.getMetaMetricsId(),
      clientConfigApiService: new ClientConfigApiService({
        fetch: globalThis.fetch.bind(globalThis),
        config: {
          client: ClientType.Extension,
          distribution:
            this._getConfigForRemoteFeatureFlagRequest().distribution,
          environment: this._getConfigForRemoteFeatureFlagRequest().environment,
        },
      }),
    });

    const existingControllers = [
      this.networkController,
      this.preferencesController,
      this.gasFeeController,
      this.onboardingController,
      this.keyringController,
      ///: BEGIN:ONLY_INCLUDE_IF(build-mmi)
      this.transactionUpdateController,
      ///: END:ONLY_INCLUDE_IF
      this.smartTransactionsController,
    ];

    /** @type {import('./controller-init/utils').InitFunctions} */
    const controllerInitFunctions = {
      ExecutionService: ExecutionServiceInit,
      InstitutionalSnapController: InstitutionalSnapControllerInit,
      RateLimitController: RateLimitControllerInit,
      SnapsRegistry: SnapsRegistryInit,
      SnapController: SnapControllerInit,
      SnapInsightsController: SnapInsightsControllerInit,
      SnapInterfaceController: SnapInterfaceControllerInit,
      CronjobController: CronjobControllerInit,
      PPOMController: PPOMControllerInit,
      TransactionController: TransactionControllerInit,
      NftController: NftControllerInit,
      AssetsContractController: AssetsContractControllerInit,
      NftDetectionController: NftDetectionControllerInit,
      TokenRatesController: TokenRatesControllerInit,
      ///: BEGIN:ONLY_INCLUDE_IF(multichain)
      MultichainAssetsController: MultichainAssetsControllerInit,
      MultichainAssetsRatesController: MultichainAssetsRatesControllerInit,
      MultichainBalancesController: MultichainBalancesControllerInit,
      MultichainTransactionsController: MultichainTransactionsControllerInit,
      ///: END:ONLY_INCLUDE_IF
      MultichainNetworkController: MultichainNetworkControllerInit,
      AuthenticationController: AuthenticationControllerInit,
      UserStorageController: UserStorageControllerInit,
      NotificationServicesController: NotificationServicesControllerInit,
      NotificationServicesPushController:
        NotificationServicesPushControllerInit,
      DeFiPositionsController: DeFiPositionsControllerInit,
      DelegationController: DelegationControllerInit,
    };

    const {
      controllerApi,
      controllerMemState,
      controllerPersistedState,
      controllersByName,
    } = this.#initControllers({
      existingControllers,
      initFunctions: controllerInitFunctions,
      initState,
    });

    this.controllerApi = controllerApi;
    this.controllerMemState = controllerMemState;
    this.controllerPersistedState = controllerPersistedState;
    this.controllersByName = controllersByName;

    // Backwards compatibility for existing references
    this.cronjobController = controllersByName.CronjobController;
    this.rateLimitController = controllersByName.RateLimitController;
    this.snapController = controllersByName.SnapController;
    this.snapInsightsController = controllersByName.SnapInsightsController;
    this.snapInterfaceController = controllersByName.SnapInterfaceController;
    this.snapsRegistry = controllersByName.SnapsRegistry;
    this.ppomController = controllersByName.PPOMController;
    this.txController = controllersByName.TransactionController;
    this.nftController = controllersByName.NftController;
    this.nftDetectionController = controllersByName.NftDetectionController;
    this.assetsContractController = controllersByName.AssetsContractController;
    ///: BEGIN:ONLY_INCLUDE_IF(multichain)
    this.multichainAssetsController =
      controllersByName.MultichainAssetsController;
    this.multichainBalancesController =
      controllersByName.MultichainBalancesController;
    this.multichainTransactionsController =
      controllersByName.MultichainTransactionsController;
    this.multichainAssetsRatesController =
      controllersByName.MultichainAssetsRatesController;
    ///: END:ONLY_INCLUDE_IF
    this.tokenRatesController = controllersByName.TokenRatesController;
    this.multichainNetworkController =
      controllersByName.MultichainNetworkController;
    this.authenticationController = controllersByName.AuthenticationController;
    this.userStorageController = controllersByName.UserStorageController;
    this.delegationController = controllersByName.DelegationController;
    this.notificationServicesController =
      controllersByName.NotificationServicesController;
    this.notificationServicesPushController =
      controllersByName.NotificationServicesPushController;
    this.deFiPositionsController = controllersByName.DeFiPositionsController;

    this.notificationServicesController.init();

    this.controllerMessenger.subscribe(
      'TransactionController:transactionStatusUpdated',
      ({ transactionMeta }) => {
        this._onFinishedTransaction(transactionMeta);
      },
    );

    this.controllerMessenger.subscribe(
      'NotificationServicesPushController:onNewNotifications',
      (notification) => {
        this.metaMetricsController.trackEvent({
          category: MetaMetricsEventCategory.PushNotifications,
          event: MetaMetricsEventName.PushNotificationReceived,
          properties: {
            notification_id: notification.id,
            notification_type: notification.type,
            chain_id: notification?.chain_id,
          },
        });
      },
    );
    this.controllerMessenger.subscribe(
      'NotificationServicesPushController:pushNotificationClicked',
      (notification) => {
        this.metaMetricsController.trackEvent({
          category: MetaMetricsEventCategory.PushNotifications,
          event: MetaMetricsEventName.PushNotificationClicked,
          properties: {
            notification_id: notification.id,
            notification_type: notification.type,
            chain_id: notification?.chain_id,
          },
        });
      },
    );

    this.metamaskMiddleware = createMetamaskMiddleware({
      static: {
        eth_syncing: false,
        web3_clientVersion: `MetaMask/v${version}`,
      },
      version,
      // account mgmt
      getAccounts: ({ origin: innerOrigin }) => {
        if (innerOrigin === ORIGIN_METAMASK) {
          const selectedAddress =
            this.accountsController.getSelectedAccount().address;
          return selectedAddress ? [selectedAddress] : [];
        } else if (this.isUnlocked()) {
          return this.getPermittedAccounts(innerOrigin);
        }
        return []; // changing this is a breaking change
      },
      // tx signing
      processTransaction: (transactionParams, dappRequest) =>
        addDappTransaction(
          this.getAddTransactionRequest({ transactionParams, dappRequest }),
        ),
      // msg signing
      ///: BEGIN:ONLY_INCLUDE_IF(build-main,build-beta,build-flask)

      processTypedMessage: (...args) =>
        addTypedMessage({
          signatureController: this.signatureController,
          signatureParams: args,
        }),
      processTypedMessageV3: (...args) =>
        addTypedMessage({
          signatureController: this.signatureController,
          signatureParams: args,
        }),
      processTypedMessageV4: (...args) =>
        addTypedMessage({
          signatureController: this.signatureController,
          signatureParams: args,
        }),
      processPersonalMessage: (...args) =>
        addPersonalMessage({
          signatureController: this.signatureController,
          signatureParams: args,
        }),
      ///: END:ONLY_INCLUDE_IF

      ///: BEGIN:ONLY_INCLUDE_IF(build-mmi)
      /* eslint-disable no-dupe-keys */
      processTypedMessage: this.mmiController.newUnsignedMessage.bind(
        this.mmiController,
      ),
      processTypedMessageV3: this.mmiController.newUnsignedMessage.bind(
        this.mmiController,
      ),
      processTypedMessageV4: this.mmiController.newUnsignedMessage.bind(
        this.mmiController,
      ),
      processPersonalMessage: this.mmiController.newUnsignedMessage.bind(
        this.mmiController,
      ),
      setTypedMessageInProgress:
        this.signatureController.setTypedMessageInProgress.bind(
          this.signatureController,
        ),
      setPersonalMessageInProgress:
        this.signatureController.setPersonalMessageInProgress.bind(
          this.signatureController,
        ),
      /* eslint-enable no-dupe-keys */
      ///: END:ONLY_INCLUDE_IF

      processEncryptionPublicKey:
        this.encryptionPublicKeyController.newRequestEncryptionPublicKey.bind(
          this.encryptionPublicKeyController,
        ),

      processDecryptMessage:
        this.decryptMessageController.newRequestDecryptMessage.bind(
          this.decryptMessageController,
        ),
      getPendingNonce: this.getPendingNonce.bind(this),
      getPendingTransactionByHash: (hash) =>
        this.txController.state.transactions.find(
          (meta) =>
            meta.hash === hash && meta.status === TransactionStatus.submitted,
        ),

      // EIP-5792
      processSendCalls: processSendCalls.bind(
        null,
        {
          addTransactionBatch: this.txController.addTransactionBatch.bind(
            this.txController,
          ),
          getDismissSmartAccountSuggestionEnabled: () =>
            this.preferencesController.state.preferences
              .dismissSmartAccountSuggestionEnabled,
          isAtomicBatchSupported: this.txController.isAtomicBatchSupported.bind(
            this.txController,
          ),
          validateSecurity: (securityAlertId, request, chainId) =>
            validateRequestWithPPOM({
              chainId,
              ppomController: this.ppomController,
              request,
              securityAlertId,
              updateSecurityAlertResponse:
                this.updateSecurityAlertResponse.bind(this),
            }),
        },
        this.controllerMessenger,
      ),
      getCallsStatus: getCallsStatus.bind(null, this.controllerMessenger),
      getCapabilities: getCapabilities.bind(null, {
        getDismissSmartAccountSuggestionEnabled: () =>
          this.preferencesController.state.preferences
            .dismissSmartAccountSuggestionEnabled,
        isAtomicBatchSupported: this.txController.isAtomicBatchSupported.bind(
          this.txController,
        ),
      }),
    });

    // ensure isClientOpenAndUnlocked is updated when memState updates
    this.on('update', (memState) => this._onStateUpdate(memState));

    /**
     * All controllers in Memstore but not in store. They are not persisted.
     * On chrome profile re-start, they will be re-initialized.
     */
    const resetOnRestartStore = {
      AccountTracker: this.accountTrackerController,
      TokenRatesController: this.tokenRatesController,
      DecryptMessageController: this.decryptMessageController,
      EncryptionPublicKeyController: this.encryptionPublicKeyController,
      SignatureController: this.signatureController,
      SwapsController: this.swapsController,
      BridgeController: this.bridgeController,
      BridgeStatusController: this.bridgeStatusController,
      EnsController: this.ensController,
      ApprovalController: this.approvalController,
    };

    this.store.updateStructure({
      AccountsController: this.accountsController,
      AppStateController: this.appStateController,
      AppMetadataController: this.appMetadataController,
      KeyringController: this.keyringController,
      PreferencesController: this.preferencesController,
      MetaMetricsController: this.metaMetricsController,
      MetaMetricsDataDeletionController: this.metaMetricsDataDeletionController,
      AddressBookController: this.addressBookController,
      CurrencyController: this.currencyRateController,
      MultichainNetworkController: this.multichainNetworkController,
      NetworkController: this.networkController,
      AlertController: this.alertController,
      OnboardingController: this.onboardingController,
      PermissionController: this.permissionController,
      PermissionLogController: this.permissionLogController,
      SubjectMetadataController: this.subjectMetadataController,
      AnnouncementController: this.announcementController,
      NetworkOrderController: this.networkOrderController,
      AccountOrderController: this.accountOrderController,
      GasFeeController: this.gasFeeController,
      TokenListController: this.tokenListController,
      TokensController: this.tokensController,
      TokenBalancesController: this.tokenBalancesController,
      SmartTransactionsController: this.smartTransactionsController,
      NftController: this.nftController,
      PhishingController: this.phishingController,
      SelectedNetworkController: this.selectedNetworkController,
      LoggingController: this.loggingController,
      MultichainRatesController: this.multichainRatesController,
      ///: BEGIN:ONLY_INCLUDE_IF(build-mmi)
      CustodyController: this.custodyController.store,
      InstitutionalFeaturesController:
        this.institutionalFeaturesController.store,
      MmiConfigurationController: this.mmiConfigurationController.store,
      ///: END:ONLY_INCLUDE_IF
      NameController: this.nameController,
      UserOperationController: this.userOperationController,
      // Notification Controllers
      AuthenticationController: this.authenticationController,
      UserStorageController: this.userStorageController,
      NotificationServicesController: this.notificationServicesController,
      NotificationServicesPushController:
        this.notificationServicesPushController,
      RemoteFeatureFlagController: this.remoteFeatureFlagController,
      DeFiPositionsController: this.deFiPositionsController,
      ...resetOnRestartStore,
      ...controllerPersistedState,
    });

    this.memStore = new ComposableObservableStore({
      config: {
        AccountsController: this.accountsController,
        AppStateController: this.appStateController,
        AppMetadataController: this.appMetadataController,
        ///: BEGIN:ONLY_INCLUDE_IF(multichain)
        MultichainAssetsController: this.multichainAssetsController,
        MultichainBalancesController: this.multichainBalancesController,
        MultichainTransactionsController: this.multichainTransactionsController,
        MultichainAssetsRatesController: this.multichainAssetsRatesController,
        ///: END:ONLY_INCLUDE_IF
        TokenRatesController: this.tokenRatesController,
        MultichainNetworkController: this.multichainNetworkController,
        NetworkController: this.networkController,
        KeyringController: this.keyringController,
        PreferencesController: this.preferencesController,
        MetaMetricsController: this.metaMetricsController,
        MetaMetricsDataDeletionController:
          this.metaMetricsDataDeletionController,
        AddressBookController: this.addressBookController,
        CurrencyController: this.currencyRateController,
        AlertController: this.alertController,
        OnboardingController: this.onboardingController,
        PermissionController: this.permissionController,
        PermissionLogController: this.permissionLogController,
        SubjectMetadataController: this.subjectMetadataController,
        AnnouncementController: this.announcementController,
        NetworkOrderController: this.networkOrderController,
        AccountOrderController: this.accountOrderController,
        GasFeeController: this.gasFeeController,
        TokenListController: this.tokenListController,
        TokensController: this.tokensController,
        TokenBalancesController: this.tokenBalancesController,
        SmartTransactionsController: this.smartTransactionsController,
        NftController: this.nftController,
        SelectedNetworkController: this.selectedNetworkController,
        LoggingController: this.loggingController,
        MultichainRatesController: this.multichainRatesController,
        SnapController: this.snapController,
        CronjobController: this.cronjobController,
        SnapsRegistry: this.snapsRegistry,
        SnapInterfaceController: this.snapInterfaceController,
        SnapInsightsController: this.snapInsightsController,
        ///: BEGIN:ONLY_INCLUDE_IF(build-mmi)
        CustodyController: this.custodyController.store,
        InstitutionalFeaturesController:
          this.institutionalFeaturesController.store,
        MmiConfigurationController: this.mmiConfigurationController.store,
        ///: END:ONLY_INCLUDE_IF
        NameController: this.nameController,
        UserOperationController: this.userOperationController,
        // Notification Controllers
        AuthenticationController: this.authenticationController,
        UserStorageController: this.userStorageController,
        NotificationServicesController: this.notificationServicesController,
        NotificationServicesPushController:
          this.notificationServicesPushController,
        RemoteFeatureFlagController: this.remoteFeatureFlagController,
        DeFiPositionsController: this.deFiPositionsController,
        ...resetOnRestartStore,
        ...controllerMemState,
      },
      controllerMessenger: this.controllerMessenger,
    });

    // if this is the first time, clear the state of by calling these methods
    const resetMethods = [
      this.accountTrackerController.resetState.bind(
        this.accountTrackerController,
      ),
      this.decryptMessageController.resetState.bind(
        this.decryptMessageController,
      ),
      this.encryptionPublicKeyController.resetState.bind(
        this.encryptionPublicKeyController,
      ),
      this.signatureController.resetState.bind(this.signatureController),
      this.swapsController.resetState.bind(this.swapsController),
      this.bridgeController.resetState.bind(this.bridgeController),
      this.ensController.resetState.bind(this.ensController),
      this.approvalController.clear.bind(this.approvalController),
      // WE SHOULD ADD TokenListController.resetState here too. But it's not implemented yet.
    ];

    if (isManifestV3) {
      if (isFirstMetaMaskControllerSetup === true) {
        this.resetStates(resetMethods);
        this.extension.storage.session.set({
          isFirstMetaMaskControllerSetup: false,
        });
      }
    } else {
      // it's always the first time in MV2
      this.resetStates(resetMethods);
    }

    // Automatic login via config password
    const password = process.env.PASSWORD;
    if (
      !this.isUnlocked() &&
      this.onboardingController.state.completedOnboarding &&
      password &&
      !process.env.IN_TEST
    ) {
      this._loginUser(password);
    } else {
      this._startUISync();
    }

    // Lazily update the store with the current extension environment
    this.extension.runtime.getPlatformInfo().then(({ os }) => {
      this.appStateController.setBrowserEnvironment(
        os,
        // This method is presently only supported by Firefox
        this.extension.runtime.getBrowserInfo === undefined
          ? 'chrome'
          : 'firefox',
      );
    });

    this.setupControllerEventSubscriptions();
    this.setupMultichainDataAndSubscriptions();

    // For more information about these legacy streams, see here:
    // https://github.com/MetaMask/metamask-extension/issues/15491
    // TODO:LegacyProvider: Delete
    this.publicConfigStore = this.createPublicConfigStore();

    // Multiple MetaMask instances launched warning
    this.extension.runtime.onMessageExternal.addListener(onMessageReceived);
    // Fire a ping message to check if other extensions are running
    checkForMultipleVersionsRunning();

    if (this.onboardingController.state.completedOnboarding) {
      this.postOnboardingInitialization();
    }
  }

  // Provides a method for getting feature flags for the multichain
  // initial rollout, such that we can remotely modify polling interval
  getInfuraFeatureFlags() {
    fetchWithCache({
      url: 'https://swap.api.cx.metamask.io/featureFlags',
      cacheRefreshTime: MINUTE * 20,
    })
      .then(this.onFeatureFlagResponseReceived)
      .catch((e) => {
        // API unreachable (?)
        log.warn('Feature flag endpoint is unreachable', e);
      });
  }

  onFeatureFlagResponseReceived(response) {
    const { multiChainAssets = {} } = response;
    const { pollInterval } = multiChainAssets;
    // Polling interval is provided in seconds
    if (pollInterval > 0) {
      this.tokenBalancesController.setIntervalLength(pollInterval * SECOND);
    }
  }

  postOnboardingInitialization() {
    const { usePhishDetect } = this.preferencesController.state;

    this.networkController.lookupNetwork();

    if (usePhishDetect) {
      this.phishingController.maybeUpdateState();
    }
  }

  triggerNetworkrequests() {
    this.#restartSmartTransactionPoller();
    this.tokenDetectionController.enable();
    this.getInfuraFeatureFlags();
  }

  stopNetworkRequests() {
    this.txController.stopIncomingTransactionPolling();
    this.tokenDetectionController.disable();
  }

  resetStates(resetMethods) {
    resetMethods.forEach((resetMethod) => {
      try {
        resetMethod();
      } catch (err) {
        console.error(err);
      }
    });
  }

  ///: BEGIN:ONLY_INCLUDE_IF(keyring-snaps)
  /**
   * Initialize the snap keyring if it is not present.
   *
   * @returns {SnapKeyring}
   */
  async getSnapKeyring() {
    // TODO: Use `withKeyring` instead
    let [snapKeyring] = this.keyringController.getKeyringsByType(
      KeyringType.snap,
    );
    if (!snapKeyring) {
      await this.keyringController.addNewKeyring(KeyringType.snap);
      // TODO: Use `withKeyring` instead
      [snapKeyring] = this.keyringController.getKeyringsByType(
        KeyringType.snap,
      );
    }
    return snapKeyring;
  }
  ///: END:ONLY_INCLUDE_IF

  trackInsightSnapView(snapId) {
    this.metaMetricsController.trackEvent({
      event: MetaMetricsEventName.InsightSnapViewed,
      category: MetaMetricsEventCategory.Snaps,
      properties: {
        snap_id: snapId,
      },
    });
  }

  /**
   * Get snap metadata from the current state without refreshing the registry database.
   *
   * @param {string} snapId - A snap id.
   * @returns The available metadata for the snap, if any.
   */
  _getSnapMetadata(snapId) {
    return this.snapsRegistry.state.database?.verifiedSnaps?.[snapId]?.metadata;
  }

  /**
   * Passes a JSON-RPC request object to the SnapController for execution.
   *
   * @param {object} args - A bag of options.
   * @param {string} args.snapId - The ID of the recipient snap.
   * @param {string} args.origin - The origin of the RPC request.
   * @param {string} args.handler - The handler to trigger on the snap for the request.
   * @param {object} args.request - The JSON-RPC request object.
   * @returns The result of the JSON-RPC request.
   */
  async handleSnapRequest(args) {
    return await this.controllerMessenger.call(
      'SnapController:handleRequest',
      args,
    );
  }

  /**
   * Gets the currently selected locale from the PreferencesController.
   *
   * @returns The currently selected locale.
   */
  getLocale() {
    const { currentLocale } = this.preferencesController.state;

    return currentLocale;
  }

  /**
   * Gets a subset of preferences from the PreferencesController to pass to a snap.
   *
   * @returns {object} A subset of preferences.
   */
  getPreferences() {
    const {
      preferences,
      securityAlertsEnabled,
      useCurrencyRateCheck,
      useTransactionSimulations,
      useTokenDetection,
      useMultiAccountBalanceChecker,
      openSeaEnabled,
      useNftDetection,
    } = this.preferencesController.state;

    return {
      privacyMode: preferences.privacyMode,
      securityAlertsEnabled,
      useCurrencyRateCheck,
      useTransactionSimulations,
      useTokenDetection,
      useMultiAccountBalanceChecker,
      openSeaEnabled,
      useNftDetection,
    };
  }

  /**
   * Constructor helper for getting Snap permission specifications.
   */
  getSnapPermissionSpecifications() {
    return {
      ...buildSnapEndowmentSpecifications(Object.keys(ExcludedSnapEndowments)),
      ...buildSnapRestrictedMethodSpecifications(
        Object.keys(ExcludedSnapPermissions),
        {
          getPreferences: () => {
            const locale = this.getLocale();
            const currency = this.currencyRateController.state.currentCurrency;
            const {
              privacyMode,
              securityAlertsEnabled,
              useCurrencyRateCheck,
              useTransactionSimulations,
              useTokenDetection,
              useMultiAccountBalanceChecker,
              openSeaEnabled,
              useNftDetection,
            } = this.getPreferences();
            return {
              locale,
              currency,
              hideBalances: privacyMode,
              useSecurityAlerts: securityAlertsEnabled,
              useExternalPricingData: useCurrencyRateCheck,
              simulateOnChainActions: useTransactionSimulations,
              useTokenDetection,
              batchCheckBalances: useMultiAccountBalanceChecker,
              displayNftMedia: openSeaEnabled,
              useNftDetection,
            };
          },
          clearSnapState: this.controllerMessenger.call.bind(
            this.controllerMessenger,
            'SnapController:clearSnapState',
          ),
          getMnemonic: async (source) => {
            if (!source) {
              return this.getPrimaryKeyringMnemonic();
            }

            try {
              const { type, mnemonic } = await this.controllerMessenger.call(
                'KeyringController:withKeyring',
                {
                  id: source,
                },
                async ({ keyring }) => ({
                  type: keyring.type,
                  mnemonic: keyring.mnemonic,
                }),
              );

              if (type !== KeyringTypes.hd || !mnemonic) {
                // The keyring isn't guaranteed to have a mnemonic (e.g.,
                // hardware wallets, which can't be used as entropy sources),
                // so we throw an error if it doesn't.
                throw new Error(
                  `Entropy source with ID "${source}" not found.`,
                );
              }

              return mnemonic;
            } catch {
              throw new Error(`Entropy source with ID "${source}" not found.`);
            }
          },
          getMnemonicSeed: async (source) => {
            if (!source) {
              return this.getPrimaryKeyringMnemonicSeed();
            }

            try {
              const { type, seed } = await this.controllerMessenger.call(
                'KeyringController:withKeyring',
                {
                  id: source,
                },
                async ({ keyring }) => ({
                  type: keyring.type,
                  seed: keyring.seed,
                }),
              );

              if (type !== KeyringTypes.hd || !seed) {
                // The keyring isn't guaranteed to have a seed (e.g.,
                // hardware wallets, which can't be used as entropy sources),
                // so we throw an error if it doesn't.
                throw new Error(
                  `Entropy source with ID "${source}" not found.`,
                );
              }

              return seed;
            } catch {
              throw new Error(`Entropy source with ID "${source}" not found.`);
            }
          },
          getUnlockPromise: this.appStateController.getUnlockPromise.bind(
            this.appStateController,
          ),
          getSnap: this.controllerMessenger.call.bind(
            this.controllerMessenger,
            'SnapController:get',
          ),
          handleSnapRpcRequest: this.handleSnapRequest.bind(this),
          getSnapState: this.controllerMessenger.call.bind(
            this.controllerMessenger,
            'SnapController:getSnapState',
          ),
          requestUserApproval:
            this.approvalController.addAndShowApprovalRequest.bind(
              this.approvalController,
            ),
          showNativeNotification: (origin, args) =>
            this.controllerMessenger.call(
              'RateLimitController:call',
              origin,
              'showNativeNotification',
              origin,
              args.message,
            ),
          showInAppNotification: (origin, args) => {
            const { message, title, footerLink } = args;
            const notificationArgs = {
              interfaceId: args.content,
              message,
              title,
              footerLink,
            };
            return this.controllerMessenger.call(
              'RateLimitController:call',
              origin,
              'showInAppNotification',
              origin,
              notificationArgs,
            );
          },
          updateSnapState: this.controllerMessenger.call.bind(
            this.controllerMessenger,
            'SnapController:updateSnapState',
          ),
          maybeUpdatePhishingList: () => {
            const { usePhishDetect } = this.preferencesController.state;

            if (!usePhishDetect) {
              return;
            }

            this.controllerMessenger.call(
              'PhishingController:maybeUpdateState',
            );
          },
          isOnPhishingList: (url) => {
            const { usePhishDetect } = this.preferencesController.state;

            if (!usePhishDetect) {
              return false;
            }

            return this.controllerMessenger.call(
              'PhishingController:testOrigin',
              url,
            ).result;
          },
          createInterface: this.controllerMessenger.call.bind(
            this.controllerMessenger,
            'SnapInterfaceController:createInterface',
          ),
          getInterface: this.controllerMessenger.call.bind(
            this.controllerMessenger,
            'SnapInterfaceController:getInterface',
          ),
          // We don't currently use special cryptography for the extension client.
          getClientCryptography: () => ({}),
          ///: BEGIN:ONLY_INCLUDE_IF(keyring-snaps)
          getSnapKeyring: this.getSnapKeyring.bind(this),
          ///: END:ONLY_INCLUDE_IF
        },
      ),
    };
  }

  /**
   * Sets up BaseController V2 event subscriptions. Currently, this includes
   * the subscriptions necessary to notify permission subjects of account
   * changes.
   *
   * Some of the subscriptions in this method are Messenger selector
   * event subscriptions. See the relevant documentation for
   * `@metamask/base-controller` for more information.
   *
   * Note that account-related notifications emitted when the extension
   * becomes unlocked are handled in MetaMaskController._onUnlock.
   */
  setupControllerEventSubscriptions() {
    let lastSelectedAddress;
    let lastSelectedSolanaAccountAddress;

    // this throws if there is no solana account... perhaps we should handle this better at the controller level
    try {
      lastSelectedSolanaAccountAddress =
        this.accountsController.getSelectedMultichainAccount(
          MultichainNetworks.SOLANA,
        )?.address;
    } catch {
      // noop
    }

    this.controllerMessenger.subscribe(
      'PreferencesController:stateChange',
      previousValueComparator(async (prevState, currState) => {
        const { currentLocale } = currState;
        this.#restartSmartTransactionPoller();

        await updateCurrentLocale(currentLocale);
        this.#checkTokenListPolling(currState, prevState);
      }, this.preferencesController.state),
    );

    this.controllerMessenger.subscribe(
      `${this.accountsController.name}:selectedAccountChange`,
      async (account) => {
        if (account.address && account.address !== lastSelectedAddress) {
          lastSelectedAddress = account.address;
          await this._onAccountChange(account.address);
        }
      },
    );

    // This handles account changes every time relevant permission state
    // changes, for any reason.
    this.controllerMessenger.subscribe(
      `${this.permissionController.name}:stateChange`,
      async (currentValue, previousValue) => {
        const changedAccounts = diffMap(currentValue, previousValue);

        for (const [origin, accounts] of changedAccounts.entries()) {
          this._notifyAccountsChange(origin, accounts);
        }
      },
      getPermittedAccountsByOrigin,
    );

    // This handles CAIP-25 authorization changes every time relevant permission state
    // changes, for any reason.
    // wallet_sessionChanged and eth_subscription setup/teardown
    this.controllerMessenger.subscribe(
      `${this.permissionController.name}:stateChange`,
      async (currentValue, previousValue) => {
        const changedAuthorizations = getChangedAuthorizations(
          currentValue,
          previousValue,
        );

        const removedAuthorizations = getRemovedAuthorizations(
          currentValue,
          previousValue,
        );

        // remove any existing notification subscriptions for removed authorizations
        for (const [origin, authorization] of removedAuthorizations.entries()) {
          const sessionScopes = getSessionScopes(authorization, {
            getNonEvmSupportedMethods:
              this.getNonEvmSupportedMethods.bind(this),
          });
          // if the eth_subscription notification is in the scope and eth_subscribe is in the methods
          // then remove middleware and unsubscribe
          Object.entries(sessionScopes).forEach(([scope, scopeObject]) => {
            if (
              scopeObject.notifications.includes('eth_subscription') &&
              scopeObject.methods.includes('eth_subscribe')
            ) {
              this.removeMultichainApiEthSubscriptionMiddleware({
                scope,
                origin,
              });
            }
          });
        }

        // add new notification subscriptions for added/changed authorizations
        for (const [origin, authorization] of changedAuthorizations.entries()) {
          const sessionScopes = getSessionScopes(authorization, {
            getNonEvmSupportedMethods:
              this.getNonEvmSupportedMethods.bind(this),
          });

          // if the eth_subscription notification is in the scope and eth_subscribe is in the methods
          // then get the subscriptionManager going for that scope
          Object.entries(sessionScopes).forEach(([scope, scopeObject]) => {
            if (
              scopeObject.notifications.includes('eth_subscription') &&
              scopeObject.methods.includes('eth_subscribe')
            ) {
              // for each tabId
              Object.values(this.connections[origin]).forEach(({ tabId }) => {
                this.addMultichainApiEthSubscriptionMiddleware({
                  scope,
                  origin,
                  tabId,
                });
              });
            } else {
              this.removeMultichainApiEthSubscriptionMiddleware({
                scope,
                origin,
              });
            }
          });
          this._notifyAuthorizationChange(origin, authorization);
        }
      },
      getAuthorizedScopesByOrigin,
    );

    // wallet_notify for solana accountChanged when permission changes
    this.controllerMessenger.subscribe(
      `${this.permissionController.name}:stateChange`,
      async (currentValue, previousValue) => {
        const origins = uniq([...previousValue.keys(), ...currentValue.keys()]);
        origins.forEach((origin) => {
          const previousCaveatValue = previousValue.get(origin);
          const currentCaveatValue = currentValue.get(origin);

          const previousSolanaAccountChangedNotificationsEnabled = Boolean(
            previousCaveatValue?.sessionProperties?.[
              KnownSessionProperties.SolanaAccountChangedNotifications
            ],
          );
          const currentSolanaAccountChangedNotificationsEnabled = Boolean(
            currentCaveatValue?.sessionProperties?.[
              KnownSessionProperties.SolanaAccountChangedNotifications
            ],
          );

          if (
            !previousSolanaAccountChangedNotificationsEnabled &&
            !currentSolanaAccountChangedNotificationsEnabled
          ) {
            return;
          }

          const previousSolanaCaipAccountIds = previousCaveatValue
            ? getPermittedAccountsForScopes(previousCaveatValue, [
                MultichainNetworks.SOLANA,
                MultichainNetworks.SOLANA_DEVNET,
                MultichainNetworks.SOLANA_TESTNET,
              ])
            : [];
          const previousNonUniqueSolanaHexAccountAddresses =
            previousSolanaCaipAccountIds.map((caipAccountId) => {
              const { address } = parseCaipAccountId(caipAccountId);
              return address;
            });
          const previousSolanaHexAccountAddresses = uniq(
            previousNonUniqueSolanaHexAccountAddresses,
          );
          const [previousSelectedSolanaAccountAddress] =
            this.sortMultichainAccountsByLastSelected(
              previousSolanaHexAccountAddresses,
            );

          const currentSolanaCaipAccountIds = currentCaveatValue
            ? getPermittedAccountsForScopes(currentCaveatValue, [
                MultichainNetworks.SOLANA,
                MultichainNetworks.SOLANA_DEVNET,
                MultichainNetworks.SOLANA_TESTNET,
              ])
            : [];
          const currentNonUniqueSolanaHexAccountAddresses =
            currentSolanaCaipAccountIds.map((caipAccountId) => {
              const { address } = parseCaipAccountId(caipAccountId);
              return address;
            });
          const currentSolanaHexAccountAddresses = uniq(
            currentNonUniqueSolanaHexAccountAddresses,
          );
          const [currentSelectedSolanaAccountAddress] =
            this.sortMultichainAccountsByLastSelected(
              currentSolanaHexAccountAddresses,
            );

          if (
            previousSelectedSolanaAccountAddress !==
            currentSelectedSolanaAccountAddress
          ) {
            this._notifySolanaAccountChange(
              origin,
              currentSelectedSolanaAccountAddress
                ? [currentSelectedSolanaAccountAddress]
                : [],
            );
          }
        });
      },
      getAuthorizedScopesByOrigin,
    );

    // wallet_notify for solana accountChanged when selected account changes
    this.controllerMessenger.subscribe(
      `${this.accountsController.name}:selectedAccountChange`,
      async (account) => {
        if (
          account.type === SolAccountType.DataAccount &&
          account.address !== lastSelectedSolanaAccountAddress
        ) {
          lastSelectedSolanaAccountAddress = account.address;

          const originsWithSolanaAccountChangedNotifications =
            getOriginsWithSessionProperty(
              this.permissionController.state,
              KnownSessionProperties.SolanaAccountChangedNotifications,
            );

          // returns a map of origins to permitted solana accounts
          const solanaAccounts = getPermittedAccountsForScopesByOrigin(
            this.permissionController.state,
            [
              MultichainNetworks.SOLANA,
              MultichainNetworks.SOLANA_DEVNET,
              MultichainNetworks.SOLANA_TESTNET,
            ],
          );

          if (solanaAccounts.size > 0) {
            for (const [origin, accounts] of solanaAccounts.entries()) {
              const parsedSolanaAddresses = accounts.map((caipAccountId) => {
                const { address } = parseCaipAccountId(caipAccountId);
                return address;
              });

              if (
                parsedSolanaAddresses.includes(account.address) &&
                originsWithSolanaAccountChangedNotifications[origin]
              ) {
                this._notifySolanaAccountChange(origin, [account.address]);
              }
            }
          }
        }
      },
    );

    this.controllerMessenger.subscribe(
      `${this.permissionController.name}:stateChange`,
      async (currentValue, previousValue) => {
        const changedChains = diffMap(currentValue, previousValue);

        // This operates under the assumption that there will be at maximum
        // one origin permittedChains value change per event handler call
        for (const [origin, chains] of changedChains.entries()) {
          const currentNetworkClientIdForOrigin =
            this.selectedNetworkController.getNetworkClientIdForDomain(origin);

          const networkConfig =
            this.networkController.getNetworkConfigurationByNetworkClientId(
              currentNetworkClientIdForOrigin,
            );

          // Guard clause: skip this iteration or handle the case if networkConfig is undefined.
          if (!networkConfig) {
            log.warn(
              `No network configuration found for clientId: ${currentNetworkClientIdForOrigin}`,
            );
            continue;
          }

          const { chainId: currentChainIdForOrigin } = networkConfig;

          if (chains.length > 0 && !chains.includes(currentChainIdForOrigin)) {
            const networkClientId =
              this.networkController.findNetworkClientIdByChainId(chains[0]);
            // setActiveNetwork should be called before setNetworkClientIdForDomain
            // to ensure that the isConnected value can be accurately inferred from
            // NetworkController.state.networksMetadata in return value of
            // `metamask_getProviderState` requests and `metamask_chainChanged` events.
            this.networkController.setActiveNetwork(networkClientId);
            this.selectedNetworkController.setNetworkClientIdForDomain(
              origin,
              networkClientId,
            );
          }
        }
      },
      getPermittedChainsByOrigin,
    );

    this.controllerMessenger.subscribe(
      'NetworkController:networkRemoved',
      ({ chainId }) => {
        const scopeString = toCaipChainId(
          'eip155',
          hexToBigInt(chainId).toString(10),
        );
        this.removeAllScopePermissions(scopeString);
      },
    );

    this.controllerMessenger.subscribe(
      'NetworkController:networkDidChange',
      async () => {
        if (this.preferencesController.state.useExternalServices === true) {
          this.txController.stopIncomingTransactionPolling();

          await this.txController.updateIncomingTransactions();

          this.txController.startIncomingTransactionPolling();
        }
      },
    );

    this.controllerMessenger.subscribe(
      `${this.snapController.name}:snapInstallStarted`,
      (snapId, origin, isUpdate) => {
        const snapCategory = this._getSnapMetadata(snapId)?.category;
        this.metaMetricsController.trackEvent({
          event: isUpdate
            ? MetaMetricsEventName.SnapUpdateStarted
            : MetaMetricsEventName.SnapInstallStarted,
          category: MetaMetricsEventCategory.Snaps,
          properties: {
            snap_id: snapId,
            origin,
            snap_category: snapCategory,
          },
        });
      },
    );

    this.controllerMessenger.subscribe(
      `${this.snapController.name}:snapInstallFailed`,
      (snapId, origin, isUpdate, error) => {
        const isRejected = error.includes('User rejected the request.');
        const failedEvent = isUpdate
          ? MetaMetricsEventName.SnapUpdateFailed
          : MetaMetricsEventName.SnapInstallFailed;
        const rejectedEvent = isUpdate
          ? MetaMetricsEventName.SnapUpdateRejected
          : MetaMetricsEventName.SnapInstallRejected;

        const snapCategory = this._getSnapMetadata(snapId)?.category;
        this.metaMetricsController.trackEvent({
          event: isRejected ? rejectedEvent : failedEvent,
          category: MetaMetricsEventCategory.Snaps,
          properties: {
            snap_id: snapId,
            origin,
            snap_category: snapCategory,
          },
        });
      },
    );

    this.controllerMessenger.subscribe(
      `${this.snapController.name}:snapInstalled`,
      (truncatedSnap, origin, preinstalled) => {
        if (preinstalled) {
          return;
        }

        const snapId = truncatedSnap.id;
        const snapCategory = this._getSnapMetadata(snapId)?.category;
        this.metaMetricsController.trackEvent({
          event: MetaMetricsEventName.SnapInstalled,
          category: MetaMetricsEventCategory.Snaps,
          properties: {
            snap_id: snapId,
            version: truncatedSnap.version,
            origin,
            snap_category: snapCategory,
          },
        });
      },
    );

    this.controllerMessenger.subscribe(
      `${this.snapController.name}:snapUpdated`,
      (newSnap, oldVersion, origin, preinstalled) => {
        if (preinstalled) {
          return;
        }

        const snapId = newSnap.id;
        const snapCategory = this._getSnapMetadata(snapId)?.category;
        this.metaMetricsController.trackEvent({
          event: MetaMetricsEventName.SnapUpdated,
          category: MetaMetricsEventCategory.Snaps,
          properties: {
            snap_id: snapId,
            old_version: oldVersion,
            new_version: newSnap.version,
            origin,
            snap_category: snapCategory,
          },
        });
      },
    );

    this.controllerMessenger.subscribe(
      `${this.snapController.name}:snapTerminated`,
      (truncatedSnap) => {
        const approvals = Object.values(
          this.approvalController.state.pendingApprovals,
        ).filter(
          (approval) =>
            approval.origin === truncatedSnap.id &&
            approval.type.startsWith(RestrictedMethods.snap_dialog),
        );
        for (const approval of approvals) {
          this.approvalController.reject(
            approval.id,
            new Error('Snap was terminated.'),
          );
        }
      },
    );

    this.controllerMessenger.subscribe(
      `${this.snapController.name}:snapUninstalled`,
      (truncatedSnap) => {
        const notificationIds = this.notificationServicesController
          .getNotificationsByType(TRIGGER_TYPES.SNAP)
          .filter(
            (notification) => notification.data.origin === truncatedSnap.id,
          )
          .map((notification) => notification.id);

        this.notificationServicesController.deleteNotificationsById(
          notificationIds,
        );

        const snapId = truncatedSnap.id;
        const snapCategory = this._getSnapMetadata(snapId)?.category;
        this.metaMetricsController.trackEvent({
          event: MetaMetricsEventName.SnapUninstalled,
          category: MetaMetricsEventCategory.Snaps,
          properties: {
            snap_id: snapId,
            version: truncatedSnap.version,
            snap_category: snapCategory,
          },
        });
      },
    );
  }

  /**
   * Sets up multichain data and subscriptions.
   * This method is called during the MetaMaskController constructor.
   * It starts the MultichainRatesController if selected account is non-EVM
   * and subscribes to account changes.
   */
  setupMultichainDataAndSubscriptions() {
    if (
      !isEvmAccountType(
        this.accountsController.getSelectedMultichainAccount().type,
      )
    ) {
      this.multichainRatesController.start();
    }

    this.controllerMessenger.subscribe(
      'AccountsController:selectedAccountChange',
      (selectedAccount) => {
        if (isEvmAccountType(selectedAccount.type)) {
          this.multichainRatesController.stop();
          return;
        }
        this.multichainRatesController.start();
      },
    );

    this.controllerMessenger.subscribe(
      'CurrencyRateController:stateChange',
      ({ currentCurrency }) => {
        if (
          currentCurrency !== this.multichainRatesController.state.fiatCurrency
        ) {
          this.multichainRatesController.setFiatCurrency(currentCurrency);
        }
      },
    );

    this.controllerMessenger.subscribe(
      `MultichainTransactionsController:transactionConfirmed`,
      (transaction) => {
        this.metaMetricsController.trackEvent({
          event: MetaMetricsEventName.TransactionFinalized,
          category: MetaMetricsEventCategory.Transactions,
          properties: {
            id: transaction.id,
            timestamp: transaction.timestamp,
            chain_id_caip: transaction.chain,
            status: transaction.status,
            type: transaction.type,
            fees: transaction.fees,
          },
        });
      },
    );

    this.controllerMessenger.subscribe(
      `MultichainTransactionsController:transactionSubmitted`,
      (transaction) => {
        this.metaMetricsController.trackEvent({
          event: MetaMetricsEventName.TransactionSubmitted,
          category: MetaMetricsEventCategory.Transactions,
          properties: {
            id: transaction.id,
            timestamp: transaction.timestamp,
            chain_id_caip: transaction.chain,
            status: transaction.status,
            type: transaction.type,
            fees: transaction.fees,
          },
        });
      },
    );
  }

  /**
   * If it does not already exist, creates and inserts middleware to handle eth
   * subscriptions for a particular evm scope on a specific Multichain API
   * JSON-RPC pipeline by origin and tabId.
   *
   * @param {object} options - The options object.
   * @param {string} options.scope - The evm scope to handle eth susbcriptions for.
   * @param {string} options.origin - The origin to handle eth subscriptions for.
   * @param {string} options.tabId - The tabId to handle eth subscriptions for.
   */
  addMultichainApiEthSubscriptionMiddleware({ scope, origin, tabId }) {
    const subscriptionManager = this.multichainSubscriptionManager.subscribe({
      scope,
      origin,
      tabId,
    });
    this.multichainMiddlewareManager.addMiddleware({
      scope,
      origin,
      tabId,
      middleware: subscriptionManager.middleware,
    });
  }

  /**
   * If it does exist, removes all middleware that were handling eth
   * subscriptions for a particular evm scope for all Multichain API
   * JSON-RPC pipelines for an origin.
   *
   * @param {object} options - The options object.
   * @param {string} options.scope - The evm scope to handle eth susbcriptions for.
   * @param {string} options.origin - The origin to handle eth subscriptions for.
   */

  removeMultichainApiEthSubscriptionMiddleware({ scope, origin }) {
    this.multichainMiddlewareManager.removeMiddlewareByScopeAndOrigin(
      scope,
      origin,
    );
    this.multichainSubscriptionManager.unsubscribeByScopeAndOrigin(
      scope,
      origin,
    );
  }

  /**
   * TODO:LegacyProvider: Delete
   * Constructor helper: initialize a public config store.
   * This store is used to make some config info available to Dapps synchronously.
   */
  createPublicConfigStore() {
    // subset of state for metamask inpage provider
    const publicConfigStore = new ObservableStore();

    const selectPublicState = async ({ isUnlocked }) => {
      const { chainId, networkVersion, isConnected } =
        await this.getProviderNetworkState();

      return {
        isUnlocked,
        chainId,
        networkVersion: isConnected ? networkVersion : 'loading',
      };
    };

    const updatePublicConfigStore = async (memState) => {
      const networkStatus =
        memState.networksMetadata[memState.selectedNetworkClientId]?.status;
      if (networkStatus === NetworkStatus.Available) {
        publicConfigStore.putState(await selectPublicState(memState));
      }
    };

    // setup memStore subscription hooks
    this.on('update', updatePublicConfigStore);
    updatePublicConfigStore(this.getState());

    return publicConfigStore;
  }

  /**
   * Gets relevant state for the provider of an external origin.
   *
   * @param {string} origin - The origin to get the provider state for.
   * @returns {Promise<{ isUnlocked: boolean, networkVersion: string, chainId: string, accounts: string[], extensionId: string | undefined }>} An object with relevant state properties.
   */
  async getProviderState(origin) {
    const providerNetworkState = await this.getProviderNetworkState(origin);
    const metadata = {};
    if (isManifestV3) {
      const { chrome } = globalThis;
      metadata.extensionId = chrome?.runtime?.id;
    }
    return {
      /**
       * We default `isUnlocked` to `true` because even though we no longer emit events depending on this,
       * embedded dapp providers might listen directly to our streams, and therefore depend on it, so we leave it here.
       */
      isUnlocked: true,
      accounts: this.getPermittedAccounts(origin),
      ...metadata,
      ...providerNetworkState,
    };
  }

  /**
   * Retrieves network state information relevant for external providers.
   *
   * @param {string} origin - The origin identifier for which network state is requested (default: 'metamask').
   * @returns {object} An object containing important network state properties, including chainId and networkVersion.
   */
  async getProviderNetworkState(origin = METAMASK_DOMAIN) {
    const networkClientId = this.controllerMessenger.call(
      'SelectedNetworkController:getNetworkClientIdForDomain',
      origin,
    );

    const networkClient = this.controllerMessenger.call(
      'NetworkController:getNetworkClientById',
      networkClientId,
    );

    const { chainId } = networkClient.configuration;

    const { completedOnboarding } = this.onboardingController.state;

    let networkVersion = this.deprecatedNetworkVersions[networkClientId];
    if (networkVersion === undefined && completedOnboarding) {
      try {
        const result = await networkClient.provider.request({
          method: 'net_version',
        });
        networkVersion = convertNetworkId(result);
      } catch (error) {
        console.error(error);
        networkVersion = null;
      }

      this.deprecatedNetworkVersions[networkClientId] = networkVersion;
    }

    const metadata =
      this.networkController.state.networksMetadata[networkClientId];

    return {
      chainId,
      networkVersion: networkVersion ?? 'loading',
      isConnected: metadata?.status === NetworkStatus.Available,
    };
  }

  //=============================================================================
  // EXPOSED TO THE UI SUBSYSTEM
  //=============================================================================

  /**
   * The metamask-state of the various controllers, made available to the UI
   *
   * @returns {object} status
   */
  getState() {
    const { vault } = this.keyringController.state;
    const isInitialized = Boolean(vault);
    const flatState = this.memStore.getFlatState();

    return {
      isInitialized,
      ...sanitizeUIState(flatState),
    };
  }

  /**
   * Returns an Object containing API Callback Functions.
   * These functions are the interface for the UI.
   * The API object can be transmitted over a stream via JSON-RPC.
   *
   * @returns {object} Object containing API functions.
   */
  getApi() {
    const {
      accountsController,
      addressBookController,
      alertController,
      appStateController,
      keyringController,
      nftController,
      nftDetectionController,
      currencyRateController,
      tokenBalancesController,
      tokenDetectionController,
      ensController,
      tokenListController,
      gasFeeController,
      metaMetricsController,
      networkController,
      multichainNetworkController,
      announcementController,
      onboardingController,
      permissionController,
      preferencesController,
      tokensController,
      smartTransactionsController,
      txController,
      backup,
      approvalController,
      phishingController,
      tokenRatesController,
      accountTrackerController,
      // Notification Controllers
      authenticationController,
      userStorageController,
      notificationServicesController,
      notificationServicesPushController,
    } = this;

    return {
      // etc
      getState: this.getState.bind(this),
      setCurrentCurrency: currencyRateController.setCurrentCurrency.bind(
        currencyRateController,
      ),
      setUseBlockie: preferencesController.setUseBlockie.bind(
        preferencesController,
      ),
      setUsePhishDetect: preferencesController.setUsePhishDetect.bind(
        preferencesController,
      ),
      setUseMultiAccountBalanceChecker:
        preferencesController.setUseMultiAccountBalanceChecker.bind(
          preferencesController,
        ),
      setUseSafeChainsListValidation:
        preferencesController.setUseSafeChainsListValidation.bind(
          preferencesController,
        ),
      setUseTokenDetection: preferencesController.setUseTokenDetection.bind(
        preferencesController,
      ),
      setUseNftDetection: preferencesController.setUseNftDetection.bind(
        preferencesController,
      ),
      setUse4ByteResolution: preferencesController.setUse4ByteResolution.bind(
        preferencesController,
      ),
      setUseCurrencyRateCheck:
        preferencesController.setUseCurrencyRateCheck.bind(
          preferencesController,
        ),
      setOpenSeaEnabled: preferencesController.setOpenSeaEnabled.bind(
        preferencesController,
      ),
      getProviderConfig: () =>
        getProviderConfig({
          metamask: this.networkController.state,
        }),
      grantPermissionsIncremental:
        this.permissionController.grantPermissionsIncremental.bind(
          this.permissionController,
        ),
      grantPermissions: this.permissionController.grantPermissions.bind(
        this.permissionController,
      ),
      setSecurityAlertsEnabled:
        preferencesController.setSecurityAlertsEnabled.bind(
          preferencesController,
        ),
      ///: BEGIN:ONLY_INCLUDE_IF(keyring-snaps)
      setAddSnapAccountEnabled:
        preferencesController.setAddSnapAccountEnabled.bind(
          preferencesController,
        ),
      ///: END:ONLY_INCLUDE_IF
      ///: BEGIN:ONLY_INCLUDE_IF(build-flask)
      setWatchEthereumAccountEnabled:
        preferencesController.setWatchEthereumAccountEnabled.bind(
          preferencesController,
        ),
      ///: END:ONLY_INCLUDE_IF
      ///: BEGIN:ONLY_INCLUDE_IF(bitcoin)
      setBitcoinSupportEnabled:
        preferencesController.setBitcoinSupportEnabled.bind(
          preferencesController,
        ),
      setBitcoinTestnetSupportEnabled:
        preferencesController.setBitcoinTestnetSupportEnabled.bind(
          preferencesController,
        ),
      ///: END:ONLY_INCLUDE_IF
      setUseExternalNameSources:
        preferencesController.setUseExternalNameSources.bind(
          preferencesController,
        ),
      setUseTransactionSimulations:
        preferencesController.setUseTransactionSimulations.bind(
          preferencesController,
        ),
      setIpfsGateway: preferencesController.setIpfsGateway.bind(
        preferencesController,
      ),
      setIsIpfsGatewayEnabled:
        preferencesController.setIsIpfsGatewayEnabled.bind(
          preferencesController,
        ),
      setUseAddressBarEnsResolution:
        preferencesController.setUseAddressBarEnsResolution.bind(
          preferencesController,
        ),
      setParticipateInMetaMetrics:
        metaMetricsController.setParticipateInMetaMetrics.bind(
          metaMetricsController,
        ),
      setDataCollectionForMarketing:
        metaMetricsController.setDataCollectionForMarketing.bind(
          metaMetricsController,
        ),
      setMarketingCampaignCookieId:
        metaMetricsController.setMarketingCampaignCookieId.bind(
          metaMetricsController,
        ),
      setCurrentLocale: preferencesController.setCurrentLocale.bind(
        preferencesController,
      ),
      setServiceWorkerKeepAlivePreference:
        preferencesController.setServiceWorkerKeepAlivePreference.bind(
          preferencesController,
        ),
      markPasswordForgotten: this.markPasswordForgotten.bind(this),
      unMarkPasswordForgotten: this.unMarkPasswordForgotten.bind(this),
      getRequestAccountTabIds: this.getRequestAccountTabIds,
      getOpenMetamaskTabsIds: this.getOpenMetamaskTabsIds,
      markNotificationPopupAsAutomaticallyClosed: () =>
        this.notificationManager.markAsAutomaticallyClosed(),
      getCode: this.getCode.bind(this),

      // primary keyring management
      addNewAccount: this.addNewAccount.bind(this),
      getSeedPhrase: this.getSeedPhrase.bind(this),
      resetAccount: this.resetAccount.bind(this),
      removeAccount: this.removeAccount.bind(this),
      importAccountWithStrategy: this.importAccountWithStrategy.bind(this),
      getNextAvailableAccountName:
        accountsController.getNextAvailableAccountName.bind(accountsController),
      ///: BEGIN:ONLY_INCLUDE_IF(keyring-snaps)
      getAccountsBySnapId: (snapId) =>
        getAccountsBySnapId(this.getSnapKeyring.bind(this), snapId),
      ///: END:ONLY_INCLUDE_IF

      // hardware wallets
      connectHardware: this.connectHardware.bind(this),
      forgetDevice: this.forgetDevice.bind(this),
      checkHardwareStatus: this.checkHardwareStatus.bind(this),
      unlockHardwareWalletAccount: this.unlockHardwareWalletAccount.bind(this),
      attemptLedgerTransportCreation:
        this.attemptLedgerTransportCreation.bind(this),

      // qr hardware devices
      submitQRHardwareCryptoHDKey:
        keyringController.submitQRCryptoHDKey.bind(keyringController),
      submitQRHardwareCryptoAccount:
        keyringController.submitQRCryptoAccount.bind(keyringController),
      cancelSyncQRHardware:
        keyringController.cancelQRSynchronization.bind(keyringController),
      submitQRHardwareSignature:
        keyringController.submitQRSignature.bind(keyringController),
      cancelQRHardwareSignRequest:
        keyringController.cancelQRSignRequest.bind(keyringController),

      // vault management
      submitPassword: this.submitPassword.bind(this),
      verifyPassword: this.verifyPassword.bind(this),

      // network management
      setActiveNetwork: async (id) => {
        // The multichain network controller will proxy the call to the network controller
        // in the case that the ID is an EVM network client ID.
        return await this.multichainNetworkController.setActiveNetwork(id);
      },

      // active networks by accounts
      getNetworksWithTransactionActivityByAccounts:
        this.multichainNetworkController.getNetworksWithTransactionActivityByAccounts.bind(
          this.multichainNetworkController,
        ),
      // Avoids returning the promise so that initial call to switch network
      // doesn't block on the network lookup step
      setActiveNetworkConfigurationId: (networkConfigurationId) => {
        this.networkController.setActiveNetwork(networkConfigurationId);
      },
      setNetworkClientIdForDomain: (origin, networkClientId) => {
        return this.selectedNetworkController.setNetworkClientIdForDomain(
          origin,
          networkClientId,
        );
      },
      rollbackToPreviousProvider:
        networkController.rollbackToPreviousProvider.bind(networkController),
      addNetwork: this.networkController.addNetwork.bind(
        this.networkController,
      ),
      updateNetwork: this.networkController.updateNetwork.bind(
        this.networkController,
      ),
      removeNetwork: this.multichainNetworkController.removeNetwork.bind(
        this.multichainNetworkController,
      ),
      getCurrentNetworkEIP1559Compatibility:
        this.networkController.getEIP1559Compatibility.bind(
          this.networkController,
        ),
      getNetworkConfigurationByNetworkClientId:
        this.networkController.getNetworkConfigurationByNetworkClientId.bind(
          this.networkController,
        ),
      // PreferencesController
      setSelectedAddress: (address) => {
        const account = this.accountsController.getAccountByAddress(address);
        if (account) {
          this.accountsController.setSelectedAccount(account.id);
        } else {
          throw new Error(`No account found for address: ${address}`);
        }
      },
      toggleExternalServices: this.toggleExternalServices.bind(this),
      addToken: tokensController.addToken.bind(tokensController),
      updateTokenType: tokensController.updateTokenType.bind(tokensController),
      setFeatureFlag: preferencesController.setFeatureFlag.bind(
        preferencesController,
      ),
      setPreference: preferencesController.setPreference.bind(
        preferencesController,
      ),

      addKnownMethodData: preferencesController.addKnownMethodData.bind(
        preferencesController,
      ),
      setDismissSeedBackUpReminder:
        preferencesController.setDismissSeedBackUpReminder.bind(
          preferencesController,
        ),
      setOverrideContentSecurityPolicyHeader:
        preferencesController.setOverrideContentSecurityPolicyHeader.bind(
          preferencesController,
        ),
      setAdvancedGasFee: preferencesController.setAdvancedGasFee.bind(
        preferencesController,
      ),
      setTheme: preferencesController.setTheme.bind(preferencesController),
      ///: BEGIN:ONLY_INCLUDE_IF(keyring-snaps)
      setSnapsAddSnapAccountModalDismissed:
        preferencesController.setSnapsAddSnapAccountModalDismissed.bind(
          preferencesController,
        ),
      ///: END:ONLY_INCLUDE_IF

      setManageInstitutionalWallets:
        preferencesController.setManageInstitutionalWallets.bind(
          preferencesController,
        ),

      // AccountsController
      setSelectedInternalAccount: (id) => {
        const account = this.accountsController.getAccount(id);
        if (account) {
          this.accountsController.setSelectedAccount(id);
        }
      },

      setAccountName:
        accountsController.setAccountName.bind(accountsController),

      setAccountLabel: (address, label) => {
        const account = this.accountsController.getAccountByAddress(address);
        if (account === undefined) {
          throw new Error(`No account found for address: ${address}`);
        }
        this.accountsController.setAccountName(account.id, label);
      },

      // AssetsContractController
      getTokenStandardAndDetails: this.getTokenStandardAndDetails.bind(this),
      getTokenSymbol: this.getTokenSymbol.bind(this),
      getTokenStandardAndDetailsByChain:
        this.getTokenStandardAndDetailsByChain.bind(this),

      // NftController
      addNft: nftController.addNft.bind(nftController),

      addNftVerifyOwnership:
        nftController.addNftVerifyOwnership.bind(nftController),

      removeAndIgnoreNft: nftController.removeAndIgnoreNft.bind(nftController),

      removeNft: nftController.removeNft.bind(nftController),

      checkAndUpdateAllNftsOwnershipStatus:
        nftController.checkAndUpdateAllNftsOwnershipStatus.bind(nftController),

      checkAndUpdateSingleNftOwnershipStatus:
        nftController.checkAndUpdateSingleNftOwnershipStatus.bind(
          nftController,
        ),

      getNFTContractInfo: nftController.getNFTContractInfo.bind(nftController),

      isNftOwner: nftController.isNftOwner.bind(nftController),

      // AddressController
      setAddressBook: addressBookController.set.bind(addressBookController),
      removeFromAddressBook: addressBookController.delete.bind(
        addressBookController,
      ),

      // AppStateController
      setLastActiveTime:
        appStateController.setLastActiveTime.bind(appStateController),
      setCurrentExtensionPopupId:
        appStateController.setCurrentExtensionPopupId.bind(appStateController),
      setDefaultHomeActiveTabName:
        appStateController.setDefaultHomeActiveTabName.bind(appStateController),
      setConnectedStatusPopoverHasBeenShown:
        appStateController.setConnectedStatusPopoverHasBeenShown.bind(
          appStateController,
        ),
      setRecoveryPhraseReminderHasBeenShown:
        appStateController.setRecoveryPhraseReminderHasBeenShown.bind(
          appStateController,
        ),
      setRecoveryPhraseReminderLastShown:
        appStateController.setRecoveryPhraseReminderLastShown.bind(
          appStateController,
        ),
      setTermsOfUseLastAgreed:
        appStateController.setTermsOfUseLastAgreed.bind(appStateController),
      setSurveyLinkLastClickedOrClosed:
        appStateController.setSurveyLinkLastClickedOrClosed.bind(
          appStateController,
        ),
      setOnboardingDate:
        appStateController.setOnboardingDate.bind(appStateController),
      setLastViewedUserSurvey:
        appStateController.setLastViewedUserSurvey.bind(appStateController),
      setRampCardClosed:
        appStateController.setRampCardClosed.bind(appStateController),
      setNewPrivacyPolicyToastClickedOrClosed:
        appStateController.setNewPrivacyPolicyToastClickedOrClosed.bind(
          appStateController,
        ),
      setNewPrivacyPolicyToastShownDate:
        appStateController.setNewPrivacyPolicyToastShownDate.bind(
          appStateController,
        ),
      setSnapsInstallPrivacyWarningShownStatus:
        appStateController.setSnapsInstallPrivacyWarningShownStatus.bind(
          appStateController,
        ),
      setOutdatedBrowserWarningLastShown:
        appStateController.setOutdatedBrowserWarningLastShown.bind(
          appStateController,
        ),
      setShowTestnetMessageInDropdown:
        appStateController.setShowTestnetMessageInDropdown.bind(
          appStateController,
        ),
      setShowBetaHeader:
        appStateController.setShowBetaHeader.bind(appStateController),
      setShowPermissionsTour:
        appStateController.setShowPermissionsTour.bind(appStateController),
      setShowAccountBanner:
        appStateController.setShowAccountBanner.bind(appStateController),
      setShowNetworkBanner:
        appStateController.setShowNetworkBanner.bind(appStateController),
      updateNftDropDownState:
        appStateController.updateNftDropDownState.bind(appStateController),
      setSwitchedNetworkDetails:
        appStateController.setSwitchedNetworkDetails.bind(appStateController),
      clearSwitchedNetworkDetails:
        appStateController.clearSwitchedNetworkDetails.bind(appStateController),
      setSwitchedNetworkNeverShowMessage:
        appStateController.setSwitchedNetworkNeverShowMessage.bind(
          appStateController,
        ),
      getLastInteractedConfirmationInfo:
        appStateController.getLastInteractedConfirmationInfo.bind(
          appStateController,
        ),
      setLastInteractedConfirmationInfo:
        appStateController.setLastInteractedConfirmationInfo.bind(
          appStateController,
        ),
      updateSlides: appStateController.updateSlides.bind(appStateController),
      removeSlide: appStateController.removeSlide.bind(appStateController),

      // EnsController
      tryReverseResolveAddress:
        ensController.reverseResolveAddress.bind(ensController),

      // KeyringController
      setLocked: this.setLocked.bind(this),
      createNewVaultAndKeychain: this.createNewVaultAndKeychain.bind(this),
      createNewVaultAndRestore: this.createNewVaultAndRestore.bind(this),
      generateNewMnemonicAndAddToVault:
        this.generateNewMnemonicAndAddToVault.bind(this),
      importMnemonicToVault: this.importMnemonicToVault.bind(this),
      exportAccount: this.exportAccount.bind(this),

      // txController
      updateTransaction: txController.updateTransaction.bind(txController),
      approveTransactionsWithSameNonce:
        txController.approveTransactionsWithSameNonce.bind(txController),
      createCancelTransaction: this.createCancelTransaction.bind(this),
      createSpeedUpTransaction: this.createSpeedUpTransaction.bind(this),
      estimateGas: this.estimateGas.bind(this),
      estimateGasFee: txController.estimateGasFee.bind(txController),
      getNextNonce: this.getNextNonce.bind(this),
      addTransaction: (transactionParams, transactionOptions) =>
        addTransaction(
          this.getAddTransactionRequest({
            transactionParams,
            transactionOptions,
            waitForSubmit: false,
          }),
        ),
      addTransactionAndWaitForPublish: (
        transactionParams,
        transactionOptions,
      ) =>
        addTransaction(
          this.getAddTransactionRequest({
            transactionParams,
            transactionOptions,
            waitForSubmit: true,
          }),
        ),
      createTransactionEventFragment:
        createTransactionEventFragmentWithTxId.bind(
          null,
          this.getTransactionMetricsRequest(),
        ),
      setTransactionActive:
        txController.setTransactionActive.bind(txController),
      // decryptMessageController
      decryptMessage: this.decryptMessageController.decryptMessage.bind(
        this.decryptMessageController,
      ),
      decryptMessageInline:
        this.decryptMessageController.decryptMessageInline.bind(
          this.decryptMessageController,
        ),
      cancelDecryptMessage:
        this.decryptMessageController.cancelDecryptMessage.bind(
          this.decryptMessageController,
        ),

      // EncryptionPublicKeyController
      encryptionPublicKey:
        this.encryptionPublicKeyController.encryptionPublicKey.bind(
          this.encryptionPublicKeyController,
        ),
      cancelEncryptionPublicKey:
        this.encryptionPublicKeyController.cancelEncryptionPublicKey.bind(
          this.encryptionPublicKeyController,
        ),

      // onboarding controller
      setSeedPhraseBackedUp:
        onboardingController.setSeedPhraseBackedUp.bind(onboardingController),
      completeOnboarding:
        onboardingController.completeOnboarding.bind(onboardingController),
      setFirstTimeFlowType:
        onboardingController.setFirstTimeFlowType.bind(onboardingController),

      // alert controller
      setAlertEnabledness:
        alertController.setAlertEnabledness.bind(alertController),
      setUnconnectedAccountAlertShown:
        alertController.setUnconnectedAccountAlertShown.bind(alertController),
      setWeb3ShimUsageAlertDismissed:
        alertController.setWeb3ShimUsageAlertDismissed.bind(alertController),

      // permissions
      removePermissionsFor: this.removePermissionsFor,
      approvePermissionsRequest: this.acceptPermissionsRequest,
      rejectPermissionsRequest: this.rejectPermissionsRequest,
      ...getPermissionBackgroundApiMethods({
        permissionController,
        approvalController,
        accountsController,
        networkController,
        multichainNetworkController,
      }),

      ///: BEGIN:ONLY_INCLUDE_IF(build-mmi)
      connectCustodyAddresses: this.mmiController.connectCustodyAddresses.bind(
        this.mmiController,
      ),
      getCustodianAccounts: this.mmiController.getCustodianAccounts.bind(
        this.mmiController,
      ),
      getCustodianTransactionDeepLink:
        this.mmiController.getCustodianTransactionDeepLink.bind(
          this.mmiController,
        ),
      getCustodianConfirmDeepLink:
        this.mmiController.getCustodianConfirmDeepLink.bind(this.mmiController),
      getCustodianSignMessageDeepLink:
        this.mmiController.getCustodianSignMessageDeepLink.bind(
          this.mmiController,
        ),
      getCustodianToken: this.mmiController.getCustodianToken.bind(
        this.mmiController,
      ),
      getCustodianJWTList: this.mmiController.getCustodianJWTList.bind(
        this.mmiController,
      ),
      getAllCustodianAccountsWithToken:
        this.mmiController.getAllCustodianAccountsWithToken.bind(
          this.mmiController,
        ),
      setCustodianNewRefreshToken:
        this.mmiController.setCustodianNewRefreshToken.bind(this.mmiController),
      setWaitForConfirmDeepLinkDialog:
        this.custodyController.setWaitForConfirmDeepLinkDialog.bind(
          this.custodyController,
        ),
      getMmiConfiguration:
        this.mmiConfigurationController.getConfiguration.bind(
          this.mmiConfigurationController,
        ),
      removeAddTokenConnectRequest:
        this.institutionalFeaturesController.removeAddTokenConnectRequest.bind(
          this.institutionalFeaturesController,
        ),
      setConnectionRequest:
        this.institutionalFeaturesController.setConnectionRequest.bind(
          this.institutionalFeaturesController,
        ),
      showInteractiveReplacementTokenBanner:
        appStateController.showInteractiveReplacementTokenBanner.bind(
          appStateController,
        ),
      setCustodianDeepLink:
        appStateController.setCustodianDeepLink.bind(appStateController),
      setNoteToTraderMessage:
        appStateController.setNoteToTraderMessage.bind(appStateController),
      logAndStoreApiRequest: this.mmiController.logAndStoreApiRequest.bind(
        this.mmiController,
      ),
      ///: END:ONLY_INCLUDE_IF

      // snaps
      disableSnap: this.controllerMessenger.call.bind(
        this.controllerMessenger,
        'SnapController:disable',
      ),
      enableSnap: this.controllerMessenger.call.bind(
        this.controllerMessenger,
        'SnapController:enable',
      ),
      updateSnap: (origin, requestedSnaps) => {
        // We deliberately do not await this promise as that would mean waiting for the update to complete
        // Instead we return null to signal to the UI that it is safe to redirect to the update flow
        this.controllerMessenger.call(
          'SnapController:install',
          origin,
          requestedSnaps,
        );
        return null;
      },
      removeSnap: this.controllerMessenger.call.bind(
        this.controllerMessenger,
        'SnapController:remove',
      ),
      handleSnapRequest: this.handleSnapRequest.bind(this),
      revokeDynamicSnapPermissions: this.controllerMessenger.call.bind(
        this.controllerMessenger,
        'SnapController:revokeDynamicPermissions',
      ),
      disconnectOriginFromSnap: this.controllerMessenger.call.bind(
        this.controllerMessenger,
        'SnapController:disconnectOrigin',
      ),
      updateNetworksList: this.updateNetworksList.bind(this),
      updateAccountsList: this.updateAccountsList.bind(this),
      updateHiddenAccountsList: this.updateHiddenAccountsList.bind(this),
      getPhishingResult: async (website) => {
        await phishingController.maybeUpdateState();

        return phishingController.test(website);
      },
      deleteInterface: this.controllerMessenger.call.bind(
        this.controllerMessenger,
        'SnapInterfaceController:deleteInterface',
      ),
      updateInterfaceState: this.controllerMessenger.call.bind(
        this.controllerMessenger,
        'SnapInterfaceController:updateInterfaceState',
      ),

      // swaps
      fetchAndSetQuotes: this.controllerMessenger.call.bind(
        this.controllerMessenger,
        'SwapsController:fetchAndSetQuotes',
      ),
      setSelectedQuoteAggId: this.controllerMessenger.call.bind(
        this.controllerMessenger,
        'SwapsController:setSelectedQuoteAggId',
      ),
      resetSwapsState: this.controllerMessenger.call.bind(
        this.controllerMessenger,
        'SwapsController:resetSwapsState',
      ),
      setSwapsTokens: this.controllerMessenger.call.bind(
        this.controllerMessenger,
        'SwapsController:setSwapsTokens',
      ),
      clearSwapsQuotes: this.controllerMessenger.call.bind(
        this.controllerMessenger,
        'SwapsController:clearSwapsQuotes',
      ),
      setApproveTxId: this.controllerMessenger.call.bind(
        this.controllerMessenger,
        'SwapsController:setApproveTxId',
      ),
      setTradeTxId: this.controllerMessenger.call.bind(
        this.controllerMessenger,
        'SwapsController:setTradeTxId',
      ),
      setSwapsTxGasPrice: this.controllerMessenger.call.bind(
        this.controllerMessenger,
        'SwapsController:setSwapsTxGasPrice',
      ),
      setSwapsTxGasLimit: this.controllerMessenger.call.bind(
        this.controllerMessenger,
        'SwapsController:setSwapsTxGasLimit',
      ),
      setSwapsTxMaxFeePerGas: this.controllerMessenger.call.bind(
        this.controllerMessenger,
        'SwapsController:setSwapsTxMaxFeePerGas',
      ),
      setSwapsTxMaxFeePriorityPerGas: this.controllerMessenger.call.bind(
        this.controllerMessenger,
        'SwapsController:setSwapsTxMaxFeePriorityPerGas',
      ),
      safeRefetchQuotes: this.controllerMessenger.call.bind(
        this.controllerMessenger,
        'SwapsController:safeRefetchQuotes',
      ),
      stopPollingForQuotes: this.controllerMessenger.call.bind(
        this.controllerMessenger,
        'SwapsController:stopPollingForQuotes',
      ),
      setBackgroundSwapRouteState: this.controllerMessenger.call.bind(
        this.controllerMessenger,
        'SwapsController:setBackgroundSwapRouteState',
      ),
      resetPostFetchState: this.controllerMessenger.call.bind(
        this.controllerMessenger,
        'SwapsController:resetPostFetchState',
      ),
      setSwapsErrorKey: this.controllerMessenger.call.bind(
        this.controllerMessenger,
        'SwapsController:setSwapsErrorKey',
      ),
      setInitialGasEstimate: this.controllerMessenger.call.bind(
        this.controllerMessenger,
        'SwapsController:setInitialGasEstimate',
      ),
      setCustomApproveTxData: this.controllerMessenger.call.bind(
        this.controllerMessenger,
        'SwapsController:setCustomApproveTxData',
      ),
      setSwapsLiveness: this.controllerMessenger.call.bind(
        this.controllerMessenger,
        'SwapsController:setSwapsLiveness',
      ),
      setSwapsFeatureFlags: this.controllerMessenger.call.bind(
        this.controllerMessenger,
        'SwapsController:setSwapsFeatureFlags',
      ),
      setSwapsUserFeeLevel: this.controllerMessenger.call.bind(
        this.controllerMessenger,
        'SwapsController:setSwapsUserFeeLevel',
      ),
      setSwapsQuotesPollingLimitEnabled: this.controllerMessenger.call.bind(
        this.controllerMessenger,
        'SwapsController:setSwapsQuotesPollingLimitEnabled',
      ),

      // Bridge
      [BridgeBackgroundAction.RESET_STATE]: this.controllerMessenger.call.bind(
        this.controllerMessenger,
        `${BRIDGE_CONTROLLER_NAME}:${BridgeBackgroundAction.RESET_STATE}`,
      ),
      [BridgeUserAction.UPDATE_QUOTE_PARAMS]:
        this.controllerMessenger.call.bind(
          this.controllerMessenger,
          `${BRIDGE_CONTROLLER_NAME}:${BridgeUserAction.UPDATE_QUOTE_PARAMS}`,
        ),
      [BridgeBackgroundAction.TRACK_METAMETRICS_EVENT]:
        this.controllerMessenger.call.bind(
          this.controllerMessenger,
          `${BRIDGE_CONTROLLER_NAME}:${BridgeBackgroundAction.TRACK_METAMETRICS_EVENT}`,
        ),

      // Bridge Tx submission
      [BridgeStatusAction.SUBMIT_TX]: this.controllerMessenger.call.bind(
        this.controllerMessenger,
        `${BRIDGE_STATUS_CONTROLLER_NAME}:${BridgeStatusAction.SUBMIT_TX}`,
      ),

      // Smart Transactions
      fetchSmartTransactionFees: smartTransactionsController.getFees.bind(
        smartTransactionsController,
      ),
      clearSmartTransactionFees: smartTransactionsController.clearFees.bind(
        smartTransactionsController,
      ),
      submitSignedTransactions:
        smartTransactionsController.submitSignedTransactions.bind(
          smartTransactionsController,
        ),
      cancelSmartTransaction:
        smartTransactionsController.cancelSmartTransaction.bind(
          smartTransactionsController,
        ),
      fetchSmartTransactionsLiveness:
        smartTransactionsController.fetchLiveness.bind(
          smartTransactionsController,
        ),
      updateSmartTransaction:
        smartTransactionsController.updateSmartTransaction.bind(
          smartTransactionsController,
        ),
      setStatusRefreshInterval:
        smartTransactionsController.setStatusRefreshInterval.bind(
          smartTransactionsController,
        ),

      // MetaMetrics
      trackMetaMetricsEvent: metaMetricsController.trackEvent.bind(
        metaMetricsController,
      ),
      trackMetaMetricsPage: metaMetricsController.trackPage.bind(
        metaMetricsController,
      ),
      createEventFragment: metaMetricsController.createEventFragment.bind(
        metaMetricsController,
      ),
      updateEventFragment: metaMetricsController.updateEventFragment.bind(
        metaMetricsController,
      ),
      finalizeEventFragment: metaMetricsController.finalizeEventFragment.bind(
        metaMetricsController,
      ),
      trackInsightSnapView: this.trackInsightSnapView.bind(this),

      // ApprovalController
      rejectAllPendingApprovals: this.rejectAllPendingApprovals.bind(this),
      rejectPendingApproval: this.rejectPendingApproval,
      requestUserApproval:
        approvalController.addAndShowApprovalRequest.bind(approvalController),
      resolvePendingApproval: this.resolvePendingApproval,

      // Notifications
      resetViewedNotifications: announcementController.resetViewed.bind(
        announcementController,
      ),
      updateViewedNotifications: announcementController.updateViewed.bind(
        announcementController,
      ),

      // CurrencyRateController
      currencyRateStartPolling: currencyRateController.startPolling.bind(
        currencyRateController,
      ),
      currencyRateStopPollingByPollingToken:
        currencyRateController.stopPollingByPollingToken.bind(
          currencyRateController,
        ),

      tokenRatesStartPolling:
        tokenRatesController.startPolling.bind(tokenRatesController),
      tokenRatesStopPollingByPollingToken:
        tokenRatesController.stopPollingByPollingToken.bind(
          tokenRatesController,
        ),
      accountTrackerStartPolling:
        accountTrackerController.startPollingByNetworkClientId.bind(
          accountTrackerController,
        ),
      accountTrackerStopPollingByPollingToken:
        accountTrackerController.stopPollingByPollingToken.bind(
          accountTrackerController,
        ),

      tokenDetectionStartPolling: tokenDetectionController.startPolling.bind(
        tokenDetectionController,
      ),
      tokenDetectionStopPollingByPollingToken:
        tokenDetectionController.stopPollingByPollingToken.bind(
          tokenDetectionController,
        ),

      tokenListStartPolling:
        tokenListController.startPolling.bind(tokenListController),
      tokenListStopPollingByPollingToken:
        tokenListController.stopPollingByPollingToken.bind(tokenListController),

      tokenBalancesStartPolling: tokenBalancesController.startPolling.bind(
        tokenBalancesController,
      ),
      tokenBalancesStopPollingByPollingToken:
        tokenBalancesController.stopPollingByPollingToken.bind(
          tokenBalancesController,
        ),

      // GasFeeController
      gasFeeStartPolling: gasFeeController.startPolling.bind(gasFeeController),
      gasFeeStopPollingByPollingToken:
        gasFeeController.stopPollingByPollingToken.bind(gasFeeController),

      getGasFeeTimeEstimate:
        gasFeeController.getTimeEstimate.bind(gasFeeController),

      addPollingTokenToAppState:
        appStateController.addPollingToken.bind(appStateController),

      removePollingTokenFromAppState:
        appStateController.removePollingToken.bind(appStateController),

      updateThrottledOriginState:
        appStateController.updateThrottledOriginState.bind(appStateController),

      // Backup
      backupUserData: backup.backupUserData.bind(backup),
      restoreUserData: backup.restoreUserData.bind(backup),

      // TokenDetectionController
      detectTokens: tokenDetectionController.detectTokens.bind(
        tokenDetectionController,
      ),

      // MultichainAssetsRatesController
      fetchHistoricalPricesForAsset: (...args) =>
        this.multichainAssetsRatesController.fetchHistoricalPricesForAsset(
          ...args,
        ),

      // DetectCollectibleController
      detectNfts: nftDetectionController.detectNfts.bind(
        nftDetectionController,
      ),

      /** Token Detection V2 */
      addDetectedTokens:
        tokensController.addDetectedTokens.bind(tokensController),
      addImportedTokens: tokensController.addTokens.bind(tokensController),
      ignoreTokens: tokensController.ignoreTokens.bind(tokensController),
      getBalancesInSingleCall: (...args) =>
        this.assetsContractController.getBalancesInSingleCall(...args),

      // Authentication Controller
      performSignIn: authenticationController.performSignIn.bind(
        authenticationController,
      ),
      performSignOut: authenticationController.performSignOut.bind(
        authenticationController,
      ),

      // UserStorageController
      setIsBackupAndSyncFeatureEnabled:
        userStorageController.setIsBackupAndSyncFeatureEnabled.bind(
          userStorageController,
        ),
      syncInternalAccountsWithUserStorage:
        userStorageController.syncInternalAccountsWithUserStorage.bind(
          userStorageController,
        ),
      deleteAccountSyncingDataFromUserStorage:
        userStorageController.performDeleteStorageAllFeatureEntries.bind(
          userStorageController,
        ),

      // NotificationServicesController
      checkAccountsPresence:
        notificationServicesController.checkAccountsPresence.bind(
          notificationServicesController,
        ),
      createOnChainTriggers:
        notificationServicesController.createOnChainTriggers.bind(
          notificationServicesController,
        ),
      deleteOnChainTriggersByAccount:
        notificationServicesController.deleteOnChainTriggersByAccount.bind(
          notificationServicesController,
        ),
      updateOnChainTriggersByAccount:
        notificationServicesController.updateOnChainTriggersByAccount.bind(
          notificationServicesController,
        ),
      fetchAndUpdateMetamaskNotifications:
        notificationServicesController.fetchAndUpdateMetamaskNotifications.bind(
          notificationServicesController,
        ),
      deleteNotificationsById:
        notificationServicesController.deleteNotificationsById.bind(
          notificationServicesController,
        ),
      getNotificationsByType:
        notificationServicesController.getNotificationsByType.bind(
          notificationServicesController,
        ),
      markMetamaskNotificationsAsRead:
        notificationServicesController.markMetamaskNotificationsAsRead.bind(
          notificationServicesController,
        ),
      setFeatureAnnouncementsEnabled:
        notificationServicesController.setFeatureAnnouncementsEnabled.bind(
          notificationServicesController,
        ),
      enablePushNotifications:
        notificationServicesPushController.enablePushNotifications.bind(
          notificationServicesPushController,
        ),
      disablePushNotifications:
        notificationServicesPushController.disablePushNotifications.bind(
          notificationServicesPushController,
        ),
      updateTriggerPushNotifications:
        notificationServicesPushController.updateTriggerPushNotifications.bind(
          notificationServicesPushController,
        ),
      enableMetamaskNotifications:
        notificationServicesController.enableMetamaskNotifications.bind(
          notificationServicesController,
        ),
      disableMetamaskNotifications:
        notificationServicesController.disableNotificationServices.bind(
          notificationServicesController,
        ),

      // E2E testing
      throwTestError: this.throwTestError.bind(this),

      // NameController
      updateProposedNames: this.nameController.updateProposedNames.bind(
        this.nameController,
      ),
      setName: this.nameController.setName.bind(this.nameController),

      ///: BEGIN:ONLY_INCLUDE_IF(keyring-snaps)
      // SnapKeyring
      createSnapAccount: async (snapId, options, internalOptions) => {
        // NOTE: We should probably start using `withKeyring` with `createIfMissing: true`
        // in this case.
        const keyring = await this.getSnapKeyring();

        return await keyring.createAccount(snapId, options, internalOptions);
      },
      ///: END:ONLY_INCLUDE_IF

      ///: BEGIN:ONLY_INCLUDE_IF(multichain)
      // MultichainBalancesController
      multichainUpdateBalance: (accountId) =>
        this.multichainBalancesController.updateBalance(accountId),

      // MultichainTransactionsController
      multichainUpdateTransactions: (accountId) =>
        this.multichainTransactionsController.updateTransactionsForAccount(
          accountId,
        ),
      ///: END:ONLY_INCLUDE_IF
      // Transaction Decode
      decodeTransactionData: (request) =>
        decodeTransactionData({
          ...request,
          provider: this.provider,
        }),
      // metrics data deleteion
      createMetaMetricsDataDeletionTask:
        this.metaMetricsDataDeletionController.createMetaMetricsDataDeletionTask.bind(
          this.metaMetricsDataDeletionController,
        ),
      updateDataDeletionTaskStatus:
        this.metaMetricsDataDeletionController.updateDataDeletionTaskStatus.bind(
          this.metaMetricsDataDeletionController,
        ),
      // Trace
      endTrace,
    };
  }

  rejectOriginPendingApprovals(origin) {
    const deleteInterface = (id) =>
      this.controllerMessenger.call(
        'SnapInterfaceController:deleteInterface',
        id,
      );

    rejectOriginApprovals({
      approvalController: this.approvalController,
      deleteInterface,
      origin,
    });
  }

  async exportAccount(address, password) {
    await this.verifyPassword(password);
    return this.keyringController.exportAccount(password, address);
  }

  async getTokenStandardAndDetails(address, userAddress, tokenId) {
    const currentChainId = this.#getGlobalChainId();

    const { tokensChainsCache } = this.tokenListController.state;
    const tokenList = tokensChainsCache?.[currentChainId]?.data || {};
    const { allTokens } = this.tokensController.state;

    const tokens = allTokens?.[currentChainId]?.[userAddress] || [];

    const staticTokenListDetails =
      STATIC_MAINNET_TOKEN_LIST[address?.toLowerCase()] || {};
    const tokenListDetails = tokenList[address?.toLowerCase()] || {};
    const userDefinedTokenDetails =
      tokens.find(({ address: _address }) =>
        isEqualCaseInsensitive(_address, address),
      ) || {};

    const tokenDetails = {
      ...staticTokenListDetails,
      ...tokenListDetails,
      ...userDefinedTokenDetails,
    };

    // boolean to check if the token is an ERC20
    const tokenDetailsStandardIsERC20 =
      isEqualCaseInsensitive(tokenDetails.standard, TokenStandard.ERC20) ||
      tokenDetails.erc20 === true;

    // boolean to check if the token is an NFT
    const noEvidenceThatTokenIsAnNFT =
      !tokenId &&
      !isEqualCaseInsensitive(tokenDetails.standard, TokenStandard.ERC1155) &&
      !isEqualCaseInsensitive(tokenDetails.standard, TokenStandard.ERC721) &&
      !tokenDetails.erc721;

    // boolean to check if the token is an ERC20 like
    const otherDetailsAreERC20Like =
      tokenDetails.decimals !== undefined && tokenDetails.symbol;

    // boolean to check if the token can be treated as an ERC20
    const tokenCanBeTreatedAsAnERC20 =
      tokenDetailsStandardIsERC20 ||
      (noEvidenceThatTokenIsAnNFT && otherDetailsAreERC20Like);

    let details;
    if (tokenCanBeTreatedAsAnERC20) {
      try {
        const balance = userAddress
          ? await fetchTokenBalance(address, userAddress, this.provider)
          : undefined;

        details = {
          address,
          balance,
          standard: TokenStandard.ERC20,
          decimals: tokenDetails.decimals,
          symbol: tokenDetails.symbol,
        };
      } catch (e) {
        // If the `fetchTokenBalance` call failed, `details` remains undefined, and we
        // fall back to the below `assetsContractController.getTokenStandardAndDetails` call
        log.warn(`Failed to get token balance. Error: ${e}`);
      }
    }

    // `details`` will be undefined if `tokenCanBeTreatedAsAnERC20`` is false,
    // or if it is true but the `fetchTokenBalance`` call failed. In either case, we should
    // attempt to retrieve details from `assetsContractController.getTokenStandardAndDetails`
    if (details === undefined) {
      try {
        details =
          await this.assetsContractController.getTokenStandardAndDetails(
            address,
            userAddress,
            tokenId,
          );
      } catch (e) {
        log.warn(`Failed to get token standard and details. Error: ${e}`);
      }
    }

    if (details) {
      const tokenDetailsStandardIsERC1155 = isEqualCaseInsensitive(
        details.standard,
        TokenStandard.ERC1155,
      );

      if (tokenDetailsStandardIsERC1155) {
        try {
          const balance = await fetchERC1155Balance(
            address,
            userAddress,
            tokenId,
            this.provider,
          );

          const balanceToUse = balance?._hex
            ? parseInt(balance._hex, 16).toString()
            : null;

          details = {
            ...details,
            balance: balanceToUse,
          };
        } catch (e) {
          // If the `fetchTokenBalance` call failed, `details` remains undefined, and we
          // fall back to the below `assetsContractController.getTokenStandardAndDetails` call
          log.warn('Failed to get token balance. Error:', e);
        }
      }
    }

    return {
      ...details,
      decimals: details?.decimals?.toString(10),
      balance: details?.balance?.toString(10),
    };
  }

  async getTokenStandardAndDetailsByChain(
    address,
    userAddress,
    tokenId,
    chainId,
  ) {
    const { tokensChainsCache } = this.tokenListController.state;
    const tokenList = tokensChainsCache?.[chainId]?.data || {};

    const { allTokens } = this.tokensController.state;
    const selectedAccount = this.accountsController.getSelectedAccount();
    const tokens = allTokens?.[chainId]?.[selectedAccount.address] || [];

    let staticTokenListDetails = {};
    if (chainId === CHAIN_IDS.MAINNET) {
      staticTokenListDetails =
        STATIC_MAINNET_TOKEN_LIST[address?.toLowerCase()] || {};
    }

    const tokenListDetails = tokenList[address?.toLowerCase()] || {};
    const userDefinedTokenDetails =
      tokens.find(({ address: _address }) =>
        isEqualCaseInsensitive(_address, address),
      ) || {};
    const tokenDetails = {
      ...staticTokenListDetails,
      ...tokenListDetails,
      ...userDefinedTokenDetails,
    };

    const tokenDetailsStandardIsERC20 =
      isEqualCaseInsensitive(tokenDetails.standard, TokenStandard.ERC20) ||
      tokenDetails.erc20 === true;

    const noEvidenceThatTokenIsAnNFT =
      !tokenId &&
      !isEqualCaseInsensitive(tokenDetails.standard, TokenStandard.ERC1155) &&
      !isEqualCaseInsensitive(tokenDetails.standard, TokenStandard.ERC721) &&
      !tokenDetails.erc721;

    const otherDetailsAreERC20Like =
      tokenDetails.decimals !== undefined && tokenDetails.symbol;

    // boolean to check if the token can be treated as an ERC20
    const tokenCanBeTreatedAsAnERC20 =
      tokenDetailsStandardIsERC20 ||
      (noEvidenceThatTokenIsAnNFT && otherDetailsAreERC20Like);

    let details;
    if (tokenCanBeTreatedAsAnERC20) {
      try {
        let balance = 0;
        if (this.#getGlobalChainId() === chainId) {
          balance = await fetchTokenBalance(
            address,
            userAddress,
            this.provider,
          );
        }

        details = {
          address,
          balance,
          standard: TokenStandard.ERC20,
          decimals: tokenDetails.decimals,
          symbol: tokenDetails.symbol,
        };
      } catch (e) {
        // If the `fetchTokenBalance` call failed, `details` remains undefined, and we
        // fall back to the below `assetsContractController.getTokenStandardAndDetails` call
        log.warn(`Failed to get token balance. Error: ${e}`);
      }
    }

    // `details`` will be undefined if `tokenCanBeTreatedAsAnERC20`` is false,
    // or if it is true but the `fetchTokenBalance`` call failed. In either case, we should
    // attempt to retrieve details from `assetsContractController.getTokenStandardAndDetails`
    if (details === undefined) {
      try {
        const networkClientId =
          this.networkController?.state?.networkConfigurationsByChainId?.[
            chainId
          ]?.rpcEndpoints[
            this.networkController?.state?.networkConfigurationsByChainId?.[
              chainId
            ]?.defaultRpcEndpointIndex
          ]?.networkClientId;

        details =
          await this.assetsContractController.getTokenStandardAndDetails(
            address,
            userAddress,
            tokenId,
            networkClientId,
          );
      } catch (e) {
        log.warn(`Failed to get token standard and details. Error: ${e}`);
      }
    }

    if (details) {
      const tokenDetailsStandardIsERC1155 = isEqualCaseInsensitive(
        details.standard,
        TokenStandard.ERC1155,
      );

      if (tokenDetailsStandardIsERC1155) {
        try {
          const balance = await fetchERC1155Balance(
            address,
            userAddress,
            tokenId,
            this.provider,
          );

          const balanceToUse = balance?._hex
            ? parseInt(balance._hex, 16).toString()
            : null;

          details = {
            ...details,
            balance: balanceToUse,
          };
        } catch (e) {
          // If the `fetchTokenBalance` call failed, `details` remains undefined, and we
          // fall back to the below `assetsContractController.getTokenStandardAndDetails` call
          log.warn('Failed to get token balance. Error:', e);
        }
      }
    }

    return {
      ...details,
      decimals: details?.decimals?.toString(10),
      balance: details?.balance?.toString(10),
    };
  }

  async getTokenSymbol(address) {
    try {
      const details =
        await this.assetsContractController.getTokenStandardAndDetails(address);
      return details?.symbol;
    } catch (e) {
      return null;
    }
  }

  //=============================================================================
  // VAULT / KEYRING RELATED METHODS
  //=============================================================================

  /**
   * Creates a new Vault and create a new keychain.
   *
   * A vault, or KeyringController, is a controller that contains
   * many different account strategies, currently called Keyrings.
   * Creating it new means wiping all previous keyrings.
   *
   * A keychain, or keyring, controls many accounts with a single backup and signing strategy.
   * For example, a mnemonic phrase can generate many accounts, and is a keyring.
   *
   * @param {string} password
   * @returns {object} vault
   */
  async createNewVaultAndKeychain(password) {
    const releaseLock = await this.createVaultMutex.acquire();
    try {
      return await this.keyringController.createNewVaultAndKeychain(password);
    } finally {
      releaseLock();
    }
  }

  /**
   * Imports a new mnemonic to the vault.
   *
   * @param {string} mnemonic
   * @returns {object} new account address
   */
  async importMnemonicToVault(mnemonic) {
    const releaseLock = await this.createVaultMutex.acquire();
    try {
      // TODO: `getKeyringsByType` is deprecated, this logic should probably be moved to the `KeyringController`.
      // FIXME: The `KeyringController` does not check yet for duplicated accounts with HD keyrings, see: https://github.com/MetaMask/core/issues/5411
      const alreadyImportedSrp = this.keyringController
        .getKeyringsByType(KeyringTypes.hd)
        .some((keyring) => {
          return (
            Buffer.from(
              this._convertEnglishWordlistIndicesToCodepoints(keyring.mnemonic),
            ).toString('utf8') === mnemonic
          );
        });

      if (alreadyImportedSrp) {
        throw new Error(
          'This Secret Recovery Phrase has already been imported.',
        );
      }

      const { id } = await this.keyringController.addNewKeyring(
        KeyringTypes.hd,
        {
          mnemonic,
          numberOfAccounts: 1,
        },
      );
      const [newAccountAddress] = await this.keyringController.withKeyring(
        { id },
        async ({ keyring }) => keyring.getAccounts(),
      );
      const account =
        this.accountsController.getAccountByAddress(newAccountAddress);
      this.accountsController.setSelectedAccount(account.id);

      ///: BEGIN:ONLY_INCLUDE_IF(solana)
      await this._addSolanaAccount(id);
      ///: END:ONLY_INCLUDE_IF
      await this._addAccountsWithBalance(id);

      return newAccountAddress;
    } finally {
      releaseLock();
    }
  }

  /**
   * Generates a new mnemonic phrase and adds it to the vault, creating a new HD keyring.
   * This method automatically creates one account associated with the new keyring.
   * The method is protected by a mutex to prevent concurrent vault modifications.
   *
   * @async
   * @returns {Promise<string>} The address of the newly created account
   * @throws Will throw an error if keyring creation fails
   */
  async generateNewMnemonicAndAddToVault() {
    const releaseLock = await this.createVaultMutex.acquire();
    try {
      // addNewKeyring auto creates 1 account.
      const { id } = await this.keyringController.addNewKeyring(
        KeyringTypes.hd,
      );
      const [newAccount] = await this.keyringController.withKeyring(
        { id },
        async ({ keyring }) => keyring.getAccounts(),
      );
      const account = this.accountsController.getAccountByAddress(newAccount);
      this.accountsController.setSelectedAccount(account.id);

      // NOTE: No need to update balances here since we're generating a fresh seed.

      return newAccount;
    } finally {
      releaseLock();
    }
  }

  /**
   * Create a new Vault and restore an existent keyring.
   *
   * @param {string} password
   * @param {number[]} encodedSeedPhrase - The seed phrase, encoded as an array
   * of UTF-8 bytes.
   */
  async createNewVaultAndRestore(password, encodedSeedPhrase) {
    const releaseLock = await this.createVaultMutex.acquire();
    try {
      const { completedOnboarding } = this.onboardingController.state;

      const seedPhraseAsBuffer = Buffer.from(encodedSeedPhrase);

      // clear permissions
      this.permissionController.clearState();

      // Clear snap state
      await this.snapController.clearState();

      // Currently, the account-order-controller is not in sync with
      // the accounts-controller. To properly persist the hidden state
      // of accounts, we should add a new flag to the account struct
      // to indicate if it is hidden or not.
      // TODO: Update @metamask/accounts-controller to support this.
      this.accountOrderController.updateHiddenAccountsList([]);

      // clear accounts in AccountTrackerController
      this.accountTrackerController.clearAccounts();

      this.txController.clearUnapprovedTransactions();

      if (completedOnboarding) {
        this.tokenDetectionController.enable();
      }

      // create new vault
      await this.keyringController.createNewVaultAndRestore(
        password,
        this._convertMnemonicToWordlistIndices(seedPhraseAsBuffer),
      );

      if (completedOnboarding) {
        ///: BEGIN:ONLY_INCLUDE_IF(solana)
        await this._addSolanaAccount();
        ///: END:ONLY_INCLUDE_IF
        await this._addAccountsWithBalance();

        // This must be set as soon as possible to communicate to the
        // keyring's iframe and have the setting initialized properly
        // Optimistically called to not block MetaMask login due to
        // Ledger Keyring GitHub downtime
        this.#withKeyringForDevice(
          { name: HardwareDeviceNames.ledger },
          async (keyring) => this.setLedgerTransportPreference(keyring),
        );
      }
    } finally {
      releaseLock();
    }
  }

  ///: BEGIN:ONLY_INCLUDE_IF(solana)
  async _getSolanaWalletSnapClient() {
    const keyring = await this.getSnapKeyring();
    const messenger = this.controllerMessenger;

    return new MultichainWalletSnapClient(
      SOLANA_WALLET_SNAP_ID,
      [SolScope.Mainnet, SolScope.Devnet, SolScope.Testnet],
      keyring,
      messenger,
    );
  }
  ///: END:ONLY_INCLUDE_IF

  async _addAccountsWithBalance(keyringId) {
    try {
      // Scan accounts until we find an empty one
      const chainId = this.#getGlobalChainId();

      const keyringSelector = keyringId
        ? { id: keyringId }
        : { type: KeyringTypes.hd };

      const {
        accounts,
        ///: BEGIN:ONLY_INCLUDE_IF(solana)
        entropySource,
        ///: END:ONLY_INCLUDE_IF
      } = await this.keyringController.withKeyring(
        keyringSelector,
        async ({
          keyring,
          ///: BEGIN:ONLY_INCLUDE_IF(solana)
          metadata,
          ///: END:ONLY_INCLUDE_IF
        }) => {
          const keyringAccounts = await keyring.getAccounts();
          return {
            accounts: keyringAccounts,
            ///: BEGIN:ONLY_INCLUDE_IF(solana)
            entropySource: metadata.id,
            ///: END:ONLY_INCLUDE_IF
          };
        },
      );
      let address = accounts[accounts.length - 1];

      for (let count = accounts.length; ; count++) {
        const balance = await this.getBalance(address, this.provider);

        if (balance === '0x0') {
          // This account has no balance, so check for tokens
          await this.tokenDetectionController.detectTokens({
            chainIds: [chainId],
            selectedAddress: address,
          });

          const tokens =
            this.tokensController.state.allTokens?.[chainId]?.[address];
          const detectedTokens =
            this.tokensController.state.allDetectedTokens?.[chainId]?.[address];

          if (
            (tokens?.length ?? 0) === 0 &&
            (detectedTokens?.length ?? 0) === 0
          ) {
            // This account has no balance or tokens
            if (count !== 1) {
              await this.removeAccount(address);
            }
            break;
          }
        }

        // This account has assets, so check the next one
        address = await this.keyringController.withKeyring(
          keyringSelector,
          async ({ keyring }) => {
            const [newAddress] = await keyring.addAccounts(1);
            return newAddress;
          },
        );
      }
      ///: BEGIN:ONLY_INCLUDE_IF(solana)
      const client = await this._getSolanaWalletSnapClient();
      await client.discoverAccounts(entropySource);
      ///: END:ONLY_INCLUDE_IF
    } catch (e) {
      log.warn(`Failed to add accounts with balance. Error: ${e}`);
    } finally {
      await this.userStorageController.setIsAccountSyncingReadyToBeDispatched(
        true,
      );
    }
  }

  /**
   * Adds Solana account to the keyring.
   *
   * @param {string} keyringId - The ID of the keyring to add the account to.
   */
  ///: BEGIN:ONLY_INCLUDE_IF(solana)
  async _addSolanaAccount(keyringId) {
    let entropySource = keyringId;
    try {
      if (!entropySource) {
        // Get the entropy source from the first HD keyring
        const id = await this.keyringController.withKeyring(
          { type: KeyringTypes.hd },
          async ({ metadata }) => {
            return metadata.id;
          },
        );
        entropySource = id;
      }

      const client = await this._getSolanaWalletSnapClient();
      return await client.createAccount(
        { entropySource },
        {
          displayConfirmation: false,
          displayAccountNameSuggestion: false,
          setSelectedAccount: false,
        },
      );
    } catch (e) {
      // Do not block the onboarding flow if this fails
      log.warn(`Failed to add Solana account. Error: ${e}`);
      captureException(e);
      return null;
    }
  }
  ///: END:ONLY_INCLUDE_IF

  /**
   * Encodes a BIP-39 mnemonic as the indices of words in the English BIP-39 wordlist.
   *
   * @param {Buffer} mnemonic - The BIP-39 mnemonic.
   * @returns {Buffer} The Unicode code points for the seed phrase formed from the words in the wordlist.
   */
  _convertMnemonicToWordlistIndices(mnemonic) {
    const indices = mnemonic
      .toString()
      .split(' ')
      .map((word) => wordlist.indexOf(word));
    return new Uint8Array(new Uint16Array(indices).buffer);
  }

  /**
   * Converts a BIP-39 mnemonic stored as indices of words in the English wordlist to a buffer of Unicode code points.
   *
   * @param {Uint8Array} wordlistIndices - Indices to specific words in the BIP-39 English wordlist.
   * @returns {Buffer} The BIP-39 mnemonic formed from the words in the English wordlist, encoded as a list of Unicode code points.
   */
  _convertEnglishWordlistIndicesToCodepoints(wordlistIndices) {
    return Buffer.from(
      Array.from(new Uint16Array(wordlistIndices.buffer))
        .map((i) => wordlist[i])
        .join(' '),
    );
  }

  /**
   * Get an account balance from the AccountTrackerController or request it directly from the network.
   *
   * @param {string} address - The account address
   * @param {Provider} provider - The provider instance to use when asking the network
   */
  async getBalance(address, provider) {
    const accounts =
      this.accountTrackerController.state.accountsByChainId[
        this.#getGlobalChainId()
      ];
    const cached = accounts?.[address];

    if (cached && cached.balance) {
      return cached.balance;
    }

    try {
      const balance = await provider.request({
        method: 'eth_getBalance',
        params: [address, 'latest'],
      });
      return balance || '0x0';
    } catch (error) {
      log.error(error);
      throw error;
    }
  }

  /**
   * Submits the user's password and attempts to unlock the vault.
   * Also synchronizes the preferencesController, to ensure its schema
   * is up to date with known accounts once the vault is decrypted.
   *
   * @param {string} password - The user's password
   */
  async submitPassword(password) {
    const { completedOnboarding } = this.onboardingController.state;

    // Before attempting to unlock the keyrings, we need the offscreen to have loaded.
    await this.offscreenPromise;

    await this.keyringController.submitPassword(password);

    ///: BEGIN:ONLY_INCLUDE_IF(build-mmi)
    this.mmiController.onSubmitPassword();
    ///: END:ONLY_INCLUDE_IF

    try {
      await this.blockTracker.checkForLatestBlock();
    } catch (error) {
      log.error('Error while unlocking extension.', error);
    }

    await this.accountsController.updateAccounts();

    // This must be set as soon as possible to communicate to the
    // keyring's iframe and have the setting initialized properly
    // Optimistically called to not block MetaMask login due to
    // Ledger Keyring GitHub downtime
    if (completedOnboarding) {
      this.#withKeyringForDevice(
        { name: HardwareDeviceNames.ledger },
        async (keyring) => this.setLedgerTransportPreference(keyring),
      );
    }
  }

  async _loginUser(password) {
    try {
      // Automatic login via config password
      await this.submitPassword(password);

      // Updating accounts in this.accountTrackerController before starting UI syncing ensure that
      // state has account balance before it is synced with UI
      await this.accountTrackerController.updateAccountsAllActiveNetworks();
    } finally {
      this._startUISync();
    }
  }

  _startUISync() {
    // Message startUISync is used to start syncing state with UI
    // Sending this message after login is completed helps to ensure that incomplete state without
    // account details are not flushed to UI.
    this.emit('startUISync');
    this.startUISync = true;
    this.memStore.subscribe(this.sendUpdate.bind(this));
  }

  /**
   * Submits a user's encryption key to log the user in via login token
   */
  async submitEncryptionKey() {
    try {
      const { loginToken, loginSalt } =
        await this.extension.storage.session.get(['loginToken', 'loginSalt']);
      if (loginToken && loginSalt) {
        const { vault } = this.keyringController.state;

        const jsonVault = JSON.parse(vault);

        if (jsonVault.salt !== loginSalt) {
          console.warn(
            'submitEncryptionKey: Stored salt and vault salt do not match',
          );
          await this.clearLoginArtifacts();
          return;
        }

        await this.keyringController.submitEncryptionKey(loginToken, loginSalt);
      }
    } catch (e) {
      // If somehow this login token doesn't work properly,
      // remove it and the user will get shown back to the unlock screen
      await this.clearLoginArtifacts();
      throw e;
    }
  }

  async clearLoginArtifacts() {
    await this.extension.storage.session.remove(['loginToken', 'loginSalt']);
  }

  /**
   * Submits a user's password to check its validity.
   *
   * @param {string} password - The user's password
   */
  async verifyPassword(password) {
    await this.keyringController.verifyPassword(password);
  }

  /**
   * @type Identity
   * @property {string} name - The account nickname.
   * @property {string} address - The account's ethereum address, in lower case.
   * receiving funds from our automatic Ropsten faucet.
   */

  /**
   * Gets the mnemonic of the user's primary keyring.
   */
  getPrimaryKeyringMnemonic() {
    const [keyring] = this.keyringController.getKeyringsByType(
      KeyringType.hdKeyTree,
    );
    if (!keyring.mnemonic) {
      throw new Error('Primary keyring mnemonic unavailable.');
    }

    return keyring.mnemonic;
  }

  /**
   * Gets the mnemonic seed of the user's primary keyring.
   */
  getPrimaryKeyringMnemonicSeed() {
    const [keyring] = this.keyringController.getKeyringsByType(
      KeyringType.hdKeyTree,
    );
    if (!keyring.seed) {
      throw new Error('Primary keyring mnemonic unavailable.');
    }

    return keyring.seed;
  }

  ///: BEGIN:ONLY_INCLUDE_IF(build-mmi)
  async getCustodyKeyringIfExists(address) {
    const custodyType = this.custodyController.getCustodyTypeByAddress(
      toChecksumHexAddress(address),
    );
    const keyring = this.keyringController.getKeyringsByType(custodyType)[0];
    return keyring?.getAccountDetails(address) ? keyring : undefined;
  }
  ///: END:ONLY_INCLUDE_IF

  //
  // Hardware
  //

  async attemptLedgerTransportCreation() {
    return await this.#withKeyringForDevice(
      { name: HardwareDeviceNames.ledger },
      async (keyring) => keyring.attemptMakeApp(),
    );
  }

  /**
   * Fetch account list from a hardware device.
   *
   * @param deviceName
   * @param page
   * @param hdPath
   * @returns [] accounts
   */
  async connectHardware(deviceName, page, hdPath) {
    return this.#withKeyringForDevice(
      { name: deviceName, hdPath },
      async (keyring) => {
        if (deviceName === HardwareDeviceNames.ledger) {
          await this.setLedgerTransportPreference(keyring);
        }

        let accounts = [];
        switch (page) {
          case -1:
            accounts = await keyring.getPreviousPage();
            break;
          case 1:
            accounts = await keyring.getNextPage();
            break;
          default:
            accounts = await keyring.getFirstPage();
        }

        // Merge with existing accounts
        // and make sure addresses are not repeated
        const oldAccounts = await this.keyringController.getAccounts();

        const accountsToTrack = [
          ...new Set(
            oldAccounts.concat(accounts.map((a) => a.address.toLowerCase())),
          ),
        ];
        this.accountTrackerController.syncWithAddresses(accountsToTrack);
        return accounts;
      },
    );
  }

  /**
   * Check if the device is unlocked
   *
   * @param deviceName
   * @param hdPath
   * @returns {Promise<boolean>}
   */
  async checkHardwareStatus(deviceName, hdPath) {
    return this.#withKeyringForDevice(
      { name: deviceName, hdPath },
      async (keyring) => {
        return keyring.isUnlocked();
      },
    );
  }

  /**
   * Get hardware type that will be sent for metrics logging.
   *
   * @param {string} address - Address to retrieve the keyring from
   * @returns {HardwareKeyringType} Keyring hardware type
   */
  async getHardwareTypeForMetric(address) {
    return await this.keyringController.withKeyring(
      { address },
      ({ keyring }) => HardwareKeyringType[keyring.type],
    );
  }

  /**
   * Clear
   *
   * @param deviceName
   * @returns {Promise<boolean>}
   */
  async forgetDevice(deviceName) {
    return this.#withKeyringForDevice({ name: deviceName }, async (keyring) => {
      for (const address of keyring.accounts) {
        this._onAccountRemoved(address);
      }

      keyring.forgetDevice();

      return true;
    });
  }

  /**
   * Retrieves the keyring for the selected address and using the .type returns
   * a subtype for the account. Either 'hardware', 'imported', 'snap', or 'MetaMask'.
   *
   * @param {string} address - Address to retrieve keyring for
   * @returns {'hardware' | 'imported' | 'snap' | 'MetaMask'}
   */
  async getAccountType(address) {
    const keyringType = await this.keyringController.getAccountKeyringType(
      address,
    );
    switch (keyringType) {
      case KeyringType.trezor:
      case KeyringType.oneKey:
      case KeyringType.lattice:
      case KeyringType.qr:
      case KeyringType.ledger:
        return 'hardware';
      case KeyringType.imported:
        return 'imported';
      case KeyringType.snap:
        return 'snap';
      default:
        return 'MetaMask';
    }
  }

  /**
   * Retrieves the keyring for the selected address and using the .type
   * determines if a more specific name for the device is available. Returns
   * undefined for non hardware wallets.
   *
   * @param {string} address - Address to retrieve keyring for
   * @returns {'ledger' | 'lattice' | string | undefined}
   */
  async getDeviceModel(address) {
    return this.keyringController.withKeyring(
      { address },
      async ({ keyring }) => {
        switch (keyring.type) {
          case KeyringType.trezor:
          case KeyringType.oneKey:
            return keyring.getModel();
          case KeyringType.qr:
            return keyring.getName();
          case KeyringType.ledger:
            // TODO: get model after ledger keyring exposes method
            return HardwareDeviceNames.ledger;
          case KeyringType.lattice:
            // TODO: get model after lattice keyring exposes method
            return HardwareDeviceNames.lattice;
          default:
            return undefined;
        }
      },
    );
  }

  /**
   * get hardware account label
   *
   * @param name
   * @param index
   * @param hdPathDescription
   * @returns string label
   */
  getAccountLabel(name, index, hdPathDescription) {
    return `${name[0].toUpperCase()}${name.slice(1)} ${
      parseInt(index, 10) + 1
    } ${hdPathDescription || ''}`.trim();
  }

  /**
   * Imports an account from a Trezor or Ledger device.
   *
   * @param index
   * @param deviceName
   * @param hdPath
   * @param hdPathDescription
   * @returns {} keyState
   */
  async unlockHardwareWalletAccount(
    index,
    deviceName,
    hdPath,
    hdPathDescription,
  ) {
    const { address: unlockedAccount, label } =
      await this.#withKeyringForDevice(
        { name: deviceName, hdPath },
        async (keyring) => {
          keyring.setAccountToUnlock(index);
          const [address] = await keyring.addAccounts(1);
          return {
            address: normalize(address),
            label: this.getAccountLabel(
              deviceName === HardwareDeviceNames.qr
                ? keyring.getName()
                : deviceName,
              index,
              hdPathDescription,
            ),
          };
        },
      );

    // Set the account label to Trezor 1 / Ledger 1 / QR Hardware 1, etc
    this.preferencesController.setAccountLabel(unlockedAccount, label);
    // Select the account
    this.preferencesController.setSelectedAddress(unlockedAccount);

    // It is expected that the account also exist in the accounts-controller
    // in other case, an error shall be thrown
    const account =
      this.accountsController.getAccountByAddress(unlockedAccount);
    this.accountsController.setAccountName(account.id, label);

    const accounts = this.accountsController.listAccounts();

    const { identities } = this.preferencesController.state;
    return { unlockedAccount, identities, accounts };
  }

  //
  // Account Management
  //

  /**
   * Adds a new account to the keyring corresponding to the given `keyringId`,
   * or to the default (first) HD keyring if no `keyringId` is provided.
   *
   * @param {number} accountCount - The number of accounts to create
   * @param {string} _keyringId - The keyring identifier.
   * @returns {Promise<string>} The address of the newly-created account.
   */
  async addNewAccount(accountCount, _keyringId) {
    const oldAccounts = await this.keyringController.getAccounts();
    const keyringSelector = _keyringId
      ? { id: _keyringId }
      : { type: KeyringTypes.hd };

    const addedAccountAddress = await this.keyringController.withKeyring(
      keyringSelector,
      async ({ keyring }) => {
        if (keyring.type !== KeyringTypes.hd) {
          throw new Error('Cannot add account to non-HD keyring');
        }
        const accountsInKeyring = await keyring.getAccounts();

        // Only add an account if the accountCount matches the accounts in the keyring.
        if (accountCount && accountCount !== accountsInKeyring.length) {
          if (accountCount > accountsInKeyring.length) {
            throw new Error('Account out of sequence');
          }

          const existingAccount = accountsInKeyring[accountCount];

          if (!existingAccount) {
            throw new Error(`Can't find account at index ${accountCount}`);
          }

          return existingAccount;
        }

        const [newAddress] = await keyring.addAccounts(1);
        return newAddress;
      },
    );

    if (!oldAccounts.includes(addedAccountAddress)) {
      this.preferencesController.setSelectedAddress(addedAccountAddress);
    }

    return addedAccountAddress;
  }

  /**
   * Verifies the validity of the current vault's seed phrase.
   *
   * Validity: seed phrase restores the accounts belonging to the current vault.
   *
   * Called when the first account is created and on unlocking the vault.
   *
   * @param {string} password
   * @param {string} _keyringId - This is the identifier for the hd keyring.
   * @returns {Promise<number[]>} The seed phrase to be confirmed by the user,
   * encoded as an array of UTF-8 bytes.
   */
  async getSeedPhrase(password, _keyringId) {
    return this._convertEnglishWordlistIndicesToCodepoints(
      await this.keyringController.exportSeedPhrase(password, _keyringId),
    );
  }

  /**
   * Clears the transaction history, to allow users to force-reset their nonces.
   * Mostly used in development environments, when networks are restarted with
   * the same network ID.
   *
   * @returns {Promise<string>} The current selected address.
   */
  async resetAccount() {
    const selectedAddress =
      this.accountsController.getSelectedAccount().address;

    const globalChainId = this.#getGlobalChainId();

    this.txController.wipeTransactions({
      address: selectedAddress,
      chainId: globalChainId,
    });

    this.smartTransactionsController.wipeSmartTransactions({
      address: selectedAddress,
      ignoreNetwork: false,
    });

    this.bridgeStatusController.wipeBridgeStatus({
      address: selectedAddress,
      ignoreNetwork: false,
    });

    this.networkController.resetConnection();

    return selectedAddress;
  }

  /**
   * Checks that all accounts referenced have a matching InternalAccount. Sends
   * an error to sentry for any accounts that were expected but are missing from the wallet.
   *
   * @param {InternalAccount[]} [internalAccounts] - The list of evm accounts the wallet knows about.
   * @param {Hex[]} [accounts] - The list of evm accounts addresses that should exist.
   */
  captureKeyringTypesWithMissingIdentities(
    internalAccounts = [],
    accounts = [],
  ) {
    const accountsMissingIdentities = accounts.filter(
      (address) =>
        !internalAccounts.some(
          (account) => account.address.toLowerCase() === address.toLowerCase(),
        ),
    );
    const keyringTypesWithMissingIdentities = accountsMissingIdentities.map(
      (address) => this.keyringController.getAccountKeyringType(address),
    );

    const internalAccountCount = internalAccounts.length;

    const accountsForCurrentChain =
      this.accountTrackerController.state.accountsByChainId[
        this.#getGlobalChainId()
      ];

    const accountTrackerCount = Object.keys(
      accountsForCurrentChain || {},
    ).length;

    captureException(
      new Error(
        `Attempt to get permission specifications failed because their were ${accounts.length} accounts, but ${internalAccountCount} identities, and the ${keyringTypesWithMissingIdentities} keyrings included accounts with missing identities. Meanwhile, there are ${accountTrackerCount} accounts in the account tracker.`,
      ),
    );
  }

  /**
   * Sorts a list of evm account addresses by most recently selected by using
   * the lastSelected value for the matching InternalAccount object stored in state.
   *
   * @param {Hex[]} [addresses] - The list of evm accounts addresses to sort.
   * @returns {Hex[]} The sorted evm accounts addresses.
   */
  sortEvmAccountsByLastSelected(addresses) {
    const internalAccounts = this.accountsController.listAccounts();
    return this.sortAddressesWithInternalAccounts(addresses, internalAccounts);
  }

  /**
   * Sorts a list of multichain account addresses by most recently selected by using
   * the lastSelected value for the matching InternalAccount object stored in state.
   *
   * @param {string[]} [addresses] - The list of addresses (not full CAIP-10 Account IDs) to sort.
   * @returns {string[]} The sorted accounts addresses.
   */
  sortMultichainAccountsByLastSelected(addresses) {
    const internalAccounts = this.accountsController.listMultichainAccounts();
    return this.sortAddressesWithInternalAccounts(addresses, internalAccounts);
  }

  /**
   * Sorts a list of addresses by most recently selected by using the lastSelected value for
   * the matching InternalAccount object from the list of internalAccounts provided.
   *
   * @param {string[]} [addresses] - The list of caip accounts addresses to sort.
   * @param {InternalAccount[]} [internalAccounts] - The list of InternalAccounts to determine lastSelected from.
   * @returns {string[]} The sorted accounts addresses.
   */
  sortAddressesWithInternalAccounts(addresses, internalAccounts) {
    return addresses.sort((firstAddress, secondAddress) => {
      const firstAccount = internalAccounts.find(
        (internalAccount) =>
          internalAccount.address.toLowerCase() === firstAddress.toLowerCase(),
      );

      const secondAccount = internalAccounts.find(
        (internalAccount) =>
          internalAccount.address.toLowerCase() === secondAddress.toLowerCase(),
      );

      if (!firstAccount) {
        this.captureKeyringTypesWithMissingIdentities(
          internalAccounts,
          addresses,
        );
        throw new Error(`Missing identity for address: "${firstAddress}".`);
      } else if (!secondAccount) {
        this.captureKeyringTypesWithMissingIdentities(
          internalAccounts,
          addresses,
        );
        throw new Error(`Missing identity for address: "${secondAddress}".`);
      } else if (
        firstAccount.metadata.lastSelected ===
        secondAccount.metadata.lastSelected
      ) {
        return 0;
      } else if (firstAccount.metadata.lastSelected === undefined) {
        return 1;
      } else if (secondAccount.metadata.lastSelected === undefined) {
        return -1;
      }

      return (
        secondAccount.metadata.lastSelected - firstAccount.metadata.lastSelected
      );
    });
  }

  /**
   * Gets the sorted permitted accounts for the specified origin. Returns an empty
   * array if no accounts are permitted or the wallet is locked. Returns any permitted
   * accounts if the wallet is locked and `ignoreLock` is true. This lock bypass is needed
   * for the `eth_requestAccounts` & `wallet_getPermission` handlers both of which
   * return permissioned accounts to the dapp when the wallet is locked.
   *
   * @param {string} origin - The origin whose exposed accounts to retrieve.
   * @param {object} [options] - The options object
   * @param {boolean} [options.ignoreLock] - If accounts should be returned even if the wallet is locked.
   * @returns {Promise<string[]>} The origin's permitted accounts, or an empty
   * array.
   */
  getPermittedAccounts(origin, { ignoreLock } = {}) {
    let caveat;
    try {
      caveat = this.permissionController.getCaveat(
        origin,
        Caip25EndowmentPermissionName,
        Caip25CaveatType,
      );
    } catch (err) {
      if (err instanceof PermissionDoesNotExistError) {
        // suppress expected error in case that the origin
        // does not have the target permission yet
        return [];
      }
      throw err;
    }

    if (!this.isUnlocked() && !ignoreLock) {
      return [];
    }

    const ethAccounts = getEthAccounts(caveat.value);
    return this.sortEvmAccountsByLastSelected(ethAccounts);
  }

  /**
   * Stops exposing the specified scope to all third parties.
   *
   * @param {string} scopeString - The scope to stop exposing
   * to third parties.
   */
  removeAllScopePermissions(scopeString) {
    this.permissionController.updatePermissionsByCaveat(
      Caip25CaveatType,
      (existingScopes) =>
        Caip25CaveatMutators[Caip25CaveatType].removeScope(
          existingScopes,
          scopeString,
        ),
    );
  }

  /**
   * Stops exposing the account with the specified address to all third parties.
   * Exposed accounts are stored in caveats of the eth_accounts permission. This
   * method uses `PermissionController.updatePermissionsByCaveat` to
   * remove the specified address from every eth_accounts permission. If a
   * permission only included this address, the permission is revoked entirely.
   *
   * @param {string} targetAccount - The address of the account to stop exposing
   * to third parties.
   */
  removeAllAccountPermissions(targetAccount) {
    this.permissionController.updatePermissionsByCaveat(
      Caip25CaveatType,
      (existingScopes) =>
        Caip25CaveatMutators[Caip25CaveatType].removeAccount(
          existingScopes,
          targetAccount,
        ),
    );
  }

  /**
   * Removes an account from state / storage.
   *
   * @param {string[]} address - A hex address
   */
  async removeAccount(address) {
    this._onAccountRemoved(address);
    await this.keyringController.removeAccount(address);

    return address;
  }

  /**
   * Imports an account with the specified import strategy.
   * These are defined in @metamask/keyring-controller
   * Each strategy represents a different way of serializing an Ethereum key pair.
   *
   * @param {'privateKey' | 'json'} strategy - A unique identifier for an account import strategy.
   * @param {any} args - The data required by that strategy to import an account.
   */
  async importAccountWithStrategy(strategy, args) {
    const importedAccountAddress =
      await this.keyringController.importAccountWithStrategy(strategy, args);
    // set new account as selected
    this.preferencesController.setSelectedAddress(importedAccountAddress);
  }

  /**
   * Requests approval for permissions for the specified origin
   *
   * @param origin - The origin to request approval for.
   * @param permissions - The permissions to request approval for.
   * @param [options] - Optional. Additional properties to define on the requestData object
   */
  async requestPermissionApproval(origin, permissions, options = {}) {
    const id = nanoid();
    return this.approvalController.addAndShowApprovalRequest({
      id,
      origin,
      requestData: {
        metadata: {
          id,
          origin,
        },
        permissions,
        ...options,
      },
      type: MethodNames.RequestPermissions,
    });
  }

  /**
   * Prompts the user with permittedChains approval for given chainId.
   *
   * @param {string} origin - The origin to request approval for.
   * @param {Hex} chainId - The chainId to add incrementally.
   */
  async requestApprovalPermittedChainsPermission(origin, chainId) {
    const caveatValueWithChains = setPermittedEthChainIds(
      {
        requiredScopes: {},
        optionalScopes: {},
        sessionProperties: {},
        isMultichainOrigin: false,
      },
      [chainId],
    );

    await this.permissionController.requestPermissionsIncremental(
      { origin },
      {
        [Caip25EndowmentPermissionName]: {
          caveats: [
            {
              type: Caip25CaveatType,
              value: caveatValueWithChains,
            },
          ],
        },
      },
    );
  }

  /**
   * Requests incremental permittedChains permission for the specified origin.
   * and updates the existing CAIP-25 permission.
   * Allows for granting without prompting for user approval which
   * would be used as part of flows like `wallet_addEthereumChain`
   * requests where the addition of the network and the permitting
   * of the chain are combined into one approval.
   *
   * @param {object} options - The options object
   * @param {string} options.origin - The origin to request approval for.
   * @param {Hex} options.chainId - The chainId to add to the existing permittedChains.
   * @param {boolean} options.autoApprove - If the chain should be granted without prompting for user approval.
   * @param {object} options.metadata - Request data for the approval.
   */
  async requestPermittedChainsPermissionIncremental({
    origin,
    chainId,
    autoApprove,
    metadata,
  }) {
    if (isSnapId(origin)) {
      throw new Error(
        `Cannot request permittedChains permission for Snaps with origin "${origin}"`,
      );
    }

    const caveatValueWithChains = setPermittedEthChainIds(
      {
        requiredScopes: {},
        optionalScopes: {},
        sessionProperties: {},
        isMultichainOrigin: false,
      },
      [chainId],
    );

    if (!autoApprove) {
      let options;
      if (metadata) {
        options = { metadata };
      }
      await this.permissionController.requestPermissionsIncremental(
        { origin },
        {
          [Caip25EndowmentPermissionName]: {
            caveats: [
              {
                type: Caip25CaveatType,
                value: caveatValueWithChains,
              },
            ],
          },
        },
        options,
      );
      return;
    }

    await this.permissionController.grantPermissionsIncremental({
      subject: { origin },
      approvedPermissions: {
        [Caip25EndowmentPermissionName]: {
          caveats: [
            {
              type: Caip25CaveatType,
              value: caveatValueWithChains,
            },
          ],
        },
      },
    });
  }

  /**
   * Requests user approval for the CAIP-25 permission for the specified origin
   * and returns a granted permissions object.
   *
   * @param {string} origin - The origin to request approval for.
   * @param requestedPermissions - The legacy permissions to request approval for.
   * @returns the approved permissions object.
   */
  getCaip25PermissionFromLegacyPermissions(origin, requestedPermissions = {}) {
    const permissions = pick(requestedPermissions, [
      RestrictedMethods.eth_accounts,
      PermissionNames.permittedChains,
    ]);

    if (!permissions[RestrictedMethods.eth_accounts]) {
      permissions[RestrictedMethods.eth_accounts] = {};
    }

    if (!permissions[PermissionNames.permittedChains]) {
      permissions[PermissionNames.permittedChains] = {};
    }

    if (isSnapId(origin)) {
      delete permissions[PermissionNames.permittedChains];
    }

    const requestedAccounts =
      permissions[RestrictedMethods.eth_accounts]?.caveats?.find(
        (caveat) => caveat.type === CaveatTypes.restrictReturnedAccounts,
      )?.value ?? [];

    const requestedChains =
      permissions[PermissionNames.permittedChains]?.caveats?.find(
        (caveat) => caveat.type === CaveatTypes.restrictNetworkSwitching,
      )?.value ?? [];

    const newCaveatValue = {
      requiredScopes: {},
      optionalScopes: {
        'wallet:eip155': {
          accounts: [],
        },
      },
      sessionProperties: {},
      isMultichainOrigin: false,
    };

    const caveatValueWithChains = setPermittedEthChainIds(
      newCaveatValue,
      isSnapId(origin) ? [] : requestedChains,
    );

    const caveatValueWithAccountsAndChains = setEthAccounts(
      caveatValueWithChains,
      requestedAccounts,
    );

    return {
      [Caip25EndowmentPermissionName]: {
        caveats: [
          {
            type: Caip25CaveatType,
            value: caveatValueWithAccountsAndChains,
          },
        ],
      },
    };
  }

  getNonEvmSupportedMethods(scope) {
    return this.controllerMessenger.call(
      'MultichainRouter:getSupportedMethods',
      scope,
    );
  }

  /**
   * For origins with a solana scope permitted, sends a wallet_notify -> metamask_accountChanged
   * event to fire for the solana scope with the currently selected solana account if any are
   * permitted or empty array otherwise.
   *
   * @param {string} origin - The origin to notify with the current solana account
   */
  notifySolanaAccountChangedForCurrentAccount(origin) {
    let caip25Caveat;
    try {
      caip25Caveat = this.permissionController.getCaveat(
        origin,
        Caip25EndowmentPermissionName,
        Caip25CaveatType,
      );
    } catch {
      // noop
    }
    if (!caip25Caveat) {
      return;
    }
    const solanaAccountsChangedNotifications =
      caip25Caveat.value.sessionProperties[
        KnownSessionProperties.SolanaAccountChangedNotifications
      ];

    const sessionScopes = getSessionScopes(caip25Caveat.value, {
      getNonEvmSupportedMethods: this.getNonEvmSupportedMethods.bind(this),
    });

    const solanaScope =
      sessionScopes[MultichainNetworks.SOLANA] ||
      sessionScopes[MultichainNetworks.SOLANA_DEVNET] ||
      sessionScopes[MultichainNetworks.SOLANA_TESTNET];

    if (solanaAccountsChangedNotifications && solanaScope) {
      const { accounts } = solanaScope;
      const parsedPermittedSolanaAddresses = accounts.map((caipAccountId) => {
        const { address } = parseCaipAccountId(caipAccountId);
        return address;
      });

      const [accountAddressToEmit] = this.sortMultichainAccountsByLastSelected(
        parsedPermittedSolanaAddresses,
      );

      if (accountAddressToEmit) {
        this._notifySolanaAccountChange(origin, [accountAddressToEmit]);
      }
    }
  }

  // ---------------------------------------------------------------------------
  // Identity Management (signature operations)

  getAddTransactionRequest({
    transactionParams,
    transactionOptions,
    dappRequest,
    ...otherParams
  }) {
    return {
      internalAccounts: this.accountsController.listAccounts(),
      dappRequest,
      networkClientId:
        dappRequest?.networkClientId ?? transactionOptions?.networkClientId,
      selectedAccount: this.accountsController.getAccountByAddress(
        transactionParams.from,
      ),
      transactionController: this.txController,
      transactionOptions,
      transactionParams,
      userOperationController: this.userOperationController,
      chainId: this.#getGlobalChainId(),
      ppomController: this.ppomController,
      securityAlertsEnabled:
        this.preferencesController.state?.securityAlertsEnabled,
      updateSecurityAlertResponse: this.updateSecurityAlertResponse.bind(this),
      ...otherParams,
    };
  }

  /**
   * @returns {boolean} true if the keyring type supports EIP-1559
   */
  async getCurrentAccountEIP1559Compatibility() {
    return true;
  }

  //=============================================================================
  // END (VAULT / KEYRING RELATED METHODS)
  //=============================================================================

  /**
   * Allows a user to attempt to cancel a previously submitted transaction
   * by creating a new transaction.
   *
   * @param {number} originalTxId - the id of the txMeta that you want to
   * attempt to cancel
   * @param {import(
   *  './controllers/transactions'
   * ).CustomGasSettings} [customGasSettings] - overrides to use for gas params
   * instead of allowing this method to generate them
   * @param options
   * @returns {object} MetaMask state
   */
  async createCancelTransaction(originalTxId, customGasSettings, options) {
    await this.txController.stopTransaction(
      originalTxId,
      customGasSettings,
      options,
    );
    const state = this.getState();
    return state;
  }

  /**
   * Allows a user to attempt to speed up a previously submitted transaction
   * by creating a new transaction.
   *
   * @param {number} originalTxId - the id of the txMeta that you want to
   * attempt to speed up
   * @param {import(
   *  './controllers/transactions'
   * ).CustomGasSettings} [customGasSettings] - overrides to use for gas params
   * instead of allowing this method to generate them
   * @param options
   * @returns {object} MetaMask state
   */
  async createSpeedUpTransaction(originalTxId, customGasSettings, options) {
    await this.txController.speedUpTransaction(
      originalTxId,
      customGasSettings,
      options,
    );
    const state = this.getState();
    return state;
  }

  async estimateGas(estimateGasParams) {
    return new Promise((resolve, reject) => {
      this.provider
        .request({
          method: 'eth_estimateGas',
          params: [estimateGasParams],
        })
        .then((result) => resolve(result.toString(16)))
        .catch((err) => reject(err));
    });
  }

  handleWatchAssetRequest = ({ asset, type, origin, networkClientId }) => {
    switch (type) {
      case ERC20:
        return this.tokensController.watchAsset({
          asset,
          type,
          networkClientId,
        });
      case ERC721:
      case ERC1155:
        return this.nftController.watchNft(asset, type, origin);
      default:
        throw new Error(`Asset type ${type} not supported`);
    }
  };

  async updateSecurityAlertResponse(
    method,
    securityAlertId,
    securityAlertResponse,
  ) {
    await updateSecurityAlertResponse({
      appStateController: this.appStateController,
      method,
      securityAlertId,
      securityAlertResponse,
      signatureController: this.signatureController,
      transactionController: this.txController,
    });
  }

  /**
   * Returns the index of the HD keyring containing the selected account.
   *
   * @returns {number | undefined} The index of the HD keyring containing the selected account.
   */
  getHDEntropyIndex() {
    const selectedAccount = this.accountsController.getSelectedAccount();
    const hdKeyrings = this.keyringController.state.keyrings.filter(
      (keyring) => keyring.type === KeyringTypes.hd,
    );
    const index = hdKeyrings.findIndex((keyring) =>
      keyring.accounts.includes(selectedAccount.address),
    );

    return index === -1 ? undefined : index;
  }

  //=============================================================================
  // PASSWORD MANAGEMENT
  //=============================================================================

  /**
   * Allows a user to begin the seed phrase recovery process.
   */
  markPasswordForgotten() {
    this.preferencesController.setPasswordForgotten(true);
    this.sendUpdate();
  }

  /**
   * Allows a user to end the seed phrase recovery process.
   */
  unMarkPasswordForgotten() {
    this.preferencesController.setPasswordForgotten(false);
    this.sendUpdate();
  }

  //=============================================================================
  // SETUP
  //=============================================================================

  /**
   * A runtime.MessageSender object, as provided by the browser:
   *
   * @see https://developer.mozilla.org/en-US/docs/Mozilla/Add-ons/WebExtensions/API/runtime/MessageSender
   * @typedef {object} MessageSender
   * @property {string} - The URL of the page or frame hosting the script that sent the message.
   */

  /**
   * A Snap sender object.
   *
   * @typedef {object} SnapSender
   * @property {string} snapId - The ID of the snap.
   */

  /**
   * Used to create a multiplexed stream for connecting to an untrusted context
   * like a Dapp or other extension.
   *
   * @param options - Options bag.
   * @param {ReadableStream} options.connectionStream - The Duplex stream to connect to.
   * @param {MessageSender | SnapSender} options.sender - The sender of the messages on this stream.
   * @param {string} [options.subjectType] - The type of the sender, i.e. subject.
   */
  setupUntrustedCommunicationEip1193({
    connectionStream,
    sender,
    subjectType,
  }) {
    if (sender.url) {
      if (this.onboardingController.state.completedOnboarding) {
        if (this.preferencesController.state.usePhishDetect) {
          const { hostname } = new URL(sender.url);
          this.phishingController.maybeUpdateState();
          // Check if new connection is blocked if phishing detection is on
          const phishingTestResponse = this.phishingController.test(sender.url);
          if (phishingTestResponse?.result) {
            this.sendPhishingWarning(connectionStream, hostname);
            this.metaMetricsController.trackEvent({
              event: MetaMetricsEventName.PhishingPageDisplayed,
              category: MetaMetricsEventCategory.Phishing,
              properties: {
                url: hostname,
              },
            });
            return;
          }
        }
      }
    }

    let inputSubjectType;
    if (subjectType) {
      inputSubjectType = subjectType;
    } else if (sender.id && sender.id !== this.extension.runtime.id) {
      inputSubjectType = SubjectType.Extension;
    } else {
      inputSubjectType = SubjectType.Website;
    }

    // setup multiplexing
    const mux = setupMultiplex(connectionStream);
    mux.ignoreStream(METAMASK_CAIP_MULTICHAIN_PROVIDER);

    // messages between inpage and background
    this.setupProviderConnectionEip1193(
      mux.createStream(METAMASK_EIP_1193_PROVIDER),
      sender,
      inputSubjectType,
    );

    // TODO:LegacyProvider: Delete
    if (sender.url) {
      // legacy streams
      this.setupPublicConfig(mux.createStream('publicConfig'));
    }
  }

  /**
   * Used to create a CAIP stream for connecting to an untrusted context.
   *
   * @param options - Options bag.
   * @param {ReadableStream} options.connectionStream - The Duplex stream to connect to.
   * @param {MessageSender | SnapSender} options.sender - The sender of the messages on this stream.
   * @param {string} [options.subjectType] - The type of the sender, i.e. subject.
   */
  setupUntrustedCommunicationCaip({ connectionStream, sender, subjectType }) {
    let inputSubjectType;
    if (subjectType) {
      inputSubjectType = subjectType;
    } else if (sender.id && sender.id !== this.extension.runtime.id) {
      inputSubjectType = SubjectType.Extension;
    } else {
      inputSubjectType = SubjectType.Website;
    }

    // messages between subject and background
    this.setupProviderConnectionCaip(
      connectionStream,
      sender,
      inputSubjectType,
    );
  }

  /**
   * Used to create a multiplexed stream for connecting to a trusted context,
   * like our own user interfaces, which have the provider APIs, but also
   * receive the exported API from this controller, which includes trusted
   * functions, like the ability to approve transactions or sign messages.
   *
   * @param {*} connectionStream - The duplex stream to connect to.
   * @param {MessageSender} sender - The sender of the messages on this stream
   */
  setupTrustedCommunication(connectionStream, sender) {
    // setup multiplexing
    const mux = setupMultiplex(connectionStream);
    // connect features
    this.setupControllerConnection(mux.createStream('controller'));
    this.setupProviderConnectionEip1193(
      mux.createStream('provider'),
      sender,
      SubjectType.Internal,
    );
  }

  /**
   * Used to create a multiplexed stream for connecting to the phishing warning page.
   *
   * @param options - Options bag.
   * @param {ReadableStream} options.connectionStream - The Duplex stream to connect to.
   */
  setupPhishingCommunication({ connectionStream }) {
    const { usePhishDetect } = this.preferencesController.state;

    if (!usePhishDetect) {
      return;
    }

    // setup multiplexing
    const mux = setupMultiplex(connectionStream);
    const phishingStream = mux.createStream(PHISHING_SAFELIST);

    // set up postStream transport
    phishingStream.on(
      'data',
      createMetaRPCHandler(
        {
          safelistPhishingDomain: this.safelistPhishingDomain.bind(this),
          backToSafetyPhishingWarning:
            this.backToSafetyPhishingWarning.bind(this),
        },
        phishingStream,
      ),
    );
  }

  setUpCookieHandlerCommunication({ connectionStream }) {
    const {
      metaMetricsId,
      dataCollectionForMarketing,
      participateInMetaMetrics,
    } = this.metaMetricsController.state;

    if (
      metaMetricsId &&
      dataCollectionForMarketing &&
      participateInMetaMetrics
    ) {
      // setup multiplexing
      const mux = setupMultiplex(connectionStream);
      const metamaskCookieHandlerStream = mux.createStream(
        METAMASK_COOKIE_HANDLER,
      );
      // set up postStream transport
      metamaskCookieHandlerStream.on(
        'data',
        createMetaRPCHandler(
          {
            getCookieFromMarketingPage:
              this.getCookieFromMarketingPage.bind(this),
          },
          metamaskCookieHandlerStream,
        ),
      );
    }
  }

  getCookieFromMarketingPage(data) {
    const { ga_client_id: cookieId } = data;
    this.metaMetricsController.setMarketingCampaignCookieId(cookieId);
  }

  /**
   * Called when we detect a suspicious domain. Requests the browser redirects
   * to our anti-phishing page.
   *
   * @private
   * @param {*} connectionStream - The duplex stream to the per-page script,
   * for sending the reload attempt to.
   * @param {string} hostname - The hostname that triggered the suspicion.
   */
  sendPhishingWarning(connectionStream, hostname) {
    const mux = setupMultiplex(connectionStream);
    const phishingStream = mux.createStream('phishing');
    phishingStream.write({ hostname });
  }

  /**
   * A method for providing our API over a stream using JSON-RPC.
   *
   * @param {*} outStream - The stream to provide our API over.
   */
  setupControllerConnection(outStream) {
    const patchStore = new PatchStore(this.memStore);
    let uiReady = false;

    const handleUpdate = () => {
      if (!isStreamWritable(outStream) || !uiReady) {
        return;
      }

      const patches = patchStore.flushPendingPatches();

      outStream.write({
        jsonrpc: '2.0',
        method: 'sendUpdate',
        params: [patches],
      });
    };

    const api = {
      ...this.getApi(),
      ...this.controllerApi,
      startPatches: () => {
        uiReady = true;
        handleUpdate();
      },
      getStatePatches: () => patchStore.flushPendingPatches(),
    };

    this.on('update', handleUpdate);

    // report new active controller connection
    this.activeControllerConnections += 1;
    this.emit('controllerConnectionChanged', this.activeControllerConnections);

    // set up postStream transport
    outStream.on('data', createMetaRPCHandler(api, outStream));

    const startUISync = () => {
      if (!isStreamWritable(outStream)) {
        return;
      }
      // send notification to client-side
      outStream.write({
        jsonrpc: '2.0',
        method: 'startUISync',
      });
    };

    if (this.startUISync) {
      startUISync();
    } else {
      this.once('startUISync', startUISync);
    }

    const outstreamEndHandler = () => {
      if (!outStream.mmFinished) {
        this.activeControllerConnections -= 1;
        this.emit(
          'controllerConnectionChanged',
          this.activeControllerConnections,
        );
        outStream.mmFinished = true;
        this.removeListener('update', handleUpdate);
        patchStore.destroy();
      }
    };

    // The presence of both of the below handlers may be redundant.
    // After upgrading metamask/object-multiples to v2.0.0, which included
    // an upgrade of readable-streams from v2 to v3, we saw that the
    // `outStream.on('end'` handler was almost never being called. This seems to
    // related to how v3 handles errors vs how v2 handles errors; there
    // are "premature close" errors in both cases, although in the case
    // of v2 they don't prevent `outStream.on('end'` from being called.
    // At the time that this comment was committed, it was known that we
    // need to investigate and resolve the underlying error, however,
    // for expediency, we are not addressing them at this time. Instead, we
    // can observe that `readableStream.finished` preserves the same
    // functionality as we had when we relied on readable-stream v2. Meanwhile,
    // the `outStream.on('end')` handler was observed to have been called at least once.
    // In an abundance of caution to prevent against unexpected future behavioral changes in
    // streams implementations, we redundantly use multiple paths to attach the same event handler.
    // The outstreamEndHandler therefore needs to be idempotent, which introduces the `mmFinished` property.

    outStream.mmFinished = false;
    finished(outStream, outstreamEndHandler);
    outStream.once('close', outstreamEndHandler);
    outStream.once('end', outstreamEndHandler);
  }

  /**
   * A method for serving our ethereum provider over a given stream.
   *
   * @param {*} outStream - The stream to provide over.
   * @param {MessageSender | SnapSender} sender - The sender of the messages on this stream
   * @param {SubjectType} subjectType - The type of the sender, i.e. subject.
   */
  setupProviderConnectionEip1193(outStream, sender, subjectType) {
    let origin;
    if (subjectType === SubjectType.Internal) {
      origin = ORIGIN_METAMASK;
    } else if (subjectType === SubjectType.Snap) {
      origin = sender.snapId;
    } else {
      origin = new URL(sender.url).origin;
    }

    if (sender.id && sender.id !== this.extension.runtime.id) {
      this.subjectMetadataController.addSubjectMetadata({
        origin,
        extensionId: sender.id,
        subjectType: SubjectType.Extension,
      });
    }

    let tabId;
    if (sender.tab && sender.tab.id) {
      tabId = sender.tab.id;
    }

    let mainFrameOrigin = origin;
    if (sender.tab && sender.tab.url) {
      // If sender origin is an iframe, then get the top-level frame's origin
      mainFrameOrigin = new URL(sender.tab.url).origin;
    }

    const engine = this.setupProviderEngineEip1193({
      origin,
      sender,
      subjectType,
      tabId,
      mainFrameOrigin,
    });

    const dupeReqFilterStream = createDupeReqFilterStream();

    // setup connection
    const providerStream = createEngineStream({ engine });

    const connectionId = this.addConnection(origin, {
      tabId,
      apiType: API_TYPE.EIP1193,
      engine,
    });

    pipeline(
      outStream,
      dupeReqFilterStream,
      providerStream,
      outStream,
      (err) => {
        // handle any middleware cleanup
        engine.destroy();
        connectionId && this.removeConnection(origin, connectionId);
        // For context and todos related to the error message match, see https://github.com/MetaMask/metamask-extension/issues/26337
        if (err && !err.message?.match('Premature close')) {
          log.error(err);
        }
      },
    );

    // Used to show wallet liveliness to the provider
    if (subjectType !== SubjectType.Internal) {
      this._notifyChainChangeForConnection({ engine }, origin);
    }
  }

  /**
   * A method for serving our CAIP provider over a given stream.
   *
   * @param {*} outStream - The stream to provide over.
   * @param {MessageSender | SnapSender} sender - The sender of the messages on this stream
   * @param {SubjectType} subjectType - The type of the sender, i.e. subject.
   */
  setupProviderConnectionCaip(outStream, sender, subjectType) {
    let origin;
    if (subjectType === SubjectType.Internal) {
      origin = ORIGIN_METAMASK;
    } else if (subjectType === SubjectType.Snap) {
      origin = sender.snapId;
    } else {
      origin = new URL(sender.url).origin;
    }

    if (sender.id && sender.id !== this.extension.runtime.id) {
      this.subjectMetadataController.addSubjectMetadata({
        origin,
        extensionId: sender.id,
        subjectType: SubjectType.Extension,
      });
    }

    let tabId;
    if (sender.tab && sender.tab.id) {
      tabId = sender.tab.id;
    }

    const engine = this.setupProviderEngineCaip({
      origin,
      sender,
      subjectType,
      tabId,
    });

    const dupeReqFilterStream = createDupeReqFilterStream();

    // setup connection
    const providerStream = createEngineStream({ engine });

    const connectionId = this.addConnection(origin, {
      tabId,
      apiType: API_TYPE.CAIP_MULTICHAIN,
      engine,
    });

    // solana account changed notifications
    // This delay is needed because it's possible for a dapp to not have listeners
    // setup in time right after a connection is established.
    // This can be resolved if we amend the caip standards to include a liveliness
    // handshake as part of the initial connection.
    setTimeout(
      () => this.notifySolanaAccountChangedForCurrentAccount(origin),
      500,
    );

    pipeline(
      outStream,
      dupeReqFilterStream,
      providerStream,
      outStream,
      (err) => {
        // handle any middleware cleanup
        engine.destroy();
        connectionId && this.removeConnection(origin, connectionId);
        // For context and todos related to the error message match, see https://github.com/MetaMask/metamask-extension/issues/26337
        if (err && !err.message?.match('Premature close')) {
          log.error(err);
        }
      },
    );
  }

  /**
   * A method for creating an ethereum provider that is safely restricted for the requesting subject.
   *
   * @param {object} options - Provider engine options
   * @param {string} options.origin - The origin of the sender
   * @param {MessageSender | SnapSender} options.sender - The sender object.
   * @param {string} options.subjectType - The type of the sender subject.
   * @param {tabId} [options.tabId] - The tab ID of the sender - if the sender is within a tab
   * @param {mainFrameOrigin} [options.mainFrameOrigin] - The origin of the main frame if the sender is an iframe
   */
  setupProviderEngineEip1193({
    origin,
    subjectType,
    sender,
    tabId,
    mainFrameOrigin,
  }) {
    const engine = new JsonRpcEngine();

    // Append origin to each request
    engine.push(createOriginMiddleware({ origin }));

    // Append mainFrameOrigin to each request if present
    if (mainFrameOrigin) {
      engine.push(createMainFrameOriginMiddleware({ mainFrameOrigin }));
    }

    // Append selectedNetworkClientId to each request
    engine.push(createSelectedNetworkMiddleware(this.controllerMessenger));

    // If the origin is not in the selectedNetworkController's `domains` state
    // when the provider engine is created, the selectedNetworkController will
    // fetch the globally selected networkClient from the networkController and wrap
    // it in a proxy which can be switched to use its own state if/when the origin
    // is added to the `domains` state
    const proxyClient =
      this.selectedNetworkController.getProviderAndBlockTracker(origin);

    // We create the filter and subscription manager middleware now, but they will
    // be inserted into the engine later.
    const filterMiddleware = createFilterMiddleware(proxyClient);
    const subscriptionManager = createSubscriptionManager(proxyClient);
    subscriptionManager.events.on('notification', (message) =>
      engine.emit('notification', message),
    );

    // Append tabId to each request if it exists
    if (tabId) {
      engine.push(createTabIdMiddleware({ tabId }));
    }

    engine.push(createLoggerMiddleware({ origin }));
    engine.push(this.permissionLogController.createMiddleware());

    if (origin === BaseUrl.Portfolio) {
      engine.push(createTxVerificationMiddleware(this.networkController));
    }

    engine.push(createTracingMiddleware());

    engine.push(
      createOriginThrottlingMiddleware({
        getThrottledOriginState:
          this.appStateController.getThrottledOriginState.bind(
            this.appStateController,
          ),
        updateThrottledOriginState:
          this.appStateController.updateThrottledOriginState.bind(
            this.appStateController,
          ),
      }),
    );

    engine.push(
      createPPOMMiddleware(
        this.ppomController,
        this.preferencesController,
        this.networkController,
        this.appStateController,
        this.accountsController,
        this.updateSecurityAlertResponse.bind(this),
      ),
    );

    engine.push(
      createRPCMethodTrackingMiddleware({
        getAccountType: this.getAccountType.bind(this),
        getDeviceModel: this.getDeviceModel.bind(this),
        getHDEntropyIndex: this.getHDEntropyIndex.bind(this),
        getHardwareTypeForMetric: this.getHardwareTypeForMetric.bind(this),
        snapAndHardwareMessenger: this.controllerMessenger.getRestricted({
          name: 'SnapAndHardwareMessenger',
          allowedActions: [
            'KeyringController:getKeyringForAccount',
            'SnapController:get',
            'AccountsController:getSelectedAccount',
          ],
        }),
        appStateController: this.appStateController,
        metaMetricsController: this.metaMetricsController,
      }),
    );

    engine.push(createUnsupportedMethodMiddleware());

    // Legacy RPC method that needs to be implemented _ahead of_ the permission
    // middleware.
    engine.push(
      createEthAccountsMethodMiddleware({
        getAccounts: this.getPermittedAccounts.bind(this, origin),
      }),
    );

    if (subjectType !== SubjectType.Internal) {
      engine.push(
        this.permissionController.createPermissionMiddleware({
          origin,
        }),
      );
    }

    if (subjectType === SubjectType.Website) {
      engine.push(
        createOnboardingMiddleware({
          location: sender.url,
          registerOnboarding: this.onboardingController.registerOnboarding,
        }),
      );
    }

    // EVM requests and eth permissions should not be passed to non-EVM accounts
    // this middleware intercepts these requests and returns an error.
    engine.push(
      createEvmMethodsToNonEvmAccountReqFilterMiddleware({
        messenger: this.controllerMessenger.getRestricted({
          name: 'EvmMethodsToNonEvmAccountFilterMessenger',
          allowedActions: ['AccountsController:getSelectedAccount'],
        }),
      }),
    );

    // Unrestricted/permissionless RPC method implementations.
    // They must nevertheless be placed _behind_ the permission middleware.
    engine.push(
      createEip1193MethodMiddleware({
        subjectType,

        // Miscellaneous
        addSubjectMetadata:
          this.subjectMetadataController.addSubjectMetadata.bind(
            this.subjectMetadataController,
          ),
        metamaskState: this.getState(),
        getProviderState: this.getProviderState.bind(this),
        getUnlockPromise: this.appStateController.getUnlockPromise.bind(
          this.appStateController,
        ),
        handleWatchAssetRequest: this.handleWatchAssetRequest.bind(this),
        requestUserApproval:
          this.approvalController.addAndShowApprovalRequest.bind(
            this.approvalController,
          ),
        sendMetrics: this.metaMetricsController.trackEvent.bind(
          this.metaMetricsController,
        ),
        // Permission-related
        getAccounts: this.getPermittedAccounts.bind(this, origin),
        getCaip25PermissionFromLegacyPermissionsForOrigin:
          this.getCaip25PermissionFromLegacyPermissions.bind(this, origin),
        getPermissionsForOrigin: this.permissionController.getPermissions.bind(
          this.permissionController,
          origin,
        ),
        requestPermittedChainsPermissionIncrementalForOrigin: (options) =>
          this.requestPermittedChainsPermissionIncremental({
            ...options,
            origin,
          }),
        requestPermissionsForOrigin: (requestedPermissions) =>
          this.permissionController.requestPermissions(
            { origin },
            requestedPermissions,
            {
              metadata: {
                isEip1193Request: true,
              },
            },
          ),
        revokePermissionsForOrigin: (permissionKeys) => {
          try {
            this.permissionController.revokePermissions({
              [origin]: permissionKeys,
            });
          } catch (e) {
            // we dont want to handle errors here because
            // the revokePermissions api method should just
            // return `null` if the permissions were not
            // successfully revoked or if the permissions
            // for the origin do not exist
            console.log(e);
          }
        },
        getCaveat: ({ target, caveatType }) => {
          try {
            return this.permissionController.getCaveat(
              origin,
              target,
              caveatType,
            );
          } catch (e) {
            if (e instanceof PermissionDoesNotExistError) {
              // suppress expected error in case that the origin
              // does not have the target permission yet
            } else {
              throw e;
            }
          }

          return undefined;
        },
        // network configuration-related
        setActiveNetwork: async (networkClientId) => {
          await this.networkController.setActiveNetwork(networkClientId);
          // if the origin has the CAIP-25 permission
          // we set per dapp network selection state
          if (
            this.permissionController.hasPermission(
              origin,
              Caip25EndowmentPermissionName,
            )
          ) {
            this.selectedNetworkController.setNetworkClientIdForDomain(
              origin,
              networkClientId,
            );
          }
        },
        addNetwork: this.networkController.addNetwork.bind(
          this.networkController,
        ),
        updateNetwork: this.networkController.updateNetwork.bind(
          this.networkController,
        ),
        getNetworkConfigurationByChainId:
          this.networkController.getNetworkConfigurationByChainId.bind(
            this.networkController,
          ),
        setTokenNetworkFilter: (chainId) => {
          const { tokenNetworkFilter } =
            this.preferencesController.getPreferences();
          if (chainId && Object.keys(tokenNetworkFilter).length === 1) {
            this.preferencesController.setPreference('tokenNetworkFilter', {
              [chainId]: true,
            });
          }
        },
        getCurrentChainIdForDomain: (domain) => {
          const networkClientId =
            this.selectedNetworkController.getNetworkClientIdForDomain(domain);
          const { chainId } =
            this.networkController.getNetworkConfigurationByNetworkClientId(
              networkClientId,
            );
          return chainId;
        },

        // Web3 shim-related
        getWeb3ShimUsageState: this.alertController.getWeb3ShimUsageState.bind(
          this.alertController,
        ),
        setWeb3ShimUsageRecorded:
          this.alertController.setWeb3ShimUsageRecorded.bind(
            this.alertController,
          ),
        updateCaveat: this.permissionController.updateCaveat.bind(
          this.permissionController,
          origin,
        ),
        hasApprovalRequestsForOrigin: () =>
          this.approvalController.has({ origin }),
        rejectApprovalRequestsForOrigin: () =>
          this.rejectOriginPendingApprovals(origin),

        ///: BEGIN:ONLY_INCLUDE_IF(build-mmi)
        handleMmiAuthenticate:
          this.institutionalFeaturesController.handleMmiAuthenticate.bind(
            this.institutionalFeaturesController,
          ),
        handleMmiCheckIfTokenIsPresent:
          this.mmiController.handleMmiCheckIfTokenIsPresent.bind(
            this.mmiController,
          ),
        handleMmiDashboardData: this.mmiController.handleMmiDashboardData.bind(
          this.mmiController,
        ),
        handleMmiSetAccountAndNetwork:
          this.mmiController.setAccountAndNetwork.bind(this.mmiController),
        handleMmiOpenAddHardwareWallet:
          this.mmiController.handleMmiOpenAddHardwareWallet.bind(
            this.mmiController,
          ),
        ///: END:ONLY_INCLUDE_IF
      }),
    );

    engine.push(
      createSnapsMethodMiddleware(subjectType === SubjectType.Snap, {
        clearSnapState: this.controllerMessenger.call.bind(
          this.controllerMessenger,
          'SnapController:clearSnapState',
          origin,
        ),
        getUnlockPromise: this.appStateController.getUnlockPromise.bind(
          this.appStateController,
        ),
        getSnaps: this.controllerMessenger.call.bind(
          this.controllerMessenger,
          'SnapController:getPermitted',
          origin,
        ),
        requestPermissions: async (requestedPermissions) =>
          await this.permissionController.requestPermissions(
            { origin },
            requestedPermissions,
          ),
        getPermissions: this.permissionController.getPermissions.bind(
          this.permissionController,
          origin,
        ),
        getSnapFile: this.controllerMessenger.call.bind(
          this.controllerMessenger,
          'SnapController:getFile',
          origin,
        ),
        getSnapState: this.controllerMessenger.call.bind(
          this.controllerMessenger,
          'SnapController:getSnapState',
          origin,
        ),
        updateSnapState: this.controllerMessenger.call.bind(
          this.controllerMessenger,
          'SnapController:updateSnapState',
          origin,
        ),
        installSnaps: this.controllerMessenger.call.bind(
          this.controllerMessenger,
          'SnapController:install',
          origin,
        ),
        invokeSnap: this.permissionController.executeRestrictedMethod.bind(
          this.permissionController,
          origin,
          RestrictedMethods.wallet_snap,
        ),
        getIsLocked: () => {
          return !this.appStateController.isUnlocked();
        },
        getInterfaceState: (...args) =>
          this.controllerMessenger.call(
            'SnapInterfaceController:getInterface',
            origin,
            ...args,
          ).state,
        getInterfaceContext: (...args) =>
          this.controllerMessenger.call(
            'SnapInterfaceController:getInterface',
            origin,
            ...args,
          ).context,
        createInterface: this.controllerMessenger.call.bind(
          this.controllerMessenger,
          'SnapInterfaceController:createInterface',
          origin,
        ),
        updateInterface: this.controllerMessenger.call.bind(
          this.controllerMessenger,
          'SnapInterfaceController:updateInterface',
          origin,
        ),
        resolveInterface: this.controllerMessenger.call.bind(
          this.controllerMessenger,
          'SnapInterfaceController:resolveInterface',
          origin,
        ),
        getSnap: this.controllerMessenger.call.bind(
          this.controllerMessenger,
          'SnapController:get',
        ),
        trackEvent: this.metaMetricsController.trackEvent.bind(
          this.metaMetricsController,
        ),
        getAllSnaps: this.controllerMessenger.call.bind(
          this.controllerMessenger,
          'SnapController:getAll',
        ),
        getCurrencyRate: (currency) => {
          const rate = this.multichainRatesController.state.rates[currency];
          const { fiatCurrency } = this.multichainRatesController.state;

          if (!rate) {
            return undefined;
          }

          return {
            ...rate,
            currency: fiatCurrency,
          };
        },
        getEntropySources: () => {
          /**
           * @type {KeyringController['state']}
           */
          const state = this.controllerMessenger.call(
            'KeyringController:getState',
          );

          return state.keyrings
            .map((keyring, index) => {
              if (keyring.type === KeyringTypes.hd) {
                return {
                  id: state.keyringsMetadata[index].id,
                  name: state.keyringsMetadata[index].name,
                  type: 'mnemonic',
                  primary: index === 0,
                };
              }

              return null;
            })
            .filter(Boolean);
        },
        hasPermission: this.permissionController.hasPermission.bind(
          this.permissionController,
          origin,
        ),
        scheduleBackgroundEvent: (event) =>
          this.controllerMessenger.call(
            'CronjobController:scheduleBackgroundEvent',
            { ...event, snapId: origin },
          ),
        cancelBackgroundEvent: this.controllerMessenger.call.bind(
          this.controllerMessenger,
          'CronjobController:cancelBackgroundEvent',
          origin,
        ),
        getBackgroundEvents: this.controllerMessenger.call.bind(
          this.controllerMessenger,
          'CronjobController:getBackgroundEvents',
          origin,
        ),
        getNetworkConfigurationByChainId: this.controllerMessenger.call.bind(
          this.controllerMessenger,
          'NetworkController:getNetworkConfigurationByChainId',
        ),
        getNetworkClientById: this.controllerMessenger.call.bind(
          this.controllerMessenger,
          'NetworkController:getNetworkClientById',
        ),
        ///: BEGIN:ONLY_INCLUDE_IF(keyring-snaps)
        handleSnapRpcRequest: (args) =>
          this.handleSnapRequest({ ...args, origin }),
        getAllowedKeyringMethods: keyringSnapPermissionsBuilder(
          this.subjectMetadataController,
          origin,
        ),
        ///: END:ONLY_INCLUDE_IF
      }),
    );

    engine.push(filterMiddleware);
    engine.push(subscriptionManager.middleware);

    engine.push(this.metamaskMiddleware);

    engine.push(providerAsMiddleware(proxyClient.provider));

    return engine;
  }

  /**
   * A method for creating a CAIP Multichain provider that is safely restricted for the requesting subject.
   *
   * @param {object} options - Provider engine options
   * @param {string} options.origin - The origin of the sender
   * @param {MessageSender | SnapSender} options.sender - The sender object.
   * @param {string} options.subjectType - The type of the sender subject.
   * @param {tabId} [options.tabId] - The tab ID of the sender - if the sender is within a tab
   */
  setupProviderEngineCaip({ origin, sender, subjectType, tabId }) {
    const engine = new JsonRpcEngine();

    // Append origin to each request
    engine.push(createOriginMiddleware({ origin }));

    // Append tabId to each request if it exists
    if (tabId) {
      engine.push(createTabIdMiddleware({ tabId }));
    }

    engine.push(createLoggerMiddleware({ origin }));

    engine.push((req, _res, next, end) => {
      if (
        ![
          MESSAGE_TYPE.WALLET_CREATE_SESSION,
          MESSAGE_TYPE.WALLET_INVOKE_METHOD,
          MESSAGE_TYPE.WALLET_GET_SESSION,
          MESSAGE_TYPE.WALLET_REVOKE_SESSION,
        ].includes(req.method)
      ) {
        return end(rpcErrors.methodNotFound({ data: { method: req.method } }));
      }
      return next();
    });

    engine.push(
      createRPCMethodTrackingMiddleware({
        getAccountType: this.getAccountType.bind(this),
        getDeviceModel: this.getDeviceModel.bind(this),
        getHDEntropyIndex: this.getHDEntropyIndex.bind(this),
        getHardwareTypeForMetric: this.getHardwareTypeForMetric.bind(this),
        snapAndHardwareMessenger: this.controllerMessenger.getRestricted({
          name: 'SnapAndHardwareMessenger',
          allowedActions: [
            'KeyringController:getKeyringForAccount',
            'SnapController:get',
            'AccountsController:getSelectedAccount',
          ],
        }),
        appStateController: this.appStateController,
        metaMetricsController: this.metaMetricsController,
      }),
    );

    engine.push(multichainMethodCallValidatorMiddleware);
    const middlewareMaker = makeMethodMiddlewareMaker([
      walletRevokeSession,
      walletGetSession,
      walletInvokeMethod,
      walletCreateSession,
    ]);

    engine.push(
      middlewareMaker({
        findNetworkClientIdByChainId:
          this.networkController.findNetworkClientIdByChainId.bind(
            this.networkController,
          ),
        listAccounts: this.accountsController.listAccounts.bind(
          this.accountsController,
        ),
        requestPermissionsForOrigin: (requestedPermissions, options = {}) =>
          this.permissionController.requestPermissions(
            { origin },
            requestedPermissions,
            options,
          ),
        sendMetrics: this.metaMetricsController.trackEvent.bind(
          this.metaMetricsController,
        ),
        metamaskState: this.getState(),
        getCaveatForOrigin: this.permissionController.getCaveat.bind(
          this.permissionController,
          origin,
        ),
        getSelectedNetworkClientId: () =>
          this.networkController.state.selectedNetworkClientId,
        revokePermissionForOrigin:
          this.permissionController.revokePermission.bind(
            this.permissionController,
            origin,
          ),
        getNonEvmSupportedMethods: this.getNonEvmSupportedMethods.bind(this),
        isNonEvmScopeSupported: this.controllerMessenger.call.bind(
          this.controllerMessenger,
          'MultichainRouter:isSupportedScope',
        ),
        handleNonEvmRequestForOrigin: (params) =>
          this.controllerMessenger.call('MultichainRouter:handleRequest', {
            ...params,
            origin,
          }),
        getNonEvmAccountAddresses: this.controllerMessenger.call.bind(
          this.controllerMessenger,
          'MultichainRouter:getSupportedAccounts',
        ),
      }),
    );

    engine.push(
      createUnsupportedMethodMiddleware(
        new Set([
          ...UNSUPPORTED_RPC_METHODS,
          'eth_requestAccounts',
          'eth_accounts',
        ]),
      ),
    );

    if (subjectType === SubjectType.Website) {
      engine.push(
        createOnboardingMiddleware({
          location: sender.url,
          registerOnboarding: this.onboardingController.registerOnboarding,
        }),
      );
    }

    engine.push(
      createMultichainMethodMiddleware({
        subjectType,

        // Miscellaneous
        addSubjectMetadata:
          this.subjectMetadataController.addSubjectMetadata.bind(
            this.subjectMetadataController,
          ),
        getProviderState: this.getProviderState.bind(this),
        handleWatchAssetRequest: this.handleWatchAssetRequest.bind(this),
        requestUserApproval:
          this.approvalController.addAndShowApprovalRequest.bind(
            this.approvalController,
          ),
        getCaveat: ({ target, caveatType }) => {
          try {
            return this.permissionController.getCaveat(
              origin,
              target,
              caveatType,
            );
          } catch (e) {
            if (e instanceof PermissionDoesNotExistError) {
              // suppress expected error in case that the origin
              // does not have the target permission yet
            } else {
              throw e;
            }
          }

          return undefined;
        },
        addNetwork: this.networkController.addNetwork.bind(
          this.networkController,
        ),
        updateNetwork: this.networkController.updateNetwork.bind(
          this.networkController,
        ),
        setActiveNetwork: async (networkClientId) => {
          await this.networkController.setActiveNetwork(networkClientId);
          // if the origin has the CAIP-25 permission
          // we set per dapp network selection state
          if (
            this.permissionController.hasPermission(
              origin,
              Caip25EndowmentPermissionName,
            )
          ) {
            this.selectedNetworkController.setNetworkClientIdForDomain(
              origin,
              networkClientId,
            );
          }
        },
        getNetworkConfigurationByChainId:
          this.networkController.getNetworkConfigurationByChainId.bind(
            this.networkController,
          ),
        getCurrentChainIdForDomain: (domain) => {
          const networkClientId =
            this.selectedNetworkController.getNetworkClientIdForDomain(domain);
          const { chainId } =
            this.networkController.getNetworkConfigurationByNetworkClientId(
              networkClientId,
            );
          return chainId;
        },

        // Web3 shim-related
        getWeb3ShimUsageState: this.alertController.getWeb3ShimUsageState.bind(
          this.alertController,
        ),
        setWeb3ShimUsageRecorded:
          this.alertController.setWeb3ShimUsageRecorded.bind(
            this.alertController,
          ),

        requestPermittedChainsPermissionIncrementalForOrigin: (options) =>
          this.requestPermittedChainsPermissionIncremental({
            ...options,
            origin,
          }),

        rejectApprovalRequestsForOrigin: () =>
          this.rejectOriginPendingApprovals(origin),
      }),
    );

    engine.push(this.metamaskMiddleware);

    try {
      const caip25Caveat = this.permissionController.getCaveat(
        origin,
        Caip25EndowmentPermissionName,
        Caip25CaveatType,
      );

      // add new notification subscriptions for changed authorizations
      const sessionScopes = getSessionScopes(caip25Caveat.value, {
        getNonEvmSupportedMethods: this.getNonEvmSupportedMethods.bind(this),
      });

      // if the eth_subscription notification is in the scope and eth_subscribe is in the methods
      // then get the subscriptionManager going for that scope
      Object.entries(sessionScopes).forEach(([scope, scopeObject]) => {
        if (
          scopeObject.notifications.includes('eth_subscription') &&
          scopeObject.methods.includes('eth_subscribe')
        ) {
          this.addMultichainApiEthSubscriptionMiddleware({
            scope,
            origin,
            tabId,
          });
        }
      });
    } catch (err) {
      // noop
    }

    this.multichainSubscriptionManager.on(
      'notification',
      (targetOrigin, targetTabId, message) => {
        if (origin === targetOrigin && tabId === targetTabId) {
          engine.emit('notification', message);
        }
      },
    );

    engine.push(
      this.multichainMiddlewareManager.generateMultichainMiddlewareForOriginAndTabId(
        origin,
        tabId,
      ),
    );

    engine.push(async (req, res, _next, end) => {
      const { provider } = this.networkController.getNetworkClientById(
        req.networkClientId,
      );
      res.result = await provider.request(req);
      return end();
    });

    return engine;
  }

  /**
   * TODO:LegacyProvider: Delete
   * A method for providing our public config info over a stream.
   * This includes info we like to be synchronous if possible, like
   * the current selected account, and network ID.
   *
   * Since synchronous methods have been deprecated in web3,
   * this is a good candidate for deprecation.
   *
   * @param {*} outStream - The stream to provide public config over.
   */
  setupPublicConfig(outStream) {
    const configStream = storeAsStream(this.publicConfigStore);

    pipeline(configStream, outStream, (err) => {
      configStream.destroy();
      // For context and todos related to the error message match, see https://github.com/MetaMask/metamask-extension/issues/26337
      if (err && !err.message?.match('Premature close')) {
        log.error(err);
      }
    });
  }

  /**
   * Adds a reference to a connection by origin. Ignores the 'metamask' origin.
   * Caller must ensure that the returned id is stored such that the reference
   * can be deleted later.
   *
   * @param {string} origin - The connection's origin string.
   * @param {object} options - Data associated with the connection
   * @param {object} options.engine - The connection's JSON Rpc Engine
   * @param {number} options.tabId - The tabId for the connection
   * @param {API_TYPE} options.apiType - The API type for the connection
   * @returns {string} The connection's id (so that it can be deleted later)
   */
  addConnection(origin, { tabId, apiType, engine }) {
    if (origin === ORIGIN_METAMASK) {
      return null;
    }

    if (!this.connections[origin]) {
      this.connections[origin] = {};
    }

    const id = nanoid();
    this.connections[origin][id] = {
      tabId,
      apiType,
      engine,
    };

    return id;
  }

  /**
   * Deletes a reference to a connection, by origin and id.
   * Ignores unknown origins.
   *
   * @param {string} origin - The connection's origin string.
   * @param {string} id - The connection's id, as returned from addConnection.
   */
  removeConnection(origin, id) {
    const connections = this.connections[origin];
    if (!connections) {
      return;
    }

    delete connections[id];

    if (Object.keys(connections).length === 0) {
      delete this.connections[origin];
    }
  }

  /**
   * Closes all connections for the given origin, and removes the references
   * to them.
   * Ignores unknown origins.
   *
   * @param {string} origin - The origin string.
   */
  removeAllConnections(origin) {
    const connections = this.connections[origin];
    if (!connections) {
      return;
    }

    Object.keys(connections).forEach((id) => {
      this.removeConnection(origin, id);
    });
  }

  /**
   * Causes the RPC engines associated with the connections to the given origin
   * to emit a notification event with the given payload.
   *
   * The caller is responsible for ensuring that only permitted notifications
   * are sent.
   *
   * Ignores unknown origins.
   *
   * @param {string} origin - The connection's origin string.
   * @param {unknown} payload - The event payload.
   * @param apiType
   */
  notifyConnections(origin, payload, apiType) {
    const connections = this.connections[origin];
    if (connections) {
      Object.values(connections).forEach((conn) => {
        if (apiType && conn.apiType !== apiType) {
          return;
        }
        if (conn.engine) {
          conn.engine.emit('notification', payload);
        }
      });
    }
  }

  /**
   * Causes the RPC engines associated with all connections to emit a
   * notification event with the given payload.
   *
   * If the "payload" parameter is a function, the payload for each connection
   * will be the return value of that function called with the connection's
   * origin.
   *
   * The caller is responsible for ensuring that only permitted notifications
   * are sent.
   *
   * @param {unknown} payload - The event payload, or payload getter function.
   * @param apiType
   */
  notifyAllConnections(payload, apiType) {
    const getPayload =
      typeof payload === 'function'
        ? (origin) => payload(origin)
        : () => payload;

    Object.keys(this.connections).forEach((origin) => {
      Object.values(this.connections[origin]).forEach(async (conn) => {
        if (apiType && conn.apiType !== apiType) {
          return;
        }
        try {
          this.notifyConnection(conn, await getPayload(origin));
        } catch (err) {
          console.error(err);
        }
      });
    });
  }

  /**
   * Causes the RPC engine for passed connection to emit a
   * notification event with the given payload.
   *
   * The caller is responsible for ensuring that only permitted notifications
   * are sent.
   *
   * @param {object} connection - Data associated with the connection
   * @param {object} connection.engine - The connection's JSON Rpc Engine
   * @param {unknown} payload - The event payload
   */
  notifyConnection(connection, payload) {
    try {
      if (connection.engine) {
        connection.engine.emit('notification', payload);
      }
    } catch (err) {
      console.error(err);
    }
  }

  // handlers

  /**
   * Handle a KeyringController update
   *
   * @param {object} state - the KC state
   * @returns {Promise<void>}
   * @private
   */
  async _onKeyringControllerUpdate(state) {
    const { keyrings } = state;

    // The accounts tracker only supports EVM addresses and the keyring
    // controller may pass non-EVM addresses, so we filter them out
    const addresses = keyrings
      .reduce((acc, { accounts }) => acc.concat(accounts), [])
      .filter(isEthAddress);

    if (!addresses.length) {
      return;
    }

    this.accountTrackerController.syncWithAddresses(addresses);
  }

  /**
   * Handle global application unlock.
   */
  _onUnlock() {
    this.unMarkPasswordForgotten();

    // In the current implementation, this handler is triggered by a
    // KeyringController event. Other controllers subscribe to the 'unlock'
    // event of the MetaMaskController itself.
    this.emit('unlock');
  }

  /**
   * Handle global application lock.
   */
  _onLock() {
    // In the current implementation, this handler is triggered by a
    // KeyringController event. Other controllers subscribe to the 'lock'
    // event of the MetaMaskController itself.
    this.emit('lock');
  }

  /**
   * Handle memory state updates.
   * - Ensure isClientOpenAndUnlocked is updated
   * - Notifies all connections with the new provider network state
   *   - The external providers handle diffing the state
   *
   * @param newState
   */
  _onStateUpdate(newState) {
    this.isClientOpenAndUnlocked = newState.isUnlocked && this._isClientOpen;
    this._notifyChainChange();
  }

  /**
   * Execute side effects of a removed account.
   *
   * @param {string} address - The address of the account to remove.
   */
  _onAccountRemoved(address) {
    // Remove all associated permissions
    this.removeAllAccountPermissions(address);

    ///: BEGIN:ONLY_INCLUDE_IF(build-mmi)
    this.custodyController.removeAccount(address);
    ///: END:ONLY_INCLUDE_IF(build-mmi)
  }

  // misc

  /**
   * A method for emitting the full MetaMask state to all registered listeners.
   *
   * @private
   */
  privateSendUpdate() {
    this.emit('update', this.getState());
  }

  /**
   * @returns {boolean} Whether the extension is unlocked.
   */
  isUnlocked() {
    return this.keyringController.state.isUnlocked;
  }

  //=============================================================================
  // MISCELLANEOUS
  //=============================================================================

  getExternalPendingTransactions(address) {
    return this.smartTransactionsController.getTransactions({
      addressFrom: address,
      status: 'pending',
    });
  }

  /**
   * The chain list is fetched live at runtime, falling back to a cache.
   * This preseeds the cache at startup with a static list provided at build.
   */
  async initializeChainlist() {
    const cacheKey = `cachedFetch:${CHAIN_SPEC_URL}`;
    const { cachedResponse } = (await getStorageItem(cacheKey)) || {};
    if (cachedResponse) {
      // Also initialize the known domains when we have chain data cached
      await initializeRpcProviderDomains();
      return;
    }
    await setStorageItem(cacheKey, {
      cachedResponse: rawChainData(),
      // Cached value is immediately invalidated
      cachedTime: 0,
    });
    // Initialize domains after setting the chainlist cache
    await initializeRpcProviderDomains();
  }

  /**
   * Returns the nonce that will be associated with a transaction once approved
   *
   * @param {string} address - The hex string address for the transaction
   * @param networkClientId - The networkClientId to get the nonce lock with
   * @returns {Promise<number>}
   */
  async getPendingNonce(address, networkClientId) {
    const { nonceDetails, releaseLock } = await this.txController.getNonceLock(
      address,
      networkClientId,
    );

    const pendingNonce = nonceDetails.params.highestSuggested;

    releaseLock();
    return pendingNonce;
  }

  /**
   * Returns the next nonce according to the nonce-tracker
   *
   * @param {string} address - The hex string address for the transaction
   * @param networkClientId - The networkClientId to get the nonce lock with
   * @returns {Promise<number>}
   */
  async getNextNonce(address, networkClientId) {
    const nonceLock = await this.txController.getNonceLock(
      address,
      networkClientId,
    );
    nonceLock.releaseLock();
    return nonceLock.nextNonce;
  }

  /**
   * Throw an artificial error in a timeout handler for testing purposes.
   *
   * @param message - The error message.
   * @deprecated This is only mean to facilitiate E2E testing. We should not
   * use this for handling errors.
   */
  throwTestError(message) {
    setTimeout(() => {
      const error = new Error(message);
      error.name = 'TestError';
      throw error;
    });
  }

  getTransactionMetricsRequest() {
    const controllerActions = {
      // Metametrics Actions
      createEventFragment: this.metaMetricsController.createEventFragment.bind(
        this.metaMetricsController,
      ),
      finalizeEventFragment:
        this.metaMetricsController.finalizeEventFragment.bind(
          this.metaMetricsController,
        ),
      getEventFragmentById:
        this.metaMetricsController.getEventFragmentById.bind(
          this.metaMetricsController,
        ),
      getParticipateInMetrics: () =>
        this.metaMetricsController.state.participateInMetaMetrics,
      trackEvent: this.metaMetricsController.trackEvent.bind(
        this.metaMetricsController,
      ),
      updateEventFragment: this.metaMetricsController.updateEventFragment.bind(
        this.metaMetricsController,
      ),
      // Other dependencies
      getAccountBalance: (account, chainId) =>
        this.accountTrackerController.state.accountsByChainId?.[chainId]?.[
          account
        ]?.balance,
      getAccountType: this.getAccountType.bind(this),
      getDeviceModel: this.getDeviceModel.bind(this),
      getHardwareTypeForMetric: this.getHardwareTypeForMetric.bind(this),
      getEIP1559GasFeeEstimates:
        this.gasFeeController.fetchGasFeeEstimates.bind(this.gasFeeController),
      getSelectedAddress: () =>
        this.accountsController.getSelectedAccount().address,
      getTokenStandardAndDetails: this.getTokenStandardAndDetails.bind(this),
      getTransaction: (id) =>
        this.txController.state.transactions.find((tx) => tx.id === id),
      getIsSmartTransaction: (chainId) => {
        return getIsSmartTransaction(this._getMetaMaskState(), chainId);
      },
      getSmartTransactionByMinedTxHash: (txHash) => {
        return this.smartTransactionsController.getSmartTransactionByMinedTxHash(
          txHash,
        );
      },
      getMethodData: (data) => {
        if (!data) {
          return null;
        }
        const { knownMethodData, use4ByteResolution } =
          this.preferencesController.state;
        const prefixedData = addHexPrefix(data);
        return getMethodDataName(
          knownMethodData,
          use4ByteResolution,
          prefixedData,
          this.preferencesController.addKnownMethodData.bind(
            this.preferencesController,
          ),
          this.provider,
        );
      },
      getIsConfirmationAdvancedDetailsOpen: () => {
        return this.preferencesController.state.preferences
          .showConfirmationAdvancedDetails;
      },
      getHDEntropyIndex: this.getHDEntropyIndex.bind(this),
      getNetworkRpcUrl: (chainId) => {
        // TODO: Move to @metamask/network-controller
        try {
          const networkClientId =
            this.networkController.findNetworkClientIdByChainId(chainId);
          const networkConfig =
            this.networkController.getNetworkConfigurationByNetworkClientId(
              networkClientId,
            );

          // Try direct rpcUrl property first
          if (networkConfig.rpcUrl) {
            return networkConfig.rpcUrl;
          }

          // Try rpcEndpoints array
          if (networkConfig.rpcEndpoints?.length > 0) {
            const defaultEndpointIndex =
              networkConfig.defaultRpcEndpointIndex || 0;
            return (
              networkConfig.rpcEndpoints[defaultEndpointIndex]?.url ||
              networkConfig.rpcEndpoints[0].url
            );
          }

          return 'unknown';
        } catch (error) {
          console.error('Error getting RPC URL:', error);
          return 'unknown';
        }
      },
    };
    return {
      ...controllerActions,
      snapAndHardwareMessenger: this.controllerMessenger.getRestricted({
        name: 'SnapAndHardwareMessenger',
        allowedActions: [
          'KeyringController:getKeyringForAccount',
          'SnapController:get',
          'AccountsController:getSelectedAccount',
        ],
      }),
      provider: this.provider,
    };
  }

  updateAccountBalanceForTransactionNetwork(transactionMeta) {
    const {
      networkClientId,
      txParams: { from },
    } = transactionMeta;
    this.accountTrackerController.updateAccountByAddress({
      address: from,
      networkClientId,
    });
  }

  toggleExternalServices(useExternal) {
    this.preferencesController.toggleExternalServices(useExternal);
    this.tokenListController.updatePreventPollingOnNetworkRestart(!useExternal);
    if (useExternal) {
      this.tokenDetectionController.enable();
      this.gasFeeController.enableNonRPCGasFeeApis();
    } else {
      this.tokenDetectionController.disable();
      this.gasFeeController.disableNonRPCGasFeeApis();
    }
  }

  //=============================================================================
  // CONFIG
  //=============================================================================

  /**
   * Sets the Ledger Live preference to use for Ledger hardware wallet support
   *
   * @param keyring
   * @deprecated This method is deprecated and will be removed in the future.
   * Only webhid connections are supported in chrome and u2f in firefox.
   */
  async setLedgerTransportPreference(keyring) {
    const transportType = window.navigator.hid
      ? LedgerTransportTypes.webhid
      : LedgerTransportTypes.u2f;

    if (keyring?.updateTransportMethod) {
      return keyring.updateTransportMethod(transportType).catch((e) => {
        throw e;
      });
    }

    return undefined;
  }

  /**
   * A method for initializing storage the first time.
   *
   * @param {object} initState - The default state to initialize with.
   * @private
   */
  recordFirstTimeInfo(initState) {
    if (!('firstTimeInfo' in initState)) {
      const version = process.env.METAMASK_VERSION;
      initState.firstTimeInfo = {
        version,
        date: Date.now(),
      };
    }
  }

  // TODO: Replace isClientOpen methods with `controllerConnectionChanged` events.
  /* eslint-disable accessor-pairs */
  /**
   * A method for recording whether the MetaMask user interface is open or not.
   *
   * @param {boolean} open
   */
  set isClientOpen(open) {
    this._isClientOpen = open;
  }
  /* eslint-enable accessor-pairs */

  /**
   * A method that is called by the background when all instances of metamask are closed.
   * Currently used to stop controller polling.
   */
  onClientClosed() {
    try {
      this.gasFeeController.stopAllPolling();
      this.currencyRateController.stopAllPolling();
      this.tokenRatesController.stopAllPolling();
      this.tokenDetectionController.stopAllPolling();
      this.tokenListController.stopAllPolling();
      this.tokenBalancesController.stopAllPolling();
      this.appStateController.clearPollingTokens();
      this.accountTrackerController.stopAllPolling();
    } catch (error) {
      console.error(error);
    }
  }

  /**
   * A method that is called by the background when a particular environment type is closed (fullscreen, popup, notification).
   * Currently used to stop polling controllers for only that environement type
   *
   * @param environmentType
   */
  onEnvironmentTypeClosed(environmentType) {
    const appStatePollingTokenType =
      POLLING_TOKEN_ENVIRONMENT_TYPES[environmentType];
    const pollingTokensToDisconnect =
      this.appStateController.state[appStatePollingTokenType];
    pollingTokensToDisconnect.forEach((pollingToken) => {
      // We don't know which controller the token is associated with, so try them all.
      // Consider storing the tokens per controller in state instead.
      this.gasFeeController.stopPollingByPollingToken(pollingToken);
      this.currencyRateController.stopPollingByPollingToken(pollingToken);
      this.tokenRatesController.stopPollingByPollingToken(pollingToken);
      this.tokenDetectionController.stopPollingByPollingToken(pollingToken);
      this.tokenListController.stopPollingByPollingToken(pollingToken);
      this.tokenBalancesController.stopPollingByPollingToken(pollingToken);
      this.accountTrackerController.stopPollingByPollingToken(pollingToken);
      this.appStateController.removePollingToken(
        pollingToken,
        appStatePollingTokenType,
      );
    });
  }

  /**
   * Adds a domain to the PhishingController safelist
   *
   * @param {string} origin - the domain to safelist
   */
  safelistPhishingDomain(origin) {
    const isFirefox = getPlatform() === PLATFORM_FIREFOX;
    if (!isFirefox) {
      this.metaMetricsController.trackEvent(
        {
          category: MetaMetricsEventCategory.Phishing,
          event: MetaMetricsEventName.ProceedAnywayClicked,
          properties: {
            url: origin,
            referrer: {
              url: origin,
            },
          },
        },
        {
          excludeMetaMetricsId: true,
        },
      );
    }

    return this.phishingController.bypass(origin);
  }

  async backToSafetyPhishingWarning() {
    const portfolioBaseURL = process.env.PORTFOLIO_URL;
    const portfolioURL = `${portfolioBaseURL}/?metamaskEntry=phishing_page_portfolio_button`;

    this.metaMetricsController.trackEvent({
      category: MetaMetricsEventCategory.Navigation,
      event: MetaMetricsEventName.PortfolioLinkClicked,
      properties: {
        location: 'phishing_page',
        text: 'Back to safety',
      },
    });

    await this.platform.switchToAnotherURL(undefined, portfolioURL);
  }

  /**
   * Locks MetaMask
   */
  setLocked() {
    return this.keyringController.setLocked();
  }

  removePermissionsFor = (subjects) => {
    try {
      this.permissionController.revokePermissions(subjects);
    } catch (exp) {
      if (!(exp instanceof PermissionsRequestNotFoundError)) {
        throw exp;
      }
    }
  };

  updateCaveat = (origin, target, caveatType, caveatValue) => {
    try {
      this.controllerMessenger.call(
        'PermissionController:updateCaveat',
        origin,
        target,
        caveatType,
        caveatValue,
      );
    } catch (exp) {
      if (!(exp instanceof PermissionsRequestNotFoundError)) {
        throw exp;
      }
    }
  };

  updateNetworksList = (chainIds) => {
    try {
      this.networkOrderController.updateNetworksList(chainIds);
    } catch (err) {
      log.error(err.message);
      throw err;
    }
  };

  updateAccountsList = (pinnedAccountList) => {
    try {
      this.accountOrderController.updateAccountsList(pinnedAccountList);
    } catch (err) {
      log.error(err.message);
      throw err;
    }
  };

  updateHiddenAccountsList = (hiddenAccountList) => {
    try {
      this.accountOrderController.updateHiddenAccountsList(hiddenAccountList);
    } catch (err) {
      log.error(err.message);
      throw err;
    }
  };

  rejectPermissionsRequest = (requestId) => {
    try {
      this.permissionController.rejectPermissionsRequest(requestId);
    } catch (exp) {
      if (!(exp instanceof PermissionsRequestNotFoundError)) {
        throw exp;
      }
    }
  };

  acceptPermissionsRequest = (request) => {
    try {
      this.permissionController.acceptPermissionsRequest(request);
    } catch (exp) {
      if (!(exp instanceof PermissionsRequestNotFoundError)) {
        throw exp;
      }
    }
  };

  resolvePendingApproval = async (id, value, options) => {
    try {
      await this.approvalController.accept(id, value, options);
    } catch (exp) {
      if (!(exp instanceof ApprovalRequestNotFoundError)) {
        throw exp;
      }
    }
  };

  rejectPendingApproval = (id, error) => {
    try {
      this.approvalController.reject(
        id,
        new JsonRpcError(error.code, error.message, error.data),
      );
    } catch (exp) {
      if (!(exp instanceof ApprovalRequestNotFoundError)) {
        throw exp;
      }
    }
  };

  rejectAllPendingApprovals() {
    const deleteInterface = (id) =>
      this.controllerMessenger.call(
        'SnapInterfaceController:deleteInterface',
        id,
      );

    rejectAllApprovals({
      approvalController: this.approvalController,
      deleteInterface,
    });
  }

  async getCode(address, networkClientId) {
    const { provider } =
      this.networkController.getNetworkClientById(networkClientId);

    return await provider.request({
      method: 'eth_getCode',
      params: [address],
    });
  }

  async _onAccountChange(newAddress) {
    const permittedAccountsMap = getPermittedAccountsByOrigin(
      this.permissionController.state,
    );

    for (const [origin, accounts] of permittedAccountsMap.entries()) {
      if (accounts.includes(newAddress)) {
        this._notifyAccountsChange(origin, accounts);
      }
    }

    await this.txController.updateIncomingTransactions();
  }

  _notifyAccountsChange(origin, newAccounts) {
    this.notifyConnections(
      origin,
      {
        method: NOTIFICATION_NAMES.accountsChanged,
        // This should be the same as the return value of `eth_accounts`,
        // namely an array of the current / most recently selected Ethereum
        // account.
        params:
          newAccounts.length < 2
            ? // If the length is 1 or 0, the accounts are sorted by definition.
              newAccounts
            : // If the length is 2 or greater, we have to execute
              // `eth_accounts` vi this method.
              this.getPermittedAccounts(origin),
      },
      API_TYPE.EIP1193,
    );

    this.permissionLogController.updateAccountsHistory(origin, newAccounts);
  }

  async _notifyAuthorizationChange(origin, newAuthorization) {
    this.notifyConnections(
      origin,
      {
        method: MultichainApiNotifications.sessionChanged,
        params: {
          sessionScopes: getSessionScopes(newAuthorization, {
            getNonEvmSupportedMethods:
              this.getNonEvmSupportedMethods.bind(this),
          }),
        },
      },
      API_TYPE.CAIP_MULTICHAIN,
    );
  }

  async _notifySolanaAccountChange(origin, accountAddressArray) {
    this.notifyConnections(
      origin,
      {
        method: MultichainApiNotifications.walletNotify,
        params: {
          scope: MultichainNetworks.SOLANA,
          notification: {
            method: NOTIFICATION_NAMES.accountsChanged,
            params: accountAddressArray,
          },
        },
      },
      API_TYPE.CAIP_MULTICHAIN,
    );
  }

  async _notifyChainChange() {
    this.notifyAllConnections(
      async (origin) => ({
        method: NOTIFICATION_NAMES.chainChanged,
        params: await this.getProviderNetworkState(origin),
      }),
      API_TYPE.EIP1193,
    );
  }

  async _notifyChainChangeForConnection(connection, origin) {
    this.notifyConnection(connection, {
      method: NOTIFICATION_NAMES.chainChanged,
      params: await this.getProviderNetworkState(origin),
    });
  }

  /**
   * @deprecated
   * Controllers should subscribe to messenger events internally rather than relying on the client.
   * @param transactionMeta - Metadata for the transaction.
   */
  async _onFinishedTransaction(transactionMeta) {
    if (
      ![TransactionStatus.confirmed, TransactionStatus.failed].includes(
        transactionMeta.status,
      )
    ) {
      return;
    }

    await this._createTransactionNotifcation(transactionMeta);
    await this._updateNFTOwnership(transactionMeta);
    this._trackTransactionFailure(transactionMeta);
    await this.tokenBalancesController.updateBalancesByChainId({
      chainId: transactionMeta.chainId,
    });
  }

  async _createTransactionNotifcation(transactionMeta) {
    const { chainId } = transactionMeta;
    let rpcPrefs = {};

    if (chainId) {
      const networkConfiguration =
        this.networkController.state.networkConfigurationsByChainId?.[chainId];

      const blockExplorerUrl =
        networkConfiguration?.blockExplorerUrls?.[
          networkConfiguration?.defaultBlockExplorerUrlIndex
        ];

      rpcPrefs = { blockExplorerUrl };
    }

    try {
      await this.platform.showTransactionNotification(
        transactionMeta,
        rpcPrefs,
      );
    } catch (error) {
      log.error('Failed to create transaction notification', error);
    }
  }

  async _updateNFTOwnership(transactionMeta) {
    // if this is a transferFrom method generated from within the app it may be an NFT transfer transaction
    // in which case we will want to check and update ownership status of the transferred NFT.

    const { type, txParams, chainId, txReceipt } = transactionMeta;
    const selectedAddress =
      this.accountsController.getSelectedAccount().address;

    const { allNfts } = this.nftController.state;
    const txReceiptLogs = txReceipt?.logs;

    const isContractInteractionTx =
      type === TransactionType.contractInteraction && txReceiptLogs;
    const isTransferFromTx =
      (type === TransactionType.tokenMethodTransferFrom ||
        type === TransactionType.tokenMethodSafeTransferFrom) &&
      txParams !== undefined;

    if (!isContractInteractionTx && !isTransferFromTx) {
      return;
    }

    if (isTransferFromTx) {
      const { data, to: contractAddress, from: userAddress } = txParams;
      const transactionData = parseStandardTokenTransactionData(data);
      // Sometimes the tokenId value is parsed as "_value" param. Not seeing this often any more, but still occasionally:
      // i.e. call approve() on BAYC contract - https://etherscan.io/token/0xbc4ca0eda7647a8ab7c2061c2e118a18a936f13d#writeContract, and tokenId shows up as _value,
      // not sure why since it doesn't match the ERC721 ABI spec we use to parse these transactions - https://github.com/MetaMask/metamask-eth-abis/blob/d0474308a288f9252597b7c93a3a8deaad19e1b2/src/abis/abiERC721.ts#L62.
      const transactionDataTokenId =
        getTokenIdParam(transactionData) ?? getTokenValueParam(transactionData);

      // check if its a known NFT
      const knownNft = allNfts?.[userAddress]?.[chainId]?.find(
        ({ address, tokenId }) =>
          isEqualCaseInsensitive(address, contractAddress) &&
          tokenId === transactionDataTokenId,
      );

      // if it is we check and update ownership status.
      if (knownNft) {
        this.nftController.checkAndUpdateSingleNftOwnershipStatus(
          knownNft,
          false,
          // TODO add networkClientId once it is available in the transactionMeta
          // the chainId previously passed here didn't actually allow us to check for ownership on a non globally selected network
          // because the check would use the provider for the globally selected network, not the chainId passed here.
          { userAddress },
        );
      }
    } else {
      // Else if contract interaction we will parse the logs

      const allNftTransferLog = txReceiptLogs.map((txReceiptLog) => {
        const isERC1155NftTransfer =
          txReceiptLog.topics &&
          txReceiptLog.topics[0] === TRANSFER_SINFLE_LOG_TOPIC_HASH;
        const isERC721NftTransfer =
          txReceiptLog.topics &&
          txReceiptLog.topics[0] === TOKEN_TRANSFER_LOG_TOPIC_HASH;
        let isTransferToSelectedAddress;

        if (isERC1155NftTransfer) {
          isTransferToSelectedAddress =
            txReceiptLog.topics &&
            txReceiptLog.topics[3] &&
            txReceiptLog.topics[3].match(selectedAddress?.slice(2));
        }

        if (isERC721NftTransfer) {
          isTransferToSelectedAddress =
            txReceiptLog.topics &&
            txReceiptLog.topics[2] &&
            txReceiptLog.topics[2].match(selectedAddress?.slice(2));
        }

        return {
          isERC1155NftTransfer,
          isERC721NftTransfer,
          isTransferToSelectedAddress,
          ...txReceiptLog,
        };
      });
      if (allNftTransferLog.length !== 0) {
        const allNftParsedLog = [];
        allNftTransferLog.forEach((singleLog) => {
          if (
            singleLog.isTransferToSelectedAddress &&
            (singleLog.isERC1155NftTransfer || singleLog.isERC721NftTransfer)
          ) {
            let iface;
            if (singleLog.isERC1155NftTransfer) {
              iface = new Interface(abiERC1155);
            } else {
              iface = new Interface(abiERC721);
            }
            try {
              const parsedLog = iface.parseLog({
                data: singleLog.data,
                topics: singleLog.topics,
              });
              allNftParsedLog.push({
                contract: singleLog.address,
                ...parsedLog,
              });
            } catch (err) {
              // ignore
            }
          }
        });
        // Filter known nfts and new Nfts
        const knownNFTs = [];
        const newNFTs = [];
        allNftParsedLog.forEach((single) => {
          const tokenIdFromLog = getTokenIdParam(single);
          const existingNft = allNfts?.[selectedAddress]?.[chainId]?.find(
            ({ address, tokenId }) => {
              return (
                isEqualCaseInsensitive(address, single.contract) &&
                tokenId === tokenIdFromLog
              );
            },
          );
          if (existingNft) {
            knownNFTs.push(existingNft);
          } else {
            newNFTs.push({
              tokenId: tokenIdFromLog,
              ...single,
            });
          }
        });
        // For known nfts only refresh ownership
        const refreshOwnershipNFts = knownNFTs.map(async (singleNft) => {
          return this.nftController.checkAndUpdateSingleNftOwnershipStatus(
            singleNft,
            false,
            // TODO add networkClientId once it is available in the transactionMeta
            // the chainId previously passed here didn't actually allow us to check for ownership on a non globally selected network
            // because the check would use the provider for the globally selected network, not the chainId passed here.
            { selectedAddress },
          );
        });
        await Promise.allSettled(refreshOwnershipNFts);
        // For new nfts, add them to state
        const addNftPromises = newNFTs.map(async (singleNft) => {
          return this.nftController.addNft(
            singleNft.contract,
            singleNft.tokenId,
          );
        });
        await Promise.allSettled(addNftPromises);
      }
    }
  }

  _trackTransactionFailure(transactionMeta) {
    const { txReceipt } = transactionMeta;
    const metamaskState = this.getState();
    const { allTokens } = this.tokensController.state;
    const selectedAccount = this.accountsController.getSelectedAccount();
    const tokens =
      allTokens?.[transactionMeta.chainId]?.[selectedAccount.address] || [];

    if (!txReceipt || txReceipt.status !== '0x0') {
      return;
    }

    this.metaMetricsController.trackEvent(
      {
        event: 'Tx Status Update: On-Chain Failure',
        category: MetaMetricsEventCategory.Background,
        properties: {
          action: 'Transactions',
          errorMessage: transactionMeta.simulationFails?.reason,
          numberOfTokens: tokens.length,
          // TODO: remove this once we have migrated to the new account balances state
          numberOfAccounts: Object.keys(metamaskState.accounts).length,
        },
      },
      {
        matomoEvent: true,
      },
    );
  }

  _onUserOperationAdded(userOperationMeta) {
    const transactionMeta = this.txController.state.transactions.find(
      (tx) => tx.id === userOperationMeta.id,
    );

    if (!transactionMeta) {
      return;
    }

    if (transactionMeta.type === TransactionType.swap) {
      this.controllerMessenger.publish(
        'TransactionController:transactionNewSwap',
        { transactionMeta },
      );
    } else if (transactionMeta.type === TransactionType.swapApproval) {
      this.controllerMessenger.publish(
        'TransactionController:transactionNewSwapApproval',
        { transactionMeta },
      );
    }
  }

  _onUserOperationTransactionUpdated(transactionMeta) {
    const updatedTransactionMeta = {
      ...transactionMeta,
      txParams: {
        ...transactionMeta.txParams,
        from: this.accountsController.getSelectedAccount().address,
      },
    };

    const transactionExists = this.txController.state.transactions.some(
      (tx) => tx.id === updatedTransactionMeta.id,
    );

    if (!transactionExists) {
      this.txController.update((state) => {
        state.transactions.push(updatedTransactionMeta);
      });
    }

    this.txController.updateTransaction(
      updatedTransactionMeta,
      'Generated from user operation',
    );

    this.controllerMessenger.publish(
      'TransactionController:transactionStatusUpdated',
      { transactionMeta: updatedTransactionMeta },
    );
  }

  _getMetaMaskState() {
    return {
      metamask: this.getState(),
    };
  }

  _getConfigForRemoteFeatureFlagRequest() {
    const distribution =
      buildTypeMappingForRemoteFeatureFlag[process.env.METAMASK_BUILD_TYPE] ||
      DistributionType.Main;
    const environment =
      environmentMappingForRemoteFeatureFlag[
        process.env.METAMASK_ENVIRONMENT
      ] || EnvironmentType.Development;
    return { distribution, environment };
  }

  /**
   * Select a hardware wallet device and execute a
   * callback with the keyring for that device.
   *
   * Note that KeyringController state is not updated before
   * the end of the callback execution, and calls to KeyringController
   * methods within the callback can lead to deadlocks.
   *
   * @param {object} options - The options for the device
   * @param {string} options.name - The device name to select
   * @param {string} options.hdPath - An optional hd path to be set on the device
   * keyring
   * @param {*} callback - The callback to execute with the keyring
   * @returns {*} The result of the callback
   */
  async #withKeyringForDevice(options, callback) {
    const keyringOverrides = this.opts.overrides?.keyrings;
    let keyringType = null;
    switch (options.name) {
      case HardwareDeviceNames.trezor:
        keyringType = keyringOverrides?.trezor?.type || TrezorKeyring.type;
        break;
      case HardwareDeviceNames.oneKey:
        keyringType = keyringOverrides?.oneKey?.type || OneKeyKeyring?.type;
        break;
      case HardwareDeviceNames.ledger:
        keyringType = keyringOverrides?.ledger?.type || LedgerKeyring.type;
        break;
      case HardwareDeviceNames.qr:
        keyringType = QRHardwareKeyring.type;
        break;
      case HardwareDeviceNames.lattice:
        keyringType = keyringOverrides?.lattice?.type || LatticeKeyring.type;
        break;
      default:
        throw new Error(
          'MetamaskController:#withKeyringForDevice - Unknown device',
        );
    }

    return this.keyringController.withKeyring(
      { type: keyringType },
      async ({ keyring }) => {
        if (options.hdPath && keyring.setHdPath) {
          keyring.setHdPath(options.hdPath);
        }

        if (options.name === HardwareDeviceNames.lattice) {
          keyring.appName = 'MetaMask';
        }

        if (
          options.name === HardwareDeviceNames.trezor ||
          options.name === HardwareDeviceNames.oneKey
        ) {
          const model = keyring.getModel();
          this.appStateController.setTrezorModel(model);
        }

        keyring.network = getProviderConfig({
          metamask: this.networkController.state,
        }).type;

        return await callback(keyring);
      },
      {
        createIfMissing: true,
      },
    );
  }

  #checkTokenListPolling(currentState, previousState) {
    const previousEnabled = this.#isTokenListPollingRequired(previousState);
    const newEnabled = this.#isTokenListPollingRequired(currentState);

    if (previousEnabled === newEnabled) {
      return;
    }

    this.tokenListController.updatePreventPollingOnNetworkRestart(!newEnabled);
  }

  #isTokenListPollingRequired(preferencesControllerState) {
    const { useTokenDetection, useTransactionSimulations, preferences } =
      preferencesControllerState ?? {};

    const { petnamesEnabled } = preferences ?? {};

    return useTokenDetection || petnamesEnabled || useTransactionSimulations;
  }

  /**
   * @deprecated Avoid new references to the global network.
   * Will be removed once multi-chain support is fully implemented.
   * @returns {string} The chain ID of the currently selected network.
   */
  #getGlobalChainId() {
    const globalNetworkClientId = this.#getGlobalNetworkClientId();

    const globalNetworkClient = this.networkController.getNetworkClientById(
      globalNetworkClientId,
    );

    return globalNetworkClient.configuration.chainId;
  }

  #getAllAddedNetworks() {
    const networksConfig =
      this.networkController.state.networkConfigurationsByChainId;
    const chainIds = Object.keys(networksConfig);

    return chainIds;
  }

  #restartSmartTransactionPoller() {
    if (this.preferencesController.state.useExternalServices === true) {
      this.txController.stopIncomingTransactionPolling();
      this.txController.startIncomingTransactionPolling();
    }
  }

  /**
   * @deprecated Avoid new references to the global network.
   * Will be removed once multi-chain support is fully implemented.
   * @returns {string} The network client ID of the currently selected network client.
   */
  #getGlobalNetworkClientId() {
    return this.networkController.state.selectedNetworkClientId;
  }

  #initControllers({ existingControllers, initFunctions, initState }) {
    const initRequest = {
      getFlatState: this.getState.bind(this),
      getGlobalChainId: this.#getGlobalChainId.bind(this),
      getPermittedAccounts: this.getPermittedAccounts.bind(this),
      getProvider: () => this.provider,
      getStateUI: this._getMetaMaskState.bind(this),
      getTransactionMetricsRequest:
        this.getTransactionMetricsRequest.bind(this),
      updateAccountBalanceForTransactionNetwork:
        this.updateAccountBalanceForTransactionNetwork.bind(this),
      offscreenPromise: this.offscreenPromise,
      preinstalledSnaps: this.opts.preinstalledSnaps,
      persistedState: initState,
      removeAllConnections: this.removeAllConnections.bind(this),
      setupUntrustedCommunicationEip1193:
        this.setupUntrustedCommunicationEip1193.bind(this),
      showNotification: this.platform._showNotification,
      getMetaMetricsId: this.metaMetricsController.getMetaMetricsId.bind(
        this.metaMetricsController,
      ),
      trackEvent: this.metaMetricsController.trackEvent.bind(
        this.metaMetricsController,
      ),
    };

    return initControllers({
      baseControllerMessenger: this.controllerMessenger,
      existingControllers,
      initFunctions,
      initRequest,
    });
  }
}<|MERGE_RESOLUTION|>--- conflicted
+++ resolved
@@ -314,10 +314,7 @@
   getEnvironmentType,
   getMethodDataName,
   previousValueComparator,
-<<<<<<< HEAD
-=======
   initializeRpcProviderDomains,
->>>>>>> 38d5a848
   getPlatform,
 } from './lib/util';
 import createMetamaskMiddleware from './lib/createMetamaskMiddleware';
