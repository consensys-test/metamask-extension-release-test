--- conflicted
+++ resolved
@@ -3810,13 +3810,10 @@
         appStateController.setEnableEnforcedSimulationsForTransaction.bind(
           appStateController,
         ),
-<<<<<<< HEAD
-=======
       setEnforcedSimulationsSlippageForTransaction:
         appStateController.setEnforcedSimulationsSlippageForTransaction.bind(
           appStateController,
         ),
->>>>>>> 7cdc1939
 
       // EnsController
       tryReverseResolveAddress:
@@ -4288,13 +4285,8 @@
       performSignOut: authenticationController.performSignOut.bind(
         authenticationController,
       ),
-<<<<<<< HEAD
-      getUserProfileMetaMetrics:
-        authenticationController.getUserProfileMetaMetrics.bind(
-=======
       getUserProfileLineage:
         authenticationController.getUserProfileLineage.bind(
->>>>>>> 7cdc1939
           authenticationController,
         ),
 
@@ -4918,7 +4910,6 @@
         // display info popup to user based on the password sync status
         return isPasswordSynced;
       }
-<<<<<<< HEAD
 
       // re-encrypt the old vault data with the latest global password
       const keyringEncryptionKey =
@@ -4926,15 +4917,6 @@
       // use encryption key to unlock the keyring vault
       await this.submitEncryptionKey(keyringEncryptionKey);
 
-=======
-
-      // re-encrypt the old vault data with the latest global password
-      const keyringEncryptionKey =
-        await this.seedlessOnboardingController.loadKeyringEncryptionKey();
-      // use encryption key to unlock the keyring vault
-      await this.submitEncryptionKey(keyringEncryptionKey);
-
->>>>>>> 7cdc1939
       let changePasswordSuccess = false;
       try {
         // update seedlessOnboardingController to use latest global password
@@ -5462,11 +5444,7 @@
       // newly created accounts.
       // TODO: Remove this once the `accounts-controller` once only
       // depends only on keyrings `:stateChange`.
-<<<<<<< HEAD
-      this.accountWalletController.init();
-=======
       this.accountTreeController.init();
->>>>>>> 7cdc1939
 
       if (completedOnboarding) {
         await this._addAccountsWithBalance();
@@ -5802,10 +5780,6 @@
    * @param {string} params.encryptionKey - The user's encryption key.
    */
   async submitPasswordOrEncryptionKey({ password, encryptionKey }) {
-<<<<<<< HEAD
-    const { completedOnboarding } = this.onboardingController.state;
-=======
->>>>>>> 7cdc1939
     const isSocialLoginFlow = this.onboardingController.getIsSocialLoginFlow();
 
     // Before attempting to unlock the keyrings, we need the offscreen to have loaded.
@@ -5833,22 +5807,7 @@
     this.multichainAccountService.init();
     ///: END:ONLY_INCLUDE_IF
     // Force account-tree refresh after all accounts have been updated.
-<<<<<<< HEAD
-    this.accountWalletController.init();
-
-    if (completedOnboarding) {
-      // This must be set as soon as possible to communicate to the
-      // keyring's iframe and have the setting initialized properly
-      // Optimistically called to not block MetaMask login due to
-      // Ledger Keyring GitHub downtime
-      this.#withKeyringForDevice(
-        { name: HardwareDeviceNames.ledger },
-        async (keyring) => this.setLedgerTransportPreference(keyring),
-      );
-    }
-=======
     this.accountTreeController.init();
->>>>>>> 7cdc1939
   }
 
   async _loginUser(password) {
