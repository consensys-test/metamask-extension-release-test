--- conflicted
+++ resolved
@@ -539,11 +539,6 @@
     this.tokensController = new TokensController({
       messenger: tokensControllerMessenger,
       chainId: this.networkController.state.providerConfig.chainId,
-<<<<<<< HEAD
-      onPreferencesStateChange: this.preferencesController.store.subscribe.bind(
-        this.preferencesController.store,
-      ),
-=======
       // TODO: The tokens controller currently does not support internalAccounts. This is done to match the behavior of the previous tokens controller subscription.
       onPreferencesStateChange: (listener) =>
         this.controllerMessenger.subscribe(
@@ -552,7 +547,6 @@
             listener({ selectedAddress: newlySelectedInternalAccount.address });
           },
         ),
->>>>>>> e76a9927
       onNetworkDidChange: (cb) =>
         networkControllerMessenger.subscribe(
           'NetworkController:networkDidChange',
@@ -569,9 +563,6 @@
       getNetworkClientById: this.networkController.getNetworkClientById.bind(
         this.networkController,
       ),
-<<<<<<< HEAD
-      config: { provider: this.provider },
-=======
       config: {
         provider: this.provider,
         selectedAddress:
@@ -579,7 +570,6 @@
             initState.AccountsController?.internalAccounts?.selectedAccount
           ]?.address ?? '',
       },
->>>>>>> e76a9927
       state: initState.TokensController,
     });
 
