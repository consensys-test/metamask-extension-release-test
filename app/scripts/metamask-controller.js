import EventEmitter from 'events';
import pump from 'pump';
import {
  AssetsContractController,
  CurrencyRateController,
  NftController,
  NftDetectionController,
  TokenDetectionController,
  TokenListController,
  TokenRatesController,
  TokensController,
  CodefiTokenPricesServiceV2,
} from '@metamask/assets-controllers';
import { ObservableStore } from '@metamask/obs-store';
import { storeAsStream } from '@metamask/obs-store/dist/asStream';
import { JsonRpcEngine } from 'json-rpc-engine';
import { createEngineStream } from 'json-rpc-middleware-stream';
import { providerAsMiddleware } from '@metamask/eth-json-rpc-middleware';
import {
  debounce,
  ///: BEGIN:ONLY_INCLUDE_IF(snaps)
  throttle,
  memoize,
  wrap,
  ///: END:ONLY_INCLUDE_IF
} from 'lodash';
import { keyringBuilderFactory } from '@metamask/eth-keyring-controller';
import { KeyringController } from '@metamask/keyring-controller';
import createFilterMiddleware from '@metamask/eth-json-rpc-filters';
import createSubscriptionManager from '@metamask/eth-json-rpc-filters/subscriptionManager';
import {
  errorCodes as rpcErrorCodes,
  EthereumRpcError,
  ethErrors,
} from 'eth-rpc-errors';

import { Mutex } from 'await-semaphore';
import log from 'loglevel';
import {
  TrezorConnectBridge,
  TrezorKeyring,
} from '@metamask/eth-trezor-keyring';
import {
  LedgerKeyring,
  LedgerIframeBridge,
} from '@metamask/eth-ledger-bridge-keyring';
import LatticeKeyring from 'eth-lattice-keyring';
import { MetaMaskKeyring as QRHardwareKeyring } from '@keystonehq/metamask-airgapped-keyring';
import EthQuery from '@metamask/eth-query';
import EthJSQuery from '@metamask/ethjs-query';
import nanoid from 'nanoid';
import { captureException } from '@sentry/browser';
import { AddressBookController } from '@metamask/address-book-controller';
import {
  ApprovalController,
  ApprovalRequestNotFoundError,
} from '@metamask/approval-controller';
import { ControllerMessenger } from '@metamask/base-controller';
import { EnsController } from '@metamask/ens-controller';
import { PhishingController } from '@metamask/phishing-controller';
import { AnnouncementController } from '@metamask/announcement-controller';
import { NetworkController } from '@metamask/network-controller';
import { GasFeeController } from '@metamask/gas-fee-controller';
import {
  PermissionController,
  PermissionsRequestNotFoundError,
  SubjectMetadataController,
  SubjectType,
} from '@metamask/permission-controller';
import SmartTransactionsController from '@metamask/smart-transactions-controller';
import {
  METAMASK_DOMAIN,
  SelectedNetworkController,
  createSelectedNetworkMiddleware,
} from '@metamask/selected-network-controller';
import { LoggingController, LogType } from '@metamask/logging-controller';
import { PermissionLogController } from '@metamask/permission-log-controller';

///: BEGIN:ONLY_INCLUDE_IF(snaps)
import { RateLimitController } from '@metamask/rate-limit-controller';
import { NotificationController } from '@metamask/notification-controller';
import {
  CronjobController,
  JsonSnapsRegistry,
  SnapController,
  IframeExecutionService,
  SnapInterfaceController,
  OffscreenExecutionService,
} from '@metamask/snaps-controllers';
import {
  createSnapsMethodMiddleware,
  buildSnapEndowmentSpecifications,
  buildSnapRestrictedMethodSpecifications,
} from '@metamask/snaps-rpc-methods';
///: END:ONLY_INCLUDE_IF

import { AccountsController } from '@metamask/accounts-controller';

///: BEGIN:ONLY_INCLUDE_IF(build-mmi)
import {
  CUSTODIAN_TYPES,
  MmiConfigurationController,
} from '@metamask-institutional/custody-keyring';
import { InstitutionalFeaturesController } from '@metamask-institutional/institutional-features';
import { CustodyController } from '@metamask-institutional/custody-controller';
import { TransactionUpdateController } from '@metamask-institutional/transaction-update';
///: END:ONLY_INCLUDE_IF
import { SignatureController } from '@metamask/signature-controller';
///: BEGIN:ONLY_INCLUDE_IF(blockaid)
import { PPOMController } from '@metamask/ppom-validator';
///: END:ONLY_INCLUDE_IF

///: BEGIN:ONLY_INCLUDE_IF(desktop)
// eslint-disable-next-line import/order
import { DesktopController } from '@metamask/desktop/dist/controllers/desktop';
///: END:ONLY_INCLUDE_IF

import {
  ApprovalType,
  ERC1155,
  ERC20,
  ERC721,
} from '@metamask/controller-utils';
import { wordlist } from '@metamask/scure-bip39/dist/wordlists/english';

import {
  NameController,
  ENSNameProvider,
  EtherscanNameProvider,
  TokenNameProvider,
  LensNameProvider,
} from '@metamask/name-controller';

import {
  QueuedRequestController,
  createQueuedRequestMiddleware,
} from '@metamask/queued-request-controller';

import { UserOperationController } from '@metamask/user-operation-controller';

import {
  TransactionController,
  TransactionStatus,
  TransactionType,
} from '@metamask/transaction-controller';

<<<<<<< HEAD
=======
///: BEGIN:ONLY_INCLUDE_IF(keyring-snaps)
import {
  getLocalizedSnapManifest,
  stripSnapPrefix,
} from '@metamask/snaps-utils';
///: END:ONLY_INCLUDE_IF

>>>>>>> 5c849941
///: BEGIN:ONLY_INCLUDE_IF(build-mmi)
import { toChecksumHexAddress } from '../../shared/modules/hexstring-utils';
///: END:ONLY_INCLUDE_IF

import {
  AssetType,
  TokenStandard,
  SIGNING_METHODS,
} from '../../shared/constants/transaction';
import {
  GAS_API_BASE_URL,
  GAS_DEV_API_BASE_URL,
  SWAPS_CLIENT_ID,
} from '../../shared/constants/swaps';
import {
  CHAIN_IDS,
  NETWORK_TYPES,
  TEST_NETWORK_TICKER_MAP,
  NetworkStatus,
} from '../../shared/constants/network';
import {
  HardwareDeviceNames,
  LedgerTransportTypes,
} from '../../shared/constants/hardware-wallets';
import { KeyringType } from '../../shared/constants/keyring';
import {
  CaveatTypes,
  RestrictedMethods,
  ///: BEGIN:ONLY_INCLUDE_IF(snaps)
  EndowmentPermissions,
  ExcludedSnapPermissions,
  ExcludedSnapEndowments,
  ///: END:ONLY_INCLUDE_IF
} from '../../shared/constants/permissions';
import { UI_NOTIFICATIONS } from '../../shared/notifications';
import { MILLISECOND, SECOND } from '../../shared/constants/time';
import {
  ORIGIN_METAMASK,
  ///: BEGIN:ONLY_INCLUDE_IF(snaps)
  SNAP_DIALOG_TYPES,
  ///: END:ONLY_INCLUDE_IF
  POLLING_TOKEN_ENVIRONMENT_TYPES,
} from '../../shared/constants/app';
import {
  MetaMetricsEventCategory,
  MetaMetricsEventName,
} from '../../shared/constants/metametrics';
import { LOG_EVENT } from '../../shared/constants/logs';

import {
  getTokenIdParam,
  fetchTokenBalance,
  fetchERC1155Balance,
} from '../../shared/lib/token-util';
import { isEqualCaseInsensitive } from '../../shared/modules/string-utils';
import { parseStandardTokenTransactionData } from '../../shared/modules/transaction.utils';
import { STATIC_MAINNET_TOKEN_LIST } from '../../shared/constants/tokens';
import { getTokenValueParam } from '../../shared/lib/metamask-controller-utils';
import { isManifestV3 } from '../../shared/modules/mv3.utils';
import { convertNetworkId } from '../../shared/modules/network.utils';
import {
  ///: BEGIN:ONLY_INCLUDE_IF(build-mmi)
  handleMMITransactionUpdate,
  ///: END:ONLY_INCLUDE_IF
  handleTransactionAdded,
  handleTransactionApproved,
  handleTransactionFailed,
  handleTransactionConfirmed,
  handleTransactionDropped,
  handleTransactionRejected,
  handleTransactionSubmitted,
  handlePostTransactionBalanceUpdate,
  createTransactionEventFragmentWithTxId,
} from './lib/transaction/metrics';
///: BEGIN:ONLY_INCLUDE_IF(build-mmi)
import {
  afterTransactionSign as afterTransactionSignMMI,
  beforeCheckPendingTransaction as beforeCheckPendingTransactionMMI,
  beforeTransactionPublish as beforeTransactionPublishMMI,
  beforeTransactionApproveOnInit as beforeApproveOnInitMMI,
  getAdditionalSignArguments as getAdditionalSignArgumentsMMI,
} from './lib/transaction/mmi-hooks';
///: END:ONLY_INCLUDE_IF
///: BEGIN:ONLY_INCLUDE_IF(keyring-snaps)
import { keyringSnapPermissionsBuilder } from './lib/keyring-snaps-permissions';
///: END:ONLY_INCLUDE_IF

import { SnapsNameProvider } from './lib/SnapsNameProvider';
import { AddressBookPetnamesBridge } from './lib/AddressBookPetnamesBridge';
import { AccountIdentitiesPetnamesBridge } from './lib/AccountIdentitiesPetnamesBridge';

///: BEGIN:ONLY_INCLUDE_IF(blockaid)
import { createPPOMMiddleware } from './lib/ppom/ppom-middleware';
import * as PPOMModule from './lib/ppom/ppom';
///: END:ONLY_INCLUDE_IF
import {
  onMessageReceived,
  checkForMultipleVersionsRunning,
} from './detect-multiple-instances';
///: BEGIN:ONLY_INCLUDE_IF(build-mmi)
import MMIController from './controllers/mmi-controller';
import { mmiKeyringBuilderFactory } from './mmi-keyring-builder-factory';
///: END:ONLY_INCLUDE_IF
import ComposableObservableStore from './lib/ComposableObservableStore';
import AccountTracker from './lib/account-tracker';
import createDupeReqFilterMiddleware from './lib/createDupeReqFilterMiddleware';
import createLoggerMiddleware from './lib/createLoggerMiddleware';
import { createMethodMiddleware } from './lib/rpc-method-middleware';
import createOriginMiddleware from './lib/createOriginMiddleware';
import createTabIdMiddleware from './lib/createTabIdMiddleware';
import { NetworkOrderController } from './controllers/network-order';
import { AccountOrderController } from './controllers/account-order';
import createOnboardingMiddleware from './lib/createOnboardingMiddleware';
import { setupMultiplex } from './lib/stream-utils';
import PreferencesController from './controllers/preferences';
import AppStateController from './controllers/app-state';
import AlertController from './controllers/alert';
import OnboardingController from './controllers/onboarding';
import Backup from './lib/backup';
import DecryptMessageController from './controllers/decrypt-message';
import SwapsController from './controllers/swaps';
import MetaMetricsController from './controllers/metametrics';
import { segment } from './lib/segment';
import createMetaRPCHandler from './lib/createMetaRPCHandler';
import { previousValueComparator } from './lib/util';
import createMetamaskMiddleware from './lib/createMetamaskMiddleware';
import { hardwareKeyringBuilderFactory } from './lib/hardware-keyring-builder-factory';
import EncryptionPublicKeyController from './controllers/encryption-public-key';
import AppMetadataController from './controllers/app-metadata';

import {
  CaveatMutatorFactories,
  getCaveatSpecifications,
  getChangedAccounts,
  getPermissionBackgroundApiMethods,
  getPermissionSpecifications,
  getPermittedAccountsByOrigin,
  NOTIFICATION_NAMES,
  unrestrictedMethods,
} from './controllers/permissions';
import createRPCMethodTrackingMiddleware from './lib/createRPCMethodTrackingMiddleware';
///: BEGIN:ONLY_INCLUDE_IF(blockaid)
import { IndexedDBPPOMStorage } from './lib/ppom/indexed-db-backend';
///: END:ONLY_INCLUDE_IF
import { updateCurrentLocale } from './translate';
import { TrezorOffscreenBridge } from './lib/offscreen-bridge/trezor-offscreen-bridge';
import { LedgerOffscreenBridge } from './lib/offscreen-bridge/ledger-offscreen-bridge';
///: BEGIN:ONLY_INCLUDE_IF(keyring-snaps)
import { snapKeyringBuilder, getAccountsBySnapId } from './lib/snap-keyring';
///: END:ONLY_INCLUDE_IF
import { encryptorFactory } from './lib/encryptor-factory';
import { addDappTransaction, addTransaction } from './lib/transaction/util';
import { LatticeKeyringOffscreen } from './lib/offscreen-bridge/lattice-offscreen-keyring';

export const METAMASK_CONTROLLER_EVENTS = {
  // Fired after state changes that impact the extension badge (unapproved msg count)
  // The process of updating the badge happens in app/scripts/background.js.
  UPDATE_BADGE: 'updateBadge',
  // TODO: Add this and similar enums to the `controllers` repo and export them
  APPROVAL_STATE_CHANGE: 'ApprovalController:stateChange',
  QUEUED_REQUEST_STATE_CHANGE: 'QueuedRequestController:stateChange',
};

// stream channels
const PHISHING_SAFELIST = 'metamask-phishing-safelist';

export default class MetamaskController extends EventEmitter {
  /**
   * @param {object} opts
   */
  constructor(opts) {
    super();

    const { isFirstMetaMaskControllerSetup } = opts;

    this.defaultMaxListeners = 20;

    this.sendUpdate = debounce(
      this.privateSendUpdate.bind(this),
      MILLISECOND * 200,
    );
    this.opts = opts;
    this.extension = opts.browser;
    this.platform = opts.platform;
    this.notificationManager = opts.notificationManager;
    const initState = opts.initState || {};
    const version = this.platform.getVersion();
    this.recordFirstTimeInfo(initState);
    this.featureFlags = opts.featureFlags;

    // this keeps track of how many "controllerStream" connections are open
    // the only thing that uses controller connections are open metamask UI instances
    this.activeControllerConnections = 0;

    this.getRequestAccountTabIds = opts.getRequestAccountTabIds;
    this.getOpenMetamaskTabsIds = opts.getOpenMetamaskTabsIds;

    this.controllerMessenger = new ControllerMessenger();

    this.loggingController = new LoggingController({
      messenger: this.controllerMessenger.getRestricted({
        name: 'LoggingController',
      }),
      state: initState.LoggingController,
    });

    // instance of a class that wraps the extension's storage local API.
    this.localStoreApiWrapper = opts.localStore;

    this.currentMigrationVersion = opts.currentMigrationVersion;

    // observable state store
    this.store = new ComposableObservableStore({
      state: initState,
      controllerMessenger: this.controllerMessenger,
      persist: true,
    });

    // external connections by origin
    // Do not modify directly. Use the associated methods.
    this.connections = {};

    // lock to ensure only one vault created at once
    this.createVaultMutex = new Mutex();

    this.extension.runtime.onInstalled.addListener((details) => {
      if (details.reason === 'update') {
        if (version === '8.1.0') {
          this.platform.openExtensionInBrowser();
        }
        this.loggingController.add({
          type: LogType.GenericLog,
          data: {
            event: LOG_EVENT.VERSION_UPDATE,
            previousVersion: details.previousVersion,
            version,
          },
        });
      }
    });

    this.appMetadataController = new AppMetadataController({
      state: initState.AppMetadataController,
      currentMigrationVersion: this.currentMigrationVersion,
      currentAppVersion: version,
    });

    // next, we will initialize the controllers
    // controller initialization order matters

    this.queuedRequestController = new QueuedRequestController({
      messenger: this.controllerMessenger.getRestricted({
        name: 'QueuedRequestController',
        allowedActions: [
          'NetworkController:getState',
          'NetworkController:setActiveNetwork',
          'SelectedNetworkController:getNetworkClientIdForDomain',
        ],
      }),
    });

    this.approvalController = new ApprovalController({
      messenger: this.controllerMessenger.getRestricted({
        name: 'ApprovalController',
      }),
      showApprovalRequest: opts.showUserConfirmation,
      typesExcludedFromRateLimiting: [
        ApprovalType.EthSign,
        ApprovalType.PersonalSign,
        ApprovalType.EthSignTypedData,
        ApprovalType.Transaction,
        ApprovalType.WatchAsset,
        ApprovalType.EthGetEncryptionPublicKey,
        ApprovalType.EthDecrypt,
      ],
    });

    ///: BEGIN:ONLY_INCLUDE_IF(build-mmi)
    this.mmiConfigurationController = new MmiConfigurationController({
      initState: initState.MmiConfigurationController,
      mmiConfigurationServiceUrl: process.env.MMI_CONFIGURATION_SERVICE_URL,
    });
    ///: END:ONLY_INCLUDE_IF

    const networkControllerMessenger = this.controllerMessenger.getRestricted({
      name: 'NetworkController',
    });

    let initialNetworkControllerState = {};
    if (initState.NetworkController) {
      initialNetworkControllerState = initState.NetworkController;
    } else if (process.env.IN_TEST) {
      const networkConfig = {
        chainId: CHAIN_IDS.LOCALHOST,
        nickname: 'Localhost 8545',
        rpcPrefs: {},
        rpcUrl: 'http://localhost:8545',
        ticker: 'ETH',
        id: 'networkConfigurationId',
      };
      initialNetworkControllerState = {
        providerConfig: {
          ...networkConfig,
          type: 'rpc',
        },
        networkConfigurations: {
          networkConfigurationId: {
            ...networkConfig,
          },
        },
      };
    } else if (
      process.env.METAMASK_DEBUG ||
      process.env.METAMASK_ENVIRONMENT === 'test'
    ) {
      initialNetworkControllerState = {
        providerConfig: {
          type: NETWORK_TYPES.SEPOLIA,
          chainId: CHAIN_IDS.SEPOLIA,
          ticker: TEST_NETWORK_TICKER_MAP[NETWORK_TYPES.SEPOLIA],
        },
      };
    }
    this.networkController = new NetworkController({
      messenger: networkControllerMessenger,
      state: initialNetworkControllerState,
      infuraProjectId: opts.infuraProjectId,
      trackMetaMetricsEvent: (...args) =>
        this.metaMetricsController.trackEvent(...args),
    });
    this.networkController.initializeProvider();
    this.provider =
      this.networkController.getProviderAndBlockTracker().provider;
    this.blockTracker =
      this.networkController.getProviderAndBlockTracker().blockTracker;

    // TODO: Delete when ready to remove `networkVersion` from provider object
    this.deprecatedNetworkId = null;
    this.updateDeprecatedNetworkId();
    networkControllerMessenger.subscribe(
      'NetworkController:networkDidChange',
      () => this.updateDeprecatedNetworkId(),
    );

    const tokenListMessenger = this.controllerMessenger.getRestricted({
      name: 'TokenListController',
      allowedEvents: ['NetworkController:stateChange'],
    });

    this.tokenListController = new TokenListController({
      chainId: this.networkController.state.providerConfig.chainId,
      preventPollingOnNetworkRestart: initState.TokenListController
        ? initState.TokenListController.preventPollingOnNetworkRestart
        : true,
      messenger: tokenListMessenger,
      state: initState.TokenListController,
    });

    const preferencesMessenger = this.controllerMessenger.getRestricted({
      name: 'PreferencesController',
      allowedActions: ['PreferencesController:getState'],
      allowedEvents: ['PreferencesController:stateChange'],
    });

    this.preferencesController = new PreferencesController({
      initState: initState.PreferencesController,
      initLangCode: opts.initLangCode,
      messenger: preferencesMessenger,
      tokenListController: this.tokenListController,
      provider: this.provider,
      networkConfigurations: this.networkController.state.networkConfigurations,
      onKeyringStateChange: (listener) =>
        this.controllerMessenger.subscribe(
          'KeyringController:stateChange',
          listener,
        ),
    });

    this.assetsContractController = new AssetsContractController(
      {
        chainId: this.networkController.state.providerConfig.chainId,
        onPreferencesStateChange: (listener) =>
          this.preferencesController.store.subscribe(listener),
        onNetworkDidChange: (cb) =>
          networkControllerMessenger.subscribe(
            'NetworkController:networkDidChange',
            () => {
              const networkState = this.networkController.state;
              return cb(networkState);
            },
          ),
        getNetworkClientById: this.networkController.getNetworkClientById.bind(
          this.networkController,
        ),
      },
      {
        provider: this.provider,
      },
      initState.AssetsContractController,
    );

    const tokensControllerMessenger = this.controllerMessenger.getRestricted({
      name: 'TokensController',
      allowedActions: [
        'ApprovalController:addRequest',
        'NetworkController:getNetworkClientById',
      ],
      allowedEvents: [
        'NetworkController:networkDidChange',
        'AccountsController:selectedAccountChange',
        'PreferencesController:stateChange',
        'TokenListController:stateChange',
      ],
    });
    this.tokensController = new TokensController({
      messenger: tokensControllerMessenger,
      chainId: this.networkController.state.providerConfig.chainId,
      // TODO: The tokens controller currently does not support internalAccounts. This is done to match the behavior of the previous tokens controller subscription.
      onPreferencesStateChange: (listener) =>
        this.controllerMessenger.subscribe(
          `AccountsController:selectedAccountChange`,
          (newlySelectedInternalAccount) => {
            listener({ selectedAddress: newlySelectedInternalAccount.address });
          },
        ),
      onNetworkDidChange: (cb) =>
        networkControllerMessenger.subscribe(
          'NetworkController:networkDidChange',
          () => {
            const networkState = this.networkController.state;
            return cb(networkState);
          },
        ),
      onTokenListStateChange: (listener) =>
        this.controllerMessenger.subscribe(
          `${this.tokenListController.name}:stateChange`,
          listener,
        ),
      getNetworkClientById: this.networkController.getNetworkClientById.bind(
        this.networkController,
      ),
      config: {
        provider: this.provider,
        selectedAddress:
          initState.AccountsController?.internalAccounts?.accounts[
            initState.AccountsController?.internalAccounts?.selectedAccount
          ]?.address ?? '',
      },
      state: initState.TokensController,
    });
    // TODO: Remove once `TokensController` is upgraded to extend from `BaseControllerV2`
    this.controllerMessenger.registerActionHandler(
      'TokensController:getState',
      () => this.tokensController.state,
    );

    const nftControllerMessenger = this.controllerMessenger.getRestricted({
      name: 'NftController',
      allowedActions: [`${this.approvalController.name}:addRequest`],
    });
    this.nftController = new NftController(
      {
        messenger: nftControllerMessenger,
        chainId: this.networkController.state.providerConfig.chainId,
        onPreferencesStateChange:
          this.preferencesController.store.subscribe.bind(
            this.preferencesController.store,
          ),
        onNetworkStateChange: networkControllerMessenger.subscribe.bind(
          networkControllerMessenger,
          'NetworkController:stateChange',
        ),
        getERC721AssetName:
          this.assetsContractController.getERC721AssetName.bind(
            this.assetsContractController,
          ),
        getERC721AssetSymbol:
          this.assetsContractController.getERC721AssetSymbol.bind(
            this.assetsContractController,
          ),
        getERC721TokenURI: this.assetsContractController.getERC721TokenURI.bind(
          this.assetsContractController,
        ),
        getERC721OwnerOf: this.assetsContractController.getERC721OwnerOf.bind(
          this.assetsContractController,
        ),
        getERC1155BalanceOf:
          this.assetsContractController.getERC1155BalanceOf.bind(
            this.assetsContractController,
          ),
        getERC1155TokenURI:
          this.assetsContractController.getERC1155TokenURI.bind(
            this.assetsContractController,
          ),
        onNftAdded: ({ address, symbol, tokenId, standard, source }) =>
          this.metaMetricsController.trackEvent({
            event: MetaMetricsEventName.NftAdded,
            category: MetaMetricsEventCategory.Wallet,
            sensitiveProperties: {
              token_contract_address: address,
              token_symbol: symbol,
              token_id: tokenId,
              token_standard: standard,
              asset_type: AssetType.NFT,
              source,
            },
          }),
        getNetworkClientById: this.networkController.getNetworkClientById.bind(
          this.networkController,
        ),
      },
      {},
      initState.NftController,
    );

    this.nftController.setApiKey(process.env.OPENSEA_KEY);

    this.nftDetectionController = new NftDetectionController({
      chainId: this.networkController.state.providerConfig.chainId,
      onNftsStateChange: (listener) => this.nftController.subscribe(listener),
      onPreferencesStateChange: this.preferencesController.store.subscribe.bind(
        this.preferencesController.store,
      ),
      onNetworkStateChange: networkControllerMessenger.subscribe.bind(
        networkControllerMessenger,
        'NetworkController:stateChange',
      ),
      getOpenSeaApiKey: () => this.nftController.openSeaApiKey,
      getBalancesInSingleCall:
        this.assetsContractController.getBalancesInSingleCall.bind(
          this.assetsContractController,
        ),
      addNft: this.nftController.addNft.bind(this.nftController),
      getNftApi: this.nftController.getNftApi.bind(this.nftController),
      getNftState: () => this.nftController.state,
    });

    this.metaMetricsController = new MetaMetricsController({
      segment,
      preferencesStore: this.preferencesController.store,
      onNetworkDidChange: networkControllerMessenger.subscribe.bind(
        networkControllerMessenger,
        'NetworkController:networkDidChange',
      ),
      getNetworkIdentifier: () => {
        const { type, rpcUrl } = this.networkController.state.providerConfig;
        return type === NETWORK_TYPES.RPC ? rpcUrl : type;
      },
      getCurrentChainId: () =>
        this.networkController.state.providerConfig.chainId,
      version: this.platform.getVersion(),
      environment: process.env.METAMASK_ENVIRONMENT,
      extension: this.extension,
      initState: initState.MetaMetricsController,
      captureException,
    });

    this.on('update', (update) => {
      this.metaMetricsController.handleMetaMaskStateUpdate(update);
    });

    const gasFeeMessenger = this.controllerMessenger.getRestricted({
      name: 'GasFeeController',
      allowedActions: [
        'NetworkController:getEIP1559Compatibility',
        'NetworkController:getNetworkClientById',
        'NetworkController:getState',
      ],
      allowedEvents: ['NetworkController:stateChange'],
    });

    const gasApiBaseUrl = process.env.SWAPS_USE_DEV_APIS
      ? GAS_DEV_API_BASE_URL
      : GAS_API_BASE_URL;

    this.gasFeeController = new GasFeeController({
      state: initState.GasFeeController,
      interval: 10000,
      messenger: gasFeeMessenger,
      clientId: SWAPS_CLIENT_ID,
      getProvider: () =>
        this.networkController.getProviderAndBlockTracker().provider,
      onNetworkDidChange: (eventHandler) => {
        networkControllerMessenger.subscribe(
          'NetworkController:networkDidChange',
          () => eventHandler(this.networkController.state),
        );
      },
      getCurrentNetworkEIP1559Compatibility:
        this.networkController.getEIP1559Compatibility.bind(
          this.networkController,
        ),
      getCurrentAccountEIP1559Compatibility:
        this.getCurrentAccountEIP1559Compatibility.bind(this),
      legacyAPIEndpoint: `${gasApiBaseUrl}/networks/<chain_id>/gasPrices`,
      EIP1559APIEndpoint: `${gasApiBaseUrl}/networks/<chain_id>/suggestedGasFees`,
      getCurrentNetworkLegacyGasAPICompatibility: () => {
        const { chainId } = this.networkController.state.providerConfig;
        return chainId === CHAIN_IDS.BSC;
      },
      getChainId: () => this.networkController.state.providerConfig.chainId,
    });

    this.appStateController = new AppStateController({
      addUnlockListener: this.on.bind(this, 'unlock'),
      isUnlocked: this.isUnlocked.bind(this),
      initState: initState.AppStateController,
      onInactiveTimeout: () => this.setLocked(),
      preferencesStore: this.preferencesController.store,
      messenger: this.controllerMessenger.getRestricted({
        name: 'AppStateController',
        allowedActions: [
          `${this.approvalController.name}:addRequest`,
          `${this.approvalController.name}:acceptRequest`,
        ],
        allowedEvents: [`KeyringController:qrKeyringStateChange`],
      }),
      extension: this.extension,
    });

    const currencyRateMessenger = this.controllerMessenger.getRestricted({
      name: 'CurrencyRateController',
      allowedActions: [`${this.networkController.name}:getNetworkClientById`],
    });
    this.currencyRateController = new CurrencyRateController({
      includeUsdRate: true,
      messenger: currencyRateMessenger,
      state: initState.CurrencyController,
    });

    const phishingControllerMessenger = this.controllerMessenger.getRestricted({
      name: 'PhishingController',
    });

    this.phishingController = new PhishingController({
      messenger: phishingControllerMessenger,
      state: initState.PhishingController,
      hotlistRefreshInterval: process.env.IN_TEST ? 5 * SECOND : undefined,
      stalelistRefreshInterval: process.env.IN_TEST ? 30 * SECOND : undefined,
    });

    this.phishingController.maybeUpdateState();

    ///: BEGIN:ONLY_INCLUDE_IF(blockaid)
    this.ppomController = new PPOMController({
      messenger: this.controllerMessenger.getRestricted({
        name: 'PPOMController',
        allowedEvents: ['NetworkController:stateChange'],
      }),
      storageBackend: new IndexedDBPPOMStorage('PPOMDB', 1),
      provider: this.provider,
      ppomProvider: { PPOM: PPOMModule.PPOM, ppomInit: PPOMModule.default },
      state: initState.PPOMController,
      chainId: this.networkController.state.providerConfig.chainId,
      securityAlertsEnabled:
        this.preferencesController.store.getState().securityAlertsEnabled,
      onPreferencesChange: this.preferencesController.store.subscribe.bind(
        this.preferencesController.store,
      ),
      cdnBaseUrl: process.env.BLOCKAID_FILE_CDN,
      blockaidPublicKey: process.env.BLOCKAID_PUBLIC_KEY,
    });
    ///: END:ONLY_INCLUDE_IF

    const announcementMessenger = this.controllerMessenger.getRestricted({
      name: 'AnnouncementController',
    });

    this.announcementController = new AnnouncementController({
      messenger: announcementMessenger,
      allAnnouncements: UI_NOTIFICATIONS,
      state: initState.AnnouncementController,
    });

    const networkOrderMessenger = this.controllerMessenger.getRestricted({
      name: 'NetworkOrderController',
      allowedEvents: ['NetworkController:stateChange'],
    });
    this.networkOrderController = new NetworkOrderController({
      messenger: networkOrderMessenger,
      state: initState.NetworkOrderController,
    });

    const accountOrderMessenger = this.controllerMessenger.getRestricted({
      name: 'AccountOrderController',
    });
    this.accountOrderController = new AccountOrderController({
      messenger: accountOrderMessenger,
      state: initState.AccountOrderController,
    });

    const accountsControllerMessenger = this.controllerMessenger.getRestricted({
      name: 'AccountsController',
      allowedEvents: [
        'SnapController:stateChange',
        'KeyringController:accountRemoved',
        'KeyringController:stateChange',
        'AccountsController:selectedAccountChange',
      ],
      allowedActions: [
        'AccountsController:setCurrentAccount',
        'AccountsController:setAccountName',
        'AccountsController:listAccounts',
        'AccountsController:getSelectedAccount',
        'AccountsController:getAccountByAddress',
        'AccountsController:updateAccounts',
        'KeyringController:getAccounts',
        'KeyringController:getKeyringsByType',
        'KeyringController:getKeyringForAccount',
      ],
    });

    this.accountsController = new AccountsController({
      messenger: accountsControllerMessenger,
      state: initState.AccountsController,
    });

    // token exchange rate tracker
    this.tokenRatesController = new TokenRatesController(
      {
        chainId: this.networkController.state.providerConfig.chainId,
        ticker: this.networkController.state.providerConfig.ticker,
        selectedAddress: this.accountsController.getSelectedAccount().address,
        onTokensStateChange: (listener) =>
          this.tokensController.subscribe(listener),
        onNetworkStateChange: networkControllerMessenger.subscribe.bind(
          networkControllerMessenger,
          'NetworkController:stateChange',
        ),
        onPreferencesStateChange: (listener) =>
          this.controllerMessenger.subscribe(
            `AccountsController:selectedAccountChange`,
            (newlySelectedInternalAccount) => {
              listener({
                selectedAddress: newlySelectedInternalAccount.address,
              });
            },
          ),
        tokenPricesService: new CodefiTokenPricesServiceV2(),
        getNetworkClientById: this.networkController.getNetworkClientById.bind(
          this.networkController,
        ),
      },
      {
        allTokens: this.tokensController.state.allTokens,
        allDetectedTokens: this.tokensController.state.allDetectedTokens,
      },
      initState.TokenRatesController,
    );
    if (this.preferencesController.store.getState().useCurrencyRateCheck) {
      this.tokenRatesController.start();
    }

    this.preferencesController.store.subscribe(
      previousValueComparator((prevState, currState) => {
        const { useCurrencyRateCheck: prevUseCurrencyRateCheck } = prevState;
        const { useCurrencyRateCheck: currUseCurrencyRateCheck } = currState;
        if (currUseCurrencyRateCheck && !prevUseCurrencyRateCheck) {
          this.currencyRateController.startPollingByNetworkClientId(
            this.networkController.state.selectedNetworkClientId,
          );
          this.tokenRatesController.start();
        } else if (!currUseCurrencyRateCheck && prevUseCurrencyRateCheck) {
          this.currencyRateController.stopAllPolling();
          this.tokenRatesController.stop();
        }
      }, this.preferencesController.store.getState()),
    );

    this.ensController = new EnsController({
      messenger: this.controllerMessenger.getRestricted({
        name: 'EnsController',
      }),
      provider: this.provider,
      onNetworkDidChange: networkControllerMessenger.subscribe.bind(
        networkControllerMessenger,
        'NetworkController:networkDidChange',
      ),
    });

    this.onboardingController = new OnboardingController({
      initState: initState.OnboardingController,
    });

    let additionalKeyrings = [keyringBuilderFactory(QRHardwareKeyring)];

    if (isManifestV3 === false) {
      const keyringOverrides = this.opts.overrides?.keyrings;

      const additionalKeyringTypes = [
        keyringOverrides?.lattice || LatticeKeyring,
        QRHardwareKeyring,
      ];

      const additionalBridgedKeyringTypes = [
        {
          keyring: keyringOverrides?.trezor || TrezorKeyring,
          bridge: keyringOverrides?.trezorBridge || TrezorConnectBridge,
        },
        {
          keyring: keyringOverrides?.ledger || LedgerKeyring,
          bridge: keyringOverrides?.ledgerBridge || LedgerIframeBridge,
        },
      ];

      additionalKeyrings = additionalKeyringTypes.map((keyringType) =>
        keyringBuilderFactory(keyringType),
      );

      additionalBridgedKeyringTypes.forEach((keyringType) =>
        additionalKeyrings.push(
          hardwareKeyringBuilderFactory(
            keyringType.keyring,
            keyringType.bridge,
          ),
        ),
      );
    } else {
      additionalKeyrings.push(
        hardwareKeyringBuilderFactory(TrezorKeyring, TrezorOffscreenBridge),
        hardwareKeyringBuilderFactory(LedgerKeyring, LedgerOffscreenBridge),
        keyringBuilderFactory(LatticeKeyringOffscreen),
      );
    }

    ///: BEGIN:ONLY_INCLUDE_IF(build-mmi)
    for (const custodianType of Object.keys(CUSTODIAN_TYPES)) {
      additionalKeyrings.push(
        mmiKeyringBuilderFactory(CUSTODIAN_TYPES[custodianType].keyringClass, {
          mmiConfigurationController: this.mmiConfigurationController,
        }),
      );
    }
    ///: END:ONLY_INCLUDE_IF

    ///: BEGIN:ONLY_INCLUDE_IF(keyring-snaps)
    const snapKeyringBuildMessenger = this.controllerMessenger.getRestricted({
      name: 'SnapKeyringBuilder',
      allowedActions: [
        'ApprovalController:addRequest',
        'ApprovalController:acceptRequest',
        'ApprovalController:rejectRequest',
        'ApprovalController:startFlow',
        'ApprovalController:endFlow',
        'ApprovalController:showSuccess',
        'ApprovalController:showError',
        'PhishingController:test',
        'PhishingController:maybeUpdateState',
        'KeyringController:getAccounts',
        'AccountsController:setSelectedAccount',
        'AccountsController:getAccountByAddress',
      ],
    });

    const getSnapController = () => this.snapController;

    // Necessary to persist the keyrings and update the accounts both within the keyring controller and accounts controller
    const persistAndUpdateAccounts = async () => {
      await this.keyringController.persistAllKeyrings();
      await this.accountsController.updateAccounts();
    };

<<<<<<< HEAD
=======
    const getSnapName = (id) => {
      if (!id) {
        return null;
      }

      const currentLocale = this.getLocale();
      const { snaps } = this.snapController.state;
      const snap = snaps[id];

      if (!snap) {
        return stripSnapPrefix(id);
      }

      if (snap.localizationFiles) {
        const localizedManifest = getLocalizedSnapManifest(
          snap.manifest,
          currentLocale,
          snap.localizationFiles,
        );
        return localizedManifest.proposedName;
      }

      return snap.manifest.proposedName;
    };

>>>>>>> 5c849941
    additionalKeyrings.push(
      snapKeyringBuilder(
        snapKeyringBuildMessenger,
        getSnapController,
        persistAndUpdateAccounts,
        (address) => this.preferencesController.setSelectedAddress(address),
        (address) => this.removeAccount(address),
        this.metaMetricsController.trackEvent.bind(this.metaMetricsController),
        getSnapName,
      ),
    );

    ///: END:ONLY_INCLUDE_IF

    const keyringControllerMessenger = this.controllerMessenger.getRestricted({
      name: 'KeyringController',
    });

    this.keyringController = new KeyringController({
      cacheEncryptionKey: true,
      keyringBuilders: additionalKeyrings,
      state: initState.KeyringController,
      encryptor: opts.encryptor || encryptorFactory(600_000),
      messenger: keyringControllerMessenger,
      removeIdentity: this.preferencesController.removeAddress.bind(
        this.preferencesController,
      ),
      setAccountLabel: (address, label) => {
        const accountToBeNamed =
          this.accountsController.getAccountByAddress(address);
        if (accountToBeNamed === undefined) {
          throw new Error(`No account found for address: ${address}`);
        }
        this.accountsController.setAccountName(accountToBeNamed.id, label);

        this.preferencesController.setAccountLabel(address, label);
      },
      setSelectedAddress: (address) => {
        const accountToBeSet =
          this.accountsController.getAccountByAddress(address);
        if (accountToBeSet === undefined) {
          throw new Error(`No account found for address: ${address}`);
        }

        this.accountsController.setSelectedAccount(accountToBeSet.id);
        this.preferencesController.setSelectedAddress(address);
      },
      syncIdentities: (identities) => {
        this.preferencesController.syncAddresses(identities);
      },
      updateIdentities: this.preferencesController.setAddresses.bind(
        this.preferencesController,
      ),
    });

    this.controllerMessenger.subscribe('KeyringController:unlock', () =>
      this._onUnlock(),
    );
    this.controllerMessenger.subscribe('KeyringController:lock', () =>
      this._onLock(),
    );
    this.controllerMessenger.subscribe(
      'KeyringController:stateChange',
      (state) => {
        this._onKeyringControllerUpdate(state);
      },
    );

    this.permissionController = new PermissionController({
      messenger: this.controllerMessenger.getRestricted({
        name: 'PermissionController',
        allowedActions: [
          `${this.approvalController.name}:addRequest`,
          `${this.approvalController.name}:hasRequest`,
          `${this.approvalController.name}:acceptRequest`,
          `${this.approvalController.name}:rejectRequest`,
          `SnapController:getPermitted`,
          `SnapController:install`,
          `SubjectMetadataController:getSubjectMetadata`,
        ],
      }),
      state: initState.PermissionController,
      caveatSpecifications: getCaveatSpecifications({
        getInternalAccounts: this.accountsController.listAccounts.bind(
          this.accountsController,
        ),
      }),
      permissionSpecifications: {
        ...getPermissionSpecifications({
          getInternalAccounts: this.accountsController.listAccounts.bind(
            this.accountsController,
          ),
          getAllAccounts: this.keyringController.getAccounts.bind(
            this.keyringController,
          ),
          captureKeyringTypesWithMissingIdentities: (
            internalAccounts = [],
            accounts = [],
          ) => {
            const accountsMissingIdentities = accounts.filter(
              (address) =>
                !internalAccounts.some(
                  (account) =>
                    account.address.toLowerCase() === address.toLowerCase(),
                ),
            );
            const keyringTypesWithMissingIdentities =
              accountsMissingIdentities.map((address) =>
                this.keyringController.getAccountKeyringType(address),
              );

            const internalAccountCount = internalAccounts.length;

            const accountTrackerCount = Object.keys(
              this.accountTracker.store.getState().accounts || {},
            ).length;

            captureException(
              new Error(
                `Attempt to get permission specifications failed because their were ${accounts.length} accounts, but ${internalAccountCount} identities, and the ${keyringTypesWithMissingIdentities} keyrings included accounts with missing identities. Meanwhile, there are ${accountTrackerCount} accounts in the account tracker.`,
              ),
            );
          },
        }),
        ///: BEGIN:ONLY_INCLUDE_IF(snaps)
        ...this.getSnapPermissionSpecifications(),
        ///: END:ONLY_INCLUDE_IF
      },
      unrestrictedMethods,
    });

    this.selectedNetworkController = new SelectedNetworkController({
      messenger: this.controllerMessenger.getRestricted({
        name: 'SelectedNetworkController',
        allowedActions: [
          'NetworkController:getNetworkClientById',
          'NetworkController:getState',
          'PermissionController:hasPermissions',
          'PermissionController:getSubjectNames',
        ],
        allowedEvents: [
          'NetworkController:stateChange',
          'PermissionController:stateChange',
        ],
      }),
      state: initState.SelectedNetworkController,
      getUseRequestQueue: this.preferencesController.getUseRequestQueue.bind(
        this.preferencesController,
      ),
    });

    this.permissionLogController = new PermissionLogController({
      messenger: this.controllerMessenger.getRestricted({
        name: 'PermissionLogController',
      }),
      restrictedMethods: new Set(Object.keys(RestrictedMethods)),
      state: initState.PermissionLogController,
    });

    this.subjectMetadataController = new SubjectMetadataController({
      messenger: this.controllerMessenger.getRestricted({
        name: 'SubjectMetadataController',
        allowedActions: [`${this.permissionController.name}:hasPermissions`],
      }),
      state: initState.SubjectMetadataController,
      subjectCacheLimit: 100,
    });

    ///: BEGIN:ONLY_INCLUDE_IF(snaps)
    const shouldUseOffscreenExecutionService =
      isManifestV3 &&
      typeof chrome !== 'undefined' &&
      // eslint-disable-next-line no-undef
      typeof chrome.offscreen !== 'undefined';

    const snapExecutionServiceArgs = {
      messenger: this.controllerMessenger.getRestricted({
        name: 'ExecutionService',
      }),
      setupSnapProvider: this.setupSnapProvider.bind(this),
    };

    this.snapExecutionService =
      shouldUseOffscreenExecutionService === false
        ? new IframeExecutionService({
            ...snapExecutionServiceArgs,
            iframeUrl: new URL(process.env.IFRAME_EXECUTION_ENVIRONMENT_URL),
          })
        : new OffscreenExecutionService({
            // eslint-disable-next-line no-undef
            documentUrl: chrome.runtime.getURL('./offscreen.html'),
            ...snapExecutionServiceArgs,
          });

    const snapControllerMessenger = this.controllerMessenger.getRestricted({
      name: 'SnapController',
      allowedEvents: [
        'ExecutionService:unhandledError',
        'ExecutionService:outboundRequest',
        'ExecutionService:outboundResponse',
      ],
      allowedActions: [
        `${this.permissionController.name}:getEndowments`,
        `${this.permissionController.name}:getPermissions`,
        `${this.permissionController.name}:hasPermission`,
        `${this.permissionController.name}:hasPermissions`,
        `${this.permissionController.name}:requestPermissions`,
        `${this.permissionController.name}:revokeAllPermissions`,
        `${this.permissionController.name}:revokePermissions`,
        `${this.permissionController.name}:revokePermissionForAllSubjects`,
        `${this.permissionController.name}:getSubjectNames`,
        `${this.permissionController.name}:updateCaveat`,
        `${this.approvalController.name}:addRequest`,
        `${this.approvalController.name}:updateRequestState`,
        `${this.permissionController.name}:grantPermissions`,
        `${this.subjectMetadataController.name}:getSubjectMetadata`,
        `${this.subjectMetadataController.name}:addSubjectMetadata`,
        'ExecutionService:executeSnap',
        'ExecutionService:getRpcRequestHandler',
        'ExecutionService:terminateSnap',
        'ExecutionService:terminateAllSnaps',
        'ExecutionService:handleRpcRequest',
        'SnapsRegistry:get',
        'SnapsRegistry:getMetadata',
        'SnapsRegistry:update',
        'SnapsRegistry:resolveVersion',
        `SnapInterfaceController:createInterface`,
        `SnapInterfaceController:getInterface`,
      ],
    });

    const allowLocalSnaps = process.env.ALLOW_LOCAL_SNAPS;
    const requireAllowlist = process.env.REQUIRE_SNAPS_ALLOWLIST;

    this.snapController = new SnapController({
      environmentEndowmentPermissions: Object.values(EndowmentPermissions),
      excludedPermissions: {
        ...ExcludedSnapPermissions,
        ...ExcludedSnapEndowments,
      },
      closeAllConnections: this.removeAllConnections.bind(this),
      state: initState.SnapController,
      messenger: snapControllerMessenger,
      featureFlags: {
        dappsCanUpdateSnaps: true,
        allowLocalSnaps,
        requireAllowlist,
      },
    });

    this.notificationController = new NotificationController({
      messenger: this.controllerMessenger.getRestricted({
        name: 'NotificationController',
      }),
      state: initState.NotificationController,
    });

    this.rateLimitController = new RateLimitController({
      state: initState.RateLimitController,
      messenger: this.controllerMessenger.getRestricted({
        name: 'RateLimitController',
      }),
      implementations: {
        showNativeNotification: {
          method: (origin, message) => {
            const subjectMetadataState = this.controllerMessenger.call(
              'SubjectMetadataController:getState',
            );

            const originMetadata = subjectMetadataState.subjectMetadata[origin];

            this.platform
              ._showNotification(originMetadata?.name ?? origin, message)
              .catch((error) => {
                log.error('Failed to create notification', error);
              });

            return null;
          },
          // 2 calls per 5 minutes
          rateLimitCount: 2,
          rateLimitTimeout: 300000,
        },
        showInAppNotification: {
          method: (origin, message) => {
            this.controllerMessenger.call(
              'NotificationController:show',
              origin,
              message,
            );

            return null;
          },
          // 5 calls per minute
          rateLimitCount: 5,
          rateLimitTimeout: 60000,
        },
      },
    });
    const cronjobControllerMessenger = this.controllerMessenger.getRestricted({
      name: 'CronjobController',
      allowedEvents: [
        'SnapController:snapInstalled',
        'SnapController:snapUpdated',
        'SnapController:snapUninstalled',
        'SnapController:snapEnabled',
        'SnapController:snapDisabled',
      ],
      allowedActions: [
        `${this.permissionController.name}:getPermissions`,
        'SnapController:handleRequest',
        'SnapController:getAll',
      ],
    });
    this.cronjobController = new CronjobController({
      state: initState.CronjobController,
      messenger: cronjobControllerMessenger,
    });

    const snapsRegistryMessenger = this.controllerMessenger.getRestricted({
      name: 'SnapsRegistry',
      allowedEvents: [],
      allowedActions: [],
    });

    this.snapsRegistry = new JsonSnapsRegistry({
      state: initState.SnapsRegistry,
      messenger: snapsRegistryMessenger,
      refetchOnAllowlistMiss: requireAllowlist,
      failOnUnavailableRegistry: requireAllowlist,
      url: {
        registry: 'https://acl.execution.metamask.io/latest/registry.json',
        signature: 'https://acl.execution.metamask.io/latest/signature.json',
      },
      publicKey:
        '0x025b65308f0f0fb8bc7f7ff87bfc296e0330eee5d3c1d1ee4a048b2fd6a86fa0a6',
    });

    const snapInterfaceControllerMessenger =
      this.controllerMessenger.getRestricted({
        name: 'SnapInterfaceController',
        allowedActions: [
          `${this.phishingController.name}:maybeUpdateState`,
          `${this.phishingController.name}:testOrigin`,
        ],
      });

    this.snapInterfaceController = new SnapInterfaceController({
      state: initState.SnapInterfaceController,
      messenger: snapInterfaceControllerMessenger,
    });

    ///: END:ONLY_INCLUDE_IF

    // account tracker watches balances, nonces, and any code at their address
    this.accountTracker = new AccountTracker({
      provider: this.provider,
      blockTracker: this.blockTracker,
      getCurrentChainId: () =>
        this.networkController.state.providerConfig.chainId,
      getNetworkIdentifier: (providerConfig) => {
        const { type, rpcUrl } =
          providerConfig ?? this.networkController.state.providerConfig;
        return type === NETWORK_TYPES.RPC ? rpcUrl : type;
      },
      preferencesController: this.preferencesController,
      onboardingController: this.onboardingController,
      controllerMessenger: this.controllerMessenger.getRestricted({
        name: 'AccountTracker',
        allowedEvents: ['AccountsController:selectedAccountChange'],
        allowedActions: ['AccountsController:getSelectedAccount'],
      }),
      initState: { accounts: {} },
      onAccountRemoved: this.controllerMessenger.subscribe.bind(
        this.controllerMessenger,
        'KeyringController:accountRemoved',
      ),
    });

    // start and stop polling for balances based on activeControllerConnections
    this.on('controllerConnectionChanged', (activeControllerConnections) => {
      const { completedOnboarding } =
        this.onboardingController.store.getState();
      if (activeControllerConnections > 0 && completedOnboarding) {
        this.triggerNetworkrequests();
      } else {
        this.stopNetworkRequests();
      }
    });

    this.onboardingController.store.subscribe(
      previousValueComparator(async (prevState, currState) => {
        const { completedOnboarding: prevCompletedOnboarding } = prevState;
        const { completedOnboarding: currCompletedOnboarding } = currState;
        if (!prevCompletedOnboarding && currCompletedOnboarding) {
          this.triggerNetworkrequests();
        }
      }, this.onboardingController.store.getState()),
    );

    ///: BEGIN:ONLY_INCLUDE_IF(desktop)
    this.desktopController = new DesktopController({
      initState: initState.DesktopController,
    });
    ///: END:ONLY_INCLUDE_IF

    const tokenDetectionControllerMessenger =
      this.controllerMessenger.getRestricted({
        name: 'TokenDetectionController',
        allowedActions: [
          'AccountsController:getSelectedAccount',
          'KeyringController:getState',
          'NetworkController:getNetworkClientById',
          'NetworkController:getNetworkConfigurationByNetworkClientId',
          'NetworkController:getState',
          'PreferencesController:getState',
          'TokenListController:getState',
          'TokensController:getState',
          'TokensController:addDetectedTokens',
        ],
        allowedEvents: [
          'AccountsController:selectedAccountChange',
          'KeyringController:lock',
          'KeyringController:unlock',
          'NetworkController:networkDidChange',
          'PreferencesController:stateChange',
          'TokenListController:stateChange',
        ],
      });

    this.tokenDetectionController = new TokenDetectionController({
      messenger: tokenDetectionControllerMessenger,
      getBalancesInSingleCall:
        this.assetsContractController.getBalancesInSingleCall.bind(
          this.assetsContractController,
        ),
      trackMetaMetricsEvent: this.metaMetricsController.trackEvent.bind(
        this.metaMetricsController,
      ),
    });

    this.addressBookController = new AddressBookController(
      undefined,
      initState.AddressBookController,
    );

    this.alertController = new AlertController({
      initState: initState.AlertController,
      preferencesStore: this.preferencesController.store,
      controllerMessenger: this.controllerMessenger.getRestricted({
        name: 'AlertController',
        allowedEvents: ['AccountsController:selectedAccountChange'],
        allowedActions: ['AccountsController:getSelectedAccount'],
      }),
    });

    ///: BEGIN:ONLY_INCLUDE_IF(build-mmi)
    this.custodyController = new CustodyController({
      initState: initState.CustodyController,
      captureException,
    });
    this.institutionalFeaturesController = new InstitutionalFeaturesController({
      initState: initState.InstitutionalFeaturesController,
      showConfirmRequest: opts.showUserConfirmation,
    });
    this.transactionUpdateController = new TransactionUpdateController({
      initState: initState.TransactionUpdateController,
      getCustodyKeyring: this.getCustodyKeyringIfExists.bind(this),
      mmiConfigurationController: this.mmiConfigurationController,
      captureException,
    });
    ///: END:ONLY_INCLUDE_IF

    this.backup = new Backup({
      preferencesController: this.preferencesController,
      addressBookController: this.addressBookController,
      accountsController: this.accountsController,
      networkController: this.networkController,
      trackMetaMetricsEvent: this.metaMetricsController.trackEvent.bind(
        this.metaMetricsController,
      ),
    });

    // This gets used as a ...spread parameter in two places: new TransactionController() and createRPCMethodTrackingMiddleware()
    this.snapAndHardwareMetricsParams = {
      getSelectedAccount: this.accountsController.getSelectedAccount.bind(
        this.accountsController,
      ),
      getAccountType: this.getAccountType.bind(this),
      getDeviceModel: this.getDeviceModel.bind(this),
      snapAndHardwareMessenger: this.controllerMessenger.getRestricted({
        name: 'SnapAndHardwareMessenger',
        allowedActions: [
          'KeyringController:getKeyringForAccount',
          'SnapController:get',
          'AccountsController:getSelectedAccount',
        ],
      }),
    };

    const transactionControllerMessenger =
      this.controllerMessenger.getRestricted({
        name: 'TransactionController',
        allowedActions: [
          `${this.approvalController.name}:addRequest`,
          'NetworkController:findNetworkClientIdByChainId',
          'NetworkController:getNetworkClientById',
        ],
        allowedEvents: [`NetworkController:stateChange`],
      });
    this.txController = new TransactionController({
      blockTracker: this.blockTracker,
      getCurrentNetworkEIP1559Compatibility:
        this.networkController.getEIP1559Compatibility.bind(
          this.networkController,
        ),
      getCurrentAccountEIP1559Compatibility:
        this.getCurrentAccountEIP1559Compatibility.bind(this),
      getExternalPendingTransactions:
        this.getExternalPendingTransactions.bind(this),
      getGasFeeEstimates: this.gasFeeController.fetchGasFeeEstimates.bind(
        this.gasFeeController,
      ),
      getNetworkClientRegistry:
        this.networkController.getNetworkClientRegistry.bind(
          this.networkController,
        ),
      getNetworkState: () => this.networkController.state,
      getPermittedAccounts: this.getPermittedAccounts.bind(this),
      getSavedGasFees: () =>
        this.preferencesController.store.getState().advancedGasFee[
          this.networkController.state.providerConfig.chainId
        ],
      getSelectedAddress: () =>
        this.accountsController.getSelectedAccount().address,
      incomingTransactions: {
        includeTokenTransfers: false,
        isEnabled: () =>
          Boolean(
            this.preferencesController.store.getState()
              .incomingTransactionsPreferences?.[
              this.networkController.state.providerConfig.chainId
            ] && this.onboardingController.store.getState().completedOnboarding,
          ),
        queryEntireHistory: false,
        updateTransactions: false,
      },
      isMultichainEnabled: process.env.TRANSACTION_MULTICHAIN,
      isSimulationEnabled: () =>
        this.preferencesController.store.getState().useTransactionSimulations,
      messenger: transactionControllerMessenger,
      onNetworkStateChange: (listener) => {
        networkControllerMessenger.subscribe(
          'NetworkController:networkDidChange',
          () => listener(),
        );
      },
      provider: this.provider,
      hooks: {
        ///: BEGIN:ONLY_INCLUDE_IF(build-mmi)
        afterSign: (txMeta, signedEthTx) =>
          afterTransactionSignMMI(
            txMeta,
            signedEthTx,
            this.transactionUpdateController.addTransactionToWatchList.bind(
              this.transactionUpdateController,
            ),
          ),
        beforeCheckPendingTransaction:
          beforeCheckPendingTransactionMMI.bind(this),
        beforeApproveOnInit: beforeApproveOnInitMMI.bind(this),
        beforePublish: beforeTransactionPublishMMI.bind(this),
        getAdditionalSignArguments: getAdditionalSignArgumentsMMI.bind(this),
        ///: END:ONLY_INCLUDE_IF
      },
      sign: (...args) => this.keyringController.signTransaction(...args),
      state: initState.TransactionController,
    });

    this._addTransactionControllerListeners();

    networkControllerMessenger.subscribe(
      'NetworkController:networkDidChange',
      async () => {
        try {
          if (
            this.preferencesController.store.getState().useCurrencyRateCheck
          ) {
            await this.currencyRateController.stopAllPolling();
            this.currencyRateController.startPollingByNetworkClientId(
              this.networkController.state.selectedNetworkClientId,
            );
          }
        } catch (error) {
          // TODO: Handle failure to get conversion rate more gracefully
          console.error(error);
        }
      },
    );

    this.networkController.lookupNetwork();
    this.decryptMessageController = new DecryptMessageController({
      getState: this.getState.bind(this),
      messenger: this.controllerMessenger.getRestricted({
        name: 'DecryptMessageController',
        allowedActions: [
          `${this.approvalController.name}:addRequest`,
          `${this.approvalController.name}:acceptRequest`,
          `${this.approvalController.name}:rejectRequest`,
          `${this.keyringController.name}:decryptMessage`,
        ],
      }),
      metricsEvent: this.metaMetricsController.trackEvent.bind(
        this.metaMetricsController,
      ),
    });

    this.encryptionPublicKeyController = new EncryptionPublicKeyController({
      messenger: this.controllerMessenger.getRestricted({
        name: 'EncryptionPublicKeyController',
        allowedActions: [
          `${this.approvalController.name}:addRequest`,
          `${this.approvalController.name}:acceptRequest`,
          `${this.approvalController.name}:rejectRequest`,
        ],
      }),
      getEncryptionPublicKey:
        this.keyringController.getEncryptionPublicKey.bind(
          this.keyringController,
        ),
      getAccountKeyringType: this.keyringController.getAccountKeyringType.bind(
        this.keyringController,
      ),
      getState: this.getState.bind(this),
      metricsEvent: this.metaMetricsController.trackEvent.bind(
        this.metaMetricsController,
      ),
    });

    this.signatureController = new SignatureController({
      messenger: this.controllerMessenger.getRestricted({
        name: 'SignatureController',
        allowedActions: [
          `${this.approvalController.name}:addRequest`,
          `${this.keyringController.name}:signMessage`,
          `${this.keyringController.name}:signPersonalMessage`,
          `${this.keyringController.name}:signTypedMessage`,
          `${this.loggingController.name}:add`,
        ],
      }),
      isEthSignEnabled: () =>
        this.preferencesController.store.getState()
          ?.disabledRpcMethodPreferences?.eth_sign,
      getAllState: this.getState.bind(this),
      getCurrentChainId: () =>
        this.networkController.state.providerConfig.chainId,
    });

    this.signatureController.hub.on(
      'cancelWithReason',
      ({ message, reason }) => {
        this.metaMetricsController.trackEvent({
          event: reason,
          category: MetaMetricsEventCategory.Transactions,
          properties: {
            action: 'Sign Request',
            type: message.type,
          },
        });
      },
    );

    ///: BEGIN:ONLY_INCLUDE_IF(build-mmi)
    const transactionMetricsRequest = this.getTransactionMetricsRequest();

    const mmiControllerMessenger = this.controllerMessenger.getRestricted({
      name: 'MMIController',
      allowedActions: [
        'AccountsController:getAccountByAddress',
        'AccountsController:setAccountName',
        'AccountsController:listAccounts',
      ],
    });

    this.mmiController = new MMIController({
      messenger: mmiControllerMessenger,
      mmiConfigurationController: this.mmiConfigurationController,
      keyringController: this.keyringController,
      preferencesController: this.preferencesController,
      appStateController: this.appStateController,
      transactionUpdateController: this.transactionUpdateController,
      custodyController: this.custodyController,
      getState: this.getState.bind(this),
      getPendingNonce: this.getPendingNonce.bind(this),
      accountTracker: this.accountTracker,
      metaMetricsController: this.metaMetricsController,
      networkController: this.networkController,
      permissionController: this.permissionController,
      signatureController: this.signatureController,
      platform: this.platform,
      extension: this.extension,
      getTransactions: this.txController.getTransactions.bind(
        this.txController,
      ),
      setTxStatusSigned: (id) =>
        this.txController.updateCustodialTransaction(id, {
          status: TransactionStatus.signed,
        }),
      setTxStatusSubmitted: (id) =>
        this.txController.updateCustodialTransaction(id, {
          status: TransactionStatus.submitted,
        }),
      setTxStatusFailed: (id, reason) =>
        this.txController.updateCustodialTransaction(id, {
          status: TransactionStatus.failed,
          errorMessage: reason,
        }),
      trackTransactionEvents: handleMMITransactionUpdate.bind(
        null,
        transactionMetricsRequest,
      ),
      updateTransaction: (txMeta, note) =>
        this.txController.updateTransaction(txMeta, note),
      updateTransactionHash: (id, hash) =>
        this.txController.updateCustodialTransaction(id, { hash }),
    });
    ///: END:ONLY_INCLUDE_IF

    this.swapsController = new SwapsController(
      {
        getBufferedGasLimit: async (txMeta, multiplier) => {
          const { gas: gasLimit, simulationFails } =
            await this.txController.estimateGasBuffered(
              txMeta.txParams,
              multiplier,
            );

          return { gasLimit, simulationFails };
        },
        provider: this.provider,
        getProviderConfig: () => this.networkController.state.providerConfig,
        getTokenRatesState: () => this.tokenRatesController.state,
        getCurrentChainId: () =>
          this.networkController.state.providerConfig.chainId,
        getEIP1559GasFeeEstimates:
          this.gasFeeController.fetchGasFeeEstimates.bind(
            this.gasFeeController,
          ),
        trackMetaMetricsEvent: this.metaMetricsController.trackEvent.bind(
          this.metaMetricsController,
        ),
      },
      initState.SwapsController,
    );
    this.smartTransactionsController = new SmartTransactionsController(
      {
        getNetworkClientById: this.networkController.getNetworkClientById.bind(
          this.networkController,
        ),
        onNetworkStateChange: networkControllerMessenger.subscribe.bind(
          networkControllerMessenger,
          'NetworkController:stateChange',
        ),
        getNonceLock: this.txController.nonceTracker.getNonceLock.bind(
          this.txController.nonceTracker,
        ),
        confirmExternalTransaction:
          this.txController.confirmExternalTransaction.bind(this.txController),
        provider: this.provider,
        trackMetaMetricsEvent: this.metaMetricsController.trackEvent.bind(
          this.metaMetricsController,
        ),
      },
      {
        supportedChainIds: [CHAIN_IDS.MAINNET, CHAIN_IDS.GOERLI],
      },
      initState.SmartTransactionsController,
    );

    const isExternalNameSourcesEnabled = () =>
      this.preferencesController.store.getState().useExternalNameSources;

    this.nameController = new NameController({
      messenger: this.controllerMessenger.getRestricted({
        name: 'NameController',
        allowedActions: [],
      }),
      providers: [
        new ENSNameProvider({
          reverseLookup: this.ensController.reverseResolveAddress.bind(
            this.ensController,
          ),
        }),
        new EtherscanNameProvider({ isEnabled: isExternalNameSourcesEnabled }),
        new TokenNameProvider({ isEnabled: isExternalNameSourcesEnabled }),
        new LensNameProvider({ isEnabled: isExternalNameSourcesEnabled }),
        new SnapsNameProvider({
          messenger: this.controllerMessenger.getRestricted({
            name: 'SnapsNameProvider',
            allowedActions: [
              'SnapController:getAll',
              'SnapController:get',
              'SnapController:handleRequest',
              'PermissionController:getState',
            ],
          }),
        }),
      ],
      state: initState.NameController,
    });

    const petnamesBridgeMessenger = this.controllerMessenger.getRestricted({
      name: 'PetnamesBridge',
      allowedEvents: [
        'NameController:stateChange',
        'AccountsController:stateChange',
      ],
      allowedActions: ['AccountsController:listAccounts'],
    });

    new AddressBookPetnamesBridge({
      addressBookController: this.addressBookController,
      nameController: this.nameController,
      messenger: petnamesBridgeMessenger,
    }).init();

    new AccountIdentitiesPetnamesBridge({
      nameController: this.nameController,
      messenger: petnamesBridgeMessenger,
    }).init();

    this.userOperationController = new UserOperationController({
      entrypoint: process.env.EIP_4337_ENTRYPOINT,
      getGasFeeEstimates: this.gasFeeController.fetchGasFeeEstimates.bind(
        this.gasFeeController,
      ),
      messenger: this.controllerMessenger.getRestricted({
        name: 'UserOperationController',
        allowedActions: [
          'ApprovalController:addRequest',
          'NetworkController:getNetworkClientById',
          'KeyringController:prepareUserOperation',
          'KeyringController:patchUserOperation',
          'KeyringController:signUserOperation',
        ],
      }),
      state: initState.UserOperationController,
    });

    this.userOperationController.hub.on(
      'user-operation-added',
      this._onUserOperationAdded.bind(this),
    );

    this.userOperationController.hub.on(
      'transaction-updated',
      this._onUserOperationTransactionUpdated.bind(this),
    );

    // ensure accountTracker updates balances after network change
    networkControllerMessenger.subscribe(
      'NetworkController:networkDidChange',
      () => {
        this.accountTracker.updateAccounts();
      },
    );

    // clear unapproved transactions and messages when the network will change
    networkControllerMessenger.subscribe(
      'NetworkController:networkWillChange',
      () => {
        this.encryptionPublicKeyController.clearUnapproved();
        this.decryptMessageController.clearUnapproved();
        this.signatureController.clearUnapproved();
        this.approvalController.clear(ethErrors.provider.userRejectedRequest());
      },
    );

    this.metamaskMiddleware = createMetamaskMiddleware({
      static: {
        eth_syncing: false,
        web3_clientVersion: `MetaMask/v${version}`,
      },
      version,
      // account mgmt
      getAccounts: async (
        { origin: innerOrigin },
        { suppressUnauthorizedError = true } = {},
      ) => {
        if (innerOrigin === ORIGIN_METAMASK) {
          const selectedAddress =
            this.accountsController.getSelectedAccount().address;
          return selectedAddress ? [selectedAddress] : [];
        } else if (this.isUnlocked()) {
          return await this.getPermittedAccounts(innerOrigin, {
            suppressUnauthorizedError,
          });
        }
        return []; // changing this is a breaking change
      },
      // tx signing
      processTransaction: (transactionParams, dappRequest) =>
        addDappTransaction(
          this.getAddTransactionRequest({ transactionParams, dappRequest }),
        ),
      // msg signing
      ///: BEGIN:ONLY_INCLUDE_IF(build-main,build-beta,build-flask)
      processEthSignMessage: this.signatureController.newUnsignedMessage.bind(
        this.signatureController,
      ),
      processTypedMessage:
        this.signatureController.newUnsignedTypedMessage.bind(
          this.signatureController,
        ),
      processTypedMessageV3:
        this.signatureController.newUnsignedTypedMessage.bind(
          this.signatureController,
        ),
      processTypedMessageV4:
        this.signatureController.newUnsignedTypedMessage.bind(
          this.signatureController,
        ),
      processPersonalMessage:
        this.signatureController.newUnsignedPersonalMessage.bind(
          this.signatureController,
        ),
      ///: END:ONLY_INCLUDE_IF

      ///: BEGIN:ONLY_INCLUDE_IF(build-mmi)
      /* eslint-disable no-dupe-keys */
      processEthSignMessage: this.mmiController.newUnsignedMessage.bind(
        this.mmiController,
      ),
      processTypedMessage: this.mmiController.newUnsignedMessage.bind(
        this.mmiController,
      ),
      processTypedMessageV3: this.mmiController.newUnsignedMessage.bind(
        this.mmiController,
      ),
      processTypedMessageV4: this.mmiController.newUnsignedMessage.bind(
        this.mmiController,
      ),
      processPersonalMessage: this.mmiController.newUnsignedMessage.bind(
        this.mmiController,
      ),
      setTypedMessageInProgress:
        this.signatureController.setTypedMessageInProgress.bind(
          this.signatureController,
        ),
      setPersonalMessageInProgress:
        this.signatureController.setPersonalMessageInProgress.bind(
          this.signatureController,
        ),
      /* eslint-enable no-dupe-keys */
      ///: END:ONLY_INCLUDE_IF

      processEncryptionPublicKey:
        this.encryptionPublicKeyController.newRequestEncryptionPublicKey.bind(
          this.encryptionPublicKeyController,
        ),
      processDecryptMessage:
        this.decryptMessageController.newRequestDecryptMessage.bind(
          this.decryptMessageController,
        ),
      getPendingNonce: this.getPendingNonce.bind(this),
      getPendingTransactionByHash: (hash) =>
        this.txController.state.transactions.find(
          (meta) =>
            meta.hash === hash && meta.status === TransactionStatus.submitted,
        ),
    });

    // ensure isClientOpenAndUnlocked is updated when memState updates
    this.on('update', (memState) => this._onStateUpdate(memState));

    /**
     * All controllers in Memstore but not in store. They are not persisted.
     * On chrome profile re-start, they will be re-initialized.
     */
    const resetOnRestartStore = {
      AccountTracker: this.accountTracker.store,
      TokenRatesController: this.tokenRatesController,
      DecryptMessageController: this.decryptMessageController,
      EncryptionPublicKeyController: this.encryptionPublicKeyController,
      SignatureController: this.signatureController,
      SwapsController: this.swapsController.store,
      EnsController: this.ensController,
      ApprovalController: this.approvalController,
      ///: BEGIN:ONLY_INCLUDE_IF(blockaid)
      PPOMController: this.ppomController,
      ///: END:ONLY_INCLUDE_IF
    };

    this.store.updateStructure({
      AccountsController: this.accountsController,
      AppStateController: this.appStateController.store,
      AppMetadataController: this.appMetadataController.store,
      TransactionController: this.txController,
      KeyringController: this.keyringController,
      PreferencesController: this.preferencesController.store,
      MetaMetricsController: this.metaMetricsController.store,
      AddressBookController: this.addressBookController,
      CurrencyController: this.currencyRateController,
      NetworkController: this.networkController,
      AlertController: this.alertController.store,
      OnboardingController: this.onboardingController.store,
      PermissionController: this.permissionController,
      PermissionLogController: this.permissionLogController,
      SubjectMetadataController: this.subjectMetadataController,
      AnnouncementController: this.announcementController,
      NetworkOrderController: this.networkOrderController,
      AccountOrderController: this.accountOrderController,
      GasFeeController: this.gasFeeController,
      TokenListController: this.tokenListController,
      TokensController: this.tokensController,
      SmartTransactionsController: this.smartTransactionsController,
      NftController: this.nftController,
      PhishingController: this.phishingController,
      SelectedNetworkController: this.selectedNetworkController,
      LoggingController: this.loggingController,
      ///: BEGIN:ONLY_INCLUDE_IF(snaps)
      SnapController: this.snapController,
      CronjobController: this.cronjobController,
      SnapsRegistry: this.snapsRegistry,
      NotificationController: this.notificationController,
      SnapInterfaceController: this.snapInterfaceController,
      ///: END:ONLY_INCLUDE_IF
      ///: BEGIN:ONLY_INCLUDE_IF(desktop)
      DesktopController: this.desktopController.store,
      ///: END:ONLY_INCLUDE_IF

      ///: BEGIN:ONLY_INCLUDE_IF(build-mmi)
      CustodyController: this.custodyController.store,
      InstitutionalFeaturesController:
        this.institutionalFeaturesController.store,
      MmiConfigurationController: this.mmiConfigurationController.store,
      ///: END:ONLY_INCLUDE_IF
      ///: BEGIN:ONLY_INCLUDE_IF(blockaid)
      PPOMController: this.ppomController,
      ///: END:ONLY_INCLUDE_IF
      NameController: this.nameController,
      UserOperationController: this.userOperationController,
      ...resetOnRestartStore,
    });

    this.memStore = new ComposableObservableStore({
      config: {
        AccountsController: this.accountsController,
        AppStateController: this.appStateController.store,
        AppMetadataController: this.appMetadataController.store,
        NetworkController: this.networkController,
        KeyringController: this.keyringController,
        PreferencesController: this.preferencesController.store,
        MetaMetricsController: this.metaMetricsController.store,
        AddressBookController: this.addressBookController,
        CurrencyController: this.currencyRateController,
        AlertController: this.alertController.store,
        OnboardingController: this.onboardingController.store,
        PermissionController: this.permissionController,
        PermissionLogController: this.permissionLogController,
        SubjectMetadataController: this.subjectMetadataController,
        AnnouncementController: this.announcementController,
        NetworkOrderController: this.networkOrderController,
        AccountOrderController: this.accountOrderController,
        GasFeeController: this.gasFeeController,
        TokenListController: this.tokenListController,
        TokensController: this.tokensController,
        SmartTransactionsController: this.smartTransactionsController,
        NftController: this.nftController,
        SelectedNetworkController: this.selectedNetworkController,
        LoggingController: this.loggingController,
        TxController: this.txController,
        ///: BEGIN:ONLY_INCLUDE_IF(snaps)
        SnapController: this.snapController,
        CronjobController: this.cronjobController,
        SnapsRegistry: this.snapsRegistry,
        NotificationController: this.notificationController,
        SnapInterfaceController: this.snapInterfaceController,
        ///: END:ONLY_INCLUDE_IF
        ///: BEGIN:ONLY_INCLUDE_IF(desktop)
        DesktopController: this.desktopController.store,
        ///: END:ONLY_INCLUDE_IF
        ///: BEGIN:ONLY_INCLUDE_IF(build-mmi)
        CustodyController: this.custodyController.store,
        InstitutionalFeaturesController:
          this.institutionalFeaturesController.store,
        MmiConfigurationController: this.mmiConfigurationController.store,
        ///: END:ONLY_INCLUDE_IF
        NameController: this.nameController,
        UserOperationController: this.userOperationController,
        ...resetOnRestartStore,
      },
      controllerMessenger: this.controllerMessenger,
    });

    // if this is the first time, clear the state of by calling these methods
    const resetMethods = [
      this.accountTracker.resetState,
      this.decryptMessageController.resetState.bind(
        this.decryptMessageController,
      ),
      this.encryptionPublicKeyController.resetState.bind(
        this.encryptionPublicKeyController,
      ),
      this.signatureController.resetState.bind(this.signatureController),
      this.swapsController.resetState,
      this.ensController.resetState.bind(this.ensController),
      this.approvalController.clear.bind(this.approvalController),
      // WE SHOULD ADD TokenListController.resetState here too. But it's not implemented yet.
    ];

    if (isManifestV3) {
      if (isFirstMetaMaskControllerSetup === true) {
        this.resetStates(resetMethods);
        this.extension.storage.session.set({
          isFirstMetaMaskControllerSetup: false,
        });
      }
    } else {
      // it's always the first time in MV2
      this.resetStates(resetMethods);
    }

    // Automatic login via config password
    const password = process.env.PASSWORD;
    if (
      !this.isUnlocked() &&
      this.onboardingController.store.getState().completedOnboarding &&
      password &&
      !process.env.IN_TEST
    ) {
      this._loginUser(password);
    } else {
      this._startUISync();
    }

    // Lazily update the store with the current extension environment
    this.extension.runtime.getPlatformInfo().then(({ os }) => {
      this.appStateController.setBrowserEnvironment(
        os,
        // This method is presently only supported by Firefox
        this.extension.runtime.getBrowserInfo === undefined
          ? 'chrome'
          : 'firefox',
      );
    });

    this.setupControllerEventSubscriptions();

    // For more information about these legacy streams, see here:
    // https://github.com/MetaMask/metamask-extension/issues/15491
    // TODO:LegacyProvider: Delete
    this.publicConfigStore = this.createPublicConfigStore();

    // Multiple MetaMask instances launched warning
    this.extension.runtime.onMessageExternal.addListener(onMessageReceived);
    // Fire a ping message to check if other extensions are running
    checkForMultipleVersionsRunning();
  }

  triggerNetworkrequests() {
    this.accountTracker.start();
    this.txController.startIncomingTransactionPolling();
    if (this.preferencesController.store.getState().useCurrencyRateCheck) {
      this.currencyRateController.startPollingByNetworkClientId(
        this.networkController.state.selectedNetworkClientId,
      );
    }
    if (this.preferencesController.store.getState().useTokenDetection) {
      this.tokenListController.start();
    }
  }

  stopNetworkRequests() {
    this.accountTracker.stop();
    this.txController.stopIncomingTransactionPolling();
    if (this.preferencesController.store.getState().useCurrencyRateCheck) {
      this.currencyRateController.stopAllPolling();
    }
    if (this.preferencesController.store.getState().useTokenDetection) {
      this.tokenListController.stop();
      this.tokenRatesController.stop();
    }
  }

  resetStates(resetMethods) {
    resetMethods.forEach((resetMethod) => {
      try {
        resetMethod();
      } catch (err) {
        console.error(err);
      }
    });
  }

  ///: BEGIN:ONLY_INCLUDE_IF(keyring-snaps)
  /**
   * Initialize the snap keyring if it is not present.
   *
   * @returns {SnapKeyring}
   */
  async getSnapKeyring() {
    let [snapKeyring] = this.keyringController.getKeyringsByType(
      KeyringType.snap,
    );
    if (!snapKeyring) {
      snapKeyring = await this.keyringController.addNewKeyring(
        KeyringType.snap,
      );
    }
    return snapKeyring;
  }
  ///: END:ONLY_INCLUDE_IF

  ///: BEGIN:ONLY_INCLUDE_IF(build-flask)
  trackInsightSnapView(snapId) {
    this.metaMetricsController.trackEvent({
      event: MetaMetricsEventName.InsightSnapViewed,
      category: MetaMetricsEventCategory.Snaps,
      properties: {
        snap_id: snapId,
      },
    });
  }
  ///: END:ONLY_INCLUDE_IF

  ///: BEGIN:ONLY_INCLUDE_IF(snaps)

  /**
   * Get snap metadata from the current state without refreshing the registry database.
   *
   * @param {string} snapId - A snap id.
   * @returns The available metadata for the snap, if any.
   */
  _getSnapMetadata(snapId) {
    return this.snapsRegistry.state.database?.verifiedSnaps?.[snapId]?.metadata;
  }

  /**
   * Tracks snaps export usage.
   * Note: This function is throttled to 1 call per 60 seconds per snap id + handler combination.
   *
   * @param {string} snapId - The ID of the snap the handler is being triggered on.
   * @param {string} handler - The handler to trigger on the snap for the request.
   * @param {boolean} success - Whether the invocation was successful or not.
   * @param {string} origin - The origin of the request.
   */
  _trackSnapExportUsage = wrap(
    memoize(
      () =>
        throttle(
          (snapId, handler, success, origin) =>
            this.metaMetricsController.trackEvent({
              event: MetaMetricsEventName.SnapExportUsed,
              category: MetaMetricsEventCategory.Snaps,
              properties: {
                snap_id: snapId,
                export: handler,
                snap_category: this._getSnapMetadata(snapId)?.category,
                success,
                origin,
              },
            }),
          SECOND * 60,
        ),
      (snapId, handler, _, origin) => `${snapId}${handler}${origin}`,
    ),
    (getFunc, ...args) => getFunc(...args)(...args),
  );

  /**
   * Passes a JSON-RPC request object to the SnapController for execution.
   *
   * @param {object} args - A bag of options.
   * @param {string} args.snapId - The ID of the recipient snap.
   * @param {string} args.origin - The origin of the RPC request.
   * @param {string} args.handler - The handler to trigger on the snap for the request.
   * @param {object} args.request - The JSON-RPC request object.
   * @returns The result of the JSON-RPC request.
   */
  async handleSnapRequest(args) {
    try {
      const response = await this.controllerMessenger.call(
        'SnapController:handleRequest',
        args,
      );
      this._trackSnapExportUsage(args.snapId, args.handler, true, args.origin);
      return response;
    } catch (error) {
      this._trackSnapExportUsage(args.snapId, args.handler, false, args.origin);
      throw error;
    }
  }

  /**
   * Gets the currently selected locale from the PreferencesController.
   *
   * @returns The currently selected locale.
   */
  getLocale() {
    const { currentLocale } = this.preferencesController.store.getState();

    return currentLocale;
  }

  /**
   * Constructor helper for getting Snap permission specifications.
   */
  getSnapPermissionSpecifications() {
    const snapEncryptor = encryptorFactory(600_000);

    return {
      ...buildSnapEndowmentSpecifications(Object.keys(ExcludedSnapEndowments)),
      ...buildSnapRestrictedMethodSpecifications(
        Object.keys(ExcludedSnapPermissions),
        {
          encrypt: snapEncryptor.encrypt,
          decrypt: snapEncryptor.decrypt,
          getLocale: this.getLocale.bind(this),
          clearSnapState: this.controllerMessenger.call.bind(
            this.controllerMessenger,
            'SnapController:clearSnapState',
          ),
          getMnemonic: this.getPrimaryKeyringMnemonic.bind(this),
          getUnlockPromise: this.appStateController.getUnlockPromise.bind(
            this.appStateController,
          ),
          getSnap: this.controllerMessenger.call.bind(
            this.controllerMessenger,
            'SnapController:get',
          ),
          handleSnapRpcRequest: this.handleSnapRequest.bind(this),
          getSnapState: this.controllerMessenger.call.bind(
            this.controllerMessenger,
            'SnapController:getSnapState',
          ),
          showDialog: (origin, type, id, placeholder) =>
            this.approvalController.addAndShowApprovalRequest({
              origin,
              type: SNAP_DIALOG_TYPES[type],
              requestData: { id, placeholder },
            }),
          showNativeNotification: (origin, args) =>
            this.controllerMessenger.call(
              'RateLimitController:call',
              origin,
              'showNativeNotification',
              origin,
              args.message,
            ),
          showInAppNotification: (origin, args) =>
            this.controllerMessenger.call(
              'RateLimitController:call',
              origin,
              'showInAppNotification',
              origin,
              args.message,
            ),
          updateSnapState: this.controllerMessenger.call.bind(
            this.controllerMessenger,
            'SnapController:updateSnapState',
          ),
          maybeUpdatePhishingList: () => {
            const { usePhishDetect } =
              this.preferencesController.store.getState();

            if (!usePhishDetect) {
              return;
            }

            this.controllerMessenger.call(
              'PhishingController:maybeUpdateState',
            );
          },
          isOnPhishingList: (origin) => {
            const { usePhishDetect } =
              this.preferencesController.store.getState();

            if (!usePhishDetect) {
              return false;
            }

            return this.controllerMessenger.call(
              'PhishingController:testOrigin',
              origin,
            ).result;
          },
          createInterface: this.controllerMessenger.call.bind(
            this.controllerMessenger,
            'SnapInterfaceController:createInterface',
          ),
          getInterface: this.controllerMessenger.call.bind(
            this.controllerMessenger,
            'SnapInterfaceController:getInterface',
          ),
          ///: END:ONLY_INCLUDE_IF
          ///: BEGIN:ONLY_INCLUDE_IF(keyring-snaps)
          getSnapKeyring: this.getSnapKeyring.bind(this),
          ///: END:ONLY_INCLUDE_IF
          ///: BEGIN:ONLY_INCLUDE_IF(snaps)
        },
      ),
    };
  }

  /**
   * Deletes the specified notifications from state.
   *
   * @param {string[]} ids - The notifications ids to delete.
   */
  dismissNotifications(ids) {
    this.notificationController.dismiss(ids);
  }

  /**
   * Updates the readDate attribute of the specified notifications.
   *
   * @param {string[]} ids - The notifications ids to mark as read.
   */
  markNotificationsAsRead(ids) {
    this.notificationController.markRead(ids);
  }

  ///: END:ONLY_INCLUDE_IF

  /**
   * Sets up BaseController V2 event subscriptions. Currently, this includes
   * the subscriptions necessary to notify permission subjects of account
   * changes.
   *
   * Some of the subscriptions in this method are ControllerMessenger selector
   * event subscriptions. See the relevant documentation for
   * `@metamask/base-controller` for more information.
   *
   * Note that account-related notifications emitted when the extension
   * becomes unlocked are handled in MetaMaskController._onUnlock.
   */
  setupControllerEventSubscriptions() {
    let lastSelectedAddress;

    this.preferencesController.store.subscribe(async (state) => {
      const { currentLocale } = state;

      const { chainId } = this.networkController.state.providerConfig;
      await updateCurrentLocale(currentLocale);

      if (state.incomingTransactionsPreferences?.[chainId]) {
        this.txController.startIncomingTransactionPolling();
      } else {
        this.txController.stopIncomingTransactionPolling();
      }

      // TODO: Remove once the preferences controller has been replaced with the core monorepo implementation
      this.controllerMessenger.publish(
        `${this.preferencesController.name}:stateChange`,
        [state, []],
      );
    });

    this.controllerMessenger.subscribe(
      `${this.accountsController.name}:selectedAccountChange`,
      async (account) => {
        if (account.address && account.address !== lastSelectedAddress) {
          lastSelectedAddress = account.address;
          await this._onAccountChange(account.address);
        }
      },
    );

    // This handles account changes every time relevant permission state
    // changes, for any reason.
    this.controllerMessenger.subscribe(
      `${this.permissionController.name}:stateChange`,
      async (currentValue, previousValue) => {
        const changedAccounts = getChangedAccounts(currentValue, previousValue);

        for (const [origin, accounts] of changedAccounts.entries()) {
          this._notifyAccountsChange(origin, accounts);
        }
      },
      getPermittedAccountsByOrigin,
    );

    this.controllerMessenger.subscribe(
      'NetworkController:networkDidChange',
      async () => {
        await this.txController.updateIncomingTransactions();
      },
    );

    ///: BEGIN:ONLY_INCLUDE_IF(snaps)

    this.controllerMessenger.subscribe(
      `${this.snapController.name}:snapInstallStarted`,
      (snapId, origin, isUpdate) => {
        const snapCategory = this._getSnapMetadata(snapId)?.category;
        this.metaMetricsController.trackEvent({
          event: isUpdate
            ? MetaMetricsEventName.SnapUpdateStarted
            : MetaMetricsEventName.SnapInstallStarted,
          category: MetaMetricsEventCategory.Snaps,
          properties: {
            snap_id: snapId,
            origin,
            snap_category: snapCategory,
          },
        });
      },
    );

    this.controllerMessenger.subscribe(
      `${this.snapController.name}:snapInstallFailed`,
      (snapId, origin, isUpdate, error) => {
        const isRejected = error.includes('User rejected the request.');
        const failedEvent = isUpdate
          ? MetaMetricsEventName.SnapUpdateFailed
          : MetaMetricsEventName.SnapInstallFailed;
        const rejectedEvent = isUpdate
          ? MetaMetricsEventName.SnapUpdateRejected
          : MetaMetricsEventName.SnapInstallRejected;

        const snapCategory = this._getSnapMetadata(snapId)?.category;
        this.metaMetricsController.trackEvent({
          event: isRejected ? rejectedEvent : failedEvent,
          category: MetaMetricsEventCategory.Snaps,
          properties: {
            snap_id: snapId,
            origin,
            snap_category: snapCategory,
          },
        });
      },
    );

    this.controllerMessenger.subscribe(
      `${this.snapController.name}:snapInstalled`,
      (truncatedSnap, origin) => {
        const snapId = truncatedSnap.id;
        const snapCategory = this._getSnapMetadata(snapId)?.category;
        this.metaMetricsController.trackEvent({
          event: MetaMetricsEventName.SnapInstalled,
          category: MetaMetricsEventCategory.Snaps,
          properties: {
            snap_id: snapId,
            version: truncatedSnap.version,
            origin,
            snap_category: snapCategory,
          },
        });
      },
    );

    this.controllerMessenger.subscribe(
      `${this.snapController.name}:snapUpdated`,
      (newSnap, oldVersion, origin) => {
        const snapId = newSnap.id;
        const snapCategory = this._getSnapMetadata(snapId)?.category;
        this.metaMetricsController.trackEvent({
          event: MetaMetricsEventName.SnapUpdated,
          category: MetaMetricsEventCategory.Snaps,
          properties: {
            snap_id: snapId,
            old_version: oldVersion,
            new_version: newSnap.version,
            origin,
            snap_category: snapCategory,
          },
        });
      },
    );

    this.controllerMessenger.subscribe(
      `${this.snapController.name}:snapTerminated`,
      (truncatedSnap) => {
        const approvals = Object.values(
          this.approvalController.state.pendingApprovals,
        ).filter(
          (approval) =>
            approval.origin === truncatedSnap.id &&
            approval.type.startsWith(RestrictedMethods.snap_dialog),
        );
        for (const approval of approvals) {
          this.approvalController.reject(
            approval.id,
            new Error('Snap was terminated.'),
          );
        }
      },
    );

    this.controllerMessenger.subscribe(
      `${this.snapController.name}:snapUninstalled`,
      (truncatedSnap) => {
        const notificationIds = Object.values(
          this.notificationController.state.notifications,
        ).reduce((idList, notification) => {
          if (notification.origin === truncatedSnap.id) {
            idList.push(notification.id);
          }
          return idList;
        }, []);

        this.dismissNotifications(notificationIds);

        const snapId = truncatedSnap.id;
        const snapCategory = this._getSnapMetadata(snapId)?.category;
        this.metaMetricsController.trackEvent({
          event: MetaMetricsEventName.SnapUninstalled,
          category: MetaMetricsEventCategory.Snaps,
          properties: {
            snap_id: snapId,
            version: truncatedSnap.version,
            snap_category: snapCategory,
          },
        });
      },
    );

    ///: END:ONLY_INCLUDE_IF
  }

  /**
   * TODO:LegacyProvider: Delete
   * Constructor helper: initialize a public config store.
   * This store is used to make some config info available to Dapps synchronously.
   */
  createPublicConfigStore() {
    // subset of state for metamask inpage provider
    const publicConfigStore = new ObservableStore();

    const selectPublicState = (chainId, { isUnlocked }) => {
      return {
        isUnlocked,
        chainId,
        networkVersion: this.deprecatedNetworkId ?? 'loading',
      };
    };

    const updatePublicConfigStore = (memState) => {
      const networkStatus =
        memState.networksMetadata[memState.selectedNetworkClientId]?.status;
      const { chainId } = this.networkController.state.providerConfig;
      if (networkStatus === NetworkStatus.Available) {
        publicConfigStore.putState(selectPublicState(chainId, memState));
      }
    };

    // setup memStore subscription hooks
    this.on('update', updatePublicConfigStore);
    updatePublicConfigStore(this.getState());

    return publicConfigStore;
  }

  /**
   * Gets relevant state for the provider of an external origin.
   *
   * @param {string} origin - The origin to get the provider state for.
   * @returns {Promise<{ isUnlocked: boolean, networkVersion: string, chainId: string, accounts: string[] }>} An object with relevant state properties.
   */
  async getProviderState(origin) {
    return {
      isUnlocked: this.isUnlocked(),
      accounts: await this.getPermittedAccounts(origin),
      ...this.getProviderNetworkState(
        this.preferencesController.getUseRequestQueue() ? origin : undefined,
      ),
    };
  }

  /**
   * Retrieves network state information relevant for external providers.
   *
   * @param {string} origin - The origin identifier for which network state is requested (default: 'metamask').
   * @returns {object} An object containing important network state properties, including chainId and networkVersion.
   */
  getProviderNetworkState(origin = METAMASK_DOMAIN) {
    let chainId;
    if (
      this.preferencesController.getUseRequestQueue() &&
      origin !== METAMASK_DOMAIN
    ) {
      const networkClientId = this.controllerMessenger.call(
        'SelectedNetworkController:getNetworkClientIdForDomain',
        origin,
      );

      const networkClient = this.controllerMessenger.call(
        'NetworkController:getNetworkClientById',
        networkClientId,
      );
      chainId = networkClient.configuration.chainId;
    } else {
      chainId = this.networkController.state.providerConfig.chainId;
    }

    return {
      chainId,
      networkVersion: this.deprecatedNetworkId ?? 'loading',
    };
  }

  /**
   * TODO: Delete when ready to remove `networkVersion` from provider object
   * Updates the `deprecatedNetworkId` value
   */
  async updateDeprecatedNetworkId() {
    try {
      this.deprecatedNetworkId = await this.deprecatedGetNetworkId();
    } catch (error) {
      console.error(error);
      this.deprecatedNetworkId = null;
    }
    this._notifyChainChange();
  }

  /**
   * TODO: Delete when ready to remove `networkVersion` from provider object
   * Gets current networkId as returned by `net_version`
   *
   * @returns {string} The networkId for the current network or null on failure
   * @throws Will throw if there is a problem getting the network version
   */
  async deprecatedGetNetworkId() {
    const ethQuery = this.controllerMessenger.call(
      'NetworkController:getEthQuery',
    );

    if (!ethQuery) {
      throw new Error('Provider has not been initialized');
    }

    return new Promise((resolve, reject) => {
      ethQuery.sendAsync({ method: 'net_version' }, (error, result) => {
        if (error) {
          reject(error);
        } else {
          resolve(convertNetworkId(result));
        }
      });
    });
  }

  //=============================================================================
  // EXPOSED TO THE UI SUBSYSTEM
  //=============================================================================

  /**
   * The metamask-state of the various controllers, made available to the UI
   *
   * @returns {object} status
   */
  getState() {
    const { vault } = this.keyringController.state;
    const isInitialized = Boolean(vault);

    const flatState = this.memStore.getFlatState();

    // The vault should not be exposed to the UI
    delete flatState.vault;

    return {
      isInitialized,
      ...flatState,
      ///: BEGIN:ONLY_INCLUDE_IF(snaps)
      // Snap state, source code and other files are stripped out to prevent piping to the MetaMask UI.
      snapStates: {},
      unencryptedSnapStates: {},
      snaps: Object.values(flatState.snaps ?? {}).reduce((acc, snap) => {
        // eslint-disable-next-line no-unused-vars
        const { sourceCode, auxiliaryFiles, ...rest } = snap;
        acc[snap.id] = rest;
        return acc;
      }, {}),
      ///: END:ONLY_INCLUDE_IF
    };
  }

  /**
   * Returns an Object containing API Callback Functions.
   * These functions are the interface for the UI.
   * The API object can be transmitted over a stream via JSON-RPC.
   *
   * @returns {object} Object containing API functions.
   */
  getApi() {
    const {
      accountsController,
      addressBookController,
      alertController,
      appStateController,
      keyringController,
      nftController,
      nftDetectionController,
      currencyRateController,
      tokenDetectionController,
      ensController,
      gasFeeController,
      metaMetricsController,
      networkController,
      announcementController,
      onboardingController,
      permissionController,
      preferencesController,
      swapsController,
      tokensController,
      smartTransactionsController,
      txController,
      assetsContractController,
      backup,
      approvalController,
      phishingController,
    } = this;

    return {
      // etc
      getState: this.getState.bind(this),
      setCurrentCurrency: currencyRateController.setCurrentCurrency.bind(
        currencyRateController,
      ),
      setUseBlockie: preferencesController.setUseBlockie.bind(
        preferencesController,
      ),
      setUseNonceField: preferencesController.setUseNonceField.bind(
        preferencesController,
      ),
      setUsePhishDetect: preferencesController.setUsePhishDetect.bind(
        preferencesController,
      ),
      setUseMultiAccountBalanceChecker:
        preferencesController.setUseMultiAccountBalanceChecker.bind(
          preferencesController,
        ),
      setUseSafeChainsListValidation:
        preferencesController.setUseSafeChainsListValidation.bind(
          preferencesController,
        ),
      setUseTokenDetection: preferencesController.setUseTokenDetection.bind(
        preferencesController,
      ),
      setUseNftDetection: preferencesController.setUseNftDetection.bind(
        preferencesController,
      ),
      setUse4ByteResolution: preferencesController.setUse4ByteResolution.bind(
        preferencesController,
      ),
      setUseCurrencyRateCheck:
        preferencesController.setUseCurrencyRateCheck.bind(
          preferencesController,
        ),
      setOpenSeaEnabled: preferencesController.setOpenSeaEnabled.bind(
        preferencesController,
      ),
      getUseRequestQueue: this.preferencesController.getUseRequestQueue.bind(
        this.preferencesController,
      ),
      getProviderConfig: () => this.networkController.state.providerConfig,

      ///: BEGIN:ONLY_INCLUDE_IF(blockaid)
      setSecurityAlertsEnabled:
        preferencesController.setSecurityAlertsEnabled.bind(
          preferencesController,
        ),
      ///: END:ONLY_INCLUDE_IF
      ///: BEGIN:ONLY_INCLUDE_IF(keyring-snaps)
      setAddSnapAccountEnabled:
        preferencesController.setAddSnapAccountEnabled.bind(
          preferencesController,
        ),
      ///: END:ONLY_INCLUDE_IF
      setUseExternalNameSources:
        preferencesController.setUseExternalNameSources.bind(
          preferencesController,
        ),
      setUseTransactionSimulations:
        preferencesController.setUseTransactionSimulations.bind(
          preferencesController,
        ),
      setUseRequestQueue: this.setUseRequestQueue.bind(this),
      setIpfsGateway: preferencesController.setIpfsGateway.bind(
        preferencesController,
      ),
      setIsIpfsGatewayEnabled:
        preferencesController.setIsIpfsGatewayEnabled.bind(
          preferencesController,
        ),
      setUseAddressBarEnsResolution:
        preferencesController.setUseAddressBarEnsResolution.bind(
          preferencesController,
        ),
      setParticipateInMetaMetrics:
        metaMetricsController.setParticipateInMetaMetrics.bind(
          metaMetricsController,
        ),
      setCurrentLocale: preferencesController.setCurrentLocale.bind(
        preferencesController,
      ),
      setIncomingTransactionsPreferences:
        preferencesController.setIncomingTransactionsPreferences.bind(
          preferencesController,
        ),
      markPasswordForgotten: this.markPasswordForgotten.bind(this),
      unMarkPasswordForgotten: this.unMarkPasswordForgotten.bind(this),
      getRequestAccountTabIds: this.getRequestAccountTabIds,
      getOpenMetamaskTabsIds: this.getOpenMetamaskTabsIds,
      markNotificationPopupAsAutomaticallyClosed: () =>
        this.notificationManager.markAsAutomaticallyClosed(),

      // approval
      requestUserApproval:
        approvalController.addAndShowApprovalRequest.bind(approvalController),

      // primary keyring management
      addNewAccount: this.addNewAccount.bind(this),
      getSeedPhrase: this.getSeedPhrase.bind(this),
      resetAccount: this.resetAccount.bind(this),
      removeAccount: this.removeAccount.bind(this),
      importAccountWithStrategy: this.importAccountWithStrategy.bind(this),
      ///: BEGIN:ONLY_INCLUDE_IF(keyring-snaps)
      getAccountsBySnapId: (snapId) => getAccountsBySnapId(this, snapId),
      ///: END:ONLY_INCLUDE_IF

      // hardware wallets
      connectHardware: this.connectHardware.bind(this),
      forgetDevice: this.forgetDevice.bind(this),
      checkHardwareStatus: this.checkHardwareStatus.bind(this),
      unlockHardwareWalletAccount: this.unlockHardwareWalletAccount.bind(this),
      attemptLedgerTransportCreation:
        this.attemptLedgerTransportCreation.bind(this),

      // qr hardware devices
      submitQRHardwareCryptoHDKey:
        keyringController.submitQRCryptoHDKey.bind(keyringController),
      submitQRHardwareCryptoAccount:
        keyringController.submitQRCryptoAccount.bind(keyringController),
      cancelSyncQRHardware:
        keyringController.cancelQRSynchronization.bind(keyringController),
      submitQRHardwareSignature:
        keyringController.submitQRSignature.bind(keyringController),
      cancelQRHardwareSignRequest:
        keyringController.cancelQRSignRequest.bind(keyringController),

      // vault management
      submitPassword: this.submitPassword.bind(this),
      verifyPassword: this.verifyPassword.bind(this),

      // network management
      setProviderType: (type) => {
        return this.networkController.setProviderType(type);
      },
      setActiveNetwork: (networkConfigurationId) => {
        return this.networkController.setActiveNetwork(networkConfigurationId);
      },
      rollbackToPreviousProvider:
        networkController.rollbackToPreviousProvider.bind(networkController),
      removeNetworkConfiguration:
        networkController.removeNetworkConfiguration.bind(networkController),
      upsertNetworkConfiguration:
        this.networkController.upsertNetworkConfiguration.bind(
          this.networkController,
        ),
      getCurrentNetworkEIP1559Compatibility:
        this.networkController.getEIP1559Compatibility.bind(
          this.networkController,
        ),
      getNetworkConfigurationByNetworkClientId:
        this.networkController.getNetworkConfigurationByNetworkClientId.bind(
          this.networkController,
        ),
      // PreferencesController
      setSelectedAddress: (address) => {
        const account = this.accountsController.getAccountByAddress(address);
        if (account) {
          this.accountsController.setSelectedAccount(account.id);
          this.preferencesController.setSelectedAddress(address);
        } else {
          throw new Error(`No account found for address: ${address}`);
        }
      },
      addToken: tokensController.addToken.bind(tokensController),
      updateTokenType: tokensController.updateTokenType.bind(tokensController),
      setFeatureFlag: preferencesController.setFeatureFlag.bind(
        preferencesController,
      ),
      setPreference: preferencesController.setPreference.bind(
        preferencesController,
      ),

      addKnownMethodData: preferencesController.addKnownMethodData.bind(
        preferencesController,
      ),
      setDismissSeedBackUpReminder:
        preferencesController.setDismissSeedBackUpReminder.bind(
          preferencesController,
        ),
      setDisabledRpcMethodPreference:
        preferencesController.setDisabledRpcMethodPreference.bind(
          preferencesController,
        ),
      getRpcMethodPreferences:
        preferencesController.getRpcMethodPreferences.bind(
          preferencesController,
        ),
      setAdvancedGasFee: preferencesController.setAdvancedGasFee.bind(
        preferencesController,
      ),
      setTheme: preferencesController.setTheme.bind(preferencesController),
      ///: BEGIN:ONLY_INCLUDE_IF(keyring-snaps)
      setSnapsAddSnapAccountModalDismissed:
        preferencesController.setSnapsAddSnapAccountModalDismissed.bind(
          preferencesController,
        ),
      ///: END:ONLY_INCLUDE_IF

      // AccountsController
      setSelectedInternalAccount: (id) => {
        const account = this.accountsController.getAccount(id);
        if (account) {
          this.preferencesController.setSelectedAddress(account.address);
          this.accountsController.setSelectedAccount(id);
        }
      },

      setAccountName:
        accountsController.setAccountName.bind(accountsController),

      setAccountLabel: (address, label) => {
        this.preferencesController.setAccountLabel(address, label);
        const account = this.accountsController.getAccountByAddress(address);
        if (account === undefined) {
          throw new Error(`No account found for address: ${address}`);
        }
        this.accountsController.setAccountName(account.id, label);
      },

      // AssetsContractController
      getTokenStandardAndDetails: this.getTokenStandardAndDetails.bind(this),
      getTokenSymbol: this.getTokenSymbol.bind(this),

      // NftController
      addNft: nftController.addNft.bind(nftController),

      addNftVerifyOwnership:
        nftController.addNftVerifyOwnership.bind(nftController),

      removeAndIgnoreNft: nftController.removeAndIgnoreNft.bind(nftController),

      removeNft: nftController.removeNft.bind(nftController),

      checkAndUpdateAllNftsOwnershipStatus:
        nftController.checkAndUpdateAllNftsOwnershipStatus.bind(nftController),

      checkAndUpdateSingleNftOwnershipStatus:
        nftController.checkAndUpdateSingleNftOwnershipStatus.bind(
          nftController,
        ),

      isNftOwner: nftController.isNftOwner.bind(nftController),

      // AddressController
      setAddressBook: addressBookController.set.bind(addressBookController),
      removeFromAddressBook: addressBookController.delete.bind(
        addressBookController,
      ),

      // AppStateController
      setLastActiveTime:
        appStateController.setLastActiveTime.bind(appStateController),
      setDefaultHomeActiveTabName:
        appStateController.setDefaultHomeActiveTabName.bind(appStateController),
      setConnectedStatusPopoverHasBeenShown:
        appStateController.setConnectedStatusPopoverHasBeenShown.bind(
          appStateController,
        ),
      setRecoveryPhraseReminderHasBeenShown:
        appStateController.setRecoveryPhraseReminderHasBeenShown.bind(
          appStateController,
        ),
      setRecoveryPhraseReminderLastShown:
        appStateController.setRecoveryPhraseReminderLastShown.bind(
          appStateController,
        ),
      setTermsOfUseLastAgreed:
        appStateController.setTermsOfUseLastAgreed.bind(appStateController),
      setSurveyLinkLastClickedOrClosed:
        appStateController.setSurveyLinkLastClickedOrClosed.bind(
          appStateController,
        ),
      ///: BEGIN:ONLY_INCLUDE_IF(snaps)
      setSnapsInstallPrivacyWarningShownStatus:
        appStateController.setSnapsInstallPrivacyWarningShownStatus.bind(
          appStateController,
        ),
      ///: END:ONLY_INCLUDE_IF
      setOutdatedBrowserWarningLastShown:
        appStateController.setOutdatedBrowserWarningLastShown.bind(
          appStateController,
        ),
      setShowTestnetMessageInDropdown:
        appStateController.setShowTestnetMessageInDropdown.bind(
          appStateController,
        ),
      setShowBetaHeader:
        appStateController.setShowBetaHeader.bind(appStateController),
      setShowPermissionsTour:
        appStateController.setShowPermissionsTour.bind(appStateController),
      setShowProductTour:
        appStateController.setShowProductTour.bind(appStateController),
      setShowAccountBanner:
        appStateController.setShowAccountBanner.bind(appStateController),
      setShowNetworkBanner:
        appStateController.setShowNetworkBanner.bind(appStateController),
      updateNftDropDownState:
        appStateController.updateNftDropDownState.bind(appStateController),
      setFirstTimeUsedNetwork:
        appStateController.setFirstTimeUsedNetwork.bind(appStateController),

      // EnsController
      tryReverseResolveAddress:
        ensController.reverseResolveAddress.bind(ensController),

      // KeyringController
      setLocked: this.setLocked.bind(this),
      createNewVaultAndKeychain: this.createNewVaultAndKeychain.bind(this),
      createNewVaultAndRestore: this.createNewVaultAndRestore.bind(this),
      exportAccount: this.exportAccount.bind(this),

      // txController
      updateTransaction: txController.updateTransaction.bind(txController),
      approveTransactionsWithSameNonce:
        txController.approveTransactionsWithSameNonce.bind(txController),
      createCancelTransaction: this.createCancelTransaction.bind(this),
      createSpeedUpTransaction: this.createSpeedUpTransaction.bind(this),
      estimateGas: this.estimateGas.bind(this),
      getNextNonce: this.getNextNonce.bind(this),
      addTransaction: (transactionParams, transactionOptions) =>
        addTransaction(
          this.getAddTransactionRequest({
            transactionParams,
            transactionOptions,
            waitForSubmit: false,
          }),
          this.updateSecurityAlertResponseByTxId.bind(this),
        ),
      addTransactionAndWaitForPublish: (
        transactionParams,
        transactionOptions,
      ) =>
        addTransaction(
          this.getAddTransactionRequest({
            transactionParams,
            transactionOptions,
            waitForSubmit: true,
          }),
          this.updateSecurityAlertResponseByTxId.bind(this),
        ),
      createTransactionEventFragment:
        createTransactionEventFragmentWithTxId.bind(
          null,
          this.getTransactionMetricsRequest(),
        ),
      getTransactions: this.txController.getTransactions.bind(
        this.txController,
      ),
      updateEditableParams: this.txController.updateEditableParams.bind(
        this.txController,
      ),
      updateTransactionGasFees:
        txController.updateTransactionGasFees.bind(txController),
      updateTransactionSendFlowHistory:
        txController.updateTransactionSendFlowHistory.bind(txController),
      updatePreviousGasParams:
        txController.updatePreviousGasParams.bind(txController),
      abortTransactionSigning:
        txController.abortTransactionSigning.bind(txController),

      // decryptMessageController
      decryptMessage: this.decryptMessageController.decryptMessage.bind(
        this.decryptMessageController,
      ),
      decryptMessageInline:
        this.decryptMessageController.decryptMessageInline.bind(
          this.decryptMessageController,
        ),
      cancelDecryptMessage:
        this.decryptMessageController.cancelDecryptMessage.bind(
          this.decryptMessageController,
        ),

      // EncryptionPublicKeyController
      encryptionPublicKey:
        this.encryptionPublicKeyController.encryptionPublicKey.bind(
          this.encryptionPublicKeyController,
        ),
      cancelEncryptionPublicKey:
        this.encryptionPublicKeyController.cancelEncryptionPublicKey.bind(
          this.encryptionPublicKeyController,
        ),

      // onboarding controller
      setSeedPhraseBackedUp:
        onboardingController.setSeedPhraseBackedUp.bind(onboardingController),
      completeOnboarding:
        onboardingController.completeOnboarding.bind(onboardingController),
      setFirstTimeFlowType:
        onboardingController.setFirstTimeFlowType.bind(onboardingController),

      // alert controller
      setAlertEnabledness:
        alertController.setAlertEnabledness.bind(alertController),
      setUnconnectedAccountAlertShown:
        alertController.setUnconnectedAccountAlertShown.bind(alertController),
      setWeb3ShimUsageAlertDismissed:
        alertController.setWeb3ShimUsageAlertDismissed.bind(alertController),

      // permissions
      removePermissionsFor: this.removePermissionsFor,
      approvePermissionsRequest: this.acceptPermissionsRequest,
      rejectPermissionsRequest: this.rejectPermissionsRequest,
      ...getPermissionBackgroundApiMethods(permissionController),

      ///: BEGIN:ONLY_INCLUDE_IF(build-mmi)
      connectCustodyAddresses: this.mmiController.connectCustodyAddresses.bind(
        this.mmiController,
      ),
      getCustodianAccounts: this.mmiController.getCustodianAccounts.bind(
        this.mmiController,
      ),
      getCustodianAccountsByAddress:
        this.mmiController.getCustodianAccountsByAddress.bind(
          this.mmiController,
        ),
      getCustodianTransactionDeepLink:
        this.mmiController.getCustodianTransactionDeepLink.bind(
          this.mmiController,
        ),
      getCustodianConfirmDeepLink:
        this.mmiController.getCustodianConfirmDeepLink.bind(this.mmiController),
      getCustodianSignMessageDeepLink:
        this.mmiController.getCustodianSignMessageDeepLink.bind(
          this.mmiController,
        ),
      getCustodianToken: this.mmiController.getCustodianToken.bind(
        this.mmiController,
      ),
      getCustodianJWTList: this.mmiController.getCustodianJWTList.bind(
        this.mmiController,
      ),
      getAllCustodianAccountsWithToken:
        this.mmiController.getAllCustodianAccountsWithToken.bind(
          this.mmiController,
        ),
      setCustodianNewRefreshToken:
        this.mmiController.setCustodianNewRefreshToken.bind(this.mmiController),
      setWaitForConfirmDeepLinkDialog:
        this.custodyController.setWaitForConfirmDeepLinkDialog.bind(
          this.custodyController,
        ),
      getMmiConfiguration:
        this.mmiConfigurationController.getConfiguration.bind(
          this.mmiConfigurationController,
        ),
      removeAddTokenConnectRequest:
        this.institutionalFeaturesController.removeAddTokenConnectRequest.bind(
          this.institutionalFeaturesController,
        ),
      showInteractiveReplacementTokenBanner:
        appStateController.showInteractiveReplacementTokenBanner.bind(
          appStateController,
        ),
      setCustodianDeepLink:
        appStateController.setCustodianDeepLink.bind(appStateController),
      ///: END:ONLY_INCLUDE_IF

      ///: BEGIN:ONLY_INCLUDE_IF(snaps)
      // snaps
      disableSnap: this.controllerMessenger.call.bind(
        this.controllerMessenger,
        'SnapController:disable',
      ),
      enableSnap: this.controllerMessenger.call.bind(
        this.controllerMessenger,
        'SnapController:enable',
      ),
      updateSnap: (origin, requestedSnaps) => {
        // We deliberately do not await this promise as that would mean waiting for the update to complete
        // Instead we return null to signal to the UI that it is safe to redirect to the update flow
        this.controllerMessenger.call(
          'SnapController:install',
          origin,
          requestedSnaps,
        );
        return null;
      },
      removeSnap: this.controllerMessenger.call.bind(
        this.controllerMessenger,
        'SnapController:remove',
      ),
      handleSnapRequest: this.handleSnapRequest.bind(this),
      revokeDynamicSnapPermissions: this.controllerMessenger.call.bind(
        this.controllerMessenger,
        'SnapController:revokeDynamicPermissions',
      ),
      dismissNotifications: this.dismissNotifications.bind(this),
      markNotificationsAsRead: this.markNotificationsAsRead.bind(this),
      disconnectOriginFromSnap: this.controllerMessenger.call.bind(
        this.controllerMessenger,
        'SnapController:disconnectOrigin',
      ),
      updateNetworksList: this.updateNetworksList.bind(this),
      updateAccountsList: this.updateAccountsList.bind(this),
      updateHiddenAccountsList: this.updateHiddenAccountsList.bind(this),
      getPhishingResult: async (website) => {
        await phishingController.maybeUpdateState();

        return phishingController.test(website);
      },
      deleteInterface: this.controllerMessenger.call.bind(
        this.controllerMessenger,
        'SnapInterfaceController:deleteInterface',
      ),
      updateInterfaceState: this.controllerMessenger.call.bind(
        this.controllerMessenger,
        'SnapInterfaceController:updateInterfaceState',
      ),
      ///: END:ONLY_INCLUDE_IF
      ///: BEGIN:ONLY_INCLUDE_IF(desktop)
      // Desktop
      getDesktopEnabled: this.desktopController.getDesktopEnabled.bind(
        this.desktopController,
      ),
      setDesktopEnabled: this.desktopController.setDesktopEnabled.bind(
        this.desktopController,
      ),
      generateDesktopOtp: this.desktopController.generateOtp.bind(
        this.desktopController,
      ),
      testDesktopConnection: this.desktopController.testDesktopConnection.bind(
        this.desktopController,
      ),
      disableDesktop: this.desktopController.disableDesktop.bind(
        this.desktopController,
      ),
      ///: END:ONLY_INCLUDE_IF

      // swaps
      fetchAndSetQuotes:
        swapsController.fetchAndSetQuotes.bind(swapsController),
      setSelectedQuoteAggId:
        swapsController.setSelectedQuoteAggId.bind(swapsController),
      resetSwapsState: swapsController.resetSwapsState.bind(swapsController),
      setSwapsTokens: swapsController.setSwapsTokens.bind(swapsController),
      clearSwapsQuotes: swapsController.clearSwapsQuotes.bind(swapsController),
      setApproveTxId: swapsController.setApproveTxId.bind(swapsController),
      setTradeTxId: swapsController.setTradeTxId.bind(swapsController),
      setSwapsTxGasPrice:
        swapsController.setSwapsTxGasPrice.bind(swapsController),
      setSwapsTxGasLimit:
        swapsController.setSwapsTxGasLimit.bind(swapsController),
      setSwapsTxMaxFeePerGas:
        swapsController.setSwapsTxMaxFeePerGas.bind(swapsController),
      setSwapsTxMaxFeePriorityPerGas:
        swapsController.setSwapsTxMaxFeePriorityPerGas.bind(swapsController),
      safeRefetchQuotes:
        swapsController.safeRefetchQuotes.bind(swapsController),
      stopPollingForQuotes:
        swapsController.stopPollingForQuotes.bind(swapsController),
      setBackgroundSwapRouteState:
        swapsController.setBackgroundSwapRouteState.bind(swapsController),
      resetPostFetchState:
        swapsController.resetPostFetchState.bind(swapsController),
      setSwapsErrorKey: swapsController.setSwapsErrorKey.bind(swapsController),
      setInitialGasEstimate:
        swapsController.setInitialGasEstimate.bind(swapsController),
      setCustomApproveTxData:
        swapsController.setCustomApproveTxData.bind(swapsController),
      setSwapsLiveness: swapsController.setSwapsLiveness.bind(swapsController),
      setSwapsFeatureFlags:
        swapsController.setSwapsFeatureFlags.bind(swapsController),
      setSwapsUserFeeLevel:
        swapsController.setSwapsUserFeeLevel.bind(swapsController),
      setSwapsQuotesPollingLimitEnabled:
        swapsController.setSwapsQuotesPollingLimitEnabled.bind(swapsController),

      // Smart Transactions
      setSmartTransactionsOptInStatus:
        smartTransactionsController.setOptInState.bind(
          smartTransactionsController,
        ),
      fetchSmartTransactionFees: smartTransactionsController.getFees.bind(
        smartTransactionsController,
      ),
      clearSmartTransactionFees: smartTransactionsController.clearFees.bind(
        smartTransactionsController,
      ),
      submitSignedTransactions:
        smartTransactionsController.submitSignedTransactions.bind(
          smartTransactionsController,
        ),
      cancelSmartTransaction:
        smartTransactionsController.cancelSmartTransaction.bind(
          smartTransactionsController,
        ),
      fetchSmartTransactionsLiveness:
        smartTransactionsController.fetchLiveness.bind(
          smartTransactionsController,
        ),
      updateSmartTransaction:
        smartTransactionsController.updateSmartTransaction.bind(
          smartTransactionsController,
        ),
      setStatusRefreshInterval:
        smartTransactionsController.setStatusRefreshInterval.bind(
          smartTransactionsController,
        ),

      // MetaMetrics
      trackMetaMetricsEvent: metaMetricsController.trackEvent.bind(
        metaMetricsController,
      ),
      trackMetaMetricsPage: metaMetricsController.trackPage.bind(
        metaMetricsController,
      ),
      createEventFragment: metaMetricsController.createEventFragment.bind(
        metaMetricsController,
      ),
      updateEventFragment: metaMetricsController.updateEventFragment.bind(
        metaMetricsController,
      ),
      finalizeEventFragment: metaMetricsController.finalizeEventFragment.bind(
        metaMetricsController,
      ),
      ///: BEGIN:ONLY_INCLUDE_IF(build-flask)
      trackInsightSnapView: this.trackInsightSnapView.bind(this),
      ///: END:ONLY_INCLUDE_IF
      // approval controller
      resolvePendingApproval: this.resolvePendingApproval,
      rejectPendingApproval: this.rejectPendingApproval,

      // Notifications
      updateViewedNotifications: announcementController.updateViewed.bind(
        announcementController,
      ),

      // GasFeeController
      gasFeeStartPollingByNetworkClientId:
        gasFeeController.startPollingByNetworkClientId.bind(gasFeeController),

      gasFeeStopPollingByPollingToken:
        gasFeeController.stopPollingByPollingToken.bind(gasFeeController),

      getGasFeeEstimatesAndStartPolling:
        gasFeeController.getGasFeeEstimatesAndStartPolling.bind(
          gasFeeController,
        ),

      disconnectGasFeeEstimatePoller:
        gasFeeController.disconnectPoller.bind(gasFeeController),

      getGasFeeTimeEstimate:
        gasFeeController.getTimeEstimate.bind(gasFeeController),

      addPollingTokenToAppState:
        appStateController.addPollingToken.bind(appStateController),

      removePollingTokenFromAppState:
        appStateController.removePollingToken.bind(appStateController),

      // Backup
      backupUserData: backup.backupUserData.bind(backup),
      restoreUserData: backup.restoreUserData.bind(backup),

      // TokenDetectionController
      detectTokens: tokenDetectionController.detectTokens.bind(
        tokenDetectionController,
      ),

      // DetectCollectibleController
      detectNfts: nftDetectionController.detectNfts.bind(
        nftDetectionController,
      ),

      /** Token Detection V2 */
      addDetectedTokens:
        tokensController.addDetectedTokens.bind(tokensController),
      addImportedTokens: tokensController.addTokens.bind(tokensController),
      ignoreTokens: tokensController.ignoreTokens.bind(tokensController),
      getBalancesInSingleCall:
        assetsContractController.getBalancesInSingleCall.bind(
          assetsContractController,
        ),

      // E2E testing
      throwTestError: this.throwTestError.bind(this),

      updateProposedNames: this.nameController.updateProposedNames.bind(
        this.nameController,
      ),
      setName: this.nameController.setName.bind(this.nameController),
    };
  }

  async exportAccount(address, password) {
    await this.verifyPassword(password);
    return this.keyringController.exportAccount(password, address);
  }

  async getTokenStandardAndDetails(address, userAddress, tokenId) {
    const { tokenList } = this.tokenListController.state;
    const { tokens } = this.tokensController.state;

    const staticTokenListDetails =
      STATIC_MAINNET_TOKEN_LIST[address.toLowerCase()] || {};
    const tokenListDetails = tokenList[address.toLowerCase()] || {};
    const userDefinedTokenDetails =
      tokens.find(({ address: _address }) =>
        isEqualCaseInsensitive(_address, address),
      ) || {};

    const tokenDetails = {
      ...staticTokenListDetails,
      ...tokenListDetails,
      ...userDefinedTokenDetails,
    };

    const tokenDetailsStandardIsERC20 =
      isEqualCaseInsensitive(tokenDetails.standard, TokenStandard.ERC20) ||
      tokenDetails.erc20 === true;

    const noEvidenceThatTokenIsAnNFT =
      !tokenId &&
      !isEqualCaseInsensitive(tokenDetails.standard, TokenStandard.ERC1155) &&
      !isEqualCaseInsensitive(tokenDetails.standard, TokenStandard.ERC721) &&
      !tokenDetails.erc721;

    const otherDetailsAreERC20Like =
      tokenDetails.decimals !== undefined && tokenDetails.symbol;

    const tokenCanBeTreatedAsAnERC20 =
      tokenDetailsStandardIsERC20 ||
      (noEvidenceThatTokenIsAnNFT && otherDetailsAreERC20Like);

    let details;
    if (tokenCanBeTreatedAsAnERC20) {
      try {
        const balance = userAddress
          ? await fetchTokenBalance(address, userAddress, this.provider)
          : undefined;

        details = {
          address,
          balance,
          standard: TokenStandard.ERC20,
          decimals: tokenDetails.decimals,
          symbol: tokenDetails.symbol,
        };
      } catch (e) {
        // If the `fetchTokenBalance` call failed, `details` remains undefined, and we
        // fall back to the below `assetsContractController.getTokenStandardAndDetails` call
        log.warn(`Failed to get token balance. Error: ${e}`);
      }
    }

    // `details`` will be undefined if `tokenCanBeTreatedAsAnERC20`` is false,
    // or if it is true but the `fetchTokenBalance`` call failed. In either case, we should
    // attempt to retrieve details from `assetsContractController.getTokenStandardAndDetails`
    if (details === undefined) {
      details = await this.assetsContractController.getTokenStandardAndDetails(
        address,
        userAddress,
        tokenId,
      );
    }

    const tokenDetailsStandardIsERC1155 = isEqualCaseInsensitive(
      details.standard,
      TokenStandard.ERC1155,
    );

    if (tokenDetailsStandardIsERC1155) {
      try {
        const balance = await fetchERC1155Balance(
          address,
          userAddress,
          tokenId,
          this.provider,
        );

        const balanceToUse = balance?._hex
          ? parseInt(balance._hex, 16).toString()
          : null;

        details = {
          ...details,
          balance: balanceToUse,
        };
      } catch (e) {
        // If the `fetchTokenBalance` call failed, `details` remains undefined, and we
        // fall back to the below `assetsContractController.getTokenStandardAndDetails` call
        log.warn('Failed to get token balance. Error:', e);
      }
    }

    return {
      ...details,
      decimals: details?.decimals?.toString(10),
      balance: details?.balance?.toString(10),
    };
  }

  async getTokenSymbol(address) {
    try {
      const details =
        await this.assetsContractController.getTokenStandardAndDetails(address);
      return details?.symbol;
    } catch (e) {
      return null;
    }
  }

  //=============================================================================
  // VAULT / KEYRING RELATED METHODS
  //=============================================================================

  /**
   * Creates a new Vault and create a new keychain.
   *
   * A vault, or KeyringController, is a controller that contains
   * many different account strategies, currently called Keyrings.
   * Creating it new means wiping all previous keyrings.
   *
   * A keychain, or keyring, controls many accounts with a single backup and signing strategy.
   * For example, a mnemonic phrase can generate many accounts, and is a keyring.
   *
   * @param {string} password
   * @returns {object} vault
   */
  async createNewVaultAndKeychain(password) {
    const releaseLock = await this.createVaultMutex.acquire();
    try {
      const vault = await this.keyringController.createNewVaultAndKeychain(
        password,
      );

      const accounts = await this.keyringController.getAccounts();
      this.preferencesController.setAddresses(accounts);
      this.selectFirstAccount();

      return vault;
    } finally {
      releaseLock();
    }
  }

  /**
   * Create a new Vault and restore an existent keyring.
   *
   * @param {string} password
   * @param {number[]} encodedSeedPhrase - The seed phrase, encoded as an array
   * of UTF-8 bytes.
   */
  async createNewVaultAndRestore(password, encodedSeedPhrase) {
    const releaseLock = await this.createVaultMutex.acquire();
    try {
      const seedPhraseAsBuffer = Buffer.from(encodedSeedPhrase);

      // clear known identities
      this.preferencesController.setAddresses([]);

      // clear permissions
      this.permissionController.clearState();

      ///: BEGIN:ONLY_INCLUDE_IF(snaps)
      // Clear snap state
      this.snapController.clearState();
      // Clear notification state
      this.notificationController.clear();
      ///: END:ONLY_INCLUDE_IF

      // clear accounts in accountTracker
      this.accountTracker.clearAccounts();

      this.txController.clearUnapprovedTransactions();

      // create new vault
      const vault = await this.keyringController.createNewVaultAndRestore(
        password,
        this._convertMnemonicToWordlistIndices(seedPhraseAsBuffer),
      );

      // Scan accounts until we find an empty one
      const { chainId } = this.networkController.state.providerConfig;
      const ethQuery = new EthQuery(this.provider);
      const accounts = await this.keyringController.getAccounts();
      let address = accounts[accounts.length - 1];

      for (let count = accounts.length; ; count++) {
        const balance = await this.getBalance(address, ethQuery);

        if (balance === '0x0') {
          // This account has no balance, so check for tokens
          await this.tokenDetectionController.detectTokens({
            selectedAddress: address,
          });

          const tokens =
            this.tokensController.state.allTokens?.[chainId]?.[address];
          const detectedTokens =
            this.tokensController.state.allDetectedTokens?.[chainId]?.[address];

          if (
            (tokens?.length ?? 0) === 0 &&
            (detectedTokens?.length ?? 0) === 0
          ) {
            // This account has no balance or tokens
            if (count !== 1) {
              await this.removeAccount(address);
            }
            break;
          }
        }

        // This account has assets, so check the next one
        ({ addedAccountAddress: address } =
          await this.keyringController.addNewAccount(count));
      }

      // This must be set as soon as possible to communicate to the
      // keyring's iframe and have the setting initialized properly
      // Optimistically called to not block MetaMask login due to
      // Ledger Keyring GitHub downtime
      this.setLedgerTransportPreference();

      this.selectFirstAccount();

      return vault;
    } finally {
      releaseLock();
    }
  }

  /**
   * Encodes a BIP-39 mnemonic as the indices of words in the English BIP-39 wordlist.
   *
   * @param {Buffer} mnemonic - The BIP-39 mnemonic.
   * @returns {Buffer} The Unicode code points for the seed phrase formed from the words in the wordlist.
   */
  _convertMnemonicToWordlistIndices(mnemonic) {
    const indices = mnemonic
      .toString()
      .split(' ')
      .map((word) => wordlist.indexOf(word));
    return new Uint8Array(new Uint16Array(indices).buffer);
  }

  /**
   * Converts a BIP-39 mnemonic stored as indices of words in the English wordlist to a buffer of Unicode code points.
   *
   * @param {Uint8Array} wordlistIndices - Indices to specific words in the BIP-39 English wordlist.
   * @returns {Buffer} The BIP-39 mnemonic formed from the words in the English wordlist, encoded as a list of Unicode code points.
   */
  _convertEnglishWordlistIndicesToCodepoints(wordlistIndices) {
    return Buffer.from(
      Array.from(new Uint16Array(wordlistIndices.buffer))
        .map((i) => wordlist[i])
        .join(' '),
    );
  }

  /**
   * Get an account balance from the AccountTracker or request it directly from the network.
   *
   * @param {string} address - The account address
   * @param {EthQuery} ethQuery - The EthQuery instance to use when asking the network
   */
  getBalance(address, ethQuery) {
    return new Promise((resolve, reject) => {
      const cached = this.accountTracker.store.getState().accounts[address];

      if (cached && cached.balance) {
        resolve(cached.balance);
      } else {
        ethQuery.getBalance(address, (error, balance) => {
          if (error) {
            reject(error);
            log.error(error);
          } else {
            resolve(balance || '0x0');
          }
        });
      }
    });
  }

  /**
   * Submits the user's password and attempts to unlock the vault.
   * Also synchronizes the preferencesController, to ensure its schema
   * is up to date with known accounts once the vault is decrypted.
   *
   * @param {string} password - The user's password
   */
  async submitPassword(password) {
    await this.keyringController.submitPassword(password);

    ///: BEGIN:ONLY_INCLUDE_IF(build-mmi)
    this.mmiController.onSubmitPassword();
    ///: END:ONLY_INCLUDE_IF

    try {
      await this.blockTracker.checkForLatestBlock();
    } catch (error) {
      log.error('Error while unlocking extension.', error);
    }

    await this.accountsController.updateAccounts();

    // This must be set as soon as possible to communicate to the
    // keyring's iframe and have the setting initialized properly
    // Optimistically called to not block MetaMask login due to
    // Ledger Keyring GitHub downtime
    this.setLedgerTransportPreference();
  }

  async _loginUser(password) {
    try {
      // Automatic login via config password
      await this.submitPassword(password);

      // Updating accounts in this.accountTracker before starting UI syncing ensure that
      // state has account balance before it is synced with UI
      await this.accountTracker.updateAccountsAllActiveNetworks();
    } finally {
      this._startUISync();
    }
  }

  _startUISync() {
    // Message startUISync is used to start syncing state with UI
    // Sending this message after login is completed helps to ensure that incomplete state without
    // account details are not flushed to UI.
    this.emit('startUISync');
    this.startUISync = true;
    this.memStore.subscribe(this.sendUpdate.bind(this));
  }

  /**
   * Submits a user's encryption key to log the user in via login token
   */
  async submitEncryptionKey() {
    try {
      const { loginToken, loginSalt } =
        await this.extension.storage.session.get(['loginToken', 'loginSalt']);
      if (loginToken && loginSalt) {
        const { vault } = this.keyringController.state;

        const jsonVault = JSON.parse(vault);

        if (jsonVault.salt !== loginSalt) {
          console.warn(
            'submitEncryptionKey: Stored salt and vault salt do not match',
          );
          await this.clearLoginArtifacts();
          return;
        }

        await this.keyringController.submitEncryptionKey(loginToken, loginSalt);
      }
    } catch (e) {
      // If somehow this login token doesn't work properly,
      // remove it and the user will get shown back to the unlock screen
      await this.clearLoginArtifacts();
      throw e;
    }
  }

  async clearLoginArtifacts() {
    await this.extension.storage.session.remove(['loginToken', 'loginSalt']);
  }

  /**
   * Submits a user's password to check its validity.
   *
   * @param {string} password - The user's password
   */
  async verifyPassword(password) {
    await this.keyringController.verifyPassword(password);
  }

  /**
   * @type Identity
   * @property {string} name - The account nickname.
   * @property {string} address - The account's ethereum address, in lower case.
   * receiving funds from our automatic Ropsten faucet.
   */

  /**
   * Sets the first account in the state to the selected address
   */
  selectFirstAccount() {
    const { identities } = this.preferencesController.store.getState();
    const [address] = Object.keys(identities);
    this.preferencesController.setSelectedAddress(address);

    const [account] = this.accountsController.listAccounts();
    this.accountsController.setSelectedAccount(account.id);
  }

  /**
   * Gets the mnemonic of the user's primary keyring.
   */
  getPrimaryKeyringMnemonic() {
    const [keyring] = this.keyringController.getKeyringsByType(
      KeyringType.hdKeyTree,
    );
    if (!keyring.mnemonic) {
      throw new Error('Primary keyring mnemonic unavailable.');
    }

    return keyring.mnemonic;
  }

  ///: BEGIN:ONLY_INCLUDE_IF(build-mmi)
  async getCustodyKeyringIfExists(address) {
    const custodyType = this.custodyController.getCustodyTypeByAddress(
      toChecksumHexAddress(address),
    );
    const keyring = this.keyringController.getKeyringsByType(custodyType)[0];
    return keyring?.getAccountDetails(address) ? keyring : undefined;
  }
  ///: END:ONLY_INCLUDE_IF

  //
  // Hardware
  //

  async getKeyringForDevice(deviceName, hdPath = null) {
    const keyringOverrides = this.opts.overrides?.keyrings;
    let keyringName = null;
    switch (deviceName) {
      case HardwareDeviceNames.trezor:
        keyringName = keyringOverrides?.trezor?.type || TrezorKeyring.type;
        break;
      case HardwareDeviceNames.ledger:
        keyringName = keyringOverrides?.ledger?.type || LedgerKeyring.type;
        break;
      case HardwareDeviceNames.qr:
        keyringName = QRHardwareKeyring.type;
        break;
      case HardwareDeviceNames.lattice:
        keyringName = keyringOverrides?.lattice?.type || LatticeKeyring.type;
        break;
      default:
        throw new Error(
          'MetamaskController:getKeyringForDevice - Unknown device',
        );
    }
    let [keyring] = await this.keyringController.getKeyringsByType(keyringName);
    if (!keyring) {
      keyring = await this.keyringController.addNewKeyring(keyringName);
    }
    if (hdPath && keyring.setHdPath) {
      keyring.setHdPath(hdPath);
    }
    if (deviceName === HardwareDeviceNames.lattice) {
      keyring.appName = 'MetaMask';
    }
    if (deviceName === HardwareDeviceNames.trezor) {
      const model = keyring.getModel();
      this.appStateController.setTrezorModel(model);
    }

    keyring.network = this.networkController.state.providerConfig.type;

    return keyring;
  }

  async attemptLedgerTransportCreation() {
    const keyring = await this.getKeyringForDevice(HardwareDeviceNames.ledger);
    return await keyring.attemptMakeApp();
  }

  /**
   * Fetch account list from a hardware device.
   *
   * @param deviceName
   * @param page
   * @param hdPath
   * @returns [] accounts
   */
  async connectHardware(deviceName, page, hdPath) {
    const keyring = await this.getKeyringForDevice(deviceName, hdPath);

    let accounts = [];
    switch (page) {
      case -1:
        accounts = await keyring.getPreviousPage();
        break;
      case 1:
        accounts = await keyring.getNextPage();
        break;
      default:
        accounts = await keyring.getFirstPage();
    }

    // Merge with existing accounts
    // and make sure addresses are not repeated
    const oldAccounts = await this.keyringController.getAccounts();
    const accountsToTrack = [
      ...new Set(
        oldAccounts.concat(accounts.map((a) => a.address.toLowerCase())),
      ),
    ];
    this.accountTracker.syncWithAddresses(accountsToTrack);
    return accounts;
  }

  /**
   * Check if the device is unlocked
   *
   * @param deviceName
   * @param hdPath
   * @returns {Promise<boolean>}
   */
  async checkHardwareStatus(deviceName, hdPath) {
    const keyring = await this.getKeyringForDevice(deviceName, hdPath);
    return keyring.isUnlocked();
  }

  /**
   * Clear
   *
   * @param deviceName
   * @returns {Promise<boolean>}
   */
  async forgetDevice(deviceName) {
    const keyring = await this.getKeyringForDevice(deviceName);

    for (const address of keyring.accounts) {
      await this.removeAccount(address);
    }

    keyring.forgetDevice();
    return true;
  }

  /**
   * Retrieves the keyring for the selected address and using the .type returns
   * a subtype for the account. Either 'hardware', 'imported', 'snap', or 'MetaMask'.
   *
   * @param {string} address - Address to retrieve keyring for
   * @returns {'hardware' | 'imported' | 'snap' | 'MetaMask'}
   */
  async getAccountType(address) {
    const keyringType = await this.keyringController.getAccountKeyringType(
      address,
    );
    switch (keyringType) {
      case KeyringType.trezor:
      case KeyringType.lattice:
      case KeyringType.qr:
      case KeyringType.ledger:
        return 'hardware';
      case KeyringType.imported:
        return 'imported';
      case KeyringType.snap:
        return 'snap';
      default:
        return 'MetaMask';
    }
  }

  /**
   * Retrieves the keyring for the selected address and using the .type
   * determines if a more specific name for the device is available. Returns
   * undefined for non hardware wallets.
   *
   * @param {string} address - Address to retrieve keyring for
   * @returns {'ledger' | 'lattice' | string | undefined}
   */
  async getDeviceModel(address) {
    const keyring = await this.keyringController.getKeyringForAccount(address);
    switch (keyring.type) {
      case KeyringType.trezor:
        return keyring.getModel();
      case KeyringType.qr:
        return keyring.getName();
      case KeyringType.ledger:
        // TODO: get model after ledger keyring exposes method
        return HardwareDeviceNames.ledger;
      case KeyringType.lattice:
        // TODO: get model after lattice keyring exposes method
        return HardwareDeviceNames.lattice;
      default:
        return undefined;
    }
  }

  /**
   * get hardware account label
   *
   * @returns string label
   */

  getAccountLabel(name, index, hdPathDescription) {
    return `${name[0].toUpperCase()}${name.slice(1)} ${
      parseInt(index, 10) + 1
    } ${hdPathDescription || ''}`.trim();
  }

  /**
   * Imports an account from a Trezor or Ledger device.
   *
   * @param index
   * @param deviceName
   * @param hdPath
   * @param hdPathDescription
   * @returns {} keyState
   */
  async unlockHardwareWalletAccount(
    index,
    deviceName,
    hdPath,
    hdPathDescription,
  ) {
    const keyring = await this.getKeyringForDevice(deviceName, hdPath);

    keyring.setAccountToUnlock(index);
    const oldAccounts = await this.keyringController.getAccounts();
    const keyState = await this.keyringController.addNewAccountForKeyring(
      keyring,
    );
    const newAccounts = await this.keyringController.getAccounts();
    this.preferencesController.setAddresses(newAccounts);
    newAccounts.forEach((address) => {
      if (!oldAccounts.includes(address)) {
        const label = this.getAccountLabel(
          deviceName === HardwareDeviceNames.qr
            ? keyring.getName()
            : deviceName,
          index,
          hdPathDescription,
        );
        // Set the account label to Trezor 1 /  Ledger 1 / QR Hardware 1, etc
        this.preferencesController.setAccountLabel(address, label);
        // Select the account
        this.preferencesController.setSelectedAddress(address);

        // It is expected that the account also exist in the accounts-controller
        // in other case, an error shall be thrown
        const account = this.accountsController.getAccountByAddress(address);
        this.accountsController.setAccountName(account.id, label);
      }
    });

    const accounts = this.accountsController.listAccounts();

    const { identities } = this.preferencesController.store.getState();
    return { ...keyState, identities, accounts };
  }

  //
  // Account Management
  //

  /**
   * Adds a new account to the default (first) HD seed phrase Keyring.
   *
   * @param accountCount
   * @returns {Promise<string>} The address of the newly-created account.
   */
  async addNewAccount(accountCount) {
    const oldAccounts = await this.keyringController.getAccounts();

    const { addedAccountAddress } = await this.keyringController.addNewAccount(
      accountCount,
    );

    if (!oldAccounts.includes(addedAccountAddress)) {
      this.preferencesController.setSelectedAddress(addedAccountAddress);
    }

    return addedAccountAddress;
  }

  /**
   * Verifies the validity of the current vault's seed phrase.
   *
   * Validity: seed phrase restores the accounts belonging to the current vault.
   *
   * Called when the first account is created and on unlocking the vault.
   *
   * @param password
   * @returns {Promise<number[]>} The seed phrase to be confirmed by the user,
   * encoded as an array of UTF-8 bytes.
   */
  async getSeedPhrase(password) {
    return this._convertEnglishWordlistIndicesToCodepoints(
      await this.keyringController.exportSeedPhrase(password),
    );
  }

  /**
   * Clears the transaction history, to allow users to force-reset their nonces.
   * Mostly used in development environments, when networks are restarted with
   * the same network ID.
   *
   * @returns {Promise<string>} The current selected address.
   */
  async resetAccount() {
    const selectedAddress =
      this.accountsController.getSelectedAccount().address;
    this.txController.wipeTransactions(true, selectedAddress);
    this.networkController.resetConnection();

    return selectedAddress;
  }

  /**
   * Gets the permitted accounts for the specified origin. Returns an empty
   * array if no accounts are permitted.
   *
   * @param {string} origin - The origin whose exposed accounts to retrieve.
   * @param {boolean} [suppressUnauthorizedError] - Suppresses the unauthorized error.
   * @returns {Promise<string[]>} The origin's permitted accounts, or an empty
   * array.
   */
  async getPermittedAccounts(
    origin,
    { suppressUnauthorizedError = true } = {},
  ) {
    try {
      return await this.permissionController.executeRestrictedMethod(
        origin,
        RestrictedMethods.eth_accounts,
      );
    } catch (error) {
      if (
        suppressUnauthorizedError &&
        error.code === rpcErrorCodes.provider.unauthorized
      ) {
        return [];
      }
      throw error;
    }
  }

  /**
   * Stops exposing the account with the specified address to all third parties.
   * Exposed accounts are stored in caveats of the eth_accounts permission. This
   * method uses `PermissionController.updatePermissionsByCaveat` to
   * remove the specified address from every eth_accounts permission. If a
   * permission only included this address, the permission is revoked entirely.
   *
   * @param {string} targetAccount - The address of the account to stop exposing
   * to third parties.
   */
  removeAllAccountPermissions(targetAccount) {
    this.permissionController.updatePermissionsByCaveat(
      CaveatTypes.restrictReturnedAccounts,
      (existingAccounts) =>
        CaveatMutatorFactories[
          CaveatTypes.restrictReturnedAccounts
        ].removeAccount(targetAccount, existingAccounts),
    );
  }

  /**
   * Removes an account from state / storage.
   *
   * @param {string[]} address - A hex address
   */
  async removeAccount(address) {
    // Remove all associated permissions
    this.removeAllAccountPermissions(address);

    ///: BEGIN:ONLY_INCLUDE_IF(build-mmi)
    this.custodyController.removeAccount(address);
    ///: END:ONLY_INCLUDE_IF(build-mmi)

    const keyring = await this.keyringController.getKeyringForAccount(address);
    // Remove account from the keyring
    await this.keyringController.removeAccount(address);
    const updatedKeyringAccounts = keyring ? await keyring.getAccounts() : {};
    if (updatedKeyringAccounts?.length === 0) {
      keyring.destroy?.();
    }

    return address;
  }

  /**
   * Imports an account with the specified import strategy.
   * These are defined in app/scripts/account-import-strategies
   * Each strategy represents a different way of serializing an Ethereum key pair.
   *
   * @param {'privateKey' | 'json'} strategy - A unique identifier for an account import strategy.
   * @param {any} args - The data required by that strategy to import an account.
   */
  async importAccountWithStrategy(strategy, args) {
    const { importedAccountAddress } =
      await this.keyringController.importAccountWithStrategy(strategy, args);
    // set new account as selected
    this.preferencesController.setSelectedAddress(importedAccountAddress);
  }

  // ---------------------------------------------------------------------------
  // Identity Management (signature operations)

  getAddTransactionRequest({
    transactionParams,
    transactionOptions,
    dappRequest,
  }) {
    return {
      dappRequest,
      networkClientId:
        dappRequest?.networkClientId ??
        this.networkController.state.selectedNetworkClientId,
      selectedAccount: this.accountsController.getAccountByAddress(
        transactionParams.from,
      ),
      transactionController: this.txController,
      transactionOptions,
      transactionParams,
      userOperationController: this.userOperationController,
      ///: BEGIN:ONLY_INCLUDE_IF(blockaid)
      ppomController: this.ppomController,
      securityAlertsEnabled:
        this.preferencesController.store.getState()?.securityAlertsEnabled,
      chainId: this.networkController.state.providerConfig.chainId,
      ///: END:ONLY_INCLUDE_IF
    };
  }

  /**
   * @returns {boolean} true if the keyring type supports EIP-1559
   */
  async getCurrentAccountEIP1559Compatibility() {
    return true;
  }

  //=============================================================================
  // END (VAULT / KEYRING RELATED METHODS)
  //=============================================================================

  /**
   * Allows a user to attempt to cancel a previously submitted transaction
   * by creating a new transaction.
   *
   * @param {number} originalTxId - the id of the txMeta that you want to
   *  attempt to cancel
   * @param {import(
   *  './controllers/transactions'
   * ).CustomGasSettings} [customGasSettings] - overrides to use for gas params
   *  instead of allowing this method to generate them
   * @param options
   * @returns {object} MetaMask state
   */
  async createCancelTransaction(originalTxId, customGasSettings, options) {
    await this.txController.stopTransaction(
      originalTxId,
      customGasSettings,
      options,
    );
    const state = this.getState();
    return state;
  }

  /**
   * Allows a user to attempt to speed up a previously submitted transaction
   * by creating a new transaction.
   *
   * @param {number} originalTxId - the id of the txMeta that you want to
   *  attempt to speed up
   * @param {import(
   *  './controllers/transactions'
   * ).CustomGasSettings} [customGasSettings] - overrides to use for gas params
   *  instead of allowing this method to generate them
   * @param options
   * @returns {object} MetaMask state
   */
  async createSpeedUpTransaction(originalTxId, customGasSettings, options) {
    await this.txController.speedUpTransaction(
      originalTxId,
      customGasSettings,
      options,
    );
    const state = this.getState();
    return state;
  }

  async estimateGas(estimateGasParams) {
    return new Promise((resolve, reject) => {
      return new EthJSQuery(this.provider).estimateGas(
        estimateGasParams,
        (err, res) => {
          if (err) {
            return reject(err);
          }

          return resolve(res.toString(16));
        },
      );
    });
  }

  handleWatchAssetRequest = ({ asset, type, origin, networkClientId }) => {
    switch (type) {
      case ERC20:
        return this.tokensController.watchAsset({
          asset,
          type,
          networkClientId,
        });
      case ERC721:
      case ERC1155:
        return this.nftController.watchNft(asset, type, origin);
      default:
        throw new Error(`Asset type ${type} not supported`);
    }
  };

  async updateSecurityAlertResponseByTxId(req, securityAlertResponse) {
    let foundConfirmation = false;

    while (!foundConfirmation) {
      if (SIGNING_METHODS.includes(req.method)) {
        foundConfirmation = Object.values(
          this.signatureController.messages,
        ).find(
          (message) =>
            message.securityAlertResponse?.securityAlertId ===
            req.securityAlertResponse.securityAlertId,
        );
      } else {
        foundConfirmation = this.txController.state.transactions.find(
          (meta) =>
            meta.securityAlertResponse?.securityAlertId ===
            req.securityAlertResponse.securityAlertId,
        );
      }
      if (!foundConfirmation) {
        await new Promise((resolve) => setTimeout(resolve, 100));
      }
    }

    if (SIGNING_METHODS.includes(req.method)) {
      this.appStateController.addSignatureSecurityAlertResponse(
        securityAlertResponse,
      );
    } else {
      this.txController.updateSecurityAlertResponse(
        foundConfirmation.id,
        securityAlertResponse,
      );
    }
  }

  //=============================================================================
  // PASSWORD MANAGEMENT
  //=============================================================================

  /**
   * Allows a user to begin the seed phrase recovery process.
   */
  markPasswordForgotten() {
    this.preferencesController.setPasswordForgotten(true);
    this.sendUpdate();
  }

  /**
   * Allows a user to end the seed phrase recovery process.
   */
  unMarkPasswordForgotten() {
    this.preferencesController.setPasswordForgotten(false);
    this.sendUpdate();
  }

  //=============================================================================
  // REQUEST QUEUE
  //=============================================================================

  setUseRequestQueue(value) {
    this.preferencesController.setUseRequestQueue(value);
  }

  //=============================================================================
  // SETUP
  //=============================================================================

  /**
   * A runtime.MessageSender object, as provided by the browser:
   *
   * @see https://developer.mozilla.org/en-US/docs/Mozilla/Add-ons/WebExtensions/API/runtime/MessageSender
   * @typedef {object} MessageSender
   * @property {string} - The URL of the page or frame hosting the script that sent the message.
   */

  /**
   * A Snap sender object.
   *
   * @typedef {object} SnapSender
   * @property {string} snapId - The ID of the snap.
   */

  /**
   * Used to create a multiplexed stream for connecting to an untrusted context
   * like a Dapp or other extension.
   *
   * @param options - Options bag.
   * @param {ReadableStream} options.connectionStream - The Duplex stream to connect to.
   * @param {MessageSender | SnapSender} options.sender - The sender of the messages on this stream.
   * @param {string} [options.subjectType] - The type of the sender, i.e. subject.
   */
  setupUntrustedCommunication({ connectionStream, sender, subjectType }) {
    const { usePhishDetect } = this.preferencesController.store.getState();

    let _subjectType;
    if (subjectType) {
      _subjectType = subjectType;
    } else if (sender.id && sender.id !== this.extension.runtime.id) {
      _subjectType = SubjectType.Extension;
    } else {
      _subjectType = SubjectType.Website;
    }

    if (sender.url) {
      const { hostname } = new URL(sender.url);
      this.phishingController.maybeUpdateState();
      // Check if new connection is blocked if phishing detection is on
      const phishingTestResponse = this.phishingController.test(hostname);
      if (usePhishDetect && phishingTestResponse?.result) {
        this.sendPhishingWarning(connectionStream, hostname);
        this.metaMetricsController.trackEvent({
          event: MetaMetricsEventName.PhishingPageDisplayed,
          category: MetaMetricsEventCategory.Phishing,
          properties: {
            url: hostname,
          },
        });
        return;
      }
    }

    // setup multiplexing
    const mux = setupMultiplex(connectionStream);

    // messages between inpage and background
    this.setupProviderConnection(
      mux.createStream('metamask-provider'),
      sender,
      _subjectType,
    );

    // TODO:LegacyProvider: Delete
    if (sender.url) {
      // legacy streams
      this.setupPublicConfig(mux.createStream('publicConfig'));
    }
  }

  /**
   * Used to create a multiplexed stream for connecting to a trusted context,
   * like our own user interfaces, which have the provider APIs, but also
   * receive the exported API from this controller, which includes trusted
   * functions, like the ability to approve transactions or sign messages.
   *
   * @param {*} connectionStream - The duplex stream to connect to.
   * @param {MessageSender} sender - The sender of the messages on this stream
   */
  setupTrustedCommunication(connectionStream, sender) {
    // setup multiplexing
    const mux = setupMultiplex(connectionStream);
    // connect features
    this.setupControllerConnection(mux.createStream('controller'));
    this.setupProviderConnection(
      mux.createStream('provider'),
      sender,
      SubjectType.Internal,
    );
  }

  /**
   * Used to create a multiplexed stream for connecting to the phishing warning page.
   *
   * @param options - Options bag.
   * @param {ReadableStream} options.connectionStream - The Duplex stream to connect to.
   */
  setupPhishingCommunication({ connectionStream }) {
    const { usePhishDetect } = this.preferencesController.store.getState();

    if (!usePhishDetect) {
      return;
    }

    // setup multiplexing
    const mux = setupMultiplex(connectionStream);
    const phishingStream = mux.createStream(PHISHING_SAFELIST);

    // set up postStream transport
    phishingStream.on(
      'data',
      createMetaRPCHandler(
        {
          safelistPhishingDomain: this.safelistPhishingDomain.bind(this),
          backToSafetyPhishingWarning:
            this.backToSafetyPhishingWarning.bind(this),
        },
        phishingStream,
      ),
    );
  }

  /**
   * Called when we detect a suspicious domain. Requests the browser redirects
   * to our anti-phishing page.
   *
   * @private
   * @param {*} connectionStream - The duplex stream to the per-page script,
   * for sending the reload attempt to.
   * @param {string} hostname - The hostname that triggered the suspicion.
   */
  sendPhishingWarning(connectionStream, hostname) {
    const mux = setupMultiplex(connectionStream);
    const phishingStream = mux.createStream('phishing');
    phishingStream.write({ hostname });
  }

  /**
   * A method for providing our API over a stream using JSON-RPC.
   *
   * @param {*} outStream - The stream to provide our API over.
   */
  setupControllerConnection(outStream) {
    const api = this.getApi();

    // report new active controller connection
    this.activeControllerConnections += 1;
    this.emit('controllerConnectionChanged', this.activeControllerConnections);

    // set up postStream transport
    outStream.on(
      'data',
      createMetaRPCHandler(
        api,
        outStream,
        this.store,
        this.localStoreApiWrapper,
      ),
    );
    const handleUpdate = (update) => {
      if (outStream._writableState.ended) {
        return;
      }
      // send notification to client-side
      outStream.write({
        jsonrpc: '2.0',
        method: 'sendUpdate',
        params: [update],
      });
    };
    this.on('update', handleUpdate);
    const startUISync = () => {
      if (outStream._writableState.ended) {
        return;
      }
      // send notification to client-side
      outStream.write({
        jsonrpc: '2.0',
        method: 'startUISync',
      });
    };

    if (this.startUISync) {
      startUISync();
    } else {
      this.once('startUISync', startUISync);
    }

    outStream.on('end', () => {
      this.activeControllerConnections -= 1;
      this.emit(
        'controllerConnectionChanged',
        this.activeControllerConnections,
      );
      this.removeListener('update', handleUpdate);
    });
  }

  /**
   * A method for serving our ethereum provider over a given stream.
   *
   * @param {*} outStream - The stream to provide over.
   * @param {MessageSender | SnapSender} sender - The sender of the messages on this stream
   * @param {SubjectType} subjectType - The type of the sender, i.e. subject.
   */
  setupProviderConnection(outStream, sender, subjectType) {
    let origin;
    if (subjectType === SubjectType.Internal) {
      origin = ORIGIN_METAMASK;
    }
    ///: BEGIN:ONLY_INCLUDE_IF(snaps)
    else if (subjectType === SubjectType.Snap) {
      origin = sender.snapId;
    }
    ///: END:ONLY_INCLUDE_IF
    else {
      origin = new URL(sender.url).origin;
    }

    if (sender.id && sender.id !== this.extension.runtime.id) {
      this.subjectMetadataController.addSubjectMetadata({
        origin,
        extensionId: sender.id,
        subjectType: SubjectType.Extension,
      });
    }

    let tabId;
    if (sender.tab && sender.tab.id) {
      tabId = sender.tab.id;
    }

    const engine = this.setupProviderEngine({
      origin,
      sender,
      subjectType,
      tabId,
    });

    // setup connection
    const providerStream = createEngineStream({ engine });

    const connectionId = this.addConnection(origin, { engine });

    pump(outStream, providerStream, outStream, (err) => {
      // handle any middleware cleanup
      engine._middleware.forEach((mid) => {
        if (mid.destroy && typeof mid.destroy === 'function') {
          mid.destroy();
        }
      });
      connectionId && this.removeConnection(origin, connectionId);
      if (err) {
        log.error(err);
      }
    });
  }

  ///: BEGIN:ONLY_INCLUDE_IF(snaps)
  /**
   * For snaps running in workers.
   *
   * @param snapId
   * @param connectionStream
   */
  setupSnapProvider(snapId, connectionStream) {
    this.setupUntrustedCommunication({
      connectionStream,
      sender: { snapId },
      subjectType: SubjectType.Snap,
    });
  }
  ///: END:ONLY_INCLUDE_IF

  /**
   * A method for creating a provider that is safely restricted for the requesting subject.
   *
   * @param {object} options - Provider engine options
   * @param {string} options.origin - The origin of the sender
   * @param {MessageSender | SnapSender} options.sender - The sender object.
   * @param {string} options.subjectType - The type of the sender subject.
   * @param {tabId} [options.tabId] - The tab ID of the sender - if the sender is within a tab
   */
  setupProviderEngine({ origin, subjectType, sender, tabId }) {
    // setup json rpc engine stack
    const engine = new JsonRpcEngine();

    // append origin to each request
    engine.push(createOriginMiddleware({ origin }));

    // append selectedNetworkClientId to each request
    engine.push(createSelectedNetworkMiddleware(this.controllerMessenger));

    let proxyClient;
    if (
      this.preferencesController.getUseRequestQueue() &&
      this.selectedNetworkController.state.domains[origin]
    ) {
      proxyClient =
        this.selectedNetworkController.getProviderAndBlockTracker(origin);
    } else {
      // if useRequestQueue is false we want to use the globally selected network provider/blockTracker
      // since this means the per domain network feature is disabled

      // if the origin is not in the selectedNetworkController's `domains` state,
      // this means that origin does not have permissions (is not connected to the wallet)
      // and will therefore not have its own selected network even if useRequestQueue is true
      // and so in this case too we want to use the globally selected network provider/blockTracker
      proxyClient = this.networkController.getProviderAndBlockTracker();
    }

    const requestQueueMiddleware = createQueuedRequestMiddleware({
      enqueueRequest: this.queuedRequestController.enqueueRequest.bind(
        this.queuedRequestController,
      ),
      useRequestQueue: this.preferencesController.getUseRequestQueue.bind(
        this.preferencesController,
      ),
    });
    // add some middleware that will switch chain on each request (as needed)
    engine.push(requestQueueMiddleware);

    // create filter polyfill middleware
    const filterMiddleware = createFilterMiddleware(proxyClient);

    // create subscription polyfill middleware
    const subscriptionManager = createSubscriptionManager(proxyClient);
    subscriptionManager.events.on('notification', (message) =>
      engine.emit('notification', message),
    );

    if (isManifestV3) {
      engine.push(createDupeReqFilterMiddleware());
    }

    // append tabId to each request if it exists
    if (tabId) {
      engine.push(createTabIdMiddleware({ tabId }));
    }

    // logging
    engine.push(createLoggerMiddleware({ origin }));
    engine.push(this.permissionLogController.createMiddleware());

    ///: BEGIN:ONLY_INCLUDE_IF(blockaid)
    engine.push(
      createPPOMMiddleware(
        this.ppomController,
        this.preferencesController,
        this.networkController,
        this.appStateController,
        this.updateSecurityAlertResponseByTxId.bind(this),
      ),
    );
    ///: END:ONLY_INCLUDE_IF

    engine.push(
      createRPCMethodTrackingMiddleware({
        trackEvent: this.metaMetricsController.trackEvent.bind(
          this.metaMetricsController,
        ),
        getMetricsState: this.metaMetricsController.store.getState.bind(
          this.metaMetricsController.store,
        ),
        getAccountType: this.getAccountType.bind(this),
        getDeviceModel: this.getDeviceModel.bind(this),
        snapAndHardwareMessenger: this.controllerMessenger.getRestricted({
          name: 'SnapAndHardwareMessenger',
          allowedActions: [
            'KeyringController:getKeyringForAccount',
            'SnapController:get',
            'AccountsController:getSelectedAccount',
          ],
        }),
        ///: BEGIN:ONLY_INCLUDE_IF(blockaid)
        appStateController: this.appStateController,
        ///: END:ONLY_INCLUDE_IF
      }),
    );

    // onboarding
    if (subjectType === SubjectType.Website) {
      engine.push(
        createOnboardingMiddleware({
          location: sender.url,
          registerOnboarding: this.onboardingController.registerOnboarding,
        }),
      );
    }

    // Unrestricted/permissionless RPC method implementations
    engine.push(
      createMethodMiddleware({
        origin,

        subjectType,

        // Miscellaneous
        addSubjectMetadata:
          this.subjectMetadataController.addSubjectMetadata.bind(
            this.subjectMetadataController,
          ),
        metamaskState: this.getState(),
        getProviderState: this.getProviderState.bind(this),
        getUnlockPromise: this.appStateController.getUnlockPromise.bind(
          this.appStateController,
        ),
        handleWatchAssetRequest: this.handleWatchAssetRequest.bind(this),
        requestUserApproval:
          this.approvalController.addAndShowApprovalRequest.bind(
            this.approvalController,
          ),
        startApprovalFlow: this.approvalController.startFlow.bind(
          this.approvalController,
        ),
        endApprovalFlow: this.approvalController.endFlow.bind(
          this.approvalController,
        ),
        setApprovalFlowLoadingText:
          this.approvalController.setFlowLoadingText.bind(
            this.approvalController,
          ),
        showApprovalSuccess: this.approvalController.success.bind(
          this.approvalController,
        ),
        showApprovalError: this.approvalController.error.bind(
          this.approvalController,
        ),
        sendMetrics: this.metaMetricsController.trackEvent.bind(
          this.metaMetricsController,
        ),
        // Permission-related
        getAccounts: this.getPermittedAccounts.bind(this, origin),
        getPermissionsForOrigin: this.permissionController.getPermissions.bind(
          this.permissionController,
          origin,
        ),
        hasPermission: this.permissionController.hasPermission.bind(
          this.permissionController,
          origin,
        ),
        hasPermissions: this.permissionController.hasPermissions.bind(
          this.permissionController,
          origin,
        ),
        requestAccountsPermission:
          this.permissionController.requestPermissions.bind(
            this.permissionController,
            { origin },
            { eth_accounts: {} },
          ),
        requestPermissionsForOrigin:
          this.permissionController.requestPermissions.bind(
            this.permissionController,
            { origin },
          ),
        revokePermissionsForOrigin: (permissionKeys) => {
          try {
            this.permissionController.revokePermissions({
              [origin]: permissionKeys,
            });
          } catch (e) {
            // we dont want to handle errors here because
            // the revokePermissions api method should just
            // return `null` if the permissions were not
            // successfully revoked or if the permissions
            // for the origin do not exist
            console.log(e);
          }
        },
        getCurrentChainId: () =>
          this.networkController.state.providerConfig.chainId,
        getCurrentRpcUrl: () =>
          this.networkController.state.providerConfig.rpcUrl,
        // network configuration-related
        getNetworkConfigurations: () =>
          this.networkController.state.networkConfigurations,
        upsertNetworkConfiguration:
          this.networkController.upsertNetworkConfiguration.bind(
            this.networkController,
          ),
        setActiveNetwork: (networkClientId) => {
          this.networkController.setActiveNetwork(networkClientId);
        },
        findNetworkClientIdByChainId:
          this.networkController.findNetworkClientIdByChainId.bind(
            this.networkController,
          ),
        findNetworkConfigurationBy: this.findNetworkConfigurationBy.bind(this),
        getNetworkClientIdForDomain:
          this.selectedNetworkController.getNetworkClientIdForDomain.bind(
            this.selectedNetworkController,
          ),
        setNetworkClientIdForDomain:
          this.selectedNetworkController.setNetworkClientIdForDomain.bind(
            this.selectedNetworkController,
          ),

        getUseRequestQueue: this.preferencesController.getUseRequestQueue.bind(
          this.preferencesController,
        ),
        getProviderConfig: () => this.networkController.state.providerConfig,
        setProviderType: (type) => {
          return this.networkController.setProviderType(type);
        },

        // Web3 shim-related
        getWeb3ShimUsageState: this.alertController.getWeb3ShimUsageState.bind(
          this.alertController,
        ),
        setWeb3ShimUsageRecorded:
          this.alertController.setWeb3ShimUsageRecorded.bind(
            this.alertController,
          ),

        ///: BEGIN:ONLY_INCLUDE_IF(build-mmi)
        handleMmiAuthenticate:
          this.institutionalFeaturesController.handleMmiAuthenticate.bind(
            this.institutionalFeaturesController,
          ),
        handleMmiCheckIfTokenIsPresent:
          this.mmiController.handleMmiCheckIfTokenIsPresent.bind(
            this.mmiController,
          ),
        handleMmiDashboardData: this.mmiController.handleMmiDashboardData.bind(
          this.mmiController,
        ),
        handleMmiSetAccountAndNetwork:
          this.mmiController.setAccountAndNetwork.bind(this.mmiController),
        handleMmiOpenAddHardwareWallet:
          this.mmiController.handleMmiOpenAddHardwareWallet.bind(
            this.mmiController,
          ),
        ///: END:ONLY_INCLUDE_IF
      }),
    );

    ///: BEGIN:ONLY_INCLUDE_IF(snaps)
    engine.push(
      createSnapsMethodMiddleware(subjectType === SubjectType.Snap, {
        getUnlockPromise: this.appStateController.getUnlockPromise.bind(
          this.appStateController,
        ),
        getSnaps: this.controllerMessenger.call.bind(
          this.controllerMessenger,
          'SnapController:getPermitted',
          origin,
        ),
        requestPermissions: async (requestedPermissions) =>
          await this.permissionController.requestPermissions(
            { origin },
            requestedPermissions,
          ),
        getPermissions: this.permissionController.getPermissions.bind(
          this.permissionController,
          origin,
        ),
        getSnapFile: this.controllerMessenger.call.bind(
          this.controllerMessenger,
          'SnapController:getFile',
          origin,
        ),
        installSnaps: this.controllerMessenger.call.bind(
          this.controllerMessenger,
          'SnapController:install',
          origin,
        ),
        getIsLocked: () => {
          return !this.appStateController.isUnlocked();
        },
        ///: END:ONLY_INCLUDE_IF
        ///: BEGIN:ONLY_INCLUDE_IF(keyring-snaps)
        hasPermission: this.permissionController.hasPermission.bind(
          this.permissionController,
          origin,
        ),
        getSnap: this.controllerMessenger.call.bind(
          this.controllerMessenger,
          'SnapController:get',
        ),
        getAllSnaps: this.controllerMessenger.call.bind(
          this.controllerMessenger,
          'SnapController:getAll',
        ),
        handleSnapRpcRequest: (args) =>
          this.handleSnapRequest({ ...args, origin }),
        getAllowedKeyringMethods: keyringSnapPermissionsBuilder(
          this.subjectMetadataController,
          origin,
        ),
        createInterface: this.controllerMessenger.call.bind(
          this.controllerMessenger,
          'SnapInterfaceController:createInterface',
          origin,
        ),
        getInterfaceState: (...args) =>
          this.controllerMessenger.call(
            'SnapInterfaceController:getInterface',
            origin,
            ...args,
          ).state,
        updateInterface: this.controllerMessenger.call.bind(
          this.controllerMessenger,
          'SnapInterfaceController:updateInterface',
          origin,
        ),
        ///: END:ONLY_INCLUDE_IF
        ///: BEGIN:ONLY_INCLUDE_IF(snaps)
      }),
    );
    ///: END:ONLY_INCLUDE_IF

    // filter and subscription polyfills
    engine.push(filterMiddleware);
    engine.push(subscriptionManager.middleware);
    if (subjectType !== SubjectType.Internal) {
      // permissions
      engine.push(
        this.permissionController.createPermissionMiddleware({
          origin,
        }),
      );
    }

    engine.push(this.metamaskMiddleware);

    engine.push(providerAsMiddleware(proxyClient.provider));

    return engine;
  }

  /**
   * TODO:LegacyProvider: Delete
   * A method for providing our public config info over a stream.
   * This includes info we like to be synchronous if possible, like
   * the current selected account, and network ID.
   *
   * Since synchronous methods have been deprecated in web3,
   * this is a good candidate for deprecation.
   *
   * @param {*} outStream - The stream to provide public config over.
   */
  setupPublicConfig(outStream) {
    const configStream = storeAsStream(this.publicConfigStore);

    pump(configStream, outStream, (err) => {
      configStream.destroy();
      if (err) {
        log.error(err);
      }
    });
  }

  /**
   * Adds a reference to a connection by origin. Ignores the 'metamask' origin.
   * Caller must ensure that the returned id is stored such that the reference
   * can be deleted later.
   *
   * @param {string} origin - The connection's origin string.
   * @param {object} options - Data associated with the connection
   * @param {object} options.engine - The connection's JSON Rpc Engine
   * @returns {string} The connection's id (so that it can be deleted later)
   */
  addConnection(origin, { engine }) {
    if (origin === ORIGIN_METAMASK) {
      return null;
    }

    if (!this.connections[origin]) {
      this.connections[origin] = {};
    }

    const id = nanoid();
    this.connections[origin][id] = {
      engine,
    };

    return id;
  }

  /**
   * Deletes a reference to a connection, by origin and id.
   * Ignores unknown origins.
   *
   * @param {string} origin - The connection's origin string.
   * @param {string} id - The connection's id, as returned from addConnection.
   */
  removeConnection(origin, id) {
    const connections = this.connections[origin];
    if (!connections) {
      return;
    }

    delete connections[id];

    if (Object.keys(connections).length === 0) {
      delete this.connections[origin];
    }
  }

  /**
   * Closes all connections for the given origin, and removes the references
   * to them.
   * Ignores unknown origins.
   *
   * @param {string} origin - The origin string.
   */
  removeAllConnections(origin) {
    const connections = this.connections[origin];
    if (!connections) {
      return;
    }

    Object.keys(connections).forEach((id) => {
      this.removeConnection(origin, id);
    });
  }

  /**
   * Causes the RPC engines associated with the connections to the given origin
   * to emit a notification event with the given payload.
   *
   * The caller is responsible for ensuring that only permitted notifications
   * are sent.
   *
   * Ignores unknown origins.
   *
   * @param {string} origin - The connection's origin string.
   * @param {unknown} payload - The event payload.
   */
  notifyConnections(origin, payload) {
    const connections = this.connections[origin];

    if (connections) {
      Object.values(connections).forEach((conn) => {
        if (conn.engine) {
          conn.engine.emit('notification', payload);
        }
      });
    }
  }

  /**
   * Causes the RPC engines associated with all connections to emit a
   * notification event with the given payload.
   *
   * If the "payload" parameter is a function, the payload for each connection
   * will be the return value of that function called with the connection's
   * origin.
   *
   * The caller is responsible for ensuring that only permitted notifications
   * are sent.
   *
   * @param {unknown} payload - The event payload, or payload getter function.
   */
  notifyAllConnections(payload) {
    const getPayload =
      typeof payload === 'function'
        ? (origin) => payload(origin)
        : () => payload;

    Object.keys(this.connections).forEach((origin) => {
      Object.values(this.connections[origin]).forEach(async (conn) => {
        if (conn.engine) {
          conn.engine.emit('notification', await getPayload(origin));
        }
      });
    });
  }

  // handlers

  /**
   * Handle a KeyringController update
   *
   * @param {object} state - the KC state
   * @returns {Promise<void>}
   * @private
   */
  async _onKeyringControllerUpdate(state) {
    const { keyrings } = state;
    const addresses = keyrings.reduce(
      (acc, { accounts }) => acc.concat(accounts),
      [],
    );

    if (!addresses.length) {
      return;
    }

    // Ensure preferences + identities controller know about all addresses
    this.preferencesController.syncAddresses(addresses);
    this.accountTracker.syncWithAddresses(addresses);
  }

  /**
   * Handle global application unlock.
   * Notifies all connections that the extension is unlocked, and which
   * account(s) are currently accessible, if any.
   */
  _onUnlock() {
    this.notifyAllConnections(async (origin) => {
      return {
        method: NOTIFICATION_NAMES.unlockStateChanged,
        params: {
          isUnlocked: true,
          accounts: await this.getPermittedAccounts(origin),
        },
      };
    });

    this.unMarkPasswordForgotten();

    // In the current implementation, this handler is triggered by a
    // KeyringController event. Other controllers subscribe to the 'unlock'
    // event of the MetaMaskController itself.
    this.emit('unlock');
  }

  /**
   * Handle global application lock.
   * Notifies all connections that the extension is locked.
   */
  _onLock() {
    this.notifyAllConnections({
      method: NOTIFICATION_NAMES.unlockStateChanged,
      params: {
        isUnlocked: false,
      },
    });

    // In the current implementation, this handler is triggered by a
    // KeyringController event. Other controllers subscribe to the 'lock'
    // event of the MetaMaskController itself.
    this.emit('lock');
  }

  /**
   * Handle memory state updates.
   * - Ensure isClientOpenAndUnlocked is updated
   * - Notifies all connections with the new provider network state
   *   - The external providers handle diffing the state
   *
   * @param newState
   */
  _onStateUpdate(newState) {
    this.isClientOpenAndUnlocked = newState.isUnlocked && this._isClientOpen;
    this._notifyChainChange();
  }

  // misc

  /**
   * A method for emitting the full MetaMask state to all registered listeners.
   *
   * @private
   */
  privateSendUpdate() {
    this.emit('update', this.getState());
  }

  /**
   * @returns {boolean} Whether the extension is unlocked.
   */
  isUnlocked() {
    return this.keyringController.state.isUnlocked;
  }

  //=============================================================================
  // MISCELLANEOUS
  //=============================================================================

  getExternalPendingTransactions(address) {
    return this.smartTransactionsController.getTransactions({
      addressFrom: address,
      status: 'pending',
    });
  }

  /**
   * Returns the nonce that will be associated with a transaction once approved
   *
   * @param {string} address - The hex string address for the transaction
   * @param networkClientId - The optional networkClientId to get the nonce lock with
   * @returns {Promise<number>}
   */
  async getPendingNonce(address, networkClientId) {
    const { nonceDetails, releaseLock } = await this.txController.getNonceLock(
      address,
      process.env.TRANSACTION_MULTICHAIN ? networkClientId : undefined,
    );

    const pendingNonce = nonceDetails.params.highestSuggested;

    releaseLock();
    return pendingNonce;
  }

  /**
   * Returns the next nonce according to the nonce-tracker
   *
   * @param {string} address - The hex string address for the transaction
   * @param networkClientId - The optional networkClientId to get the nonce lock with
   * @returns {Promise<number>}
   */
  async getNextNonce(address, networkClientId) {
    const nonceLock = await this.txController.getNonceLock(
      address,
      process.env.TRANSACTION_MULTICHAIN ? networkClientId : undefined,
    );
    nonceLock.releaseLock();
    return nonceLock.nextNonce;
  }

  /**
   * Throw an artificial error in a timeout handler for testing purposes.
   *
   * @param message - The error message.
   * @deprecated This is only mean to facilitiate E2E testing. We should not
   * use this for handling errors.
   */
  throwTestError(message) {
    setTimeout(() => {
      const error = new Error(message);
      error.name = 'TestError';
      throw error;
    });
  }

  /**
   * A method for setting TransactionController event listeners
   */
  _addTransactionControllerListeners() {
    const transactionMetricsRequest = this.getTransactionMetricsRequest();

    this.controllerMessenger.subscribe(
      'TransactionController:postTransactionBalanceUpdated',
      handlePostTransactionBalanceUpdate.bind(null, transactionMetricsRequest),
    );

    this.controllerMessenger.subscribe(
      'TransactionController:unapprovedTransactionAdded',
      (transactionMeta) =>
        handleTransactionAdded(transactionMetricsRequest, { transactionMeta }),
    );

    this.controllerMessenger.subscribe(
      'TransactionController:transactionApproved',
      handleTransactionApproved.bind(null, transactionMetricsRequest),
    );

    this.controllerMessenger.subscribe(
      'TransactionController:transactionDropped',
      handleTransactionDropped.bind(null, transactionMetricsRequest),
    );

    this.controllerMessenger.subscribe(
      'TransactionController:transactionConfirmed',
      handleTransactionConfirmed.bind(null, transactionMetricsRequest),
    );

    this.controllerMessenger.subscribe(
      'TransactionController:transactionFailed',
      handleTransactionFailed.bind(null, transactionMetricsRequest),
    );

    this.controllerMessenger.subscribe(
      'TransactionController:transactionNewSwap',
      ({ transactionMeta }) =>
        this.swapsController.setTradeTxId(transactionMeta.id),
    );

    this.controllerMessenger.subscribe(
      'TransactionController:transactionNewSwapApproval',
      ({ transactionMeta }) =>
        this.swapsController.setApproveTxId(transactionMeta.id),
    );

    this.controllerMessenger.subscribe(
      'TransactionController:transactionRejected',
      handleTransactionRejected.bind(null, transactionMetricsRequest),
    );

    this.controllerMessenger.subscribe(
      'TransactionController:transactionSubmitted',
      handleTransactionSubmitted.bind(null, transactionMetricsRequest),
    );

    this.controllerMessenger.subscribe(
      'TransactionController:transactionStatusUpdated',
      ({ transactionMeta }) => {
        this._onFinishedTransaction(transactionMeta);
      },
    );
  }

  getTransactionMetricsRequest() {
    const controllerActions = {
      // Metametrics Actions
      createEventFragment: this.metaMetricsController.createEventFragment.bind(
        this.metaMetricsController,
      ),
      finalizeEventFragment:
        this.metaMetricsController.finalizeEventFragment.bind(
          this.metaMetricsController,
        ),
      getEventFragmentById:
        this.metaMetricsController.getEventFragmentById.bind(
          this.metaMetricsController,
        ),
      getParticipateInMetrics: () =>
        this.metaMetricsController.state.participateInMetaMetrics,
      trackEvent: this.metaMetricsController.trackEvent.bind(
        this.metaMetricsController,
      ),
      updateEventFragment: this.metaMetricsController.updateEventFragment.bind(
        this.metaMetricsController,
      ),
      // Other dependencies
      getAccountType: this.getAccountType.bind(this),
      getDeviceModel: this.getDeviceModel.bind(this),
      getEIP1559GasFeeEstimates:
        this.gasFeeController.fetchGasFeeEstimates.bind(this.gasFeeController),
      getSelectedAddress: () =>
        this.preferencesController.store.getState().selectedAddress,
      getTokenStandardAndDetails: this.getTokenStandardAndDetails.bind(this),
      getTransaction: (id) =>
        this.txController.state.transactions.find((tx) => tx.id === id),
    };
    return {
      ...controllerActions,
      snapAndHardwareMessenger: this.controllerMessenger.getRestricted({
        name: 'SnapAndHardwareMessenger',
        allowedActions: [
          'KeyringController:getKeyringForAccount',
          'SnapController:get',
          'AccountsController:getSelectedAccount',
        ],
      }),
      provider: this.provider,
    };
  }

  //=============================================================================
  // CONFIG
  //=============================================================================

  /**
   * Returns the first network configuration object that matches at least one field of the
   * provided search criteria. Returns null if no match is found
   *
   * @param {object} rpcInfo - The RPC endpoint properties and values to check.
   * @returns {object} rpcInfo found in the network configurations list
   */
  findNetworkConfigurationBy(rpcInfo) {
    const { networkConfigurations } = this.networkController.state;
    const networkConfiguration = Object.values(networkConfigurations).find(
      (configuration) => {
        return Object.keys(rpcInfo).some((key) => {
          return configuration[key] === rpcInfo[key];
        });
      },
    );

    return networkConfiguration || null;
  }

  /**
   * Sets the Ledger Live preference to use for Ledger hardware wallet support
   *
   * @deprecated This method is deprecated and will be removed in the future.
   * Only webhid connections are supported in chrome and u2f in firefox.
   */
  async setLedgerTransportPreference() {
    const transportType = window.navigator.hid
      ? LedgerTransportTypes.webhid
      : LedgerTransportTypes.u2f;
    const keyring = await this.getKeyringForDevice(HardwareDeviceNames.ledger);
    if (keyring?.updateTransportMethod) {
      return keyring.updateTransportMethod(transportType).catch((e) => {
        throw e;
      });
    }

    return undefined;
  }

  /**
   * A method for initializing storage the first time.
   *
   * @param {object} initState - The default state to initialize with.
   * @private
   */
  recordFirstTimeInfo(initState) {
    if (!('firstTimeInfo' in initState)) {
      const version = this.platform.getVersion();
      initState.firstTimeInfo = {
        version,
        date: Date.now(),
      };
    }
  }

  // TODO: Replace isClientOpen methods with `controllerConnectionChanged` events.
  /* eslint-disable accessor-pairs */
  /**
   * A method for recording whether the MetaMask user interface is open or not.
   *
   * @param {boolean} open
   */
  set isClientOpen(open) {
    this._isClientOpen = open;
    if (open) {
      this.tokenDetectionController.enable();
    } else {
      this.tokenDetectionController.disable();
    }
  }
  /* eslint-enable accessor-pairs */

  /**
   * A method that is called by the background when all instances of metamask are closed.
   * Currently used to stop polling in the gasFeeController.
   */
  onClientClosed() {
    try {
      this.gasFeeController.stopPolling();
      this.appStateController.clearPollingTokens();
    } catch (error) {
      console.error(error);
    }
  }

  /**
   * A method that is called by the background when a particular environment type is closed (fullscreen, popup, notification).
   * Currently used to stop polling in the gasFeeController for only that environement type
   *
   * @param environmentType
   */
  onEnvironmentTypeClosed(environmentType) {
    const appStatePollingTokenType =
      POLLING_TOKEN_ENVIRONMENT_TYPES[environmentType];
    const pollingTokensToDisconnect =
      this.appStateController.store.getState()[appStatePollingTokenType];
    pollingTokensToDisconnect.forEach((pollingToken) => {
      this.gasFeeController.disconnectPoller(pollingToken);
      this.appStateController.removePollingToken(
        pollingToken,
        appStatePollingTokenType,
      );
    });
  }

  /**
   * Adds a domain to the PhishingController safelist
   *
   * @param {string} hostname - the domain to safelist
   */
  safelistPhishingDomain(hostname) {
    return this.phishingController.bypass(hostname);
  }

  async backToSafetyPhishingWarning() {
    const extensionURL = this.platform.getExtensionURL();
    await this.platform.switchToAnotherURL(undefined, extensionURL);
  }

  /**
   * Locks MetaMask
   */
  setLocked() {
    return this.keyringController.setLocked();
  }

  removePermissionsFor = (subjects) => {
    try {
      this.permissionController.revokePermissions(subjects);
    } catch (exp) {
      if (!(exp instanceof PermissionsRequestNotFoundError)) {
        throw exp;
      }
    }
  };

  ///: BEGIN:ONLY_INCLUDE_IF(snaps)
  updateCaveat = (origin, target, caveatType, caveatValue) => {
    try {
      this.controllerMessenger.call(
        'PermissionController:updateCaveat',
        origin,
        target,
        caveatType,
        caveatValue,
      );
    } catch (exp) {
      if (!(exp instanceof PermissionsRequestNotFoundError)) {
        throw exp;
      }
    }
  };
  ///: END:ONLY_INCLUDE_IF

  updateNetworksList = (sortedNetworkList) => {
    try {
      this.networkOrderController.updateNetworksList(sortedNetworkList);
    } catch (err) {
      log.error(err.message);
      throw err;
    }
  };

  updateAccountsList = (pinnedAccountList) => {
    try {
      this.accountOrderController.updateAccountsList(pinnedAccountList);
    } catch (err) {
      log.error(err.message);
      throw err;
    }
  };

  updateHiddenAccountsList = (hiddenAccountList) => {
    try {
      this.accountOrderController.updateHiddenAccountsList(hiddenAccountList);
    } catch (err) {
      log.error(err.message);
      throw err;
    }
  };

  rejectPermissionsRequest = (requestId) => {
    try {
      this.permissionController.rejectPermissionsRequest(requestId);
    } catch (exp) {
      if (!(exp instanceof PermissionsRequestNotFoundError)) {
        throw exp;
      }
    }
  };

  acceptPermissionsRequest = (request) => {
    try {
      this.permissionController.acceptPermissionsRequest(request);
    } catch (exp) {
      if (!(exp instanceof PermissionsRequestNotFoundError)) {
        throw exp;
      }
    }
  };

  resolvePendingApproval = async (id, value, options) => {
    try {
      await this.approvalController.accept(id, value, options);
    } catch (exp) {
      if (!(exp instanceof ApprovalRequestNotFoundError)) {
        throw exp;
      }
    }
  };

  rejectPendingApproval = (id, error) => {
    try {
      this.approvalController.reject(
        id,
        new EthereumRpcError(error.code, error.message, error.data),
      );
    } catch (exp) {
      if (!(exp instanceof ApprovalRequestNotFoundError)) {
        throw exp;
      }
    }
  };

  async _onAccountChange(newAddress) {
    const permittedAccountsMap = getPermittedAccountsByOrigin(
      this.permissionController.state,
    );

    for (const [origin, accounts] of permittedAccountsMap.entries()) {
      if (accounts.includes(newAddress)) {
        this._notifyAccountsChange(origin, accounts);
      }
    }

    await this.txController.updateIncomingTransactions();
  }

  async _notifyAccountsChange(origin, newAccounts) {
    if (this.isUnlocked()) {
      this.notifyConnections(origin, {
        method: NOTIFICATION_NAMES.accountsChanged,
        // This should be the same as the return value of `eth_accounts`,
        // namely an array of the current / most recently selected Ethereum
        // account.
        params:
          newAccounts.length < 2
            ? // If the length is 1 or 0, the accounts are sorted by definition.
              newAccounts
            : // If the length is 2 or greater, we have to execute
              // `eth_accounts` vi this method.
              await this.getPermittedAccounts(origin),
      });
    }

    this.permissionLogController.updateAccountsHistory(origin, newAccounts);
  }

  _notifyChainChange() {
    if (this.preferencesController.getUseRequestQueue()) {
      this.notifyAllConnections((origin) => ({
        method: NOTIFICATION_NAMES.chainChanged,
        params: this.getProviderNetworkState(origin),
      }));
    } else {
      this.notifyAllConnections({
        method: NOTIFICATION_NAMES.chainChanged,
        params: this.getProviderNetworkState(),
      });
    }
  }

  async _onFinishedTransaction(transactionMeta) {
    if (
      ![TransactionStatus.confirmed, TransactionStatus.failed].includes(
        transactionMeta.status,
      )
    ) {
      return;
    }

    await this._createTransactionNotifcation(transactionMeta);
    this._updateNFTOwnership(transactionMeta);
    this._trackTransactionFailure(transactionMeta);
  }

  async _createTransactionNotifcation(transactionMeta) {
    const { chainId } = transactionMeta;
    let rpcPrefs = {};

    if (chainId) {
      const { networkConfigurations } = this.networkController.state;

      const matchingNetworkConfig = Object.values(networkConfigurations).find(
        (networkConfiguration) => networkConfiguration.chainId === chainId,
      );

      rpcPrefs = matchingNetworkConfig?.rpcPrefs ?? {};
    }

    try {
      await this.platform.showTransactionNotification(
        transactionMeta,
        rpcPrefs,
      );
    } catch (error) {
      log.error('Failed to create transaction notification', error);
    }
  }

  _updateNFTOwnership(transactionMeta) {
    // if this is a transferFrom method generated from within the app it may be an NFT transfer transaction
    // in which case we will want to check and update ownership status of the transferred NFT.

    const { type, txParams, chainId } = transactionMeta;

    if (
      type !== TransactionType.tokenMethodTransferFrom ||
      txParams === undefined
    ) {
      return;
    }

    const { data, to: contractAddress, from: userAddress } = txParams;
    const transactionData = parseStandardTokenTransactionData(data);

    // Sometimes the tokenId value is parsed as "_value" param. Not seeing this often any more, but still occasionally:
    // i.e. call approve() on BAYC contract - https://etherscan.io/token/0xbc4ca0eda7647a8ab7c2061c2e118a18a936f13d#writeContract, and tokenId shows up as _value,
    // not sure why since it doesn't match the ERC721 ABI spec we use to parse these transactions - https://github.com/MetaMask/metamask-eth-abis/blob/d0474308a288f9252597b7c93a3a8deaad19e1b2/src/abis/abiERC721.ts#L62.
    const transactionDataTokenId =
      getTokenIdParam(transactionData) ?? getTokenValueParam(transactionData);

    const { allNfts } = this.nftController.state;

    // check if its a known NFT
    const knownNft = allNfts?.[userAddress]?.[chainId]?.find(
      ({ address, tokenId }) =>
        isEqualCaseInsensitive(address, contractAddress) &&
        tokenId === transactionDataTokenId,
    );

    // if it is we check and update ownership status.
    if (knownNft) {
      this.nftController.checkAndUpdateSingleNftOwnershipStatus(
        knownNft,
        false,
        // TODO add networkClientId once it is available in the transactionMeta
        // the chainId previously passed here didn't actually allow us to check for ownership on a non globally selected network
        // because the check would use the provider for the globally selected network, not the chainId passed here.
        { userAddress },
      );
    }
  }

  _trackTransactionFailure(transactionMeta) {
    const { txReceipt } = transactionMeta;
    const metamaskState = this.getState();

    if (!txReceipt || txReceipt.status !== '0x0') {
      return;
    }

    this.metaMetricsController.trackEvent(
      {
        event: 'Tx Status Update: On-Chain Failure',
        category: MetaMetricsEventCategory.Background,
        properties: {
          action: 'Transactions',
          errorMessage: transactionMeta.simulationFails?.reason,
          numberOfTokens: metamaskState.tokens.length,
          numberOfAccounts: Object.keys(metamaskState.accounts).length,
        },
      },
      {
        matomoEvent: true,
      },
    );
  }

  _onUserOperationAdded(userOperationMeta) {
    const transactionMeta = this.txController.state.transactions.find(
      (tx) => tx.id === userOperationMeta.id,
    );

    if (!transactionMeta) {
      return;
    }

    if (transactionMeta.type === TransactionType.swap) {
      this.controllerMessenger.publish(
        'TransactionController:transactionNewSwap',
        { transactionMeta },
      );
    } else if (transactionMeta.type === TransactionType.swapApproval) {
      this.controllerMessenger.publish(
        'TransactionController:transactionNewSwapApproval',
        { transactionMeta },
      );
    }
  }

  _onUserOperationTransactionUpdated(transactionMeta) {
    const updatedTransactionMeta = {
      ...transactionMeta,
      txParams: {
        ...transactionMeta.txParams,
        from: this.preferencesController.getSelectedAddress(),
      },
    };

    const transactionExists = this.txController.state.transactions.some(
      (tx) => tx.id === updatedTransactionMeta.id,
    );

    if (!transactionExists) {
      this.txController.update((state) => {
        state.transactions.push(updatedTransactionMeta);
      });
    }

    this.txController.updateTransaction(
      updatedTransactionMeta,
      'Generated from user operation',
    );

    this.controllerMessenger.publish(
      'TransactionController:transactionStatusUpdated',
      { updatedTransactionMeta },
    );
  }
}<|MERGE_RESOLUTION|>--- conflicted
+++ resolved
@@ -144,8 +144,6 @@
   TransactionType,
 } from '@metamask/transaction-controller';
 
-<<<<<<< HEAD
-=======
 ///: BEGIN:ONLY_INCLUDE_IF(keyring-snaps)
 import {
   getLocalizedSnapManifest,
@@ -153,7 +151,6 @@
 } from '@metamask/snaps-utils';
 ///: END:ONLY_INCLUDE_IF
 
->>>>>>> 5c849941
 ///: BEGIN:ONLY_INCLUDE_IF(build-mmi)
 import { toChecksumHexAddress } from '../../shared/modules/hexstring-utils';
 ///: END:ONLY_INCLUDE_IF
@@ -1016,8 +1013,6 @@
       await this.accountsController.updateAccounts();
     };
 
-<<<<<<< HEAD
-=======
     const getSnapName = (id) => {
       if (!id) {
         return null;
@@ -1043,7 +1038,6 @@
       return snap.manifest.proposedName;
     };
 
->>>>>>> 5c849941
     additionalKeyrings.push(
       snapKeyringBuilder(
         snapKeyringBuildMessenger,
