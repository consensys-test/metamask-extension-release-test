import EventEmitter from 'events';
import pump from 'pump';
import {
  AssetsContractController,
  CurrencyRateController,
  NftController,
  NftDetectionController,
  TokenDetectionController,
  TokenListController,
  TokenRatesController,
  TokensController,
  CodefiTokenPricesServiceV2,
} from '@metamask/assets-controllers';
import { ObservableStore } from '@metamask/obs-store';
import { storeAsStream } from '@metamask/obs-store/dist/asStream';
import { JsonRpcEngine } from 'json-rpc-engine';
import { createEngineStream } from 'json-rpc-middleware-stream';
import { providerAsMiddleware } from '@metamask/eth-json-rpc-middleware';
import {
  debounce,
  ///: BEGIN:ONLY_INCLUDE_IF(snaps)
  throttle,
  memoize,
  wrap,
  ///: END:ONLY_INCLUDE_IF
} from 'lodash';
import { keyringBuilderFactory } from '@metamask/eth-keyring-controller';
import { KeyringController } from '@metamask/keyring-controller';
import createFilterMiddleware from '@metamask/eth-json-rpc-filters';
import createSubscriptionManager from '@metamask/eth-json-rpc-filters/subscriptionManager';
import {
  errorCodes as rpcErrorCodes,
  EthereumRpcError,
  ethErrors,
} from 'eth-rpc-errors';

import { Mutex } from 'await-semaphore';
import log from 'loglevel';
import {
  TrezorConnectBridge,
  TrezorKeyring,
} from '@metamask/eth-trezor-keyring';
import {
  LedgerKeyring,
  LedgerIframeBridge,
} from '@metamask/eth-ledger-bridge-keyring';
import LatticeKeyring from 'eth-lattice-keyring';
import { MetaMaskKeyring as QRHardwareKeyring } from '@keystonehq/metamask-airgapped-keyring';
import EthQuery from '@metamask/eth-query';
import EthJSQuery from '@metamask/ethjs-query';
import nanoid from 'nanoid';
import { captureException } from '@sentry/browser';
import { AddressBookController } from '@metamask/address-book-controller';
import {
  ApprovalController,
  ApprovalRequestNotFoundError,
} from '@metamask/approval-controller';
import { ControllerMessenger } from '@metamask/base-controller';
import { EnsController } from '@metamask/ens-controller';
import { PhishingController } from '@metamask/phishing-controller';
import { AnnouncementController } from '@metamask/announcement-controller';
import { NetworkController } from '@metamask/network-controller';
import { GasFeeController } from '@metamask/gas-fee-controller';
import {
  PermissionController,
  PermissionsRequestNotFoundError,
  SubjectMetadataController,
  SubjectType,
} from '@metamask/permission-controller';
import SmartTransactionsController from '@metamask/smart-transactions-controller';
import {
  METAMASK_DOMAIN,
  SelectedNetworkController,
  createSelectedNetworkMiddleware,
} from '@metamask/selected-network-controller';
import { LoggingController, LogType } from '@metamask/logging-controller';
import { PermissionLogController } from '@metamask/permission-log-controller';

///: BEGIN:ONLY_INCLUDE_IF(snaps)
import { RateLimitController } from '@metamask/rate-limit-controller';
import { NotificationController } from '@metamask/notification-controller';
import {
  CronjobController,
  JsonSnapsRegistry,
  SnapController,
  IframeExecutionService,
  SnapInterfaceController,
  OffscreenExecutionService,
} from '@metamask/snaps-controllers';
import {
  createSnapsMethodMiddleware,
  buildSnapEndowmentSpecifications,
  buildSnapRestrictedMethodSpecifications,
} from '@metamask/snaps-rpc-methods';
///: END:ONLY_INCLUDE_IF

import { AccountsController } from '@metamask/accounts-controller';

///: BEGIN:ONLY_INCLUDE_IF(build-mmi)
import {
  CUSTODIAN_TYPES,
  MmiConfigurationController,
} from '@metamask-institutional/custody-keyring';
import { InstitutionalFeaturesController } from '@metamask-institutional/institutional-features';
import { CustodyController } from '@metamask-institutional/custody-controller';
import { TransactionUpdateController } from '@metamask-institutional/transaction-update';
///: END:ONLY_INCLUDE_IF
import { SignatureController } from '@metamask/signature-controller';
///: BEGIN:ONLY_INCLUDE_IF(blockaid)
import { PPOMController } from '@metamask/ppom-validator';
///: END:ONLY_INCLUDE_IF

///: BEGIN:ONLY_INCLUDE_IF(desktop)
// eslint-disable-next-line import/order
import { DesktopController } from '@metamask/desktop/dist/controllers/desktop';
///: END:ONLY_INCLUDE_IF

import {
  ApprovalType,
  ERC1155,
  ERC20,
  ERC721,
} from '@metamask/controller-utils';
import { wordlist } from '@metamask/scure-bip39/dist/wordlists/english';

import {
  NameController,
  ENSNameProvider,
  EtherscanNameProvider,
  TokenNameProvider,
  LensNameProvider,
} from '@metamask/name-controller';

import {
  QueuedRequestController,
  createQueuedRequestMiddleware,
} from '@metamask/queued-request-controller';

import { UserOperationController } from '@metamask/user-operation-controller';

import {
  TransactionController,
  TransactionStatus,
  TransactionType,
} from '@metamask/transaction-controller';

///: BEGIN:ONLY_INCLUDE_IF(keyring-snaps)
import {
  getLocalizedSnapManifest,
  stripSnapPrefix,
} from '@metamask/snaps-utils';
///: END:ONLY_INCLUDE_IF

///: BEGIN:ONLY_INCLUDE_IF(build-mmi)
import { toChecksumHexAddress } from '../../shared/modules/hexstring-utils';
///: END:ONLY_INCLUDE_IF

import {
  AssetType,
  TokenStandard,
  SIGNING_METHODS,
} from '../../shared/constants/transaction';
import {
  GAS_API_BASE_URL,
  GAS_DEV_API_BASE_URL,
  SWAPS_CLIENT_ID,
} from '../../shared/constants/swaps';
import {
  CHAIN_IDS,
  NETWORK_TYPES,
  TEST_NETWORK_TICKER_MAP,
  NetworkStatus,
} from '../../shared/constants/network';
import { ALLOWED_SMART_TRANSACTIONS_CHAIN_IDS } from '../../shared/constants/smartTransactions';
import {
  HardwareDeviceNames,
  LedgerTransportTypes,
} from '../../shared/constants/hardware-wallets';
import { KeyringType } from '../../shared/constants/keyring';
import {
  CaveatTypes,
  RestrictedMethods,
  ///: BEGIN:ONLY_INCLUDE_IF(snaps)
  EndowmentPermissions,
  ExcludedSnapPermissions,
  ExcludedSnapEndowments,
  ///: END:ONLY_INCLUDE_IF
} from '../../shared/constants/permissions';
import { UI_NOTIFICATIONS } from '../../shared/notifications';
import { MILLISECOND, SECOND } from '../../shared/constants/time';
import {
  ORIGIN_METAMASK,
  ///: BEGIN:ONLY_INCLUDE_IF(snaps)
  SNAP_DIALOG_TYPES,
  ///: END:ONLY_INCLUDE_IF
  POLLING_TOKEN_ENVIRONMENT_TYPES,
} from '../../shared/constants/app';
import {
  MetaMetricsEventCategory,
  MetaMetricsEventName,
} from '../../shared/constants/metametrics';
import { LOG_EVENT } from '../../shared/constants/logs';

import {
  getTokenIdParam,
  fetchTokenBalance,
  fetchERC1155Balance,
} from '../../shared/lib/token-util';
import { isEqualCaseInsensitive } from '../../shared/modules/string-utils';
import { parseStandardTokenTransactionData } from '../../shared/modules/transaction.utils';
import { STATIC_MAINNET_TOKEN_LIST } from '../../shared/constants/tokens';
import { getTokenValueParam } from '../../shared/lib/metamask-controller-utils';
import { isManifestV3 } from '../../shared/modules/mv3.utils';
import { convertNetworkId } from '../../shared/modules/network.utils';
import {
  getIsSmartTransaction,
  getFeatureFlagsByChainId,
  getSmartTransactionsOptInStatus,
  getCurrentChainSupportsSmartTransactions,
} from '../../shared/modules/selectors';
import {
  ///: BEGIN:ONLY_INCLUDE_IF(build-mmi)
  handleMMITransactionUpdate,
  ///: END:ONLY_INCLUDE_IF
  handleTransactionAdded,
  handleTransactionApproved,
  handleTransactionFailed,
  handleTransactionConfirmed,
  handleTransactionDropped,
  handleTransactionRejected,
  handleTransactionSubmitted,
  handlePostTransactionBalanceUpdate,
  createTransactionEventFragmentWithTxId,
} from './lib/transaction/metrics';
///: BEGIN:ONLY_INCLUDE_IF(build-mmi)
import {
  afterTransactionSign as afterTransactionSignMMI,
  beforeCheckPendingTransaction as beforeCheckPendingTransactionMMI,
  beforeTransactionPublish as beforeTransactionPublishMMI,
  beforeTransactionApproveOnInit as beforeApproveOnInitMMI,
  getAdditionalSignArguments as getAdditionalSignArgumentsMMI,
} from './lib/transaction/mmi-hooks';
///: END:ONLY_INCLUDE_IF
import { submitSmartTransactionHook } from './lib/transaction/smart-transactions';
///: BEGIN:ONLY_INCLUDE_IF(keyring-snaps)
import { keyringSnapPermissionsBuilder } from './lib/keyring-snaps-permissions';
///: END:ONLY_INCLUDE_IF

import { SnapsNameProvider } from './lib/SnapsNameProvider';
import { AddressBookPetnamesBridge } from './lib/AddressBookPetnamesBridge';
import { AccountIdentitiesPetnamesBridge } from './lib/AccountIdentitiesPetnamesBridge';

///: BEGIN:ONLY_INCLUDE_IF(blockaid)
import { createPPOMMiddleware } from './lib/ppom/ppom-middleware';
import * as PPOMModule from './lib/ppom/ppom';
///: END:ONLY_INCLUDE_IF
import {
  onMessageReceived,
  checkForMultipleVersionsRunning,
} from './detect-multiple-instances';
///: BEGIN:ONLY_INCLUDE_IF(build-mmi)
import MMIController from './controllers/mmi-controller';
import { mmiKeyringBuilderFactory } from './mmi-keyring-builder-factory';
///: END:ONLY_INCLUDE_IF
import ComposableObservableStore from './lib/ComposableObservableStore';
import AccountTracker from './lib/account-tracker';
import createDupeReqFilterMiddleware from './lib/createDupeReqFilterMiddleware';
import createLoggerMiddleware from './lib/createLoggerMiddleware';
import { createMethodMiddleware } from './lib/rpc-method-middleware';
import createOriginMiddleware from './lib/createOriginMiddleware';
import createTabIdMiddleware from './lib/createTabIdMiddleware';
import { NetworkOrderController } from './controllers/network-order';
import { AccountOrderController } from './controllers/account-order';
import createOnboardingMiddleware from './lib/createOnboardingMiddleware';
import { setupMultiplex } from './lib/stream-utils';
import PreferencesController from './controllers/preferences';
import AppStateController from './controllers/app-state';
import AlertController from './controllers/alert';
import OnboardingController from './controllers/onboarding';
import Backup from './lib/backup';
import DecryptMessageController from './controllers/decrypt-message';
import SwapsController from './controllers/swaps';
import MetaMetricsController from './controllers/metametrics';
import { segment } from './lib/segment';
import createMetaRPCHandler from './lib/createMetaRPCHandler';
import { previousValueComparator } from './lib/util';
import createMetamaskMiddleware from './lib/createMetamaskMiddleware';
import { hardwareKeyringBuilderFactory } from './lib/hardware-keyring-builder-factory';
import EncryptionPublicKeyController from './controllers/encryption-public-key';
import AppMetadataController from './controllers/app-metadata';

import {
  CaveatMutatorFactories,
  getCaveatSpecifications,
  getChangedAccounts,
  getPermissionBackgroundApiMethods,
  getPermissionSpecifications,
  getPermittedAccountsByOrigin,
  NOTIFICATION_NAMES,
  unrestrictedMethods,
} from './controllers/permissions';
import createRPCMethodTrackingMiddleware from './lib/createRPCMethodTrackingMiddleware';
///: BEGIN:ONLY_INCLUDE_IF(blockaid)
import { IndexedDBPPOMStorage } from './lib/ppom/indexed-db-backend';
///: END:ONLY_INCLUDE_IF
import { updateCurrentLocale } from './translate';
import { TrezorOffscreenBridge } from './lib/offscreen-bridge/trezor-offscreen-bridge';
import { LedgerOffscreenBridge } from './lib/offscreen-bridge/ledger-offscreen-bridge';
///: BEGIN:ONLY_INCLUDE_IF(keyring-snaps)
import { snapKeyringBuilder, getAccountsBySnapId } from './lib/snap-keyring';
///: END:ONLY_INCLUDE_IF
import { encryptorFactory } from './lib/encryptor-factory';
import { addDappTransaction, addTransaction } from './lib/transaction/util';
import { LatticeKeyringOffscreen } from './lib/offscreen-bridge/lattice-offscreen-keyring';
///: BEGIN:ONLY_INCLUDE_IF(snaps)
import PREINSTALLED_SNAPS from './snaps/preinstalled-snaps';
///: END:ONLY_INCLUDE_IF
import AuthenticationController from './controllers/authentication/authentication-controller';

export const METAMASK_CONTROLLER_EVENTS = {
  // Fired after state changes that impact the extension badge (unapproved msg count)
  // The process of updating the badge happens in app/scripts/background.js.
  UPDATE_BADGE: 'updateBadge',
  // TODO: Add this and similar enums to the `controllers` repo and export them
  APPROVAL_STATE_CHANGE: 'ApprovalController:stateChange',
  QUEUED_REQUEST_STATE_CHANGE: 'QueuedRequestController:stateChange',
};

// stream channels
const PHISHING_SAFELIST = 'metamask-phishing-safelist';

export default class MetamaskController extends EventEmitter {
  /**
   * @param {object} opts
   */
  constructor(opts) {
    super();

    const { isFirstMetaMaskControllerSetup } = opts;

    this.defaultMaxListeners = 20;

    this.sendUpdate = debounce(
      this.privateSendUpdate.bind(this),
      MILLISECOND * 200,
    );
    this.opts = opts;
    this.extension = opts.browser;
    this.platform = opts.platform;
    this.notificationManager = opts.notificationManager;
    const initState = opts.initState || {};
    const version = this.platform.getVersion();
    this.recordFirstTimeInfo(initState);
    this.featureFlags = opts.featureFlags;

    // this keeps track of how many "controllerStream" connections are open
    // the only thing that uses controller connections are open metamask UI instances
    this.activeControllerConnections = 0;

    this.getRequestAccountTabIds = opts.getRequestAccountTabIds;
    this.getOpenMetamaskTabsIds = opts.getOpenMetamaskTabsIds;

    this.controllerMessenger = new ControllerMessenger();

    this.loggingController = new LoggingController({
      messenger: this.controllerMessenger.getRestricted({
        name: 'LoggingController',
      }),
      state: initState.LoggingController,
    });

    // instance of a class that wraps the extension's storage local API.
    this.localStoreApiWrapper = opts.localStore;

    this.currentMigrationVersion = opts.currentMigrationVersion;

    // observable state store
    this.store = new ComposableObservableStore({
      state: initState,
      controllerMessenger: this.controllerMessenger,
      persist: true,
    });

    // external connections by origin
    // Do not modify directly. Use the associated methods.
    this.connections = {};

    // lock to ensure only one vault created at once
    this.createVaultMutex = new Mutex();

    this.extension.runtime.onInstalled.addListener((details) => {
      if (details.reason === 'update') {
        if (version === '8.1.0') {
          this.platform.openExtensionInBrowser();
        }
        this.loggingController.add({
          type: LogType.GenericLog,
          data: {
            event: LOG_EVENT.VERSION_UPDATE,
            previousVersion: details.previousVersion,
            version,
          },
        });
      }
    });

    this.appMetadataController = new AppMetadataController({
      state: initState.AppMetadataController,
      currentMigrationVersion: this.currentMigrationVersion,
      currentAppVersion: version,
    });

    // next, we will initialize the controllers
    // controller initialization order matters

    this.queuedRequestController = new QueuedRequestController({
      messenger: this.controllerMessenger.getRestricted({
        name: 'QueuedRequestController',
        allowedActions: [
          'NetworkController:getState',
          'NetworkController:setActiveNetwork',
          'SelectedNetworkController:getNetworkClientIdForDomain',
        ],
      }),
    });

    this.approvalController = new ApprovalController({
      messenger: this.controllerMessenger.getRestricted({
        name: 'ApprovalController',
      }),
      showApprovalRequest: opts.showUserConfirmation,
      typesExcludedFromRateLimiting: [
        ApprovalType.EthSign,
        ApprovalType.PersonalSign,
        ApprovalType.EthSignTypedData,
        ApprovalType.Transaction,
        ApprovalType.WatchAsset,
        ApprovalType.EthGetEncryptionPublicKey,
        ApprovalType.EthDecrypt,
      ],
    });

    ///: BEGIN:ONLY_INCLUDE_IF(build-mmi)
    this.mmiConfigurationController = new MmiConfigurationController({
      initState: initState.MmiConfigurationController,
      mmiConfigurationServiceUrl: process.env.MMI_CONFIGURATION_SERVICE_URL,
    });
    ///: END:ONLY_INCLUDE_IF

    const networkControllerMessenger = this.controllerMessenger.getRestricted({
      name: 'NetworkController',
    });

    let initialNetworkControllerState = {};
    if (initState.NetworkController) {
      initialNetworkControllerState = initState.NetworkController;
    } else if (process.env.IN_TEST) {
      const networkConfig = {
        chainId: CHAIN_IDS.LOCALHOST,
        nickname: 'Localhost 8545',
        rpcPrefs: {},
        rpcUrl: 'http://localhost:8545',
        ticker: 'ETH',
        id: 'networkConfigurationId',
      };
      initialNetworkControllerState = {
        providerConfig: {
          ...networkConfig,
          type: 'rpc',
        },
        networkConfigurations: {
          networkConfigurationId: {
            ...networkConfig,
          },
        },
      };
    } else if (
      process.env.METAMASK_DEBUG ||
      process.env.METAMASK_ENVIRONMENT === 'test'
    ) {
      initialNetworkControllerState = {
        providerConfig: {
          type: NETWORK_TYPES.SEPOLIA,
          chainId: CHAIN_IDS.SEPOLIA,
          ticker: TEST_NETWORK_TICKER_MAP[NETWORK_TYPES.SEPOLIA],
        },
      };
    }
    this.networkController = new NetworkController({
      messenger: networkControllerMessenger,
      state: initialNetworkControllerState,
      infuraProjectId: opts.infuraProjectId,
      trackMetaMetricsEvent: (...args) =>
        this.metaMetricsController.trackEvent(...args),
    });
    this.networkController.initializeProvider();
    this.provider =
      this.networkController.getProviderAndBlockTracker().provider;
    this.blockTracker =
      this.networkController.getProviderAndBlockTracker().blockTracker;
<<<<<<< HEAD

    // TODO: Delete when ready to remove `networkVersion` from provider object
    this.deprecatedNetworkId = null;
    networkControllerMessenger.subscribe(
      'NetworkController:networkDidChange',
      () => this.updateDeprecatedNetworkId(),
    );
=======
    this.deprecatedNetworkVersions = {};
>>>>>>> fef29be9

    const tokenListMessenger = this.controllerMessenger.getRestricted({
      name: 'TokenListController',
      allowedEvents: ['NetworkController:stateChange'],
    });

    this.tokenListController = new TokenListController({
      chainId: this.networkController.state.providerConfig.chainId,
      preventPollingOnNetworkRestart: initState.TokenListController
        ? initState.TokenListController.preventPollingOnNetworkRestart
        : true,
      messenger: tokenListMessenger,
      state: initState.TokenListController,
    });

    const preferencesMessenger = this.controllerMessenger.getRestricted({
      name: 'PreferencesController',
      allowedActions: [],
      allowedEvents: [],
    });

    this.preferencesController = new PreferencesController({
      initState: initState.PreferencesController,
      initLangCode: opts.initLangCode,
      messenger: preferencesMessenger,
      provider: this.provider,
      networkConfigurations: this.networkController.state.networkConfigurations,
      onKeyringStateChange: (listener) =>
        this.controllerMessenger.subscribe(
          'KeyringController:stateChange',
          listener,
        ),
    });

    this.assetsContractController = new AssetsContractController(
      {
        chainId: this.networkController.state.providerConfig.chainId,
        onPreferencesStateChange: (listener) =>
          this.preferencesController.store.subscribe(listener),
        onNetworkDidChange: (cb) =>
          networkControllerMessenger.subscribe(
            'NetworkController:networkDidChange',
            () => {
              const networkState = this.networkController.state;
              return cb(networkState);
            },
          ),
        getNetworkClientById: this.networkController.getNetworkClientById.bind(
          this.networkController,
        ),
      },
      {
        provider: this.provider,
      },
      initState.AssetsContractController,
    );

    const tokensControllerMessenger = this.controllerMessenger.getRestricted({
      name: 'TokensController',
      allowedActions: [
        'ApprovalController:addRequest',
        'NetworkController:getNetworkClientById',
      ],
      allowedEvents: [
        'NetworkController:networkDidChange',
        'AccountsController:selectedAccountChange',
        'PreferencesController:stateChange',
        'TokenListController:stateChange',
      ],
    });
    this.tokensController = new TokensController({
      messenger: tokensControllerMessenger,
      chainId: this.networkController.state.providerConfig.chainId,
      // TODO: The tokens controller currently does not support internalAccounts. This is done to match the behavior of the previous tokens controller subscription.
      onPreferencesStateChange: (listener) =>
        this.controllerMessenger.subscribe(
          `AccountsController:selectedAccountChange`,
          (newlySelectedInternalAccount) => {
            listener({ selectedAddress: newlySelectedInternalAccount.address });
          },
        ),
      onNetworkDidChange: (cb) =>
        networkControllerMessenger.subscribe(
          'NetworkController:networkDidChange',
          () => {
            const networkState = this.networkController.state;
            return cb(networkState);
          },
        ),
      onTokenListStateChange: (listener) =>
        this.controllerMessenger.subscribe(
          `${this.tokenListController.name}:stateChange`,
          listener,
        ),
      getNetworkClientById: this.networkController.getNetworkClientById.bind(
        this.networkController,
      ),
      config: {
        provider: this.provider,
        selectedAddress:
          initState.AccountsController?.internalAccounts?.accounts[
            initState.AccountsController?.internalAccounts?.selectedAccount
          ]?.address ?? '',
      },
      state: initState.TokensController,
    });
    // TODO: Remove once `TokensController` is upgraded to extend from `BaseControllerV2`
    this.controllerMessenger.registerActionHandler(
      'TokensController:getState',
      () => this.tokensController.state,
    );

    const nftControllerMessenger = this.controllerMessenger.getRestricted({
      name: 'NftController',
      allowedActions: [`${this.approvalController.name}:addRequest`],
    });
    this.nftController = new NftController(
      {
        messenger: nftControllerMessenger,
        chainId: this.networkController.state.providerConfig.chainId,
        onPreferencesStateChange:
          this.preferencesController.store.subscribe.bind(
            this.preferencesController.store,
          ),
        onNetworkStateChange: networkControllerMessenger.subscribe.bind(
          networkControllerMessenger,
          'NetworkController:stateChange',
        ),
        getERC721AssetName:
          this.assetsContractController.getERC721AssetName.bind(
            this.assetsContractController,
          ),
        getERC721AssetSymbol:
          this.assetsContractController.getERC721AssetSymbol.bind(
            this.assetsContractController,
          ),
        getERC721TokenURI: this.assetsContractController.getERC721TokenURI.bind(
          this.assetsContractController,
        ),
        getERC721OwnerOf: this.assetsContractController.getERC721OwnerOf.bind(
          this.assetsContractController,
        ),
        getERC1155BalanceOf:
          this.assetsContractController.getERC1155BalanceOf.bind(
            this.assetsContractController,
          ),
        getERC1155TokenURI:
          this.assetsContractController.getERC1155TokenURI.bind(
            this.assetsContractController,
          ),
        onNftAdded: ({ address, symbol, tokenId, standard, source }) =>
          this.metaMetricsController.trackEvent({
            event: MetaMetricsEventName.NftAdded,
            category: MetaMetricsEventCategory.Wallet,
            sensitiveProperties: {
              token_contract_address: address,
              token_symbol: symbol,
              token_id: tokenId,
              token_standard: standard,
              asset_type: AssetType.NFT,
              source,
            },
          }),
        getNetworkClientById: this.networkController.getNetworkClientById.bind(
          this.networkController,
        ),
      },
      {},
      initState.NftController,
    );

    this.nftController.setApiKey(process.env.OPENSEA_KEY);

    this.nftDetectionController = new NftDetectionController({
      chainId: this.networkController.state.providerConfig.chainId,
      onNftsStateChange: (listener) => this.nftController.subscribe(listener),
      onPreferencesStateChange: this.preferencesController.store.subscribe.bind(
        this.preferencesController.store,
      ),
      onNetworkStateChange: networkControllerMessenger.subscribe.bind(
        networkControllerMessenger,
        'NetworkController:stateChange',
      ),
      getOpenSeaApiKey: () => this.nftController.openSeaApiKey,
      getBalancesInSingleCall:
        this.assetsContractController.getBalancesInSingleCall.bind(
          this.assetsContractController,
        ),
      addNft: this.nftController.addNft.bind(this.nftController),
      getNftApi: this.nftController.getNftApi.bind(this.nftController),
      getNftState: () => this.nftController.state,
    });

    this.metaMetricsController = new MetaMetricsController({
      segment,
      preferencesStore: this.preferencesController.store,
      onNetworkDidChange: networkControllerMessenger.subscribe.bind(
        networkControllerMessenger,
        'NetworkController:networkDidChange',
      ),
      getNetworkIdentifier: () => {
        const { type, rpcUrl } = this.networkController.state.providerConfig;
        return type === NETWORK_TYPES.RPC ? rpcUrl : type;
      },
      getCurrentChainId: () =>
        this.networkController.state.providerConfig.chainId,
      version: this.platform.getVersion(),
      environment: process.env.METAMASK_ENVIRONMENT,
      extension: this.extension,
      initState: initState.MetaMetricsController,
      captureException,
    });

    this.on('update', (update) => {
      this.metaMetricsController.handleMetaMaskStateUpdate(update);
    });

    const gasFeeMessenger = this.controllerMessenger.getRestricted({
      name: 'GasFeeController',
      allowedActions: [
        'NetworkController:getEIP1559Compatibility',
        'NetworkController:getNetworkClientById',
        'NetworkController:getState',
      ],
      allowedEvents: ['NetworkController:stateChange'],
    });

    const gasApiBaseUrl = process.env.SWAPS_USE_DEV_APIS
      ? GAS_DEV_API_BASE_URL
      : GAS_API_BASE_URL;

    this.gasFeeController = new GasFeeController({
      state: initState.GasFeeController,
      interval: 10000,
      messenger: gasFeeMessenger,
      clientId: SWAPS_CLIENT_ID,
      getProvider: () =>
        this.networkController.getProviderAndBlockTracker().provider,
      onNetworkDidChange: (eventHandler) => {
        networkControllerMessenger.subscribe(
          'NetworkController:networkDidChange',
          () => eventHandler(this.networkController.state),
        );
      },
      getCurrentNetworkEIP1559Compatibility:
        this.networkController.getEIP1559Compatibility.bind(
          this.networkController,
        ),
      getCurrentAccountEIP1559Compatibility:
        this.getCurrentAccountEIP1559Compatibility.bind(this),
      legacyAPIEndpoint: `${gasApiBaseUrl}/networks/<chain_id>/gasPrices`,
      EIP1559APIEndpoint: `${gasApiBaseUrl}/networks/<chain_id>/suggestedGasFees`,
      getCurrentNetworkLegacyGasAPICompatibility: () => {
        const { chainId } = this.networkController.state.providerConfig;
        return chainId === CHAIN_IDS.BSC;
      },
      getChainId: () => this.networkController.state.providerConfig.chainId,
    });

    this.appStateController = new AppStateController({
      addUnlockListener: this.on.bind(this, 'unlock'),
      isUnlocked: this.isUnlocked.bind(this),
      initState: initState.AppStateController,
      onInactiveTimeout: () => this.setLocked(),
      preferencesStore: this.preferencesController.store,
      messenger: this.controllerMessenger.getRestricted({
        name: 'AppStateController',
        allowedActions: [
          `${this.approvalController.name}:addRequest`,
          `${this.approvalController.name}:acceptRequest`,
        ],
        allowedEvents: [`KeyringController:qrKeyringStateChange`],
      }),
      extension: this.extension,
    });

    const currencyRateMessenger = this.controllerMessenger.getRestricted({
      name: 'CurrencyRateController',
      allowedActions: [`${this.networkController.name}:getNetworkClientById`],
    });
    this.currencyRateController = new CurrencyRateController({
      includeUsdRate: true,
      messenger: currencyRateMessenger,
      state: initState.CurrencyController,
    });

    const phishingControllerMessenger = this.controllerMessenger.getRestricted({
      name: 'PhishingController',
    });

    this.phishingController = new PhishingController({
      messenger: phishingControllerMessenger,
      state: initState.PhishingController,
      hotlistRefreshInterval: process.env.IN_TEST ? 5 * SECOND : undefined,
      stalelistRefreshInterval: process.env.IN_TEST ? 30 * SECOND : undefined,
    });

    this.phishingController.maybeUpdateState();

    ///: BEGIN:ONLY_INCLUDE_IF(blockaid)
    this.ppomController = new PPOMController({
      messenger: this.controllerMessenger.getRestricted({
        name: 'PPOMController',
        allowedEvents: ['NetworkController:stateChange'],
      }),
      storageBackend: new IndexedDBPPOMStorage('PPOMDB', 1),
      provider: this.provider,
      ppomProvider: { PPOM: PPOMModule.PPOM, ppomInit: PPOMModule.default },
      state: initState.PPOMController,
      chainId: this.networkController.state.providerConfig.chainId,
      securityAlertsEnabled:
        this.preferencesController.store.getState().securityAlertsEnabled,
      onPreferencesChange: this.preferencesController.store.subscribe.bind(
        this.preferencesController.store,
      ),
      cdnBaseUrl: process.env.BLOCKAID_FILE_CDN,
      blockaidPublicKey: process.env.BLOCKAID_PUBLIC_KEY,
    });
    ///: END:ONLY_INCLUDE_IF

    const announcementMessenger = this.controllerMessenger.getRestricted({
      name: 'AnnouncementController',
    });

    this.announcementController = new AnnouncementController({
      messenger: announcementMessenger,
      allAnnouncements: UI_NOTIFICATIONS,
      state: initState.AnnouncementController,
    });

    const networkOrderMessenger = this.controllerMessenger.getRestricted({
      name: 'NetworkOrderController',
      allowedEvents: ['NetworkController:stateChange'],
    });
    this.networkOrderController = new NetworkOrderController({
      messenger: networkOrderMessenger,
      state: initState.NetworkOrderController,
    });

    const accountOrderMessenger = this.controllerMessenger.getRestricted({
      name: 'AccountOrderController',
    });
    this.accountOrderController = new AccountOrderController({
      messenger: accountOrderMessenger,
      state: initState.AccountOrderController,
    });

    const accountsControllerMessenger = this.controllerMessenger.getRestricted({
      name: 'AccountsController',
      allowedEvents: [
        'SnapController:stateChange',
        'KeyringController:accountRemoved',
        'KeyringController:stateChange',
        'AccountsController:selectedAccountChange',
      ],
      allowedActions: [
        'AccountsController:setCurrentAccount',
        'AccountsController:setAccountName',
        'AccountsController:listAccounts',
        'AccountsController:getSelectedAccount',
        'AccountsController:getAccountByAddress',
        'AccountsController:updateAccounts',
        'KeyringController:getAccounts',
        'KeyringController:getKeyringsByType',
        'KeyringController:getKeyringForAccount',
      ],
    });

    this.accountsController = new AccountsController({
      messenger: accountsControllerMessenger,
      state: initState.AccountsController,
    });

    // token exchange rate tracker
    this.tokenRatesController = new TokenRatesController(
      {
        chainId: this.networkController.state.providerConfig.chainId,
        ticker: this.networkController.state.providerConfig.ticker,
        selectedAddress: this.accountsController.getSelectedAccount().address,
        onTokensStateChange: (listener) =>
          this.tokensController.subscribe(listener),
        onNetworkStateChange: networkControllerMessenger.subscribe.bind(
          networkControllerMessenger,
          'NetworkController:stateChange',
        ),
        onPreferencesStateChange: (listener) =>
          this.controllerMessenger.subscribe(
            `AccountsController:selectedAccountChange`,
            (newlySelectedInternalAccount) => {
              listener({
                selectedAddress: newlySelectedInternalAccount.address,
              });
            },
          ),
        tokenPricesService: new CodefiTokenPricesServiceV2(),
        getNetworkClientById: this.networkController.getNetworkClientById.bind(
          this.networkController,
        ),
      },
      {
        allTokens: this.tokensController.state.allTokens,
        allDetectedTokens: this.tokensController.state.allDetectedTokens,
      },
      initState.TokenRatesController,
    );
    if (this.preferencesController.store.getState().useCurrencyRateCheck) {
      this.tokenRatesController.start();
    }

    this.preferencesController.store.subscribe(
      previousValueComparator((prevState, currState) => {
        const { useCurrencyRateCheck: prevUseCurrencyRateCheck } = prevState;
        const { useCurrencyRateCheck: currUseCurrencyRateCheck } = currState;
        if (currUseCurrencyRateCheck && !prevUseCurrencyRateCheck) {
          this.currencyRateController.startPollingByNetworkClientId(
            this.networkController.state.selectedNetworkClientId,
          );
          this.tokenRatesController.start();
        } else if (!currUseCurrencyRateCheck && prevUseCurrencyRateCheck) {
          this.currencyRateController.stopAllPolling();
          this.tokenRatesController.stop();
        }
      }, this.preferencesController.store.getState()),
    );

    this.ensController = new EnsController({
      messenger: this.controllerMessenger.getRestricted({
        name: 'EnsController',
      }),
      provider: this.provider,
      onNetworkDidChange: networkControllerMessenger.subscribe.bind(
        networkControllerMessenger,
        'NetworkController:networkDidChange',
      ),
    });

    this.onboardingController = new OnboardingController({
      initState: initState.OnboardingController,
    });

    let additionalKeyrings = [keyringBuilderFactory(QRHardwareKeyring)];

    if (isManifestV3 === false) {
      const keyringOverrides = this.opts.overrides?.keyrings;

      const additionalKeyringTypes = [
        keyringOverrides?.lattice || LatticeKeyring,
        QRHardwareKeyring,
      ];

      const additionalBridgedKeyringTypes = [
        {
          keyring: keyringOverrides?.trezor || TrezorKeyring,
          bridge: keyringOverrides?.trezorBridge || TrezorConnectBridge,
        },
        {
          keyring: keyringOverrides?.ledger || LedgerKeyring,
          bridge: keyringOverrides?.ledgerBridge || LedgerIframeBridge,
        },
      ];

      additionalKeyrings = additionalKeyringTypes.map((keyringType) =>
        keyringBuilderFactory(keyringType),
      );

      additionalBridgedKeyringTypes.forEach((keyringType) =>
        additionalKeyrings.push(
          hardwareKeyringBuilderFactory(
            keyringType.keyring,
            keyringType.bridge,
          ),
        ),
      );
    } else {
      additionalKeyrings.push(
        hardwareKeyringBuilderFactory(TrezorKeyring, TrezorOffscreenBridge),
        hardwareKeyringBuilderFactory(LedgerKeyring, LedgerOffscreenBridge),
        keyringBuilderFactory(LatticeKeyringOffscreen),
      );
    }

    ///: BEGIN:ONLY_INCLUDE_IF(build-mmi)
    for (const custodianType of Object.keys(CUSTODIAN_TYPES)) {
      additionalKeyrings.push(
        mmiKeyringBuilderFactory(CUSTODIAN_TYPES[custodianType].keyringClass, {
          mmiConfigurationController: this.mmiConfigurationController,
          captureException,
        }),
      );
    }
    ///: END:ONLY_INCLUDE_IF

    ///: BEGIN:ONLY_INCLUDE_IF(keyring-snaps)
    const snapKeyringBuildMessenger = this.controllerMessenger.getRestricted({
      name: 'SnapKeyringBuilder',
      allowedActions: [
        'ApprovalController:addRequest',
        'ApprovalController:acceptRequest',
        'ApprovalController:rejectRequest',
        'ApprovalController:startFlow',
        'ApprovalController:endFlow',
        'ApprovalController:showSuccess',
        'ApprovalController:showError',
        'PhishingController:test',
        'PhishingController:maybeUpdateState',
        'KeyringController:getAccounts',
        'AccountsController:setSelectedAccount',
        'AccountsController:getAccountByAddress',
      ],
    });

    const getSnapController = () => this.snapController;

    // Necessary to persist the keyrings and update the accounts both within the keyring controller and accounts controller
    const persistAndUpdateAccounts = async () => {
      await this.keyringController.persistAllKeyrings();
      await this.accountsController.updateAccounts();
    };

    const getSnapName = (id) => {
      if (!id) {
        return null;
      }

      const currentLocale = this.getLocale();
      const { snaps } = this.snapController.state;
      const snap = snaps[id];

      if (!snap) {
        return stripSnapPrefix(id);
      }

      if (snap.localizationFiles) {
        const localizedManifest = getLocalizedSnapManifest(
          snap.manifest,
          currentLocale,
          snap.localizationFiles,
        );
        return localizedManifest.proposedName;
      }

      return snap.manifest.proposedName;
    };

    additionalKeyrings.push(
      snapKeyringBuilder(
        snapKeyringBuildMessenger,
        getSnapController,
        persistAndUpdateAccounts,
        (address) => this.preferencesController.setSelectedAddress(address),
        (address) => this.removeAccount(address),
        this.metaMetricsController.trackEvent.bind(this.metaMetricsController),
        getSnapName,
      ),
    );

    ///: END:ONLY_INCLUDE_IF

    const keyringControllerMessenger = this.controllerMessenger.getRestricted({
      name: 'KeyringController',
    });

    this.keyringController = new KeyringController({
      cacheEncryptionKey: true,
      keyringBuilders: additionalKeyrings,
      state: initState.KeyringController,
      encryptor: opts.encryptor || encryptorFactory(600_000),
      messenger: keyringControllerMessenger,
      removeIdentity: this.preferencesController.removeAddress.bind(
        this.preferencesController,
      ),
      setAccountLabel: (address, label) => {
        const accountToBeNamed =
          this.accountsController.getAccountByAddress(address);
        if (accountToBeNamed === undefined) {
          throw new Error(`No account found for address: ${address}`);
        }
        this.accountsController.setAccountName(accountToBeNamed.id, label);

        this.preferencesController.setAccountLabel(address, label);
      },
      setSelectedAddress: (address) => {
        const accountToBeSet =
          this.accountsController.getAccountByAddress(address);
        if (accountToBeSet === undefined) {
          throw new Error(`No account found for address: ${address}`);
        }

        this.accountsController.setSelectedAccount(accountToBeSet.id);
        this.preferencesController.setSelectedAddress(address);
      },
      syncIdentities: (identities) => {
        this.preferencesController.syncAddresses(identities);
      },
      updateIdentities: this.preferencesController.setAddresses.bind(
        this.preferencesController,
      ),
    });

    this.controllerMessenger.subscribe('KeyringController:unlock', () =>
      this._onUnlock(),
    );
    this.controllerMessenger.subscribe('KeyringController:lock', () =>
      this._onLock(),
    );
    this.controllerMessenger.subscribe(
      'KeyringController:stateChange',
      (state) => {
        this._onKeyringControllerUpdate(state);
      },
    );

    this.permissionController = new PermissionController({
      messenger: this.controllerMessenger.getRestricted({
        name: 'PermissionController',
        allowedActions: [
          `${this.approvalController.name}:addRequest`,
          `${this.approvalController.name}:hasRequest`,
          `${this.approvalController.name}:acceptRequest`,
          `${this.approvalController.name}:rejectRequest`,
          `SnapController:getPermitted`,
          `SnapController:install`,
          `SubjectMetadataController:getSubjectMetadata`,
        ],
      }),
      state: initState.PermissionController,
      caveatSpecifications: getCaveatSpecifications({
        getInternalAccounts: this.accountsController.listAccounts.bind(
          this.accountsController,
        ),
      }),
      permissionSpecifications: {
        ...getPermissionSpecifications({
          getInternalAccounts: this.accountsController.listAccounts.bind(
            this.accountsController,
          ),
          getAllAccounts: this.keyringController.getAccounts.bind(
            this.keyringController,
          ),
          captureKeyringTypesWithMissingIdentities: (
            internalAccounts = [],
            accounts = [],
          ) => {
            const accountsMissingIdentities = accounts.filter(
              (address) =>
                !internalAccounts.some(
                  (account) =>
                    account.address.toLowerCase() === address.toLowerCase(),
                ),
            );
            const keyringTypesWithMissingIdentities =
              accountsMissingIdentities.map((address) =>
                this.keyringController.getAccountKeyringType(address),
              );

            const internalAccountCount = internalAccounts.length;

            const accountTrackerCount = Object.keys(
              this.accountTracker.store.getState().accounts || {},
            ).length;

            captureException(
              new Error(
                `Attempt to get permission specifications failed because their were ${accounts.length} accounts, but ${internalAccountCount} identities, and the ${keyringTypesWithMissingIdentities} keyrings included accounts with missing identities. Meanwhile, there are ${accountTrackerCount} accounts in the account tracker.`,
              ),
            );
          },
        }),
        ///: BEGIN:ONLY_INCLUDE_IF(snaps)
        ...this.getSnapPermissionSpecifications(),
        ///: END:ONLY_INCLUDE_IF
      },
      unrestrictedMethods,
    });

    this.selectedNetworkController = new SelectedNetworkController({
      messenger: this.controllerMessenger.getRestricted({
        name: 'SelectedNetworkController',
        allowedActions: [
          'NetworkController:getNetworkClientById',
          'NetworkController:getState',
          'PermissionController:hasPermissions',
          'PermissionController:getSubjectNames',
        ],
        allowedEvents: [
          'NetworkController:stateChange',
          'PermissionController:stateChange',
        ],
      }),
      state: initState.SelectedNetworkController,
      getUseRequestQueue: this.preferencesController.getUseRequestQueue.bind(
        this.preferencesController,
      ),
    });

    this.permissionLogController = new PermissionLogController({
      messenger: this.controllerMessenger.getRestricted({
        name: 'PermissionLogController',
      }),
      restrictedMethods: new Set(Object.keys(RestrictedMethods)),
      state: initState.PermissionLogController,
    });

    this.subjectMetadataController = new SubjectMetadataController({
      messenger: this.controllerMessenger.getRestricted({
        name: 'SubjectMetadataController',
        allowedActions: [`${this.permissionController.name}:hasPermissions`],
      }),
      state: initState.SubjectMetadataController,
      subjectCacheLimit: 100,
    });

    ///: BEGIN:ONLY_INCLUDE_IF(snaps)
    const shouldUseOffscreenExecutionService =
      isManifestV3 &&
      typeof chrome !== 'undefined' &&
      // eslint-disable-next-line no-undef
      typeof chrome.offscreen !== 'undefined';

    const snapExecutionServiceArgs = {
      messenger: this.controllerMessenger.getRestricted({
        name: 'ExecutionService',
      }),
      setupSnapProvider: this.setupSnapProvider.bind(this),
    };

    this.snapExecutionService =
      shouldUseOffscreenExecutionService === false
        ? new IframeExecutionService({
            ...snapExecutionServiceArgs,
            iframeUrl: new URL(process.env.IFRAME_EXECUTION_ENVIRONMENT_URL),
          })
        : new OffscreenExecutionService({
            // eslint-disable-next-line no-undef
            documentUrl: chrome.runtime.getURL('./offscreen.html'),
            ...snapExecutionServiceArgs,
          });

    const snapControllerMessenger = this.controllerMessenger.getRestricted({
      name: 'SnapController',
      allowedEvents: [
        'ExecutionService:unhandledError',
        'ExecutionService:outboundRequest',
        'ExecutionService:outboundResponse',
      ],
      allowedActions: [
        `${this.permissionController.name}:getEndowments`,
        `${this.permissionController.name}:getPermissions`,
        `${this.permissionController.name}:hasPermission`,
        `${this.permissionController.name}:hasPermissions`,
        `${this.permissionController.name}:requestPermissions`,
        `${this.permissionController.name}:revokeAllPermissions`,
        `${this.permissionController.name}:revokePermissions`,
        `${this.permissionController.name}:revokePermissionForAllSubjects`,
        `${this.permissionController.name}:getSubjectNames`,
        `${this.permissionController.name}:updateCaveat`,
        `${this.approvalController.name}:addRequest`,
        `${this.approvalController.name}:updateRequestState`,
        `${this.permissionController.name}:grantPermissions`,
        `${this.subjectMetadataController.name}:getSubjectMetadata`,
        `${this.subjectMetadataController.name}:addSubjectMetadata`,
        'ExecutionService:executeSnap',
        'ExecutionService:getRpcRequestHandler',
        'ExecutionService:terminateSnap',
        'ExecutionService:terminateAllSnaps',
        'ExecutionService:handleRpcRequest',
        'SnapsRegistry:get',
        'SnapsRegistry:getMetadata',
        'SnapsRegistry:update',
        'SnapsRegistry:resolveVersion',
        `SnapInterfaceController:createInterface`,
        `SnapInterfaceController:getInterface`,
      ],
    });

    const allowLocalSnaps = process.env.ALLOW_LOCAL_SNAPS;
    const requireAllowlist = process.env.REQUIRE_SNAPS_ALLOWLIST;

    this.snapController = new SnapController({
      environmentEndowmentPermissions: Object.values(EndowmentPermissions),
      excludedPermissions: {
        ...ExcludedSnapPermissions,
        ...ExcludedSnapEndowments,
      },
      closeAllConnections: this.removeAllConnections.bind(this),
      state: initState.SnapController,
      messenger: snapControllerMessenger,
      featureFlags: {
        dappsCanUpdateSnaps: true,
        allowLocalSnaps,
        requireAllowlist,
      },
      preinstalledSnaps: PREINSTALLED_SNAPS,
    });

    this.notificationController = new NotificationController({
      messenger: this.controllerMessenger.getRestricted({
        name: 'NotificationController',
      }),
      state: initState.NotificationController,
    });

    this.rateLimitController = new RateLimitController({
      state: initState.RateLimitController,
      messenger: this.controllerMessenger.getRestricted({
        name: 'RateLimitController',
      }),
      implementations: {
        showNativeNotification: {
          method: (origin, message) => {
            const subjectMetadataState = this.controllerMessenger.call(
              'SubjectMetadataController:getState',
            );

            const originMetadata = subjectMetadataState.subjectMetadata[origin];

            this.platform
              ._showNotification(originMetadata?.name ?? origin, message)
              .catch((error) => {
                log.error('Failed to create notification', error);
              });

            return null;
          },
          // 2 calls per 5 minutes
          rateLimitCount: 2,
          rateLimitTimeout: 300000,
        },
        showInAppNotification: {
          method: (origin, message) => {
            this.controllerMessenger.call(
              'NotificationController:show',
              origin,
              message,
            );

            return null;
          },
          // 5 calls per minute
          rateLimitCount: 5,
          rateLimitTimeout: 60000,
        },
      },
    });
    const cronjobControllerMessenger = this.controllerMessenger.getRestricted({
      name: 'CronjobController',
      allowedEvents: [
        'SnapController:snapInstalled',
        'SnapController:snapUpdated',
        'SnapController:snapUninstalled',
        'SnapController:snapEnabled',
        'SnapController:snapDisabled',
      ],
      allowedActions: [
        `${this.permissionController.name}:getPermissions`,
        'SnapController:handleRequest',
        'SnapController:getAll',
      ],
    });
    this.cronjobController = new CronjobController({
      state: initState.CronjobController,
      messenger: cronjobControllerMessenger,
    });

    const snapsRegistryMessenger = this.controllerMessenger.getRestricted({
      name: 'SnapsRegistry',
      allowedEvents: [],
      allowedActions: [],
    });

    this.snapsRegistry = new JsonSnapsRegistry({
      state: initState.SnapsRegistry,
      messenger: snapsRegistryMessenger,
      refetchOnAllowlistMiss: requireAllowlist,
      failOnUnavailableRegistry: requireAllowlist,
      url: {
        registry: 'https://acl.execution.metamask.io/latest/registry.json',
        signature: 'https://acl.execution.metamask.io/latest/signature.json',
      },
      publicKey:
        '0x025b65308f0f0fb8bc7f7ff87bfc296e0330eee5d3c1d1ee4a048b2fd6a86fa0a6',
    });

    const snapInterfaceControllerMessenger =
      this.controllerMessenger.getRestricted({
        name: 'SnapInterfaceController',
        allowedActions: [
          `${this.phishingController.name}:maybeUpdateState`,
          `${this.phishingController.name}:testOrigin`,
        ],
      });

    this.snapInterfaceController = new SnapInterfaceController({
      state: initState.SnapInterfaceController,
      messenger: snapInterfaceControllerMessenger,
    });

    ///: END:ONLY_INCLUDE_IF

    // Notification Controllers
    this.authenticationController = new AuthenticationController({
      state: initState.AuthenticationController,
      messenger: this.controllerMessenger.getRestricted({
        name: 'AuthenticationController',
        allowedActions: [`${this.snapController.name}:handleRequest`],
      }),
    });

    // account tracker watches balances, nonces, and any code at their address
    this.accountTracker = new AccountTracker({
      provider: this.provider,
      blockTracker: this.blockTracker,
      getCurrentChainId: () =>
        this.networkController.state.providerConfig.chainId,
      getNetworkIdentifier: (providerConfig) => {
        const { type, rpcUrl } =
          providerConfig ?? this.networkController.state.providerConfig;
        return type === NETWORK_TYPES.RPC ? rpcUrl : type;
      },
      preferencesController: this.preferencesController,
      onboardingController: this.onboardingController,
      controllerMessenger: this.controllerMessenger.getRestricted({
        name: 'AccountTracker',
        allowedEvents: ['AccountsController:selectedAccountChange'],
        allowedActions: ['AccountsController:getSelectedAccount'],
      }),
      initState: { accounts: {} },
      onAccountRemoved: this.controllerMessenger.subscribe.bind(
        this.controllerMessenger,
        'KeyringController:accountRemoved',
      ),
    });

    // start and stop polling for balances based on activeControllerConnections
    this.on('controllerConnectionChanged', (activeControllerConnections) => {
      const { completedOnboarding } =
        this.onboardingController.store.getState();
      if (activeControllerConnections > 0 && completedOnboarding) {
        this.triggerNetworkrequests();
      } else {
        this.stopNetworkRequests();
      }
    });

    this.onboardingController.store.subscribe(
      previousValueComparator(async (prevState, currState) => {
        const { completedOnboarding: prevCompletedOnboarding } = prevState;
        const { completedOnboarding: currCompletedOnboarding } = currState;
        if (!prevCompletedOnboarding && currCompletedOnboarding) {
          this.postOnboardingInitialization();
          this.triggerNetworkrequests();
        }
      }, this.onboardingController.store.getState()),
    );

    ///: BEGIN:ONLY_INCLUDE_IF(desktop)
    this.desktopController = new DesktopController({
      initState: initState.DesktopController,
    });
    ///: END:ONLY_INCLUDE_IF

    const tokenDetectionControllerMessenger =
      this.controllerMessenger.getRestricted({
        name: 'TokenDetectionController',
        allowedActions: [
          'AccountsController:getSelectedAccount',
          'KeyringController:getState',
          'NetworkController:getNetworkClientById',
          'NetworkController:getNetworkConfigurationByNetworkClientId',
          'NetworkController:getState',
          'PreferencesController:getState',
          'TokenListController:getState',
          'TokensController:getState',
          'TokensController:addDetectedTokens',
        ],
        allowedEvents: [
          'AccountsController:selectedAccountChange',
          'KeyringController:lock',
          'KeyringController:unlock',
          'NetworkController:networkDidChange',
          'PreferencesController:stateChange',
          'TokenListController:stateChange',
        ],
      });

    this.tokenDetectionController = new TokenDetectionController({
      messenger: tokenDetectionControllerMessenger,
      getBalancesInSingleCall:
        this.assetsContractController.getBalancesInSingleCall.bind(
          this.assetsContractController,
        ),
      trackMetaMetricsEvent: this.metaMetricsController.trackEvent.bind(
        this.metaMetricsController,
      ),
    });

    this.addressBookController = new AddressBookController(
      undefined,
      initState.AddressBookController,
    );

    this.alertController = new AlertController({
      initState: initState.AlertController,
      preferencesStore: this.preferencesController.store,
      controllerMessenger: this.controllerMessenger.getRestricted({
        name: 'AlertController',
        allowedEvents: ['AccountsController:selectedAccountChange'],
        allowedActions: ['AccountsController:getSelectedAccount'],
      }),
    });

    ///: BEGIN:ONLY_INCLUDE_IF(build-mmi)
    this.custodyController = new CustodyController({
      initState: initState.CustodyController,
      captureException,
    });
    this.institutionalFeaturesController = new InstitutionalFeaturesController({
      initState: initState.InstitutionalFeaturesController,
      showConfirmRequest: opts.showUserConfirmation,
    });
    this.transactionUpdateController = new TransactionUpdateController({
      initState: initState.TransactionUpdateController,
      getCustodyKeyring: this.getCustodyKeyringIfExists.bind(this),
      mmiConfigurationController: this.mmiConfigurationController,
      captureException,
    });
    ///: END:ONLY_INCLUDE_IF

    this.backup = new Backup({
      preferencesController: this.preferencesController,
      addressBookController: this.addressBookController,
      accountsController: this.accountsController,
      networkController: this.networkController,
      trackMetaMetricsEvent: this.metaMetricsController.trackEvent.bind(
        this.metaMetricsController,
      ),
    });

    // This gets used as a ...spread parameter in two places: new TransactionController() and createRPCMethodTrackingMiddleware()
    this.snapAndHardwareMetricsParams = {
      getSelectedAccount: this.accountsController.getSelectedAccount.bind(
        this.accountsController,
      ),
      getAccountType: this.getAccountType.bind(this),
      getDeviceModel: this.getDeviceModel.bind(this),
      snapAndHardwareMessenger: this.controllerMessenger.getRestricted({
        name: 'SnapAndHardwareMessenger',
        allowedActions: [
          'KeyringController:getKeyringForAccount',
          'SnapController:get',
          'AccountsController:getSelectedAccount',
        ],
      }),
    };

    const transactionControllerMessenger =
      this.controllerMessenger.getRestricted({
        name: 'TransactionController',
        allowedActions: [
          `${this.approvalController.name}:addRequest`,
          'NetworkController:findNetworkClientIdByChainId',
          'NetworkController:getNetworkClientById',
        ],
        allowedEvents: [`NetworkController:stateChange`],
      });
    this.txController = new TransactionController({
      blockTracker: this.blockTracker,
      getCurrentNetworkEIP1559Compatibility:
        this.networkController.getEIP1559Compatibility.bind(
          this.networkController,
        ),
      getCurrentAccountEIP1559Compatibility:
        this.getCurrentAccountEIP1559Compatibility.bind(this),
      getExternalPendingTransactions:
        this.getExternalPendingTransactions.bind(this),
      getGasFeeEstimates: this.gasFeeController.fetchGasFeeEstimates.bind(
        this.gasFeeController,
      ),
      getNetworkClientRegistry:
        this.networkController.getNetworkClientRegistry.bind(
          this.networkController,
        ),
      getNetworkState: () => this.networkController.state,
      getPermittedAccounts: this.getPermittedAccounts.bind(this),
      getSavedGasFees: () =>
        this.preferencesController.store.getState().advancedGasFee[
          this.networkController.state.providerConfig.chainId
        ],
      getSelectedAddress: () =>
        this.accountsController.getSelectedAccount().address,
      incomingTransactions: {
        includeTokenTransfers: false,
        isEnabled: () =>
          Boolean(
            this.preferencesController.store.getState()
              .incomingTransactionsPreferences?.[
              this.networkController.state.providerConfig.chainId
            ] && this.onboardingController.store.getState().completedOnboarding,
          ),
        queryEntireHistory: false,
        updateTransactions: false,
      },
      isMultichainEnabled: process.env.TRANSACTION_MULTICHAIN,
      isSimulationEnabled: () =>
        this.preferencesController.store.getState().useTransactionSimulations,
      messenger: transactionControllerMessenger,
      onNetworkStateChange: (listener) => {
        networkControllerMessenger.subscribe(
          'NetworkController:networkDidChange',
          () => listener(),
        );
      },
      pendingTransactions: {
        isResubmitEnabled: () => {
          const state = this._getMetaMaskState();
          return !(
            getSmartTransactionsOptInStatus(state) &&
            getCurrentChainSupportsSmartTransactions(state)
          );
        },
      },
      provider: this.provider,
      hooks: {
        ///: BEGIN:ONLY_INCLUDE_IF(build-mmi)
        afterSign: (txMeta, signedEthTx) =>
          afterTransactionSignMMI(
            txMeta,
            signedEthTx,
            this.transactionUpdateController.addTransactionToWatchList.bind(
              this.transactionUpdateController,
            ),
          ),
        beforeCheckPendingTransaction:
          beforeCheckPendingTransactionMMI.bind(this),
        beforeApproveOnInit: beforeApproveOnInitMMI.bind(this),
        beforePublish: beforeTransactionPublishMMI.bind(this),
        getAdditionalSignArguments: getAdditionalSignArgumentsMMI.bind(this),
        ///: END:ONLY_INCLUDE_IF
        publish: this._publishSmartTransactionHook.bind(this),
      },
      sign: (...args) => this.keyringController.signTransaction(...args),
      state: initState.TransactionController,
    });

    this._addTransactionControllerListeners();

    networkControllerMessenger.subscribe(
      'NetworkController:networkDidChange',
      async () => {
        try {
          if (
            this.preferencesController.store.getState().useCurrencyRateCheck
          ) {
            await this.currencyRateController.stopAllPolling();
            this.currencyRateController.startPollingByNetworkClientId(
              this.networkController.state.selectedNetworkClientId,
            );
          }
        } catch (error) {
          // TODO: Handle failure to get conversion rate more gracefully
          console.error(error);
        }
      },
    );

    this.decryptMessageController = new DecryptMessageController({
      getState: this.getState.bind(this),
      messenger: this.controllerMessenger.getRestricted({
        name: 'DecryptMessageController',
        allowedActions: [
          `${this.approvalController.name}:addRequest`,
          `${this.approvalController.name}:acceptRequest`,
          `${this.approvalController.name}:rejectRequest`,
          `${this.keyringController.name}:decryptMessage`,
        ],
      }),
      metricsEvent: this.metaMetricsController.trackEvent.bind(
        this.metaMetricsController,
      ),
    });

    this.encryptionPublicKeyController = new EncryptionPublicKeyController({
      messenger: this.controllerMessenger.getRestricted({
        name: 'EncryptionPublicKeyController',
        allowedActions: [
          `${this.approvalController.name}:addRequest`,
          `${this.approvalController.name}:acceptRequest`,
          `${this.approvalController.name}:rejectRequest`,
        ],
      }),
      getEncryptionPublicKey:
        this.keyringController.getEncryptionPublicKey.bind(
          this.keyringController,
        ),
      getAccountKeyringType: this.keyringController.getAccountKeyringType.bind(
        this.keyringController,
      ),
      getState: this.getState.bind(this),
      metricsEvent: this.metaMetricsController.trackEvent.bind(
        this.metaMetricsController,
      ),
    });

    this.signatureController = new SignatureController({
      messenger: this.controllerMessenger.getRestricted({
        name: 'SignatureController',
        allowedActions: [
          `${this.approvalController.name}:addRequest`,
          `${this.keyringController.name}:signMessage`,
          `${this.keyringController.name}:signPersonalMessage`,
          `${this.keyringController.name}:signTypedMessage`,
          `${this.loggingController.name}:add`,
        ],
      }),
      isEthSignEnabled: () =>
        this.preferencesController.store.getState()
          ?.disabledRpcMethodPreferences?.eth_sign,
      getAllState: this.getState.bind(this),
      getCurrentChainId: () =>
        this.networkController.state.providerConfig.chainId,
    });

    this.signatureController.hub.on(
      'cancelWithReason',
      ({ message, reason }) => {
        this.metaMetricsController.trackEvent({
          event: reason,
          category: MetaMetricsEventCategory.Transactions,
          properties: {
            action: 'Sign Request',
            type: message.type,
          },
        });
      },
    );

    ///: BEGIN:ONLY_INCLUDE_IF(build-mmi)
    const transactionMetricsRequest = this.getTransactionMetricsRequest();

    const mmiControllerMessenger = this.controllerMessenger.getRestricted({
      name: 'MMIController',
      allowedActions: [
        'AccountsController:getAccountByAddress',
        'AccountsController:setAccountName',
        'AccountsController:listAccounts',
      ],
    });

    this.mmiController = new MMIController({
      messenger: mmiControllerMessenger,
      mmiConfigurationController: this.mmiConfigurationController,
      keyringController: this.keyringController,
      preferencesController: this.preferencesController,
      appStateController: this.appStateController,
      transactionUpdateController: this.transactionUpdateController,
      custodyController: this.custodyController,
      getState: this.getState.bind(this),
      getPendingNonce: this.getPendingNonce.bind(this),
      accountTracker: this.accountTracker,
      metaMetricsController: this.metaMetricsController,
      networkController: this.networkController,
      permissionController: this.permissionController,
      signatureController: this.signatureController,
      platform: this.platform,
      extension: this.extension,
      getTransactions: this.txController.getTransactions.bind(
        this.txController,
      ),
      setTxStatusSigned: (id) =>
        this.txController.updateCustodialTransaction(id, {
          status: TransactionStatus.signed,
        }),
      setTxStatusSubmitted: (id) =>
        this.txController.updateCustodialTransaction(id, {
          status: TransactionStatus.submitted,
        }),
      setTxStatusFailed: (id, reason) =>
        this.txController.updateCustodialTransaction(id, {
          status: TransactionStatus.failed,
          errorMessage: reason,
        }),
      trackTransactionEvents: handleMMITransactionUpdate.bind(
        null,
        transactionMetricsRequest,
      ),
      updateTransaction: (txMeta, note) =>
        this.txController.updateTransaction(txMeta, note),
      updateTransactionHash: (id, hash) =>
        this.txController.updateCustodialTransaction(id, { hash }),
    });
    ///: END:ONLY_INCLUDE_IF

    this.swapsController = new SwapsController(
      {
        getBufferedGasLimit: async (txMeta, multiplier) => {
          const { gas: gasLimit, simulationFails } =
            await this.txController.estimateGasBuffered(
              txMeta.txParams,
              multiplier,
            );

          return { gasLimit, simulationFails };
        },
        provider: this.provider,
        getProviderConfig: () => this.networkController.state.providerConfig,
        getTokenRatesState: () => this.tokenRatesController.state,
        getCurrentChainId: () =>
          this.networkController.state.providerConfig.chainId,
        getEIP1559GasFeeEstimates:
          this.gasFeeController.fetchGasFeeEstimates.bind(
            this.gasFeeController,
          ),
        trackMetaMetricsEvent: this.metaMetricsController.trackEvent.bind(
          this.metaMetricsController,
        ),
      },
      initState.SwapsController,
    );
    this.smartTransactionsController = new SmartTransactionsController(
      {
        getNetworkClientById: this.networkController.getNetworkClientById.bind(
          this.networkController,
        ),
        onNetworkStateChange: networkControllerMessenger.subscribe.bind(
          networkControllerMessenger,
          'NetworkController:stateChange',
        ),
        getNonceLock: this.txController.getNonceLock.bind(this.txController),
        confirmExternalTransaction:
          this.txController.confirmExternalTransaction.bind(this.txController),
        getTransactions: this.txController.getTransactions.bind(
          this.txController,
        ),
        provider: this.provider,
        trackMetaMetricsEvent: this.metaMetricsController.trackEvent.bind(
          this.metaMetricsController,
        ),
      },
      {
        supportedChainIds: ALLOWED_SMART_TRANSACTIONS_CHAIN_IDS,
      },
      initState.SmartTransactionsController,
    );

    const isExternalNameSourcesEnabled = () =>
      this.preferencesController.store.getState().useExternalNameSources;

    this.nameController = new NameController({
      messenger: this.controllerMessenger.getRestricted({
        name: 'NameController',
        allowedActions: [],
      }),
      providers: [
        new ENSNameProvider({
          reverseLookup: this.ensController.reverseResolveAddress.bind(
            this.ensController,
          ),
        }),
        new EtherscanNameProvider({ isEnabled: isExternalNameSourcesEnabled }),
        new TokenNameProvider({ isEnabled: isExternalNameSourcesEnabled }),
        new LensNameProvider({ isEnabled: isExternalNameSourcesEnabled }),
        new SnapsNameProvider({
          messenger: this.controllerMessenger.getRestricted({
            name: 'SnapsNameProvider',
            allowedActions: [
              'SnapController:getAll',
              'SnapController:get',
              'SnapController:handleRequest',
              'PermissionController:getState',
            ],
          }),
        }),
      ],
      state: initState.NameController,
    });

    const petnamesBridgeMessenger = this.controllerMessenger.getRestricted({
      name: 'PetnamesBridge',
      allowedEvents: [
        'NameController:stateChange',
        'AccountsController:stateChange',
      ],
      allowedActions: ['AccountsController:listAccounts'],
    });

    new AddressBookPetnamesBridge({
      addressBookController: this.addressBookController,
      nameController: this.nameController,
      messenger: petnamesBridgeMessenger,
    }).init();

    new AccountIdentitiesPetnamesBridge({
      nameController: this.nameController,
      messenger: petnamesBridgeMessenger,
    }).init();

    this.userOperationController = new UserOperationController({
      entrypoint: process.env.EIP_4337_ENTRYPOINT,
      getGasFeeEstimates: this.gasFeeController.fetchGasFeeEstimates.bind(
        this.gasFeeController,
      ),
      messenger: this.controllerMessenger.getRestricted({
        name: 'UserOperationController',
        allowedActions: [
          'ApprovalController:addRequest',
          'NetworkController:getNetworkClientById',
          'KeyringController:prepareUserOperation',
          'KeyringController:patchUserOperation',
          'KeyringController:signUserOperation',
        ],
      }),
      state: initState.UserOperationController,
    });

    this.userOperationController.hub.on(
      'user-operation-added',
      this._onUserOperationAdded.bind(this),
    );

    this.userOperationController.hub.on(
      'transaction-updated',
      this._onUserOperationTransactionUpdated.bind(this),
    );

    // ensure accountTracker updates balances after network change
    networkControllerMessenger.subscribe(
      'NetworkController:networkDidChange',
      () => {
        this.accountTracker.updateAccounts();
      },
    );

    // clear unapproved transactions and messages when the network will change
    networkControllerMessenger.subscribe(
      'NetworkController:networkWillChange',
      () => {
        this.encryptionPublicKeyController.clearUnapproved();
        this.decryptMessageController.clearUnapproved();
        this.signatureController.clearUnapproved();
        this.approvalController.clear(ethErrors.provider.userRejectedRequest());
      },
    );

    this.metamaskMiddleware = createMetamaskMiddleware({
      static: {
        eth_syncing: false,
        web3_clientVersion: `MetaMask/v${version}`,
      },
      version,
      // account mgmt
      getAccounts: async (
        { origin: innerOrigin },
        { suppressUnauthorizedError = true } = {},
      ) => {
        if (innerOrigin === ORIGIN_METAMASK) {
          const selectedAddress =
            this.accountsController.getSelectedAccount().address;
          return selectedAddress ? [selectedAddress] : [];
        } else if (this.isUnlocked()) {
          return await this.getPermittedAccounts(innerOrigin, {
            suppressUnauthorizedError,
          });
        }
        return []; // changing this is a breaking change
      },
      // tx signing
      processTransaction: (transactionParams, dappRequest) =>
        addDappTransaction(
          this.getAddTransactionRequest({ transactionParams, dappRequest }),
        ),
      // msg signing
      ///: BEGIN:ONLY_INCLUDE_IF(build-main,build-beta,build-flask)
      processEthSignMessage: this.signatureController.newUnsignedMessage.bind(
        this.signatureController,
      ),
      processTypedMessage:
        this.signatureController.newUnsignedTypedMessage.bind(
          this.signatureController,
        ),
      processTypedMessageV3:
        this.signatureController.newUnsignedTypedMessage.bind(
          this.signatureController,
        ),
      processTypedMessageV4:
        this.signatureController.newUnsignedTypedMessage.bind(
          this.signatureController,
        ),
      processPersonalMessage:
        this.signatureController.newUnsignedPersonalMessage.bind(
          this.signatureController,
        ),
      ///: END:ONLY_INCLUDE_IF

      ///: BEGIN:ONLY_INCLUDE_IF(build-mmi)
      /* eslint-disable no-dupe-keys */
      processEthSignMessage: this.mmiController.newUnsignedMessage.bind(
        this.mmiController,
      ),
      processTypedMessage: this.mmiController.newUnsignedMessage.bind(
        this.mmiController,
      ),
      processTypedMessageV3: this.mmiController.newUnsignedMessage.bind(
        this.mmiController,
      ),
      processTypedMessageV4: this.mmiController.newUnsignedMessage.bind(
        this.mmiController,
      ),
      processPersonalMessage: this.mmiController.newUnsignedMessage.bind(
        this.mmiController,
      ),
      setTypedMessageInProgress:
        this.signatureController.setTypedMessageInProgress.bind(
          this.signatureController,
        ),
      setPersonalMessageInProgress:
        this.signatureController.setPersonalMessageInProgress.bind(
          this.signatureController,
        ),
      /* eslint-enable no-dupe-keys */
      ///: END:ONLY_INCLUDE_IF

      processEncryptionPublicKey:
        this.encryptionPublicKeyController.newRequestEncryptionPublicKey.bind(
          this.encryptionPublicKeyController,
        ),
      processDecryptMessage:
        this.decryptMessageController.newRequestDecryptMessage.bind(
          this.decryptMessageController,
        ),
      getPendingNonce: this.getPendingNonce.bind(this),
      getPendingTransactionByHash: (hash) =>
        this.txController.state.transactions.find(
          (meta) =>
            meta.hash === hash && meta.status === TransactionStatus.submitted,
        ),
    });

    // ensure isClientOpenAndUnlocked is updated when memState updates
    this.on('update', (memState) => this._onStateUpdate(memState));

    /**
     * All controllers in Memstore but not in store. They are not persisted.
     * On chrome profile re-start, they will be re-initialized.
     */
    const resetOnRestartStore = {
      AccountTracker: this.accountTracker.store,
      TokenRatesController: this.tokenRatesController,
      DecryptMessageController: this.decryptMessageController,
      EncryptionPublicKeyController: this.encryptionPublicKeyController,
      SignatureController: this.signatureController,
      SwapsController: this.swapsController.store,
      EnsController: this.ensController,
      ApprovalController: this.approvalController,
      ///: BEGIN:ONLY_INCLUDE_IF(blockaid)
      PPOMController: this.ppomController,
      ///: END:ONLY_INCLUDE_IF
    };

    this.store.updateStructure({
      AccountsController: this.accountsController,
      AppStateController: this.appStateController.store,
      AppMetadataController: this.appMetadataController.store,
      TransactionController: this.txController,
      KeyringController: this.keyringController,
      PreferencesController: this.preferencesController.store,
      MetaMetricsController: this.metaMetricsController.store,
      AddressBookController: this.addressBookController,
      CurrencyController: this.currencyRateController,
      NetworkController: this.networkController,
      AlertController: this.alertController.store,
      OnboardingController: this.onboardingController.store,
      PermissionController: this.permissionController,
      PermissionLogController: this.permissionLogController,
      SubjectMetadataController: this.subjectMetadataController,
      AnnouncementController: this.announcementController,
      NetworkOrderController: this.networkOrderController,
      AccountOrderController: this.accountOrderController,
      GasFeeController: this.gasFeeController,
      TokenListController: this.tokenListController,
      TokensController: this.tokensController,
      SmartTransactionsController: this.smartTransactionsController,
      NftController: this.nftController,
      PhishingController: this.phishingController,
      SelectedNetworkController: this.selectedNetworkController,
      LoggingController: this.loggingController,
      ///: BEGIN:ONLY_INCLUDE_IF(snaps)
      SnapController: this.snapController,
      CronjobController: this.cronjobController,
      SnapsRegistry: this.snapsRegistry,
      NotificationController: this.notificationController,
      SnapInterfaceController: this.snapInterfaceController,
      ///: END:ONLY_INCLUDE_IF
      ///: BEGIN:ONLY_INCLUDE_IF(desktop)
      DesktopController: this.desktopController.store,
      ///: END:ONLY_INCLUDE_IF

      ///: BEGIN:ONLY_INCLUDE_IF(build-mmi)
      CustodyController: this.custodyController.store,
      InstitutionalFeaturesController:
        this.institutionalFeaturesController.store,
      MmiConfigurationController: this.mmiConfigurationController.store,
      ///: END:ONLY_INCLUDE_IF
      ///: BEGIN:ONLY_INCLUDE_IF(blockaid)
      PPOMController: this.ppomController,
      ///: END:ONLY_INCLUDE_IF
      NameController: this.nameController,
      UserOperationController: this.userOperationController,
      ...resetOnRestartStore,
    });

    this.memStore = new ComposableObservableStore({
      config: {
        AccountsController: this.accountsController,
        AppStateController: this.appStateController.store,
        AppMetadataController: this.appMetadataController.store,
        NetworkController: this.networkController,
        KeyringController: this.keyringController,
        PreferencesController: this.preferencesController.store,
        MetaMetricsController: this.metaMetricsController.store,
        AddressBookController: this.addressBookController,
        CurrencyController: this.currencyRateController,
        AlertController: this.alertController.store,
        OnboardingController: this.onboardingController.store,
        PermissionController: this.permissionController,
        PermissionLogController: this.permissionLogController,
        SubjectMetadataController: this.subjectMetadataController,
        AnnouncementController: this.announcementController,
        NetworkOrderController: this.networkOrderController,
        AccountOrderController: this.accountOrderController,
        GasFeeController: this.gasFeeController,
        TokenListController: this.tokenListController,
        TokensController: this.tokensController,
        SmartTransactionsController: this.smartTransactionsController,
        NftController: this.nftController,
        SelectedNetworkController: this.selectedNetworkController,
        LoggingController: this.loggingController,
        TxController: this.txController,
        ///: BEGIN:ONLY_INCLUDE_IF(snaps)
        SnapController: this.snapController,
        CronjobController: this.cronjobController,
        SnapsRegistry: this.snapsRegistry,
        NotificationController: this.notificationController,
        SnapInterfaceController: this.snapInterfaceController,
        ///: END:ONLY_INCLUDE_IF
        ///: BEGIN:ONLY_INCLUDE_IF(desktop)
        DesktopController: this.desktopController.store,
        ///: END:ONLY_INCLUDE_IF
        ///: BEGIN:ONLY_INCLUDE_IF(build-mmi)
        CustodyController: this.custodyController.store,
        InstitutionalFeaturesController:
          this.institutionalFeaturesController.store,
        MmiConfigurationController: this.mmiConfigurationController.store,
        ///: END:ONLY_INCLUDE_IF
        NameController: this.nameController,
        UserOperationController: this.userOperationController,
        ...resetOnRestartStore,
      },
      controllerMessenger: this.controllerMessenger,
    });

    // if this is the first time, clear the state of by calling these methods
    const resetMethods = [
      this.accountTracker.resetState,
      this.decryptMessageController.resetState.bind(
        this.decryptMessageController,
      ),
      this.encryptionPublicKeyController.resetState.bind(
        this.encryptionPublicKeyController,
      ),
      this.signatureController.resetState.bind(this.signatureController),
      this.swapsController.resetState,
      this.ensController.resetState.bind(this.ensController),
      this.approvalController.clear.bind(this.approvalController),
      // WE SHOULD ADD TokenListController.resetState here too. But it's not implemented yet.
    ];

    if (isManifestV3) {
      if (isFirstMetaMaskControllerSetup === true) {
        this.resetStates(resetMethods);
        this.extension.storage.session.set({
          isFirstMetaMaskControllerSetup: false,
        });
      }
    } else {
      // it's always the first time in MV2
      this.resetStates(resetMethods);
    }

    // Automatic login via config password
    const password = process.env.PASSWORD;
    if (
      !this.isUnlocked() &&
      this.onboardingController.store.getState().completedOnboarding &&
      password &&
      !process.env.IN_TEST
    ) {
      this._loginUser(password);
    } else {
      this._startUISync();
    }

    // Lazily update the store with the current extension environment
    this.extension.runtime.getPlatformInfo().then(({ os }) => {
      this.appStateController.setBrowserEnvironment(
        os,
        // This method is presently only supported by Firefox
        this.extension.runtime.getBrowserInfo === undefined
          ? 'chrome'
          : 'firefox',
      );
    });

    this.setupControllerEventSubscriptions();

    // For more information about these legacy streams, see here:
    // https://github.com/MetaMask/metamask-extension/issues/15491
    // TODO:LegacyProvider: Delete
    this.publicConfigStore = this.createPublicConfigStore();

    // Multiple MetaMask instances launched warning
    this.extension.runtime.onMessageExternal.addListener(onMessageReceived);
    // Fire a ping message to check if other extensions are running
    checkForMultipleVersionsRunning();

    if (this.onboardingController.store.getState().completedOnboarding) {
      this.postOnboardingInitialization();
    }
  }

  postOnboardingInitialization() {
<<<<<<< HEAD
    this.updateDeprecatedNetworkId();
=======
>>>>>>> fef29be9
    this.networkController.lookupNetwork();
  }

  triggerNetworkrequests() {
    this.accountTracker.start();
    this.txController.startIncomingTransactionPolling();
    this.tokenDetectionController.enable();

    const preferencesControllerState =
      this.preferencesController.store.getState();

    const { useCurrencyRateCheck } = preferencesControllerState;

    if (useCurrencyRateCheck) {
      this.currencyRateController.startPollingByNetworkClientId(
        this.networkController.state.selectedNetworkClientId,
      );
    }

    if (this.#isTokenListPollingRequired(preferencesControllerState)) {
      this.tokenListController.start();
    }
  }

  stopNetworkRequests() {
    this.accountTracker.stop();
    this.txController.stopIncomingTransactionPolling();
    this.tokenDetectionController.disable();

    const preferencesControllerState =
      this.preferencesController.store.getState();

    const { useCurrencyRateCheck } = preferencesControllerState;

    if (useCurrencyRateCheck) {
      this.currencyRateController.stopAllPolling();
    }

    if (this.#isTokenListPollingRequired(preferencesControllerState)) {
      this.tokenListController.stop();
      this.tokenRatesController.stop();
    }
  }

  resetStates(resetMethods) {
    resetMethods.forEach((resetMethod) => {
      try {
        resetMethod();
      } catch (err) {
        console.error(err);
      }
    });
  }

  ///: BEGIN:ONLY_INCLUDE_IF(keyring-snaps)
  /**
   * Initialize the snap keyring if it is not present.
   *
   * @returns {SnapKeyring}
   */
  async getSnapKeyring() {
    let [snapKeyring] = this.keyringController.getKeyringsByType(
      KeyringType.snap,
    );
    if (!snapKeyring) {
      snapKeyring = await this.keyringController.addNewKeyring(
        KeyringType.snap,
      );
    }
    return snapKeyring;
  }
  ///: END:ONLY_INCLUDE_IF

  ///: BEGIN:ONLY_INCLUDE_IF(build-flask)
  trackInsightSnapView(snapId) {
    this.metaMetricsController.trackEvent({
      event: MetaMetricsEventName.InsightSnapViewed,
      category: MetaMetricsEventCategory.Snaps,
      properties: {
        snap_id: snapId,
      },
    });
  }
  ///: END:ONLY_INCLUDE_IF

  ///: BEGIN:ONLY_INCLUDE_IF(snaps)

  /**
   * Get snap metadata from the current state without refreshing the registry database.
   *
   * @param {string} snapId - A snap id.
   * @returns The available metadata for the snap, if any.
   */
  _getSnapMetadata(snapId) {
    return this.snapsRegistry.state.database?.verifiedSnaps?.[snapId]?.metadata;
  }

  /**
   * Tracks snaps export usage.
   * Note: This function is throttled to 1 call per 60 seconds per snap id + handler combination.
   *
   * @param {string} snapId - The ID of the snap the handler is being triggered on.
   * @param {string} handler - The handler to trigger on the snap for the request.
   * @param {boolean} success - Whether the invocation was successful or not.
   * @param {string} origin - The origin of the request.
   */
  _trackSnapExportUsage = wrap(
    memoize(
      () =>
        throttle(
          (snapId, handler, success, origin) =>
            this.metaMetricsController.trackEvent({
              event: MetaMetricsEventName.SnapExportUsed,
              category: MetaMetricsEventCategory.Snaps,
              properties: {
                snap_id: snapId,
                export: handler,
                snap_category: this._getSnapMetadata(snapId)?.category,
                success,
                origin,
              },
            }),
          SECOND * 60,
        ),
      (snapId, handler, _, origin) => `${snapId}${handler}${origin}`,
    ),
    (getFunc, ...args) => getFunc(...args)(...args),
  );

  /**
   * Passes a JSON-RPC request object to the SnapController for execution.
   *
   * @param {object} args - A bag of options.
   * @param {string} args.snapId - The ID of the recipient snap.
   * @param {string} args.origin - The origin of the RPC request.
   * @param {string} args.handler - The handler to trigger on the snap for the request.
   * @param {object} args.request - The JSON-RPC request object.
   * @returns The result of the JSON-RPC request.
   */
  async handleSnapRequest(args) {
    try {
      const response = await this.controllerMessenger.call(
        'SnapController:handleRequest',
        args,
      );
      this._trackSnapExportUsage(args.snapId, args.handler, true, args.origin);
      return response;
    } catch (error) {
      this._trackSnapExportUsage(args.snapId, args.handler, false, args.origin);
      throw error;
    }
  }

  /**
   * Gets the currently selected locale from the PreferencesController.
   *
   * @returns The currently selected locale.
   */
  getLocale() {
    const { currentLocale } = this.preferencesController.store.getState();

    return currentLocale;
  }

  /**
   * Constructor helper for getting Snap permission specifications.
   */
  getSnapPermissionSpecifications() {
    const snapEncryptor = encryptorFactory(600_000);

    return {
      ...buildSnapEndowmentSpecifications(Object.keys(ExcludedSnapEndowments)),
      ...buildSnapRestrictedMethodSpecifications(
        Object.keys(ExcludedSnapPermissions),
        {
          encrypt: snapEncryptor.encrypt,
          decrypt: snapEncryptor.decrypt,
          getLocale: this.getLocale.bind(this),
          clearSnapState: this.controllerMessenger.call.bind(
            this.controllerMessenger,
            'SnapController:clearSnapState',
          ),
          getMnemonic: this.getPrimaryKeyringMnemonic.bind(this),
          getUnlockPromise: this.appStateController.getUnlockPromise.bind(
            this.appStateController,
          ),
          getSnap: this.controllerMessenger.call.bind(
            this.controllerMessenger,
            'SnapController:get',
          ),
          handleSnapRpcRequest: this.handleSnapRequest.bind(this),
          getSnapState: this.controllerMessenger.call.bind(
            this.controllerMessenger,
            'SnapController:getSnapState',
          ),
          showDialog: (origin, type, id, placeholder) =>
            this.approvalController.addAndShowApprovalRequest({
              origin,
              type: SNAP_DIALOG_TYPES[type],
              requestData: { id, placeholder },
            }),
          showNativeNotification: (origin, args) =>
            this.controllerMessenger.call(
              'RateLimitController:call',
              origin,
              'showNativeNotification',
              origin,
              args.message,
            ),
          showInAppNotification: (origin, args) =>
            this.controllerMessenger.call(
              'RateLimitController:call',
              origin,
              'showInAppNotification',
              origin,
              args.message,
            ),
          updateSnapState: this.controllerMessenger.call.bind(
            this.controllerMessenger,
            'SnapController:updateSnapState',
          ),
          maybeUpdatePhishingList: () => {
            const { usePhishDetect } =
              this.preferencesController.store.getState();

            if (!usePhishDetect) {
              return;
            }

            this.controllerMessenger.call(
              'PhishingController:maybeUpdateState',
            );
          },
          isOnPhishingList: (origin) => {
            const { usePhishDetect } =
              this.preferencesController.store.getState();

            if (!usePhishDetect) {
              return false;
            }

            return this.controllerMessenger.call(
              'PhishingController:testOrigin',
              origin,
            ).result;
          },
          createInterface: this.controllerMessenger.call.bind(
            this.controllerMessenger,
            'SnapInterfaceController:createInterface',
          ),
          getInterface: this.controllerMessenger.call.bind(
            this.controllerMessenger,
            'SnapInterfaceController:getInterface',
          ),
          ///: END:ONLY_INCLUDE_IF
          ///: BEGIN:ONLY_INCLUDE_IF(keyring-snaps)
          getSnapKeyring: this.getSnapKeyring.bind(this),
          ///: END:ONLY_INCLUDE_IF
          ///: BEGIN:ONLY_INCLUDE_IF(snaps)
        },
      ),
    };
  }

  /**
   * Deletes the specified notifications from state.
   *
   * @param {string[]} ids - The notifications ids to delete.
   */
  dismissNotifications(ids) {
    this.notificationController.dismiss(ids);
  }

  /**
   * Updates the readDate attribute of the specified notifications.
   *
   * @param {string[]} ids - The notifications ids to mark as read.
   */
  markNotificationsAsRead(ids) {
    this.notificationController.markRead(ids);
  }

  ///: END:ONLY_INCLUDE_IF

  /**
   * Sets up BaseController V2 event subscriptions. Currently, this includes
   * the subscriptions necessary to notify permission subjects of account
   * changes.
   *
   * Some of the subscriptions in this method are ControllerMessenger selector
   * event subscriptions. See the relevant documentation for
   * `@metamask/base-controller` for more information.
   *
   * Note that account-related notifications emitted when the extension
   * becomes unlocked are handled in MetaMaskController._onUnlock.
   */
  setupControllerEventSubscriptions() {
    let lastSelectedAddress;

    this.preferencesController.store.subscribe(
      previousValueComparator((prevState, currState) => {
        this.#onPreferencesControllerStateChange(currState, prevState);
      }, this.preferencesController.store.getState()),
    );

    this.controllerMessenger.subscribe(
      `${this.accountsController.name}:selectedAccountChange`,
      async (account) => {
        if (account.address && account.address !== lastSelectedAddress) {
          lastSelectedAddress = account.address;
          await this._onAccountChange(account.address);
        }
      },
    );

    // This handles account changes every time relevant permission state
    // changes, for any reason.
    this.controllerMessenger.subscribe(
      `${this.permissionController.name}:stateChange`,
      async (currentValue, previousValue) => {
        const changedAccounts = getChangedAccounts(currentValue, previousValue);

        for (const [origin, accounts] of changedAccounts.entries()) {
          this._notifyAccountsChange(origin, accounts);
        }
      },
      getPermittedAccountsByOrigin,
    );

    this.controllerMessenger.subscribe(
      'NetworkController:networkDidChange',
      async () => {
        await this.txController.updateIncomingTransactions();
      },
    );

    ///: BEGIN:ONLY_INCLUDE_IF(snaps)

    this.controllerMessenger.subscribe(
      `${this.snapController.name}:snapInstallStarted`,
      (snapId, origin, isUpdate) => {
        const snapCategory = this._getSnapMetadata(snapId)?.category;
        this.metaMetricsController.trackEvent({
          event: isUpdate
            ? MetaMetricsEventName.SnapUpdateStarted
            : MetaMetricsEventName.SnapInstallStarted,
          category: MetaMetricsEventCategory.Snaps,
          properties: {
            snap_id: snapId,
            origin,
            snap_category: snapCategory,
          },
        });
      },
    );

    this.controllerMessenger.subscribe(
      `${this.snapController.name}:snapInstallFailed`,
      (snapId, origin, isUpdate, error) => {
        const isRejected = error.includes('User rejected the request.');
        const failedEvent = isUpdate
          ? MetaMetricsEventName.SnapUpdateFailed
          : MetaMetricsEventName.SnapInstallFailed;
        const rejectedEvent = isUpdate
          ? MetaMetricsEventName.SnapUpdateRejected
          : MetaMetricsEventName.SnapInstallRejected;

        const snapCategory = this._getSnapMetadata(snapId)?.category;
        this.metaMetricsController.trackEvent({
          event: isRejected ? rejectedEvent : failedEvent,
          category: MetaMetricsEventCategory.Snaps,
          properties: {
            snap_id: snapId,
            origin,
            snap_category: snapCategory,
          },
        });
      },
    );

    this.controllerMessenger.subscribe(
      `${this.snapController.name}:snapInstalled`,
      (truncatedSnap, origin) => {
        const snapId = truncatedSnap.id;
        const snapCategory = this._getSnapMetadata(snapId)?.category;
        this.metaMetricsController.trackEvent({
          event: MetaMetricsEventName.SnapInstalled,
          category: MetaMetricsEventCategory.Snaps,
          properties: {
            snap_id: snapId,
            version: truncatedSnap.version,
            origin,
            snap_category: snapCategory,
          },
        });
      },
    );

    this.controllerMessenger.subscribe(
      `${this.snapController.name}:snapUpdated`,
      (newSnap, oldVersion, origin) => {
        const snapId = newSnap.id;
        const snapCategory = this._getSnapMetadata(snapId)?.category;
        this.metaMetricsController.trackEvent({
          event: MetaMetricsEventName.SnapUpdated,
          category: MetaMetricsEventCategory.Snaps,
          properties: {
            snap_id: snapId,
            old_version: oldVersion,
            new_version: newSnap.version,
            origin,
            snap_category: snapCategory,
          },
        });
      },
    );

    this.controllerMessenger.subscribe(
      `${this.snapController.name}:snapTerminated`,
      (truncatedSnap) => {
        const approvals = Object.values(
          this.approvalController.state.pendingApprovals,
        ).filter(
          (approval) =>
            approval.origin === truncatedSnap.id &&
            approval.type.startsWith(RestrictedMethods.snap_dialog),
        );
        for (const approval of approvals) {
          this.approvalController.reject(
            approval.id,
            new Error('Snap was terminated.'),
          );
        }
      },
    );

    this.controllerMessenger.subscribe(
      `${this.snapController.name}:snapUninstalled`,
      (truncatedSnap) => {
        const notificationIds = Object.values(
          this.notificationController.state.notifications,
        ).reduce((idList, notification) => {
          if (notification.origin === truncatedSnap.id) {
            idList.push(notification.id);
          }
          return idList;
        }, []);

        this.dismissNotifications(notificationIds);

        const snapId = truncatedSnap.id;
        const snapCategory = this._getSnapMetadata(snapId)?.category;
        this.metaMetricsController.trackEvent({
          event: MetaMetricsEventName.SnapUninstalled,
          category: MetaMetricsEventCategory.Snaps,
          properties: {
            snap_id: snapId,
            version: truncatedSnap.version,
            snap_category: snapCategory,
          },
        });
      },
    );

    ///: END:ONLY_INCLUDE_IF
  }

  /**
   * TODO:LegacyProvider: Delete
   * Constructor helper: initialize a public config store.
   * This store is used to make some config info available to Dapps synchronously.
   */
  createPublicConfigStore() {
    // subset of state for metamask inpage provider
    const publicConfigStore = new ObservableStore();

    const selectPublicState = async ({ isUnlocked }) => {
      const { chainId, networkVersion } = await this.getProviderNetworkState();

      return {
        isUnlocked,
        chainId,
        networkVersion: networkVersion ?? 'loading',
      };
    };

    const updatePublicConfigStore = async (memState) => {
      const networkStatus =
        memState.networksMetadata[memState.selectedNetworkClientId]?.status;
      if (networkStatus === NetworkStatus.Available) {
        publicConfigStore.putState(await selectPublicState(memState));
      }
    };

    // setup memStore subscription hooks
    this.on('update', updatePublicConfigStore);
    updatePublicConfigStore(this.getState());

    return publicConfigStore;
  }

  /**
   * Gets relevant state for the provider of an external origin.
   *
   * @param {string} origin - The origin to get the provider state for.
   * @returns {Promise<{ isUnlocked: boolean, networkVersion: string, chainId: string, accounts: string[] }>} An object with relevant state properties.
   */
  async getProviderState(origin) {
    const providerNetworkState = await this.getProviderNetworkState(
      this.preferencesController.getUseRequestQueue() ? origin : undefined,
    );

    return {
      isUnlocked: this.isUnlocked(),
      accounts: await this.getPermittedAccounts(origin),
      ...providerNetworkState,
    };
  }

  /**
   * Retrieves network state information relevant for external providers.
   *
   * @param {string} origin - The origin identifier for which network state is requested (default: 'metamask').
   * @returns {object} An object containing important network state properties, including chainId and networkVersion.
   */
  async getProviderNetworkState(origin = METAMASK_DOMAIN) {
    const networkClientId = this.controllerMessenger.call(
      'SelectedNetworkController:getNetworkClientIdForDomain',
      origin,
    );

    const networkClient = this.controllerMessenger.call(
      'NetworkController:getNetworkClientById',
      networkClientId,
    );

    const { chainId } = networkClient.configuration;

    const { completedOnboarding } = this.onboardingController.store.getState();

    let networkVersion = this.deprecatedNetworkVersions[networkClientId];
    if (!networkVersion && completedOnboarding) {
      const ethQuery = new EthQuery(networkClient.provider);
      networkVersion = await new Promise((resolve) => {
        ethQuery.sendAsync({ method: 'net_version' }, (error, result) => {
          if (error) {
            console.error(error);
            resolve(null);
          } else {
            resolve(convertNetworkId(result));
          }
        });
      });
      this.deprecatedNetworkVersions[networkClientId] = networkVersion;
    }

    return {
      chainId,
      networkVersion: networkVersion ?? 'loading',
    };
  }

  //=============================================================================
  // EXPOSED TO THE UI SUBSYSTEM
  //=============================================================================

  /**
   * The metamask-state of the various controllers, made available to the UI
   *
   * @returns {object} status
   */
  getState() {
    const { vault } = this.keyringController.state;
    const isInitialized = Boolean(vault);

    const flatState = this.memStore.getFlatState();

    // The vault should not be exposed to the UI
    delete flatState.vault;

    return {
      isInitialized,
      ...flatState,
      ///: BEGIN:ONLY_INCLUDE_IF(snaps)
      // Snap state, source code and other files are stripped out to prevent piping to the MetaMask UI.
      snapStates: {},
      unencryptedSnapStates: {},
      snaps: Object.values(flatState.snaps ?? {}).reduce((acc, snap) => {
        // eslint-disable-next-line no-unused-vars
        const { sourceCode, auxiliaryFiles, ...rest } = snap;
        acc[snap.id] = rest;
        return acc;
      }, {}),
      ///: END:ONLY_INCLUDE_IF
    };
  }

  /**
   * Returns an Object containing API Callback Functions.
   * These functions are the interface for the UI.
   * The API object can be transmitted over a stream via JSON-RPC.
   *
   * @returns {object} Object containing API functions.
   */
  getApi() {
    const {
      accountsController,
      addressBookController,
      alertController,
      appStateController,
      keyringController,
      nftController,
      nftDetectionController,
      currencyRateController,
      tokenDetectionController,
      ensController,
      gasFeeController,
      metaMetricsController,
      networkController,
      announcementController,
      onboardingController,
      permissionController,
      preferencesController,
      swapsController,
      tokensController,
      smartTransactionsController,
      txController,
      assetsContractController,
      backup,
      approvalController,
      phishingController,
    } = this;

    return {
      // etc
      getState: this.getState.bind(this),
      setCurrentCurrency: currencyRateController.setCurrentCurrency.bind(
        currencyRateController,
      ),
      setUseBlockie: preferencesController.setUseBlockie.bind(
        preferencesController,
      ),
      setUseNonceField: preferencesController.setUseNonceField.bind(
        preferencesController,
      ),
      setUsePhishDetect: preferencesController.setUsePhishDetect.bind(
        preferencesController,
      ),
      setUseMultiAccountBalanceChecker:
        preferencesController.setUseMultiAccountBalanceChecker.bind(
          preferencesController,
        ),
      dismissOpenSeaToBlockaidBanner:
        preferencesController.dismissOpenSeaToBlockaidBanner.bind(
          preferencesController,
        ),
      setUseSafeChainsListValidation:
        preferencesController.setUseSafeChainsListValidation.bind(
          preferencesController,
        ),
      setUseTokenDetection: preferencesController.setUseTokenDetection.bind(
        preferencesController,
      ),
      setUseNftDetection: preferencesController.setUseNftDetection.bind(
        preferencesController,
      ),
      setUse4ByteResolution: preferencesController.setUse4ByteResolution.bind(
        preferencesController,
      ),
      setUseCurrencyRateCheck:
        preferencesController.setUseCurrencyRateCheck.bind(
          preferencesController,
        ),
      setOpenSeaEnabled: preferencesController.setOpenSeaEnabled.bind(
        preferencesController,
      ),
      getUseRequestQueue: this.preferencesController.getUseRequestQueue.bind(
        this.preferencesController,
      ),
      getProviderConfig: () => this.networkController.state.providerConfig,

      ///: BEGIN:ONLY_INCLUDE_IF(blockaid)
      setSecurityAlertsEnabled:
        preferencesController.setSecurityAlertsEnabled.bind(
          preferencesController,
        ),
      ///: END:ONLY_INCLUDE_IF
      ///: BEGIN:ONLY_INCLUDE_IF(keyring-snaps)
      setAddSnapAccountEnabled:
        preferencesController.setAddSnapAccountEnabled.bind(
          preferencesController,
        ),
      ///: END:ONLY_INCLUDE_IF
      setUseExternalNameSources:
        preferencesController.setUseExternalNameSources.bind(
          preferencesController,
        ),
      setUseTransactionSimulations:
        preferencesController.setUseTransactionSimulations.bind(
          preferencesController,
        ),
      setUseRequestQueue: this.setUseRequestQueue.bind(this),
      setIpfsGateway: preferencesController.setIpfsGateway.bind(
        preferencesController,
      ),
      setIsIpfsGatewayEnabled:
        preferencesController.setIsIpfsGatewayEnabled.bind(
          preferencesController,
        ),
      setUseAddressBarEnsResolution:
        preferencesController.setUseAddressBarEnsResolution.bind(
          preferencesController,
        ),
      setParticipateInMetaMetrics:
        metaMetricsController.setParticipateInMetaMetrics.bind(
          metaMetricsController,
        ),
      setCurrentLocale: preferencesController.setCurrentLocale.bind(
        preferencesController,
      ),
      setIncomingTransactionsPreferences:
        preferencesController.setIncomingTransactionsPreferences.bind(
          preferencesController,
        ),
      markPasswordForgotten: this.markPasswordForgotten.bind(this),
      unMarkPasswordForgotten: this.unMarkPasswordForgotten.bind(this),
      getRequestAccountTabIds: this.getRequestAccountTabIds,
      getOpenMetamaskTabsIds: this.getOpenMetamaskTabsIds,
      markNotificationPopupAsAutomaticallyClosed: () =>
        this.notificationManager.markAsAutomaticallyClosed(),

      // approval
      requestUserApproval:
        approvalController.addAndShowApprovalRequest.bind(approvalController),

      // primary keyring management
      addNewAccount: this.addNewAccount.bind(this),
      getSeedPhrase: this.getSeedPhrase.bind(this),
      resetAccount: this.resetAccount.bind(this),
      removeAccount: this.removeAccount.bind(this),
      importAccountWithStrategy: this.importAccountWithStrategy.bind(this),
      ///: BEGIN:ONLY_INCLUDE_IF(keyring-snaps)
      getAccountsBySnapId: (snapId) => getAccountsBySnapId(this, snapId),
      ///: END:ONLY_INCLUDE_IF

      // hardware wallets
      connectHardware: this.connectHardware.bind(this),
      forgetDevice: this.forgetDevice.bind(this),
      checkHardwareStatus: this.checkHardwareStatus.bind(this),
      unlockHardwareWalletAccount: this.unlockHardwareWalletAccount.bind(this),
      attemptLedgerTransportCreation:
        this.attemptLedgerTransportCreation.bind(this),

      // qr hardware devices
      submitQRHardwareCryptoHDKey:
        keyringController.submitQRCryptoHDKey.bind(keyringController),
      submitQRHardwareCryptoAccount:
        keyringController.submitQRCryptoAccount.bind(keyringController),
      cancelSyncQRHardware:
        keyringController.cancelQRSynchronization.bind(keyringController),
      submitQRHardwareSignature:
        keyringController.submitQRSignature.bind(keyringController),
      cancelQRHardwareSignRequest:
        keyringController.cancelQRSignRequest.bind(keyringController),

      // vault management
      submitPassword: this.submitPassword.bind(this),
      verifyPassword: this.verifyPassword.bind(this),

      // network management
      setProviderType: (type) => {
        return this.networkController.setProviderType(type);
      },
      setActiveNetwork: (networkConfigurationId) => {
        return this.networkController.setActiveNetwork(networkConfigurationId);
      },
      setNetworkClientIdForDomain: (origin, networkClientId) => {
        return this.selectedNetworkController.setNetworkClientIdForDomain(
          origin,
          networkClientId,
        );
      },
      rollbackToPreviousProvider:
        networkController.rollbackToPreviousProvider.bind(networkController),
      removeNetworkConfiguration:
        networkController.removeNetworkConfiguration.bind(networkController),
      upsertNetworkConfiguration:
        this.networkController.upsertNetworkConfiguration.bind(
          this.networkController,
        ),
      getCurrentNetworkEIP1559Compatibility:
        this.networkController.getEIP1559Compatibility.bind(
          this.networkController,
        ),
      getNetworkConfigurationByNetworkClientId:
        this.networkController.getNetworkConfigurationByNetworkClientId.bind(
          this.networkController,
        ),
      // PreferencesController
      setSelectedAddress: (address) => {
        const account = this.accountsController.getAccountByAddress(address);
        if (account) {
          this.accountsController.setSelectedAccount(account.id);
          this.preferencesController.setSelectedAddress(address);
        } else {
          throw new Error(`No account found for address: ${address}`);
        }
      },
      addToken: tokensController.addToken.bind(tokensController),
      updateTokenType: tokensController.updateTokenType.bind(tokensController),
      setFeatureFlag: preferencesController.setFeatureFlag.bind(
        preferencesController,
      ),
      setPreference: preferencesController.setPreference.bind(
        preferencesController,
      ),

      addKnownMethodData: preferencesController.addKnownMethodData.bind(
        preferencesController,
      ),
      setDismissSeedBackUpReminder:
        preferencesController.setDismissSeedBackUpReminder.bind(
          preferencesController,
        ),
      setDisabledRpcMethodPreference:
        preferencesController.setDisabledRpcMethodPreference.bind(
          preferencesController,
        ),
      getRpcMethodPreferences:
        preferencesController.getRpcMethodPreferences.bind(
          preferencesController,
        ),
      setAdvancedGasFee: preferencesController.setAdvancedGasFee.bind(
        preferencesController,
      ),
      setTheme: preferencesController.setTheme.bind(preferencesController),
      ///: BEGIN:ONLY_INCLUDE_IF(keyring-snaps)
      setSnapsAddSnapAccountModalDismissed:
        preferencesController.setSnapsAddSnapAccountModalDismissed.bind(
          preferencesController,
        ),
      ///: END:ONLY_INCLUDE_IF

      // AccountsController
      setSelectedInternalAccount: (id) => {
        const account = this.accountsController.getAccount(id);
        if (account) {
          this.preferencesController.setSelectedAddress(account.address);
          this.accountsController.setSelectedAccount(id);
        }
      },

      setAccountName:
        accountsController.setAccountName.bind(accountsController),

      setAccountLabel: (address, label) => {
        this.preferencesController.setAccountLabel(address, label);
        const account = this.accountsController.getAccountByAddress(address);
        if (account === undefined) {
          throw new Error(`No account found for address: ${address}`);
        }
        this.accountsController.setAccountName(account.id, label);
      },

      // AssetsContractController
      getTokenStandardAndDetails: this.getTokenStandardAndDetails.bind(this),
      getTokenSymbol: this.getTokenSymbol.bind(this),

      // NftController
      addNft: nftController.addNft.bind(nftController),

      addNftVerifyOwnership:
        nftController.addNftVerifyOwnership.bind(nftController),

      removeAndIgnoreNft: nftController.removeAndIgnoreNft.bind(nftController),

      removeNft: nftController.removeNft.bind(nftController),

      checkAndUpdateAllNftsOwnershipStatus:
        nftController.checkAndUpdateAllNftsOwnershipStatus.bind(nftController),

      checkAndUpdateSingleNftOwnershipStatus:
        nftController.checkAndUpdateSingleNftOwnershipStatus.bind(
          nftController,
        ),

      isNftOwner: nftController.isNftOwner.bind(nftController),

      // AddressController
      setAddressBook: addressBookController.set.bind(addressBookController),
      removeFromAddressBook: addressBookController.delete.bind(
        addressBookController,
      ),

      // AppStateController
      setLastActiveTime:
        appStateController.setLastActiveTime.bind(appStateController),
      setCurrentExtensionPopupId:
        appStateController.setCurrentExtensionPopupId.bind(appStateController),
      setDefaultHomeActiveTabName:
        appStateController.setDefaultHomeActiveTabName.bind(appStateController),
      setConnectedStatusPopoverHasBeenShown:
        appStateController.setConnectedStatusPopoverHasBeenShown.bind(
          appStateController,
        ),
      setRecoveryPhraseReminderHasBeenShown:
        appStateController.setRecoveryPhraseReminderHasBeenShown.bind(
          appStateController,
        ),
      setRecoveryPhraseReminderLastShown:
        appStateController.setRecoveryPhraseReminderLastShown.bind(
          appStateController,
        ),
      setTermsOfUseLastAgreed:
        appStateController.setTermsOfUseLastAgreed.bind(appStateController),
      setSurveyLinkLastClickedOrClosed:
        appStateController.setSurveyLinkLastClickedOrClosed.bind(
          appStateController,
        ),
      ///: BEGIN:ONLY_INCLUDE_IF(snaps)
      setSnapsInstallPrivacyWarningShownStatus:
        appStateController.setSnapsInstallPrivacyWarningShownStatus.bind(
          appStateController,
        ),
      ///: END:ONLY_INCLUDE_IF
      setOutdatedBrowserWarningLastShown:
        appStateController.setOutdatedBrowserWarningLastShown.bind(
          appStateController,
        ),
      setShowTestnetMessageInDropdown:
        appStateController.setShowTestnetMessageInDropdown.bind(
          appStateController,
        ),
      setShowBetaHeader:
        appStateController.setShowBetaHeader.bind(appStateController),
      setShowPermissionsTour:
        appStateController.setShowPermissionsTour.bind(appStateController),
      setShowProductTour:
        appStateController.setShowProductTour.bind(appStateController),
      setShowAccountBanner:
        appStateController.setShowAccountBanner.bind(appStateController),
      setShowNetworkBanner:
        appStateController.setShowNetworkBanner.bind(appStateController),
      updateNftDropDownState:
        appStateController.updateNftDropDownState.bind(appStateController),
      setFirstTimeUsedNetwork:
        appStateController.setFirstTimeUsedNetwork.bind(appStateController),
      setSwitchedNetworkDetails:
        appStateController.setSwitchedNetworkDetails.bind(appStateController),
      clearSwitchedNetworkDetails:
        appStateController.clearSwitchedNetworkDetails.bind(appStateController),
      setSwitchedNetworkNeverShowMessage:
        appStateController.setSwitchedNetworkNeverShowMessage.bind(
          appStateController,
        ),

      // EnsController
      tryReverseResolveAddress:
        ensController.reverseResolveAddress.bind(ensController),

      // KeyringController
      setLocked: this.setLocked.bind(this),
      createNewVaultAndKeychain: this.createNewVaultAndKeychain.bind(this),
      createNewVaultAndRestore: this.createNewVaultAndRestore.bind(this),
      exportAccount: this.exportAccount.bind(this),

      // txController
      updateTransaction: txController.updateTransaction.bind(txController),
      approveTransactionsWithSameNonce:
        txController.approveTransactionsWithSameNonce.bind(txController),
      createCancelTransaction: this.createCancelTransaction.bind(this),
      createSpeedUpTransaction: this.createSpeedUpTransaction.bind(this),
      estimateGas: this.estimateGas.bind(this),
      getNextNonce: this.getNextNonce.bind(this),
      addTransaction: (transactionParams, transactionOptions) =>
        addTransaction(
          this.getAddTransactionRequest({
            transactionParams,
            transactionOptions,
            waitForSubmit: false,
          }),
          this.updateSecurityAlertResponseByTxId.bind(this),
        ),
      addTransactionAndWaitForPublish: (
        transactionParams,
        transactionOptions,
      ) =>
        addTransaction(
          this.getAddTransactionRequest({
            transactionParams,
            transactionOptions,
            waitForSubmit: true,
          }),
          this.updateSecurityAlertResponseByTxId.bind(this),
        ),
      createTransactionEventFragment:
        createTransactionEventFragmentWithTxId.bind(
          null,
          this.getTransactionMetricsRequest(),
        ),
      getTransactions: this.txController.getTransactions.bind(
        this.txController,
      ),
      updateEditableParams: this.txController.updateEditableParams.bind(
        this.txController,
      ),
      updateTransactionGasFees:
        txController.updateTransactionGasFees.bind(txController),
      updateTransactionSendFlowHistory:
        txController.updateTransactionSendFlowHistory.bind(txController),
      updatePreviousGasParams:
        txController.updatePreviousGasParams.bind(txController),
      abortTransactionSigning:
        txController.abortTransactionSigning.bind(txController),

      // decryptMessageController
      decryptMessage: this.decryptMessageController.decryptMessage.bind(
        this.decryptMessageController,
      ),
      decryptMessageInline:
        this.decryptMessageController.decryptMessageInline.bind(
          this.decryptMessageController,
        ),
      cancelDecryptMessage:
        this.decryptMessageController.cancelDecryptMessage.bind(
          this.decryptMessageController,
        ),

      // EncryptionPublicKeyController
      encryptionPublicKey:
        this.encryptionPublicKeyController.encryptionPublicKey.bind(
          this.encryptionPublicKeyController,
        ),
      cancelEncryptionPublicKey:
        this.encryptionPublicKeyController.cancelEncryptionPublicKey.bind(
          this.encryptionPublicKeyController,
        ),

      // onboarding controller
      setSeedPhraseBackedUp:
        onboardingController.setSeedPhraseBackedUp.bind(onboardingController),
      completeOnboarding:
        onboardingController.completeOnboarding.bind(onboardingController),
      setFirstTimeFlowType:
        onboardingController.setFirstTimeFlowType.bind(onboardingController),

      // alert controller
      setAlertEnabledness:
        alertController.setAlertEnabledness.bind(alertController),
      setUnconnectedAccountAlertShown:
        alertController.setUnconnectedAccountAlertShown.bind(alertController),
      setWeb3ShimUsageAlertDismissed:
        alertController.setWeb3ShimUsageAlertDismissed.bind(alertController),

      // permissions
      removePermissionsFor: this.removePermissionsFor,
      approvePermissionsRequest: this.acceptPermissionsRequest,
      rejectPermissionsRequest: this.rejectPermissionsRequest,
      ...getPermissionBackgroundApiMethods(permissionController),

      ///: BEGIN:ONLY_INCLUDE_IF(build-mmi)
      connectCustodyAddresses: this.mmiController.connectCustodyAddresses.bind(
        this.mmiController,
      ),
      getCustodianAccounts: this.mmiController.getCustodianAccounts.bind(
        this.mmiController,
      ),
      getCustodianAccountsByAddress:
        this.mmiController.getCustodianAccountsByAddress.bind(
          this.mmiController,
        ),
      getCustodianTransactionDeepLink:
        this.mmiController.getCustodianTransactionDeepLink.bind(
          this.mmiController,
        ),
      getCustodianConfirmDeepLink:
        this.mmiController.getCustodianConfirmDeepLink.bind(this.mmiController),
      getCustodianSignMessageDeepLink:
        this.mmiController.getCustodianSignMessageDeepLink.bind(
          this.mmiController,
        ),
      getCustodianToken: this.mmiController.getCustodianToken.bind(
        this.mmiController,
      ),
      getCustodianJWTList: this.mmiController.getCustodianJWTList.bind(
        this.mmiController,
      ),
      getAllCustodianAccountsWithToken:
        this.mmiController.getAllCustodianAccountsWithToken.bind(
          this.mmiController,
        ),
      setCustodianNewRefreshToken:
        this.mmiController.setCustodianNewRefreshToken.bind(this.mmiController),
      setWaitForConfirmDeepLinkDialog:
        this.custodyController.setWaitForConfirmDeepLinkDialog.bind(
          this.custodyController,
        ),
      getMmiConfiguration:
        this.mmiConfigurationController.getConfiguration.bind(
          this.mmiConfigurationController,
        ),
      removeAddTokenConnectRequest:
        this.institutionalFeaturesController.removeAddTokenConnectRequest.bind(
          this.institutionalFeaturesController,
        ),
      showInteractiveReplacementTokenBanner:
        appStateController.showInteractiveReplacementTokenBanner.bind(
          appStateController,
        ),
      setCustodianDeepLink:
        appStateController.setCustodianDeepLink.bind(appStateController),
      ///: END:ONLY_INCLUDE_IF

      ///: BEGIN:ONLY_INCLUDE_IF(snaps)
      // snaps
      disableSnap: this.controllerMessenger.call.bind(
        this.controllerMessenger,
        'SnapController:disable',
      ),
      enableSnap: this.controllerMessenger.call.bind(
        this.controllerMessenger,
        'SnapController:enable',
      ),
      updateSnap: (origin, requestedSnaps) => {
        // We deliberately do not await this promise as that would mean waiting for the update to complete
        // Instead we return null to signal to the UI that it is safe to redirect to the update flow
        this.controllerMessenger.call(
          'SnapController:install',
          origin,
          requestedSnaps,
        );
        return null;
      },
      removeSnap: this.controllerMessenger.call.bind(
        this.controllerMessenger,
        'SnapController:remove',
      ),
      handleSnapRequest: this.handleSnapRequest.bind(this),
      revokeDynamicSnapPermissions: this.controllerMessenger.call.bind(
        this.controllerMessenger,
        'SnapController:revokeDynamicPermissions',
      ),
      dismissNotifications: this.dismissNotifications.bind(this),
      markNotificationsAsRead: this.markNotificationsAsRead.bind(this),
      disconnectOriginFromSnap: this.controllerMessenger.call.bind(
        this.controllerMessenger,
        'SnapController:disconnectOrigin',
      ),
      updateNetworksList: this.updateNetworksList.bind(this),
      updateAccountsList: this.updateAccountsList.bind(this),
      updateHiddenAccountsList: this.updateHiddenAccountsList.bind(this),
      getPhishingResult: async (website) => {
        await phishingController.maybeUpdateState();

        return phishingController.test(website);
      },
      deleteInterface: this.controllerMessenger.call.bind(
        this.controllerMessenger,
        'SnapInterfaceController:deleteInterface',
      ),
      updateInterfaceState: this.controllerMessenger.call.bind(
        this.controllerMessenger,
        'SnapInterfaceController:updateInterfaceState',
      ),
      ///: END:ONLY_INCLUDE_IF
      ///: BEGIN:ONLY_INCLUDE_IF(desktop)
      // Desktop
      getDesktopEnabled: this.desktopController.getDesktopEnabled.bind(
        this.desktopController,
      ),
      setDesktopEnabled: this.desktopController.setDesktopEnabled.bind(
        this.desktopController,
      ),
      generateDesktopOtp: this.desktopController.generateOtp.bind(
        this.desktopController,
      ),
      testDesktopConnection: this.desktopController.testDesktopConnection.bind(
        this.desktopController,
      ),
      disableDesktop: this.desktopController.disableDesktop.bind(
        this.desktopController,
      ),
      ///: END:ONLY_INCLUDE_IF

      // swaps
      fetchAndSetQuotes:
        swapsController.fetchAndSetQuotes.bind(swapsController),
      setSelectedQuoteAggId:
        swapsController.setSelectedQuoteAggId.bind(swapsController),
      resetSwapsState: swapsController.resetSwapsState.bind(swapsController),
      setSwapsTokens: swapsController.setSwapsTokens.bind(swapsController),
      clearSwapsQuotes: swapsController.clearSwapsQuotes.bind(swapsController),
      setApproveTxId: swapsController.setApproveTxId.bind(swapsController),
      setTradeTxId: swapsController.setTradeTxId.bind(swapsController),
      setSwapsTxGasPrice:
        swapsController.setSwapsTxGasPrice.bind(swapsController),
      setSwapsTxGasLimit:
        swapsController.setSwapsTxGasLimit.bind(swapsController),
      setSwapsTxMaxFeePerGas:
        swapsController.setSwapsTxMaxFeePerGas.bind(swapsController),
      setSwapsTxMaxFeePriorityPerGas:
        swapsController.setSwapsTxMaxFeePriorityPerGas.bind(swapsController),
      safeRefetchQuotes:
        swapsController.safeRefetchQuotes.bind(swapsController),
      stopPollingForQuotes:
        swapsController.stopPollingForQuotes.bind(swapsController),
      setBackgroundSwapRouteState:
        swapsController.setBackgroundSwapRouteState.bind(swapsController),
      resetPostFetchState:
        swapsController.resetPostFetchState.bind(swapsController),
      setSwapsErrorKey: swapsController.setSwapsErrorKey.bind(swapsController),
      setInitialGasEstimate:
        swapsController.setInitialGasEstimate.bind(swapsController),
      setCustomApproveTxData:
        swapsController.setCustomApproveTxData.bind(swapsController),
      setSwapsLiveness: swapsController.setSwapsLiveness.bind(swapsController),
      setSwapsFeatureFlags:
        swapsController.setSwapsFeatureFlags.bind(swapsController),
      setSwapsUserFeeLevel:
        swapsController.setSwapsUserFeeLevel.bind(swapsController),
      setSwapsQuotesPollingLimitEnabled:
        swapsController.setSwapsQuotesPollingLimitEnabled.bind(swapsController),

      // Smart Transactions
      fetchSmartTransactionFees: smartTransactionsController.getFees.bind(
        smartTransactionsController,
      ),
      clearSmartTransactionFees: smartTransactionsController.clearFees.bind(
        smartTransactionsController,
      ),
      submitSignedTransactions:
        smartTransactionsController.submitSignedTransactions.bind(
          smartTransactionsController,
        ),
      cancelSmartTransaction:
        smartTransactionsController.cancelSmartTransaction.bind(
          smartTransactionsController,
        ),
      fetchSmartTransactionsLiveness:
        smartTransactionsController.fetchLiveness.bind(
          smartTransactionsController,
        ),
      updateSmartTransaction:
        smartTransactionsController.updateSmartTransaction.bind(
          smartTransactionsController,
        ),
      setStatusRefreshInterval:
        smartTransactionsController.setStatusRefreshInterval.bind(
          smartTransactionsController,
        ),

      // MetaMetrics
      trackMetaMetricsEvent: metaMetricsController.trackEvent.bind(
        metaMetricsController,
      ),
      trackMetaMetricsPage: metaMetricsController.trackPage.bind(
        metaMetricsController,
      ),
      createEventFragment: metaMetricsController.createEventFragment.bind(
        metaMetricsController,
      ),
      updateEventFragment: metaMetricsController.updateEventFragment.bind(
        metaMetricsController,
      ),
      finalizeEventFragment: metaMetricsController.finalizeEventFragment.bind(
        metaMetricsController,
      ),
      ///: BEGIN:ONLY_INCLUDE_IF(build-flask)
      trackInsightSnapView: this.trackInsightSnapView.bind(this),
      ///: END:ONLY_INCLUDE_IF
      // approval controller
      resolvePendingApproval: this.resolvePendingApproval,
      rejectPendingApproval: this.rejectPendingApproval,

      // Notifications
      updateViewedNotifications: announcementController.updateViewed.bind(
        announcementController,
      ),

      // GasFeeController
      gasFeeStartPollingByNetworkClientId:
        gasFeeController.startPollingByNetworkClientId.bind(gasFeeController),
      gasFeeStopPollingByPollingToken:
        gasFeeController.stopPollingByPollingToken.bind(gasFeeController),

      getGasFeeEstimatesAndStartPolling:
        gasFeeController.getGasFeeEstimatesAndStartPolling.bind(
          gasFeeController,
        ),

      disconnectGasFeeEstimatePoller:
        gasFeeController.disconnectPoller.bind(gasFeeController),

      getGasFeeTimeEstimate:
        gasFeeController.getTimeEstimate.bind(gasFeeController),

      addPollingTokenToAppState:
        appStateController.addPollingToken.bind(appStateController),

      removePollingTokenFromAppState:
        appStateController.removePollingToken.bind(appStateController),

      // Backup
      backupUserData: backup.backupUserData.bind(backup),
      restoreUserData: backup.restoreUserData.bind(backup),

      // TokenDetectionController
      detectTokens: tokenDetectionController.detectTokens.bind(
        tokenDetectionController,
      ),

      // DetectCollectibleController
      detectNfts: nftDetectionController.detectNfts.bind(
        nftDetectionController,
      ),

      /** Token Detection V2 */
      addDetectedTokens:
        tokensController.addDetectedTokens.bind(tokensController),
      addImportedTokens: tokensController.addTokens.bind(tokensController),
      ignoreTokens: tokensController.ignoreTokens.bind(tokensController),
      getBalancesInSingleCall:
        assetsContractController.getBalancesInSingleCall.bind(
          assetsContractController,
        ),

      // E2E testing
      throwTestError: this.throwTestError.bind(this),

      updateProposedNames: this.nameController.updateProposedNames.bind(
        this.nameController,
      ),
      setName: this.nameController.setName.bind(this.nameController),
    };
  }

  async exportAccount(address, password) {
    await this.verifyPassword(password);
    return this.keyringController.exportAccount(password, address);
  }

  async getTokenStandardAndDetails(address, userAddress, tokenId) {
    const { tokenList } = this.tokenListController.state;
    const { tokens } = this.tokensController.state;

    const staticTokenListDetails =
      STATIC_MAINNET_TOKEN_LIST[address.toLowerCase()] || {};
    const tokenListDetails = tokenList[address.toLowerCase()] || {};
    const userDefinedTokenDetails =
      tokens.find(({ address: _address }) =>
        isEqualCaseInsensitive(_address, address),
      ) || {};

    const tokenDetails = {
      ...staticTokenListDetails,
      ...tokenListDetails,
      ...userDefinedTokenDetails,
    };

    const tokenDetailsStandardIsERC20 =
      isEqualCaseInsensitive(tokenDetails.standard, TokenStandard.ERC20) ||
      tokenDetails.erc20 === true;

    const noEvidenceThatTokenIsAnNFT =
      !tokenId &&
      !isEqualCaseInsensitive(tokenDetails.standard, TokenStandard.ERC1155) &&
      !isEqualCaseInsensitive(tokenDetails.standard, TokenStandard.ERC721) &&
      !tokenDetails.erc721;

    const otherDetailsAreERC20Like =
      tokenDetails.decimals !== undefined && tokenDetails.symbol;

    const tokenCanBeTreatedAsAnERC20 =
      tokenDetailsStandardIsERC20 ||
      (noEvidenceThatTokenIsAnNFT && otherDetailsAreERC20Like);

    let details;
    if (tokenCanBeTreatedAsAnERC20) {
      try {
        const balance = userAddress
          ? await fetchTokenBalance(address, userAddress, this.provider)
          : undefined;

        details = {
          address,
          balance,
          standard: TokenStandard.ERC20,
          decimals: tokenDetails.decimals,
          symbol: tokenDetails.symbol,
        };
      } catch (e) {
        // If the `fetchTokenBalance` call failed, `details` remains undefined, and we
        // fall back to the below `assetsContractController.getTokenStandardAndDetails` call
        log.warn(`Failed to get token balance. Error: ${e}`);
      }
    }

    // `details`` will be undefined if `tokenCanBeTreatedAsAnERC20`` is false,
    // or if it is true but the `fetchTokenBalance`` call failed. In either case, we should
    // attempt to retrieve details from `assetsContractController.getTokenStandardAndDetails`
    if (details === undefined) {
      details = await this.assetsContractController.getTokenStandardAndDetails(
        address,
        userAddress,
        tokenId,
      );
    }

    const tokenDetailsStandardIsERC1155 = isEqualCaseInsensitive(
      details.standard,
      TokenStandard.ERC1155,
    );

    if (tokenDetailsStandardIsERC1155) {
      try {
        const balance = await fetchERC1155Balance(
          address,
          userAddress,
          tokenId,
          this.provider,
        );

        const balanceToUse = balance?._hex
          ? parseInt(balance._hex, 16).toString()
          : null;

        details = {
          ...details,
          balance: balanceToUse,
        };
      } catch (e) {
        // If the `fetchTokenBalance` call failed, `details` remains undefined, and we
        // fall back to the below `assetsContractController.getTokenStandardAndDetails` call
        log.warn('Failed to get token balance. Error:', e);
      }
    }

    return {
      ...details,
      decimals: details?.decimals?.toString(10),
      balance: details?.balance?.toString(10),
    };
  }

  async getTokenSymbol(address) {
    try {
      const details =
        await this.assetsContractController.getTokenStandardAndDetails(address);
      return details?.symbol;
    } catch (e) {
      return null;
    }
  }

  //=============================================================================
  // VAULT / KEYRING RELATED METHODS
  //=============================================================================

  /**
   * Creates a new Vault and create a new keychain.
   *
   * A vault, or KeyringController, is a controller that contains
   * many different account strategies, currently called Keyrings.
   * Creating it new means wiping all previous keyrings.
   *
   * A keychain, or keyring, controls many accounts with a single backup and signing strategy.
   * For example, a mnemonic phrase can generate many accounts, and is a keyring.
   *
   * @param {string} password
   * @returns {object} vault
   */
  async createNewVaultAndKeychain(password) {
    const releaseLock = await this.createVaultMutex.acquire();
    try {
      const vault = await this.keyringController.createNewVaultAndKeychain(
        password,
      );

      const accounts = await this.keyringController.getAccounts();
      this.preferencesController.setAddresses(accounts);
      this.selectFirstAccount();

      return vault;
    } finally {
      releaseLock();
    }
  }

  /**
   * Create a new Vault and restore an existent keyring.
   *
   * @param {string} password
   * @param {number[]} encodedSeedPhrase - The seed phrase, encoded as an array
   * of UTF-8 bytes.
   */
  async createNewVaultAndRestore(password, encodedSeedPhrase) {
    const releaseLock = await this.createVaultMutex.acquire();
    try {
      const seedPhraseAsBuffer = Buffer.from(encodedSeedPhrase);

      // clear known identities
      this.preferencesController.setAddresses([]);

      // clear permissions
      this.permissionController.clearState();

      ///: BEGIN:ONLY_INCLUDE_IF(snaps)
      // Clear snap state
      this.snapController.clearState();
      // Clear notification state
      this.notificationController.clear();
      ///: END:ONLY_INCLUDE_IF

      // clear accounts in accountTracker
      this.accountTracker.clearAccounts();

      this.txController.clearUnapprovedTransactions();

      this.tokenDetectionController.enable();

      // create new vault
      const vault = await this.keyringController.createNewVaultAndRestore(
        password,
        this._convertMnemonicToWordlistIndices(seedPhraseAsBuffer),
      );

      // Scan accounts until we find an empty one
      const { chainId } = this.networkController.state.providerConfig;
      const ethQuery = new EthQuery(this.provider);
      const accounts = await this.keyringController.getAccounts();
      let address = accounts[accounts.length - 1];

      for (let count = accounts.length; ; count++) {
        const balance = await this.getBalance(address, ethQuery);

        if (balance === '0x0') {
          // This account has no balance, so check for tokens
          await this.tokenDetectionController.detectTokens({
            selectedAddress: address,
          });

          const tokens =
            this.tokensController.state.allTokens?.[chainId]?.[address];
          const detectedTokens =
            this.tokensController.state.allDetectedTokens?.[chainId]?.[address];

          if (
            (tokens?.length ?? 0) === 0 &&
            (detectedTokens?.length ?? 0) === 0
          ) {
            // This account has no balance or tokens
            if (count !== 1) {
              await this.removeAccount(address);
            }
            break;
          }
        }

        // This account has assets, so check the next one
        ({ addedAccountAddress: address } =
          await this.keyringController.addNewAccount(count));
      }

      // This must be set as soon as possible to communicate to the
      // keyring's iframe and have the setting initialized properly
      // Optimistically called to not block MetaMask login due to
      // Ledger Keyring GitHub downtime
      this.setLedgerTransportPreference();

      this.selectFirstAccount();

      return vault;
    } finally {
      releaseLock();
    }
  }

  /**
   * Encodes a BIP-39 mnemonic as the indices of words in the English BIP-39 wordlist.
   *
   * @param {Buffer} mnemonic - The BIP-39 mnemonic.
   * @returns {Buffer} The Unicode code points for the seed phrase formed from the words in the wordlist.
   */
  _convertMnemonicToWordlistIndices(mnemonic) {
    const indices = mnemonic
      .toString()
      .split(' ')
      .map((word) => wordlist.indexOf(word));
    return new Uint8Array(new Uint16Array(indices).buffer);
  }

  /**
   * Converts a BIP-39 mnemonic stored as indices of words in the English wordlist to a buffer of Unicode code points.
   *
   * @param {Uint8Array} wordlistIndices - Indices to specific words in the BIP-39 English wordlist.
   * @returns {Buffer} The BIP-39 mnemonic formed from the words in the English wordlist, encoded as a list of Unicode code points.
   */
  _convertEnglishWordlistIndicesToCodepoints(wordlistIndices) {
    return Buffer.from(
      Array.from(new Uint16Array(wordlistIndices.buffer))
        .map((i) => wordlist[i])
        .join(' '),
    );
  }

  /**
   * Get an account balance from the AccountTracker or request it directly from the network.
   *
   * @param {string} address - The account address
   * @param {EthQuery} ethQuery - The EthQuery instance to use when asking the network
   */
  getBalance(address, ethQuery) {
    return new Promise((resolve, reject) => {
      const cached = this.accountTracker.store.getState().accounts[address];

      if (cached && cached.balance) {
        resolve(cached.balance);
      } else {
        ethQuery.getBalance(address, (error, balance) => {
          if (error) {
            reject(error);
            log.error(error);
          } else {
            resolve(balance || '0x0');
          }
        });
      }
    });
  }

  /**
   * Submits the user's password and attempts to unlock the vault.
   * Also synchronizes the preferencesController, to ensure its schema
   * is up to date with known accounts once the vault is decrypted.
   *
   * @param {string} password - The user's password
   */
  async submitPassword(password) {
    await this.keyringController.submitPassword(password);

    ///: BEGIN:ONLY_INCLUDE_IF(build-mmi)
    this.mmiController.onSubmitPassword();
    ///: END:ONLY_INCLUDE_IF

    try {
      await this.blockTracker.checkForLatestBlock();
    } catch (error) {
      log.error('Error while unlocking extension.', error);
    }

    await this.accountsController.updateAccounts();

    // This must be set as soon as possible to communicate to the
    // keyring's iframe and have the setting initialized properly
    // Optimistically called to not block MetaMask login due to
    // Ledger Keyring GitHub downtime
    this.setLedgerTransportPreference();
  }

  async _loginUser(password) {
    try {
      // Automatic login via config password
      await this.submitPassword(password);

      // Updating accounts in this.accountTracker before starting UI syncing ensure that
      // state has account balance before it is synced with UI
      await this.accountTracker.updateAccountsAllActiveNetworks();
    } finally {
      this._startUISync();
    }
  }

  _startUISync() {
    // Message startUISync is used to start syncing state with UI
    // Sending this message after login is completed helps to ensure that incomplete state without
    // account details are not flushed to UI.
    this.emit('startUISync');
    this.startUISync = true;
    this.memStore.subscribe(this.sendUpdate.bind(this));
  }

  /**
   * Submits a user's encryption key to log the user in via login token
   */
  async submitEncryptionKey() {
    try {
      const { loginToken, loginSalt } =
        await this.extension.storage.session.get(['loginToken', 'loginSalt']);
      if (loginToken && loginSalt) {
        const { vault } = this.keyringController.state;

        const jsonVault = JSON.parse(vault);

        if (jsonVault.salt !== loginSalt) {
          console.warn(
            'submitEncryptionKey: Stored salt and vault salt do not match',
          );
          await this.clearLoginArtifacts();
          return;
        }

        await this.keyringController.submitEncryptionKey(loginToken, loginSalt);
      }
    } catch (e) {
      // If somehow this login token doesn't work properly,
      // remove it and the user will get shown back to the unlock screen
      await this.clearLoginArtifacts();
      throw e;
    }
  }

  async clearLoginArtifacts() {
    await this.extension.storage.session.remove(['loginToken', 'loginSalt']);
  }

  /**
   * Submits a user's password to check its validity.
   *
   * @param {string} password - The user's password
   */
  async verifyPassword(password) {
    await this.keyringController.verifyPassword(password);
  }

  /**
   * @type Identity
   * @property {string} name - The account nickname.
   * @property {string} address - The account's ethereum address, in lower case.
   * receiving funds from our automatic Ropsten faucet.
   */

  /**
   * Sets the first account in the state to the selected address
   */
  selectFirstAccount() {
    const { identities } = this.preferencesController.store.getState();
    const [address] = Object.keys(identities);
    this.preferencesController.setSelectedAddress(address);

    const [account] = this.accountsController.listAccounts();
    this.accountsController.setSelectedAccount(account.id);
  }

  /**
   * Gets the mnemonic of the user's primary keyring.
   */
  getPrimaryKeyringMnemonic() {
    const [keyring] = this.keyringController.getKeyringsByType(
      KeyringType.hdKeyTree,
    );
    if (!keyring.mnemonic) {
      throw new Error('Primary keyring mnemonic unavailable.');
    }

    return keyring.mnemonic;
  }

  ///: BEGIN:ONLY_INCLUDE_IF(build-mmi)
  async getCustodyKeyringIfExists(address) {
    const custodyType = this.custodyController.getCustodyTypeByAddress(
      toChecksumHexAddress(address),
    );
    const keyring = this.keyringController.getKeyringsByType(custodyType)[0];
    return keyring?.getAccountDetails(address) ? keyring : undefined;
  }
  ///: END:ONLY_INCLUDE_IF

  //
  // Hardware
  //

  async getKeyringForDevice(deviceName, hdPath = null) {
    const keyringOverrides = this.opts.overrides?.keyrings;
    let keyringName = null;
    switch (deviceName) {
      case HardwareDeviceNames.trezor:
        keyringName = keyringOverrides?.trezor?.type || TrezorKeyring.type;
        break;
      case HardwareDeviceNames.ledger:
        keyringName = keyringOverrides?.ledger?.type || LedgerKeyring.type;
        break;
      case HardwareDeviceNames.qr:
        keyringName = QRHardwareKeyring.type;
        break;
      case HardwareDeviceNames.lattice:
        keyringName = keyringOverrides?.lattice?.type || LatticeKeyring.type;
        break;
      default:
        throw new Error(
          'MetamaskController:getKeyringForDevice - Unknown device',
        );
    }
    let [keyring] = await this.keyringController.getKeyringsByType(keyringName);
    if (!keyring) {
      keyring = await this.keyringController.addNewKeyring(keyringName);
    }
    if (hdPath && keyring.setHdPath) {
      keyring.setHdPath(hdPath);
    }
    if (deviceName === HardwareDeviceNames.lattice) {
      keyring.appName = 'MetaMask';
    }
    if (deviceName === HardwareDeviceNames.trezor) {
      const model = keyring.getModel();
      this.appStateController.setTrezorModel(model);
    }

    keyring.network = this.networkController.state.providerConfig.type;

    return keyring;
  }

  async attemptLedgerTransportCreation() {
    const keyring = await this.getKeyringForDevice(HardwareDeviceNames.ledger);
    return await keyring.attemptMakeApp();
  }

  /**
   * Fetch account list from a hardware device.
   *
   * @param deviceName
   * @param page
   * @param hdPath
   * @returns [] accounts
   */
  async connectHardware(deviceName, page, hdPath) {
    const keyring = await this.getKeyringForDevice(deviceName, hdPath);

    let accounts = [];
    switch (page) {
      case -1:
        accounts = await keyring.getPreviousPage();
        break;
      case 1:
        accounts = await keyring.getNextPage();
        break;
      default:
        accounts = await keyring.getFirstPage();
    }

    // Merge with existing accounts
    // and make sure addresses are not repeated
    const oldAccounts = await this.keyringController.getAccounts();
    const accountsToTrack = [
      ...new Set(
        oldAccounts.concat(accounts.map((a) => a.address.toLowerCase())),
      ),
    ];
    this.accountTracker.syncWithAddresses(accountsToTrack);
    return accounts;
  }

  /**
   * Check if the device is unlocked
   *
   * @param deviceName
   * @param hdPath
   * @returns {Promise<boolean>}
   */
  async checkHardwareStatus(deviceName, hdPath) {
    const keyring = await this.getKeyringForDevice(deviceName, hdPath);
    return keyring.isUnlocked();
  }

  /**
   * Clear
   *
   * @param deviceName
   * @returns {Promise<boolean>}
   */
  async forgetDevice(deviceName) {
    const keyring = await this.getKeyringForDevice(deviceName);

    for (const address of keyring.accounts) {
      await this.removeAccount(address);
    }

    keyring.forgetDevice();
    return true;
  }

  /**
   * Retrieves the keyring for the selected address and using the .type returns
   * a subtype for the account. Either 'hardware', 'imported', 'snap', or 'MetaMask'.
   *
   * @param {string} address - Address to retrieve keyring for
   * @returns {'hardware' | 'imported' | 'snap' | 'MetaMask'}
   */
  async getAccountType(address) {
    const keyringType = await this.keyringController.getAccountKeyringType(
      address,
    );
    switch (keyringType) {
      case KeyringType.trezor:
      case KeyringType.lattice:
      case KeyringType.qr:
      case KeyringType.ledger:
        return 'hardware';
      case KeyringType.imported:
        return 'imported';
      case KeyringType.snap:
        return 'snap';
      default:
        return 'MetaMask';
    }
  }

  /**
   * Retrieves the keyring for the selected address and using the .type
   * determines if a more specific name for the device is available. Returns
   * undefined for non hardware wallets.
   *
   * @param {string} address - Address to retrieve keyring for
   * @returns {'ledger' | 'lattice' | string | undefined}
   */
  async getDeviceModel(address) {
    const keyring = await this.keyringController.getKeyringForAccount(address);
    switch (keyring.type) {
      case KeyringType.trezor:
        return keyring.getModel();
      case KeyringType.qr:
        return keyring.getName();
      case KeyringType.ledger:
        // TODO: get model after ledger keyring exposes method
        return HardwareDeviceNames.ledger;
      case KeyringType.lattice:
        // TODO: get model after lattice keyring exposes method
        return HardwareDeviceNames.lattice;
      default:
        return undefined;
    }
  }

  /**
   * get hardware account label
   *
   * @returns string label
   */

  getAccountLabel(name, index, hdPathDescription) {
    return `${name[0].toUpperCase()}${name.slice(1)} ${
      parseInt(index, 10) + 1
    } ${hdPathDescription || ''}`.trim();
  }

  /**
   * Imports an account from a Trezor or Ledger device.
   *
   * @param index
   * @param deviceName
   * @param hdPath
   * @param hdPathDescription
   * @returns {} keyState
   */
  async unlockHardwareWalletAccount(
    index,
    deviceName,
    hdPath,
    hdPathDescription,
  ) {
    const keyring = await this.getKeyringForDevice(deviceName, hdPath);

    keyring.setAccountToUnlock(index);
    const oldAccounts = await this.keyringController.getAccounts();
    const keyState = await this.keyringController.addNewAccountForKeyring(
      keyring,
    );
    const newAccounts = await this.keyringController.getAccounts();
    this.preferencesController.setAddresses(newAccounts);
    newAccounts.forEach((address) => {
      if (!oldAccounts.includes(address)) {
        const label = this.getAccountLabel(
          deviceName === HardwareDeviceNames.qr
            ? keyring.getName()
            : deviceName,
          index,
          hdPathDescription,
        );
        // Set the account label to Trezor 1 /  Ledger 1 / QR Hardware 1, etc
        this.preferencesController.setAccountLabel(address, label);
        // Select the account
        this.preferencesController.setSelectedAddress(address);

        // It is expected that the account also exist in the accounts-controller
        // in other case, an error shall be thrown
        const account = this.accountsController.getAccountByAddress(address);
        this.accountsController.setAccountName(account.id, label);
      }
    });

    const accounts = this.accountsController.listAccounts();

    const { identities } = this.preferencesController.store.getState();
    return { ...keyState, identities, accounts };
  }

  //
  // Account Management
  //

  /**
   * Adds a new account to the default (first) HD seed phrase Keyring.
   *
   * @param accountCount
   * @returns {Promise<string>} The address of the newly-created account.
   */
  async addNewAccount(accountCount) {
    const oldAccounts = await this.keyringController.getAccounts();

    const { addedAccountAddress } = await this.keyringController.addNewAccount(
      accountCount,
    );

    if (!oldAccounts.includes(addedAccountAddress)) {
      this.preferencesController.setSelectedAddress(addedAccountAddress);
    }

    return addedAccountAddress;
  }

  /**
   * Verifies the validity of the current vault's seed phrase.
   *
   * Validity: seed phrase restores the accounts belonging to the current vault.
   *
   * Called when the first account is created and on unlocking the vault.
   *
   * @param password
   * @returns {Promise<number[]>} The seed phrase to be confirmed by the user,
   * encoded as an array of UTF-8 bytes.
   */
  async getSeedPhrase(password) {
    return this._convertEnglishWordlistIndicesToCodepoints(
      await this.keyringController.exportSeedPhrase(password),
    );
  }

  /**
   * Clears the transaction history, to allow users to force-reset their nonces.
   * Mostly used in development environments, when networks are restarted with
   * the same network ID.
   *
   * @returns {Promise<string>} The current selected address.
   */
  async resetAccount() {
    const selectedAddress =
      this.accountsController.getSelectedAccount().address;
    this.txController.wipeTransactions(true, selectedAddress);
    this.networkController.resetConnection();

    return selectedAddress;
  }

  /**
   * Gets the permitted accounts for the specified origin. Returns an empty
   * array if no accounts are permitted.
   *
   * @param {string} origin - The origin whose exposed accounts to retrieve.
   * @param {boolean} [suppressUnauthorizedError] - Suppresses the unauthorized error.
   * @returns {Promise<string[]>} The origin's permitted accounts, or an empty
   * array.
   */
  async getPermittedAccounts(
    origin,
    { suppressUnauthorizedError = true } = {},
  ) {
    try {
      return await this.permissionController.executeRestrictedMethod(
        origin,
        RestrictedMethods.eth_accounts,
      );
    } catch (error) {
      if (
        suppressUnauthorizedError &&
        error.code === rpcErrorCodes.provider.unauthorized
      ) {
        return [];
      }
      throw error;
    }
  }

  /**
   * Stops exposing the account with the specified address to all third parties.
   * Exposed accounts are stored in caveats of the eth_accounts permission. This
   * method uses `PermissionController.updatePermissionsByCaveat` to
   * remove the specified address from every eth_accounts permission. If a
   * permission only included this address, the permission is revoked entirely.
   *
   * @param {string} targetAccount - The address of the account to stop exposing
   * to third parties.
   */
  removeAllAccountPermissions(targetAccount) {
    this.permissionController.updatePermissionsByCaveat(
      CaveatTypes.restrictReturnedAccounts,
      (existingAccounts) =>
        CaveatMutatorFactories[
          CaveatTypes.restrictReturnedAccounts
        ].removeAccount(targetAccount, existingAccounts),
    );
  }

  /**
   * Removes an account from state / storage.
   *
   * @param {string[]} address - A hex address
   */
  async removeAccount(address) {
    // Remove all associated permissions
    this.removeAllAccountPermissions(address);

    ///: BEGIN:ONLY_INCLUDE_IF(build-mmi)
    this.custodyController.removeAccount(address);
    ///: END:ONLY_INCLUDE_IF(build-mmi)

    const keyring = await this.keyringController.getKeyringForAccount(address);
    // Remove account from the keyring
    await this.keyringController.removeAccount(address);
    const updatedKeyringAccounts = keyring ? await keyring.getAccounts() : {};
    if (updatedKeyringAccounts?.length === 0) {
      keyring.destroy?.();
    }

    return address;
  }

  /**
   * Imports an account with the specified import strategy.
   * These are defined in app/scripts/account-import-strategies
   * Each strategy represents a different way of serializing an Ethereum key pair.
   *
   * @param {'privateKey' | 'json'} strategy - A unique identifier for an account import strategy.
   * @param {any} args - The data required by that strategy to import an account.
   */
  async importAccountWithStrategy(strategy, args) {
    const { importedAccountAddress } =
      await this.keyringController.importAccountWithStrategy(strategy, args);
    // set new account as selected
    this.preferencesController.setSelectedAddress(importedAccountAddress);
  }

  // ---------------------------------------------------------------------------
  // Identity Management (signature operations)

  getAddTransactionRequest({
    transactionParams,
    transactionOptions,
    dappRequest,
  }) {
    return {
      dappRequest,
      networkClientId:
        dappRequest?.networkClientId ??
        this.networkController.state.selectedNetworkClientId,
      selectedAccount: this.accountsController.getAccountByAddress(
        transactionParams.from,
      ),
      transactionController: this.txController,
      transactionOptions,
      transactionParams,
      userOperationController: this.userOperationController,
      ///: BEGIN:ONLY_INCLUDE_IF(blockaid)
      ppomController: this.ppomController,
      securityAlertsEnabled:
        this.preferencesController.store.getState()?.securityAlertsEnabled,
      chainId: this.networkController.state.providerConfig.chainId,
      ///: END:ONLY_INCLUDE_IF
    };
  }

  /**
   * @returns {boolean} true if the keyring type supports EIP-1559
   */
  async getCurrentAccountEIP1559Compatibility() {
    return true;
  }

  //=============================================================================
  // END (VAULT / KEYRING RELATED METHODS)
  //=============================================================================

  /**
   * Allows a user to attempt to cancel a previously submitted transaction
   * by creating a new transaction.
   *
   * @param {number} originalTxId - the id of the txMeta that you want to
   *  attempt to cancel
   * @param {import(
   *  './controllers/transactions'
   * ).CustomGasSettings} [customGasSettings] - overrides to use for gas params
   *  instead of allowing this method to generate them
   * @param options
   * @returns {object} MetaMask state
   */
  async createCancelTransaction(originalTxId, customGasSettings, options) {
    await this.txController.stopTransaction(
      originalTxId,
      customGasSettings,
      options,
    );
    const state = this.getState();
    return state;
  }

  /**
   * Allows a user to attempt to speed up a previously submitted transaction
   * by creating a new transaction.
   *
   * @param {number} originalTxId - the id of the txMeta that you want to
   *  attempt to speed up
   * @param {import(
   *  './controllers/transactions'
   * ).CustomGasSettings} [customGasSettings] - overrides to use for gas params
   *  instead of allowing this method to generate them
   * @param options
   * @returns {object} MetaMask state
   */
  async createSpeedUpTransaction(originalTxId, customGasSettings, options) {
    await this.txController.speedUpTransaction(
      originalTxId,
      customGasSettings,
      options,
    );
    const state = this.getState();
    return state;
  }

  async estimateGas(estimateGasParams) {
    return new Promise((resolve, reject) => {
      return new EthJSQuery(this.provider).estimateGas(
        estimateGasParams,
        (err, res) => {
          if (err) {
            return reject(err);
          }

          return resolve(res.toString(16));
        },
      );
    });
  }

  handleWatchAssetRequest = ({ asset, type, origin, networkClientId }) => {
    switch (type) {
      case ERC20:
        return this.tokensController.watchAsset({
          asset,
          type,
          networkClientId,
        });
      case ERC721:
      case ERC1155:
        return this.nftController.watchNft(asset, type, origin);
      default:
        throw new Error(`Asset type ${type} not supported`);
    }
  };

  async updateSecurityAlertResponseByTxId(req, securityAlertResponse) {
    let foundConfirmation = false;

    while (!foundConfirmation) {
      if (SIGNING_METHODS.includes(req.method)) {
        foundConfirmation = Object.values(
          this.signatureController.messages,
        ).find(
          (message) =>
            message.securityAlertResponse?.securityAlertId ===
            req.securityAlertResponse.securityAlertId,
        );
      } else {
        foundConfirmation = this.txController.state.transactions.find(
          (meta) =>
            meta.securityAlertResponse?.securityAlertId ===
            req.securityAlertResponse.securityAlertId,
        );
      }
      if (!foundConfirmation) {
        await new Promise((resolve) => setTimeout(resolve, 100));
      }
    }

    if (SIGNING_METHODS.includes(req.method)) {
      this.appStateController.addSignatureSecurityAlertResponse(
        securityAlertResponse,
      );
    } else {
      this.txController.updateSecurityAlertResponse(
        foundConfirmation.id,
        securityAlertResponse,
      );
    }
  }

  //=============================================================================
  // PASSWORD MANAGEMENT
  //=============================================================================

  /**
   * Allows a user to begin the seed phrase recovery process.
   */
  markPasswordForgotten() {
    this.preferencesController.setPasswordForgotten(true);
    this.sendUpdate();
  }

  /**
   * Allows a user to end the seed phrase recovery process.
   */
  unMarkPasswordForgotten() {
    this.preferencesController.setPasswordForgotten(false);
    this.sendUpdate();
  }

  //=============================================================================
  // REQUEST QUEUE
  //=============================================================================

  setUseRequestQueue(value) {
    this.preferencesController.setUseRequestQueue(value);
  }

  //=============================================================================
  // SETUP
  //=============================================================================

  /**
   * A runtime.MessageSender object, as provided by the browser:
   *
   * @see https://developer.mozilla.org/en-US/docs/Mozilla/Add-ons/WebExtensions/API/runtime/MessageSender
   * @typedef {object} MessageSender
   * @property {string} - The URL of the page or frame hosting the script that sent the message.
   */

  /**
   * A Snap sender object.
   *
   * @typedef {object} SnapSender
   * @property {string} snapId - The ID of the snap.
   */

  /**
   * Used to create a multiplexed stream for connecting to an untrusted context
   * like a Dapp or other extension.
   *
   * @param options - Options bag.
   * @param {ReadableStream} options.connectionStream - The Duplex stream to connect to.
   * @param {MessageSender | SnapSender} options.sender - The sender of the messages on this stream.
   * @param {string} [options.subjectType] - The type of the sender, i.e. subject.
   */
  setupUntrustedCommunication({ connectionStream, sender, subjectType }) {
    const { usePhishDetect } = this.preferencesController.store.getState();

    let _subjectType;
    if (subjectType) {
      _subjectType = subjectType;
    } else if (sender.id && sender.id !== this.extension.runtime.id) {
      _subjectType = SubjectType.Extension;
    } else {
      _subjectType = SubjectType.Website;
    }

    if (sender.url) {
      const { hostname } = new URL(sender.url);
      this.phishingController.maybeUpdateState();
      // Check if new connection is blocked if phishing detection is on
      const phishingTestResponse = this.phishingController.test(hostname);
      if (usePhishDetect && phishingTestResponse?.result) {
        this.sendPhishingWarning(connectionStream, hostname);
        this.metaMetricsController.trackEvent({
          event: MetaMetricsEventName.PhishingPageDisplayed,
          category: MetaMetricsEventCategory.Phishing,
          properties: {
            url: hostname,
          },
        });
        return;
      }
    }

    // setup multiplexing
    const mux = setupMultiplex(connectionStream);

    // messages between inpage and background
    this.setupProviderConnection(
      mux.createStream('metamask-provider'),
      sender,
      _subjectType,
    );

    // TODO:LegacyProvider: Delete
    if (sender.url) {
      // legacy streams
      this.setupPublicConfig(mux.createStream('publicConfig'));
    }
  }

  /**
   * Used to create a multiplexed stream for connecting to a trusted context,
   * like our own user interfaces, which have the provider APIs, but also
   * receive the exported API from this controller, which includes trusted
   * functions, like the ability to approve transactions or sign messages.
   *
   * @param {*} connectionStream - The duplex stream to connect to.
   * @param {MessageSender} sender - The sender of the messages on this stream
   */
  setupTrustedCommunication(connectionStream, sender) {
    // setup multiplexing
    const mux = setupMultiplex(connectionStream);
    // connect features
    this.setupControllerConnection(mux.createStream('controller'));
    this.setupProviderConnection(
      mux.createStream('provider'),
      sender,
      SubjectType.Internal,
    );
  }

  /**
   * Used to create a multiplexed stream for connecting to the phishing warning page.
   *
   * @param options - Options bag.
   * @param {ReadableStream} options.connectionStream - The Duplex stream to connect to.
   */
  setupPhishingCommunication({ connectionStream }) {
    const { usePhishDetect } = this.preferencesController.store.getState();

    if (!usePhishDetect) {
      return;
    }

    // setup multiplexing
    const mux = setupMultiplex(connectionStream);
    const phishingStream = mux.createStream(PHISHING_SAFELIST);

    // set up postStream transport
    phishingStream.on(
      'data',
      createMetaRPCHandler(
        {
          safelistPhishingDomain: this.safelistPhishingDomain.bind(this),
          backToSafetyPhishingWarning:
            this.backToSafetyPhishingWarning.bind(this),
        },
        phishingStream,
      ),
    );
  }

  /**
   * Called when we detect a suspicious domain. Requests the browser redirects
   * to our anti-phishing page.
   *
   * @private
   * @param {*} connectionStream - The duplex stream to the per-page script,
   * for sending the reload attempt to.
   * @param {string} hostname - The hostname that triggered the suspicion.
   */
  sendPhishingWarning(connectionStream, hostname) {
    const mux = setupMultiplex(connectionStream);
    const phishingStream = mux.createStream('phishing');
    phishingStream.write({ hostname });
  }

  /**
   * A method for providing our API over a stream using JSON-RPC.
   *
   * @param {*} outStream - The stream to provide our API over.
   */
  setupControllerConnection(outStream) {
    const api = this.getApi();

    // report new active controller connection
    this.activeControllerConnections += 1;
    this.emit('controllerConnectionChanged', this.activeControllerConnections);

    // set up postStream transport
    outStream.on(
      'data',
      createMetaRPCHandler(
        api,
        outStream,
        this.store,
        this.localStoreApiWrapper,
      ),
    );
    const handleUpdate = (update) => {
      if (outStream._writableState.ended) {
        return;
      }
      // send notification to client-side
      outStream.write({
        jsonrpc: '2.0',
        method: 'sendUpdate',
        params: [update],
      });
    };
    this.on('update', handleUpdate);
    const startUISync = () => {
      if (outStream._writableState.ended) {
        return;
      }
      // send notification to client-side
      outStream.write({
        jsonrpc: '2.0',
        method: 'startUISync',
      });
    };

    if (this.startUISync) {
      startUISync();
    } else {
      this.once('startUISync', startUISync);
    }

    outStream.on('end', () => {
      this.activeControllerConnections -= 1;
      this.emit(
        'controllerConnectionChanged',
        this.activeControllerConnections,
      );
      this.removeListener('update', handleUpdate);
    });
  }

  /**
   * A method for serving our ethereum provider over a given stream.
   *
   * @param {*} outStream - The stream to provide over.
   * @param {MessageSender | SnapSender} sender - The sender of the messages on this stream
   * @param {SubjectType} subjectType - The type of the sender, i.e. subject.
   */
  setupProviderConnection(outStream, sender, subjectType) {
    let origin;
    if (subjectType === SubjectType.Internal) {
      origin = ORIGIN_METAMASK;
    }
    ///: BEGIN:ONLY_INCLUDE_IF(snaps)
    else if (subjectType === SubjectType.Snap) {
      origin = sender.snapId;
    }
    ///: END:ONLY_INCLUDE_IF
    else {
      origin = new URL(sender.url).origin;
    }

    if (sender.id && sender.id !== this.extension.runtime.id) {
      this.subjectMetadataController.addSubjectMetadata({
        origin,
        extensionId: sender.id,
        subjectType: SubjectType.Extension,
      });
    }

    let tabId;
    if (sender.tab && sender.tab.id) {
      tabId = sender.tab.id;
    }

    const engine = this.setupProviderEngine({
      origin,
      sender,
      subjectType,
      tabId,
    });

    // setup connection
    const providerStream = createEngineStream({ engine });

    const connectionId = this.addConnection(origin, { engine });

    pump(outStream, providerStream, outStream, (err) => {
      // handle any middleware cleanup
      engine._middleware.forEach((mid) => {
        if (mid.destroy && typeof mid.destroy === 'function') {
          mid.destroy();
        }
      });
      connectionId && this.removeConnection(origin, connectionId);
      if (err) {
        log.error(err);
      }
    });
  }

  ///: BEGIN:ONLY_INCLUDE_IF(snaps)
  /**
   * For snaps running in workers.
   *
   * @param snapId
   * @param connectionStream
   */
  setupSnapProvider(snapId, connectionStream) {
    this.setupUntrustedCommunication({
      connectionStream,
      sender: { snapId },
      subjectType: SubjectType.Snap,
    });
  }
  ///: END:ONLY_INCLUDE_IF

  /**
   * A method for creating a provider that is safely restricted for the requesting subject.
   *
   * @param {object} options - Provider engine options
   * @param {string} options.origin - The origin of the sender
   * @param {MessageSender | SnapSender} options.sender - The sender object.
   * @param {string} options.subjectType - The type of the sender subject.
   * @param {tabId} [options.tabId] - The tab ID of the sender - if the sender is within a tab
   */
  setupProviderEngine({ origin, subjectType, sender, tabId }) {
    // setup json rpc engine stack
    const engine = new JsonRpcEngine();

    // append origin to each request
    engine.push(createOriginMiddleware({ origin }));

    // append selectedNetworkClientId to each request
    engine.push(createSelectedNetworkMiddleware(this.controllerMessenger));

    let proxyClient;
    if (
      this.preferencesController.getUseRequestQueue() &&
      this.selectedNetworkController.state.domains[origin]
    ) {
      proxyClient =
        this.selectedNetworkController.getProviderAndBlockTracker(origin);
    } else {
      // if useRequestQueue is false we want to use the globally selected network provider/blockTracker
      // since this means the per domain network feature is disabled

      // if the origin is not in the selectedNetworkController's `domains` state,
      // this means that origin does not have permissions (is not connected to the wallet)
      // and will therefore not have its own selected network even if useRequestQueue is true
      // and so in this case too we want to use the globally selected network provider/blockTracker
      proxyClient = this.networkController.getProviderAndBlockTracker();
    }

    const requestQueueMiddleware = createQueuedRequestMiddleware({
      enqueueRequest: this.queuedRequestController.enqueueRequest.bind(
        this.queuedRequestController,
      ),
      useRequestQueue: this.preferencesController.getUseRequestQueue.bind(
        this.preferencesController,
      ),
    });
    // add some middleware that will switch chain on each request (as needed)
    engine.push(requestQueueMiddleware);

    // create filter polyfill middleware
    const filterMiddleware = createFilterMiddleware(proxyClient);

    // create subscription polyfill middleware
    const subscriptionManager = createSubscriptionManager(proxyClient);
    subscriptionManager.events.on('notification', (message) =>
      engine.emit('notification', message),
    );

    if (isManifestV3) {
      engine.push(createDupeReqFilterMiddleware());
    }

    // append tabId to each request if it exists
    if (tabId) {
      engine.push(createTabIdMiddleware({ tabId }));
    }

    // logging
    engine.push(createLoggerMiddleware({ origin }));
    engine.push(this.permissionLogController.createMiddleware());

    ///: BEGIN:ONLY_INCLUDE_IF(blockaid)
    engine.push(
      createPPOMMiddleware(
        this.ppomController,
        this.preferencesController,
        this.networkController,
        this.appStateController,
        this.updateSecurityAlertResponseByTxId.bind(this),
      ),
    );
    ///: END:ONLY_INCLUDE_IF

    engine.push(
      createRPCMethodTrackingMiddleware({
        trackEvent: this.metaMetricsController.trackEvent.bind(
          this.metaMetricsController,
        ),
        getMetricsState: this.metaMetricsController.store.getState.bind(
          this.metaMetricsController.store,
        ),
        getAccountType: this.getAccountType.bind(this),
        getDeviceModel: this.getDeviceModel.bind(this),
        snapAndHardwareMessenger: this.controllerMessenger.getRestricted({
          name: 'SnapAndHardwareMessenger',
          allowedActions: [
            'KeyringController:getKeyringForAccount',
            'SnapController:get',
            'AccountsController:getSelectedAccount',
          ],
        }),
        ///: BEGIN:ONLY_INCLUDE_IF(blockaid)
        appStateController: this.appStateController,
        ///: END:ONLY_INCLUDE_IF
      }),
    );

    // onboarding
    if (subjectType === SubjectType.Website) {
      engine.push(
        createOnboardingMiddleware({
          location: sender.url,
          registerOnboarding: this.onboardingController.registerOnboarding,
        }),
      );
    }

    // Unrestricted/permissionless RPC method implementations
    engine.push(
      createMethodMiddleware({
        origin,

        subjectType,

        // Miscellaneous
        addSubjectMetadata:
          this.subjectMetadataController.addSubjectMetadata.bind(
            this.subjectMetadataController,
          ),
        metamaskState: this.getState(),
        getProviderState: this.getProviderState.bind(this),
        getUnlockPromise: this.appStateController.getUnlockPromise.bind(
          this.appStateController,
        ),
        handleWatchAssetRequest: this.handleWatchAssetRequest.bind(this),
        requestUserApproval:
          this.approvalController.addAndShowApprovalRequest.bind(
            this.approvalController,
          ),
        startApprovalFlow: this.approvalController.startFlow.bind(
          this.approvalController,
        ),
        endApprovalFlow: this.approvalController.endFlow.bind(
          this.approvalController,
        ),
        setApprovalFlowLoadingText:
          this.approvalController.setFlowLoadingText.bind(
            this.approvalController,
          ),
        showApprovalSuccess: this.approvalController.success.bind(
          this.approvalController,
        ),
        showApprovalError: this.approvalController.error.bind(
          this.approvalController,
        ),
        sendMetrics: this.metaMetricsController.trackEvent.bind(
          this.metaMetricsController,
        ),
        // Permission-related
        getAccounts: this.getPermittedAccounts.bind(this, origin),
        getPermissionsForOrigin: this.permissionController.getPermissions.bind(
          this.permissionController,
          origin,
        ),
        hasPermission: this.permissionController.hasPermission.bind(
          this.permissionController,
          origin,
        ),
        hasPermissions: this.permissionController.hasPermissions.bind(
          this.permissionController,
          origin,
        ),
        requestAccountsPermission:
          this.permissionController.requestPermissions.bind(
            this.permissionController,
            { origin },
            { eth_accounts: {} },
          ),
        requestPermissionsForOrigin:
          this.permissionController.requestPermissions.bind(
            this.permissionController,
            { origin },
          ),
        revokePermissionsForOrigin: (permissionKeys) => {
          try {
            this.permissionController.revokePermissions({
              [origin]: permissionKeys,
            });
          } catch (e) {
            // we dont want to handle errors here because
            // the revokePermissions api method should just
            // return `null` if the permissions were not
            // successfully revoked or if the permissions
            // for the origin do not exist
            console.log(e);
          }
        },
        getCurrentChainId: () =>
          this.networkController.state.providerConfig.chainId,
        getCurrentRpcUrl: () =>
          this.networkController.state.providerConfig.rpcUrl,
        // network configuration-related
        getNetworkConfigurations: () =>
          this.networkController.state.networkConfigurations,
        upsertNetworkConfiguration:
          this.networkController.upsertNetworkConfiguration.bind(
            this.networkController,
          ),
        setActiveNetwork: (networkClientId) => {
          this.networkController.setActiveNetwork(networkClientId);
        },
        findNetworkClientIdByChainId:
          this.networkController.findNetworkClientIdByChainId.bind(
            this.networkController,
          ),
        findNetworkConfigurationBy: this.findNetworkConfigurationBy.bind(this),
        getNetworkClientIdForDomain:
          this.selectedNetworkController.getNetworkClientIdForDomain.bind(
            this.selectedNetworkController,
          ),
        setNetworkClientIdForDomain:
          this.selectedNetworkController.setNetworkClientIdForDomain.bind(
            this.selectedNetworkController,
          ),

        getUseRequestQueue: this.preferencesController.getUseRequestQueue.bind(
          this.preferencesController,
        ),
        getProviderConfig: () => this.networkController.state.providerConfig,
        setProviderType: (type) => {
          return this.networkController.setProviderType(type);
        },

        // Web3 shim-related
        getWeb3ShimUsageState: this.alertController.getWeb3ShimUsageState.bind(
          this.alertController,
        ),
        setWeb3ShimUsageRecorded:
          this.alertController.setWeb3ShimUsageRecorded.bind(
            this.alertController,
          ),

        ///: BEGIN:ONLY_INCLUDE_IF(build-mmi)
        handleMmiAuthenticate:
          this.institutionalFeaturesController.handleMmiAuthenticate.bind(
            this.institutionalFeaturesController,
          ),
        handleMmiCheckIfTokenIsPresent:
          this.mmiController.handleMmiCheckIfTokenIsPresent.bind(
            this.mmiController,
          ),
        handleMmiDashboardData: this.mmiController.handleMmiDashboardData.bind(
          this.mmiController,
        ),
        handleMmiSetAccountAndNetwork:
          this.mmiController.setAccountAndNetwork.bind(this.mmiController),
        handleMmiOpenAddHardwareWallet:
          this.mmiController.handleMmiOpenAddHardwareWallet.bind(
            this.mmiController,
          ),
        ///: END:ONLY_INCLUDE_IF
      }),
    );

    ///: BEGIN:ONLY_INCLUDE_IF(snaps)
    engine.push(
      createSnapsMethodMiddleware(subjectType === SubjectType.Snap, {
        getUnlockPromise: this.appStateController.getUnlockPromise.bind(
          this.appStateController,
        ),
        getSnaps: this.controllerMessenger.call.bind(
          this.controllerMessenger,
          'SnapController:getPermitted',
          origin,
        ),
        requestPermissions: async (requestedPermissions) =>
          await this.permissionController.requestPermissions(
            { origin },
            requestedPermissions,
          ),
        getPermissions: this.permissionController.getPermissions.bind(
          this.permissionController,
          origin,
        ),
        getSnapFile: this.controllerMessenger.call.bind(
          this.controllerMessenger,
          'SnapController:getFile',
          origin,
        ),
        installSnaps: this.controllerMessenger.call.bind(
          this.controllerMessenger,
          'SnapController:install',
          origin,
        ),
        getIsLocked: () => {
          return !this.appStateController.isUnlocked();
        },
        ///: END:ONLY_INCLUDE_IF
        ///: BEGIN:ONLY_INCLUDE_IF(keyring-snaps)
        hasPermission: this.permissionController.hasPermission.bind(
          this.permissionController,
          origin,
        ),
        getSnap: this.controllerMessenger.call.bind(
          this.controllerMessenger,
          'SnapController:get',
        ),
        getAllSnaps: this.controllerMessenger.call.bind(
          this.controllerMessenger,
          'SnapController:getAll',
        ),
        handleSnapRpcRequest: (args) =>
          this.handleSnapRequest({ ...args, origin }),
        getAllowedKeyringMethods: keyringSnapPermissionsBuilder(
          this.subjectMetadataController,
          origin,
        ),
        createInterface: this.controllerMessenger.call.bind(
          this.controllerMessenger,
          'SnapInterfaceController:createInterface',
          origin,
        ),
        getInterfaceState: (...args) =>
          this.controllerMessenger.call(
            'SnapInterfaceController:getInterface',
            origin,
            ...args,
          ).state,
        updateInterface: this.controllerMessenger.call.bind(
          this.controllerMessenger,
          'SnapInterfaceController:updateInterface',
          origin,
        ),
        ///: END:ONLY_INCLUDE_IF
        ///: BEGIN:ONLY_INCLUDE_IF(snaps)
      }),
    );
    ///: END:ONLY_INCLUDE_IF

    // filter and subscription polyfills
    engine.push(filterMiddleware);
    engine.push(subscriptionManager.middleware);
    if (subjectType !== SubjectType.Internal) {
      // permissions
      engine.push(
        this.permissionController.createPermissionMiddleware({
          origin,
        }),
      );
    }

    engine.push(this.metamaskMiddleware);

    engine.push(providerAsMiddleware(proxyClient.provider));

    return engine;
  }

  /**
   * TODO:LegacyProvider: Delete
   * A method for providing our public config info over a stream.
   * This includes info we like to be synchronous if possible, like
   * the current selected account, and network ID.
   *
   * Since synchronous methods have been deprecated in web3,
   * this is a good candidate for deprecation.
   *
   * @param {*} outStream - The stream to provide public config over.
   */
  setupPublicConfig(outStream) {
    const configStream = storeAsStream(this.publicConfigStore);

    pump(configStream, outStream, (err) => {
      configStream.destroy();
      if (err) {
        log.error(err);
      }
    });
  }

  /**
   * Adds a reference to a connection by origin. Ignores the 'metamask' origin.
   * Caller must ensure that the returned id is stored such that the reference
   * can be deleted later.
   *
   * @param {string} origin - The connection's origin string.
   * @param {object} options - Data associated with the connection
   * @param {object} options.engine - The connection's JSON Rpc Engine
   * @returns {string} The connection's id (so that it can be deleted later)
   */
  addConnection(origin, { engine }) {
    if (origin === ORIGIN_METAMASK) {
      return null;
    }

    if (!this.connections[origin]) {
      this.connections[origin] = {};
    }

    const id = nanoid();
    this.connections[origin][id] = {
      engine,
    };

    return id;
  }

  /**
   * Deletes a reference to a connection, by origin and id.
   * Ignores unknown origins.
   *
   * @param {string} origin - The connection's origin string.
   * @param {string} id - The connection's id, as returned from addConnection.
   */
  removeConnection(origin, id) {
    const connections = this.connections[origin];
    if (!connections) {
      return;
    }

    delete connections[id];

    if (Object.keys(connections).length === 0) {
      delete this.connections[origin];
    }
  }

  /**
   * Closes all connections for the given origin, and removes the references
   * to them.
   * Ignores unknown origins.
   *
   * @param {string} origin - The origin string.
   */
  removeAllConnections(origin) {
    const connections = this.connections[origin];
    if (!connections) {
      return;
    }

    Object.keys(connections).forEach((id) => {
      this.removeConnection(origin, id);
    });
  }

  /**
   * Causes the RPC engines associated with the connections to the given origin
   * to emit a notification event with the given payload.
   *
   * The caller is responsible for ensuring that only permitted notifications
   * are sent.
   *
   * Ignores unknown origins.
   *
   * @param {string} origin - The connection's origin string.
   * @param {unknown} payload - The event payload.
   */
  notifyConnections(origin, payload) {
    const connections = this.connections[origin];

    if (connections) {
      Object.values(connections).forEach((conn) => {
        if (conn.engine) {
          conn.engine.emit('notification', payload);
        }
      });
    }
  }

  /**
   * Causes the RPC engines associated with all connections to emit a
   * notification event with the given payload.
   *
   * If the "payload" parameter is a function, the payload for each connection
   * will be the return value of that function called with the connection's
   * origin.
   *
   * The caller is responsible for ensuring that only permitted notifications
   * are sent.
   *
   * @param {unknown} payload - The event payload, or payload getter function.
   */
  notifyAllConnections(payload) {
    const getPayload =
      typeof payload === 'function'
        ? (origin) => payload(origin)
        : () => payload;

    Object.keys(this.connections).forEach((origin) => {
      Object.values(this.connections[origin]).forEach(async (conn) => {
        try {
          if (conn.engine) {
            conn.engine.emit('notification', await getPayload(origin));
          }
        } catch (err) {
          console.error(err);
        }
      });
    });
  }

  // handlers

  /**
   * Handle a KeyringController update
   *
   * @param {object} state - the KC state
   * @returns {Promise<void>}
   * @private
   */
  async _onKeyringControllerUpdate(state) {
    const { keyrings } = state;
    const addresses = keyrings.reduce(
      (acc, { accounts }) => acc.concat(accounts),
      [],
    );

    if (!addresses.length) {
      return;
    }

    // Ensure preferences + identities controller know about all addresses
    this.preferencesController.syncAddresses(addresses);
    this.accountTracker.syncWithAddresses(addresses);
  }

  /**
   * Handle global application unlock.
   * Notifies all connections that the extension is unlocked, and which
   * account(s) are currently accessible, if any.
   */
  _onUnlock() {
    this.notifyAllConnections(async (origin) => {
      return {
        method: NOTIFICATION_NAMES.unlockStateChanged,
        params: {
          isUnlocked: true,
          accounts: await this.getPermittedAccounts(origin),
        },
      };
    });

    this.unMarkPasswordForgotten();

    // In the current implementation, this handler is triggered by a
    // KeyringController event. Other controllers subscribe to the 'unlock'
    // event of the MetaMaskController itself.
    this.emit('unlock');
  }

  /**
   * Handle global application lock.
   * Notifies all connections that the extension is locked.
   */
  _onLock() {
    this.notifyAllConnections({
      method: NOTIFICATION_NAMES.unlockStateChanged,
      params: {
        isUnlocked: false,
      },
    });

    // In the current implementation, this handler is triggered by a
    // KeyringController event. Other controllers subscribe to the 'lock'
    // event of the MetaMaskController itself.
    this.emit('lock');
  }

  /**
   * Handle memory state updates.
   * - Ensure isClientOpenAndUnlocked is updated
   * - Notifies all connections with the new provider network state
   *   - The external providers handle diffing the state
   *
   * @param newState
   */
  _onStateUpdate(newState) {
    this.isClientOpenAndUnlocked = newState.isUnlocked && this._isClientOpen;
    this._notifyChainChange();
  }

  // misc

  /**
   * A method for emitting the full MetaMask state to all registered listeners.
   *
   * @private
   */
  privateSendUpdate() {
    this.emit('update', this.getState());
  }

  /**
   * @returns {boolean} Whether the extension is unlocked.
   */
  isUnlocked() {
    return this.keyringController.state.isUnlocked;
  }

  //=============================================================================
  // MISCELLANEOUS
  //=============================================================================

  getExternalPendingTransactions(address) {
    return this.smartTransactionsController.getTransactions({
      addressFrom: address,
      status: 'pending',
    });
  }

  /**
   * Returns the nonce that will be associated with a transaction once approved
   *
   * @param {string} address - The hex string address for the transaction
   * @param networkClientId - The optional networkClientId to get the nonce lock with
   * @returns {Promise<number>}
   */
  async getPendingNonce(address, networkClientId) {
    const { nonceDetails, releaseLock } = await this.txController.getNonceLock(
      address,
      process.env.TRANSACTION_MULTICHAIN ? networkClientId : undefined,
    );

    const pendingNonce = nonceDetails.params.highestSuggested;

    releaseLock();
    return pendingNonce;
  }

  /**
   * Returns the next nonce according to the nonce-tracker
   *
   * @param {string} address - The hex string address for the transaction
   * @param networkClientId - The optional networkClientId to get the nonce lock with
   * @returns {Promise<number>}
   */
  async getNextNonce(address, networkClientId) {
    const nonceLock = await this.txController.getNonceLock(
      address,
      process.env.TRANSACTION_MULTICHAIN ? networkClientId : undefined,
    );
    nonceLock.releaseLock();
    return nonceLock.nextNonce;
  }

  /**
   * Throw an artificial error in a timeout handler for testing purposes.
   *
   * @param message - The error message.
   * @deprecated This is only mean to facilitiate E2E testing. We should not
   * use this for handling errors.
   */
  throwTestError(message) {
    setTimeout(() => {
      const error = new Error(message);
      error.name = 'TestError';
      throw error;
    });
  }

  /**
   * A method for setting TransactionController event listeners
   */
  _addTransactionControllerListeners() {
    const transactionMetricsRequest = this.getTransactionMetricsRequest();

    this.controllerMessenger.subscribe(
      'TransactionController:postTransactionBalanceUpdated',
      handlePostTransactionBalanceUpdate.bind(null, transactionMetricsRequest),
    );

    this.controllerMessenger.subscribe(
      'TransactionController:unapprovedTransactionAdded',
      (transactionMeta) =>
        handleTransactionAdded(transactionMetricsRequest, { transactionMeta }),
    );

    this.controllerMessenger.subscribe(
      'TransactionController:transactionApproved',
      handleTransactionApproved.bind(null, transactionMetricsRequest),
    );

    this.controllerMessenger.subscribe(
      'TransactionController:transactionDropped',
      handleTransactionDropped.bind(null, transactionMetricsRequest),
    );

    this.controllerMessenger.subscribe(
      'TransactionController:transactionConfirmed',
      handleTransactionConfirmed.bind(null, transactionMetricsRequest),
    );

    this.controllerMessenger.subscribe(
      'TransactionController:transactionFailed',
      handleTransactionFailed.bind(null, transactionMetricsRequest),
    );

    this.controllerMessenger.subscribe(
      'TransactionController:transactionNewSwap',
      ({ transactionMeta }) =>
        this.swapsController.setTradeTxId(transactionMeta.id),
    );

    this.controllerMessenger.subscribe(
      'TransactionController:transactionNewSwapApproval',
      ({ transactionMeta }) =>
        this.swapsController.setApproveTxId(transactionMeta.id),
    );

    this.controllerMessenger.subscribe(
      'TransactionController:transactionRejected',
      handleTransactionRejected.bind(null, transactionMetricsRequest),
    );

    this.controllerMessenger.subscribe(
      'TransactionController:transactionSubmitted',
      handleTransactionSubmitted.bind(null, transactionMetricsRequest),
    );

    this.controllerMessenger.subscribe(
      'TransactionController:transactionStatusUpdated',
      ({ transactionMeta }) => {
        this._onFinishedTransaction(transactionMeta);
      },
    );
  }

  getTransactionMetricsRequest() {
    const controllerActions = {
      // Metametrics Actions
      createEventFragment: this.metaMetricsController.createEventFragment.bind(
        this.metaMetricsController,
      ),
      finalizeEventFragment:
        this.metaMetricsController.finalizeEventFragment.bind(
          this.metaMetricsController,
        ),
      getEventFragmentById:
        this.metaMetricsController.getEventFragmentById.bind(
          this.metaMetricsController,
        ),
      getParticipateInMetrics: () =>
        this.metaMetricsController.state.participateInMetaMetrics,
      trackEvent: this.metaMetricsController.trackEvent.bind(
        this.metaMetricsController,
      ),
      updateEventFragment: this.metaMetricsController.updateEventFragment.bind(
        this.metaMetricsController,
      ),
      // Other dependencies
      getAccountType: this.getAccountType.bind(this),
      getDeviceModel: this.getDeviceModel.bind(this),
      getEIP1559GasFeeEstimates:
        this.gasFeeController.fetchGasFeeEstimates.bind(this.gasFeeController),
      getSelectedAddress: () =>
        this.preferencesController.store.getState().selectedAddress,
      getTokenStandardAndDetails: this.getTokenStandardAndDetails.bind(this),
      getTransaction: (id) =>
        this.txController.state.transactions.find((tx) => tx.id === id),
      getIsSmartTransaction: () => {
        return getIsSmartTransaction(this._getMetaMaskState());
      },
      getSmartTransactionByMinedTxHash: (txHash) => {
        return this.smartTransactionsController.getSmartTransactionByMinedTxHash(
          txHash,
        );
      },
    };
    return {
      ...controllerActions,
      snapAndHardwareMessenger: this.controllerMessenger.getRestricted({
        name: 'SnapAndHardwareMessenger',
        allowedActions: [
          'KeyringController:getKeyringForAccount',
          'SnapController:get',
          'AccountsController:getSelectedAccount',
        ],
      }),
      provider: this.provider,
    };
  }

  //=============================================================================
  // CONFIG
  //=============================================================================

  /**
   * Returns the first network configuration object that matches at least one field of the
   * provided search criteria. Returns null if no match is found
   *
   * @param {object} rpcInfo - The RPC endpoint properties and values to check.
   * @returns {object} rpcInfo found in the network configurations list
   */
  findNetworkConfigurationBy(rpcInfo) {
    const { networkConfigurations } = this.networkController.state;
    const networkConfiguration = Object.values(networkConfigurations).find(
      (configuration) => {
        return Object.keys(rpcInfo).some((key) => {
          return configuration[key] === rpcInfo[key];
        });
      },
    );

    return networkConfiguration || null;
  }

  /**
   * Sets the Ledger Live preference to use for Ledger hardware wallet support
   *
   * @deprecated This method is deprecated and will be removed in the future.
   * Only webhid connections are supported in chrome and u2f in firefox.
   */
  async setLedgerTransportPreference() {
    const transportType = window.navigator.hid
      ? LedgerTransportTypes.webhid
      : LedgerTransportTypes.u2f;
    const keyring = await this.getKeyringForDevice(HardwareDeviceNames.ledger);
    if (keyring?.updateTransportMethod) {
      return keyring.updateTransportMethod(transportType).catch((e) => {
        throw e;
      });
    }

    return undefined;
  }

  /**
   * A method for initializing storage the first time.
   *
   * @param {object} initState - The default state to initialize with.
   * @private
   */
  recordFirstTimeInfo(initState) {
    if (!('firstTimeInfo' in initState)) {
      const version = this.platform.getVersion();
      initState.firstTimeInfo = {
        version,
        date: Date.now(),
      };
    }
  }

  // TODO: Replace isClientOpen methods with `controllerConnectionChanged` events.
  /* eslint-disable accessor-pairs */
  /**
   * A method for recording whether the MetaMask user interface is open or not.
   *
   * @param {boolean} open
   */
  set isClientOpen(open) {
    this._isClientOpen = open;
  }
  /* eslint-enable accessor-pairs */

  /**
   * A method that is called by the background when all instances of metamask are closed.
   * Currently used to stop polling in the gasFeeController.
   */
  onClientClosed() {
    try {
      this.gasFeeController.stopPolling();
      this.gasFeeController.stopAllPolling();
      this.appStateController.clearPollingTokens();
    } catch (error) {
      console.error(error);
    }
  }

  /**
   * A method that is called by the background when a particular environment type is closed (fullscreen, popup, notification).
   * Currently used to stop polling in the gasFeeController for only that environement type
   *
   * @param environmentType
   */
  onEnvironmentTypeClosed(environmentType) {
    const appStatePollingTokenType =
      POLLING_TOKEN_ENVIRONMENT_TYPES[environmentType];
    const pollingTokensToDisconnect =
      this.appStateController.store.getState()[appStatePollingTokenType];
    pollingTokensToDisconnect.forEach((pollingToken) => {
      this.gasFeeController.disconnectPoller(pollingToken);
      this.gasFeeController.stopPollingByPollingToken(pollingToken);
      this.appStateController.removePollingToken(
        pollingToken,
        appStatePollingTokenType,
      );
    });
  }

  /**
   * Adds a domain to the PhishingController safelist
   *
   * @param {string} hostname - the domain to safelist
   */
  safelistPhishingDomain(hostname) {
    return this.phishingController.bypass(hostname);
  }

  async backToSafetyPhishingWarning() {
    const extensionURL = this.platform.getExtensionURL();
    await this.platform.switchToAnotherURL(undefined, extensionURL);
  }

  /**
   * Locks MetaMask
   */
  setLocked() {
    return this.keyringController.setLocked();
  }

  removePermissionsFor = (subjects) => {
    try {
      this.permissionController.revokePermissions(subjects);
    } catch (exp) {
      if (!(exp instanceof PermissionsRequestNotFoundError)) {
        throw exp;
      }
    }
  };

  ///: BEGIN:ONLY_INCLUDE_IF(snaps)
  updateCaveat = (origin, target, caveatType, caveatValue) => {
    try {
      this.controllerMessenger.call(
        'PermissionController:updateCaveat',
        origin,
        target,
        caveatType,
        caveatValue,
      );
    } catch (exp) {
      if (!(exp instanceof PermissionsRequestNotFoundError)) {
        throw exp;
      }
    }
  };
  ///: END:ONLY_INCLUDE_IF

  updateNetworksList = (sortedNetworkList) => {
    try {
      this.networkOrderController.updateNetworksList(sortedNetworkList);
    } catch (err) {
      log.error(err.message);
      throw err;
    }
  };

  updateAccountsList = (pinnedAccountList) => {
    try {
      this.accountOrderController.updateAccountsList(pinnedAccountList);
    } catch (err) {
      log.error(err.message);
      throw err;
    }
  };

  updateHiddenAccountsList = (hiddenAccountList) => {
    try {
      this.accountOrderController.updateHiddenAccountsList(hiddenAccountList);
    } catch (err) {
      log.error(err.message);
      throw err;
    }
  };

  rejectPermissionsRequest = (requestId) => {
    try {
      this.permissionController.rejectPermissionsRequest(requestId);
    } catch (exp) {
      if (!(exp instanceof PermissionsRequestNotFoundError)) {
        throw exp;
      }
    }
  };

  acceptPermissionsRequest = (request) => {
    try {
      this.permissionController.acceptPermissionsRequest(request);
    } catch (exp) {
      if (!(exp instanceof PermissionsRequestNotFoundError)) {
        throw exp;
      }
    }
  };

  resolvePendingApproval = async (id, value, options) => {
    try {
      await this.approvalController.accept(id, value, options);
    } catch (exp) {
      if (!(exp instanceof ApprovalRequestNotFoundError)) {
        throw exp;
      }
    }
  };

  rejectPendingApproval = (id, error) => {
    try {
      this.approvalController.reject(
        id,
        new EthereumRpcError(error.code, error.message, error.data),
      );
    } catch (exp) {
      if (!(exp instanceof ApprovalRequestNotFoundError)) {
        throw exp;
      }
    }
  };

  async _onAccountChange(newAddress) {
    const permittedAccountsMap = getPermittedAccountsByOrigin(
      this.permissionController.state,
    );

    for (const [origin, accounts] of permittedAccountsMap.entries()) {
      if (accounts.includes(newAddress)) {
        this._notifyAccountsChange(origin, accounts);
      }
    }

    await this.txController.updateIncomingTransactions();
  }

  async _notifyAccountsChange(origin, newAccounts) {
    if (this.isUnlocked()) {
      this.notifyConnections(origin, {
        method: NOTIFICATION_NAMES.accountsChanged,
        // This should be the same as the return value of `eth_accounts`,
        // namely an array of the current / most recently selected Ethereum
        // account.
        params:
          newAccounts.length < 2
            ? // If the length is 1 or 0, the accounts are sorted by definition.
              newAccounts
            : // If the length is 2 or greater, we have to execute
              // `eth_accounts` vi this method.
              await this.getPermittedAccounts(origin),
      });
    }

    this.permissionLogController.updateAccountsHistory(origin, newAccounts);
  }

  async _notifyChainChange() {
    if (this.preferencesController.getUseRequestQueue()) {
      this.notifyAllConnections(async (origin) => ({
        method: NOTIFICATION_NAMES.chainChanged,
        params: await this.getProviderNetworkState(origin),
      }));
    } else {
      this.notifyAllConnections({
        method: NOTIFICATION_NAMES.chainChanged,
        params: await this.getProviderNetworkState(),
      });
    }
  }

  async _onFinishedTransaction(transactionMeta) {
    if (
      ![TransactionStatus.confirmed, TransactionStatus.failed].includes(
        transactionMeta.status,
      )
    ) {
      return;
    }

    await this._createTransactionNotifcation(transactionMeta);
    this._updateNFTOwnership(transactionMeta);
    this._trackTransactionFailure(transactionMeta);
  }

  async _createTransactionNotifcation(transactionMeta) {
    const { chainId } = transactionMeta;
    let rpcPrefs = {};

    if (chainId) {
      const { networkConfigurations } = this.networkController.state;

      const matchingNetworkConfig = Object.values(networkConfigurations).find(
        (networkConfiguration) => networkConfiguration.chainId === chainId,
      );

      rpcPrefs = matchingNetworkConfig?.rpcPrefs ?? {};
    }

    try {
      await this.platform.showTransactionNotification(
        transactionMeta,
        rpcPrefs,
      );
    } catch (error) {
      log.error('Failed to create transaction notification', error);
    }
  }

  _updateNFTOwnership(transactionMeta) {
    // if this is a transferFrom method generated from within the app it may be an NFT transfer transaction
    // in which case we will want to check and update ownership status of the transferred NFT.

    const { type, txParams, chainId } = transactionMeta;

    if (
      type !== TransactionType.tokenMethodTransferFrom ||
      txParams === undefined
    ) {
      return;
    }

    const { data, to: contractAddress, from: userAddress } = txParams;
    const transactionData = parseStandardTokenTransactionData(data);

    // Sometimes the tokenId value is parsed as "_value" param. Not seeing this often any more, but still occasionally:
    // i.e. call approve() on BAYC contract - https://etherscan.io/token/0xbc4ca0eda7647a8ab7c2061c2e118a18a936f13d#writeContract, and tokenId shows up as _value,
    // not sure why since it doesn't match the ERC721 ABI spec we use to parse these transactions - https://github.com/MetaMask/metamask-eth-abis/blob/d0474308a288f9252597b7c93a3a8deaad19e1b2/src/abis/abiERC721.ts#L62.
    const transactionDataTokenId =
      getTokenIdParam(transactionData) ?? getTokenValueParam(transactionData);

    const { allNfts } = this.nftController.state;

    // check if its a known NFT
    const knownNft = allNfts?.[userAddress]?.[chainId]?.find(
      ({ address, tokenId }) =>
        isEqualCaseInsensitive(address, contractAddress) &&
        tokenId === transactionDataTokenId,
    );

    // if it is we check and update ownership status.
    if (knownNft) {
      this.nftController.checkAndUpdateSingleNftOwnershipStatus(
        knownNft,
        false,
        // TODO add networkClientId once it is available in the transactionMeta
        // the chainId previously passed here didn't actually allow us to check for ownership on a non globally selected network
        // because the check would use the provider for the globally selected network, not the chainId passed here.
        { userAddress },
      );
    }
  }

  _trackTransactionFailure(transactionMeta) {
    const { txReceipt } = transactionMeta;
    const metamaskState = this.getState();

    if (!txReceipt || txReceipt.status !== '0x0') {
      return;
    }

    this.metaMetricsController.trackEvent(
      {
        event: 'Tx Status Update: On-Chain Failure',
        category: MetaMetricsEventCategory.Background,
        properties: {
          action: 'Transactions',
          errorMessage: transactionMeta.simulationFails?.reason,
          numberOfTokens: metamaskState.tokens.length,
          numberOfAccounts: Object.keys(metamaskState.accounts).length,
        },
      },
      {
        matomoEvent: true,
      },
    );
  }

  _onUserOperationAdded(userOperationMeta) {
    const transactionMeta = this.txController.state.transactions.find(
      (tx) => tx.id === userOperationMeta.id,
    );

    if (!transactionMeta) {
      return;
    }

    if (transactionMeta.type === TransactionType.swap) {
      this.controllerMessenger.publish(
        'TransactionController:transactionNewSwap',
        { transactionMeta },
      );
    } else if (transactionMeta.type === TransactionType.swapApproval) {
      this.controllerMessenger.publish(
        'TransactionController:transactionNewSwapApproval',
        { transactionMeta },
      );
    }
  }

  _onUserOperationTransactionUpdated(transactionMeta) {
    const updatedTransactionMeta = {
      ...transactionMeta,
      txParams: {
        ...transactionMeta.txParams,
        from: this.preferencesController.getSelectedAddress(),
      },
    };

    const transactionExists = this.txController.state.transactions.some(
      (tx) => tx.id === updatedTransactionMeta.id,
    );

    if (!transactionExists) {
      this.txController.update((state) => {
        state.transactions.push(updatedTransactionMeta);
      });
    }

    this.txController.updateTransaction(
      updatedTransactionMeta,
      'Generated from user operation',
    );

    this.controllerMessenger.publish(
      'TransactionController:transactionStatusUpdated',
      { updatedTransactionMeta },
    );
  }

<<<<<<< HEAD
=======
  _publishSmartTransactionHook(transactionMeta) {
    const state = this._getMetaMaskState();
    const isSmartTransaction = getIsSmartTransaction(state);
    if (!isSmartTransaction) {
      // Will cause TransactionController to publish to the RPC provider as normal.
      return { transactionHash: undefined };
    }
    const featureFlags = getFeatureFlagsByChainId(state);
    return submitSmartTransactionHook({
      transactionMeta,
      transactionController: this.txController,
      smartTransactionsController: this.smartTransactionsController,
      controllerMessenger: this.controllerMessenger,
      isSmartTransaction,
      featureFlags,
    });
  }

  _getMetaMaskState() {
    return {
      metamask: this.getState(),
    };
  }

>>>>>>> fef29be9
  async #onPreferencesControllerStateChange(currentState, previousState) {
    const { currentLocale } = currentState;
    const { chainId } = this.networkController.state.providerConfig;

    await updateCurrentLocale(currentLocale);

    if (currentState.incomingTransactionsPreferences?.[chainId]) {
      this.txController.startIncomingTransactionPolling();
    } else {
      this.txController.stopIncomingTransactionPolling();
    }

    this.#checkTokenListPolling(currentState, previousState);

    // TODO: Remove once the preferences controller has been replaced with the core monorepo implementation
    this.controllerMessenger.publish(
      'PreferencesController:stateChange',
      currentState,
      [],
    );
  }

  #checkTokenListPolling(currentState, previousState) {
    const previousEnabled = this.#isTokenListPollingRequired(previousState);
    const newEnabled = this.#isTokenListPollingRequired(currentState);

    if (previousEnabled === newEnabled) {
      return;
    }

    this.tokenListController.updatePreventPollingOnNetworkRestart(!newEnabled);

    if (newEnabled) {
      log.debug('Started token list controller polling');
      this.tokenListController.start();
    } else {
      log.debug('Stopped token list controller polling');
      this.tokenListController.clearingTokenListData();
      this.tokenListController.stop();
    }
  }

  #isTokenListPollingRequired(preferencesControllerState) {
    const { useTokenDetection, useTransactionSimulations, preferences } =
      preferencesControllerState ?? {};

    const { petnamesEnabled } = preferences ?? {};

    return useTokenDetection || petnamesEnabled || useTransactionSimulations;
  }
}<|MERGE_RESOLUTION|>--- conflicted
+++ resolved
@@ -498,17 +498,7 @@
       this.networkController.getProviderAndBlockTracker().provider;
     this.blockTracker =
       this.networkController.getProviderAndBlockTracker().blockTracker;
-<<<<<<< HEAD
-
-    // TODO: Delete when ready to remove `networkVersion` from provider object
-    this.deprecatedNetworkId = null;
-    networkControllerMessenger.subscribe(
-      'NetworkController:networkDidChange',
-      () => this.updateDeprecatedNetworkId(),
-    );
-=======
     this.deprecatedNetworkVersions = {};
->>>>>>> fef29be9
 
     const tokenListMessenger = this.controllerMessenger.getRestricted({
       name: 'TokenListController',
@@ -2239,10 +2229,6 @@
   }
 
   postOnboardingInitialization() {
-<<<<<<< HEAD
-    this.updateDeprecatedNetworkId();
-=======
->>>>>>> fef29be9
     this.networkController.lookupNetwork();
   }
 
@@ -6058,8 +6044,6 @@
     );
   }
 
-<<<<<<< HEAD
-=======
   _publishSmartTransactionHook(transactionMeta) {
     const state = this._getMetaMaskState();
     const isSmartTransaction = getIsSmartTransaction(state);
@@ -6084,7 +6068,6 @@
     };
   }
 
->>>>>>> fef29be9
   async #onPreferencesControllerStateChange(currentState, previousState) {
     const { currentLocale } = currentState;
     const { chainId } = this.networkController.state.providerConfig;
