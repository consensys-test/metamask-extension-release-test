import EventEmitter from 'events';
import { finished, pipeline } from 'readable-stream';
import {
  CurrencyRateController,
  TokenDetectionController,
  TokenListController,
  TokensController,
  RatesController,
  fetchMultiExchangeRate,
  TokenBalancesController,
} from '@metamask/assets-controllers';
import { JsonRpcEngine } from '@metamask/json-rpc-engine';
import { createEngineStream } from '@metamask/json-rpc-middleware-stream';
import { ObservableStore } from '@metamask/obs-store';
import { storeAsStream } from '@metamask/obs-store/dist/asStream';
import { providerAsMiddleware } from '@metamask/eth-json-rpc-middleware';
import { debounce, uniq } from 'lodash';
import {
  KeyringController,
  KeyringTypes,
  keyringBuilderFactory,
} from '@metamask/keyring-controller';
import createFilterMiddleware from '@metamask/eth-json-rpc-filters';
import createSubscriptionManager from '@metamask/eth-json-rpc-filters/subscriptionManager';
import { JsonRpcError, rpcErrors } from '@metamask/rpc-errors';
import { Mutex } from 'await-semaphore';
import log from 'loglevel';
import {
  OneKeyKeyring,
  TrezorConnectBridge,
  TrezorKeyring,
} from '@metamask/eth-trezor-keyring';
import {
  LedgerKeyring,
  LedgerIframeBridge,
} from '@metamask/eth-ledger-bridge-keyring';
import LatticeKeyring from 'eth-lattice-keyring';
import { rawChainData } from 'eth-chainlist';
import { MetaMaskKeyring as QRHardwareKeyring } from '@keystonehq/metamask-airgapped-keyring';
import { nanoid } from 'nanoid';
import { AddressBookController } from '@metamask/address-book-controller';
import {
  ApprovalController,
  ApprovalRequestNotFoundError,
} from '@metamask/approval-controller';
import { Messenger } from '@metamask/base-controller';
import { EnsController } from '@metamask/ens-controller';
import { PhishingController } from '@metamask/phishing-controller';
import { AnnouncementController } from '@metamask/announcement-controller';
import {
  NetworkController,
  getDefaultNetworkControllerState,
} from '@metamask/network-controller';
import { GasFeeController } from '@metamask/gas-fee-controller';
import {
  MethodNames,
  PermissionController,
  PermissionDoesNotExistError,
  PermissionsRequestNotFoundError,
  SubjectMetadataController,
  SubjectType,
} from '@metamask/permission-controller';

import {
  METAMASK_DOMAIN,
  SelectedNetworkController,
  createSelectedNetworkMiddleware,
} from '@metamask/selected-network-controller';
import { LoggingController, LogType } from '@metamask/logging-controller';
import { PermissionLogController } from '@metamask/permission-log-controller';

import { MultichainRouter } from '@metamask/snaps-controllers';
import {
  createPreinstalledSnapsMiddleware,
  createSnapsMethodMiddleware,
  buildSnapEndowmentSpecifications,
  buildSnapRestrictedMethodSpecifications,
} from '@metamask/snaps-rpc-methods';
import {
  ApprovalType,
  ERC1155,
  ERC20,
  ERC721,
  BlockExplorerUrl,
  ChainId,
  handleFetch,
} from '@metamask/controller-utils';

import { AccountsController } from '@metamask/accounts-controller';
import {
  RemoteFeatureFlagController,
  ClientConfigApiService,
  ClientType,
  DistributionType,
  EnvironmentType,
} from '@metamask/remote-feature-flag-controller';

import { SignatureController } from '@metamask/signature-controller';
import { wordlist } from '@metamask/scure-bip39/dist/wordlists/english';

import {
  NameController,
  ENSNameProvider,
  EtherscanNameProvider,
  TokenNameProvider,
  LensNameProvider,
} from '@metamask/name-controller';

import { UserOperationController } from '@metamask/user-operation-controller';
import {
  BridgeController,
  BRIDGE_CONTROLLER_NAME,
  BridgeUserAction,
  BridgeBackgroundAction,
  BridgeClientId,
  UNIFIED_SWAP_BRIDGE_EVENT_CATEGORY,
} from '@metamask/bridge-controller';

import {
  TransactionStatus,
  TransactionType,
} from '@metamask/transaction-controller';

import { Interface } from '@ethersproject/abi';
import { abiERC1155, abiERC721 } from '@metamask/metamask-eth-abis';
import {
  isEvmAccountType,
  SolAccountType,
  ///: BEGIN:ONLY_INCLUDE_IF(bitcoin)
  BtcScope,
  ///: END:ONLY_INCLUDE_IF
  ///: BEGIN:ONLY_INCLUDE_IF(solana)
  SolScope,
  ///: END:ONLY_INCLUDE_IF
} from '@metamask/keyring-api';
import {
  hasProperty,
  hexToBigInt,
  toCaipChainId,
  parseCaipAccountId,
  KnownCaipNamespace,
  add0x,
  hexToBytes,
  bytesToHex,
} from '@metamask/utils';
import { normalize } from '@metamask/eth-sig-util';

import { TRIGGER_TYPES } from '@metamask/notification-services-controller/notification-services';

import {
  multichainMethodCallValidatorMiddleware,
  MultichainSubscriptionManager,
  MultichainMiddlewareManager,
  walletGetSession,
  walletRevokeSession,
  walletInvokeMethod,
  MultichainApiNotifications,
  walletCreateSession,
} from '@metamask/multichain-api-middleware';

import {
  Caip25CaveatMutators,
  Caip25CaveatType,
  Caip25EndowmentPermissionName,
  getEthAccounts,
  getSessionScopes,
  setPermittedEthChainIds,
  getPermittedAccountsForScopes,
  KnownSessionProperties,
  getAllScopesFromCaip25CaveatValue,
  requestPermittedChainsPermissionIncremental,
  getCaip25PermissionFromLegacyPermissions,
} from '@metamask/chain-agnostic-permission';
import {
  BridgeStatusController,
  BRIDGE_STATUS_CONTROLLER_NAME,
  BridgeStatusAction,
} from '@metamask/bridge-status-controller';

import { ErrorReportingService } from '@metamask/error-reporting-service';
import {
  SeedlessOnboardingControllerErrorMessage,
  SecretType,
  RecoveryError,
} from '@metamask/seedless-onboarding-controller';
import { captureException } from '../../shared/lib/sentry';
import { TokenStandard } from '../../shared/constants/transaction';
import {
  GAS_API_BASE_URL,
  GAS_DEV_API_BASE_URL,
  SWAPS_CLIENT_ID,
} from '../../shared/constants/swaps';
import {
  CHAIN_IDS,
  CHAIN_SPEC_URL,
  NETWORK_TYPES,
  NetworkStatus,
  UNSUPPORTED_RPC_METHODS,
  getFailoverUrlsForInfuraNetwork,
} from '../../shared/constants/network';

import {
  HardwareDeviceNames,
  HardwareKeyringType,
  LedgerTransportTypes,
} from '../../shared/constants/hardware-wallets';
import { KeyringType } from '../../shared/constants/keyring';
import {
  RestrictedMethods,
  ExcludedSnapPermissions,
  ExcludedSnapEndowments,
} from '../../shared/constants/permissions';
import { UI_NOTIFICATIONS } from '../../shared/notifications';
import { MILLISECOND, MINUTE, SECOND } from '../../shared/constants/time';
import {
  ORIGIN_METAMASK,
  POLLING_TOKEN_ENVIRONMENT_TYPES,
  MESSAGE_TYPE,
  SMART_TRANSACTION_CONFIRMATION_TYPES,
  PLATFORM_FIREFOX,
} from '../../shared/constants/app';
import {
  MetaMetricsEventCategory,
  MetaMetricsEventName,
  MetaMetricsRequestedThrough,
} from '../../shared/constants/metametrics';
import { LOG_EVENT } from '../../shared/constants/logs';

import {
  getStorageItem,
  setStorageItem,
} from '../../shared/lib/storage-helpers';
import {
  getTokenIdParam,
  fetchTokenBalance,
  fetchERC1155Balance,
} from '../../shared/lib/token-util';
import { isEqualCaseInsensitive } from '../../shared/modules/string-utils';
import { parseStandardTokenTransactionData } from '../../shared/modules/transaction.utils';
import { STATIC_MAINNET_TOKEN_LIST } from '../../shared/constants/tokens';
import { getTokenValueParam } from '../../shared/lib/metamask-controller-utils';
import { isManifestV3 } from '../../shared/modules/mv3.utils';
import { convertNetworkId } from '../../shared/modules/network.utils';
import { getIsSmartTransaction } from '../../shared/modules/selectors';
import { BaseUrl } from '../../shared/constants/urls';
import {
  TOKEN_TRANSFER_LOG_TOPIC_HASH,
  TRANSFER_SINFLE_LOG_TOPIC_HASH,
} from '../../shared/lib/transactions-controller-utils';
import { getProviderConfig } from '../../shared/modules/selectors/networks';
import {
  trace,
  endTrace,
  TraceName,
  TraceOperation,
} from '../../shared/lib/trace';
import { ENVIRONMENT } from '../../development/build/constants';
import fetchWithCache from '../../shared/lib/fetch-with-cache';
import { MultichainNetworks } from '../../shared/constants/multichain/networks';
import { BRIDGE_API_BASE_URL } from '../../shared/constants/bridge';
///: BEGIN:ONLY_INCLUDE_IF(multichain)
import { MultichainWalletSnapClient } from '../../shared/lib/accounts';
///: END:ONLY_INCLUDE_IF
///: BEGIN:ONLY_INCLUDE_IF(bitcoin)
import { BITCOIN_WALLET_SNAP_ID } from '../../shared/lib/accounts/bitcoin-wallet-snap';
///: END:ONLY_INCLUDE_IF
///: BEGIN:ONLY_INCLUDE_IF(solana)
import { SOLANA_WALLET_SNAP_ID } from '../../shared/lib/accounts/solana-wallet-snap';
///: END:ONLY_INCLUDE_IF
import { FirstTimeFlowType } from '../../shared/constants/onboarding';
import { updateCurrentLocale } from '../../shared/lib/translate';
import { getIsSeedlessOnboardingFeatureEnabled } from '../../shared/modules/environment';
import { isSnapPreinstalled } from '../../shared/lib/snaps/snaps';
import { createTransactionEventFragmentWithTxId } from './lib/transaction/metrics';
///: BEGIN:ONLY_INCLUDE_IF(keyring-snaps)
import { keyringSnapPermissionsBuilder } from './lib/snap-keyring/keyring-snaps-permissions';
///: END:ONLY_INCLUDE_IF

import { SnapsNameProvider } from './lib/SnapsNameProvider';
import { AddressBookPetnamesBridge } from './lib/AddressBookPetnamesBridge';
import { AccountIdentitiesPetnamesBridge } from './lib/AccountIdentitiesPetnamesBridge';
import { createPPOMMiddleware } from './lib/ppom/ppom-middleware';
import { createTrustSignalsMiddleware } from './lib/trust-signals/trust-signals-middleware';
import {
  onMessageReceived,
  checkForMultipleVersionsRunning,
} from './detect-multiple-instances';
import ComposableObservableStore from './lib/ComposableObservableStore';
import AccountTrackerController from './controllers/account-tracker-controller';
import createDupeReqFilterStream from './lib/createDupeReqFilterStream';
import createLoggerMiddleware from './lib/createLoggerMiddleware';
import {
  createEthAccountsMethodMiddleware,
  createEip1193MethodMiddleware,
  createUnsupportedMethodMiddleware,
  createMultichainMethodMiddleware,
  makeMethodMiddlewareMaker,
} from './lib/rpc-method-middleware';
import createOriginMiddleware from './lib/createOriginMiddleware';
import createMainFrameOriginMiddleware from './lib/createMainFrameOriginMiddleware';
import createTabIdMiddleware from './lib/createTabIdMiddleware';
import { NetworkOrderController } from './controllers/network-order';
import { AccountOrderController } from './controllers/account-order';
import createOnboardingMiddleware from './lib/createOnboardingMiddleware';
import { isStreamWritable, setupMultiplex } from './lib/stream-utils';
import { PreferencesController } from './controllers/preferences-controller';
import { AppStateController } from './controllers/app-state-controller';
import { AlertController } from './controllers/alert-controller';
import OnboardingController from './controllers/onboarding';
import Backup from './lib/backup';
import DecryptMessageController from './controllers/decrypt-message';
import SwapsController from './controllers/swaps';
import MetaMetricsController from './controllers/metametrics-controller';
import { segment } from './lib/segment';
import createMetaRPCHandler from './lib/createMetaRPCHandler';
import {
  addHexPrefix,
  getEnvironmentType,
  getMethodDataName,
  previousValueComparator,
  initializeRpcProviderDomains,
  getPlatform,
} from './lib/util';
import createMetamaskMiddleware from './lib/createMetamaskMiddleware';
import { hardwareKeyringBuilderFactory } from './lib/hardware-keyring-builder-factory';
import EncryptionPublicKeyController from './controllers/encryption-public-key';
import AppMetadataController from './controllers/app-metadata';

import {
  getCaveatSpecifications,
  diffMap,
  getPermissionBackgroundApiMethods,
  getPermissionSpecifications,
  getPermittedAccountsByOrigin,
  getPermittedChainsByOrigin,
  NOTIFICATION_NAMES,
  unrestrictedMethods,
  getRemovedAuthorizations,
  getChangedAuthorizations,
  getAuthorizedScopesByOrigin,
  getPermittedAccountsForScopesByOrigin,
  getOriginsWithSessionProperty,
} from './controllers/permissions';
import { MetaMetricsDataDeletionController } from './controllers/metametrics-data-deletion/metametrics-data-deletion';
import { DataDeletionService } from './services/data-deletion-service';
import createRPCMethodTrackingMiddleware from './lib/createRPCMethodTrackingMiddleware';
import { TrezorOffscreenBridge } from './lib/offscreen-bridge/trezor-offscreen-bridge';
import { LedgerOffscreenBridge } from './lib/offscreen-bridge/ledger-offscreen-bridge';
///: BEGIN:ONLY_INCLUDE_IF(keyring-snaps)
import { snapKeyringBuilder, getAccountsBySnapId } from './lib/snap-keyring';
///: END:ONLY_INCLUDE_IF
import { encryptorFactory } from './lib/encryptor-factory';
import { addDappTransaction, addTransaction } from './lib/transaction/util';
import { addTypedMessage, addPersonalMessage } from './lib/signature/util';
import { LatticeKeyringOffscreen } from './lib/offscreen-bridge/lattice-offscreen-keyring';
import { WeakRefObjectMap } from './lib/WeakRefObjectMap';
import {
  METAMASK_CAIP_MULTICHAIN_PROVIDER,
  METAMASK_COOKIE_HANDLER,
  METAMASK_EIP_1193_PROVIDER,
} from './constants/stream';

// Notification controllers
import { createTxVerificationMiddleware } from './lib/tx-verification/tx-verification-middleware';
import {
  updateSecurityAlertResponse,
  validateRequestWithPPOM,
} from './lib/ppom/ppom-util';
import createEvmMethodsToNonEvmAccountReqFilterMiddleware from './lib/createEvmMethodsToNonEvmAccountReqFilterMiddleware';
import { isEthAddress } from './lib/multichain/address';

import { decodeTransactionData } from './lib/transaction/decode/util';
import createTracingMiddleware from './lib/createTracingMiddleware';
import createOriginThrottlingMiddleware from './lib/createOriginThrottlingMiddleware';
import { PatchStore } from './lib/PatchStore';
import { sanitizeUIState } from './lib/state-utils';
import {
  rejectAllApprovals,
  rejectOriginApprovals,
} from './lib/approval/utils';
import { InstitutionalSnapControllerInit } from './controller-init/institutional-snap/institutional-snap-controller-init';
import {
  ///: BEGIN:ONLY_INCLUDE_IF(multichain)
  MultichainAssetsControllerInit,
  MultichainTransactionsControllerInit,
  MultichainBalancesControllerInit,
  MultichainAssetsRatesControllerInit,
  ///: END:ONLY_INCLUDE_IF
  MultichainNetworkControllerInit,
} from './controller-init/multichain';
import {
  AssetsContractControllerInit,
  NftControllerInit,
  NftDetectionControllerInit,
  TokenRatesControllerInit,
} from './controller-init/assets';
import { TransactionControllerInit } from './controller-init/confirmations/transaction-controller-init';
import { PPOMControllerInit } from './controller-init/confirmations/ppom-controller-init';
import { SmartTransactionsControllerInit } from './controller-init/smart-transactions/smart-transactions-controller-init';
import { initControllers } from './controller-init/utils';
import {
  CronjobControllerInit,
  ExecutionServiceInit,
  RateLimitControllerInit,
  SnapControllerInit,
  SnapInsightsControllerInit,
  SnapInterfaceControllerInit,
  SnapsRegistryInit,
  WebSocketServiceInit,
} from './controller-init/snaps';
import { AuthenticationControllerInit } from './controller-init/identity/authentication-controller-init';
import { UserStorageControllerInit } from './controller-init/identity/user-storage-controller-init';
import { DeFiPositionsControllerInit } from './controller-init/defi-positions/defi-positions-controller-init';
import {
  getCallsStatus,
  getCapabilities,
  processSendCalls,
} from './lib/transaction/eip5792';
import { NotificationServicesControllerInit } from './controller-init/notifications/notification-services-controller-init';
import { NotificationServicesPushControllerInit } from './controller-init/notifications/notification-services-push-controller-init';
import { DelegationControllerInit } from './controller-init/delegation/delegation-controller-init';
import {
  onRpcEndpointUnavailable,
  onRpcEndpointDegraded,
} from './lib/network-controller/messenger-action-handlers';
import { getIsQuicknodeEndpointUrl } from './lib/network-controller/utils';
import { isRelaySupported } from './lib/transaction/transaction-relay';
import { openUpdateTabAndReload } from './lib/open-update-tab-and-reload';
import { AccountTreeControllerInit } from './controller-init/accounts/account-tree-controller-init';
import { MultichainAccountServiceInit } from './controller-init/multichain/multichain-account-service-init';
import OAuthService from './services/oauth/oauth-service';
import { webAuthenticatorFactory } from './services/oauth/web-authenticator-factory';
import { SeedlessOnboardingControllerInit } from './controller-init/seedless-onboarding/seedless-onboarding-controller-init';
import { applyTransactionContainersExisting } from './lib/transaction/containers/util';
import {
  getSendBundleSupportedChains,
  isSendBundleSupported,
} from './lib/transaction/sentinel-api';

export const METAMASK_CONTROLLER_EVENTS = {
  // Fired after state changes that impact the extension badge (unapproved msg count)
  // The process of updating the badge happens in app/scripts/background.js.
  UPDATE_BADGE: 'updateBadge',
  DECRYPT_MESSAGE_MANAGER_UPDATE_BADGE: 'DecryptMessageManager:updateBadge',
  ENCRYPTION_PUBLIC_KEY_MANAGER_UPDATE_BADGE:
    'EncryptionPublicKeyManager:updateBadge',
  // TODO: Add this and similar enums to the `controllers` repo and export them
  APPROVAL_STATE_CHANGE: 'ApprovalController:stateChange',
  APP_STATE_UNLOCK_CHANGE: 'AppStateController:unlockChange',
  METAMASK_NOTIFICATIONS_LIST_UPDATED:
    'NotificationServicesController:notificationsListUpdated',
  METAMASK_NOTIFICATIONS_MARK_AS_READ:
    'NotificationServicesController:markNotificationsAsRead',
};

/**
 * @typedef {import('../../ui/store/store').MetaMaskReduxState} MetaMaskReduxState
 */

// Types of APIs
const API_TYPE = {
  EIP1193: 'eip-1193',
  CAIP_MULTICHAIN: 'caip-multichain',
};

// stream channels
const PHISHING_SAFELIST = 'metamask-phishing-safelist';

const environmentMappingForRemoteFeatureFlag = {
  [ENVIRONMENT.DEVELOPMENT]: EnvironmentType.Development,
  [ENVIRONMENT.RELEASE_CANDIDATE]: EnvironmentType.ReleaseCandidate,
  [ENVIRONMENT.PRODUCTION]: EnvironmentType.Production,
};

const buildTypeMappingForRemoteFeatureFlag = {
  flask: DistributionType.Flask,
  main: DistributionType.Main,
  beta: DistributionType.Beta,
  experimental: DistributionType.Main, // experimental builds use main distribution
};

export default class MetamaskController extends EventEmitter {
  /**
   * @param {object} opts
   */
  constructor(opts) {
    super();

    const { isFirstMetaMaskControllerSetup } = opts;

    this.defaultMaxListeners = 20;

    this.sendUpdate = debounce(
      this.privateSendUpdate.bind(this),
      MILLISECOND * 200,
    );
    this.opts = opts;
    this.requestSafeReload =
      opts.requestSafeReload ?? (() => Promise.resolve());
    this.extension = opts.browser;
    this.platform = opts.platform;
    this.notificationManager = opts.notificationManager;
    const initState = opts.initState || {};
    const version = process.env.METAMASK_VERSION;
    this.recordFirstTimeInfo(initState);
    this.featureFlags = opts.featureFlags;

    // this keeps track of how many "controllerStream" connections are open
    // the only thing that uses controller connections are open metamask UI instances
    this.activeControllerConnections = 0;

    this.offscreenPromise = opts.offscreenPromise ?? Promise.resolve();

    this.getRequestAccountTabIds = opts.getRequestAccountTabIds;
    this.getOpenMetamaskTabsIds = opts.getOpenMetamaskTabsIds;

    this.initializeChainlist();

    this.controllerMessenger = new Messenger();

    this.loggingController = new LoggingController({
      messenger: this.controllerMessenger.getRestricted({
        name: 'LoggingController',
        allowedActions: [],
        allowedEvents: [],
      }),
      state: initState.LoggingController,
    });

    this.currentMigrationVersion = opts.currentMigrationVersion;

    // observable state store
    this.store = new ComposableObservableStore({
      state: initState,
      controllerMessenger: this.controllerMessenger,
      persist: true,
    });

    // external connections by origin
    // Do not modify directly. Use the associated methods.
    this.connections = {};

    // lock to ensure only one vault created at once
    this.createVaultMutex = new Mutex();

    // lock to ensure only one seedless password sync is running at once
    this.syncSeedlessGlobalPasswordMutex = new Mutex();

    this.extension.runtime.onInstalled.addListener((details) => {
      if (details.reason === 'update') {
        if (version === '8.1.0') {
          this.platform.openExtensionInBrowser();
        }
        this.loggingController.add({
          type: LogType.GenericLog,
          data: {
            event: LOG_EVENT.VERSION_UPDATE,
            previousVersion: details.previousVersion,
            version,
          },
        });
      }
    });

    this.appMetadataController = new AppMetadataController({
      state: initState.AppMetadataController,
      messenger: this.controllerMessenger.getRestricted({
        name: 'AppMetadataController',
        allowedActions: [],
        allowedEvents: [],
      }),
      currentMigrationVersion: this.currentMigrationVersion,
      currentAppVersion: version,
    });

    this.approvalController = new ApprovalController({
      messenger: this.controllerMessenger.getRestricted({
        name: 'ApprovalController',
      }),
      showApprovalRequest: opts.showUserConfirmation,
      typesExcludedFromRateLimiting: [
        ApprovalType.PersonalSign,
        ApprovalType.EthSignTypedData,
        ApprovalType.Transaction,
        ApprovalType.WatchAsset,
        ApprovalType.EthGetEncryptionPublicKey,
        ApprovalType.EthDecrypt,
        // Exclude Smart TX Status Page from rate limiting to allow sequential transactions
        SMART_TRANSACTION_CONFIRMATION_TYPES.showSmartTransactionStatusPage,
      ],
    });

    const errorReportingServiceMessenger =
      this.controllerMessenger.getRestricted({
        name: 'ErrorReportingService',
        allowedActions: [],
        allowedEvents: [],
      });
    // Initializing the ErrorReportingService populates the
    // ErrorReportingServiceMessenger.
    // eslint-disable-next-line no-new
    new ErrorReportingService({
      messenger: errorReportingServiceMessenger,
      captureException,
    });

    const networkControllerMessenger = this.controllerMessenger.getRestricted({
      name: 'NetworkController',
      allowedEvents: [],
      allowedActions: ['ErrorReportingService:captureException'],
    });

    let initialNetworkControllerState = initState.NetworkController;
    const additionalDefaultNetworks = [
      ChainId['megaeth-testnet'],
      ChainId['monad-testnet'],
    ];

    if (!initialNetworkControllerState) {
      initialNetworkControllerState = getDefaultNetworkControllerState(
        additionalDefaultNetworks,
      );

      /** @type {import('@metamask/network-controller').NetworkState['networkConfigurationsByChainId']} */
      const networks =
        initialNetworkControllerState.networkConfigurationsByChainId;

      // TODO: Consider changing `getDefaultNetworkControllerState` on the
      // controller side to include some of these tweaks.

      Object.values(networks).forEach((network) => {
        const id = network.rpcEndpoints[0].networkClientId;
        // Process only if the default network has a corresponding networkClientId in BlockExplorerUrl.
        if (hasProperty(BlockExplorerUrl, id)) {
          network.blockExplorerUrls = [BlockExplorerUrl[id]];
        }
        network.defaultBlockExplorerUrlIndex = 0;
      });

      // Add failovers for default Infura RPC endpoints
      networks[CHAIN_IDS.MAINNET].rpcEndpoints[0].failoverUrls =
        getFailoverUrlsForInfuraNetwork('ethereum-mainnet');
      networks[CHAIN_IDS.LINEA_MAINNET].rpcEndpoints[0].failoverUrls =
        getFailoverUrlsForInfuraNetwork('linea-mainnet');
      networks[CHAIN_IDS.BASE].rpcEndpoints[0].failoverUrls =
        getFailoverUrlsForInfuraNetwork('base-mainnet');

      let network;
      if (process.env.IN_TEST) {
        network = {
          chainId: CHAIN_IDS.LOCALHOST,
          name: 'Localhost 8545',
          nativeCurrency: 'ETH',
          blockExplorerUrls: [],
          defaultRpcEndpointIndex: 0,
          rpcEndpoints: [
            {
              networkClientId: 'networkConfigurationId',
              url: 'http://localhost:8545',
              type: 'custom',
              failoverUrls: [],
            },
          ],
        };
        networks[CHAIN_IDS.LOCALHOST] = network;
      } else if (
        process.env.METAMASK_DEBUG ||
        process.env.METAMASK_ENVIRONMENT === 'test'
      ) {
        network = networks[CHAIN_IDS.SEPOLIA];
      } else {
        network = networks[CHAIN_IDS.MAINNET];
      }

      initialNetworkControllerState.selectedNetworkClientId =
        network.rpcEndpoints[network.defaultRpcEndpointIndex].networkClientId;
    }

    // Fix the network controller state (selectedNetworkClientId) if it is invalid and report the error
    if (
      initialNetworkControllerState.networkConfigurationsByChainId &&
      !Object.values(
        initialNetworkControllerState.networkConfigurationsByChainId,
      )
        .flatMap((networkConfiguration) =>
          networkConfiguration.rpcEndpoints.map(
            (rpcEndpoint) => rpcEndpoint.networkClientId,
          ),
        )
        .includes(initialNetworkControllerState.selectedNetworkClientId)
    ) {
      captureException(
        new Error(
          `NetworkController state is invalid: \`selectedNetworkClientId\` '${initialNetworkControllerState.selectedNetworkClientId}' does not refer to an RPC endpoint within a network configuration`,
        ),
      );

      initialNetworkControllerState.selectedNetworkClientId =
        initialNetworkControllerState.networkConfigurationsByChainId[
          CHAIN_IDS.MAINNET
        ].rpcEndpoints[0].networkClientId;
    }

    this.networkController = new NetworkController({
      messenger: networkControllerMessenger,
      state: initialNetworkControllerState,
      infuraProjectId: opts.infuraProjectId,
      getBlockTrackerOptions: () => {
        return process.env.IN_TEST
          ? {}
          : {
              pollingInterval: 20 * SECOND,
              // The retry timeout is pretty short by default, and if the endpoint is
              // down, it will end up exhausting the max number of consecutive
              // failures quickly.
              retryTimeout: 20 * SECOND,
            };
      },
      getRpcServiceOptions: (rpcEndpointUrl) => {
        const maxRetries = 4;
        const commonOptions = {
          fetch: globalThis.fetch.bind(globalThis),
          btoa: globalThis.btoa.bind(globalThis),
        };

        if (getIsQuicknodeEndpointUrl(rpcEndpointUrl)) {
          return {
            ...commonOptions,
            policyOptions: {
              maxRetries,
              // When we fail over to Quicknode, we expect it to be down at
              // first while it is being automatically activated. If an endpoint
              // is down, the failover logic enters a "cooldown period" of 30
              // minutes. We'd really rather not enter that for Quicknode, so
              // keep retrying longer.
              maxConsecutiveFailures: (maxRetries + 1) * 14,
            },
          };
        }

        return {
          ...commonOptions,
          policyOptions: {
            maxRetries,
            // Ensure that the circuit does not break too quickly.
            maxConsecutiveFailures: (maxRetries + 1) * 7,
          },
        };
      },
      additionalDefaultNetworks,
    });
    networkControllerMessenger.subscribe(
      'NetworkController:rpcEndpointUnavailable',
      async ({ chainId, endpointUrl, error }) => {
        onRpcEndpointUnavailable({
          chainId,
          endpointUrl,
          error,
          infuraProjectId: opts.infuraProjectId,
          trackEvent: this.metaMetricsController.trackEvent.bind(
            this.metaMetricsController,
          ),
          metaMetricsId: this.metaMetricsController.state.metaMetricsId,
        });
      },
    );
    networkControllerMessenger.subscribe(
      'NetworkController:rpcEndpointDegraded',
      async ({ chainId, endpointUrl }) => {
        onRpcEndpointDegraded({
          chainId,
          endpointUrl,
          infuraProjectId: opts.infuraProjectId,
          trackEvent: this.metaMetricsController.trackEvent.bind(
            this.metaMetricsController,
          ),
          metaMetricsId: this.metaMetricsController.state.metaMetricsId,
        });
      },
    );
    this.networkController.initializeProvider();

    this.multichainSubscriptionManager = new MultichainSubscriptionManager({
      getNetworkClientById: this.networkController.getNetworkClientById.bind(
        this.networkController,
      ),
      findNetworkClientIdByChainId:
        this.networkController.findNetworkClientIdByChainId.bind(
          this.networkController,
        ),
    });
    this.multichainMiddlewareManager = new MultichainMiddlewareManager();
    this.provider =
      this.networkController.getProviderAndBlockTracker().provider;
    this.blockTracker =
      this.networkController.getProviderAndBlockTracker().blockTracker;
    this.deprecatedNetworkVersions = {};

    const accountsControllerMessenger = this.controllerMessenger.getRestricted({
      name: 'AccountsController',
      allowedEvents: [
        'SnapController:stateChange',
        'KeyringController:accountRemoved',
        'KeyringController:stateChange',
        'SnapKeyring:accountAssetListUpdated',
        'SnapKeyring:accountBalancesUpdated',
        'SnapKeyring:accountTransactionsUpdated',
        'MultichainNetworkController:networkDidChange',
      ],
      allowedActions: [
        'KeyringController:getState',
        'KeyringController:getKeyringsByType',
      ],
    });

    this.accountsController = new AccountsController({
      messenger: accountsControllerMessenger,
      state: initState.AccountsController,
    });

    const preferencesMessenger = this.controllerMessenger.getRestricted({
      name: 'PreferencesController',
      allowedActions: [
        'AccountsController:setSelectedAccount',
        'AccountsController:getSelectedAccount',
        'AccountsController:getAccountByAddress',
        'AccountsController:setAccountName',
        'NetworkController:getState',
      ],
      allowedEvents: ['AccountsController:stateChange'],
    });

    this.preferencesController = new PreferencesController({
      state: {
        currentLocale: opts.initLangCode ?? '',
        ...initState.PreferencesController,
      },
      messenger: preferencesMessenger,
    });

    const tokenListMessenger = this.controllerMessenger.getRestricted({
      name: 'TokenListController',
      allowedActions: ['NetworkController:getNetworkClientById'],
      allowedEvents: ['NetworkController:stateChange'],
    });

    this.tokenListController = new TokenListController({
      chainId: this.#getGlobalChainId({
        metamask: this.networkController.state,
      }),
      preventPollingOnNetworkRestart: !this.#isTokenListPollingRequired(
        this.preferencesController.state,
      ),
      messenger: tokenListMessenger,
      state: initState.TokenListController,
    });

    const tokensControllerMessenger = this.controllerMessenger.getRestricted({
      name: 'TokensController',
      allowedActions: [
        'ApprovalController:addRequest',
        'NetworkController:getNetworkClientById',
        'AccountsController:getSelectedAccount',
        'AccountsController:getAccount',
        'AccountsController:listAccounts',
      ],
      allowedEvents: [
        'NetworkController:networkDidChange',
        'AccountsController:selectedEvmAccountChange',
        'PreferencesController:stateChange',
        'TokenListController:stateChange',
        'NetworkController:stateChange',
        'KeyringController:accountRemoved',
      ],
    });
    this.tokensController = new TokensController({
      state: initState.TokensController,
      provider: this.provider,
      messenger: tokensControllerMessenger,
      chainId: this.#getGlobalChainId(),
    });

    const metaMetricsControllerMessenger =
      this.controllerMessenger.getRestricted({
        name: 'MetaMetricsController',
        allowedActions: [
          'PreferencesController:getState',
          'NetworkController:getState',
          'NetworkController:getNetworkClientById',
        ],
        allowedEvents: [
          'PreferencesController:stateChange',
          'NetworkController:networkDidChange',
        ],
      });
    this.metaMetricsController = new MetaMetricsController({
      state: initState.MetaMetricsController,
      messenger: metaMetricsControllerMessenger,
      segment,
      version: process.env.METAMASK_VERSION,
      environment: process.env.METAMASK_ENVIRONMENT,
      extension: this.extension,
      captureException,
    });

    this.on('update', (update) => {
      this.metaMetricsController.handleMetaMaskStateUpdate(update);
    });

    const dataDeletionService = new DataDeletionService();
    const metaMetricsDataDeletionMessenger =
      this.controllerMessenger.getRestricted({
        name: 'MetaMetricsDataDeletionController',
        allowedActions: ['MetaMetricsController:getState'],
        allowedEvents: [],
      });
    this.metaMetricsDataDeletionController =
      new MetaMetricsDataDeletionController({
        dataDeletionService,
        messenger: metaMetricsDataDeletionMessenger,
        state: initState.metaMetricsDataDeletionController,
      });

    const gasFeeMessenger = this.controllerMessenger.getRestricted({
      name: 'GasFeeController',
      allowedActions: [
        'NetworkController:getEIP1559Compatibility',
        'NetworkController:getNetworkClientById',
        'NetworkController:getState',
      ],
      allowedEvents: ['NetworkController:stateChange'],
    });

    const gasApiBaseUrl = process.env.SWAPS_USE_DEV_APIS
      ? GAS_DEV_API_BASE_URL
      : GAS_API_BASE_URL;

    this.gasFeeController = new GasFeeController({
      state: initState.GasFeeController,
      interval: 10000,
      messenger: gasFeeMessenger,
      clientId: SWAPS_CLIENT_ID,
      getProvider: () =>
        this.networkController.getProviderAndBlockTracker().provider,
      onNetworkDidChange: (eventHandler) => {
        networkControllerMessenger.subscribe(
          'NetworkController:networkDidChange',
          () => eventHandler(this.networkController.state),
        );
      },
      getCurrentNetworkEIP1559Compatibility:
        this.networkController.getEIP1559Compatibility.bind(
          this.networkController,
        ),
      getCurrentAccountEIP1559Compatibility:
        this.getCurrentAccountEIP1559Compatibility.bind(this),
      legacyAPIEndpoint: `${gasApiBaseUrl}/networks/<chain_id>/gasPrices`,
      EIP1559APIEndpoint: `${gasApiBaseUrl}/networks/<chain_id>/suggestedGasFees`,
      getCurrentNetworkLegacyGasAPICompatibility: () => {
        const chainId = this.#getGlobalChainId();
        return chainId === CHAIN_IDS.BSC;
      },
      getChainId: () => this.#getGlobalChainId(),
    });

    this.appStateController = new AppStateController({
      addUnlockListener: this.on.bind(this, 'unlock'),
      isUnlocked: this.isUnlocked.bind(this),
      state: initState.AppStateController,
      onInactiveTimeout: () => this.setLocked(),
      messenger: this.controllerMessenger.getRestricted({
        name: 'AppStateController',
        allowedActions: [
          `${this.approvalController.name}:addRequest`,
          `${this.approvalController.name}:acceptRequest`,
          `PreferencesController:getState`,
        ],
        allowedEvents: [
          `KeyringController:qrKeyringStateChange`,
          'PreferencesController:stateChange',
        ],
      }),
      extension: this.extension,
    });

    const currencyRateMessenger = this.controllerMessenger.getRestricted({
      name: 'CurrencyRateController',
      allowedActions: [`${this.networkController.name}:getNetworkClientById`],
    });
    this.currencyRateController = new CurrencyRateController({
      includeUsdRate: true,
      messenger: currencyRateMessenger,
      state: initState.CurrencyController,
      useExternalServices: () =>
        this.preferencesController.state.useExternalServices,
    });
    const initialFetchMultiExchangeRate =
      this.currencyRateController.fetchMultiExchangeRate.bind(
        this.currencyRateController,
      );
    this.currencyRateController.fetchMultiExchangeRate = (...args) => {
      if (this.preferencesController.state.useCurrencyRateCheck) {
        return initialFetchMultiExchangeRate(...args);
      }
      return {
        conversionRate: null,
        usdConversionRate: null,
      };
    };

    const tokenBalancesMessenger = this.controllerMessenger.getRestricted({
      name: 'TokenBalancesController',
      allowedActions: [
        'NetworkController:getState',
        'NetworkController:getNetworkClientById',
        'TokensController:getState',
        'PreferencesController:getState',
        'AccountsController:getSelectedAccount',
        'AccountsController:listAccounts',
      ],
      allowedEvents: [
        'PreferencesController:stateChange',
        'TokensController:stateChange',
        'NetworkController:stateChange',
        'KeyringController:accountRemoved',
      ],
    });

    this.tokenBalancesController = new TokenBalancesController({
      messenger: tokenBalancesMessenger,
      state: initState.TokenBalancesController,
      interval: 30000,
    });

    const phishingControllerMessenger = this.controllerMessenger.getRestricted({
      name: 'PhishingController',
    });

    this.phishingController = new PhishingController({
      messenger: phishingControllerMessenger,
      state: initState.PhishingController,
      hotlistRefreshInterval: process.env.IN_TEST ? 5 * SECOND : undefined,
      stalelistRefreshInterval: process.env.IN_TEST ? 30 * SECOND : undefined,
    });

    const announcementMessenger = this.controllerMessenger.getRestricted({
      name: 'AnnouncementController',
    });

    this.announcementController = new AnnouncementController({
      messenger: announcementMessenger,
      allAnnouncements: UI_NOTIFICATIONS,
      state: initState.AnnouncementController,
    });

    const networkOrderMessenger = this.controllerMessenger.getRestricted({
      name: 'NetworkOrderController',
      allowedEvents: [
        'NetworkController:stateChange',
        'NetworkController:networkRemoved',
      ],
      allowedActions: [
        'NetworkController:getState',
        'NetworkController:getNetworkClientById',
        'NetworkController:setActiveNetwork',
      ],
    });

    let initialNetworkOrderControllerState = initState.NetworkOrderController;
    if (
      !initialNetworkOrderControllerState &&
      process.env.METAMASK_DEBUG &&
      process.env.METAMASK_ENVIRONMENT === 'development' &&
      !process.env.IN_TEST
    ) {
      initialNetworkOrderControllerState = {
        orderedNetworkList: [],
        enabledNetworkMap: {
          [KnownCaipNamespace.Eip155]: {
            [CHAIN_IDS.SEPOLIA]: true,
          },
          [KnownCaipNamespace.Solana]: {
            [SolScope.Mainnet]: true,
          },
        },
      };
    }

    this.networkOrderController = new NetworkOrderController({
      messenger: networkOrderMessenger,
      state: initialNetworkOrderControllerState,
    });

    const accountOrderMessenger = this.controllerMessenger.getRestricted({
      name: 'AccountOrderController',
    });
    this.accountOrderController = new AccountOrderController({
      messenger: accountOrderMessenger,
      state: initState.AccountOrderController,
    });

    const multichainRatesControllerMessenger =
      this.controllerMessenger.getRestricted({
        name: 'RatesController',
      });
    this.multichainRatesController = new RatesController({
      state: initState.MultichainRatesController,
      messenger: multichainRatesControllerMessenger,
      includeUsdRate: true,
      fetchMultiExchangeRate,
    });

    this.controllerMessenger.subscribe(
      'PreferencesController:stateChange',
      previousValueComparator((prevState, currState) => {
        const { useCurrencyRateCheck: prevUseCurrencyRateCheck } = prevState;
        const { useCurrencyRateCheck: currUseCurrencyRateCheck } = currState;
        if (currUseCurrencyRateCheck && !prevUseCurrencyRateCheck) {
          this.tokenRatesController.enable();
        } else if (!currUseCurrencyRateCheck && prevUseCurrencyRateCheck) {
          this.tokenRatesController.disable();
        }
      }, this.preferencesController.state),
    );

    this.ensController = new EnsController({
      messenger: this.controllerMessenger.getRestricted({
        name: 'EnsController',
        allowedActions: [
          'NetworkController:getNetworkClientById',
          'NetworkController:getState',
        ],
        allowedEvents: [],
      }),
      onNetworkDidChange: networkControllerMessenger.subscribe.bind(
        networkControllerMessenger,
        'NetworkController:networkDidChange',
      ),
    });

    const onboardingControllerMessenger =
      this.controllerMessenger.getRestricted({
        name: 'OnboardingController',
        allowedActions: [],
        allowedEvents: [],
      });
    this.onboardingController = new OnboardingController({
      messenger: onboardingControllerMessenger,
      state: initState.OnboardingController,
    });

    this.oauthService = new OAuthService({
      env: {
        googleClientId: process.env.GOOGLE_CLIENT_ID,
        appleClientId: process.env.APPLE_CLIENT_ID,
      },
      webAuthenticator: webAuthenticatorFactory(),
      bufferedTrace: this.metaMetricsController.bufferedTrace.bind(
        this.metaMetricsController,
      ),
      bufferedEndTrace: this.metaMetricsController.bufferedEndTrace.bind(
        this.metaMetricsController,
      ),
    });

    let additionalKeyrings = [keyringBuilderFactory(QRHardwareKeyring)];

    const keyringOverrides = this.opts.overrides?.keyrings;

    if (isManifestV3 === false) {
      const additionalKeyringTypes = [
        keyringOverrides?.lattice || LatticeKeyring,
        QRHardwareKeyring,
      ];

      const additionalBridgedKeyringTypes = [
        {
          keyring: keyringOverrides?.trezor || TrezorKeyring,
          bridge: keyringOverrides?.trezorBridge || TrezorConnectBridge,
        },
        {
          keyring: keyringOverrides?.oneKey || OneKeyKeyring,
          bridge: keyringOverrides?.oneKeyBridge || TrezorConnectBridge,
        },
        {
          keyring: keyringOverrides?.ledger || LedgerKeyring,
          bridge: keyringOverrides?.ledgerBridge || LedgerIframeBridge,
        },
      ];

      additionalKeyrings = additionalKeyringTypes.map((keyringType) =>
        keyringBuilderFactory(keyringType),
      );

      additionalBridgedKeyringTypes.forEach((keyringType) =>
        additionalKeyrings.push(
          hardwareKeyringBuilderFactory(
            keyringType.keyring,
            keyringType.bridge,
          ),
        ),
      );
    } else {
      additionalKeyrings.push(
        hardwareKeyringBuilderFactory(
          TrezorKeyring,
          keyringOverrides?.trezorBridge || TrezorOffscreenBridge,
        ),
        hardwareKeyringBuilderFactory(
          OneKeyKeyring,
          keyringOverrides?.oneKey || TrezorOffscreenBridge,
        ),
        hardwareKeyringBuilderFactory(
          LedgerKeyring,
          keyringOverrides?.ledgerBridge || LedgerOffscreenBridge,
        ),
        keyringBuilderFactory(LatticeKeyringOffscreen),
      );
    }

    ///: BEGIN:ONLY_INCLUDE_IF(keyring-snaps)
    const snapKeyringBuildMessenger = this.controllerMessenger.getRestricted({
      name: 'SnapKeyring',
      allowedActions: [
        'ApprovalController:addRequest',
        'ApprovalController:acceptRequest',
        'ApprovalController:rejectRequest',
        'ApprovalController:startFlow',
        'ApprovalController:endFlow',
        'ApprovalController:showSuccess',
        'ApprovalController:showError',
        'PhishingController:test',
        'PhishingController:maybeUpdateState',
        'KeyringController:getAccounts',
        'AccountsController:setSelectedAccount',
        'AccountsController:getAccountByAddress',
        'AccountsController:setAccountName',
        'AccountsController:listMultichainAccounts',
        'SnapController:handleRequest',
        'SnapController:get',
        'SnapController:isMinimumPlatformVersion',
        'PreferencesController:getState',
      ],
    });

    // Necessary to persist the keyrings and update the accounts both within the keyring controller and accounts controller
    const persistAndUpdateAccounts = async () => {
      await this.keyringController.persistAllKeyrings();
      await this.accountsController.updateAccounts();
    };

    additionalKeyrings.push(
      snapKeyringBuilder(snapKeyringBuildMessenger, {
        persistKeyringHelper: () => persistAndUpdateAccounts(),
        removeAccountHelper: (address) => this.removeAccount(address),
        trackEvent: (...args) => this.metaMetricsController.trackEvent(...args),
      }),
    );

    ///: END:ONLY_INCLUDE_IF

    const keyringControllerMessenger = this.controllerMessenger.getRestricted({
      name: 'KeyringController',
    });

    this.keyringController = new KeyringController({
      cacheEncryptionKey: true,
      keyringBuilders: additionalKeyrings,
      state: initState.KeyringController,
      encryptor: opts.encryptor || encryptorFactory(600_000),
      messenger: keyringControllerMessenger,
    });

    this.controllerMessenger.subscribe('KeyringController:unlock', () =>
      this._onUnlock(),
    );
    this.controllerMessenger.subscribe('KeyringController:lock', () =>
      this._onLock(),
    );

    this.controllerMessenger.subscribe(
      'KeyringController:stateChange',
      (state) => {
        this._onKeyringControllerUpdate(state);
      },
    );

    this.permissionController = new PermissionController({
      messenger: this.controllerMessenger.getRestricted({
        name: 'PermissionController',
        allowedActions: [
          `${this.approvalController.name}:addRequest`,
          `${this.approvalController.name}:hasRequest`,
          `${this.approvalController.name}:acceptRequest`,
          `${this.approvalController.name}:rejectRequest`,
          `SnapController:getPermitted`,
          `SnapController:install`,
          `SubjectMetadataController:getSubjectMetadata`,
        ],
      }),
      state: initState.PermissionController,
      caveatSpecifications: getCaveatSpecifications({
        listAccounts: this.accountsController.listAccounts.bind(
          this.accountsController,
        ),
        findNetworkClientIdByChainId:
          this.networkController.findNetworkClientIdByChainId.bind(
            this.networkController,
          ),
        isNonEvmScopeSupported: this.controllerMessenger.call.bind(
          this.controllerMessenger,
          'MultichainRouter:isSupportedScope',
        ),
        getNonEvmAccountAddresses: this.controllerMessenger.call.bind(
          this.controllerMessenger,
          'MultichainRouter:getSupportedAccounts',
        ),
      }),
      permissionSpecifications: {
        ...getPermissionSpecifications(),
        ...this.getSnapPermissionSpecifications(),
      },
      unrestrictedMethods,
    });

    this.selectedNetworkController = new SelectedNetworkController({
      messenger: this.controllerMessenger.getRestricted({
        name: 'SelectedNetworkController',
        allowedActions: [
          'NetworkController:getNetworkClientById',
          'NetworkController:getState',
          'NetworkController:getSelectedNetworkClient',
          'PermissionController:hasPermissions',
          'PermissionController:getSubjectNames',
        ],
        allowedEvents: [
          'NetworkController:stateChange',
          'PermissionController:stateChange',
        ],
      }),
      state: initState.SelectedNetworkController,
      useRequestQueuePreference: true,
      onPreferencesStateChange: () => {
        // noop
        // we have removed the ability to toggle the useRequestQueue preference
        // both useRequestQueue and onPreferencesStateChange will be removed
        // once mobile supports per dapp network selection
        // see https://github.com/MetaMask/core/pull/5065#issue-2736965186
      },
      domainProxyMap: new WeakRefObjectMap(),
    });

    this.permissionLogController = new PermissionLogController({
      messenger: this.controllerMessenger.getRestricted({
        name: 'PermissionLogController',
      }),
      restrictedMethods: new Set(Object.keys(RestrictedMethods)),
      state: initState.PermissionLogController,
    });

    this.subjectMetadataController = new SubjectMetadataController({
      messenger: this.controllerMessenger.getRestricted({
        name: 'SubjectMetadataController',
        allowedActions: [`${this.permissionController.name}:hasPermissions`],
      }),
      state: initState.SubjectMetadataController,
      subjectCacheLimit: 100,
    });

    // @TODO(snaps): This fixes an issue where `withKeyring` would lock the `KeyringController` mutex.
    // That meant that if a snap requested a keyring operation (like requesting entropy) while the `KeyringController` was locked,
    // it would cause a deadlock.
    // This is a temporary fix until we can refactor how we handle requests to the Snaps Keyring.
    const withSnapKeyring = async (operation) => {
      const keyring = await this.getSnapKeyring();

      return operation({ keyring });
    };

    const multichainRouterMessenger = this.controllerMessenger.getRestricted({
      name: 'MultichainRouter',
      allowedActions: [
        `SnapController:getAll`,
        `SnapController:handleRequest`,
        `${this.permissionController.name}:getPermissions`,
        `AccountsController:listMultichainAccounts`,
      ],
      allowedEvents: [],
    });

    this.multichainRouter = new MultichainRouter({
      messenger: multichainRouterMessenger,
      withSnapKeyring,
    });

    // account tracker watches balances, nonces, and any code at their address
    this.accountTrackerController = new AccountTrackerController({
      state: { accounts: {} },
      messenger: this.controllerMessenger.getRestricted({
        name: 'AccountTrackerController',
        allowedActions: [
          'AccountsController:getSelectedAccount',
          'NetworkController:getState',
          'NetworkController:getNetworkClientById',
          'OnboardingController:getState',
          'PreferencesController:getState',
        ],
        allowedEvents: [
          'AccountsController:selectedEvmAccountChange',
          'OnboardingController:stateChange',
          'KeyringController:accountRemoved',
        ],
      }),
      provider: this.provider,
      blockTracker: this.blockTracker,
      getNetworkIdentifier: (providerConfig) => {
        const { type, rpcUrl } =
          providerConfig ??
          getProviderConfig({
            metamask: this.networkController.state,
          });
        return type === NETWORK_TYPES.RPC ? rpcUrl : type;
      },
    });

    // start and stop polling for balances based on activeControllerConnections
    this.on('controllerConnectionChanged', (activeControllerConnections) => {
      const { completedOnboarding } = this.onboardingController.state;
      if (activeControllerConnections > 0 && completedOnboarding) {
        this.triggerNetworkrequests();
      } else {
        this.stopNetworkRequests();
      }
    });

    this.controllerMessenger.subscribe(
      `${this.onboardingController.name}:stateChange`,
      previousValueComparator(async (prevState, currState) => {
        const { completedOnboarding: prevCompletedOnboarding } = prevState;
        const {
          completedOnboarding: currCompletedOnboarding,
          firstTimeFlowType,
        } = currState;
        if (!prevCompletedOnboarding && currCompletedOnboarding) {
          const { address } = this.accountsController.getSelectedAccount();

          if (firstTimeFlowType === FirstTimeFlowType.socialImport) {
            // importing multiple SRPs on social login rehydration
            await this._importAccountsWithBalances();
          } else {
            await this._addAccountsWithBalance();
          }

          this.postOnboardingInitialization();
          this.triggerNetworkrequests();

          // execute once the token detection on the post-onboarding
          await this.tokenDetectionController.detectTokens({
            selectedAddress: address,
          });
        }
      }, this.onboardingController.state),
    );

    const tokenDetectionControllerMessenger =
      this.controllerMessenger.getRestricted({
        name: 'TokenDetectionController',
        allowedActions: [
          'AccountsController:getAccount',
          'AccountsController:getSelectedAccount',
          'KeyringController:getState',
          'NetworkController:getNetworkClientById',
          'NetworkController:getNetworkConfigurationByNetworkClientId',
          'NetworkController:getState',
          'PreferencesController:getState',
          'TokenListController:getState',
          'TokensController:getState',
          'TokensController:addDetectedTokens',
          'TokensController:addTokens',
          'NetworkController:findNetworkClientIdByChainId',
        ],
        allowedEvents: [
          'AccountsController:selectedEvmAccountChange',
          'KeyringController:lock',
          'KeyringController:unlock',
          'NetworkController:networkDidChange',
          'PreferencesController:stateChange',
          'TokenListController:stateChange',
          'TransactionController:transactionConfirmed',
        ],
      });

    this.tokenDetectionController = new TokenDetectionController({
      messenger: tokenDetectionControllerMessenger,
      getBalancesInSingleCall: (...args) =>
        this.assetsContractController.getBalancesInSingleCall(...args),
      trackMetaMetricsEvent: this.metaMetricsController.trackEvent.bind(
        this.metaMetricsController,
      ),
      useAccountsAPI: true,
      platform: 'extension',
      useTokenDetection: () =>
        this.preferencesController.state.useTokenDetection,
      useExternalServices: () =>
        this.preferencesController.state.useExternalServices,
    });

    const addressBookControllerMessenger =
      this.controllerMessenger.getRestricted({
        name: 'AddressBookController',
        allowedActions: [],
        allowedEvents: [],
      });

    this.addressBookController = new AddressBookController({
      messenger: addressBookControllerMessenger,
      state: initState.AddressBookController,
    });

    this.alertController = new AlertController({
      state: initState.AlertController,
      messenger: this.controllerMessenger.getRestricted({
        name: 'AlertController',
        allowedEvents: ['AccountsController:selectedAccountChange'],
        allowedActions: ['AccountsController:getSelectedAccount'],
      }),
    });

    this.backup = new Backup({
      preferencesController: this.preferencesController,
      addressBookController: this.addressBookController,
      accountsController: this.accountsController,
      networkController: this.networkController,
      trackMetaMetricsEvent: this.metaMetricsController.trackEvent.bind(
        this.metaMetricsController,
      ),
    });

    // This gets used as a ...spread parameter in two places: new TransactionController() and createRPCMethodTrackingMiddleware()
    this.snapAndHardwareMetricsParams = {
      getSelectedAccount: this.accountsController.getSelectedAccount.bind(
        this.accountsController,
      ),
      getAccountType: this.getAccountType.bind(this),
      getDeviceModel: this.getDeviceModel.bind(this),
      getHardwareTypeForMetric: this.getHardwareTypeForMetric.bind(this),
      snapAndHardwareMessenger: this.controllerMessenger.getRestricted({
        name: 'SnapAndHardwareMessenger',
        allowedActions: [
          'KeyringController:getKeyringForAccount',
          'SnapController:get',
          'AccountsController:getSelectedAccount',
        ],
      }),
    };

    this.decryptMessageController = new DecryptMessageController({
      getState: this.getState.bind(this),
      messenger: this.controllerMessenger.getRestricted({
        name: 'DecryptMessageController',
        allowedActions: [
          `${this.approvalController.name}:addRequest`,
          `${this.approvalController.name}:acceptRequest`,
          `${this.approvalController.name}:rejectRequest`,
          `${this.keyringController.name}:decryptMessage`,
        ],
        allowedEvents: [
          'DecryptMessageManager:stateChange',
          'DecryptMessageManager:unapprovedMessage',
        ],
      }),
      managerMessenger: this.controllerMessenger.getRestricted({
        name: 'DecryptMessageManager',
      }),
      metricsEvent: this.metaMetricsController.trackEvent.bind(
        this.metaMetricsController,
      ),
    });

    this.encryptionPublicKeyController = new EncryptionPublicKeyController({
      messenger: this.controllerMessenger.getRestricted({
        name: 'EncryptionPublicKeyController',
        allowedActions: [
          `${this.approvalController.name}:addRequest`,
          `${this.approvalController.name}:acceptRequest`,
          `${this.approvalController.name}:rejectRequest`,
        ],
        allowedEvents: [
          'EncryptionPublicKeyManager:stateChange',
          'EncryptionPublicKeyManager:unapprovedMessage',
        ],
      }),
      managerMessenger: this.controllerMessenger.getRestricted({
        name: 'EncryptionPublicKeyManager',
      }),
      getEncryptionPublicKey:
        this.keyringController.getEncryptionPublicKey.bind(
          this.keyringController,
        ),
      getAccountKeyringType: this.keyringController.getAccountKeyringType.bind(
        this.keyringController,
      ),
      getState: this.getState.bind(this),
      metricsEvent: this.metaMetricsController.trackEvent.bind(
        this.metaMetricsController,
      ),
    });

    this.signatureController = new SignatureController({
      messenger: this.controllerMessenger.getRestricted({
        name: 'SignatureController',
        allowedActions: [
          `${this.accountsController.name}:getState`,
          `${this.approvalController.name}:addRequest`,
          `${this.keyringController.name}:signMessage`,
          `${this.keyringController.name}:signPersonalMessage`,
          `${this.keyringController.name}:signTypedMessage`,
          `${this.loggingController.name}:add`,
          `${this.networkController.name}:getNetworkClientById`,
        ],
      }),
      trace,
      decodingApiUrl: process.env.DECODING_API_URL,
      isDecodeSignatureRequestEnabled: () =>
        this.preferencesController.state.useTransactionSimulations,
    });

    this.signatureController.hub.on(
      'cancelWithReason',
      ({ metadata: message, reason }) => {
        this.metaMetricsController.trackEvent({
          event: reason,
          category: MetaMetricsEventCategory.Transactions,
          properties: {
            action: 'Sign Request',
            type: message.type,
          },
        });
      },
    );

    const swapsControllerMessenger = this.controllerMessenger.getRestricted({
      name: 'SwapsController',
      // TODO: allow these internal calls once GasFeeController and TransactionController
      // export these action types and register its action handlers
      // allowedActions: [
      //   'GasFeeController:getEIP1559GasFeeEstimates',
      //   'TransactionController:getLayer1GasFee',
      // ],
      allowedActions: [
        'NetworkController:getState',
        'NetworkController:getNetworkClientById',
        'TokenRatesController:getState',
      ],
      allowedEvents: [],
    });

    this.swapsController = new SwapsController(
      {
        messenger: swapsControllerMessenger,
        getBufferedGasLimit: async (txMeta, multiplier) => {
          const { gas: gasLimit, simulationFails } =
            await this.txController.estimateGasBuffered(
              txMeta.txParams,
              multiplier,
              this.#getGlobalNetworkClientId(),
            );

          return { gasLimit, simulationFails };
        },
        // TODO: Remove once GasFeeController exports this action type
        getEIP1559GasFeeEstimates:
          this.gasFeeController.fetchGasFeeEstimates.bind(
            this.gasFeeController,
          ),
        // TODO: Remove once TransactionController exports this action type
        getLayer1GasFee: (...args) =>
          this.txController.getLayer1GasFee(...args),
        trackMetaMetricsEvent: this.metaMetricsController.trackEvent.bind(
          this.metaMetricsController,
        ),
      },
      initState.SwapsController,
    );

    const bridgeControllerMessenger = this.controllerMessenger.getRestricted({
      name: BRIDGE_CONTROLLER_NAME,
      allowedActions: [
        'AccountsController:getSelectedMultichainAccount',
        'SnapController:handleRequest',
        'NetworkController:getState',
        'NetworkController:getNetworkClientById',
        'NetworkController:findNetworkClientIdByChainId',
        'TokenRatesController:getState',
        'MultichainAssetsRatesController:getState',
        'RemoteFeatureFlagController:getState',
        'CurrencyRateController:getState',
      ],
      allowedEvents: [],
    });
    this.bridgeController = new BridgeController({
      messenger: bridgeControllerMessenger,
      clientId: BridgeClientId.EXTENSION,
      // TODO: Remove once TransactionController exports this action type
      getLayer1GasFee: (...args) => this.txController.getLayer1GasFee(...args),
      fetchFn: async (
        url,
        { cacheOptions, functionName, ...requestOptions },
      ) => {
        if (functionName === 'fetchBridgeTokens') {
          return await fetchWithCache({
            url,
            fetchOptions: { method: 'GET', ...requestOptions },
            cacheOptions,
            functionName,
          });
        }
        return await handleFetch(url, {
          method: 'GET',
          ...requestOptions,
        });
      },
      trackMetaMetricsFn: (event, properties) => {
        const actionId = (Date.now() + Math.random()).toString();
        const trackEvent = this.metaMetricsController.trackEvent.bind(
          this.metaMetricsController,
        );
        trackEvent({
          category: UNIFIED_SWAP_BRIDGE_EVENT_CATEGORY,
          event,
          properties: {
            ...(properties ?? {}),
            environmentType: getEnvironmentType(),
            actionId,
          },
        });
      },
      traceFn: (...args) => trace(...args),
      config: {
        customBridgeApiBaseUrl: BRIDGE_API_BASE_URL,
      },
    });

    const bridgeStatusControllerMessenger =
      this.controllerMessenger.getRestricted({
        name: BRIDGE_STATUS_CONTROLLER_NAME,
        allowedActions: [
          'AccountsController:getSelectedMultichainAccount',
          'NetworkController:getNetworkClientById',
          'NetworkController:findNetworkClientIdByChainId',
          'NetworkController:getState',
          'BridgeController:getBridgeERC20Allowance',
          'BridgeController:trackUnifiedSwapBridgeEvent',
          'BridgeController:stopPollingForQuotes',
          'GasFeeController:getState',
          'AccountsController:getAccountByAddress',
          'SnapController:handleRequest',
          'TransactionController:getState',
          'RemoteFeatureFlagController:getState',
        ],
        allowedEvents: [
          'MultichainTransactionsController:transactionConfirmed',
          'TransactionController:transactionFailed',
          'TransactionController:transactionConfirmed',
        ],
      });
    this.bridgeStatusController = new BridgeStatusController({
      messenger: bridgeStatusControllerMessenger,
      state: initState.BridgeStatusController,
      fetchFn: async (url, requestOptions) => {
        return await handleFetch(url, {
          method: 'GET',
          ...requestOptions,
        });
      },
      addTransactionFn: (...args) => this.txController.addTransaction(...args),
      addTransactionBatchFn: (...args) =>
        this.txController.addTransactionBatch(...args),
      estimateGasFeeFn: (...args) => this.txController.estimateGasFee(...args),
      updateTransactionFn: (...args) =>
        this.txController.updateTransaction(...args),
      config: {
        customBridgeApiBaseUrl: BRIDGE_API_BASE_URL,
      },
      traceFn: (...args) => trace(...args),
    });

    const isExternalNameSourcesEnabled = () =>
      this.preferencesController.state.useExternalNameSources;

    this.nameController = new NameController({
      messenger: this.controllerMessenger.getRestricted({
        name: 'NameController',
        allowedActions: [],
      }),
      providers: [
        new ENSNameProvider({
          reverseLookup: this.ensController.reverseResolveAddress.bind(
            this.ensController,
          ),
        }),
        new EtherscanNameProvider({ isEnabled: isExternalNameSourcesEnabled }),
        new TokenNameProvider({ isEnabled: isExternalNameSourcesEnabled }),
        new LensNameProvider({ isEnabled: isExternalNameSourcesEnabled }),
        new SnapsNameProvider({
          messenger: this.controllerMessenger.getRestricted({
            name: 'SnapsNameProvider',
            allowedActions: [
              'SnapController:getAll',
              'SnapController:get',
              'SnapController:handleRequest',
              'PermissionController:getState',
            ],
          }),
        }),
      ],
      state: initState.NameController,
    });

    const petnamesBridgeMessenger = this.controllerMessenger.getRestricted({
      name: 'PetnamesBridge',
      allowedEvents: [
        'NameController:stateChange',
        'AccountsController:stateChange',
        'AddressBookController:stateChange',
      ],
      allowedActions: ['AccountsController:listAccounts'],
    });

    new AddressBookPetnamesBridge({
      addressBookController: this.addressBookController,
      nameController: this.nameController,
      messenger: petnamesBridgeMessenger,
    }).init();

    new AccountIdentitiesPetnamesBridge({
      nameController: this.nameController,
      messenger: petnamesBridgeMessenger,
    }).init();

    this.userOperationController = new UserOperationController({
      entrypoint: process.env.EIP_4337_ENTRYPOINT,
      getGasFeeEstimates: this.gasFeeController.fetchGasFeeEstimates.bind(
        this.gasFeeController,
      ),
      messenger: this.controllerMessenger.getRestricted({
        name: 'UserOperationController',
        allowedActions: [
          'ApprovalController:addRequest',
          'NetworkController:getNetworkClientById',
          'KeyringController:prepareUserOperation',
          'KeyringController:patchUserOperation',
          'KeyringController:signUserOperation',
        ],
      }),
      state: initState.UserOperationController,
    });

    this.userOperationController.hub.on(
      'user-operation-added',
      this._onUserOperationAdded.bind(this),
    );

    this.userOperationController.hub.on(
      'transaction-updated',
      this._onUserOperationTransactionUpdated.bind(this),
    );

    // ensure AccountTrackerController updates balances after network change
    networkControllerMessenger.subscribe(
      'NetworkController:networkDidChange',
      () => {
        this.accountTrackerController.updateAccounts();
      },
    );

    // RemoteFeatureFlagController has subscription for preferences changes
    this.controllerMessenger.subscribe(
      'PreferencesController:stateChange',
      previousValueComparator((prevState, currState) => {
        const { useExternalServices: prevUseExternalServices } = prevState;
        const { useExternalServices: currUseExternalServices } = currState;
        if (currUseExternalServices && !prevUseExternalServices) {
          this.remoteFeatureFlagController.enable();
          this.remoteFeatureFlagController.updateRemoteFeatureFlags();
        } else if (!currUseExternalServices && prevUseExternalServices) {
          this.remoteFeatureFlagController.disable();
        }
      }, this.preferencesController.state),
    );

    // Initialize RemoteFeatureFlagController
    const remoteFeatureFlagControllerMessenger =
      this.controllerMessenger.getRestricted({
        name: 'RemoteFeatureFlagController',
        allowedActions: [],
        allowedEvents: [],
      });
    remoteFeatureFlagControllerMessenger.subscribe(
      'RemoteFeatureFlagController:stateChange',
      (isRpcFailoverEnabled) => {
        if (isRpcFailoverEnabled) {
          console.log(
            'isRpcFailoverEnabled = ',
            isRpcFailoverEnabled,
            ', enabling RPC failover',
          );
          this.networkController.enableRpcFailover();
        } else {
          console.log(
            'isRpcFailoverEnabled = ',
            isRpcFailoverEnabled,
            ', disabling RPC failover',
          );
          this.networkController.disableRpcFailover();
        }
      },
      (state) => state.remoteFeatureFlags.walletFrameworkRpcFailoverEnabled,
    );
    this.remoteFeatureFlagController = new RemoteFeatureFlagController({
      messenger: remoteFeatureFlagControllerMessenger,
      fetchInterval: 15 * 60 * 1000, // 15 minutes in milliseconds
      disabled: !this.preferencesController.state.useExternalServices,
      getMetaMetricsId: () => this.metaMetricsController.getMetaMetricsId(),
      clientConfigApiService: new ClientConfigApiService({
        fetch: globalThis.fetch.bind(globalThis),
        config: {
          client: ClientType.Extension,
          distribution:
            this._getConfigForRemoteFeatureFlagRequest().distribution,
          environment: this._getConfigForRemoteFeatureFlagRequest().environment,
        },
      }),
    });

    const existingControllers = [
      this.networkController,
      this.preferencesController,
      this.gasFeeController,
      this.onboardingController,
      this.keyringController,
      this.metaMetricsController,
      this.accountsController,
    ];

    /** @type {import('./controller-init/utils').InitFunctions} */
    const controllerInitFunctions = {
      ExecutionService: ExecutionServiceInit,
      InstitutionalSnapController: InstitutionalSnapControllerInit,
      RateLimitController: RateLimitControllerInit,
      SnapsRegistry: SnapsRegistryInit,
      CronjobController: CronjobControllerInit,
      SnapController: SnapControllerInit,
      SnapInsightsController: SnapInsightsControllerInit,
      SnapInterfaceController: SnapInterfaceControllerInit,
      WebSocketService: WebSocketServiceInit,
      PPOMController: PPOMControllerInit,
      TransactionController: TransactionControllerInit,
      SmartTransactionsController: SmartTransactionsControllerInit,
      NftController: NftControllerInit,
      AssetsContractController: AssetsContractControllerInit,
      NftDetectionController: NftDetectionControllerInit,
      TokenRatesController: TokenRatesControllerInit,
      ///: BEGIN:ONLY_INCLUDE_IF(multichain)
      MultichainAssetsController: MultichainAssetsControllerInit,
      MultichainAssetsRatesController: MultichainAssetsRatesControllerInit,
      MultichainBalancesController: MultichainBalancesControllerInit,
      MultichainTransactionsController: MultichainTransactionsControllerInit,
      MultichainAccountService: MultichainAccountServiceInit,
      ///: END:ONLY_INCLUDE_IF
      MultichainNetworkController: MultichainNetworkControllerInit,
      AuthenticationController: AuthenticationControllerInit,
      UserStorageController: UserStorageControllerInit,
      NotificationServicesController: NotificationServicesControllerInit,
      NotificationServicesPushController:
        NotificationServicesPushControllerInit,
      DeFiPositionsController: DeFiPositionsControllerInit,
      DelegationController: DelegationControllerInit,
      AccountTreeController: AccountTreeControllerInit,
      SeedlessOnboardingController: SeedlessOnboardingControllerInit,
    };

    const {
      controllerApi,
      controllerMemState,
      controllerPersistedState,
      controllersByName,
    } = this.#initControllers({
      existingControllers,
      initFunctions: controllerInitFunctions,
      initState,
    });

    this.controllerApi = controllerApi;
    this.controllerMemState = controllerMemState;
    this.controllerPersistedState = controllerPersistedState;
    this.controllersByName = controllersByName;

    // Backwards compatibility for existing references
    this.cronjobController = controllersByName.CronjobController;
    this.rateLimitController = controllersByName.RateLimitController;
    this.snapController = controllersByName.SnapController;
    this.snapInsightsController = controllersByName.SnapInsightsController;
    this.snapInterfaceController = controllersByName.SnapInterfaceController;
    this.snapsRegistry = controllersByName.SnapsRegistry;
    this.ppomController = controllersByName.PPOMController;
    this.txController = controllersByName.TransactionController;
    this.smartTransactionsController =
      controllersByName.SmartTransactionsController;
    this.nftController = controllersByName.NftController;
    this.nftDetectionController = controllersByName.NftDetectionController;
    this.assetsContractController = controllersByName.AssetsContractController;
    ///: BEGIN:ONLY_INCLUDE_IF(multichain)
    this.multichainAssetsController =
      controllersByName.MultichainAssetsController;
    this.multichainBalancesController =
      controllersByName.MultichainBalancesController;
    this.multichainTransactionsController =
      controllersByName.MultichainTransactionsController;
    this.multichainAssetsRatesController =
      controllersByName.MultichainAssetsRatesController;
    this.multichainAccountService = controllersByName.MultichainAccountService;
    ///: END:ONLY_INCLUDE_IF
    this.tokenRatesController = controllersByName.TokenRatesController;
    this.multichainNetworkController =
      controllersByName.MultichainNetworkController;
    this.authenticationController = controllersByName.AuthenticationController;
    this.userStorageController = controllersByName.UserStorageController;
    this.delegationController = controllersByName.DelegationController;
    this.notificationServicesController =
      controllersByName.NotificationServicesController;
    this.notificationServicesPushController =
      controllersByName.NotificationServicesPushController;
    this.deFiPositionsController = controllersByName.DeFiPositionsController;
    this.accountTreeController = controllersByName.AccountTreeController;
    this.seedlessOnboardingController =
      controllersByName.SeedlessOnboardingController;

    this.notificationServicesController.init();
    this.snapController.init();
    this.cronjobController.init();

    this.controllerMessenger.subscribe(
      'TransactionController:transactionStatusUpdated',
      ({ transactionMeta }) => {
        this._onFinishedTransaction(transactionMeta);
      },
    );

    this.controllerMessenger.subscribe(
      'NotificationServicesPushController:onNewNotifications',
      (notification) => {
        this.metaMetricsController.trackEvent({
          category: MetaMetricsEventCategory.PushNotifications,
          event: MetaMetricsEventName.PushNotificationReceived,
          properties: {
            notification_id: notification.id,
            notification_type: notification.type,
            chain_id: notification?.chain_id,
          },
        });
      },
    );
    this.controllerMessenger.subscribe(
      'NotificationServicesPushController:pushNotificationClicked',
      (notification) => {
        this.metaMetricsController.trackEvent({
          category: MetaMetricsEventCategory.PushNotifications,
          event: MetaMetricsEventName.PushNotificationClicked,
          properties: {
            notification_id: notification.id,
            notification_type: notification.type,
            chain_id: notification?.chain_id,
          },
        });
      },
    );

    this.metamaskMiddleware = createMetamaskMiddleware({
      static: {
        eth_syncing: false,
        web3_clientVersion: `MetaMask/v${version}`,
      },
      version,
      // account mgmt
      getAccounts: ({ origin: innerOrigin }) => {
        if (innerOrigin === ORIGIN_METAMASK) {
          const selectedAddress =
            this.accountsController.getSelectedAccount().address;
          return selectedAddress ? [selectedAddress] : [];
        } else if (this.isUnlocked()) {
          return this.getPermittedAccounts(innerOrigin);
        }
        return []; // changing this is a breaking change
      },
      // tx signing
      processTransaction: (transactionParams, dappRequest) =>
        addDappTransaction(
          this.getAddTransactionRequest({ transactionParams, dappRequest }),
        ),
      // msg signing

      processTypedMessage: (...args) =>
        addTypedMessage({
          signatureController: this.signatureController,
          signatureParams: args,
        }),
      processTypedMessageV3: (...args) =>
        addTypedMessage({
          signatureController: this.signatureController,
          signatureParams: args,
        }),
      processTypedMessageV4: (...args) =>
        addTypedMessage({
          signatureController: this.signatureController,
          signatureParams: args,
        }),
      processPersonalMessage: (...args) =>
        addPersonalMessage({
          signatureController: this.signatureController,
          signatureParams: args,
        }),

      processEncryptionPublicKey:
        this.encryptionPublicKeyController.newRequestEncryptionPublicKey.bind(
          this.encryptionPublicKeyController,
        ),

      processDecryptMessage:
        this.decryptMessageController.newRequestDecryptMessage.bind(
          this.decryptMessageController,
        ),
      getPendingNonce: this.getPendingNonce.bind(this),
      getPendingTransactionByHash: (hash) =>
        this.txController.state.transactions.find(
          (meta) =>
            meta.hash === hash && meta.status === TransactionStatus.submitted,
        ),

      // EIP-5792
      processSendCalls: processSendCalls.bind(
        null,
        {
          addTransaction: this.txController.addTransaction.bind(
            this.txController,
          ),
          addTransactionBatch: this.txController.addTransactionBatch.bind(
            this.txController,
          ),
          getDismissSmartAccountSuggestionEnabled: () =>
            this.preferencesController.state.preferences
              .dismissSmartAccountSuggestionEnabled,
          isAtomicBatchSupported: this.txController.isAtomicBatchSupported.bind(
            this.txController,
          ),
          validateSecurity: (securityAlertId, request, chainId) =>
            validateRequestWithPPOM({
              chainId,
              ppomController: this.ppomController,
              request,
              securityAlertId,
              updateSecurityAlertResponse:
                this.updateSecurityAlertResponse.bind(this),
            }),
        },
        this.controllerMessenger,
      ),
      getCallsStatus: getCallsStatus.bind(null, this.controllerMessenger),
      getCapabilities: getCapabilities.bind(
        null,
        {
          getDismissSmartAccountSuggestionEnabled: () =>
            this.preferencesController.state.preferences
              .dismissSmartAccountSuggestionEnabled,
          getIsSmartTransaction: (chainId) =>
            getIsSmartTransaction(this._getMetaMaskState(), chainId),
          isAtomicBatchSupported: this.txController.isAtomicBatchSupported.bind(
            this.txController,
          ),
          isRelaySupported,
          getSendBundleSupportedChains,
        },
        this.controllerMessenger,
      ),
    });

    // ensure isClientOpenAndUnlocked is updated when memState updates
    this.on('update', (memState) => this._onStateUpdate(memState));

    /**
     * All controllers in Memstore but not in store. They are not persisted.
     * On chrome profile re-start, they will be re-initialized.
     */
    const resetOnRestartStore = {
      AccountTracker: this.accountTrackerController,
      TokenRatesController: this.tokenRatesController,
      DecryptMessageController: this.decryptMessageController,
      EncryptionPublicKeyController: this.encryptionPublicKeyController,
      SignatureController: this.signatureController,
      SwapsController: this.swapsController,
      BridgeController: this.bridgeController,
      BridgeStatusController: this.bridgeStatusController,
      EnsController: this.ensController,
      ApprovalController: this.approvalController,
    };

    this.store.updateStructure({
      AccountsController: this.accountsController,
      AppStateController: this.appStateController,
      AppMetadataController: this.appMetadataController,
      KeyringController: this.keyringController,
      PreferencesController: this.preferencesController,
      MetaMetricsController: this.metaMetricsController,
      MetaMetricsDataDeletionController: this.metaMetricsDataDeletionController,
      AddressBookController: this.addressBookController,
      CurrencyController: this.currencyRateController,
      MultichainNetworkController: this.multichainNetworkController,
      NetworkController: this.networkController,
      AlertController: this.alertController,
      OnboardingController: this.onboardingController,
      SeedlessOnboardingController: this.seedlessOnboardingController,
      PermissionController: this.permissionController,
      PermissionLogController: this.permissionLogController,
      SubjectMetadataController: this.subjectMetadataController,
      AnnouncementController: this.announcementController,
      NetworkOrderController: this.networkOrderController,
      AccountOrderController: this.accountOrderController,
      GasFeeController: this.gasFeeController,
      TokenListController: this.tokenListController,
      TokensController: this.tokensController,
      TokenBalancesController: this.tokenBalancesController,
      SmartTransactionsController: this.smartTransactionsController,
      NftController: this.nftController,
      PhishingController: this.phishingController,
      SelectedNetworkController: this.selectedNetworkController,
      LoggingController: this.loggingController,
      MultichainRatesController: this.multichainRatesController,
      NameController: this.nameController,
      UserOperationController: this.userOperationController,
      // Notification Controllers
      AuthenticationController: this.authenticationController,
      UserStorageController: this.userStorageController,
      NotificationServicesController: this.notificationServicesController,
      NotificationServicesPushController:
        this.notificationServicesPushController,
      RemoteFeatureFlagController: this.remoteFeatureFlagController,
      DeFiPositionsController: this.deFiPositionsController,
      ...resetOnRestartStore,
      ...controllerPersistedState,
    });

    this.memStore = new ComposableObservableStore({
      config: {
        AccountsController: this.accountsController,
        AppStateController: this.appStateController,
        AppMetadataController: this.appMetadataController,
        ///: BEGIN:ONLY_INCLUDE_IF(multichain)
        MultichainAssetsController: this.multichainAssetsController,
        MultichainBalancesController: this.multichainBalancesController,
        MultichainTransactionsController: this.multichainTransactionsController,
        MultichainAssetsRatesController: this.multichainAssetsRatesController,
        ///: END:ONLY_INCLUDE_IF
        TokenRatesController: this.tokenRatesController,
        MultichainNetworkController: this.multichainNetworkController,
        NetworkController: this.networkController,
        KeyringController: this.keyringController,
        PreferencesController: this.preferencesController,
        MetaMetricsController: this.metaMetricsController,
        MetaMetricsDataDeletionController:
          this.metaMetricsDataDeletionController,
        AddressBookController: this.addressBookController,
        CurrencyController: this.currencyRateController,
        AlertController: this.alertController,
        OnboardingController: this.onboardingController,
        SeedlessOnboardingController: this.seedlessOnboardingController,
        PermissionController: this.permissionController,
        PermissionLogController: this.permissionLogController,
        SubjectMetadataController: this.subjectMetadataController,
        AnnouncementController: this.announcementController,
        NetworkOrderController: this.networkOrderController,
        AccountOrderController: this.accountOrderController,
        GasFeeController: this.gasFeeController,
        TokenListController: this.tokenListController,
        TokensController: this.tokensController,
        TokenBalancesController: this.tokenBalancesController,
        SmartTransactionsController: this.smartTransactionsController,
        NftController: this.nftController,
        SelectedNetworkController: this.selectedNetworkController,
        LoggingController: this.loggingController,
        MultichainRatesController: this.multichainRatesController,
        SnapController: this.snapController,
        CronjobController: this.cronjobController,
        SnapsRegistry: this.snapsRegistry,
        SnapInterfaceController: this.snapInterfaceController,
        SnapInsightsController: this.snapInsightsController,
        NameController: this.nameController,
        UserOperationController: this.userOperationController,
        // Notification Controllers
        AuthenticationController: this.authenticationController,
        UserStorageController: this.userStorageController,
        NotificationServicesController: this.notificationServicesController,
        NotificationServicesPushController:
          this.notificationServicesPushController,
        RemoteFeatureFlagController: this.remoteFeatureFlagController,
        DeFiPositionsController: this.deFiPositionsController,
        PhishingController: this.phishingController,
        ...resetOnRestartStore,
        ...controllerMemState,
      },
      controllerMessenger: this.controllerMessenger,
    });

    // if this is the first time, clear the state of by calling these methods
    const resetMethods = [
      this.accountTrackerController.resetState.bind(
        this.accountTrackerController,
      ),
      this.decryptMessageController.resetState.bind(
        this.decryptMessageController,
      ),
      this.encryptionPublicKeyController.resetState.bind(
        this.encryptionPublicKeyController,
      ),
      this.signatureController.resetState.bind(this.signatureController),
      this.swapsController.resetState.bind(this.swapsController),
      this.bridgeController.resetState.bind(this.bridgeController),
      this.ensController.resetState.bind(this.ensController),
      this.approvalController.clear.bind(this.approvalController),
      // WE SHOULD ADD TokenListController.resetState here too. But it's not implemented yet.
    ];

    if (isManifestV3) {
      if (isFirstMetaMaskControllerSetup === true) {
        this.resetStates(resetMethods);
        this.extension.storage.session.set({
          isFirstMetaMaskControllerSetup: false,
        });
      }
    } else {
      // it's always the first time in MV2
      this.resetStates(resetMethods);
    }

    // Automatic login via config password
    const password = process.env.PASSWORD;
    if (
      !this.isUnlocked() &&
      this.onboardingController.state.completedOnboarding &&
      password &&
      !process.env.IN_TEST
    ) {
      this._loginUser(password);
    } else {
      this._startUISync();
    }

    // Lazily update the store with the current extension environment
    this.extension.runtime.getPlatformInfo().then(({ os }) => {
      this.appStateController.setBrowserEnvironment(
        os,
        // This method is presently only supported by Firefox
        this.extension.runtime.getBrowserInfo === undefined
          ? 'chrome'
          : 'firefox',
      );
    });

    this.setupControllerEventSubscriptions();
    this.setupMultichainDataAndSubscriptions();

    // For more information about these legacy streams, see here:
    // https://github.com/MetaMask/metamask-extension/issues/15491
    // TODO:LegacyProvider: Delete
    this.publicConfigStore = this.createPublicConfigStore();

    // Multiple MetaMask instances launched warning
    this.extension.runtime.onMessageExternal.addListener(onMessageReceived);
    // Fire a ping message to check if other extensions are running
    checkForMultipleVersionsRunning();

    if (this.onboardingController.state.completedOnboarding) {
      this.postOnboardingInitialization();
    }
  }

  // Provides a method for getting feature flags for the multichain
  // initial rollout, such that we can remotely modify polling interval
  getInfuraFeatureFlags() {
    fetchWithCache({
      url: 'https://swap.api.cx.metamask.io/featureFlags',
      cacheRefreshTime: MINUTE * 20,
    })
      .then(this.onFeatureFlagResponseReceived)
      .catch((e) => {
        // API unreachable (?)
        log.warn('Feature flag endpoint is unreachable', e);
      });
  }

  onFeatureFlagResponseReceived(response) {
    const { multiChainAssets = {} } = response;
    const { pollInterval } = multiChainAssets;
    // Polling interval is provided in seconds
    if (pollInterval > 0) {
      this.tokenBalancesController.setIntervalLength(pollInterval * SECOND);
    }
  }

  postOnboardingInitialization() {
    const { usePhishDetect } = this.preferencesController.state;

    this.networkController.lookupNetwork();

    if (usePhishDetect) {
      this.phishingController.maybeUpdateState();
    }
  }

  triggerNetworkrequests() {
    this.tokenDetectionController.enable();
    this.getInfuraFeatureFlags();
    if (
      !isEvmAccountType(
        this.accountsController.getSelectedMultichainAccount().type,
      )
    ) {
      this.multichainRatesController.start();
    }
  }

  stopNetworkRequests() {
    this.txController.stopIncomingTransactionPolling();
    this.tokenDetectionController.disable();
    this.multichainRatesController.stop();
  }

  resetStates(resetMethods) {
    resetMethods.forEach((resetMethod) => {
      try {
        resetMethod();
      } catch (err) {
        console.error(err);
      }
    });
  }

  ///: BEGIN:ONLY_INCLUDE_IF(keyring-snaps)
  /**
   * Initialize the snap keyring if it is not present.
   *
   * @returns {SnapKeyring}
   */
  async getSnapKeyring() {
    // TODO: Use `withKeyring` instead
    let [snapKeyring] = this.keyringController.getKeyringsByType(
      KeyringType.snap,
    );
    if (!snapKeyring) {
      await this.keyringController.addNewKeyring(KeyringType.snap);
      // TODO: Use `withKeyring` instead
      [snapKeyring] = this.keyringController.getKeyringsByType(
        KeyringType.snap,
      );
    }
    return snapKeyring;
  }
  ///: END:ONLY_INCLUDE_IF

  trackInsightSnapView(snapId) {
    this.metaMetricsController.trackEvent({
      event: MetaMetricsEventName.InsightSnapViewed,
      category: MetaMetricsEventCategory.Snaps,
      properties: {
        snap_id: snapId,
      },
    });
  }

  /**
   * Get snap metadata from the current state without refreshing the registry database.
   *
   * @param {string} snapId - A snap id.
   * @returns The available metadata for the snap, if any.
   */
  _getSnapMetadata(snapId) {
    return this.snapsRegistry.state.database?.verifiedSnaps?.[snapId]?.metadata;
  }

  /**
   * Passes a JSON-RPC request object to the SnapController for execution.
   *
   * @param {object} args - A bag of options.
   * @param {string} args.snapId - The ID of the recipient snap.
   * @param {string} args.origin - The origin of the RPC request.
   * @param {string} args.handler - The handler to trigger on the snap for the request.
   * @param {object} args.request - The JSON-RPC request object.
   * @returns The result of the JSON-RPC request.
   */
  async handleSnapRequest(args) {
    return await this.controllerMessenger.call(
      'SnapController:handleRequest',
      args,
    );
  }

  /**
   * Gets the currently selected locale from the PreferencesController.
   *
   * @returns The currently selected locale.
   */
  getLocale() {
    const { currentLocale } = this.preferencesController.state;

    return currentLocale;
  }

  /**
   * Gets a subset of preferences from the PreferencesController to pass to a snap.
   *
   * @returns {object} A subset of preferences.
   */
  getPreferences() {
    const {
      preferences,
      securityAlertsEnabled,
      useCurrencyRateCheck,
      useTransactionSimulations,
      useTokenDetection,
      useMultiAccountBalanceChecker,
      openSeaEnabled,
      useNftDetection,
    } = this.preferencesController.state;

    return {
      privacyMode: preferences.privacyMode,
      showTestnets: preferences.showTestNetworks,
      securityAlertsEnabled,
      useCurrencyRateCheck,
      useTransactionSimulations,
      useTokenDetection,
      useMultiAccountBalanceChecker,
      openSeaEnabled,
      useNftDetection,
    };
  }

  /**
   * Constructor helper for getting Snap permission specifications.
   */
  getSnapPermissionSpecifications() {
    return {
      ...buildSnapEndowmentSpecifications(Object.keys(ExcludedSnapEndowments)),
      ...buildSnapRestrictedMethodSpecifications(
        Object.keys(ExcludedSnapPermissions),
        {
          getPreferences: () => {
            const locale = this.getLocale();
            const currency = this.currencyRateController.state.currentCurrency;
            const {
              privacyMode,
              securityAlertsEnabled,
              useCurrencyRateCheck,
              useTransactionSimulations,
              useTokenDetection,
              useMultiAccountBalanceChecker,
              openSeaEnabled,
              useNftDetection,
              showTestnets,
            } = this.getPreferences();
            return {
              locale,
              currency,
              hideBalances: privacyMode,
              useSecurityAlerts: securityAlertsEnabled,
              useExternalPricingData: useCurrencyRateCheck,
              simulateOnChainActions: useTransactionSimulations,
              useTokenDetection,
              batchCheckBalances: useMultiAccountBalanceChecker,
              displayNftMedia: openSeaEnabled,
              useNftDetection,
              showTestnets,
            };
          },
          clearSnapState: this.controllerMessenger.call.bind(
            this.controllerMessenger,
            'SnapController:clearSnapState',
          ),
          getMnemonic: async (source) => {
            if (!source) {
              return this.getPrimaryKeyringMnemonic();
            }

            try {
              const { type, mnemonic } = await this.controllerMessenger.call(
                'KeyringController:withKeyring',
                {
                  id: source,
                },
                async ({ keyring }) => ({
                  type: keyring.type,
                  mnemonic: keyring.mnemonic,
                }),
              );

              if (type !== KeyringTypes.hd || !mnemonic) {
                // The keyring isn't guaranteed to have a mnemonic (e.g.,
                // hardware wallets, which can't be used as entropy sources),
                // so we throw an error if it doesn't.
                throw new Error(
                  `Entropy source with ID "${source}" not found.`,
                );
              }

              return mnemonic;
            } catch {
              throw new Error(`Entropy source with ID "${source}" not found.`);
            }
          },
          getMnemonicSeed: async (source) => {
            if (!source) {
              return this.getPrimaryKeyringMnemonicSeed();
            }

            try {
              const { type, seed } = await this.controllerMessenger.call(
                'KeyringController:withKeyring',
                {
                  id: source,
                },
                async ({ keyring }) => ({
                  type: keyring.type,
                  seed: keyring.seed,
                }),
              );

              if (type !== KeyringTypes.hd || !seed) {
                // The keyring isn't guaranteed to have a seed (e.g.,
                // hardware wallets, which can't be used as entropy sources),
                // so we throw an error if it doesn't.
                throw new Error(
                  `Entropy source with ID "${source}" not found.`,
                );
              }

              return seed;
            } catch {
              throw new Error(`Entropy source with ID "${source}" not found.`);
            }
          },
          getUnlockPromise: this.appStateController.getUnlockPromise.bind(
            this.appStateController,
          ),
          getSnap: this.controllerMessenger.call.bind(
            this.controllerMessenger,
            'SnapController:get',
          ),
          handleSnapRpcRequest: this.handleSnapRequest.bind(this),
          getSnapState: this.controllerMessenger.call.bind(
            this.controllerMessenger,
            'SnapController:getSnapState',
          ),
          requestUserApproval:
            this.approvalController.addAndShowApprovalRequest.bind(
              this.approvalController,
            ),
          showNativeNotification: (origin, args) =>
            this.controllerMessenger.call(
              'RateLimitController:call',
              origin,
              'showNativeNotification',
              origin,
              args.message,
            ),
          showInAppNotification: (origin, args) => {
            const { message, title, footerLink } = args;
            const notificationArgs = {
              interfaceId: args.content,
              message,
              title,
              footerLink,
            };
            return this.controllerMessenger.call(
              'RateLimitController:call',
              origin,
              'showInAppNotification',
              origin,
              notificationArgs,
            );
          },
          updateSnapState: this.controllerMessenger.call.bind(
            this.controllerMessenger,
            'SnapController:updateSnapState',
          ),
          maybeUpdatePhishingList: () => {
            const { usePhishDetect } = this.preferencesController.state;

            if (!usePhishDetect) {
              return;
            }

            this.controllerMessenger.call(
              'PhishingController:maybeUpdateState',
            );
          },
          isOnPhishingList: (url) => {
            const { usePhishDetect } = this.preferencesController.state;

            if (!usePhishDetect) {
              return false;
            }

            return this.controllerMessenger.call(
              'PhishingController:testOrigin',
              url,
            ).result;
          },
          createInterface: this.controllerMessenger.call.bind(
            this.controllerMessenger,
            'SnapInterfaceController:createInterface',
          ),
          getInterface: this.controllerMessenger.call.bind(
            this.controllerMessenger,
            'SnapInterfaceController:getInterface',
          ),
          // We don't currently use special cryptography for the extension client.
          getClientCryptography: () => ({}),
          ///: BEGIN:ONLY_INCLUDE_IF(keyring-snaps)
          getSnapKeyring: this.getSnapKeyring.bind(this),
          ///: END:ONLY_INCLUDE_IF
        },
      ),
    };
  }

  /**
   * Sets up BaseController V2 event subscriptions. Currently, this includes
   * the subscriptions necessary to notify permission subjects of account
   * changes.
   *
   * Some of the subscriptions in this method are Messenger selector
   * event subscriptions. See the relevant documentation for
   * `@metamask/base-controller` for more information.
   *
   * Note that account-related notifications emitted when the extension
   * becomes unlocked are handled in MetaMaskController._onUnlock.
   */
  setupControllerEventSubscriptions() {
    let lastSelectedAddress;
    let lastSelectedSolanaAccountAddress;

    // this throws if there is no solana account... perhaps we should handle this better at the controller level
    try {
      lastSelectedSolanaAccountAddress =
        this.accountsController.getSelectedMultichainAccount(
          MultichainNetworks.SOLANA,
        )?.address;
    } catch {
      // noop
    }

    this.controllerMessenger.subscribe(
      'PreferencesController:stateChange',
      previousValueComparator(async (prevState, currState) => {
        const { currentLocale } = currState;

        await updateCurrentLocale(currentLocale);
        this.#checkTokenListPolling(currState, prevState);
      }, this.preferencesController.state),
    );

    this.controllerMessenger.subscribe(
      `${this.accountsController.name}:selectedAccountChange`,
      async (account) => {
        if (account.address && account.address !== lastSelectedAddress) {
          lastSelectedAddress = account.address;
          await this._onAccountChange(account.address);
        }
      },
    );

    // This handles account changes every time relevant permission state
    // changes, for any reason.
    this.controllerMessenger.subscribe(
      `${this.permissionController.name}:stateChange`,
      async (currentValue, previousValue) => {
        const changedAccounts = diffMap(currentValue, previousValue);

        for (const [origin, accounts] of changedAccounts.entries()) {
          this._notifyAccountsChange(origin, accounts);
        }
      },
      getPermittedAccountsByOrigin,
    );

    // This handles CAIP-25 authorization changes every time relevant permission state
    // changes, for any reason.
    // wallet_sessionChanged and eth_subscription setup/teardown
    this.controllerMessenger.subscribe(
      `${this.permissionController.name}:stateChange`,
      async (currentValue, previousValue) => {
        const changedAuthorizations = getChangedAuthorizations(
          currentValue,
          previousValue,
        );

        const removedAuthorizations = getRemovedAuthorizations(
          currentValue,
          previousValue,
        );

        // remove any existing notification subscriptions for removed authorizations
        for (const [origin, authorization] of removedAuthorizations.entries()) {
          const sessionScopes = getSessionScopes(authorization, {
            getNonEvmSupportedMethods:
              this.getNonEvmSupportedMethods.bind(this),
          });
          // if the eth_subscription notification is in the scope and eth_subscribe is in the methods
          // then remove middleware and unsubscribe
          Object.entries(sessionScopes).forEach(([scope, scopeObject]) => {
            if (
              scopeObject.notifications.includes('eth_subscription') &&
              scopeObject.methods.includes('eth_subscribe')
            ) {
              this.removeMultichainApiEthSubscriptionMiddleware({
                scope,
                origin,
              });
            }
          });
        }

        // add new notification subscriptions for added/changed authorizations
        for (const [origin, authorization] of changedAuthorizations.entries()) {
          const sessionScopes = getSessionScopes(authorization, {
            getNonEvmSupportedMethods:
              this.getNonEvmSupportedMethods.bind(this),
          });

          // if the eth_subscription notification is in the scope and eth_subscribe is in the methods
          // then get the subscriptionManager going for that scope
          Object.entries(sessionScopes).forEach(([scope, scopeObject]) => {
            if (
              scopeObject.notifications.includes('eth_subscription') &&
              scopeObject.methods.includes('eth_subscribe')
            ) {
              // for each tabId
              Object.values(this.connections[origin] ?? {}).forEach(
                ({ tabId }) => {
                  this.addMultichainApiEthSubscriptionMiddleware({
                    scope,
                    origin,
                    tabId,
                  });
                },
              );
            } else {
              this.removeMultichainApiEthSubscriptionMiddleware({
                scope,
                origin,
              });
            }
          });
          this._notifyAuthorizationChange(origin, authorization);
        }
      },
      getAuthorizedScopesByOrigin,
    );

    // wallet_notify for solana accountChanged when permission changes
    this.controllerMessenger.subscribe(
      `${this.permissionController.name}:stateChange`,
      async (currentValue, previousValue) => {
        const origins = uniq([...previousValue.keys(), ...currentValue.keys()]);
        origins.forEach((origin) => {
          const previousCaveatValue = previousValue.get(origin);
          const currentCaveatValue = currentValue.get(origin);

          const previousSolanaAccountChangedNotificationsEnabled = Boolean(
            previousCaveatValue?.sessionProperties?.[
              KnownSessionProperties.SolanaAccountChangedNotifications
            ],
          );
          const currentSolanaAccountChangedNotificationsEnabled = Boolean(
            currentCaveatValue?.sessionProperties?.[
              KnownSessionProperties.SolanaAccountChangedNotifications
            ],
          );

          if (
            !previousSolanaAccountChangedNotificationsEnabled &&
            !currentSolanaAccountChangedNotificationsEnabled
          ) {
            return;
          }

          const previousSolanaCaipAccountIds = previousCaveatValue
            ? getPermittedAccountsForScopes(previousCaveatValue, [
                MultichainNetworks.SOLANA,
                MultichainNetworks.SOLANA_DEVNET,
                MultichainNetworks.SOLANA_TESTNET,
              ])
            : [];
          const previousNonUniqueSolanaHexAccountAddresses =
            previousSolanaCaipAccountIds.map((caipAccountId) => {
              const { address } = parseCaipAccountId(caipAccountId);
              return address;
            });
          const previousSolanaHexAccountAddresses = uniq(
            previousNonUniqueSolanaHexAccountAddresses,
          );
          const [previousSelectedSolanaAccountAddress] =
            this.sortMultichainAccountsByLastSelected(
              previousSolanaHexAccountAddresses,
            );

          const currentSolanaCaipAccountIds = currentCaveatValue
            ? getPermittedAccountsForScopes(currentCaveatValue, [
                MultichainNetworks.SOLANA,
                MultichainNetworks.SOLANA_DEVNET,
                MultichainNetworks.SOLANA_TESTNET,
              ])
            : [];
          const currentNonUniqueSolanaHexAccountAddresses =
            currentSolanaCaipAccountIds.map((caipAccountId) => {
              const { address } = parseCaipAccountId(caipAccountId);
              return address;
            });
          const currentSolanaHexAccountAddresses = uniq(
            currentNonUniqueSolanaHexAccountAddresses,
          );
          const [currentSelectedSolanaAccountAddress] =
            this.sortMultichainAccountsByLastSelected(
              currentSolanaHexAccountAddresses,
            );

          if (
            previousSelectedSolanaAccountAddress !==
            currentSelectedSolanaAccountAddress
          ) {
            this._notifySolanaAccountChange(
              origin,
              currentSelectedSolanaAccountAddress
                ? [currentSelectedSolanaAccountAddress]
                : [],
            );
          }
        });
      },
      getAuthorizedScopesByOrigin,
    );

    // wallet_notify for solana accountChanged when selected account changes
    this.controllerMessenger.subscribe(
      `${this.accountsController.name}:selectedAccountChange`,
      async (account) => {
        if (
          account.type === SolAccountType.DataAccount &&
          account.address !== lastSelectedSolanaAccountAddress
        ) {
          lastSelectedSolanaAccountAddress = account.address;

          const originsWithSolanaAccountChangedNotifications =
            getOriginsWithSessionProperty(
              this.permissionController.state,
              KnownSessionProperties.SolanaAccountChangedNotifications,
            );

          // returns a map of origins to permitted solana accounts
          const solanaAccounts = getPermittedAccountsForScopesByOrigin(
            this.permissionController.state,
            [
              MultichainNetworks.SOLANA,
              MultichainNetworks.SOLANA_DEVNET,
              MultichainNetworks.SOLANA_TESTNET,
            ],
          );

          if (solanaAccounts.size > 0) {
            for (const [origin, accounts] of solanaAccounts.entries()) {
              const parsedSolanaAddresses = accounts.map((caipAccountId) => {
                const { address } = parseCaipAccountId(caipAccountId);
                return address;
              });

              if (
                parsedSolanaAddresses.includes(account.address) &&
                originsWithSolanaAccountChangedNotifications[origin]
              ) {
                this._notifySolanaAccountChange(origin, [account.address]);
              }
            }
          }
        }
      },
    );

    this.controllerMessenger.subscribe(
      `${this.permissionController.name}:stateChange`,
      async (currentValue, previousValue) => {
        const changedChains = diffMap(currentValue, previousValue);

        // This operates under the assumption that there will be at maximum
        // one origin permittedChains value change per event handler call
        for (const [origin, chains] of changedChains.entries()) {
          const currentNetworkClientIdForOrigin =
            this.selectedNetworkController.getNetworkClientIdForDomain(origin);

          const networkConfig =
            this.networkController.getNetworkConfigurationByNetworkClientId(
              currentNetworkClientIdForOrigin,
            );

          // Guard clause: skip this iteration or handle the case if networkConfig is undefined.
          if (!networkConfig) {
            log.warn(
              `No network configuration found for clientId: ${currentNetworkClientIdForOrigin}`,
            );
            continue;
          }

          const { chainId: currentChainIdForOrigin } = networkConfig;

          if (chains.length > 0 && !chains.includes(currentChainIdForOrigin)) {
            const networkClientId =
              this.networkController.findNetworkClientIdByChainId(chains[0]);
            // setActiveNetwork should be called before setNetworkClientIdForDomain
            // to ensure that the isConnected value can be accurately inferred from
            // NetworkController.state.networksMetadata in return value of
            // `metamask_getProviderState` requests and `metamask_chainChanged` events.
            this.networkController.setActiveNetwork(networkClientId);
            this.selectedNetworkController.setNetworkClientIdForDomain(
              origin,
              networkClientId,
            );
          }
        }
      },
      getPermittedChainsByOrigin,
    );

    this.controllerMessenger.subscribe(
      'NetworkController:networkRemoved',
      ({ chainId }) => {
        const scopeString = toCaipChainId(
          'eip155',
          hexToBigInt(chainId).toString(10),
        );
        this.removeAllScopePermissions(scopeString);
      },
    );

    this.controllerMessenger.subscribe(
      `${this.snapController.name}:snapInstallStarted`,
      (snapId, origin, isUpdate) => {
        const snapCategory = this._getSnapMetadata(snapId)?.category;
        this.metaMetricsController.trackEvent({
          event: isUpdate
            ? MetaMetricsEventName.SnapUpdateStarted
            : MetaMetricsEventName.SnapInstallStarted,
          category: MetaMetricsEventCategory.Snaps,
          properties: {
            snap_id: snapId,
            origin,
            snap_category: snapCategory,
          },
        });
      },
    );

    this.controllerMessenger.subscribe(
      `${this.snapController.name}:snapInstallFailed`,
      (snapId, origin, isUpdate, error) => {
        const isRejected = error.includes('User rejected the request.');
        const failedEvent = isUpdate
          ? MetaMetricsEventName.SnapUpdateFailed
          : MetaMetricsEventName.SnapInstallFailed;
        const rejectedEvent = isUpdate
          ? MetaMetricsEventName.SnapUpdateRejected
          : MetaMetricsEventName.SnapInstallRejected;

        const snapCategory = this._getSnapMetadata(snapId)?.category;
        this.metaMetricsController.trackEvent({
          event: isRejected ? rejectedEvent : failedEvent,
          category: MetaMetricsEventCategory.Snaps,
          properties: {
            snap_id: snapId,
            origin,
            snap_category: snapCategory,
          },
        });
      },
    );

    this.controllerMessenger.subscribe(
      `${this.snapController.name}:snapInstalled`,
      (truncatedSnap, origin, preinstalled) => {
        if (preinstalled) {
          return;
        }

        const snapId = truncatedSnap.id;
        const snapCategory = this._getSnapMetadata(snapId)?.category;
        this.metaMetricsController.trackEvent({
          event: MetaMetricsEventName.SnapInstalled,
          category: MetaMetricsEventCategory.Snaps,
          properties: {
            snap_id: snapId,
            version: truncatedSnap.version,
            origin,
            snap_category: snapCategory,
          },
        });
      },
    );

    this.controllerMessenger.subscribe(
      `${this.snapController.name}:snapUpdated`,
      (newSnap, oldVersion, origin, preinstalled) => {
        if (preinstalled) {
          return;
        }

        const snapId = newSnap.id;
        const snapCategory = this._getSnapMetadata(snapId)?.category;
        this.metaMetricsController.trackEvent({
          event: MetaMetricsEventName.SnapUpdated,
          category: MetaMetricsEventCategory.Snaps,
          properties: {
            snap_id: snapId,
            old_version: oldVersion,
            new_version: newSnap.version,
            origin,
            snap_category: snapCategory,
          },
        });
      },
    );

    this.controllerMessenger.subscribe(
      `${this.snapController.name}:snapTerminated`,
      (truncatedSnap) => {
        const approvals = Object.values(
          this.approvalController.state.pendingApprovals,
        ).filter(
          (approval) =>
            approval.origin === truncatedSnap.id &&
            approval.type.startsWith(RestrictedMethods.snap_dialog),
        );
        for (const approval of approvals) {
          this.approvalController.reject(
            approval.id,
            new Error('Snap was terminated.'),
          );
        }
      },
    );

    this.controllerMessenger.subscribe(
      `${this.snapController.name}:snapUninstalled`,
      (truncatedSnap) => {
        const notificationIds = this.notificationServicesController
          .getNotificationsByType(TRIGGER_TYPES.SNAP)
          .filter(
            (notification) => notification.data.origin === truncatedSnap.id,
          )
          .map((notification) => notification.id);

        this.notificationServicesController.deleteNotificationsById(
          notificationIds,
        );

        const snapId = truncatedSnap.id;
        const snapCategory = this._getSnapMetadata(snapId)?.category;
        this.metaMetricsController.trackEvent({
          event: MetaMetricsEventName.SnapUninstalled,
          category: MetaMetricsEventCategory.Snaps,
          properties: {
            snap_id: snapId,
            version: truncatedSnap.version,
            snap_category: snapCategory,
          },
        });
      },
    );
  }

  /**
   * Sets up multichain data and subscriptions.
   * This method is called during the MetaMaskController constructor.
   * It starts the MultichainRatesController if selected account is non-EVM
   * and subscribes to account changes.
   */
  setupMultichainDataAndSubscriptions() {
    this.controllerMessenger.subscribe(
      'AccountsController:selectedAccountChange',
      (selectedAccount) => {
        if (
          this.activeControllerConnections === 0 ||
          isEvmAccountType(selectedAccount.type)
        ) {
          this.multichainRatesController.stop();
          return;
        }
        this.multichainRatesController.start();
      },
    );

    this.controllerMessenger.subscribe(
      'CurrencyRateController:stateChange',
      ({ currentCurrency }) => {
        if (
          currentCurrency !== this.multichainRatesController.state.fiatCurrency
        ) {
          this.multichainRatesController.setFiatCurrency(currentCurrency);
        }
      },
    );
  }

  /**
   * If it does not already exist, creates and inserts middleware to handle eth
   * subscriptions for a particular evm scope on a specific Multichain API
   * JSON-RPC pipeline by origin and tabId.
   *
   * @param {object} options - The options object.
   * @param {string} options.scope - The evm scope to handle eth susbcriptions for.
   * @param {string} options.origin - The origin to handle eth subscriptions for.
   * @param {string} options.tabId - The tabId to handle eth subscriptions for.
   */
  addMultichainApiEthSubscriptionMiddleware({ scope, origin, tabId }) {
    const subscriptionManager = this.multichainSubscriptionManager.subscribe({
      scope,
      origin,
      tabId,
    });
    this.multichainMiddlewareManager.addMiddleware({
      scope,
      origin,
      tabId,
      middleware: subscriptionManager.middleware,
    });
  }

  /**
   * If it does exist, removes all middleware that were handling eth
   * subscriptions for a particular evm scope for all Multichain API
   * JSON-RPC pipelines for an origin.
   *
   * @param {object} options - The options object.
   * @param {string} options.scope - The evm scope to handle eth susbcriptions for.
   * @param {string} options.origin - The origin to handle eth subscriptions for.
   */

  removeMultichainApiEthSubscriptionMiddleware({ scope, origin }) {
    this.multichainMiddlewareManager.removeMiddlewareByScopeAndOrigin(
      scope,
      origin,
    );
    this.multichainSubscriptionManager.unsubscribeByScopeAndOrigin(
      scope,
      origin,
    );
  }

  /**
   * TODO:LegacyProvider: Delete
   * Constructor helper: initialize a public config store.
   * This store is used to make some config info available to Dapps synchronously.
   */
  createPublicConfigStore() {
    // subset of state for metamask inpage provider
    const publicConfigStore = new ObservableStore();

    const selectPublicState = async ({ isUnlocked }) => {
      const { chainId, networkVersion, isConnected } =
        await this.getProviderNetworkState();

      return {
        isUnlocked,
        chainId,
        networkVersion: isConnected ? networkVersion : 'loading',
      };
    };

    const updatePublicConfigStore = async (memState) => {
      const networkStatus =
        memState.networksMetadata[memState.selectedNetworkClientId]?.status;
      if (networkStatus === NetworkStatus.Available) {
        publicConfigStore.putState(await selectPublicState(memState));
      }
    };

    // setup memStore subscription hooks
    this.on('update', updatePublicConfigStore);
    updatePublicConfigStore(this.getState());

    return publicConfigStore;
  }

  /**
   * Gets relevant state for the provider of an external origin.
   *
   * @param {string} origin - The origin to get the provider state for.
   * @returns {Promise<{ isUnlocked: boolean, networkVersion: string, chainId: string, accounts: string[], extensionId: string | undefined }>} An object with relevant state properties.
   */
  async getProviderState(origin) {
    const providerNetworkState = await this.getProviderNetworkState(origin);
    const metadata = {};
    if (isManifestV3) {
      const { chrome } = globalThis;
      metadata.extensionId = chrome?.runtime?.id;
    }
    return {
      /**
       * We default `isUnlocked` to `true` because even though we no longer emit events depending on this,
       * embedded dapp providers might listen directly to our streams, and therefore depend on it, so we leave it here.
       */
      isUnlocked: true,
      accounts: this.getPermittedAccounts(origin),
      ...metadata,
      ...providerNetworkState,
    };
  }

  /**
   * Retrieves network state information relevant for external providers.
   *
   * @param {string} origin - The origin identifier for which network state is requested (default: 'metamask').
   * @returns {object} An object containing important network state properties, including chainId and networkVersion.
   */
  async getProviderNetworkState(origin = METAMASK_DOMAIN) {
    const networkClientId = this.controllerMessenger.call(
      'SelectedNetworkController:getNetworkClientIdForDomain',
      origin,
    );

    const networkClient = this.controllerMessenger.call(
      'NetworkController:getNetworkClientById',
      networkClientId,
    );

    const { chainId } = networkClient.configuration;

    const { completedOnboarding } = this.onboardingController.state;

    let networkVersion = this.deprecatedNetworkVersions[networkClientId];
    if (networkVersion === undefined && completedOnboarding) {
      try {
        const result = await networkClient.provider.request({
          method: 'net_version',
        });
        networkVersion = convertNetworkId(result);
      } catch (error) {
        console.error(error);
        networkVersion = null;
      }

      this.deprecatedNetworkVersions[networkClientId] = networkVersion;
    }

    const metadata =
      this.networkController.state.networksMetadata[networkClientId];

    return {
      chainId,
      networkVersion: networkVersion ?? 'loading',
      isConnected: metadata?.status === NetworkStatus.Available,
    };
  }

  //=============================================================================
  // EXPOSED TO THE UI SUBSYSTEM
  //=============================================================================

  /**
   * The metamask-state of the various controllers, made available to the UI
   *
   * @returns {MetaMaskReduxState["metamask"]} status
   */
  getState() {
    const { vault } = this.keyringController.state;
    const isInitialized = Boolean(vault);
    const flatState = this.memStore.getFlatState();

    return {
      isInitialized,
      ...sanitizeUIState(flatState),
    };
  }

  /**
   * Returns an Object containing API Callback Functions.
   * These functions are the interface for the UI.
   * The API object can be transmitted over a stream via JSON-RPC.
   *
   * @returns {object} Object containing API functions.
   */
  getApi() {
    const {
      accountsController,
      addressBookController,
      alertController,
      appStateController,
      keyringController,
      nftController,
      nftDetectionController,
      currencyRateController,
      tokenBalancesController,
      tokenDetectionController,
      ensController,
      tokenListController,
      gasFeeController,
      metaMetricsController,
      networkController,
      multichainNetworkController,
      announcementController,
      onboardingController,
      permissionController,
      preferencesController,
      tokensController,
      smartTransactionsController,
      txController,
      backup,
      approvalController,
      phishingController,
      tokenRatesController,
      accountTrackerController,
      // Notification Controllers
      authenticationController,
      userStorageController,
      notificationServicesController,
      notificationServicesPushController,
      deFiPositionsController,
    } = this;

    return {
      // etc
      getState: this.getState.bind(this),
      setCurrentCurrency: currencyRateController.setCurrentCurrency.bind(
        currencyRateController,
      ),
      setUseBlockie: preferencesController.setUseBlockie.bind(
        preferencesController,
      ),
      setUsePhishDetect: preferencesController.setUsePhishDetect.bind(
        preferencesController,
      ),
      setUseMultiAccountBalanceChecker:
        preferencesController.setUseMultiAccountBalanceChecker.bind(
          preferencesController,
        ),
      setUseSafeChainsListValidation:
        preferencesController.setUseSafeChainsListValidation.bind(
          preferencesController,
        ),
      setUseTokenDetection: preferencesController.setUseTokenDetection.bind(
        preferencesController,
      ),
      setUseNftDetection: preferencesController.setUseNftDetection.bind(
        preferencesController,
      ),
      setUse4ByteResolution: preferencesController.setUse4ByteResolution.bind(
        preferencesController,
      ),
      setUseCurrencyRateCheck:
        preferencesController.setUseCurrencyRateCheck.bind(
          preferencesController,
        ),
      setOpenSeaEnabled: preferencesController.setOpenSeaEnabled.bind(
        preferencesController,
      ),
      getProviderConfig: () =>
        getProviderConfig({
          metamask: this.networkController.state,
        }),
      grantPermissionsIncremental:
        this.permissionController.grantPermissionsIncremental.bind(
          this.permissionController,
        ),
      grantPermissions: this.permissionController.grantPermissions.bind(
        this.permissionController,
      ),
      setSecurityAlertsEnabled:
        preferencesController.setSecurityAlertsEnabled.bind(
          preferencesController,
        ),
      ///: BEGIN:ONLY_INCLUDE_IF(keyring-snaps)
      setAddSnapAccountEnabled:
        preferencesController.setAddSnapAccountEnabled.bind(
          preferencesController,
        ),
      ///: END:ONLY_INCLUDE_IF
      ///: BEGIN:ONLY_INCLUDE_IF(build-flask)
      setWatchEthereumAccountEnabled:
        preferencesController.setWatchEthereumAccountEnabled.bind(
          preferencesController,
        ),
      ///: END:ONLY_INCLUDE_IF
      setUseExternalNameSources:
        preferencesController.setUseExternalNameSources.bind(
          preferencesController,
        ),
      setUseTransactionSimulations:
        preferencesController.setUseTransactionSimulations.bind(
          preferencesController,
        ),
      setIpfsGateway: preferencesController.setIpfsGateway.bind(
        preferencesController,
      ),
      setIsIpfsGatewayEnabled:
        preferencesController.setIsIpfsGatewayEnabled.bind(
          preferencesController,
        ),
      setUseAddressBarEnsResolution:
        preferencesController.setUseAddressBarEnsResolution.bind(
          preferencesController,
        ),
      setParticipateInMetaMetrics:
        metaMetricsController.setParticipateInMetaMetrics.bind(
          metaMetricsController,
        ),
      setDataCollectionForMarketing:
        metaMetricsController.setDataCollectionForMarketing.bind(
          metaMetricsController,
        ),
      setMarketingCampaignCookieId:
        metaMetricsController.setMarketingCampaignCookieId.bind(
          metaMetricsController,
        ),
      setCurrentLocale: preferencesController.setCurrentLocale.bind(
        preferencesController,
      ),
      setServiceWorkerKeepAlivePreference:
        preferencesController.setServiceWorkerKeepAlivePreference.bind(
          preferencesController,
        ),
      markPasswordForgotten: this.markPasswordForgotten.bind(this),
      unMarkPasswordForgotten: this.unMarkPasswordForgotten.bind(this),
      getRequestAccountTabIds: this.getRequestAccountTabIds,
      getOpenMetamaskTabsIds: this.getOpenMetamaskTabsIds,
      markNotificationPopupAsAutomaticallyClosed: () =>
        this.notificationManager.markAsAutomaticallyClosed(),
      getCode: this.getCode.bind(this),

      // primary keyring management
      addNewAccount: this.addNewAccount.bind(this),
      getSeedPhrase: this.getSeedPhrase.bind(this),
      resetAccount: this.resetAccount.bind(this),
      removeAccount: this.removeAccount.bind(this),
      importAccountWithStrategy: this.importAccountWithStrategy.bind(this),
      getNextAvailableAccountName:
        accountsController.getNextAvailableAccountName.bind(accountsController),
      ///: BEGIN:ONLY_INCLUDE_IF(keyring-snaps)
      getAccountsBySnapId: (snapId) =>
        getAccountsBySnapId(this.getSnapKeyring.bind(this), snapId),
      ///: END:ONLY_INCLUDE_IF
      checkIsSeedlessPasswordOutdated:
        this.checkIsSeedlessPasswordOutdated.bind(this),
      syncPasswordAndUnlockWallet: this.syncPasswordAndUnlockWallet.bind(this),

      // hardware wallets
      connectHardware: this.connectHardware.bind(this),
      forgetDevice: this.forgetDevice.bind(this),
      checkHardwareStatus: this.checkHardwareStatus.bind(this),
      unlockHardwareWalletAccount: this.unlockHardwareWalletAccount.bind(this),
      attemptLedgerTransportCreation:
        this.attemptLedgerTransportCreation.bind(this),

      // qr hardware devices
      submitQRHardwareCryptoHDKey:
        keyringController.submitQRCryptoHDKey.bind(keyringController),
      submitQRHardwareCryptoAccount:
        keyringController.submitQRCryptoAccount.bind(keyringController),
      cancelSyncQRHardware:
        keyringController.cancelQRSynchronization.bind(keyringController),
      submitQRHardwareSignature:
        keyringController.submitQRSignature.bind(keyringController),
      cancelQRHardwareSignRequest:
        keyringController.cancelQRSignRequest.bind(keyringController),

      // vault management
      submitPassword: this.submitPassword.bind(this),
      verifyPassword: this.verifyPassword.bind(this),

      // network management
      setActiveNetwork: async (id) => {
        // The multichain network controller will proxy the call to the network controller
        // in the case that the ID is an EVM network client ID.
        return await this.multichainNetworkController.setActiveNetwork(id);
      },

      // active networks by accounts
      getNetworksWithTransactionActivityByAccounts:
        this.multichainNetworkController.getNetworksWithTransactionActivityByAccounts.bind(
          this.multichainNetworkController,
        ),
      // Avoids returning the promise so that initial call to switch network
      // doesn't block on the network lookup step
      setActiveNetworkConfigurationId: (networkConfigurationId) => {
        this.networkController.setActiveNetwork(networkConfigurationId);
      },
      setNetworkClientIdForDomain: (origin, networkClientId) => {
        return this.selectedNetworkController.setNetworkClientIdForDomain(
          origin,
          networkClientId,
        );
      },
      rollbackToPreviousProvider:
        networkController.rollbackToPreviousProvider.bind(networkController),
      addNetwork: this.networkController.addNetwork.bind(
        this.networkController,
      ),
      updateNetwork: this.networkController.updateNetwork.bind(
        this.networkController,
      ),
      removeNetwork: this.multichainNetworkController.removeNetwork.bind(
        this.multichainNetworkController,
      ),
      getCurrentNetworkEIP1559Compatibility:
        this.networkController.getEIP1559Compatibility.bind(
          this.networkController,
        ),
      getNetworkConfigurationByNetworkClientId:
        this.networkController.getNetworkConfigurationByNetworkClientId.bind(
          this.networkController,
        ),
      // PreferencesController
      setSelectedAddress: (address) => {
        const account = this.accountsController.getAccountByAddress(address);
        if (account) {
          this.accountsController.setSelectedAccount(account.id);
        } else {
          throw new Error(`No account found for address: ${address}`);
        }
      },
      toggleExternalServices: this.toggleExternalServices.bind(this),
      addToken: tokensController.addToken.bind(tokensController),
      updateTokenType: tokensController.updateTokenType.bind(tokensController),
      setFeatureFlag: preferencesController.setFeatureFlag.bind(
        preferencesController,
      ),
      setPreference: preferencesController.setPreference.bind(
        preferencesController,
      ),

      addKnownMethodData: preferencesController.addKnownMethodData.bind(
        preferencesController,
      ),
      setDismissSeedBackUpReminder:
        preferencesController.setDismissSeedBackUpReminder.bind(
          preferencesController,
        ),
      setOverrideContentSecurityPolicyHeader:
        preferencesController.setOverrideContentSecurityPolicyHeader.bind(
          preferencesController,
        ),
      setAdvancedGasFee: preferencesController.setAdvancedGasFee.bind(
        preferencesController,
      ),
      setTheme: preferencesController.setTheme.bind(preferencesController),
      ///: BEGIN:ONLY_INCLUDE_IF(keyring-snaps)
      setSnapsAddSnapAccountModalDismissed:
        preferencesController.setSnapsAddSnapAccountModalDismissed.bind(
          preferencesController,
        ),
      ///: END:ONLY_INCLUDE_IF

      setManageInstitutionalWallets:
        preferencesController.setManageInstitutionalWallets.bind(
          preferencesController,
        ),

      // AccountsController
      setSelectedInternalAccount: (id) => {
        const account = this.accountsController.getAccount(id);
        if (account) {
          this.accountsController.setSelectedAccount(id);
        }
      },

      setAccountName:
        accountsController.setAccountName.bind(accountsController),

      setAccountLabel: (address, label) => {
        const account = this.accountsController.getAccountByAddress(address);
        if (account === undefined) {
          throw new Error(`No account found for address: ${address}`);
        }
        this.accountsController.setAccountName(account.id, label);
      },

      // AccountTreeController
      setSelectedMultichainAccount: (accountGroupId) => {
        this.accountTreeController.setSelectedAccountGroup(accountGroupId);
      },

      // AssetsContractController
      getTokenStandardAndDetails: this.getTokenStandardAndDetails.bind(this),
      getTokenSymbol: this.getTokenSymbol.bind(this),
      getTokenStandardAndDetailsByChain:
        this.getTokenStandardAndDetailsByChain.bind(this),

      // NftController
      addNft: nftController.addNft.bind(nftController),

      addNftVerifyOwnership:
        nftController.addNftVerifyOwnership.bind(nftController),

      removeAndIgnoreNft: nftController.removeAndIgnoreNft.bind(nftController),

      removeNft: nftController.removeNft.bind(nftController),

      checkAndUpdateAllNftsOwnershipStatus:
        nftController.checkAndUpdateAllNftsOwnershipStatus.bind(nftController),

      checkAndUpdateSingleNftOwnershipStatus:
        nftController.checkAndUpdateSingleNftOwnershipStatus.bind(
          nftController,
        ),

      getNFTContractInfo: nftController.getNFTContractInfo.bind(nftController),

      isNftOwner: nftController.isNftOwner.bind(nftController),

      // TransactionController
      updateIncomingTransactions:
        txController.updateIncomingTransactions.bind(txController),

      // AddressController
      setAddressBook: addressBookController.set.bind(addressBookController),
      removeFromAddressBook: addressBookController.delete.bind(
        addressBookController,
      ),

      // AppStateController
      setLastActiveTime:
        appStateController.setLastActiveTime.bind(appStateController),
      setCurrentExtensionPopupId:
        appStateController.setCurrentExtensionPopupId.bind(appStateController),
      setDefaultHomeActiveTabName:
        appStateController.setDefaultHomeActiveTabName.bind(appStateController),
      setConnectedStatusPopoverHasBeenShown:
        appStateController.setConnectedStatusPopoverHasBeenShown.bind(
          appStateController,
        ),
      setRecoveryPhraseReminderHasBeenShown:
        appStateController.setRecoveryPhraseReminderHasBeenShown.bind(
          appStateController,
        ),
      setRecoveryPhraseReminderLastShown:
        appStateController.setRecoveryPhraseReminderLastShown.bind(
          appStateController,
        ),
      setTermsOfUseLastAgreed:
        appStateController.setTermsOfUseLastAgreed.bind(appStateController),
      setSurveyLinkLastClickedOrClosed:
        appStateController.setSurveyLinkLastClickedOrClosed.bind(
          appStateController,
        ),
      setOnboardingDate:
        appStateController.setOnboardingDate.bind(appStateController),
      setLastViewedUserSurvey:
        appStateController.setLastViewedUserSurvey.bind(appStateController),
      setRampCardClosed:
        appStateController.setRampCardClosed.bind(appStateController),
      setNewPrivacyPolicyToastClickedOrClosed:
        appStateController.setNewPrivacyPolicyToastClickedOrClosed.bind(
          appStateController,
        ),
      setNewPrivacyPolicyToastShownDate:
        appStateController.setNewPrivacyPolicyToastShownDate.bind(
          appStateController,
        ),
      setSnapsInstallPrivacyWarningShownStatus:
        appStateController.setSnapsInstallPrivacyWarningShownStatus.bind(
          appStateController,
        ),
      setOutdatedBrowserWarningLastShown:
        appStateController.setOutdatedBrowserWarningLastShown.bind(
          appStateController,
        ),
      setIsUpdateAvailable:
        appStateController.setIsUpdateAvailable.bind(appStateController),
      setUpdateModalLastDismissedAt:
        appStateController.setUpdateModalLastDismissedAt.bind(
          appStateController,
        ),
      setLastUpdatedAt:
        appStateController.setLastUpdatedAt.bind(appStateController),
      setShowTestnetMessageInDropdown:
        appStateController.setShowTestnetMessageInDropdown.bind(
          appStateController,
        ),
      setShowBetaHeader:
        appStateController.setShowBetaHeader.bind(appStateController),
      setShowPermissionsTour:
        appStateController.setShowPermissionsTour.bind(appStateController),
      setShowAccountBanner:
        appStateController.setShowAccountBanner.bind(appStateController),
      setShowNetworkBanner:
        appStateController.setShowNetworkBanner.bind(appStateController),
      updateNftDropDownState:
        appStateController.updateNftDropDownState.bind(appStateController),
      getLastInteractedConfirmationInfo:
        appStateController.getLastInteractedConfirmationInfo.bind(
          appStateController,
        ),
      setLastInteractedConfirmationInfo:
        appStateController.setLastInteractedConfirmationInfo.bind(
          appStateController,
        ),
      updateSlides: appStateController.updateSlides.bind(appStateController),
      removeSlide: appStateController.removeSlide.bind(appStateController),
      setEnableEnforcedSimulations:
        appStateController.setEnableEnforcedSimulations.bind(
          appStateController,
        ),
      setEnableEnforcedSimulationsForTransaction:
        appStateController.setEnableEnforcedSimulationsForTransaction.bind(
          appStateController,
        ),
      setEnforcedSimulationsSlippageForTransaction:
        appStateController.setEnforcedSimulationsSlippageForTransaction.bind(
          appStateController,
        ),

      // EnsController
      tryReverseResolveAddress:
        ensController.reverseResolveAddress.bind(ensController),

      // OAuthService
      startOAuthLogin: this.oauthService.startOAuthLogin.bind(
        this.oauthService,
      ),

      // SeedlessOnboardingController
      authenticate: this.seedlessOnboardingController.authenticate.bind(
        this.seedlessOnboardingController,
      ),
      resetOAuthLoginState: this.seedlessOnboardingController.clearState.bind(
        this.seedlessOnboardingController,
      ),
      createSeedPhraseBackup: this.createSeedPhraseBackup.bind(this),
      storeKeyringEncryptionKey:
        this.seedlessOnboardingController.storeKeyringEncryptionKey.bind(
          this.seedlessOnboardingController,
        ),
      restoreSocialBackupAndGetSeedPhrase:
        this.restoreSocialBackupAndGetSeedPhrase.bind(this),
      syncSeedPhrases: this.syncSeedPhrases.bind(this),
      changePassword: this.changePassword.bind(this),

      // KeyringController
      setLocked: this.setLocked.bind(this),
      createNewVaultAndKeychain: this.createNewVaultAndKeychain.bind(this),
      createNewVaultAndRestore: this.createNewVaultAndRestore.bind(this),
      generateNewMnemonicAndAddToVault:
        this.generateNewMnemonicAndAddToVault.bind(this),
      importMnemonicToVault: this.importMnemonicToVault.bind(this),
      exportAccount: this.exportAccount.bind(this),

      // txController
      updateTransaction: txController.updateTransaction.bind(txController),
      approveTransactionsWithSameNonce:
        txController.approveTransactionsWithSameNonce.bind(txController),
      createCancelTransaction: this.createCancelTransaction.bind(this),
      createSpeedUpTransaction: this.createSpeedUpTransaction.bind(this),
      estimateGas: this.estimateGas.bind(this),
      estimateGasFee: txController.estimateGasFee.bind(txController),
      getNextNonce: this.getNextNonce.bind(this),
      addTransaction: (transactionParams, transactionOptions) =>
        addTransaction(
          this.getAddTransactionRequest({
            transactionParams,
            transactionOptions,
            waitForSubmit: false,
          }),
        ),
      addTransactionAndWaitForPublish: (
        transactionParams,
        transactionOptions,
      ) =>
        addTransaction(
          this.getAddTransactionRequest({
            transactionParams,
            transactionOptions,
            waitForSubmit: true,
          }),
        ),
      createTransactionEventFragment:
        createTransactionEventFragmentWithTxId.bind(
          null,
          this.getTransactionMetricsRequest(),
        ),
      setTransactionActive:
        txController.setTransactionActive.bind(txController),
      // decryptMessageController
      decryptMessage: this.decryptMessageController.decryptMessage.bind(
        this.decryptMessageController,
      ),
      decryptMessageInline:
        this.decryptMessageController.decryptMessageInline.bind(
          this.decryptMessageController,
        ),
      cancelDecryptMessage:
        this.decryptMessageController.cancelDecryptMessage.bind(
          this.decryptMessageController,
        ),

      // EncryptionPublicKeyController
      encryptionPublicKey:
        this.encryptionPublicKeyController.encryptionPublicKey.bind(
          this.encryptionPublicKeyController,
        ),
      cancelEncryptionPublicKey:
        this.encryptionPublicKeyController.cancelEncryptionPublicKey.bind(
          this.encryptionPublicKeyController,
        ),

      // onboarding controller
      setSeedPhraseBackedUp:
        onboardingController.setSeedPhraseBackedUp.bind(onboardingController),
      completeOnboarding:
        onboardingController.completeOnboarding.bind(onboardingController),
      setFirstTimeFlowType:
        onboardingController.setFirstTimeFlowType.bind(onboardingController),

      // alert controller
      setAlertEnabledness:
        alertController.setAlertEnabledness.bind(alertController),
      setUnconnectedAccountAlertShown:
        alertController.setUnconnectedAccountAlertShown.bind(alertController),
      setWeb3ShimUsageAlertDismissed:
        alertController.setWeb3ShimUsageAlertDismissed.bind(alertController),

      // permissions
      removePermissionsFor: this.removePermissionsFor,
      approvePermissionsRequest: this.acceptPermissionsRequest,
      rejectPermissionsRequest: this.rejectPermissionsRequest,
      ...getPermissionBackgroundApiMethods({
        permissionController,
        approvalController,
        accountsController,
        networkController,
        multichainNetworkController,
      }),

      // snaps
      disableSnap: this.controllerMessenger.call.bind(
        this.controllerMessenger,
        'SnapController:disable',
      ),
      enableSnap: this.controllerMessenger.call.bind(
        this.controllerMessenger,
        'SnapController:enable',
      ),
      updateSnap: (origin, requestedSnaps) => {
        // We deliberately do not await this promise as that would mean waiting for the update to complete
        // Instead we return null to signal to the UI that it is safe to redirect to the update flow
        this.controllerMessenger.call(
          'SnapController:install',
          origin,
          requestedSnaps,
        );
        return null;
      },
      removeSnap: this.controllerMessenger.call.bind(
        this.controllerMessenger,
        'SnapController:remove',
      ),
      handleSnapRequest: this.handleSnapRequest.bind(this),
      revokeDynamicSnapPermissions: this.controllerMessenger.call.bind(
        this.controllerMessenger,
        'SnapController:revokeDynamicPermissions',
      ),
      disconnectOriginFromSnap: this.controllerMessenger.call.bind(
        this.controllerMessenger,
        'SnapController:disconnectOrigin',
      ),
      updateNetworksList: this.updateNetworksList.bind(this),
      updateAccountsList: this.updateAccountsList.bind(this),
      setEnabledNetworks: this.setEnabledNetworks.bind(this),
      updateHiddenAccountsList: this.updateHiddenAccountsList.bind(this),
      getPhishingResult: async (website) => {
        await phishingController.maybeUpdateState();

        return phishingController.test(website);
      },
      deleteInterface: this.controllerMessenger.call.bind(
        this.controllerMessenger,
        'SnapInterfaceController:deleteInterface',
      ),
      updateInterfaceState: this.controllerMessenger.call.bind(
        this.controllerMessenger,
        'SnapInterfaceController:updateInterfaceState',
      ),

      // swaps
      fetchAndSetQuotes: this.controllerMessenger.call.bind(
        this.controllerMessenger,
        'SwapsController:fetchAndSetQuotes',
      ),
      setSelectedQuoteAggId: this.controllerMessenger.call.bind(
        this.controllerMessenger,
        'SwapsController:setSelectedQuoteAggId',
      ),
      resetSwapsState: this.controllerMessenger.call.bind(
        this.controllerMessenger,
        'SwapsController:resetSwapsState',
      ),
      setSwapsTokens: this.controllerMessenger.call.bind(
        this.controllerMessenger,
        'SwapsController:setSwapsTokens',
      ),
      clearSwapsQuotes: this.controllerMessenger.call.bind(
        this.controllerMessenger,
        'SwapsController:clearSwapsQuotes',
      ),
      setApproveTxId: this.controllerMessenger.call.bind(
        this.controllerMessenger,
        'SwapsController:setApproveTxId',
      ),
      setTradeTxId: this.controllerMessenger.call.bind(
        this.controllerMessenger,
        'SwapsController:setTradeTxId',
      ),
      setSwapsTxGasPrice: this.controllerMessenger.call.bind(
        this.controllerMessenger,
        'SwapsController:setSwapsTxGasPrice',
      ),
      setSwapsTxGasLimit: this.controllerMessenger.call.bind(
        this.controllerMessenger,
        'SwapsController:setSwapsTxGasLimit',
      ),
      setSwapsTxMaxFeePerGas: this.controllerMessenger.call.bind(
        this.controllerMessenger,
        'SwapsController:setSwapsTxMaxFeePerGas',
      ),
      setSwapsTxMaxFeePriorityPerGas: this.controllerMessenger.call.bind(
        this.controllerMessenger,
        'SwapsController:setSwapsTxMaxFeePriorityPerGas',
      ),
      safeRefetchQuotes: this.controllerMessenger.call.bind(
        this.controllerMessenger,
        'SwapsController:safeRefetchQuotes',
      ),
      stopPollingForQuotes: this.controllerMessenger.call.bind(
        this.controllerMessenger,
        'SwapsController:stopPollingForQuotes',
      ),
      setBackgroundSwapRouteState: this.controllerMessenger.call.bind(
        this.controllerMessenger,
        'SwapsController:setBackgroundSwapRouteState',
      ),
      resetPostFetchState: this.controllerMessenger.call.bind(
        this.controllerMessenger,
        'SwapsController:resetPostFetchState',
      ),
      setSwapsErrorKey: this.controllerMessenger.call.bind(
        this.controllerMessenger,
        'SwapsController:setSwapsErrorKey',
      ),
      setInitialGasEstimate: this.controllerMessenger.call.bind(
        this.controllerMessenger,
        'SwapsController:setInitialGasEstimate',
      ),
      setCustomApproveTxData: this.controllerMessenger.call.bind(
        this.controllerMessenger,
        'SwapsController:setCustomApproveTxData',
      ),
      setSwapsLiveness: this.controllerMessenger.call.bind(
        this.controllerMessenger,
        'SwapsController:setSwapsLiveness',
      ),
      setSwapsFeatureFlags: this.controllerMessenger.call.bind(
        this.controllerMessenger,
        'SwapsController:setSwapsFeatureFlags',
      ),
      setSwapsUserFeeLevel: this.controllerMessenger.call.bind(
        this.controllerMessenger,
        'SwapsController:setSwapsUserFeeLevel',
      ),
      setSwapsQuotesPollingLimitEnabled: this.controllerMessenger.call.bind(
        this.controllerMessenger,
        'SwapsController:setSwapsQuotesPollingLimitEnabled',
      ),

      // Bridge
      [BridgeBackgroundAction.RESET_STATE]: this.controllerMessenger.call.bind(
        this.controllerMessenger,
        `${BRIDGE_CONTROLLER_NAME}:${BridgeBackgroundAction.RESET_STATE}`,
      ),
      [BridgeUserAction.UPDATE_QUOTE_PARAMS]:
        this.controllerMessenger.call.bind(
          this.controllerMessenger,
          `${BRIDGE_CONTROLLER_NAME}:${BridgeUserAction.UPDATE_QUOTE_PARAMS}`,
        ),
      [BridgeBackgroundAction.TRACK_METAMETRICS_EVENT]:
        this.controllerMessenger.call.bind(
          this.controllerMessenger,
          `${BRIDGE_CONTROLLER_NAME}:${BridgeBackgroundAction.TRACK_METAMETRICS_EVENT}`,
        ),

      // Bridge Tx submission
      [BridgeStatusAction.SUBMIT_TX]: this.controllerMessenger.call.bind(
        this.controllerMessenger,
        `${BRIDGE_STATUS_CONTROLLER_NAME}:${BridgeStatusAction.SUBMIT_TX}`,
      ),

      // Smart Transactions
      fetchSmartTransactionFees: smartTransactionsController.getFees.bind(
        smartTransactionsController,
      ),
      clearSmartTransactionFees: smartTransactionsController.clearFees.bind(
        smartTransactionsController,
      ),
      submitSignedTransactions:
        smartTransactionsController.submitSignedTransactions.bind(
          smartTransactionsController,
        ),
      cancelSmartTransaction:
        smartTransactionsController.cancelSmartTransaction.bind(
          smartTransactionsController,
        ),
      fetchSmartTransactionsLiveness:
        smartTransactionsController.fetchLiveness.bind(
          smartTransactionsController,
        ),
      updateSmartTransaction:
        smartTransactionsController.updateSmartTransaction.bind(
          smartTransactionsController,
        ),
      setStatusRefreshInterval:
        smartTransactionsController.setStatusRefreshInterval.bind(
          smartTransactionsController,
        ),

      // MetaMetrics
      trackMetaMetricsEvent: metaMetricsController.trackEvent.bind(
        metaMetricsController,
      ),
      trackMetaMetricsPage: metaMetricsController.trackPage.bind(
        metaMetricsController,
      ),
      createEventFragment: metaMetricsController.createEventFragment.bind(
        metaMetricsController,
      ),
      updateEventFragment: metaMetricsController.updateEventFragment.bind(
        metaMetricsController,
      ),
      finalizeEventFragment: metaMetricsController.finalizeEventFragment.bind(
        metaMetricsController,
      ),
      trackInsightSnapView: this.trackInsightSnapView.bind(this),

      // MetaMetrics buffering for onboarding
      addEventBeforeMetricsOptIn:
        metaMetricsController.addEventBeforeMetricsOptIn.bind(
          metaMetricsController,
        ),

      // Buffered Trace API that checks consent and handles buffering/immediate execution
      bufferedTrace: metaMetricsController.bufferedTrace.bind(
        metaMetricsController,
      ),
      bufferedEndTrace: metaMetricsController.bufferedEndTrace.bind(
        metaMetricsController,
      ),

      // ApprovalController
      rejectAllPendingApprovals: this.rejectAllPendingApprovals.bind(this),
      rejectPendingApproval: this.rejectPendingApproval,
      requestUserApproval:
        approvalController.addAndShowApprovalRequest.bind(approvalController),
      resolvePendingApproval: this.resolvePendingApproval,

      // Notifications
      resetViewedNotifications: announcementController.resetViewed.bind(
        announcementController,
      ),
      updateViewedNotifications: announcementController.updateViewed.bind(
        announcementController,
      ),

      // CurrencyRateController
      currencyRateStartPolling: currencyRateController.startPolling.bind(
        currencyRateController,
      ),
      currencyRateStopPollingByPollingToken:
        currencyRateController.stopPollingByPollingToken.bind(
          currencyRateController,
        ),

      tokenRatesStartPolling:
        tokenRatesController.startPolling.bind(tokenRatesController),
      tokenRatesStopPollingByPollingToken:
        tokenRatesController.stopPollingByPollingToken.bind(
          tokenRatesController,
        ),
      accountTrackerStartPolling:
        accountTrackerController.startPollingByNetworkClientId.bind(
          accountTrackerController,
        ),
      accountTrackerStopPollingByPollingToken:
        accountTrackerController.stopPollingByPollingToken.bind(
          accountTrackerController,
        ),

      tokenDetectionStartPolling: tokenDetectionController.startPolling.bind(
        tokenDetectionController,
      ),
      tokenDetectionStopPollingByPollingToken:
        tokenDetectionController.stopPollingByPollingToken.bind(
          tokenDetectionController,
        ),

      tokenListStartPolling:
        tokenListController.startPolling.bind(tokenListController),
      tokenListStopPollingByPollingToken:
        tokenListController.stopPollingByPollingToken.bind(tokenListController),

      tokenBalancesStartPolling: tokenBalancesController.startPolling.bind(
        tokenBalancesController,
      ),
      tokenBalancesStopPollingByPollingToken:
        tokenBalancesController.stopPollingByPollingToken.bind(
          tokenBalancesController,
        ),
      deFiStartPolling: deFiPositionsController.startPolling.bind(
        deFiPositionsController,
      ),
      deFiStopPolling: deFiPositionsController.stopPollingByPollingToken.bind(
        deFiPositionsController,
      ),

      // GasFeeController
      gasFeeStartPolling: gasFeeController.startPolling.bind(gasFeeController),
      gasFeeStopPollingByPollingToken:
        gasFeeController.stopPollingByPollingToken.bind(gasFeeController),

      getGasFeeTimeEstimate:
        gasFeeController.getTimeEstimate.bind(gasFeeController),

      addPollingTokenToAppState:
        appStateController.addPollingToken.bind(appStateController),

      removePollingTokenFromAppState:
        appStateController.removePollingToken.bind(appStateController),

      updateThrottledOriginState:
        appStateController.updateThrottledOriginState.bind(appStateController),

      // Backup
      backupUserData: backup.backupUserData.bind(backup),
      restoreUserData: backup.restoreUserData.bind(backup),

      // TokenDetectionController
      detectTokens: tokenDetectionController.detectTokens.bind(
        tokenDetectionController,
      ),

      // MultichainAssetsRatesController
      fetchHistoricalPricesForAsset: (...args) =>
        this.multichainAssetsRatesController.fetchHistoricalPricesForAsset(
          ...args,
        ),

      // DetectCollectibleController
      detectNfts: nftDetectionController.detectNfts.bind(
        nftDetectionController,
      ),

      /** Token Detection V2 */
      addDetectedTokens:
        tokensController.addDetectedTokens.bind(tokensController),
      addImportedTokens: tokensController.addTokens.bind(tokensController),
      ignoreTokens: tokensController.ignoreTokens.bind(tokensController),
      getBalancesInSingleCall: (...args) =>
        this.assetsContractController.getBalancesInSingleCall(...args),

      // Authentication Controller
      performSignIn: authenticationController.performSignIn.bind(
        authenticationController,
      ),
      performSignOut: authenticationController.performSignOut.bind(
        authenticationController,
      ),
      getUserProfileLineage:
        authenticationController.getUserProfileLineage.bind(
          authenticationController,
        ),

      // UserStorageController
      setIsBackupAndSyncFeatureEnabled:
        userStorageController.setIsBackupAndSyncFeatureEnabled.bind(
          userStorageController,
        ),
      syncInternalAccountsWithUserStorage:
        userStorageController.syncInternalAccountsWithUserStorage.bind(
          userStorageController,
        ),
      setHasAccountSyncingSyncedAtLeastOnce:
        userStorageController.setHasAccountSyncingSyncedAtLeastOnce.bind(
          userStorageController,
        ),
      setIsAccountSyncingReadyToBeDispatched:
        userStorageController.setIsAccountSyncingReadyToBeDispatched.bind(
          userStorageController,
        ),
      deleteAccountSyncingDataFromUserStorage:
        userStorageController.performDeleteStorageAllFeatureEntries.bind(
          userStorageController,
        ),
      syncContactsWithUserStorage:
        userStorageController.syncContactsWithUserStorage.bind(
          userStorageController,
        ),

      // NotificationServicesController
      checkAccountsPresence:
        notificationServicesController.checkAccountsPresence.bind(
          notificationServicesController,
        ),
      createOnChainTriggers:
        notificationServicesController.createOnChainTriggers.bind(
          notificationServicesController,
        ),
      disableAccounts: notificationServicesController.disableAccounts.bind(
        notificationServicesController,
      ),
      enableAccounts: notificationServicesController.enableAccounts.bind(
        notificationServicesController,
      ),
      fetchAndUpdateMetamaskNotifications:
        notificationServicesController.fetchAndUpdateMetamaskNotifications.bind(
          notificationServicesController,
        ),
      deleteNotificationsById:
        notificationServicesController.deleteNotificationsById.bind(
          notificationServicesController,
        ),
      getNotificationsByType:
        notificationServicesController.getNotificationsByType.bind(
          notificationServicesController,
        ),
      markMetamaskNotificationsAsRead:
        notificationServicesController.markMetamaskNotificationsAsRead.bind(
          notificationServicesController,
        ),
      setFeatureAnnouncementsEnabled:
        notificationServicesController.setFeatureAnnouncementsEnabled.bind(
          notificationServicesController,
        ),
      enablePushNotifications:
        notificationServicesPushController.enablePushNotifications.bind(
          notificationServicesPushController,
        ),
      disablePushNotifications:
        notificationServicesPushController.disablePushNotifications.bind(
          notificationServicesPushController,
        ),
      enableMetamaskNotifications:
        notificationServicesController.enableMetamaskNotifications.bind(
          notificationServicesController,
        ),
      disableMetamaskNotifications:
        notificationServicesController.disableNotificationServices.bind(
          notificationServicesController,
        ),

      // Testing
      throwTestError: this.throwTestError.bind(this),
      captureTestError: this.captureTestError.bind(this),

      // NameController
      updateProposedNames: this.nameController.updateProposedNames.bind(
        this.nameController,
      ),
      setName: this.nameController.setName.bind(this.nameController),

      ///: BEGIN:ONLY_INCLUDE_IF(keyring-snaps)
      // SnapKeyring
      createSnapAccount: async (snapId, options, internalOptions) => {
        // NOTE: We should probably start using `withKeyring` with `createIfMissing: true`
        // in this case.
        const keyring = await this.getSnapKeyring();

        return await keyring.createAccount(snapId, options, internalOptions);
      },
      ///: END:ONLY_INCLUDE_IF

      ///: BEGIN:ONLY_INCLUDE_IF(multichain)
      // MultichainBalancesController
      multichainUpdateBalance: (accountId) =>
        this.multichainBalancesController.updateBalance(accountId),

      // MultichainTransactionsController
      multichainUpdateTransactions: (accountId) =>
        this.multichainTransactionsController.updateTransactionsForAccount(
          accountId,
        ),
      ///: END:ONLY_INCLUDE_IF
      // Transaction Decode
      decodeTransactionData: (request) =>
        decodeTransactionData({
          ...request,
          provider: this.provider,
        }),
      // metrics data deleteion
      createMetaMetricsDataDeletionTask:
        this.metaMetricsDataDeletionController.createMetaMetricsDataDeletionTask.bind(
          this.metaMetricsDataDeletionController,
        ),
      updateDataDeletionTaskStatus:
        this.metaMetricsDataDeletionController.updateDataDeletionTaskStatus.bind(
          this.metaMetricsDataDeletionController,
        ),

      // Other
      endTrace,
      isRelaySupported,
      isSendBundleSupported,
      openUpdateTabAndReload: () =>
        openUpdateTabAndReload(this.requestSafeReload.bind(this)),
      requestSafeReload: this.requestSafeReload.bind(this),
      applyTransactionContainersExisting: (transactionId, containerTypes) =>
        applyTransactionContainersExisting({
          containerTypes,
          messenger: this.controllerMessenger,
          transactionId,
          updateEditableParams: this.txController.updateEditableParams.bind(
            this.txController,
          ),
        }),
    };
  }

  rejectOriginPendingApprovals(origin) {
    const deleteInterface = (id) =>
      this.controllerMessenger.call(
        'SnapInterfaceController:deleteInterface',
        id,
      );

    rejectOriginApprovals({
      approvalController: this.approvalController,
      deleteInterface,
      origin,
    });
  }

  async exportAccount(address, password) {
    await this.verifyPassword(password);
    return this.keyringController.exportAccount(password, address);
  }

  async getTokenStandardAndDetails(address, userAddress, tokenId) {
    const currentChainId = this.#getGlobalChainId();

    const { tokensChainsCache } = this.tokenListController.state;
    const tokenList = tokensChainsCache?.[currentChainId]?.data || {};
    const { allTokens } = this.tokensController.state;

    const tokens = allTokens?.[currentChainId]?.[userAddress] || [];

    const staticTokenListDetails =
      STATIC_MAINNET_TOKEN_LIST[address?.toLowerCase()] || {};
    const tokenListDetails = tokenList[address?.toLowerCase()] || {};
    const userDefinedTokenDetails =
      tokens.find(({ address: _address }) =>
        isEqualCaseInsensitive(_address, address),
      ) || {};

    const tokenDetails = {
      ...staticTokenListDetails,
      ...tokenListDetails,
      ...userDefinedTokenDetails,
    };

    // boolean to check if the token is an ERC20
    const tokenDetailsStandardIsERC20 =
      isEqualCaseInsensitive(tokenDetails.standard, TokenStandard.ERC20) ||
      tokenDetails.erc20 === true;

    // boolean to check if the token is an NFT
    const noEvidenceThatTokenIsAnNFT =
      !tokenId &&
      !isEqualCaseInsensitive(tokenDetails.standard, TokenStandard.ERC1155) &&
      !isEqualCaseInsensitive(tokenDetails.standard, TokenStandard.ERC721) &&
      !tokenDetails.erc721;

    // boolean to check if the token is an ERC20 like
    const otherDetailsAreERC20Like =
      tokenDetails.decimals !== undefined && tokenDetails.symbol;

    // boolean to check if the token can be treated as an ERC20
    const tokenCanBeTreatedAsAnERC20 =
      tokenDetailsStandardIsERC20 ||
      (noEvidenceThatTokenIsAnNFT && otherDetailsAreERC20Like);

    let details;
    if (tokenCanBeTreatedAsAnERC20) {
      try {
        const balance = userAddress
          ? await fetchTokenBalance(address, userAddress, this.provider)
          : undefined;

        details = {
          address,
          balance,
          standard: TokenStandard.ERC20,
          decimals: tokenDetails.decimals,
          symbol: tokenDetails.symbol,
        };
      } catch (e) {
        // If the `fetchTokenBalance` call failed, `details` remains undefined, and we
        // fall back to the below `assetsContractController.getTokenStandardAndDetails` call
        log.warn(`Failed to get token balance. Error: ${e}`);
      }
    }

    // `details`` will be undefined if `tokenCanBeTreatedAsAnERC20`` is false,
    // or if it is true but the `fetchTokenBalance`` call failed. In either case, we should
    // attempt to retrieve details from `assetsContractController.getTokenStandardAndDetails`
    if (details === undefined) {
      try {
        details =
          await this.assetsContractController.getTokenStandardAndDetails(
            address,
            userAddress,
            tokenId,
          );
      } catch (e) {
        log.warn(`Failed to get token standard and details. Error: ${e}`);
      }
    }

    if (details) {
      const tokenDetailsStandardIsERC1155 = isEqualCaseInsensitive(
        details.standard,
        TokenStandard.ERC1155,
      );

      if (tokenDetailsStandardIsERC1155) {
        try {
          const balance = await fetchERC1155Balance(
            address,
            userAddress,
            tokenId,
            this.provider,
          );

          const balanceToUse = balance?._hex
            ? parseInt(balance._hex, 16).toString()
            : null;

          details = {
            ...details,
            balance: balanceToUse,
          };
        } catch (e) {
          // If the `fetchTokenBalance` call failed, `details` remains undefined, and we
          // fall back to the below `assetsContractController.getTokenStandardAndDetails` call
          log.warn('Failed to get token balance. Error:', e);
        }
      }
    }

    return {
      ...details,
      decimals: details?.decimals?.toString(10),
      balance: details?.balance?.toString(10),
    };
  }

  async getTokenStandardAndDetailsByChain(
    address,
    userAddress,
    tokenId,
    chainId,
  ) {
    const { tokensChainsCache } = this.tokenListController.state;
    const tokenList = tokensChainsCache?.[chainId]?.data || {};

    const { allTokens } = this.tokensController.state;
    const selectedAccount = this.accountsController.getSelectedAccount();
    const tokens = allTokens?.[chainId]?.[selectedAccount.address] || [];

    let staticTokenListDetails = {};
    if (chainId === CHAIN_IDS.MAINNET) {
      staticTokenListDetails =
        STATIC_MAINNET_TOKEN_LIST[address?.toLowerCase()] || {};
    }

    const tokenListDetails = tokenList[address?.toLowerCase()] || {};
    const userDefinedTokenDetails =
      tokens.find(({ address: _address }) =>
        isEqualCaseInsensitive(_address, address),
      ) || {};
    const tokenDetails = {
      ...staticTokenListDetails,
      ...tokenListDetails,
      ...userDefinedTokenDetails,
    };

    const tokenDetailsStandardIsERC20 =
      isEqualCaseInsensitive(tokenDetails.standard, TokenStandard.ERC20) ||
      tokenDetails.erc20 === true;

    const noEvidenceThatTokenIsAnNFT =
      !tokenId &&
      !isEqualCaseInsensitive(tokenDetails.standard, TokenStandard.ERC1155) &&
      !isEqualCaseInsensitive(tokenDetails.standard, TokenStandard.ERC721) &&
      !tokenDetails.erc721;

    const otherDetailsAreERC20Like =
      tokenDetails.decimals !== undefined && tokenDetails.symbol;

    // boolean to check if the token can be treated as an ERC20
    const tokenCanBeTreatedAsAnERC20 =
      tokenDetailsStandardIsERC20 ||
      (noEvidenceThatTokenIsAnNFT && otherDetailsAreERC20Like);

    let details;
    if (tokenCanBeTreatedAsAnERC20) {
      try {
        let balance = 0;
        if (this.#getGlobalChainId() === chainId) {
          balance = await fetchTokenBalance(
            address,
            userAddress,
            this.provider,
          );
        }

        details = {
          address,
          balance,
          standard: TokenStandard.ERC20,
          decimals: tokenDetails.decimals,
          symbol: tokenDetails.symbol,
        };
      } catch (e) {
        // If the `fetchTokenBalance` call failed, `details` remains undefined, and we
        // fall back to the below `assetsContractController.getTokenStandardAndDetails` call
        log.warn(`Failed to get token balance. Error: ${e}`);
      }
    }

    // `details`` will be undefined if `tokenCanBeTreatedAsAnERC20`` is false,
    // or if it is true but the `fetchTokenBalance`` call failed. In either case, we should
    // attempt to retrieve details from `assetsContractController.getTokenStandardAndDetails`
    if (details === undefined) {
      try {
        const networkClientId =
          this.networkController?.state?.networkConfigurationsByChainId?.[
            chainId
          ]?.rpcEndpoints[
            this.networkController?.state?.networkConfigurationsByChainId?.[
              chainId
            ]?.defaultRpcEndpointIndex
          ]?.networkClientId;

        details =
          await this.assetsContractController.getTokenStandardAndDetails(
            address,
            userAddress,
            tokenId,
            networkClientId,
          );
      } catch (e) {
        log.warn(`Failed to get token standard and details. Error: ${e}`);
      }
    }

    if (details) {
      const tokenDetailsStandardIsERC1155 = isEqualCaseInsensitive(
        details.standard,
        TokenStandard.ERC1155,
      );

      if (tokenDetailsStandardIsERC1155) {
        try {
          const balance = await fetchERC1155Balance(
            address,
            userAddress,
            tokenId,
            this.provider,
          );

          const balanceToUse = balance?._hex
            ? parseInt(balance._hex, 16).toString()
            : null;

          details = {
            ...details,
            balance: balanceToUse,
          };
        } catch (e) {
          // If the `fetchTokenBalance` call failed, `details` remains undefined, and we
          // fall back to the below `assetsContractController.getTokenStandardAndDetails` call
          log.warn('Failed to get token balance. Error:', e);
        }
      }
    }

    return {
      ...details,
      decimals: details?.decimals?.toString(10),
      balance: details?.balance?.toString(10),
    };
  }

  async getTokenSymbol(address) {
    try {
      const details =
        await this.assetsContractController.getTokenStandardAndDetails(address);
      return details?.symbol;
    } catch (e) {
      return null;
    }
  }

  /**
   * Creates a PRIMARY seed phrase backup for the user.
   *
   * Generate Encryption Key from the password using the Threshold OPRF and encrypt the seed phrase with the key.
   * Save the encrypted seed phrase in the metadata store.
   *
   * @param {string} password - The user's password.
   * @param {number[]} encodedSeedPhrase - The seed phrase to backup.
   * @param {string} keyringId - The keyring id of the backup seed phrase.
   */
  async createSeedPhraseBackup(password, encodedSeedPhrase, keyringId) {
    let createSeedPhraseBackupSuccess = false;
    try {
      this.metaMetricsController.bufferedTrace?.({
        name: TraceName.OnboardingCreateKeyAndBackupSrp,
        op: TraceOperation.OnboardingSecurityOp,
      });
      const seedPhraseAsBuffer = Buffer.from(encodedSeedPhrase);

      const seedPhrase =
        this._convertMnemonicToWordlistIndices(seedPhraseAsBuffer);

      await this.seedlessOnboardingController.createToprfKeyAndBackupSeedPhrase(
        password,
        seedPhrase,
        keyringId,
      );
      createSeedPhraseBackupSuccess = true;

      await this.syncKeyringEncryptionKey();
    } catch (error) {
      const errorMessage =
        error instanceof Error ? error.message : 'Unknown error';

      this.metaMetricsController.bufferedTrace?.({
        name: TraceName.OnboardingCreateKeyAndBackupSrpError,
        op: TraceOperation.OnboardingError,
        tags: { errorMessage },
      });
      this.metaMetricsController.bufferedEndTrace?.({
        name: TraceName.OnboardingCreateKeyAndBackupSrpError,
      });

      log.error('[createSeedPhraseBackup] error', error);
      throw error;
    } finally {
      this.metaMetricsController.bufferedEndTrace?.({
        name: TraceName.OnboardingCreateKeyAndBackupSrp,
        data: { success: createSeedPhraseBackupSuccess },
      });
    }
  }

  /**
   * Fetches and restores all the backed-up Secret Data (SRPs and Private keys)
   *
   * @param {string} password - The user's password.
   * @returns {Promise<Buffer[]>} The seed phrase.
   */
  async fetchAllSecretData(password) {
    let fetchAllSeedPhrasesSuccess = false;
    try {
      this.metaMetricsController.bufferedTrace?.({
        name: TraceName.OnboardingFetchSrps,
        op: TraceOperation.OnboardingSecurityOp,
      });
      const allSeedPhrases =
        await this.seedlessOnboardingController.fetchAllSecretData(password);
      fetchAllSeedPhrasesSuccess = true;

      return allSeedPhrases;
    } catch (error) {
      const errorMessage =
        error instanceof Error ? error.message : 'Unknown error';

      this.metaMetricsController.bufferedTrace?.({
        name: TraceName.OnboardingFetchSrpsError,
        op: TraceOperation.OnboardingError,
        tags: { errorMessage },
      });
      this.metaMetricsController.bufferedEndTrace?.({
        name: TraceName.OnboardingFetchSrpsError,
      });

      throw error;
    } finally {
      this.metaMetricsController.bufferedEndTrace?.({
        name: TraceName.OnboardingFetchSrps,
        data: { success: fetchAllSeedPhrasesSuccess },
      });
    }
  }

  /**
   * Sync latest global seedless password and override the current device password with latest global password.
   * Unlock the vault with the latest global password.
   *
   * @param {string} password - latest global seedless password
   * @returns {boolean} true if the sync was successful, false otherwise. Sync can fail if user is on a very old device
   * and user has changed password more than 20 times since the last time they used the app on this device.
   */
  async syncPasswordAndUnlockWallet(password) {
    let isPasswordSynced = false;
    const isSocialLoginFlow = this.onboardingController.getIsSocialLoginFlow();
    // check if the password is outdated
    let isPasswordOutdated = false;
    if (isSocialLoginFlow) {
      try {
        isPasswordOutdated =
          await this.seedlessOnboardingController.checkIsPasswordOutdated({
            skipCache: false,
          });
      } catch (error) {
        // we don't want to block the unlock flow if the password outdated check fails
        log.error('error while checking if password is outdated', error);
      }
    }

    // if the flow is not social login or the password is not outdated,
    // we will proceed with the normal flow and use the password to unlock the vault
    if (!isSocialLoginFlow || !isPasswordOutdated) {
      await this.submitPassword(password);
      if (isSocialLoginFlow) {
        // revoke seedless refresh token asynchronously
        this.seedlessOnboardingController
          .revokeRefreshToken(password)
          .catch((err) => {
            log.error('error while revoking seedless refresh token', err);
          });
      }
      isPasswordSynced = true;
      return isPasswordSynced;
    }
    const releaseLock = await this.syncSeedlessGlobalPasswordMutex.acquire();

    try {
      const isKeyringPasswordValid = await this.keyringController
        .verifyPassword(password)
        .then(() => true)
        .catch((err) => {
          if (err.message.includes('Incorrect password')) {
            return false;
          }
          log.error('error while verifying keyring password', err.message);
          throw err;
        });

      // here e could be invalid password or outdated password error, which can result in following cases:
      // 1. Seedless controller password verification succeeded.
      // 2. Seedless controller failed but Keyring controller password verification succeeded.
      // 3. Both keyring and seedless controller password verification failed.
      await this.seedlessOnboardingController
        .submitGlobalPassword({
          globalPassword: password,
          maxKeyChainLength: 20,
        })
        .then(() => {
          // Case 1.
          isPasswordSynced = true;
        })
        .catch((err) => {
          log.error(
            `error while submitting global password: ${err.message} , isKeyringPasswordValid: ${isKeyringPasswordValid}`,
          );
          if (err instanceof RecoveryError) {
            // Keyring controller password verification succeeds and seedless controller failed.
            if (
              err?.message ===
                SeedlessOnboardingControllerErrorMessage.IncorrectPassword &&
              isKeyringPasswordValid
            ) {
              throw new Error(
                SeedlessOnboardingControllerErrorMessage.OutdatedPassword,
              );
            }
            throw new JsonRpcError(-32603, err.message, err.data);
          } else if (
            err.message ===
            SeedlessOnboardingControllerErrorMessage.MaxKeyChainLengthExceeded
          ) {
            isPasswordSynced = false;
          } else {
            throw err;
          }
        });

      // we are unable to recover the old pwd enc key as user is on a very old device.
      // create a new vault and encrypt the new vault with the latest global password.
      // also show a info popup to user.
      if (!isPasswordSynced) {
        // refresh the current auth tokens to get the latest auth tokens
        await this.seedlessOnboardingController.refreshAuthTokens();
        // create a new vault and encrypt the new vault with the latest global password
        await this.restoreSocialBackupAndGetSeedPhrase(password);
        // display info popup to user based on the password sync status
        return isPasswordSynced;
      }

      // re-encrypt the old vault data with the latest global password
      const keyringEncryptionKey =
        await this.seedlessOnboardingController.loadKeyringEncryptionKey();
      // use encryption key to unlock the keyring vault
      await this.submitEncryptionKey(keyringEncryptionKey);

      let changePasswordSuccess = false;
      try {
        // update seedlessOnboardingController to use latest global password
        await this.seedlessOnboardingController.syncLatestGlobalPassword({
          globalPassword: password,
        });

        this.metaMetricsController.bufferedTrace?.({
          name: TraceName.OnboardingResetPassword,
          op: TraceOperation.OnboardingSecurityOp,
        });
        // update vault password to global password
        await this.keyringController.changePassword(password);
        changePasswordSuccess = true;
        // sync the new keyring encryption key after keyring changePassword to the seedless onboarding controller
        await this.syncKeyringEncryptionKey();

        // check password outdated again skip cache to reset the cache after successful syncing
        await this.seedlessOnboardingController.checkIsPasswordOutdated({
          skipCache: true,
        });

        // revoke seedless refresh token asynchronously
        this.seedlessOnboardingController
          .revokeRefreshToken(password)
          .catch((err) => {
            log.error('error while revoking seedless refresh token', err);
          });
      } catch (err) {
        const errorMessage =
          err instanceof Error ? err.message : 'Unknown error';

        this.metaMetricsController.bufferedTrace?.({
          name: TraceName.OnboardingResetPasswordError,
          op: TraceOperation.OnboardingError,
          tags: { errorMessage },
        });
        this.metaMetricsController.bufferedEndTrace?.({
          name: TraceName.OnboardingResetPasswordError,
        });

        // lock app again on error after submitPassword succeeded
        await this.setLocked();
        throw err;
      } finally {
        this.metaMetricsController.bufferedEndTrace?.({
          name: TraceName.OnboardingResetPassword,
          data: { success: changePasswordSuccess },
        });
      }
      return isPasswordSynced;
    } finally {
      releaseLock();
    }
  }

  /**
   * Syncs the keyring encryption key with the seedless onboarding controller.
   *
   * @returns {Promise<void>}
   */
  async syncKeyringEncryptionKey() {
    // store the keyring encryption key in the seedless onboarding controller
    const keyringEncryptionKey =
      await this.keyringController.exportEncryptionKey();
    await this.seedlessOnboardingController.storeKeyringEncryptionKey(
      keyringEncryptionKey,
    );
  }

  /**
   * Checks if the seedless password is outdated.
   *
   * @param {boolean} skipCache - whether to skip the cache
   * @returns {Promise<boolean | undefined>} true if the password is outdated, false otherwise, undefined if the flow is not seedless
   */
  async checkIsSeedlessPasswordOutdated(skipCache = false) {
    const isSocialLoginFlow = this.onboardingController.getIsSocialLoginFlow();
    const { completedOnboarding } = this.onboardingController.state;

    if (!isSocialLoginFlow || !completedOnboarding) {
      // this is only available for seedless onboarding flow and completed onboarding
      return false;
    }

    const isPasswordOutdated =
      await this.seedlessOnboardingController.checkIsPasswordOutdated({
        skipCache,
      });
    return isPasswordOutdated;
  }

  /**
   * Syncs the seed phrases with the social login flow.
   *
   * @returns {Promise<void>}
   */
  async syncSeedPhrases() {
    const isSocialLoginFlow = this.onboardingController.getIsSocialLoginFlow();

    if (!isSocialLoginFlow) {
      throw new Error(
        'Syncing seed phrases is only available for social login flow',
      );
    }

    // 1. fetch all seed phrases
    const [rootSecret, ...otherSecrets] = await this.fetchAllSecretData();
    if (!rootSecret) {
      throw new Error('No root SRP found');
    }

    for (const secret of otherSecrets) {
      // import SRP secret
      // Get the SRP hash, and find the hash in the local state
      const srpHash =
        this.seedlessOnboardingController.getSecretDataBackupState(
          secret.data,
          secret.type,
        );

      if (!srpHash) {
        // import private key secret
        if (secret.type === SecretType.PrivateKey) {
          await this.importAccountWithStrategy(
            'privateKey',
            [bytesToHex(secret.data)],
            {
              shouldCreateSocialBackup: false,
              shouldSelectAccount: false,
            },
          );
          continue;
        }

        // If SRP is not in the local state, import it to the vault
        // convert the seed phrase to a mnemonic (string)
        const encodedSrp = this._convertEnglishWordlistIndicesToCodepoints(
          secret.data,
        );
        const mnemonicToRestore = Buffer.from(encodedSrp).toString('utf8');

        // import the new mnemonic to the current vault
        await this.importMnemonicToVault(mnemonicToRestore, {
          shouldCreateSocialBackup: false,
          shouldSelectAccount: false,
          shouldImportSolanaAccount: true,
        });
      }
    }
  }

  /**
   * Adds a new seed phrase backup for the user.
   *
   * If `syncWithSocial` is false, it will only update the local state,
   * and not sync the seed phrase to the server.
   *
   * @param {string} mnemonic - The mnemonic to derive the seed phrase from.
   * @param {string} keyringId - The keyring id of the backup seed phrase.
   * @param {boolean} syncWithSocial - whether to skip syncing with social login
   */
  async addNewSeedPhraseBackup(mnemonic, keyringId, syncWithSocial = true) {
    const seedPhraseAsBuffer = Buffer.from(mnemonic, 'utf8');

    const seedPhraseAsUint8Array =
      this._convertMnemonicToWordlistIndices(seedPhraseAsBuffer);

    if (syncWithSocial) {
      let addNewSeedPhraseBackupSuccess = false;
      try {
        this.metaMetricsController.bufferedTrace?.({
          name: TraceName.OnboardingAddSrp,
          op: TraceOperation.OnboardingSecurityOp,
        });
        await this.seedlessOnboardingController.addNewSecretData(
          seedPhraseAsUint8Array,
          SecretType.Mnemonic,
          {
            keyringId,
          },
        );
        addNewSeedPhraseBackupSuccess = true;
      } catch (err) {
        const errorMessage =
          err instanceof Error ? err.message : 'Unknown error';

        this.metaMetricsController.bufferedTrace?.({
          name: TraceName.OnboardingAddSrpError,
          op: TraceOperation.OnboardingError,
          tags: { errorMessage },
        });
        this.metaMetricsController.bufferedEndTrace?.({
          name: TraceName.OnboardingAddSrpError,
        });

        throw err;
      } finally {
        this.metaMetricsController.bufferedEndTrace?.({
          name: TraceName.OnboardingAddSrp,
          data: { success: addNewSeedPhraseBackupSuccess },
        });
      }
    } else {
      // Do not sync the seed phrase to the server, only update the local state
      this.seedlessOnboardingController.updateBackupMetadataState({
        keyringId,
        data: seedPhraseAsUint8Array,
        type: SecretType.Mnemonic,
      });
    }
  }

  /**
   * Changes the password for the wallet.
   *
   * If the flow is social login flow, it will also change the password for the seedless onboarding controller.
   *
   * @param {string} newPassword - The new password.
   * @param {string} oldPassword - The old password.
   */
  async changePassword(newPassword, oldPassword) {
    const isSocialLoginFlow = this.onboardingController.getIsSocialLoginFlow();
    try {
      await this.keyringController.changePassword(newPassword);

      if (isSocialLoginFlow) {
        try {
          await this.seedlessOnboardingController.changePassword(
            newPassword,
            oldPassword,
          );
          // store the new keyring encryption key in the seedless onboarding controller
          const keyringEncKey =
            await this.keyringController.exportEncryptionKey();
          await this.seedlessOnboardingController.storeKeyringEncryptionKey(
            keyringEncKey,
          );
        } catch (err) {
          log.error('error while changing seedless-onboarding password', err);
          log.error('reverting keyring password change');
          // revert the keyring password change by changing the password back to the old password
          await this.keyringController.changePassword(oldPassword);
          // store the old keyring encryption key in the seedless onboarding controller
          const revertedKeyringEncKey =
            await this.keyringController.exportEncryptionKey();
          await this.seedlessOnboardingController.storeKeyringEncryptionKey(
            revertedKeyringEncKey,
          );
          throw err;
        }
      }
    } catch (error) {
      log.error('error while changing password', error);
      throw error;
    }
  }

  //=============================================================================
  // VAULT / KEYRING RELATED METHODS
  //=============================================================================

  /**
   * Creates a new Vault and create a new keychain.
   *
   * A vault, or KeyringController, is a controller that contains
   * many different account strategies, currently called Keyrings.
   * Creating it new means wiping all previous keyrings.
   *
   * A keychain, or keyring, controls many accounts with a single backup and signing strategy.
   * For example, a mnemonic phrase can generate many accounts, and is a keyring.
   *
   * @param {string} password
   * @returns {object} created keyring object
   */
  async createNewVaultAndKeychain(password) {
    const releaseLock = await this.createVaultMutex.acquire();
    try {
      await this.keyringController.createNewVaultAndKeychain(password);
      return this.keyringController.state.keyrings[0];
    } finally {
      releaseLock();
    }
  }

  /**
   * Imports a new mnemonic to the vault.
   *
   * @param {string} mnemonic - The mnemonic to import.
   * @param {object} options - The options for the import.
   * @param {boolean} options.shouldCreateSocialBackup - whether to create a backup for the seedless onboarding flow
   * @param {boolean} options.shouldSelectAccount - whether to select the new account in the wallet
   * @param {boolean} options.shouldImportSolanaAccount - whether to import a Solana account
   * @returns {Promise<string>} new account address
   */
  async importMnemonicToVault(
    mnemonic,
    options = {
      shouldCreateSocialBackup: true,
      shouldSelectAccount: true,
      shouldImportSolanaAccount: true,
    },
  ) {
    const {
      shouldCreateSocialBackup,
      shouldSelectAccount,
      shouldImportSolanaAccount,
    } = options;
    const releaseLock = await this.createVaultMutex.acquire();
    try {
      // TODO: `getKeyringsByType` is deprecated, this logic should probably be moved to the `KeyringController`.
      // FIXME: The `KeyringController` does not check yet for duplicated accounts with HD keyrings, see: https://github.com/MetaMask/core/issues/5411
      const alreadyImportedSrp = this.keyringController
        .getKeyringsByType(KeyringTypes.hd)
        .some((keyring) => {
          return (
            Buffer.from(
              this._convertEnglishWordlistIndicesToCodepoints(keyring.mnemonic),
            ).toString('utf8') === mnemonic
          );
        });

      if (alreadyImportedSrp) {
        throw new Error(
          'This Secret Recovery Phrase has already been imported.',
        );
      }

      const { id } = await this.keyringController.addNewKeyring(
        KeyringTypes.hd,
        {
          mnemonic,
          numberOfAccounts: 1,
        },
      );

      const [newAccountAddress] = await this.keyringController.withKeyring(
        { id },
        async ({ keyring }) => keyring.getAccounts(),
      );

      if (this.onboardingController.getIsSocialLoginFlow()) {
        try {
          // if social backup is requested, add the seed phrase backup
          await this.addNewSeedPhraseBackup(
            mnemonic,
            id,
            shouldCreateSocialBackup,
          );
        } catch (err) {
          // handle seedless controller import error by reverting keyring controller mnemonic import
          // KeyringController.removeAccount will remove keyring when it's emptied, currently there are no other method in keyring controller to remove keyring
          await this.keyringController.removeAccount(newAccountAddress);
          throw err;
        }
      }

      if (shouldSelectAccount) {
        const account =
          this.accountsController.getAccountByAddress(newAccountAddress);
        this.accountsController.setSelectedAccount(account.id);
      }

      const discoveredAccounts = await this._addAccountsWithBalance(
        id,
        shouldImportSolanaAccount,
      );

      return {
        newAccountAddress,
        discoveredAccounts,
      };
    } finally {
      releaseLock();
    }
  }

  /**
   * Restores an array of seed phrases to the vault and updates the SocialBackupMetadataState if import is successful.
   *
   * This method is used to restore seed phrases from the Social Backup.
   *
   * @param {{data: Uint8Array, type: SecretType, timestamp: number, version: number}[]} secretDatas - The seed phrases to restore.
   * @returns {Promise<void>}
   */
  async restoreSeedPhrasesToVault(secretDatas) {
    const isSocialLoginFlow = this.onboardingController.getIsSocialLoginFlow();

    if (!isSocialLoginFlow) {
      // import the restored seed phrase (mnemonics) to the vault
      // this is only available for social login flow
      return; // or throw error here?
    }

    // These mnemonics are restored from the Social Backup, so we don't need to do it again
    const shouldCreateSocialBackup = false;
    // This is used to select the new account in the wallet.
    // During the restore seed phrases, we just do the import, but don't change the selected account.
    // Just let the user select the account manually after the restore.
    const shouldSetSelectedAccount = false;

    // This method is called during the social login rehydration.
    // At that point, we won't import the Solana account yet, since the wallet onboarding is not completed yet.
    // Solana accounts will be imported after the wallet onboarding is completed.
    const shouldImportSolanaAccount = false;

    for (const secret of secretDatas) {
      // import SRP secret
      // Get the SRP hash, and find the hash in the local state
      const srpHash =
        this.seedlessOnboardingController.getSecretDataBackupState(
          secret.data,
          secret.type,
        );
      if (srpHash) {
        // If SRP is in the local state, skip it
        continue;
      }

      if (secret.type === SecretType.PrivateKey) {
        await this.importAccountWithStrategy(
          'privateKey',
          [bytesToHex(secret.data)],
          {
            shouldCreateSocialBackup,
            shouldSelectAccount: shouldSetSelectedAccount,
          },
        );
        continue;
      }

      // If SRP is not in the local state, import it to the vault
      // convert the seed phrase to a mnemonic (string)
      const encodedSrp = this._convertEnglishWordlistIndicesToCodepoints(
        secret.data,
      );
      const mnemonicToRestore = Buffer.from(encodedSrp).toString('utf8');

      // import the new mnemonic to the vault
      await this.importMnemonicToVault(mnemonicToRestore, {
        shouldCreateSocialBackup,
        shouldSelectAccount: shouldSetSelectedAccount,
        shouldImportSolanaAccount,
      });
    }
  }

  /**
   * Fetches and restores the seed phrase from the metadata store using the social login and restore the vault using the seed phrase.
   *
   * @param {string} password - The password.
   * @returns The seed phrase.
   */
  async restoreSocialBackupAndGetSeedPhrase(password) {
    try {
      // get the first seed phrase from the array, this is the oldest seed phrase
      // and we will use it to create the initial vault
      const [firstSecretData, ...remainingSecretData] =
        await this.fetchAllSecretData(password);

      const firstSeedPhrase = this._convertEnglishWordlistIndicesToCodepoints(
        firstSecretData.data,
      );
      const mnemonic = Buffer.from(firstSeedPhrase).toString('utf8');
      const encodedSeedPhrase = Array.from(
        Buffer.from(mnemonic, 'utf8').values(),
      );
      // restore the vault using the root seed phrase
      await this.createNewVaultAndRestore(password, encodedSeedPhrase);

      // restore the remaining Mnemonics/SeedPhrases/PrivateKeys to the vault
      if (remainingSecretData.length > 0) {
        await this.restoreSeedPhrasesToVault(remainingSecretData);
      }

      return mnemonic;
    } catch (error) {
      log.error('Error restoring social backup and getting seed phrase', error);
      if (error instanceof RecoveryError) {
        throw new JsonRpcError(-32603, error.message, error.data);
      }
      throw error;
    }
  }

  /**
   * Generates a new mnemonic phrase and adds it to the vault, creating a new HD keyring.
   * This method automatically creates one account associated with the new keyring.
   * The method is protected by a mutex to prevent concurrent vault modifications.
   *
   * @async
   * @returns {Promise<string>} The address of the newly created account
   * @throws Will throw an error if keyring creation fails
   */
  async generateNewMnemonicAndAddToVault() {
    const releaseLock = await this.createVaultMutex.acquire();
    try {
      // addNewKeyring auto creates 1 account.
      const { id } = await this.keyringController.addNewKeyring(
        KeyringTypes.hd,
      );
      const [newAccount] = await this.keyringController.withKeyring(
        { id },
        async ({ keyring }) => keyring.getAccounts(),
      );
      const account = this.accountsController.getAccountByAddress(newAccount);
      this.accountsController.setSelectedAccount(account.id);

      // NOTE: No need to update balances here since we're generating a fresh seed.

      return newAccount;
    } finally {
      releaseLock();
    }
  }

  /**
   * Create a new Vault and restore an existent keyring.
   *
   * @param {string} password
   * @param {number[]} encodedSeedPhrase - The seed phrase, encoded as an array
   * of UTF-8 bytes.
   */
  async createNewVaultAndRestore(password, encodedSeedPhrase) {
    const releaseLock = await this.createVaultMutex.acquire();
    try {
      const { completedOnboarding } = this.onboardingController.state;

      const seedPhraseAsBuffer = Buffer.from(encodedSeedPhrase);

      // clear permissions
      this.permissionController.clearState();

      // Clear snap state
      await this.snapController.clearState();

      // Currently, the account-order-controller is not in sync with
      // the accounts-controller. To properly persist the hidden state
      // of accounts, we should add a new flag to the account struct
      // to indicate if it is hidden or not.
      // TODO: Update @metamask/accounts-controller to support this.
      this.accountOrderController.updateHiddenAccountsList([]);

      // clear accounts in AccountTrackerController
      this.accountTrackerController.clearAccounts();

      this.txController.clearUnapprovedTransactions();

      if (completedOnboarding) {
        this.tokenDetectionController.enable();
      }

      // create new vault
      const seedPhraseAsUint8Array =
        this._convertMnemonicToWordlistIndices(seedPhraseAsBuffer);
      await this.keyringController.createNewVaultAndRestore(
        password,
        seedPhraseAsUint8Array,
      );

      // We re-created the vault, meaning we only have 1 new HD keyring
      // now. We re-create the internal list of accounts (which is
      // not an expensive operation, since we should only have 1 HD
      // keyring that has one default account.
      // TODO: Remove this once the `accounts-controller` once only
      // depends only on keyrings `:stateChange`.
      await this.accountsController.updateAccounts();

      ///: BEGIN:ONLY_INCLUDE_IF(multichain)
      // Init multichain accounts after creating internal accounts.
      this.multichainAccountService.init();
      ///: END:ONLY_INCLUDE_IF

      // And we re-init the account tree controller too, to use the
      // newly created accounts.
      // TODO: Remove this once the `accounts-controller` once only
      // depends only on keyrings `:stateChange`.
      this.accountTreeController.init();

      if (completedOnboarding) {
        await this._addAccountsWithBalance();
      }

      if (getIsSeedlessOnboardingFeatureEnabled()) {
        const isSocialLoginFlow =
          this.onboardingController.getIsSocialLoginFlow();
        if (isSocialLoginFlow) {
          // if it's social login flow, update the local backup metadata state of SeedlessOnboarding Controller
          const primaryKeyringId =
            this.keyringController.state.keyrings[0].metadata.id;
          this.seedlessOnboardingController.updateBackupMetadataState({
            keyringId: primaryKeyringId,
            data: seedPhraseAsUint8Array,
            type: SecretType.Mnemonic,
          });

          await this.syncKeyringEncryptionKey();
        }
      }
    } finally {
      releaseLock();
    }
  }

  ///: BEGIN:ONLY_INCLUDE_IF(multichain)
  async _getMultichainWalletSnapClient(snapId) {
    const keyring = await this.getSnapKeyring();
    const messenger = this.controllerMessenger;

    return new MultichainWalletSnapClient(snapId, keyring, messenger);
  }
  ///: END:ONLY_INCLUDE_IF

  /**
   * Adds accounts with balances to the keyring.
   *
   * @param {string} keyringId - The Optional ID of the keyring to add the accounts to.
   * @param {boolean} shouldImportSolanaAccount - Whether to import Solana accounts.
   * For the context, we do not need to import the Solana account if the onboarding flow has not completed yet during the social login import flow.
   */
  async _addAccountsWithBalance(keyringId, shouldImportSolanaAccount = true) {
    try {
      await this.userStorageController.setHasAccountSyncingSyncedAtLeastOnce(
        false,
      );
      await this.userStorageController.setIsAccountSyncingReadyToBeDispatched(
        false,
      );
      // Scan accounts until we find an empty one
      const chainId = this.#getGlobalChainId();

      const keyringSelector = keyringId
        ? { id: keyringId }
        : { type: KeyringTypes.hd };

      const {
        accounts,
        ///: BEGIN:ONLY_INCLUDE_IF(solana)
        entropySource,
        ///: END:ONLY_INCLUDE_IF
      } = await this.keyringController.withKeyring(
        keyringSelector,
        async ({
          keyring,
          ///: BEGIN:ONLY_INCLUDE_IF(solana)
          metadata,
          ///: END:ONLY_INCLUDE_IF
        }) => {
          const keyringAccounts = await keyring.getAccounts();
          return {
            accounts: keyringAccounts,
            ///: BEGIN:ONLY_INCLUDE_IF(solana)
            entropySource: metadata.id,
            ///: END:ONLY_INCLUDE_IF
          };
        },
      );
      let address = accounts[accounts.length - 1];

      for (let count = accounts.length; ; count++) {
        const balance = await this.getBalance(address, this.provider);

        if (balance === '0x0') {
          // This account has no balance, so check for tokens
          await this.tokenDetectionController.detectTokens({
            chainIds: [chainId],
            selectedAddress: address,
          });

          const tokens =
            this.tokensController.state.allTokens?.[chainId]?.[address];
          const detectedTokens =
            this.tokensController.state.allDetectedTokens?.[chainId]?.[address];

          if (
            (tokens?.length ?? 0) === 0 &&
            (detectedTokens?.length ?? 0) === 0
          ) {
            // This account has no balance or tokens
            if (count !== 1) {
              await this.removeAccount(address);
            }
            break;
          }
        }

        // This account has assets, so check the next one
        address = await this.keyringController.withKeyring(
          keyringSelector,
          async ({ keyring }) => {
            const [newAddress] = await keyring.addAccounts(1);
            return newAddress;
          },
        );
      }

      const discoveredAccounts = {
        bitcoin: 0,
        solana: 0,
      };

      ///: BEGIN:ONLY_INCLUDE_IF(bitcoin)
      const btcClient = await this._getMultichainWalletSnapClient(
        BITCOIN_WALLET_SNAP_ID,
      );
      const btcScope = BtcScope.Mainnet;
      const btcAccounts = await btcClient.discoverAccounts(
        entropySource,
        btcScope,
      );

      discoveredAccounts.bitcoin = btcAccounts.length;

      // If none accounts got discovered, we still create the first (default) one.
      if (btcAccounts.length === 0) {
        await this._addSnapAccount(entropySource, btcClient, {
          scope: btcScope,
          synchronize: false,
        });
      }
      ///: END:ONLY_INCLUDE_IF

      ///: BEGIN:ONLY_INCLUDE_IF(solana)
      if (shouldImportSolanaAccount) {
        const solanaClient = await this._getMultichainWalletSnapClient(
          SOLANA_WALLET_SNAP_ID,
        );
        const solScope = SolScope.Mainnet;
        const solanaAccounts = await solanaClient.discoverAccounts(
          entropySource,
          solScope,
        );

        discoveredAccounts.solana = solanaAccounts.length;

        // If none accounts got discovered, we still create the first (default) one.
        if (solanaAccounts.length === 0) {
          await this._addSnapAccount(entropySource, solanaClient, {
            scope: solScope,
          });
        }
      }
      ///: END:ONLY_INCLUDE_IF
      return discoveredAccounts;
    } catch (e) {
      log.warn(`Failed to add accounts with balance. Error: ${e}`);
      return {
        bitcoin: 0,
        solana: 0,
      };
    } finally {
      await this.userStorageController.setHasAccountSyncingSyncedAtLeastOnce(
        true,
      );
      await this.userStorageController.setIsAccountSyncingReadyToBeDispatched(
        true,
      );
    }
  }

  /**
   * Imports accounts with balances to the keyring.
   */
  async _importAccountsWithBalances() {
    const shouldImportSolanaAccount = true;
    const { keyrings } = this.keyringController.state;

    // walk through all the keyrings and import the solana accounts for the HD keyrings
    for (const { metadata } of keyrings) {
      // check if the keyring is an HD keyring
      const isHdKeyring = await this.keyringController.withKeyring(
        { id: metadata.id },
        async ({ keyring }) => {
          return keyring.type === KeyringTypes.hd;
        },
      );
      if (isHdKeyring) {
        await this._addAccountsWithBalance(
          metadata.id,
          shouldImportSolanaAccount,
        );
      }
    }
  }

  /**
   * Adds Snap account to the keyring.
   *
   * @param {string} keyringId - The ID of the keyring to add the account to.
   * @param {object} client - The Snap client instance.
   * @param {object} options - The options to pass to the createAccount method.
   */
  ///: BEGIN:ONLY_INCLUDE_IF(multichain)
  async _addSnapAccount(keyringId, client, options = {}) {
    let entropySource = keyringId;
    try {
      if (!entropySource) {
        // Get the entropy source from the first HD keyring
        const id = await this.keyringController.withKeyring(
          { type: KeyringTypes.hd },
          async ({ metadata }) => {
            return metadata.id;
          },
        );
        entropySource = id;
      }

      return await client.createAccount(
        { ...options, entropySource },
        {
          displayConfirmation: false,
          displayAccountNameSuggestion: false,
          setSelectedAccount: false,
        },
      );
    } catch (e) {
      // Do not block the onboarding flow if this fails
      log.warn(`Failed to add Snap account. Error: ${e}`);
      captureException(e);
      return null;
    }
  }
  ///: END:ONLY_INCLUDE_IF

  /**
   * Encodes a BIP-39 mnemonic as the indices of words in the English BIP-39 wordlist.
   *
   * @param {Buffer} mnemonic - The BIP-39 mnemonic.
   * @returns {Buffer} The Unicode code points for the seed phrase formed from the words in the wordlist.
   */
  _convertMnemonicToWordlistIndices(mnemonic) {
    const indices = mnemonic
      .toString()
      .split(' ')
      .map((word) => wordlist.indexOf(word));
    return new Uint8Array(new Uint16Array(indices).buffer);
  }

  /**
   * Converts a BIP-39 mnemonic stored as indices of words in the English wordlist to a buffer of Unicode code points.
   *
   * @param {Uint8Array} wordlistIndices - Indices to specific words in the BIP-39 English wordlist.
   * @returns {Buffer} The BIP-39 mnemonic formed from the words in the English wordlist, encoded as a list of Unicode code points.
   */
  _convertEnglishWordlistIndicesToCodepoints(wordlistIndices) {
    return Buffer.from(
      Array.from(new Uint16Array(wordlistIndices.buffer))
        .map((i) => wordlist[i])
        .join(' '),
    );
  }

  /**
   * Get an account balance from the AccountTrackerController or request it directly from the network.
   *
   * @param {string} address - The account address
   * @param {Provider} provider - The provider instance to use when asking the network
   */
  async getBalance(address, provider) {
    const accounts =
      this.accountTrackerController.state.accountsByChainId[
        this.#getGlobalChainId()
      ];
    const cached = accounts?.[address];

    if (cached && cached.balance) {
      return cached.balance;
    }

    try {
      const balance = await provider.request({
        method: 'eth_getBalance',
        params: [address, 'latest'],
      });
      return balance || '0x0';
    } catch (error) {
      log.error(error);
      throw error;
    }
  }

  /**
   * Submits the user's password and attempts to unlock the vault.
   * Also synchronizes the preferencesController, to ensure its schema
   * is up to date with known accounts once the vault is decrypted.
   *
   * @param {string} password - The user's password
   */
  async submitPassword(password) {
    await this.submitPasswordOrEncryptionKey({ password });
  }

  /**
   * Submits the user's encryption key and attempts to unlock the vault.
   * Also synchronizes the preferencesController, to ensure its schema
   * is up to date with known accounts once the vault is decrypted.
   *
   * @param {string} encryptionKey - The user's encryption key
   */
  async submitEncryptionKey(encryptionKey) {
    await this.submitPasswordOrEncryptionKey({ encryptionKey });
  }

  /**
   * Attempts to unlock the vault using either the user's password or encryption
   * key. Also synchronizes the preferencesController, to ensure its schema is
   * up to date with known accounts once the vault is decrypted.
   *
   * @param {object} params - The function parameters.
   * @param {string} params.password - The user's password.
   * @param {string} params.encryptionKey - The user's encryption key.
   */
  async submitPasswordOrEncryptionKey({ password, encryptionKey }) {
    const isSocialLoginFlow = this.onboardingController.getIsSocialLoginFlow();

    // Before attempting to unlock the keyrings, we need the offscreen to have loaded.
    await this.offscreenPromise;

    if (encryptionKey) {
      await this.keyringController.submitEncryptionKey(encryptionKey);
    } else {
      await this.keyringController.submitPassword(password);
      if (isSocialLoginFlow) {
        // unlock the seedless onboarding vault
        await this.seedlessOnboardingController.submitPassword(password);
      }
    }

    try {
      await this.blockTracker.checkForLatestBlock();
    } catch (error) {
      log.error('Error while unlocking extension.', error);
    }

    await this.accountsController.updateAccounts();
    ///: BEGIN:ONLY_INCLUDE_IF(multichain)
    // Init multichain accounts after creating internal accounts.
    this.multichainAccountService.init();
    ///: END:ONLY_INCLUDE_IF
    // Force account-tree refresh after all accounts have been updated.
    this.accountTreeController.init();
  }

  async _loginUser(password) {
    try {
      // Automatic login via config password
      await this.submitPassword(password);

      // Updating accounts in this.accountTrackerController before starting UI syncing ensure that
      // state has account balance before it is synced with UI
      await this.accountTrackerController.updateAccountsAllActiveNetworks();
    } finally {
      this._startUISync();
    }
  }

  _startUISync() {
    // Message startUISync is used to start syncing state with UI
    // Sending this message after login is completed helps to ensure that incomplete state without
    // account details are not flushed to UI.
    this.emit('startUISync');
    this.startUISync = true;
    this.memStore.subscribe(this.sendUpdate.bind(this));
  }

  /**
   * Submits a user's encryption key to log the user in via login token
   */
  async submitEncryptionKeyFromSessionStorage() {
    try {
      const { loginToken, loginSalt } =
        await this.extension.storage.session.get(['loginToken', 'loginSalt']);
      if (loginToken && loginSalt) {
        const { vault } = this.keyringController.state;

        const jsonVault = JSON.parse(vault);

        if (jsonVault.salt !== loginSalt) {
          console.warn(
            'submitEncryptionKey: Stored salt and vault salt do not match',
          );
          await this.clearLoginArtifacts();
          return;
        }

        await this.keyringController.submitEncryptionKey(loginToken, loginSalt);
      }
    } catch (e) {
      // If somehow this login token doesn't work properly,
      // remove it and the user will get shown back to the unlock screen
      await this.clearLoginArtifacts();
      throw e;
    }
  }

  async clearLoginArtifacts() {
    await this.extension.storage.session.remove(['loginToken', 'loginSalt']);
  }

  /**
   * Submits a user's password to check its validity.
   *
   * @param {string} password - The user's password
   */
  async verifyPassword(password) {
    await this.keyringController.verifyPassword(password);
  }

  /**
   * @type Identity
   * @property {string} name - The account nickname.
   * @property {string} address - The account's ethereum address, in lower case.
   * receiving funds from our automatic Ropsten faucet.
   */

  /**
   * Gets the mnemonic of the user's primary keyring.
   */
  getPrimaryKeyringMnemonic() {
    const [keyring] = this.keyringController.getKeyringsByType(
      KeyringType.hdKeyTree,
    );
    if (!keyring.mnemonic) {
      throw new Error('Primary keyring mnemonic unavailable.');
    }

    return keyring.mnemonic;
  }

  /**
   * Gets the mnemonic seed of the user's primary keyring.
   */
  getPrimaryKeyringMnemonicSeed() {
    const [keyring] = this.keyringController.getKeyringsByType(
      KeyringType.hdKeyTree,
    );
    if (!keyring.seed) {
      throw new Error('Primary keyring mnemonic unavailable.');
    }

    return keyring.seed;
  }

  //
  // Hardware
  //

  async attemptLedgerTransportCreation() {
    return await this.#withKeyringForDevice(
      { name: HardwareDeviceNames.ledger },
      async (keyring) => keyring.attemptMakeApp(),
    );
  }

  /**
   * Fetch account list from a hardware device.
   *
   * @param deviceName
   * @param page
   * @param hdPath
   * @returns [] accounts
   */
  async connectHardware(deviceName, page, hdPath) {
    return this.#withKeyringForDevice(
      { name: deviceName, hdPath },
      async (keyring) => {
        let accounts = [];
        switch (page) {
          case -1:
            accounts = await keyring.getPreviousPage();
            break;
          case 1:
            accounts = await keyring.getNextPage();
            break;
          default:
            accounts = await keyring.getFirstPage();
        }

        // Merge with existing accounts
        // and make sure addresses are not repeated
        const oldAccounts = await this.keyringController.getAccounts();

        const accountsToTrack = [
          ...new Set(
            oldAccounts.concat(accounts.map((a) => a.address.toLowerCase())),
          ),
        ];
        this.accountTrackerController.syncWithAddresses(accountsToTrack);
        return accounts;
      },
    );
  }

  /**
   * Check if the device is unlocked
   *
   * @param deviceName
   * @param hdPath
   * @returns {Promise<boolean>}
   */
  async checkHardwareStatus(deviceName, hdPath) {
    return this.#withKeyringForDevice(
      { name: deviceName, hdPath },
      async (keyring) => {
        return keyring.isUnlocked();
      },
    );
  }

  /**
   * Get hardware type that will be sent for metrics logging.
   *
   * @param {string} address - Address to retrieve the keyring from
   * @returns {HardwareKeyringType} Keyring hardware type
   */
  async getHardwareTypeForMetric(address) {
    return await this.keyringController.withKeyring(
      { address },
      ({ keyring }) => HardwareKeyringType[keyring.type],
    );
  }

  /**
   * Clear
   *
   * @param deviceName
   * @returns {Promise<boolean>}
   */
  async forgetDevice(deviceName) {
    return this.#withKeyringForDevice({ name: deviceName }, async (keyring) => {
      for (const address of keyring.accounts) {
        this._onAccountRemoved(address);
      }

      keyring.forgetDevice();

      return true;
    });
  }

  /**
   * Retrieves the keyring for the selected address and using the .type returns
   * a subtype for the account. Either 'hardware', 'imported', 'snap', or 'MetaMask'.
   *
   * @param {string} address - Address to retrieve keyring for
   * @returns {'hardware' | 'imported' | 'snap' | 'MetaMask'}
   */
  async getAccountType(address) {
    const keyringType =
      await this.keyringController.getAccountKeyringType(address);
    switch (keyringType) {
      case KeyringType.trezor:
      case KeyringType.oneKey:
      case KeyringType.lattice:
      case KeyringType.qr:
      case KeyringType.ledger:
        return 'hardware';
      case KeyringType.imported:
        return 'imported';
      case KeyringType.snap:
        return 'snap';
      default:
        return 'MetaMask';
    }
  }

  /**
   * Retrieves the keyring for the selected address and using the .type
   * determines if a more specific name for the device is available. Returns
   * undefined for non hardware wallets.
   *
   * @param {string} address - Address to retrieve keyring for
   * @returns {'ledger' | 'lattice' | string | undefined}
   */
  async getDeviceModel(address) {
    return this.keyringController.withKeyring(
      { address },
      async ({ keyring }) => {
        switch (keyring.type) {
          case KeyringType.trezor:
          case KeyringType.oneKey:
            return keyring.getModel();
          case KeyringType.qr:
            return keyring.getName();
          case KeyringType.ledger:
            // TODO: get model after ledger keyring exposes method
            return HardwareDeviceNames.ledger;
          case KeyringType.lattice:
            // TODO: get model after lattice keyring exposes method
            return HardwareDeviceNames.lattice;
          default:
            return undefined;
        }
      },
    );
  }

  /**
   * get hardware account label
   *
   * @param name
   * @param index
   * @param hdPathDescription
   * @returns string label
   */
  getAccountLabel(name, index, hdPathDescription) {
    return `${name[0].toUpperCase()}${name.slice(1)} ${
      parseInt(index, 10) + 1
    } ${hdPathDescription || ''}`.trim();
  }

  /**
   * Imports an account from a Trezor or Ledger device.
   *
   * @param index
   * @param deviceName
   * @param hdPath
   * @param hdPathDescription
   * @returns {} keyState
   */
  async unlockHardwareWalletAccount(
    index,
    deviceName,
    hdPath,
    hdPathDescription,
  ) {
    const { address: unlockedAccount } = await this.#withKeyringForDevice(
      { name: deviceName, hdPath },
      async (keyring) => {
        keyring.setAccountToUnlock(index);
        const [address] = await keyring.addAccounts(1);
        return {
          address: normalize(address),
          label: this.getAccountLabel(
            deviceName === HardwareDeviceNames.qr
              ? keyring.getName()
              : deviceName,
            index,
            hdPathDescription,
          ),
        };
      },
    );
    // Select the account
    this.preferencesController.setSelectedAddress(unlockedAccount);

    const accounts = this.accountsController.listAccounts();

    const { identities } = this.preferencesController.state;
    return { unlockedAccount, identities, accounts };
  }

  //
  // Account Management
  //

  /**
   * Adds a new account to the keyring corresponding to the given `keyringId`,
   * or to the default (first) HD keyring if no `keyringId` is provided.
   *
   * @param {number} accountCount - The number of accounts to create
   * @param {string} _keyringId - The keyring identifier.
   * @returns {Promise<string>} The address of the newly-created account.
   */
  async addNewAccount(accountCount, _keyringId) {
    const oldAccounts = await this.keyringController.getAccounts();
    const keyringSelector = _keyringId
      ? { id: _keyringId }
      : { type: KeyringTypes.hd };

    const addedAccountAddress = await this.keyringController.withKeyring(
      keyringSelector,
      async ({ keyring }) => {
        if (keyring.type !== KeyringTypes.hd) {
          throw new Error('Cannot add account to non-HD keyring');
        }
        const accountsInKeyring = await keyring.getAccounts();

        // Only add an account if the accountCount matches the accounts in the keyring.
        if (accountCount && accountCount !== accountsInKeyring.length) {
          if (accountCount > accountsInKeyring.length) {
            throw new Error('Account out of sequence');
          }

          const existingAccount = accountsInKeyring[accountCount];

          if (!existingAccount) {
            throw new Error(`Can't find account at index ${accountCount}`);
          }

          return existingAccount;
        }

        const [newAddress] = await keyring.addAccounts(1);
        if (oldAccounts.includes(newAddress)) {
          await keyring.removeAccount(newAddress);
          throw new Error(`Cannot add duplicate ${newAddress} account`);
        }
        return newAddress;
      },
    );

    if (!oldAccounts.includes(addedAccountAddress)) {
      this.preferencesController.setSelectedAddress(addedAccountAddress);
    }

    return addedAccountAddress;
  }

  /**
   * Verifies the validity of the current vault's seed phrase.
   *
   * Validity: seed phrase restores the accounts belonging to the current vault.
   *
   * Called when the first account is created and on unlocking the vault.
   *
   * @param {string} password
   * @param {string} _keyringId - This is the identifier for the hd keyring.
   * @returns {Promise<number[]>} The seed phrase to be confirmed by the user,
   * encoded as an array of UTF-8 bytes.
   */
  async getSeedPhrase(password, _keyringId) {
    return this._convertEnglishWordlistIndicesToCodepoints(
      await this.keyringController.exportSeedPhrase(password, _keyringId),
    );
  }

  /**
   * Clears the transaction history, to allow users to force-reset their nonces.
   * Mostly used in development environments, when networks are restarted with
   * the same network ID.
   *
   * @returns {Promise<string>} The current selected address.
   */
  async resetAccount() {
    const selectedAddress =
      this.accountsController.getSelectedAccount().address;

    const globalChainId = this.#getGlobalChainId();

    this.txController.wipeTransactions({
      address: selectedAddress,
      chainId: globalChainId,
    });

    this.smartTransactionsController.wipeSmartTransactions({
      address: selectedAddress,
      ignoreNetwork: false,
    });

    this.bridgeStatusController.wipeBridgeStatus({
      address: selectedAddress,
      ignoreNetwork: false,
    });

    this.networkController.resetConnection();

    return selectedAddress;
  }

  /**
   * Checks that all accounts referenced have a matching InternalAccount. Sends
   * an error to sentry for any accounts that were expected but are missing from the wallet.
   *
   * @param {InternalAccount[]} [internalAccounts] - The list of evm accounts the wallet knows about.
   * @param {Hex[]} [accounts] - The list of evm accounts addresses that should exist.
   */
  captureKeyringTypesWithMissingIdentities(
    internalAccounts = [],
    accounts = [],
  ) {
    const accountsMissingIdentities = accounts.filter(
      (address) =>
        !internalAccounts.some(
          (account) => account.address.toLowerCase() === address.toLowerCase(),
        ),
    );
    const keyringTypesWithMissingIdentities = accountsMissingIdentities.map(
      (address) => this.keyringController.getAccountKeyringType(address),
    );

    const internalAccountCount = internalAccounts.length;

    const accountsForCurrentChain =
      this.accountTrackerController.state.accountsByChainId[
        this.#getGlobalChainId()
      ];

    const accountTrackerCount = Object.keys(
      accountsForCurrentChain || {},
    ).length;

    captureException(
      new Error(
        `Attempt to get permission specifications failed because their were ${accounts.length} accounts, but ${internalAccountCount} identities, and the ${keyringTypesWithMissingIdentities} keyrings included accounts with missing identities. Meanwhile, there are ${accountTrackerCount} accounts in the account tracker.`,
      ),
    );
  }

  /**
   * Sorts a list of evm account addresses by most recently selected by using
   * the lastSelected value for the matching InternalAccount object stored in state.
   *
   * @param {Hex[]} [addresses] - The list of evm accounts addresses to sort.
   * @returns {Hex[]} The sorted evm accounts addresses.
   */
  sortEvmAccountsByLastSelected(addresses) {
    const internalAccounts = this.accountsController.listAccounts();
    return this.sortAddressesWithInternalAccounts(addresses, internalAccounts);
  }

  /**
   * Sorts a list of multichain account addresses by most recently selected by using
   * the lastSelected value for the matching InternalAccount object stored in state.
   *
   * @param {string[]} [addresses] - The list of addresses (not full CAIP-10 Account IDs) to sort.
   * @returns {string[]} The sorted accounts addresses.
   */
  sortMultichainAccountsByLastSelected(addresses) {
    const internalAccounts = this.accountsController.listMultichainAccounts();
    return this.sortAddressesWithInternalAccounts(addresses, internalAccounts);
  }

  /**
   * Sorts a list of addresses by most recently selected by using the lastSelected value for
   * the matching InternalAccount object from the list of internalAccounts provided.
   *
   * @param {string[]} [addresses] - The list of caip accounts addresses to sort.
   * @param {InternalAccount[]} [internalAccounts] - The list of InternalAccounts to determine lastSelected from.
   * @returns {string[]} The sorted accounts addresses.
   */
  sortAddressesWithInternalAccounts(addresses, internalAccounts) {
    return addresses.sort((firstAddress, secondAddress) => {
      const firstAccount = internalAccounts.find(
        (internalAccount) =>
          internalAccount.address.toLowerCase() === firstAddress.toLowerCase(),
      );

      const secondAccount = internalAccounts.find(
        (internalAccount) =>
          internalAccount.address.toLowerCase() === secondAddress.toLowerCase(),
      );

      if (!firstAccount) {
        this.captureKeyringTypesWithMissingIdentities(
          internalAccounts,
          addresses,
        );
        throw new Error(`Missing identity for address: "${firstAddress}".`);
      } else if (!secondAccount) {
        this.captureKeyringTypesWithMissingIdentities(
          internalAccounts,
          addresses,
        );
        throw new Error(`Missing identity for address: "${secondAddress}".`);
      } else if (
        firstAccount.metadata.lastSelected ===
        secondAccount.metadata.lastSelected
      ) {
        return 0;
      } else if (firstAccount.metadata.lastSelected === undefined) {
        return 1;
      } else if (secondAccount.metadata.lastSelected === undefined) {
        return -1;
      }

      return (
        secondAccount.metadata.lastSelected - firstAccount.metadata.lastSelected
      );
    });
  }

  /**
   * Gets the sorted permitted accounts for the specified origin. Returns an empty
   * array if no accounts are permitted or the wallet is locked. Returns any permitted
   * accounts if the wallet is locked and `ignoreLock` is true. This lock bypass is needed
   * for the `eth_requestAccounts` & `wallet_getPermission` handlers both of which
   * return permissioned accounts to the dapp when the wallet is locked.
   *
   * @param {string} origin - The origin whose exposed accounts to retrieve.
   * @param {object} [options] - The options object
   * @param {boolean} [options.ignoreLock] - If accounts should be returned even if the wallet is locked.
   * @returns {Promise<string[]>} The origin's permitted accounts, or an empty
   * array.
   */
  getPermittedAccounts(origin, { ignoreLock } = {}) {
    let caveat;
    try {
      caveat = this.permissionController.getCaveat(
        origin,
        Caip25EndowmentPermissionName,
        Caip25CaveatType,
      );
    } catch (err) {
      if (err instanceof PermissionDoesNotExistError) {
        // suppress expected error in case that the origin
        // does not have the target permission yet
        return [];
      }
      throw err;
    }

    if (!this.isUnlocked() && !ignoreLock) {
      return [];
    }

    const ethAccounts = getEthAccounts(caveat.value);
    return this.sortEvmAccountsByLastSelected(ethAccounts);
  }

  /**
   * Stops exposing the specified scope to all third parties.
   *
   * @param {string} scopeString - The scope to stop exposing
   * to third parties.
   */
  removeAllScopePermissions(scopeString) {
    this.permissionController.updatePermissionsByCaveat(
      Caip25CaveatType,
      (existingScopes) =>
        Caip25CaveatMutators[Caip25CaveatType].removeScope(
          existingScopes,
          scopeString,
        ),
    );
  }

  /**
   * Stops exposing the account with the specified address to all third parties.
   * Exposed accounts are stored in caveats of the eth_accounts permission. This
   * method uses `PermissionController.updatePermissionsByCaveat` to
   * remove the specified address from every eth_accounts permission. If a
   * permission only included this address, the permission is revoked entirely.
   *
   * @param {string} targetAccount - The address of the account to stop exposing
   * to third parties.
   */
  removeAllAccountPermissions(targetAccount) {
    this.permissionController.updatePermissionsByCaveat(
      Caip25CaveatType,
      (existingScopes) =>
        Caip25CaveatMutators[Caip25CaveatType].removeAccount(
          existingScopes,
          targetAccount,
        ),
    );
  }

  /**
   * Removes an account from state / storage.
   *
   * @param {string[]} address - A hex address
   */
  async removeAccount(address) {
    this._onAccountRemoved(address);
    await this.keyringController.removeAccount(address);

    return address;
  }

  /**
   * Imports an account with the specified import strategy.
   * These are defined in @metamask/keyring-controller
   * Each strategy represents a different way of serializing an Ethereum key pair.
   *
   * @param {'privateKey' | 'json'} strategy - A unique identifier for an account import strategy.
   * @param {any} args - The data required by that strategy to import an account.
   * @param {object} options - The options for the import.
   * @param {boolean} options.shouldCreateSocialBackup - whether to create a backup for the seedless onboarding flow
   * @param {boolean} options.shouldSelectAccount - whether to select the new account in the wallet
   */
  async importAccountWithStrategy(
    strategy,
    args,
    options = {
      shouldCreateSocialBackup: true,
      shouldSelectAccount: true,
    },
  ) {
    const { shouldCreateSocialBackup, shouldSelectAccount } = options;

    const importedAccountAddress =
      await this.keyringController.importAccountWithStrategy(strategy, args);

    if (this.onboardingController.getIsSocialLoginFlow()) {
      // Use withKeyring to get keyring metadata for an address
      const { id: keyringId, privateKey: privateKeyFromKeyring } =
        await this.keyringController.withKeyring(
          { address: importedAccountAddress },
          async ({ keyring, metadata }) => {
            const privateKey = await keyring.exportAccount(
              importedAccountAddress,
            );
            return { id: metadata.id, privateKey };
          },
        );

      try {
        // if social backup is requested, add the seed phrase backup
        await this.addNewPrivateKeyBackup(
          privateKeyFromKeyring,
          keyringId,
          shouldCreateSocialBackup,
        );
      } catch (err) {
        // handle seedless controller import error by reverting keyring controller mnemonic import
        // KeyringController.removeAccount will remove keyring when it's emptied, currently there are no other method in keyring controller to remove keyring
        await this.keyringController.removeAccount(importedAccountAddress);
        throw err;
      }
    }

    if (shouldSelectAccount) {
      // set new account as selected
      this.preferencesController.setSelectedAddress(importedAccountAddress);
    }
  }

  /**
   * Adds a new private key backup for the user
   *
   * If `syncWithSocial` is false, it will only update the local state,
   * and not sync the private key to the server.
   *
   * @param {string} privateKey - The privateKey from keyring.
   * @param {string} keyringId - The keyring id to add the private key backup to.
   * @param {boolean} syncWithSocial - whether to skip syncing with social login
   */
  async addNewPrivateKeyBackup(privateKey, keyringId, syncWithSocial = true) {
    const bufferedPrivateKey = hexToBytes(add0x(privateKey));

    if (syncWithSocial) {
      await this.seedlessOnboardingController.addNewSecretData(
        bufferedPrivateKey,
        SecretType.PrivateKey,
        {
          keyringId,
        },
      );
    } else {
      // Do not sync the seed phrase to the server, only update the local state
      this.seedlessOnboardingController.updateBackupMetadataState({
        keyringId,
        data: bufferedPrivateKey,
        type: SecretType.PrivateKey,
      });
    }
  }

  /**
   * Requests approval for permissions for the specified origin
   *
   * @param origin - The origin to request approval for.
   * @param permissions - The permissions to request approval for.
   * @param [options] - Optional. Additional properties to define on the requestData object
   */
  async requestPermissionApproval(origin, permissions, options = {}) {
    const id = nanoid();
    return this.approvalController.addAndShowApprovalRequest({
      id,
      origin,
      requestData: {
        metadata: {
          id,
          origin,
        },
        permissions,
        ...options,
      },
      type: MethodNames.RequestPermissions,
    });
  }

  /**
   * Prompts the user with permittedChains approval for given chainId.
   *
   * @param {string} origin - The origin to request approval for.
   * @param {Hex} chainId - The chainId to add incrementally.
   */
  async requestApprovalPermittedChainsPermission(origin, chainId) {
    const caveatValueWithChains = setPermittedEthChainIds(
      {
        requiredScopes: {},
        optionalScopes: {},
        sessionProperties: {},
        isMultichainOrigin: false,
      },
      [chainId],
    );

    await this.permissionController.requestPermissionsIncremental(
      { origin },
      {
        [Caip25EndowmentPermissionName]: {
          caveats: [
            {
              type: Caip25CaveatType,
              value: caveatValueWithChains,
            },
          ],
        },
      },
    );
  }

  getNonEvmSupportedMethods(scope) {
    return this.controllerMessenger.call(
      'MultichainRouter:getSupportedMethods',
      scope,
    );
  }

  /**
   * For origins with a solana scope permitted, sends a wallet_notify -> metamask_accountChanged
   * event to fire for the solana scope with the currently selected solana account if any are
   * permitted or empty array otherwise.
   *
   * @param {string} origin - The origin to notify with the current solana account
   */
  notifySolanaAccountChangedForCurrentAccount(origin) {
    let caip25Caveat;
    try {
      caip25Caveat = this.permissionController.getCaveat(
        origin,
        Caip25EndowmentPermissionName,
        Caip25CaveatType,
      );
    } catch {
      // noop
    }
    if (!caip25Caveat) {
      return;
    }

    // The optional chain operator below shouldn't be needed as
    // the existence of sessionProperties is enforced by the caveat
    // validator, but we are still seeing some instances where it
    // isn't defined in production:
    // https://github.com/MetaMask/metamask-extension/issues/33412
    // This suggests state corruption, but we can't find definitive proof that.
    // For now we are using this patch which is harmless and silences the error in Sentry.
    const solanaAccountsChangedNotifications =
      caip25Caveat.value.sessionProperties?.[
        KnownSessionProperties.SolanaAccountChangedNotifications
      ];

    const sessionScopes = getSessionScopes(caip25Caveat.value, {
      getNonEvmSupportedMethods: this.getNonEvmSupportedMethods.bind(this),
    });

    const solanaScope =
      sessionScopes[MultichainNetworks.SOLANA] ||
      sessionScopes[MultichainNetworks.SOLANA_DEVNET] ||
      sessionScopes[MultichainNetworks.SOLANA_TESTNET];

    if (solanaAccountsChangedNotifications && solanaScope) {
      const { accounts } = solanaScope;
      const parsedPermittedSolanaAddresses = accounts.map((caipAccountId) => {
        const { address } = parseCaipAccountId(caipAccountId);
        return address;
      });

      const [accountAddressToEmit] = this.sortMultichainAccountsByLastSelected(
        parsedPermittedSolanaAddresses,
      );

      if (accountAddressToEmit) {
        this._notifySolanaAccountChange(origin, [accountAddressToEmit]);
      }
    }
  }

  // ---------------------------------------------------------------------------
  // Identity Management (signature operations)

  getAddTransactionRequest({
    transactionParams,
    transactionOptions,
    dappRequest,
    ...otherParams
  }) {
    const networkClientId =
      dappRequest?.networkClientId ?? transactionOptions?.networkClientId;
    const { chainId } =
      this.networkController.getNetworkConfigurationByNetworkClientId(
        networkClientId,
      );
    return {
      internalAccounts: this.accountsController.listAccounts(),
      dappRequest,
      networkClientId,
      selectedAccount: this.accountsController.getAccountByAddress(
        transactionParams.from,
      ),
      transactionController: this.txController,
      transactionOptions,
      transactionParams,
      userOperationController: this.userOperationController,
      chainId,
      ppomController: this.ppomController,
      securityAlertsEnabled:
        this.preferencesController.state?.securityAlertsEnabled,
      updateSecurityAlertResponse: this.updateSecurityAlertResponse.bind(this),
      ...otherParams,
    };
  }

  /**
   * @returns {boolean} true if the keyring type supports EIP-1559
   */
  async getCurrentAccountEIP1559Compatibility() {
    return true;
  }

  //=============================================================================
  // END (VAULT / KEYRING RELATED METHODS)
  //=============================================================================

  /**
   * Allows a user to attempt to cancel a previously submitted transaction
   * by creating a new transaction.
   *
   * @param {number} originalTxId - the id of the txMeta that you want to
   * attempt to cancel
   * @param {import(
   *  './controllers/transactions'
   * ).CustomGasSettings} [customGasSettings] - overrides to use for gas params
   * instead of allowing this method to generate them
   * @param options
   * @returns {object} MetaMask state
   */
  async createCancelTransaction(originalTxId, customGasSettings, options) {
    await this.txController.stopTransaction(
      originalTxId,
      customGasSettings,
      options,
    );
    const state = this.getState();
    return state;
  }

  /**
   * Allows a user to attempt to speed up a previously submitted transaction
   * by creating a new transaction.
   *
   * @param {number} originalTxId - the id of the txMeta that you want to
   * attempt to speed up
   * @param {import(
   *  './controllers/transactions'
   * ).CustomGasSettings} [customGasSettings] - overrides to use for gas params
   * instead of allowing this method to generate them
   * @param options
   * @returns {object} MetaMask state
   */
  async createSpeedUpTransaction(originalTxId, customGasSettings, options) {
    await this.txController.speedUpTransaction(
      originalTxId,
      customGasSettings,
      options,
    );
    const state = this.getState();
    return state;
  }

  async estimateGas(estimateGasParams) {
    return new Promise((resolve, reject) => {
      this.provider
        .request({
          method: 'eth_estimateGas',
          params: [estimateGasParams],
        })
        .then((result) => resolve(result.toString(16)))
        .catch((err) => reject(err));
    });
  }

  handleWatchAssetRequest = ({ asset, type, origin, networkClientId }) => {
    switch (type) {
      case ERC20:
        return this.tokensController.watchAsset({
          asset,
          type,
          networkClientId,
        });
      case ERC721:
      case ERC1155:
        return this.nftController.watchNft(
          asset,
          type,
          origin,
          networkClientId,
        );
      default:
        throw new Error(`Asset type ${type} not supported`);
    }
  };

  async updateSecurityAlertResponse(
    method,
    securityAlertId,
    securityAlertResponse,
  ) {
    return await updateSecurityAlertResponse({
      appStateController: this.appStateController,
      messenger: this.controllerMessenger,
      method,
      securityAlertId,
      securityAlertResponse,
      signatureController: this.signatureController,
      transactionController: this.txController,
    });
  }

  /**
   * Returns the index of the HD keyring containing the selected account.
   *
   * @returns {number | undefined} The index of the HD keyring containing the selected account.
   */
  getHDEntropyIndex() {
    const selectedAccount = this.accountsController.getSelectedAccount();
    const hdKeyrings = this.keyringController.state.keyrings.filter(
      (keyring) => keyring.type === KeyringTypes.hd,
    );
    const index = hdKeyrings.findIndex((keyring) =>
      keyring.accounts.includes(selectedAccount.address),
    );

    return index === -1 ? undefined : index;
  }

  //=============================================================================
  // PASSWORD MANAGEMENT
  //=============================================================================

  /**
   * Allows a user to begin the seed phrase recovery process.
   */
  markPasswordForgotten() {
    this.preferencesController.setPasswordForgotten(true);
    this.sendUpdate();
  }

  /**
   * Allows a user to end the seed phrase recovery process.
   */
  unMarkPasswordForgotten() {
    this.preferencesController.setPasswordForgotten(false);
    this.sendUpdate();
  }

  //=============================================================================
  // SETUP
  //=============================================================================

  /**
   * A runtime.MessageSender object, as provided by the browser:
   *
   * @see https://developer.mozilla.org/en-US/docs/Mozilla/Add-ons/WebExtensions/API/runtime/MessageSender
   * @typedef {object} MessageSender
   * @property {string} - The URL of the page or frame hosting the script that sent the message.
   */

  /**
   * A Snap sender object.
   *
   * @typedef {object} SnapSender
   * @property {string} snapId - The ID of the snap.
   */

  /**
   * Used to create a multiplexed stream for connecting to an untrusted context
   * like a Dapp or other extension.
   *
   * @param options - Options bag.
   * @param {ReadableStream} options.connectionStream - The Duplex stream to connect to.
   * @param {MessageSender | SnapSender} options.sender - The sender of the messages on this stream.
   * @param {string} [options.subjectType] - The type of the sender, i.e. subject.
   */
  setupUntrustedCommunicationEip1193({
    connectionStream,
    sender,
    subjectType,
  }) {
    if (sender.url) {
      if (this.onboardingController.state.completedOnboarding) {
        if (this.preferencesController.state.usePhishDetect) {
          const { hostname } = new URL(sender.url);
          this.phishingController.maybeUpdateState();
          // Check if new connection is blocked if phishing detection is on
          const phishingTestResponse = this.phishingController.test(sender.url);
          if (phishingTestResponse?.result) {
            this.sendPhishingWarning(connectionStream, hostname);
            this.metaMetricsController.trackEvent({
              event: MetaMetricsEventName.PhishingPageDisplayed,
              category: MetaMetricsEventCategory.Phishing,
              properties: {
                url: hostname,
              },
            });
            return;
          }
        }
      }
    }

    let inputSubjectType;
    if (subjectType) {
      inputSubjectType = subjectType;
    } else if (sender.id && sender.id !== this.extension.runtime.id) {
      inputSubjectType = SubjectType.Extension;
    } else {
      inputSubjectType = SubjectType.Website;
    }

    // setup multiplexing
    const mux = setupMultiplex(connectionStream);
    mux.ignoreStream(METAMASK_CAIP_MULTICHAIN_PROVIDER);

    // messages between inpage and background
    this.setupProviderConnectionEip1193(
      mux.createStream(METAMASK_EIP_1193_PROVIDER),
      sender,
      inputSubjectType,
    );

    // TODO:LegacyProvider: Delete
    if (sender.url) {
      // legacy streams
      this.setupPublicConfig(mux.createStream('publicConfig'));
    }
  }

  /**
   * Used to create a CAIP stream for connecting to an untrusted context.
   *
   * @param options - Options bag.
   * @param {ReadableStream} options.connectionStream - The Duplex stream to connect to.
   * @param {MessageSender | SnapSender} options.sender - The sender of the messages on this stream.
   * @param {string} [options.subjectType] - The type of the sender, i.e. subject.
   */
  setupUntrustedCommunicationCaip({ connectionStream, sender, subjectType }) {
    let inputSubjectType;
    if (subjectType) {
      inputSubjectType = subjectType;
    } else if (sender.id && sender.id !== this.extension.runtime.id) {
      inputSubjectType = SubjectType.Extension;
    } else {
      inputSubjectType = SubjectType.Website;
    }

    // messages between subject and background
    this.setupProviderConnectionCaip(
      connectionStream,
      sender,
      inputSubjectType,
    );
  }

  /**
   * Used to create a multiplexed stream for connecting to a trusted context,
   * like our own user interfaces, which have the provider APIs, but also
   * receive the exported API from this controller, which includes trusted
   * functions, like the ability to approve transactions or sign messages.
   *
   * @param {*} connectionStream - The duplex stream to connect to.
   * @param {MessageSender} sender - The sender of the messages on this stream
   */
  setupTrustedCommunication(connectionStream, sender) {
    // setup multiplexing
    const mux = setupMultiplex(connectionStream);
    // connect features
    this.setupControllerConnection(mux.createStream('controller'));
    this.setupProviderConnectionEip1193(
      mux.createStream('provider'),
      sender,
      SubjectType.Internal,
    );
  }

  /**
   * Used to create a multiplexed stream for connecting to the phishing warning page.
   *
   * @param options - Options bag.
   * @param {ReadableStream} options.connectionStream - The Duplex stream to connect to.
   */
  setupPhishingCommunication({ connectionStream }) {
    const { usePhishDetect } = this.preferencesController.state;

    if (!usePhishDetect) {
      return;
    }

    // setup multiplexing
    const mux = setupMultiplex(connectionStream);
    const phishingStream = mux.createStream(PHISHING_SAFELIST);

    // set up postStream transport
    phishingStream.on(
      'data',
      createMetaRPCHandler(
        {
          safelistPhishingDomain: this.safelistPhishingDomain.bind(this),
          backToSafetyPhishingWarning:
            this.backToSafetyPhishingWarning.bind(this),
        },
        phishingStream,
      ),
    );
  }

  setUpCookieHandlerCommunication({ connectionStream }) {
    const {
      metaMetricsId,
      dataCollectionForMarketing,
      participateInMetaMetrics,
    } = this.metaMetricsController.state;

    if (
      metaMetricsId &&
      dataCollectionForMarketing &&
      participateInMetaMetrics
    ) {
      // setup multiplexing
      const mux = setupMultiplex(connectionStream);
      const metamaskCookieHandlerStream = mux.createStream(
        METAMASK_COOKIE_HANDLER,
      );
      // set up postStream transport
      metamaskCookieHandlerStream.on(
        'data',
        createMetaRPCHandler(
          {
            getCookieFromMarketingPage:
              this.getCookieFromMarketingPage.bind(this),
          },
          metamaskCookieHandlerStream,
        ),
      );
    }
  }

  getCookieFromMarketingPage(data) {
    const { ga_client_id: cookieId } = data;
    this.metaMetricsController.setMarketingCampaignCookieId(cookieId);
  }

  /**
   * Called when we detect a suspicious domain. Requests the browser redirects
   * to our anti-phishing page.
   *
   * @private
   * @param {*} connectionStream - The duplex stream to the per-page script,
   * for sending the reload attempt to.
   * @param {string} hostname - The hostname that triggered the suspicion.
   */
  sendPhishingWarning(connectionStream, hostname) {
    const mux = setupMultiplex(connectionStream);
    const phishingStream = mux.createStream('phishing');
    phishingStream.write({ hostname });
  }

  /**
   * A method for providing our API over a stream using JSON-RPC.
   *
   * @param {*} outStream - The stream to provide our API over.
   */
  setupControllerConnection(outStream) {
    const patchStore = new PatchStore(this.memStore);
    let uiReady = false;

    const handleUpdate = () => {
      if (!isStreamWritable(outStream) || !uiReady) {
        return;
      }

      const patches = patchStore.flushPendingPatches();

      outStream.write({
        jsonrpc: '2.0',
        method: 'sendUpdate',
        params: [patches],
      });
    };

    const api = {
      ...this.getApi(),
      ...this.controllerApi,
      startPatches: () => {
        uiReady = true;
        handleUpdate();
      },
      getStatePatches: () => patchStore.flushPendingPatches(),
    };

    this.on('update', handleUpdate);

    // report new active controller connection
    this.activeControllerConnections += 1;
    this.emit('controllerConnectionChanged', this.activeControllerConnections);

    // set up postStream transport
    outStream.on('data', createMetaRPCHandler(api, outStream));

    const startUISync = () => {
      if (!isStreamWritable(outStream)) {
        return;
      }
      // send notification to client-side
      outStream.write({
        jsonrpc: '2.0',
        method: 'startUISync',
      });
    };

    if (this.startUISync) {
      startUISync();
    } else {
      this.once('startUISync', startUISync);
    }

    const outstreamEndHandler = () => {
      if (!outStream.mmFinished) {
        this.activeControllerConnections -= 1;
        this.emit(
          'controllerConnectionChanged',
          this.activeControllerConnections,
        );
        outStream.mmFinished = true;
        this.removeListener('update', handleUpdate);
        patchStore.destroy();
      }
    };

    // The presence of both of the below handlers may be redundant.
    // After upgrading metamask/object-multiples to v2.0.0, which included
    // an upgrade of readable-streams from v2 to v3, we saw that the
    // `outStream.on('end'` handler was almost never being called. This seems to
    // related to how v3 handles errors vs how v2 handles errors; there
    // are "premature close" errors in both cases, although in the case
    // of v2 they don't prevent `outStream.on('end'` from being called.
    // At the time that this comment was committed, it was known that we
    // need to investigate and resolve the underlying error, however,
    // for expediency, we are not addressing them at this time. Instead, we
    // can observe that `readableStream.finished` preserves the same
    // functionality as we had when we relied on readable-stream v2. Meanwhile,
    // the `outStream.on('end')` handler was observed to have been called at least once.
    // In an abundance of caution to prevent against unexpected future behavioral changes in
    // streams implementations, we redundantly use multiple paths to attach the same event handler.
    // The outstreamEndHandler therefore needs to be idempotent, which introduces the `mmFinished` property.

    outStream.mmFinished = false;
    finished(outStream, outstreamEndHandler);
    outStream.once('close', outstreamEndHandler);
    outStream.once('end', outstreamEndHandler);
  }

  /**
   * A method for serving our ethereum provider over a given stream.
   *
   * @param {*} outStream - The stream to provide over.
   * @param {MessageSender | SnapSender} sender - The sender of the messages on this stream
   * @param {SubjectType} subjectType - The type of the sender, i.e. subject.
   */
  setupProviderConnectionEip1193(outStream, sender, subjectType) {
    let origin;
    if (subjectType === SubjectType.Internal) {
      origin = ORIGIN_METAMASK;
    } else if (subjectType === SubjectType.Snap) {
      origin = sender.snapId;
    } else {
      origin = new URL(sender.url).origin;
    }

    if (sender.id && sender.id !== this.extension.runtime.id) {
      this.subjectMetadataController.addSubjectMetadata({
        origin,
        extensionId: sender.id,
        subjectType: SubjectType.Extension,
      });
    }

    let tabId;
    if (sender.tab && sender.tab.id) {
      tabId = sender.tab.id;
    }

    let mainFrameOrigin = origin;
    if (sender.tab && sender.tab.url) {
      // If sender origin is an iframe, then get the top-level frame's origin
      mainFrameOrigin = new URL(sender.tab.url).origin;
    }

    const engine = this.setupProviderEngineEip1193({
      origin,
      sender,
      subjectType,
      tabId,
      mainFrameOrigin,
    });

    const dupeReqFilterStream = createDupeReqFilterStream();

    // setup connection
    const providerStream = createEngineStream({ engine });

    const connectionId = this.addConnection(origin, {
      tabId,
      apiType: API_TYPE.EIP1193,
      engine,
    });

    pipeline(
      outStream,
      dupeReqFilterStream,
      providerStream,
      outStream,
      (err) => {
        // handle any middleware cleanup
        engine.destroy();
        connectionId && this.removeConnection(origin, connectionId);
        // For context and todos related to the error message match, see https://github.com/MetaMask/metamask-extension/issues/26337
        if (err && !err.message?.match('Premature close')) {
          log.error(err);
        }
      },
    );

    // Used to show wallet liveliness to the provider
    if (subjectType !== SubjectType.Internal) {
      this._notifyChainChangeForConnection({ engine }, origin);
    }
  }

  /**
   * A method for serving our CAIP provider over a given stream.
   *
   * @param {*} outStream - The stream to provide over.
   * @param {MessageSender | SnapSender} sender - The sender of the messages on this stream
   * @param {SubjectType} subjectType - The type of the sender, i.e. subject.
   */
  setupProviderConnectionCaip(outStream, sender, subjectType) {
    let origin;
    if (subjectType === SubjectType.Internal) {
      origin = ORIGIN_METAMASK;
    } else if (subjectType === SubjectType.Snap) {
      origin = sender.snapId;
    } else {
      origin = new URL(sender.url).origin;
    }

    if (sender.id && sender.id !== this.extension.runtime.id) {
      this.subjectMetadataController.addSubjectMetadata({
        origin,
        extensionId: sender.id,
        subjectType: SubjectType.Extension,
      });
    }

    let tabId;
    if (sender.tab && sender.tab.id) {
      tabId = sender.tab.id;
    }

    const engine = this.setupProviderEngineCaip({
      origin,
      sender,
      subjectType,
      tabId,
    });

    const dupeReqFilterStream = createDupeReqFilterStream();

    // setup connection
    const providerStream = createEngineStream({ engine });

    const connectionId = this.addConnection(origin, {
      tabId,
      apiType: API_TYPE.CAIP_MULTICHAIN,
      engine,
    });

    // solana account changed notifications
    // This delay is needed because it's possible for a dapp to not have listeners
    // setup in time right after a connection is established.
    // This can be resolved if we amend the caip standards to include a liveliness
    // handshake as part of the initial connection.
    setTimeout(
      () => this.notifySolanaAccountChangedForCurrentAccount(origin),
      500,
    );

    pipeline(
      outStream,
      dupeReqFilterStream,
      providerStream,
      outStream,
      (err) => {
        // handle any middleware cleanup
        engine.destroy();
        connectionId && this.removeConnection(origin, connectionId);
        // For context and todos related to the error message match, see https://github.com/MetaMask/metamask-extension/issues/26337
        if (err && !err.message?.match('Premature close')) {
          log.error(err);
        }
      },
    );
  }

  /**
   * Creates middleware hooks that are shared between the Eip1193 and Multichain engines.
   *
   * @private
   * @param {string} origin - The connection's origin string.
   * @returns {object} The shared hooks.
   */
  setupCommonMiddlewareHooks(origin) {
    return {
      // Miscellaneous
      addSubjectMetadata:
        this.subjectMetadataController.addSubjectMetadata.bind(
          this.subjectMetadataController,
        ),
      getProviderState: this.getProviderState.bind(this),
      handleWatchAssetRequest: this.handleWatchAssetRequest.bind(this),
      requestUserApproval:
        this.approvalController.addAndShowApprovalRequest.bind(
          this.approvalController,
        ),
      getCaveat: ({ target, caveatType }) => {
        try {
          return this.permissionController.getCaveat(
            origin,
            target,
            caveatType,
          );
        } catch (e) {
          if (e instanceof PermissionDoesNotExistError) {
            // suppress expected error in case that the origin
            // does not have the target permission yet
          } else {
            throw e;
          }
        }

        return undefined;
      },
      requestPermittedChainsPermissionIncrementalForOrigin: (options) =>
        requestPermittedChainsPermissionIncremental({
          ...options,
          origin,
          hooks: {
            requestPermissionsIncremental:
              this.permissionController.requestPermissionsIncremental.bind(
                this.permissionController,
              ),
            grantPermissionsIncremental:
              this.permissionController.grantPermissionsIncremental.bind(
                this.permissionController,
              ),
          },
        }),

      // Network configuration-related
      addNetwork: this.networkController.addNetwork.bind(
        this.networkController,
      ),
      updateNetwork: this.networkController.updateNetwork.bind(
        this.networkController,
      ),
      setActiveNetwork: async (networkClientId) => {
        await this.networkController.setActiveNetwork(networkClientId);
        // if the origin has the CAIP-25 permission
        // we set per dapp network selection state
        if (
          this.permissionController.hasPermission(
            origin,
            Caip25EndowmentPermissionName,
          )
        ) {
          this.selectedNetworkController.setNetworkClientIdForDomain(
            origin,
            networkClientId,
          );
        }
      },
      getNetworkConfigurationByChainId:
        this.networkController.getNetworkConfigurationByChainId.bind(
          this.networkController,
        ),
      setTokenNetworkFilter: (chainId) => {
        const { tokenNetworkFilter } =
          this.preferencesController.getPreferences();
        if (chainId && Object.keys(tokenNetworkFilter).length === 1) {
          this.preferencesController.setPreference('tokenNetworkFilter', {
            [chainId]: true,
          });
        }
      },
      setEnabledNetworks: (chainIds, namespace) => {
        this.networkOrderController.setEnabledNetworks(chainIds, namespace);
      },
      getEnabledNetworks: (namespace) => {
        return (
          this.networkOrderController.state.enabledNetworkMap[namespace] || {}
        );
      },
      getCurrentChainIdForDomain: (domain) => {
        const networkClientId =
          this.selectedNetworkController.getNetworkClientIdForDomain(domain);
        const { chainId } =
          this.networkController.getNetworkConfigurationByNetworkClientId(
            networkClientId,
          );
        return chainId;
      },

      // Web3 shim-related
      getWeb3ShimUsageState: this.alertController.getWeb3ShimUsageState.bind(
        this.alertController,
      ),
      setWeb3ShimUsageRecorded:
        this.alertController.setWeb3ShimUsageRecorded.bind(
          this.alertController,
        ),
      rejectApprovalRequestsForOrigin: () =>
        this.rejectOriginPendingApprovals(origin),
    };
  }

  /**
   * A method for creating an ethereum provider that is safely restricted for the requesting subject.
   *
   * @param {object} options - Provider engine options
   * @param {string} options.origin - The origin of the sender
   * @param {MessageSender | SnapSender} options.sender - The sender object.
   * @param {string} options.subjectType - The type of the sender subject.
   * @param {tabId} [options.tabId] - The tab ID of the sender - if the sender is within a tab
   * @param {mainFrameOrigin} [options.mainFrameOrigin] - The origin of the main frame if the sender is an iframe
   */
  setupProviderEngineEip1193({
    origin,
    subjectType,
    sender,
    tabId,
    mainFrameOrigin,
  }) {
    const engine = new JsonRpcEngine();

    // Append origin to each request
    engine.push(createOriginMiddleware({ origin }));

    // Append mainFrameOrigin to each request if present
    if (mainFrameOrigin) {
      engine.push(createMainFrameOriginMiddleware({ mainFrameOrigin }));
    }

    // Append selectedNetworkClientId to each request
    engine.push(createSelectedNetworkMiddleware(this.controllerMessenger));

    // If the origin is not in the selectedNetworkController's `domains` state
    // when the provider engine is created, the selectedNetworkController will
    // fetch the globally selected networkClient from the networkController and wrap
    // it in a proxy which can be switched to use its own state if/when the origin
    // is added to the `domains` state
    const proxyClient =
      this.selectedNetworkController.getProviderAndBlockTracker(origin);

    // We create the filter and subscription manager middleware now, but they will
    // be inserted into the engine later.
    const filterMiddleware = createFilterMiddleware(proxyClient);
    const subscriptionManager = createSubscriptionManager(proxyClient);
    subscriptionManager.events.on('notification', (message) =>
      engine.emit('notification', message),
    );

    // Append tabId to each request if it exists
    if (tabId) {
      engine.push(createTabIdMiddleware({ tabId }));
    }

    engine.push(createLoggerMiddleware({ origin }));
    engine.push(this.permissionLogController.createMiddleware());

    if (origin === BaseUrl.Portfolio) {
      engine.push(createTxVerificationMiddleware(this.networkController));
    }

    engine.push(createTracingMiddleware());

    engine.push(
      createOriginThrottlingMiddleware({
        getThrottledOriginState:
          this.appStateController.getThrottledOriginState.bind(
            this.appStateController,
          ),
        updateThrottledOriginState:
          this.appStateController.updateThrottledOriginState.bind(
            this.appStateController,
          ),
      }),
    );

    engine.push(
      createPPOMMiddleware(
        this.ppomController,
        this.preferencesController,
        this.networkController,
        this.appStateController,
        this.accountsController,
        this.updateSecurityAlertResponse.bind(this),
      ),
    );

    engine.push(
      createTrustSignalsMiddleware(
        this.networkController,
        this.appStateController,
        this.phishingController,
        this.preferencesController,
        this.getPermittedAccounts.bind(this),
      ),
    );

    engine.push(
      createRPCMethodTrackingMiddleware({
        getAccountType: this.getAccountType.bind(this),
        getDeviceModel: this.getDeviceModel.bind(this),
        getHDEntropyIndex: this.getHDEntropyIndex.bind(this),
        getHardwareTypeForMetric: this.getHardwareTypeForMetric.bind(this),
        snapAndHardwareMessenger: this.controllerMessenger.getRestricted({
          name: 'SnapAndHardwareMessenger',
          allowedActions: [
            'KeyringController:getKeyringForAccount',
            'SnapController:get',
            'AccountsController:getSelectedAccount',
          ],
        }),
        appStateController: this.appStateController,
        metaMetricsController: this.metaMetricsController,
      }),
    );

    engine.push(createUnsupportedMethodMiddleware());

    if (subjectType === SubjectType.Snap && isSnapPreinstalled(origin)) {
      engine.push(
        createPreinstalledSnapsMiddleware({
          getPermissions: this.permissionController.getPermissions.bind(
            this.permissionController,
            origin,
          ),
          getAllEvmAccounts: () =>
            this.controllerMessenger
              .call('AccountsController:listAccounts')
              .map((account) => account.address),
          grantPermissions: (approvedPermissions) =>
            this.controllerMessenger.call(
              'PermissionController:grantPermissions',
              { approvedPermissions, subject: { origin } },
            ),
        }),
      );
    }

    // Legacy RPC method that needs to be implemented _ahead of_ the permission
    // middleware.
    engine.push(
      createEthAccountsMethodMiddleware({
        getAccounts: this.getPermittedAccounts.bind(this, origin),
      }),
    );

    if (subjectType !== SubjectType.Internal) {
      engine.push(
        this.permissionController.createPermissionMiddleware({
          origin,
        }),
      );
    }

    if (subjectType === SubjectType.Website) {
      engine.push(
        createOnboardingMiddleware({
          location: sender.url,
          registerOnboarding: this.onboardingController.registerOnboarding,
        }),
      );
    }

    // EVM requests and eth permissions should not be passed to non-EVM accounts
    // this middleware intercepts these requests and returns an error.
    engine.push(
      createEvmMethodsToNonEvmAccountReqFilterMiddleware({
        messenger: this.controllerMessenger.getRestricted({
          name: 'EvmMethodsToNonEvmAccountFilterMessenger',
          allowedActions: ['AccountsController:getSelectedAccount'],
        }),
      }),
    );

    // Unrestricted/permissionless RPC method implementations.
    // They must nevertheless be placed _behind_ the permission middleware.
    engine.push(
      createEip1193MethodMiddleware({
        subjectType,
        ...this.setupCommonMiddlewareHooks(origin),

        // Miscellaneous
        metamaskState: this.getState(),
        getUnlockPromise: this.appStateController.getUnlockPromise.bind(
          this.appStateController,
        ),

        sendMetrics: this.metaMetricsController.trackEvent.bind(
          this.metaMetricsController,
        ),

        // Permission-related
        getAccounts: this.getPermittedAccounts.bind(this, origin),
        getCaip25PermissionFromLegacyPermissionsForOrigin: (
          requestedPermissions,
        ) => getCaip25PermissionFromLegacyPermissions(requestedPermissions),
        getPermissionsForOrigin: this.permissionController.getPermissions.bind(
          this.permissionController,
          origin,
        ),

        requestPermissionsForOrigin: (requestedPermissions) =>
          this.permissionController.requestPermissions(
            { origin },
            requestedPermissions,
            {
              metadata: {
                isEip1193Request: true,
              },
            },
          ),
        revokePermissionsForOrigin: (permissionKeys) => {
          try {
            this.permissionController.revokePermissions({
              [origin]: permissionKeys,
            });
          } catch (e) {
            // we dont want to handle errors here because
            // the revokePermissions api method should just
            // return `null` if the permissions were not
            // successfully revoked or if the permissions
            // for the origin do not exist
            console.log(e);
          }
        },

        updateCaveat: this.permissionController.updateCaveat.bind(
          this.permissionController,
          origin,
        ),
        hasApprovalRequestsForOrigin: () =>
          this.approvalController.has({ origin }),
      }),
    );

    engine.push(
      createSnapsMethodMiddleware(subjectType === SubjectType.Snap, {
        clearSnapState: this.controllerMessenger.call.bind(
          this.controllerMessenger,
          'SnapController:clearSnapState',
          origin,
        ),
        getUnlockPromise: this.appStateController.getUnlockPromise.bind(
          this.appStateController,
        ),
        getSnaps: this.controllerMessenger.call.bind(
          this.controllerMessenger,
          'SnapController:getPermitted',
          origin,
        ),
        requestPermissions: async (requestedPermissions) =>
          await this.permissionController.requestPermissions(
            { origin },
            requestedPermissions,
          ),
        getPermissions: this.permissionController.getPermissions.bind(
          this.permissionController,
          origin,
        ),
        getSnapFile: this.controllerMessenger.call.bind(
          this.controllerMessenger,
          'SnapController:getFile',
          origin,
        ),
        getSnapState: this.controllerMessenger.call.bind(
          this.controllerMessenger,
          'SnapController:getSnapState',
          origin,
        ),
        updateSnapState: this.controllerMessenger.call.bind(
          this.controllerMessenger,
          'SnapController:updateSnapState',
          origin,
        ),
        installSnaps: this.controllerMessenger.call.bind(
          this.controllerMessenger,
          'SnapController:install',
          origin,
        ),
        invokeSnap: this.permissionController.executeRestrictedMethod.bind(
          this.permissionController,
          origin,
          RestrictedMethods.wallet_snap,
        ),
        getIsLocked: () => {
          return !this.appStateController.isUnlocked();
        },
        getIsActive: () => {
          return this._isClientOpen;
        },
        getInterfaceState: (...args) =>
          this.controllerMessenger.call(
            'SnapInterfaceController:getInterface',
            origin,
            ...args,
          ).state,
        getInterfaceContext: (...args) =>
          this.controllerMessenger.call(
            'SnapInterfaceController:getInterface',
            origin,
            ...args,
          ).context,
        createInterface: this.controllerMessenger.call.bind(
          this.controllerMessenger,
          'SnapInterfaceController:createInterface',
          origin,
        ),
        updateInterface: this.controllerMessenger.call.bind(
          this.controllerMessenger,
          'SnapInterfaceController:updateInterface',
          origin,
        ),
        resolveInterface: this.controllerMessenger.call.bind(
          this.controllerMessenger,
          'SnapInterfaceController:resolveInterface',
          origin,
        ),
        getSnap: this.controllerMessenger.call.bind(
          this.controllerMessenger,
          'SnapController:get',
        ),
        trackError: (error) => {
          // `captureException` imported from `@sentry/browser` does not seem to
          // work in E2E tests. This is a workaround which works in both E2E
          // tests and production.
          return global.sentry?.captureException?.(error);
        },
        trackEvent: this.metaMetricsController.trackEvent.bind(
          this.metaMetricsController,
        ),
        getAllSnaps: this.controllerMessenger.call.bind(
          this.controllerMessenger,
          'SnapController:getAll',
        ),
        openWebSocket: this.controllerMessenger.call.bind(
          this.controllerMessenger,
          'WebSocketService:open',
          origin,
        ),
        closeWebSocket: this.controllerMessenger.call.bind(
          this.controllerMessenger,
          'WebSocketService:close',
          origin,
        ),
        getWebSockets: this.controllerMessenger.call.bind(
          this.controllerMessenger,
          'WebSocketService:getAll',
          origin,
        ),
        sendWebSocketMessage: this.controllerMessenger.call.bind(
          this.controllerMessenger,
          'WebSocketService:sendMessage',
          origin,
        ),
        getCurrencyRate: (currency) => {
          const rate = this.multichainRatesController.state.rates[currency];
          const { fiatCurrency } = this.multichainRatesController.state;

          if (!rate) {
            return undefined;
          }

          return {
            ...rate,
            currency: fiatCurrency,
          };
        },
        getEntropySources: () => {
          /**
           * @type {KeyringController['state']}
           */
          const state = this.controllerMessenger.call(
            'KeyringController:getState',
          );

          return state.keyrings
            .map((keyring, index) => {
              if (keyring.type === KeyringTypes.hd) {
                return {
                  id: keyring.metadata.id,
                  name: keyring.metadata.name,
                  type: 'mnemonic',
                  primary: index === 0,
                };
              }

              return null;
            })
            .filter(Boolean);
        },
        hasPermission: this.permissionController.hasPermission.bind(
          this.permissionController,
          origin,
        ),
        scheduleBackgroundEvent: (event) =>
          this.controllerMessenger.call('CronjobController:schedule', {
            ...event,
            snapId: origin,
          }),
        cancelBackgroundEvent: this.controllerMessenger.call.bind(
          this.controllerMessenger,
          'CronjobController:cancel',
          origin,
        ),
        getBackgroundEvents: this.controllerMessenger.call.bind(
          this.controllerMessenger,
          'CronjobController:get',
          origin,
        ),
        getNetworkConfigurationByChainId: this.controllerMessenger.call.bind(
          this.controllerMessenger,
          'NetworkController:getNetworkConfigurationByChainId',
        ),
        getNetworkClientById: this.controllerMessenger.call.bind(
          this.controllerMessenger,
          'NetworkController:getNetworkClientById',
        ),
        startTrace: (options) => {
          // We intentionally strip out `_isStandaloneSpan` since it can be undefined
          // eslint-disable-next-line no-unused-vars
          const { _isStandaloneSpan, ...result } = trace(options);
          return result;
        },
        endTrace,
        ///: BEGIN:ONLY_INCLUDE_IF(keyring-snaps)
        handleSnapRpcRequest: (args) =>
          this.handleSnapRequest({ ...args, origin }),
        getAllowedKeyringMethods: keyringSnapPermissionsBuilder(
          this.subjectMetadataController,
          origin,
        ),
        ///: END:ONLY_INCLUDE_IF
      }),
    );

    engine.push(filterMiddleware);
    engine.push(subscriptionManager.middleware);

    engine.push(this.metamaskMiddleware);

    engine.push(providerAsMiddleware(proxyClient.provider));

    return engine;
  }

  /**
   * A method for creating a CAIP Multichain provider that is safely restricted for the requesting subject.
   *
   * @param {object} options - Provider engine options
   * @param {string} options.origin - The origin of the sender
   * @param {MessageSender | SnapSender} options.sender - The sender object.
   * @param {string} options.subjectType - The type of the sender subject.
   * @param {tabId} [options.tabId] - The tab ID of the sender - if the sender is within a tab
   */
  setupProviderEngineCaip({ origin, sender, subjectType, tabId }) {
    const engine = new JsonRpcEngine();

    // Append origin to each request
    engine.push(createOriginMiddleware({ origin }));

    // Append tabId to each request if it exists
    if (tabId) {
      engine.push(createTabIdMiddleware({ tabId }));
    }

    engine.push(createLoggerMiddleware({ origin }));

    engine.push((req, _res, next, end) => {
      if (
        ![
          MESSAGE_TYPE.WALLET_CREATE_SESSION,
          MESSAGE_TYPE.WALLET_INVOKE_METHOD,
          MESSAGE_TYPE.WALLET_GET_SESSION,
          MESSAGE_TYPE.WALLET_REVOKE_SESSION,
        ].includes(req.method)
      ) {
        return end(rpcErrors.methodNotFound({ data: { method: req.method } }));
      }
      return next();
    });

    engine.push(
      createRPCMethodTrackingMiddleware({
        getAccountType: this.getAccountType.bind(this),
        getDeviceModel: this.getDeviceModel.bind(this),
        getHDEntropyIndex: this.getHDEntropyIndex.bind(this),
        getHardwareTypeForMetric: this.getHardwareTypeForMetric.bind(this),
        snapAndHardwareMessenger: this.controllerMessenger.getRestricted({
          name: 'SnapAndHardwareMessenger',
          allowedActions: [
            'KeyringController:getKeyringForAccount',
            'SnapController:get',
            'AccountsController:getSelectedAccount',
          ],
        }),
        appStateController: this.appStateController,
        metaMetricsController: this.metaMetricsController,
      }),
    );

    engine.push(multichainMethodCallValidatorMiddleware);
    const middlewareMaker = makeMethodMiddlewareMaker([
      walletRevokeSession,
      walletGetSession,
      walletInvokeMethod,
      walletCreateSession,
    ]);

    engine.push(
      middlewareMaker({
        findNetworkClientIdByChainId:
          this.networkController.findNetworkClientIdByChainId.bind(
            this.networkController,
          ),
        listAccounts: this.accountsController.listAccounts.bind(
          this.accountsController,
        ),
        requestPermissionsForOrigin: (requestedPermissions, options = {}) =>
          this.permissionController.requestPermissions(
            { origin },
            requestedPermissions,
            options,
          ),
        getCaveatForOrigin: this.permissionController.getCaveat.bind(
          this.permissionController,
          origin,
        ),
        getSelectedNetworkClientId: () =>
          this.networkController.state.selectedNetworkClientId,
        revokePermissionForOrigin:
          this.permissionController.revokePermission.bind(
            this.permissionController,
            origin,
          ),
        getNonEvmSupportedMethods: this.getNonEvmSupportedMethods.bind(this),
        isNonEvmScopeSupported: this.controllerMessenger.call.bind(
          this.controllerMessenger,
          'MultichainRouter:isSupportedScope',
        ),
        handleNonEvmRequestForOrigin: (params) =>
          this.controllerMessenger.call('MultichainRouter:handleRequest', {
            ...params,
            origin,
          }),
        getNonEvmAccountAddresses: this.controllerMessenger.call.bind(
          this.controllerMessenger,
          'MultichainRouter:getSupportedAccounts',
        ),
        trackSessionCreatedEvent: (approvedCaip25CaveatValue) =>
          this.metaMetricsController.trackEvent({
            event: MetaMetricsEventName.PermissionsRequested,
            properties: {
              api_source: MetaMetricsRequestedThrough.MultichainApi,
              method: MESSAGE_TYPE.WALLET_CREATE_SESSION,
              chain_id_list: getAllScopesFromCaip25CaveatValue(
                approvedCaip25CaveatValue,
              ),
            },
          }),
      }),
    );

    engine.push(
      createUnsupportedMethodMiddleware(
        new Set([
          ...UNSUPPORTED_RPC_METHODS,
          'eth_requestAccounts',
          'eth_accounts',
        ]),
      ),
    );

    if (subjectType === SubjectType.Website) {
      engine.push(
        createOnboardingMiddleware({
          location: sender.url,
          registerOnboarding: this.onboardingController.registerOnboarding,
        }),
      );
    }

    engine.push(
      createMultichainMethodMiddleware({
        subjectType,
        ...this.setupCommonMiddlewareHooks(origin),
      }),
    );
    engine.push(this.metamaskMiddleware);

    try {
      const caip25Caveat = this.permissionController.getCaveat(
        origin,
        Caip25EndowmentPermissionName,
        Caip25CaveatType,
      );

      // add new notification subscriptions for changed authorizations
      const sessionScopes = getSessionScopes(caip25Caveat.value, {
        getNonEvmSupportedMethods: this.getNonEvmSupportedMethods.bind(this),
      });

      // if the eth_subscription notification is in the scope and eth_subscribe is in the methods
      // then get the subscriptionManager going for that scope
      Object.entries(sessionScopes).forEach(([scope, scopeObject]) => {
        if (
          scopeObject.notifications.includes('eth_subscription') &&
          scopeObject.methods.includes('eth_subscribe')
        ) {
          this.addMultichainApiEthSubscriptionMiddleware({
            scope,
            origin,
            tabId,
          });
        }
      });
    } catch (err) {
      // noop
    }

    this.multichainSubscriptionManager.on(
      'notification',
      (targetOrigin, targetTabId, message) => {
        if (origin === targetOrigin && tabId === targetTabId) {
          engine.emit('notification', message);
        }
      },
    );

    engine.push(
      this.multichainMiddlewareManager.generateMultichainMiddlewareForOriginAndTabId(
        origin,
        tabId,
      ),
    );

    engine.push(async (req, res, _next, end) => {
      const { provider } = this.networkController.getNetworkClientById(
        req.networkClientId,
      );
      res.result = await provider.request(req);
      return end();
    });

    return engine;
  }

  /**
   * TODO:LegacyProvider: Delete
   * A method for providing our public config info over a stream.
   * This includes info we like to be synchronous if possible, like
   * the current selected account, and network ID.
   *
   * Since synchronous methods have been deprecated in web3,
   * this is a good candidate for deprecation.
   *
   * @param {*} outStream - The stream to provide public config over.
   */
  setupPublicConfig(outStream) {
    const configStream = storeAsStream(this.publicConfigStore);

    pipeline(configStream, outStream, (err) => {
      configStream.destroy();
      // For context and todos related to the error message match, see https://github.com/MetaMask/metamask-extension/issues/26337
      if (err && !err.message?.match('Premature close')) {
        log.error(err);
      }
    });
  }

  /**
   * Adds a reference to a connection by origin. Ignores the 'metamask' origin.
   * Caller must ensure that the returned id is stored such that the reference
   * can be deleted later.
   *
   * @param {string} origin - The connection's origin string.
   * @param {object} options - Data associated with the connection
   * @param {object} options.engine - The connection's JSON Rpc Engine
   * @param {number} options.tabId - The tabId for the connection
   * @param {API_TYPE} options.apiType - The API type for the connection
   * @returns {string} The connection's id (so that it can be deleted later)
   */
  addConnection(origin, { tabId, apiType, engine }) {
    if (origin === ORIGIN_METAMASK) {
      return null;
    }

    if (!this.connections[origin]) {
      this.connections[origin] = {};
    }

    const id = nanoid();
    this.connections[origin][id] = {
      tabId,
      apiType,
      engine,
    };

    return id;
  }

  /**
   * Deletes a reference to a connection, by origin and id.
   * Ignores unknown origins.
   *
   * @param {string} origin - The connection's origin string.
   * @param {string} id - The connection's id, as returned from addConnection.
   */
  removeConnection(origin, id) {
    const connections = this.connections[origin];
    if (!connections) {
      return;
    }

    delete connections[id];

    if (Object.keys(connections).length === 0) {
      delete this.connections[origin];
    }
  }

  /**
   * Closes all connections for the given origin, and removes the references
   * to them.
   * Ignores unknown origins.
   *
   * @param {string} origin - The origin string.
   */
  removeAllConnections(origin) {
    const connections = this.connections[origin];
    if (!connections) {
      return;
    }

    Object.keys(connections).forEach((id) => {
      this.removeConnection(origin, id);
    });
  }

  /**
   * Causes the RPC engines associated with the connections to the given origin
   * to emit a notification event with the given payload.
   *
   * The caller is responsible for ensuring that only permitted notifications
   * are sent.
   *
   * Ignores unknown origins.
   *
   * @param {string} origin - The connection's origin string.
   * @param {unknown} payload - The event payload.
   * @param apiType
   */
  notifyConnections(origin, payload, apiType) {
    const connections = this.connections[origin];
    if (connections) {
      Object.values(connections).forEach((conn) => {
        if (apiType && conn.apiType !== apiType) {
          return;
        }
        if (conn.engine) {
          conn.engine.emit('notification', payload);
        }
      });
    }
  }

  /**
   * Causes the RPC engines associated with all connections to emit a
   * notification event with the given payload.
   *
   * If the "payload" parameter is a function, the payload for each connection
   * will be the return value of that function called with the connection's
   * origin.
   *
   * The caller is responsible for ensuring that only permitted notifications
   * are sent.
   *
   * @param {unknown} payload - The event payload, or payload getter function.
   * @param apiType
   */
  notifyAllConnections(payload, apiType) {
    const getPayload =
      typeof payload === 'function'
        ? (origin) => payload(origin)
        : () => payload;

    Object.keys(this.connections).forEach((origin) => {
      Object.values(this.connections[origin]).forEach(async (conn) => {
        if (apiType && conn.apiType !== apiType) {
          return;
        }
        try {
          this.notifyConnection(conn, await getPayload(origin));
        } catch (err) {
          console.error(err);
        }
      });
    });
  }

  /**
   * Causes the RPC engine for passed connection to emit a
   * notification event with the given payload.
   *
   * The caller is responsible for ensuring that only permitted notifications
   * are sent.
   *
   * @param {object} connection - Data associated with the connection
   * @param {object} connection.engine - The connection's JSON Rpc Engine
   * @param {unknown} payload - The event payload
   */
  notifyConnection(connection, payload) {
    try {
      if (connection.engine) {
        connection.engine.emit('notification', payload);
      }
    } catch (err) {
      console.error(err);
    }
  }

  // handlers

  /**
   * Handle a KeyringController update
   *
   * @param {object} state - the KC state
   * @returns {Promise<void>}
   * @private
   */
  async _onKeyringControllerUpdate(state) {
    const { keyrings } = state;

    // The accounts tracker only supports EVM addresses and the keyring
    // controller may pass non-EVM addresses, so we filter them out
    const addresses = keyrings
      .reduce((acc, { accounts }) => acc.concat(accounts), [])
      .filter(isEthAddress);

    if (!addresses.length) {
      return;
    }

    this.accountTrackerController.syncWithAddresses(addresses);
  }

  /**
   * Handle global application unlock.
   */
  _onUnlock() {
    this.unMarkPasswordForgotten();

    // In the current implementation, this handler is triggered by a
    // KeyringController event. Other controllers subscribe to the 'unlock'
    // event of the MetaMaskController itself.
    this.emit('unlock');
  }

  /**
   * Handle global application lock.
   */
  _onLock() {
    // In the current implementation, this handler is triggered by a
    // KeyringController event. Other controllers subscribe to the 'lock'
    // event of the MetaMaskController itself.
    this.emit('lock');
  }

  /**
   * Handle memory state updates.
   * - Ensure isClientOpenAndUnlocked is updated
   * - Notifies all connections with the new provider network state
   *   - The external providers handle diffing the state
   *
   * @param newState
   */
  _onStateUpdate(newState) {
    this.isClientOpenAndUnlocked = newState.isUnlocked && this._isClientOpen;
    this._notifyChainChange();
  }

  /**
   * Execute side effects of a removed account.
   *
   * @param {string} address - The address of the account to remove.
   */
  _onAccountRemoved(address) {
    // Remove all associated permissions
    this.removeAllAccountPermissions(address);
  }

  // misc

  /**
   * A method for emitting the full MetaMask state to all registered listeners.
   *
   * @private
   */
  privateSendUpdate() {
    this.emit('update', this.getState());
  }

  /**
   * @returns {boolean} Whether the extension is unlocked.
   */
  isUnlocked() {
    return this.keyringController.state.isUnlocked;
  }

  //=============================================================================
  // MISCELLANEOUS
  //=============================================================================

  getExternalPendingTransactions(address) {
    return this.smartTransactionsController.getTransactions({
      addressFrom: address,
      status: 'pending',
    });
  }

  /**
   * The chain list is fetched live at runtime, falling back to a cache.
   * This preseeds the cache at startup with a static list provided at build.
   */
  async initializeChainlist() {
    const cacheKey = `cachedFetch:${CHAIN_SPEC_URL}`;
    const { cachedResponse } = (await getStorageItem(cacheKey)) || {};
    if (cachedResponse) {
      // Also initialize the known domains when we have chain data cached
      await initializeRpcProviderDomains();
      return;
    }
    await setStorageItem(cacheKey, {
      cachedResponse: rawChainData(),
      // Cached value is immediately invalidated
      cachedTime: 0,
    });
    // Initialize domains after setting the chainlist cache
    await initializeRpcProviderDomains();
  }

  /**
   * Returns the nonce that will be associated with a transaction once approved
   *
   * @param {string} address - The hex string address for the transaction
   * @param networkClientId - The networkClientId to get the nonce lock with
   * @returns {Promise<number>}
   */
  async getPendingNonce(address, networkClientId) {
    const { nonceDetails, releaseLock } = await this.txController.getNonceLock(
      address,
      networkClientId,
    );

    const pendingNonce = nonceDetails.params.highestSuggested;

    releaseLock();
    return pendingNonce;
  }

  /**
   * Returns the next nonce according to the nonce-tracker
   *
   * @param {string} address - The hex string address for the transaction
   * @param networkClientId - The networkClientId to get the nonce lock with
   * @returns {Promise<number>}
   */
  async getNextNonce(address, networkClientId) {
    const nonceLock = await this.txController.getNonceLock(
      address,
      networkClientId,
    );
    nonceLock.releaseLock();
    return nonceLock.nextNonce;
  }

  /**
   * Throw an artificial error in a timeout handler for testing purposes.
   *
   * @param message - The error message.
   * @deprecated This is only meant to facilitate manual and E2E testing. We should not
   * use this for handling errors.
   */
  throwTestError(message) {
    setTimeout(() => {
      const error = new Error(message);
      error.name = 'TestError';
      throw error;
    });
  }

  /**
   * Capture an artificial error in a timeout handler for testing purposes.
   *
   * @param message - The error message.
<<<<<<< HEAD
   * @deprecated This is only mean to facilitiate E2E testing. We should not
=======
   * @deprecated This is only meant to facilitate manual and E2E tests testing. We should not
>>>>>>> 96b3dd4d
   * use this for handling errors.
   */
  captureTestError(message) {
    setTimeout(() => {
      const error = new Error(message);
      error.name = 'TestError';
      captureException(error);
    });
  }

  getTransactionMetricsRequest() {
    const controllerActions = {
      // Metametrics Actions
      createEventFragment: this.metaMetricsController.createEventFragment.bind(
        this.metaMetricsController,
      ),
      finalizeEventFragment:
        this.metaMetricsController.finalizeEventFragment.bind(
          this.metaMetricsController,
        ),
      getEventFragmentById:
        this.metaMetricsController.getEventFragmentById.bind(
          this.metaMetricsController,
        ),
      getParticipateInMetrics: () =>
        this.metaMetricsController.state.participateInMetaMetrics,
      trackEvent: this.metaMetricsController.trackEvent.bind(
        this.metaMetricsController,
      ),
      updateEventFragment: this.metaMetricsController.updateEventFragment.bind(
        this.metaMetricsController,
      ),
      // Other dependencies
      getAccountBalance: (account, chainId) =>
        this.accountTrackerController.state.accountsByChainId?.[chainId]?.[
          account
        ]?.balance,
      getAccountType: this.getAccountType.bind(this),
      getDeviceModel: this.getDeviceModel.bind(this),
      getHardwareTypeForMetric: this.getHardwareTypeForMetric.bind(this),
      getEIP1559GasFeeEstimates:
        this.gasFeeController.fetchGasFeeEstimates.bind(this.gasFeeController),
      getSelectedAddress: () =>
        this.accountsController.getSelectedAccount().address,
      getTokenStandardAndDetails: this.getTokenStandardAndDetails.bind(this),
      getTransaction: (id) =>
        this.txController.state.transactions.find((tx) => tx.id === id),
      getIsSmartTransaction: (chainId) => {
        return getIsSmartTransaction(this._getMetaMaskState(), chainId);
      },
      getSmartTransactionByMinedTxHash: (txHash) => {
        return this.smartTransactionsController.getSmartTransactionByMinedTxHash(
          txHash,
        );
      },
      getMethodData: (data) => {
        if (!data) {
          return null;
        }
        const { knownMethodData, use4ByteResolution } =
          this.preferencesController.state;
        const prefixedData = addHexPrefix(data);
        return getMethodDataName(
          knownMethodData,
          use4ByteResolution,
          prefixedData,
          this.preferencesController.addKnownMethodData.bind(
            this.preferencesController,
          ),
          this.provider,
        );
      },
      getIsConfirmationAdvancedDetailsOpen: () => {
        return this.preferencesController.state.preferences
          .showConfirmationAdvancedDetails;
      },
      getHDEntropyIndex: this.getHDEntropyIndex.bind(this),
      getNetworkRpcUrl: (chainId) => {
        // TODO: Move to @metamask/network-controller
        try {
          const networkClientId =
            this.networkController.findNetworkClientIdByChainId(chainId);
          const networkConfig =
            this.networkController.getNetworkConfigurationByNetworkClientId(
              networkClientId,
            );

          // Try direct rpcUrl property first
          if (networkConfig.rpcUrl) {
            return networkConfig.rpcUrl;
          }

          // Try rpcEndpoints array
          if (networkConfig.rpcEndpoints?.length > 0) {
            const defaultEndpointIndex =
              networkConfig.defaultRpcEndpointIndex || 0;
            return (
              networkConfig.rpcEndpoints[defaultEndpointIndex]?.url ||
              networkConfig.rpcEndpoints[0].url
            );
          }

          return 'unknown';
        } catch (error) {
          console.error('Error getting RPC URL:', error);
          return 'unknown';
        }
      },
    };
    return {
      ...controllerActions,
      snapAndHardwareMessenger: this.controllerMessenger.getRestricted({
        name: 'SnapAndHardwareMessenger',
        allowedActions: [
          'KeyringController:getKeyringForAccount',
          'SnapController:get',
          'AccountsController:getSelectedAccount',
        ],
      }),
      provider: this.provider,
    };
  }

  updateAccountBalanceForTransactionNetwork(transactionMeta) {
    const {
      networkClientId,
      txParams: { from },
    } = transactionMeta;
    this.accountTrackerController.updateAccountByAddress({
      address: from,
      networkClientId,
    });
  }

  toggleExternalServices(useExternal) {
    this.preferencesController.toggleExternalServices(useExternal);
    this.tokenListController.updatePreventPollingOnNetworkRestart(!useExternal);
    if (useExternal) {
      this.tokenDetectionController.enable();
      this.gasFeeController.enableNonRPCGasFeeApis();
    } else {
      this.tokenDetectionController.disable();
      this.gasFeeController.disableNonRPCGasFeeApis();
    }
  }

  //=============================================================================
  // CONFIG
  //=============================================================================

  /**
   * Sets the Ledger Live preference to use for Ledger hardware wallet support
   *
   * @param keyring
   * @deprecated This method is deprecated and will be removed in the future.
   * Only webhid connections are supported in chrome and u2f in firefox.
   */
  async setLedgerTransportPreference(keyring) {
    const transportType = window.navigator.hid
      ? LedgerTransportTypes.webhid
      : LedgerTransportTypes.u2f;

    if (keyring?.updateTransportMethod) {
      return keyring.updateTransportMethod(transportType).catch((e) => {
        throw e;
      });
    }

    return undefined;
  }

  /**
   * A method for initializing storage the first time.
   *
   * @param {object} initState - The default state to initialize with.
   * @private
   */
  recordFirstTimeInfo(initState) {
    if (!('firstTimeInfo' in initState)) {
      const version = process.env.METAMASK_VERSION;
      initState.firstTimeInfo = {
        version,
        date: Date.now(),
      };
    }
  }

  // TODO: Replace isClientOpen methods with `controllerConnectionChanged` events.
  /* eslint-disable accessor-pairs */
  /**
   * A method for recording whether the MetaMask user interface is open or not.
   *
   * @param {boolean} open
   */
  set isClientOpen(open) {
    this._isClientOpen = open;

    // Notify Snaps that the client is open or closed.
    this.controllerMessenger.call('SnapController:setClientActive', open);
  }
  /* eslint-enable accessor-pairs */

  /**
   * A method that is called by the background when all instances of metamask are closed.
   * Currently used to stop controller polling.
   */
  onClientClosed() {
    try {
      this.gasFeeController.stopAllPolling();
      this.currencyRateController.stopAllPolling();
      this.tokenRatesController.stopAllPolling();
      this.tokenDetectionController.stopAllPolling();
      this.tokenListController.stopAllPolling();
      this.tokenBalancesController.stopAllPolling();
      this.appStateController.clearPollingTokens();
      this.accountTrackerController.stopAllPolling();
      this.deFiPositionsController.stopAllPolling();
    } catch (error) {
      console.error(error);
    }
  }

  /**
   * A method that is called by the background when a particular environment type is closed (fullscreen, popup, notification).
   * Currently used to stop polling controllers for only that environement type
   *
   * @param environmentType
   */
  onEnvironmentTypeClosed(environmentType) {
    const appStatePollingTokenType =
      POLLING_TOKEN_ENVIRONMENT_TYPES[environmentType];
    const pollingTokensToDisconnect =
      this.appStateController.state[appStatePollingTokenType];
    pollingTokensToDisconnect.forEach((pollingToken) => {
      // We don't know which controller the token is associated with, so try them all.
      // Consider storing the tokens per controller in state instead.
      this.gasFeeController.stopPollingByPollingToken(pollingToken);
      this.currencyRateController.stopPollingByPollingToken(pollingToken);
      this.tokenRatesController.stopPollingByPollingToken(pollingToken);
      this.tokenDetectionController.stopPollingByPollingToken(pollingToken);
      this.tokenListController.stopPollingByPollingToken(pollingToken);
      this.tokenBalancesController.stopPollingByPollingToken(pollingToken);
      this.accountTrackerController.stopPollingByPollingToken(pollingToken);
      this.appStateController.removePollingToken(
        pollingToken,
        appStatePollingTokenType,
      );
    });
  }

  /**
   * Adds a domain to the PhishingController safelist
   *
   * @param {string} origin - the domain to safelist
   */
  safelistPhishingDomain(origin) {
    const isFirefox = getPlatform() === PLATFORM_FIREFOX;
    if (!isFirefox) {
      this.metaMetricsController.trackEvent(
        {
          category: MetaMetricsEventCategory.Phishing,
          event: MetaMetricsEventName.ProceedAnywayClicked,
          properties: {
            url: origin,
            referrer: {
              url: origin,
            },
          },
        },
        {
          excludeMetaMetricsId: true,
        },
      );
    }

    return this.phishingController.bypass(origin);
  }

  async backToSafetyPhishingWarning() {
    const portfolioBaseURL = process.env.PORTFOLIO_URL;
    const portfolioURL = `${portfolioBaseURL}/?metamaskEntry=phishing_page_portfolio_button`;

    this.metaMetricsController.trackEvent({
      category: MetaMetricsEventCategory.Navigation,
      event: MetaMetricsEventName.PortfolioLinkClicked,
      properties: {
        location: 'phishing_page',
        text: 'Back to safety',
      },
    });

    await this.platform.switchToAnotherURL(undefined, portfolioURL);
  }

  /**
   * Locks MetaMask
   */
  setLocked() {
    return this.keyringController.setLocked();
  }

  removePermissionsFor = (subjects) => {
    try {
      this.permissionController.revokePermissions(subjects);
    } catch (exp) {
      if (!(exp instanceof PermissionsRequestNotFoundError)) {
        throw exp;
      }
    }
  };

  updateCaveat = (origin, target, caveatType, caveatValue) => {
    try {
      this.controllerMessenger.call(
        'PermissionController:updateCaveat',
        origin,
        target,
        caveatType,
        caveatValue,
      );
    } catch (exp) {
      if (!(exp instanceof PermissionsRequestNotFoundError)) {
        throw exp;
      }
    }
  };

  updateNetworksList = (chainIds) => {
    try {
      this.networkOrderController.updateNetworksList(chainIds);
    } catch (err) {
      log.error(err.message);
      throw err;
    }
  };

  updateAccountsList = (pinnedAccountList) => {
    try {
      this.accountOrderController.updateAccountsList(pinnedAccountList);
    } catch (err) {
      log.error(err.message);
      throw err;
    }
  };

  setEnabledNetworks = (chainIds, networkId) => {
    try {
      this.networkOrderController.setEnabledNetworks(chainIds, networkId);
    } catch (err) {
      log.error(err.message);
      throw err;
    }
  };

  updateHiddenAccountsList = (hiddenAccountList) => {
    try {
      this.accountOrderController.updateHiddenAccountsList(hiddenAccountList);
    } catch (err) {
      log.error(err.message);
      throw err;
    }
  };

  rejectPermissionsRequest = (requestId) => {
    try {
      this.permissionController.rejectPermissionsRequest(requestId);
    } catch (exp) {
      if (!(exp instanceof PermissionsRequestNotFoundError)) {
        throw exp;
      }
    }
  };

  acceptPermissionsRequest = (request) => {
    try {
      this.permissionController.acceptPermissionsRequest(request);
    } catch (exp) {
      if (!(exp instanceof PermissionsRequestNotFoundError)) {
        throw exp;
      }
    }
  };

  resolvePendingApproval = async (id, value, options) => {
    try {
      await this.approvalController.accept(id, value, options);
    } catch (exp) {
      if (!(exp instanceof ApprovalRequestNotFoundError)) {
        throw exp;
      }
    }
  };

  rejectPendingApproval = (id, error) => {
    try {
      this.approvalController.reject(
        id,
        new JsonRpcError(error.code, error.message, error.data),
      );
    } catch (exp) {
      if (!(exp instanceof ApprovalRequestNotFoundError)) {
        throw exp;
      }
    }
  };

  rejectAllPendingApprovals() {
    const deleteInterface = (id) =>
      this.controllerMessenger.call(
        'SnapInterfaceController:deleteInterface',
        id,
      );

    rejectAllApprovals({
      approvalController: this.approvalController,
      deleteInterface,
    });
  }

  async getCode(address, networkClientId) {
    const { provider } =
      this.networkController.getNetworkClientById(networkClientId);

    return await provider.request({
      method: 'eth_getCode',
      params: [address],
    });
  }

  async _onAccountChange(newAddress) {
    const permittedAccountsMap = getPermittedAccountsByOrigin(
      this.permissionController.state,
    );

    for (const [origin, accounts] of permittedAccountsMap.entries()) {
      if (accounts.includes(newAddress)) {
        this._notifyAccountsChange(origin, accounts);
      }
    }
  }

  _notifyAccountsChange(origin, newAccounts) {
    this.notifyConnections(
      origin,
      {
        method: NOTIFICATION_NAMES.accountsChanged,
        // This should be the same as the return value of `eth_accounts`,
        // namely an array of the current / most recently selected Ethereum
        // account.
        params:
          newAccounts.length < 2
            ? // If the length is 1 or 0, the accounts are sorted by definition.
              newAccounts
            : // If the length is 2 or greater, we have to execute
              // `eth_accounts` vi this method.
              this.getPermittedAccounts(origin),
      },
      API_TYPE.EIP1193,
    );

    this.permissionLogController.updateAccountsHistory(origin, newAccounts);
  }

  async _notifyAuthorizationChange(origin, newAuthorization) {
    this.notifyConnections(
      origin,
      {
        method: MultichainApiNotifications.sessionChanged,
        params: {
          sessionScopes: getSessionScopes(newAuthorization, {
            getNonEvmSupportedMethods:
              this.getNonEvmSupportedMethods.bind(this),
          }),
        },
      },
      API_TYPE.CAIP_MULTICHAIN,
    );
  }

  async _notifySolanaAccountChange(origin, accountAddressArray) {
    this.notifyConnections(
      origin,
      {
        method: MultichainApiNotifications.walletNotify,
        params: {
          scope: MultichainNetworks.SOLANA,
          notification: {
            method: NOTIFICATION_NAMES.accountsChanged,
            params: accountAddressArray,
          },
        },
      },
      API_TYPE.CAIP_MULTICHAIN,
    );
  }

  async _notifyChainChange() {
    this.notifyAllConnections(
      async (origin) => ({
        method: NOTIFICATION_NAMES.chainChanged,
        params: await this.getProviderNetworkState(origin),
      }),
      API_TYPE.EIP1193,
    );
  }

  async _notifyChainChangeForConnection(connection, origin) {
    this.notifyConnection(connection, {
      method: NOTIFICATION_NAMES.chainChanged,
      params: await this.getProviderNetworkState(origin),
    });
  }

  /**
   * @deprecated
   * Controllers should subscribe to messenger events internally rather than relying on the client.
   * @param transactionMeta - Metadata for the transaction.
   */
  async _onFinishedTransaction(transactionMeta) {
    if (
      ![TransactionStatus.confirmed, TransactionStatus.failed].includes(
        transactionMeta.status,
      )
    ) {
      return;
    }
    const startTime = performance.now();

    const traceContext = trace({
      name: TraceName.OnFinishedTransaction,
      startTime: performance.timeOrigin,
    });

    trace({
      name: TraceName.OnFinishedTransaction,
      startTime: performance.timeOrigin,
      parentContext: traceContext,
      data: {
        transactionMeta,
      },
    });

    await this._createTransactionNotifcation(transactionMeta);
    await this._updateNFTOwnership(transactionMeta);
    this._trackTransactionFailure(transactionMeta);
    await this.tokenBalancesController.updateBalancesByChainId({
      chainId: transactionMeta.chainId,
    });
    endTrace({
      name: TraceName.OnFinishedTransaction,
      timestamp: performance.timeOrigin + startTime,
    });
  }

  async _createTransactionNotifcation(transactionMeta) {
    const { chainId } = transactionMeta;
    let rpcPrefs = {};

    if (chainId) {
      const networkConfiguration =
        this.networkController.state.networkConfigurationsByChainId?.[chainId];

      const blockExplorerUrl =
        networkConfiguration?.blockExplorerUrls?.[
          networkConfiguration?.defaultBlockExplorerUrlIndex
        ];

      rpcPrefs = { blockExplorerUrl };
    }

    try {
      await this.platform.showTransactionNotification(
        transactionMeta,
        rpcPrefs,
      );
    } catch (error) {
      log.error('Failed to create transaction notification', error);
    }
  }

  async _updateNFTOwnership(transactionMeta) {
    // if this is a transferFrom method generated from within the app it may be an NFT transfer transaction
    // in which case we will want to check and update ownership status of the transferred NFT.

    const { type, txParams, chainId, txReceipt } = transactionMeta;
    const selectedAddress =
      this.accountsController.getSelectedAccount().address;

    const { allNfts } = this.nftController.state;
    const txReceiptLogs = txReceipt?.logs;

    const isContractInteractionTx =
      type === TransactionType.contractInteraction && txReceiptLogs;
    const isTransferFromTx =
      (type === TransactionType.tokenMethodTransferFrom ||
        type === TransactionType.tokenMethodSafeTransferFrom) &&
      txParams !== undefined;

    if (!isContractInteractionTx && !isTransferFromTx) {
      return;
    }

    const networkClientId =
      this.networkController?.state?.networkConfigurationsByChainId?.[chainId]
        ?.rpcEndpoints[
        this.networkController?.state?.networkConfigurationsByChainId?.[chainId]
          ?.defaultRpcEndpointIndex
      ]?.networkClientId;

    if (isTransferFromTx) {
      const { data, to: contractAddress, from: userAddress } = txParams;
      const transactionData = parseStandardTokenTransactionData(data);
      // Sometimes the tokenId value is parsed as "_value" param. Not seeing this often any more, but still occasionally:
      // i.e. call approve() on BAYC contract - https://etherscan.io/token/0xbc4ca0eda7647a8ab7c2061c2e118a18a936f13d#writeContract, and tokenId shows up as _value,
      // not sure why since it doesn't match the ERC721 ABI spec we use to parse these transactions - https://github.com/MetaMask/metamask-eth-abis/blob/d0474308a288f9252597b7c93a3a8deaad19e1b2/src/abis/abiERC721.ts#L62.
      const transactionDataTokenId =
        getTokenIdParam(transactionData) ?? getTokenValueParam(transactionData);

      // check if its a known NFT
      const knownNft = allNfts?.[userAddress]?.[chainId]?.find(
        ({ address, tokenId }) =>
          isEqualCaseInsensitive(address, contractAddress) &&
          tokenId === transactionDataTokenId,
      );

      // if it is we check and update ownership status.
      if (knownNft) {
        this.nftController.checkAndUpdateSingleNftOwnershipStatus(
          knownNft,
          false,
          networkClientId,
          // TODO add networkClientId once it is available in the transactionMeta
          // the chainId previously passed here didn't actually allow us to check for ownership on a non globally selected network
          // because the check would use the provider for the globally selected network, not the chainId passed here.
          { userAddress },
        );
      }
    } else {
      // Else if contract interaction we will parse the logs

      const allNftTransferLog = txReceiptLogs.map((txReceiptLog) => {
        const isERC1155NftTransfer =
          txReceiptLog.topics &&
          txReceiptLog.topics[0] === TRANSFER_SINFLE_LOG_TOPIC_HASH;
        const isERC721NftTransfer =
          txReceiptLog.topics &&
          txReceiptLog.topics[0] === TOKEN_TRANSFER_LOG_TOPIC_HASH;
        let isTransferToSelectedAddress;

        if (isERC1155NftTransfer) {
          isTransferToSelectedAddress =
            txReceiptLog.topics &&
            txReceiptLog.topics[3] &&
            txReceiptLog.topics[3].match(selectedAddress?.slice(2));
        }

        if (isERC721NftTransfer) {
          isTransferToSelectedAddress =
            txReceiptLog.topics &&
            txReceiptLog.topics[2] &&
            txReceiptLog.topics[2].match(selectedAddress?.slice(2));
        }

        return {
          isERC1155NftTransfer,
          isERC721NftTransfer,
          isTransferToSelectedAddress,
          ...txReceiptLog,
        };
      });
      if (allNftTransferLog.length !== 0) {
        const allNftParsedLog = [];
        allNftTransferLog.forEach((singleLog) => {
          if (
            singleLog.isTransferToSelectedAddress &&
            (singleLog.isERC1155NftTransfer || singleLog.isERC721NftTransfer)
          ) {
            let iface;
            if (singleLog.isERC1155NftTransfer) {
              iface = new Interface(abiERC1155);
            } else {
              iface = new Interface(abiERC721);
            }
            try {
              const parsedLog = iface.parseLog({
                data: singleLog.data,
                topics: singleLog.topics,
              });
              allNftParsedLog.push({
                contract: singleLog.address,
                ...parsedLog,
              });
            } catch (err) {
              // ignore
            }
          }
        });
        // Filter known nfts and new Nfts
        const knownNFTs = [];
        const newNFTs = [];
        allNftParsedLog.forEach((single) => {
          const tokenIdFromLog = getTokenIdParam(single);
          const existingNft = allNfts?.[selectedAddress]?.[chainId]?.find(
            ({ address, tokenId }) => {
              return (
                isEqualCaseInsensitive(address, single.contract) &&
                tokenId === tokenIdFromLog
              );
            },
          );
          if (existingNft) {
            knownNFTs.push(existingNft);
          } else {
            newNFTs.push({
              tokenId: tokenIdFromLog,
              ...single,
            });
          }
        });
        // For known nfts only refresh ownership
        const refreshOwnershipNFts = knownNFTs.map(async (singleNft) => {
          return this.nftController.checkAndUpdateSingleNftOwnershipStatus(
            singleNft,
            false,
            networkClientId,
            // TODO add networkClientId once it is available in the transactionMeta
            // the chainId previously passed here didn't actually allow us to check for ownership on a non globally selected network
            // because the check would use the provider for the globally selected network, not the chainId passed here.
            { selectedAddress },
          );
        });
        await Promise.allSettled(refreshOwnershipNFts);
        // For new nfts, add them to state
        const addNftPromises = newNFTs.map(async (singleNft) => {
          return this.nftController.addNft(
            singleNft.contract,
            singleNft.tokenId,
            networkClientId,
          );
        });
        await Promise.allSettled(addNftPromises);
      }
    }
  }

  _trackTransactionFailure(transactionMeta) {
    const { txReceipt } = transactionMeta;
    const metamaskState = this.getState();
    const { allTokens } = this.tokensController.state;
    const selectedAccount = this.accountsController.getSelectedAccount();
    const tokens =
      allTokens?.[transactionMeta.chainId]?.[selectedAccount.address] || [];

    if (!txReceipt || txReceipt.status !== '0x0') {
      return;
    }

    this.metaMetricsController.trackEvent(
      {
        event: 'Tx Status Update: On-Chain Failure',
        category: MetaMetricsEventCategory.Background,
        properties: {
          action: 'Transactions',
          errorMessage: transactionMeta.simulationFails?.reason,
          numberOfTokens: tokens.length,
          // TODO: remove this once we have migrated to the new account balances state
          numberOfAccounts: Object.keys(metamaskState.accounts).length,
        },
      },
      {
        matomoEvent: true,
      },
    );
  }

  _onUserOperationAdded(userOperationMeta) {
    const transactionMeta = this.txController.state.transactions.find(
      (tx) => tx.id === userOperationMeta.id,
    );

    if (!transactionMeta) {
      return;
    }

    if (transactionMeta.type === TransactionType.swap) {
      this.controllerMessenger.publish(
        'TransactionController:transactionNewSwap',
        { transactionMeta },
      );
    } else if (transactionMeta.type === TransactionType.swapApproval) {
      this.controllerMessenger.publish(
        'TransactionController:transactionNewSwapApproval',
        { transactionMeta },
      );
    }
  }

  _onUserOperationTransactionUpdated(transactionMeta) {
    const updatedTransactionMeta = {
      ...transactionMeta,
      txParams: {
        ...transactionMeta.txParams,
        from: this.accountsController.getSelectedAccount().address,
      },
    };

    const transactionExists = this.txController.state.transactions.some(
      (tx) => tx.id === updatedTransactionMeta.id,
    );

    if (!transactionExists) {
      this.txController.update((state) => {
        state.transactions.push(updatedTransactionMeta);
      });
    }

    this.txController.updateTransaction(
      updatedTransactionMeta,
      'Generated from user operation',
    );

    this.controllerMessenger.publish(
      'TransactionController:transactionStatusUpdated',
      { transactionMeta: updatedTransactionMeta },
    );
  }

  _getMetaMaskState() {
    return {
      metamask: this.getState(),
    };
  }

  _getConfigForRemoteFeatureFlagRequest() {
    const distribution =
      buildTypeMappingForRemoteFeatureFlag[process.env.METAMASK_BUILD_TYPE] ||
      DistributionType.Main;
    const environment =
      environmentMappingForRemoteFeatureFlag[
        process.env.METAMASK_ENVIRONMENT
      ] || EnvironmentType.Development;
    return { distribution, environment };
  }

  /**
   * Select a hardware wallet device and execute a
   * callback with the keyring for that device.
   *
   * Note that KeyringController state is not updated before
   * the end of the callback execution, and calls to KeyringController
   * methods within the callback can lead to deadlocks.
   *
   * @param {object} options - The options for the device
   * @param {string} options.name - The device name to select
   * @param {string} options.hdPath - An optional hd path to be set on the device
   * keyring
   * @param {*} callback - The callback to execute with the keyring
   * @returns {*} The result of the callback
   */
  async #withKeyringForDevice(options, callback) {
    const keyringOverrides = this.opts.overrides?.keyrings;
    let keyringType = null;
    switch (options.name) {
      case HardwareDeviceNames.trezor:
        keyringType = keyringOverrides?.trezor?.type || TrezorKeyring.type;
        break;
      case HardwareDeviceNames.oneKey:
        keyringType = keyringOverrides?.oneKey?.type || OneKeyKeyring?.type;
        break;
      case HardwareDeviceNames.ledger:
        keyringType = keyringOverrides?.ledger?.type || LedgerKeyring.type;
        break;
      case HardwareDeviceNames.qr:
        keyringType = QRHardwareKeyring.type;
        break;
      case HardwareDeviceNames.lattice:
        keyringType = keyringOverrides?.lattice?.type || LatticeKeyring.type;
        break;
      default:
        throw new Error(
          'MetamaskController:#withKeyringForDevice - Unknown device',
        );
    }

    return this.keyringController.withKeyring(
      { type: keyringType },
      async ({ keyring }) => {
        if (options.hdPath && keyring.setHdPath) {
          keyring.setHdPath(options.hdPath);
        }

        if (options.name === HardwareDeviceNames.lattice) {
          keyring.appName = 'MetaMask';
        }

        if (options.name === HardwareDeviceNames.ledger) {
          await this.setLedgerTransportPreference(keyring);
        }

        if (
          options.name === HardwareDeviceNames.trezor ||
          options.name === HardwareDeviceNames.oneKey
        ) {
          const model = keyring.getModel();
          this.appStateController.setTrezorModel(model);
        }

        keyring.network = getProviderConfig({
          metamask: this.networkController.state,
        }).type;

        return await callback(keyring);
      },
      {
        createIfMissing: true,
      },
    );
  }

  #checkTokenListPolling(currentState, previousState) {
    const previousEnabled = this.#isTokenListPollingRequired(previousState);
    const newEnabled = this.#isTokenListPollingRequired(currentState);

    if (previousEnabled === newEnabled) {
      return;
    }

    this.tokenListController.updatePreventPollingOnNetworkRestart(!newEnabled);
  }

  #isTokenListPollingRequired(preferencesControllerState) {
    const { useTokenDetection, useTransactionSimulations, preferences } =
      preferencesControllerState ?? {};

    const { petnamesEnabled } = preferences ?? {};

    return useTokenDetection || petnamesEnabled || useTransactionSimulations;
  }

  /**
   * @deprecated Avoid new references to the global network.
   * Will be removed once multi-chain support is fully implemented.
   * @returns {string} The chain ID of the currently selected network.
   */
  #getGlobalChainId() {
    const globalNetworkClientId = this.#getGlobalNetworkClientId();

    const globalNetworkClient = this.networkController.getNetworkClientById(
      globalNetworkClientId,
    );

    return globalNetworkClient.configuration.chainId;
  }

  /**
   * @deprecated Avoid new references to the global network.
   * Will be removed once multi-chain support is fully implemented.
   * @returns {string} The network client ID of the currently selected network client.
   */
  #getGlobalNetworkClientId() {
    return this.networkController.state.selectedNetworkClientId;
  }

  #initControllers({ existingControllers, initFunctions, initState }) {
    const initRequest = {
      getCronjobControllerStorageManager: () =>
        this.opts.cronjobControllerStorageManager,
      getFlatState: this.getState.bind(this),
      getGlobalChainId: this.#getGlobalChainId.bind(this),
      getGlobalNetworkClientId: this.#getGlobalNetworkClientId.bind(this),
      getPermittedAccounts: this.getPermittedAccounts.bind(this),
      getProvider: () => this.provider,
      getStateUI: this._getMetaMaskState.bind(this),
      getTransactionMetricsRequest:
        this.getTransactionMetricsRequest.bind(this),
      updateAccountBalanceForTransactionNetwork:
        this.updateAccountBalanceForTransactionNetwork.bind(this),
      offscreenPromise: this.offscreenPromise,
      preinstalledSnaps: this.opts.preinstalledSnaps,
      persistedState: initState,
      removeAllConnections: this.removeAllConnections.bind(this),
      setupUntrustedCommunicationEip1193:
        this.setupUntrustedCommunicationEip1193.bind(this),
      showNotification: this.platform._showNotification,
      getMetaMetricsId: this.metaMetricsController.getMetaMetricsId.bind(
        this.metaMetricsController,
      ),
      trackEvent: this.metaMetricsController.trackEvent.bind(
        this.metaMetricsController,
      ),
      refreshOAuthToken: this.oauthService.getNewRefreshToken.bind(
        this.oauthService,
      ),
      revokeAndGetNewRefreshToken:
        this.oauthService.revokeAndGetNewRefreshToken.bind(this.oauthService),
      getAccountType: this.getAccountType.bind(this),
      getDeviceModel: this.getDeviceModel.bind(this),
      getHardwareTypeForMetric: this.getHardwareTypeForMetric.bind(this),
      trace,
    };

    return initControllers({
      baseControllerMessenger: this.controllerMessenger,
      existingControllers,
      initFunctions,
      initRequest,
    });
  }
}<|MERGE_RESOLUTION|>--- conflicted
+++ resolved
@@ -8445,11 +8445,7 @@
    * Capture an artificial error in a timeout handler for testing purposes.
    *
    * @param message - The error message.
-<<<<<<< HEAD
-   * @deprecated This is only mean to facilitiate E2E testing. We should not
-=======
    * @deprecated This is only meant to facilitate manual and E2E tests testing. We should not
->>>>>>> 96b3dd4d
    * use this for handling errors.
    */
   captureTestError(message) {
