import EventEmitter from 'events';
import { finished, pipeline } from 'readable-stream';
import {
  CurrencyRateController,
  TokenDetectionController,
  TokenListController,
  TokensController,
  RatesController,
  fetchMultiExchangeRate,
  TokenBalancesController,
} from '@metamask/assets-controllers';
import { JsonRpcEngine } from '@metamask/json-rpc-engine';
import { createEngineStream } from '@metamask/json-rpc-middleware-stream';
import { ObservableStore } from '@metamask/obs-store';
import { storeAsStream } from '@metamask/obs-store/dist/asStream';
import { providerAsMiddleware } from '@metamask/eth-json-rpc-middleware';
import { debounce, throttle, memoize, wrap, pick, uniq } from 'lodash';
import {
  KeyringController,
  KeyringTypes,
  keyringBuilderFactory,
} from '@metamask/keyring-controller';
import createFilterMiddleware from '@metamask/eth-json-rpc-filters';
import createSubscriptionManager from '@metamask/eth-json-rpc-filters/subscriptionManager';
import { JsonRpcError, rpcErrors } from '@metamask/rpc-errors';

import { Mutex } from 'await-semaphore';
import log from 'loglevel';
import {
  OneKeyKeyring,
  TrezorConnectBridge,
  TrezorKeyring,
} from '@metamask/eth-trezor-keyring';
import {
  LedgerKeyring,
  LedgerIframeBridge,
} from '@metamask/eth-ledger-bridge-keyring';
import LatticeKeyring from 'eth-lattice-keyring';
import { rawChainData } from 'eth-chainlist';
import { MetaMaskKeyring as QRHardwareKeyring } from '@keystonehq/metamask-airgapped-keyring';
import { nanoid } from 'nanoid';
import { captureException } from '@sentry/browser';
import { AddressBookController } from '@metamask/address-book-controller';
import {
  ApprovalController,
  ApprovalRequestNotFoundError,
} from '@metamask/approval-controller';
import { Messenger } from '@metamask/base-controller';
import { EnsController } from '@metamask/ens-controller';
import { PhishingController } from '@metamask/phishing-controller';
import { AnnouncementController } from '@metamask/announcement-controller';
import {
  NetworkController,
  getDefaultNetworkControllerState,
} from '@metamask/network-controller';
import { GasFeeController } from '@metamask/gas-fee-controller';
import {
  MethodNames,
  PermissionController,
  PermissionDoesNotExistError,
  PermissionsRequestNotFoundError,
  SubjectMetadataController,
  SubjectType,
} from '@metamask/permission-controller';
import SmartTransactionsController from '@metamask/smart-transactions-controller';
import { ClientId } from '@metamask/smart-transactions-controller/dist/types';
import {
  METAMASK_DOMAIN,
  SelectedNetworkController,
  createSelectedNetworkMiddleware,
} from '@metamask/selected-network-controller';
import { LoggingController, LogType } from '@metamask/logging-controller';
import { PermissionLogController } from '@metamask/permission-log-controller';

import { MultichainRouter } from '@metamask/snaps-controllers';
import {
  createSnapsMethodMiddleware,
  buildSnapEndowmentSpecifications,
  buildSnapRestrictedMethodSpecifications,
} from '@metamask/snaps-rpc-methods';
import {
  ApprovalType,
  ERC1155,
  ERC20,
  ERC721,
  BlockExplorerUrl,
  ChainId,
} from '@metamask/controller-utils';

import { AccountsController } from '@metamask/accounts-controller';
import {
  RemoteFeatureFlagController,
  ClientConfigApiService,
  ClientType,
  DistributionType,
  EnvironmentType,
} from '@metamask/remote-feature-flag-controller';

///: BEGIN:ONLY_INCLUDE_IF(build-mmi)
import {
  CUSTODIAN_TYPES,
  MmiConfigurationController,
} from '@metamask-institutional/custody-keyring';
import { InstitutionalFeaturesController } from '@metamask-institutional/institutional-features';
import { CustodyController } from '@metamask-institutional/custody-controller';
import { TransactionUpdateController } from '@metamask-institutional/transaction-update';
///: END:ONLY_INCLUDE_IF
import { SignatureController } from '@metamask/signature-controller';
import { wordlist } from '@metamask/scure-bip39/dist/wordlists/english';

import {
  NameController,
  ENSNameProvider,
  EtherscanNameProvider,
  TokenNameProvider,
  LensNameProvider,
} from '@metamask/name-controller';

import { UserOperationController } from '@metamask/user-operation-controller';
import {
  BridgeController,
  BRIDGE_CONTROLLER_NAME,
  BridgeUserAction,
  BridgeBackgroundAction,
  BridgeClientId,
} from '@metamask/bridge-controller';

import {
  TransactionStatus,
  TransactionType,
} from '@metamask/transaction-controller';

import { isSnapId } from '@metamask/snaps-utils';

import { Interface } from '@ethersproject/abi';
import { abiERC1155, abiERC721 } from '@metamask/metamask-eth-abis';
import { isEvmAccountType, SolAccountType } from '@metamask/keyring-api';
import {
  hasProperty,
  hexToBigInt,
  toCaipChainId,
  parseCaipAccountId,
} from '@metamask/utils';
import { normalize } from '@metamask/eth-sig-util';

import { TRIGGER_TYPES } from '@metamask/notification-services-controller/notification-services';

<<<<<<< HEAD
=======
import {
  multichainMethodCallValidatorMiddleware,
  MultichainSubscriptionManager,
  MultichainMiddlewareManager,
  walletGetSession,
  walletRevokeSession,
  walletInvokeMethod,
  MultichainApiNotifications,
} from '@metamask/multichain-api-middleware';

>>>>>>> 4c122d36
import {
  Caip25CaveatMutators,
  Caip25CaveatType,
  Caip25EndowmentPermissionName,
  getEthAccounts,
  getSessionScopes,
  setPermittedEthChainIds,
  setEthAccounts,
  getPermittedAccountsForScopes,
  KnownSessionProperties,
} from '@metamask/chain-agnostic-permission';

///: BEGIN:ONLY_INCLUDE_IF(build-mmi)
import { toChecksumHexAddress } from '../../shared/modules/hexstring-utils';
///: END:ONLY_INCLUDE_IF

import { TokenStandard } from '../../shared/constants/transaction';
import {
  GAS_API_BASE_URL,
  GAS_DEV_API_BASE_URL,
  SWAPS_CLIENT_ID,
} from '../../shared/constants/swaps';
import {
  CHAIN_IDS,
  CHAIN_SPEC_URL,
  NETWORK_TYPES,
  NetworkStatus,
  UNSUPPORTED_RPC_METHODS,
} from '../../shared/constants/network';
import { getAllowedSmartTransactionsChainIds } from '../../shared/constants/smartTransactions';

import {
  HardwareDeviceNames,
  HardwareKeyringType,
  LedgerTransportTypes,
} from '../../shared/constants/hardware-wallets';
import { KeyringType } from '../../shared/constants/keyring';
import {
  RestrictedMethods,
  ExcludedSnapPermissions,
  ExcludedSnapEndowments,
  CaveatTypes,
} from '../../shared/constants/permissions';
import { UI_NOTIFICATIONS } from '../../shared/notifications';
import { MILLISECOND, MINUTE, SECOND } from '../../shared/constants/time';
import {
  ORIGIN_METAMASK,
  POLLING_TOKEN_ENVIRONMENT_TYPES,
  MESSAGE_TYPE,
  SMART_TRANSACTION_CONFIRMATION_TYPES,
} from '../../shared/constants/app';
import {
  MetaMetricsEventCategory,
  MetaMetricsEventName,
} from '../../shared/constants/metametrics';
import { LOG_EVENT } from '../../shared/constants/logs';

import {
  getStorageItem,
  setStorageItem,
} from '../../shared/lib/storage-helpers';
import {
  getTokenIdParam,
  fetchTokenBalance,
  fetchERC1155Balance,
} from '../../shared/lib/token-util';
import { isEqualCaseInsensitive } from '../../shared/modules/string-utils';
import { parseStandardTokenTransactionData } from '../../shared/modules/transaction.utils';
import { STATIC_MAINNET_TOKEN_LIST } from '../../shared/constants/tokens';
import { getTokenValueParam } from '../../shared/lib/metamask-controller-utils';
import { isManifestV3 } from '../../shared/modules/mv3.utils';
import { convertNetworkId } from '../../shared/modules/network.utils';
import {
  getIsSmartTransaction,
  getFeatureFlagsByChainId,
} from '../../shared/modules/selectors';
import { BaseUrl } from '../../shared/constants/urls';
import {
  TOKEN_TRANSFER_LOG_TOPIC_HASH,
  TRANSFER_SINFLE_LOG_TOPIC_HASH,
} from '../../shared/lib/transactions-controller-utils';
import { getProviderConfig } from '../../shared/modules/selectors/networks';
import { endTrace, trace } from '../../shared/lib/trace';
import { ENVIRONMENT } from '../../development/build/constants';
import fetchWithCache from '../../shared/lib/fetch-with-cache';
<<<<<<< HEAD
import { BRIDGE_API_BASE_URL } from '../../shared/constants/bridge';
import { BridgeStatusAction } from '../../shared/types/bridge-status';
=======
import { MultichainNetworks } from '../../shared/constants/multichain/networks';
import { BRIDGE_API_BASE_URL } from '../../shared/constants/bridge';
import { BridgeStatusAction } from '../../shared/types/bridge-status';
///: BEGIN:ONLY_INCLUDE_IF(solana)
import { addDiscoveredSolanaAccounts } from '../../shared/lib/accounts';
import { SOLANA_WALLET_SNAP_ID } from '../../shared/lib/accounts/solana-wallet-snap';
///: END:ONLY_INCLUDE_IF
>>>>>>> 4c122d36
import {
  ///: BEGIN:ONLY_INCLUDE_IF(build-mmi)
  handleMMITransactionUpdate,
  ///: END:ONLY_INCLUDE_IF
  createTransactionEventFragmentWithTxId,
} from './lib/transaction/metrics';
///: BEGIN:ONLY_INCLUDE_IF(keyring-snaps)
import { keyringSnapPermissionsBuilder } from './lib/snap-keyring/keyring-snaps-permissions';
///: END:ONLY_INCLUDE_IF

import { SnapsNameProvider } from './lib/SnapsNameProvider';
import { AddressBookPetnamesBridge } from './lib/AddressBookPetnamesBridge';
import { AccountIdentitiesPetnamesBridge } from './lib/AccountIdentitiesPetnamesBridge';
import { createPPOMMiddleware } from './lib/ppom/ppom-middleware';
import {
  onMessageReceived,
  checkForMultipleVersionsRunning,
} from './detect-multiple-instances';
///: BEGIN:ONLY_INCLUDE_IF(build-mmi)
import { MMIController } from './controllers/mmi-controller';
import { mmiKeyringBuilderFactory } from './mmi-keyring-builder-factory';
///: END:ONLY_INCLUDE_IF
import ComposableObservableStore from './lib/ComposableObservableStore';
import AccountTrackerController from './controllers/account-tracker-controller';
import createDupeReqFilterStream from './lib/createDupeReqFilterStream';
import createLoggerMiddleware from './lib/createLoggerMiddleware';
import {
  createEthAccountsMethodMiddleware,
  createEip1193MethodMiddleware,
  createUnsupportedMethodMiddleware,
  createMultichainMethodMiddleware,
  makeMethodMiddlewareMaker,
} from './lib/rpc-method-middleware';
import createOriginMiddleware from './lib/createOriginMiddleware';
import createMainFrameOriginMiddleware from './lib/createMainFrameOriginMiddleware';
import createTabIdMiddleware from './lib/createTabIdMiddleware';
import { NetworkOrderController } from './controllers/network-order';
import { AccountOrderController } from './controllers/account-order';
import createOnboardingMiddleware from './lib/createOnboardingMiddleware';
import { isStreamWritable, setupMultiplex } from './lib/stream-utils';
import { PreferencesController } from './controllers/preferences-controller';
import { AppStateController } from './controllers/app-state-controller';
import { AlertController } from './controllers/alert-controller';
import OnboardingController from './controllers/onboarding';
import Backup from './lib/backup';
import DecryptMessageController from './controllers/decrypt-message';
import SwapsController from './controllers/swaps';
import MetaMetricsController from './controllers/metametrics-controller';
import { segment } from './lib/segment';
import createMetaRPCHandler from './lib/createMetaRPCHandler';
import {
  addHexPrefix,
  getMethodDataName,
  previousValueComparator,
} from './lib/util';
import createMetamaskMiddleware from './lib/createMetamaskMiddleware';
import { hardwareKeyringBuilderFactory } from './lib/hardware-keyring-builder-factory';
import EncryptionPublicKeyController from './controllers/encryption-public-key';
import AppMetadataController from './controllers/app-metadata';

import {
  getCaveatSpecifications,
  diffMap,
  getPermissionBackgroundApiMethods,
  getPermissionSpecifications,
  getPermittedAccountsByOrigin,
  getPermittedChainsByOrigin,
  NOTIFICATION_NAMES,
  unrestrictedMethods,
  PermissionNames,
  getRemovedAuthorizations,
  getChangedAuthorizations,
  getAuthorizedScopesByOrigin,
  getPermittedAccountsForScopesByOrigin,
  getOriginsWithSessionProperty,
} from './controllers/permissions';
import { MetaMetricsDataDeletionController } from './controllers/metametrics-data-deletion/metametrics-data-deletion';
import { DataDeletionService } from './services/data-deletion-service';
import createRPCMethodTrackingMiddleware from './lib/createRPCMethodTrackingMiddleware';
import { updateCurrentLocale } from './translate';
import { TrezorOffscreenBridge } from './lib/offscreen-bridge/trezor-offscreen-bridge';
import { LedgerOffscreenBridge } from './lib/offscreen-bridge/ledger-offscreen-bridge';
///: BEGIN:ONLY_INCLUDE_IF(keyring-snaps)
import { snapKeyringBuilder, getAccountsBySnapId } from './lib/snap-keyring';
///: END:ONLY_INCLUDE_IF
import { encryptorFactory } from './lib/encryptor-factory';
import { addDappTransaction, addTransaction } from './lib/transaction/util';
///: BEGIN:ONLY_INCLUDE_IF(build-main,build-beta,build-flask)
import { addTypedMessage, addPersonalMessage } from './lib/signature/util';
///: END:ONLY_INCLUDE_IF
import { LatticeKeyringOffscreen } from './lib/offscreen-bridge/lattice-offscreen-keyring';
import { WeakRefObjectMap } from './lib/WeakRefObjectMap';
import {
  METAMASK_CAIP_MULTICHAIN_PROVIDER,
  METAMASK_COOKIE_HANDLER,
  METAMASK_EIP_1193_PROVIDER,
} from './constants/stream';

// Notification controllers
import { createTxVerificationMiddleware } from './lib/tx-verification/tx-verification-middleware';
import {
  updateSecurityAlertResponse,
  validateRequestWithPPOM,
} from './lib/ppom/ppom-util';
import createEvmMethodsToNonEvmAccountReqFilterMiddleware from './lib/createEvmMethodsToNonEvmAccountReqFilterMiddleware';
import { isEthAddress } from './lib/multichain/address';

import { decodeTransactionData } from './lib/transaction/decode/util';
import createTracingMiddleware from './lib/createTracingMiddleware';
import createOriginThrottlingMiddleware from './lib/createOriginThrottlingMiddleware';
import { PatchStore } from './lib/PatchStore';
import { sanitizeUIState } from './lib/state-utils';
import { walletCreateSession } from './lib/rpc-method-middleware/handlers/wallet-createSession';
import BridgeStatusController from './controllers/bridge-status/bridge-status-controller';
import { BRIDGE_STATUS_CONTROLLER_NAME } from './controllers/bridge-status/constants';
import {
  rejectAllApprovals,
  rejectOriginApprovals,
} from './lib/approval/utils';
import {
  handleBridgeTransactionComplete,
  handleBridgeTransactionFailed,
  handleTransactionFailedTypeBridge,
} from './lib/bridge-status/metrics';
import { InstitutionalSnapControllerInit } from './controller-init/institutional-snap/institutional-snap-controller-init';
import {
  ///: BEGIN:ONLY_INCLUDE_IF(multichain)
  MultichainAssetsControllerInit,
  MultichainTransactionsControllerInit,
  MultichainBalancesControllerInit,
  MultichainAssetsRatesControllerInit,
  ///: END:ONLY_INCLUDE_IF
  MultichainNetworkControllerInit,
} from './controller-init/multichain';
import {
  AssetsContractControllerInit,
  NftControllerInit,
  NftDetectionControllerInit,
  TokenRatesControllerInit,
} from './controller-init/assets';
import { TransactionControllerInit } from './controller-init/confirmations/transaction-controller-init';
import { PPOMControllerInit } from './controller-init/confirmations/ppom-controller-init';
import { initControllers } from './controller-init/utils';
import {
  CronjobControllerInit,
  ExecutionServiceInit,
  RateLimitControllerInit,
  SnapControllerInit,
  SnapInsightsControllerInit,
  SnapInterfaceControllerInit,
  SnapsRegistryInit,
} from './controller-init/snaps';
import { AuthenticationControllerInit } from './controller-init/identity/authentication-controller-init';
import { UserStorageControllerInit } from './controller-init/identity/user-storage-controller-init';
import { DeFiPositionsControllerInit } from './controller-init/defi-positions/defi-positions-controller-init';
import {
  getCallsStatus,
  getCapabilities,
  processSendCalls,
} from './lib/transaction/eip5792';
import { NotificationServicesControllerInit } from './controller-init/notifications/notification-services-controller-init';
import { NotificationServicesPushControllerInit } from './controller-init/notifications/notification-services-push-controller-init';

export const METAMASK_CONTROLLER_EVENTS = {
  // Fired after state changes that impact the extension badge (unapproved msg count)
  // The process of updating the badge happens in app/scripts/background.js.
  UPDATE_BADGE: 'updateBadge',
  DECRYPT_MESSAGE_MANAGER_UPDATE_BADGE: 'DecryptMessageManager:updateBadge',
  ENCRYPTION_PUBLIC_KEY_MANAGER_UPDATE_BADGE:
    'EncryptionPublicKeyManager:updateBadge',
  // TODO: Add this and similar enums to the `controllers` repo and export them
  APPROVAL_STATE_CHANGE: 'ApprovalController:stateChange',
  APP_STATE_UNLOCK_CHANGE: 'AppStateController:unlockChange',
  METAMASK_NOTIFICATIONS_LIST_UPDATED:
    'NotificationServicesController:notificationsListUpdated',
  METAMASK_NOTIFICATIONS_MARK_AS_READ:
    'NotificationServicesController:markNotificationsAsRead',
};

// Types of APIs
const API_TYPE = {
  EIP1193: 'eip-1193',
  CAIP_MULTICHAIN: 'caip-multichain',
};

// stream channels
const PHISHING_SAFELIST = 'metamask-phishing-safelist';

const environmentMappingForRemoteFeatureFlag = {
  [ENVIRONMENT.DEVELOPMENT]: EnvironmentType.Development,
  [ENVIRONMENT.RELEASE_CANDIDATE]: EnvironmentType.ReleaseCandidate,
  [ENVIRONMENT.PRODUCTION]: EnvironmentType.Production,
};

const buildTypeMappingForRemoteFeatureFlag = {
  flask: DistributionType.Flask,
  main: DistributionType.Main,
  beta: DistributionType.Beta,
};

export default class MetamaskController extends EventEmitter {
  /**
   * @param {object} opts
   */
  constructor(opts) {
    super();

    const { isFirstMetaMaskControllerSetup } = opts;

    this.defaultMaxListeners = 20;

    this.sendUpdate = debounce(
      this.privateSendUpdate.bind(this),
      MILLISECOND * 200,
    );
    this.opts = opts;
    this.extension = opts.browser;
    this.platform = opts.platform;
    this.notificationManager = opts.notificationManager;
    const initState = opts.initState || {};
    const version = process.env.METAMASK_VERSION;
    this.recordFirstTimeInfo(initState);
    this.featureFlags = opts.featureFlags;

    // this keeps track of how many "controllerStream" connections are open
    // the only thing that uses controller connections are open metamask UI instances
    this.activeControllerConnections = 0;

    this.offscreenPromise = opts.offscreenPromise ?? Promise.resolve();

    this.getRequestAccountTabIds = opts.getRequestAccountTabIds;
    this.getOpenMetamaskTabsIds = opts.getOpenMetamaskTabsIds;

    this.initializeChainlist();

    this.controllerMessenger = new Messenger();

    this.loggingController = new LoggingController({
      messenger: this.controllerMessenger.getRestricted({
        name: 'LoggingController',
        allowedActions: [],
        allowedEvents: [],
      }),
      state: initState.LoggingController,
    });

    // instance of a class that wraps the extension's storage local API.
    this.localStoreApiWrapper = opts.persistanceManager;

    this.currentMigrationVersion = opts.currentMigrationVersion;

    // observable state store
    this.store = new ComposableObservableStore({
      state: initState,
      controllerMessenger: this.controllerMessenger,
      persist: true,
    });

    // external connections by origin
    // Do not modify directly. Use the associated methods.
    this.connections = {};

    // lock to ensure only one vault created at once
    this.createVaultMutex = new Mutex();

    this.extension.runtime.onInstalled.addListener((details) => {
      if (details.reason === 'update') {
        if (version === '8.1.0') {
          this.platform.openExtensionInBrowser();
        }
        this.loggingController.add({
          type: LogType.GenericLog,
          data: {
            event: LOG_EVENT.VERSION_UPDATE,
            previousVersion: details.previousVersion,
            version,
          },
        });
      }
    });

    this.appMetadataController = new AppMetadataController({
      state: initState.AppMetadataController,
      messenger: this.controllerMessenger.getRestricted({
        name: 'AppMetadataController',
        allowedActions: [],
        allowedEvents: [],
      }),
      currentMigrationVersion: this.currentMigrationVersion,
      currentAppVersion: version,
    });

    this.approvalController = new ApprovalController({
      messenger: this.controllerMessenger.getRestricted({
        name: 'ApprovalController',
      }),
      showApprovalRequest: opts.showUserConfirmation,
      typesExcludedFromRateLimiting: [
        ApprovalType.PersonalSign,
        ApprovalType.EthSignTypedData,
        ApprovalType.Transaction,
        ApprovalType.WatchAsset,
        ApprovalType.EthGetEncryptionPublicKey,
        ApprovalType.EthDecrypt,
        // Exclude Smart TX Status Page from rate limiting to allow sequential transactions
        SMART_TRANSACTION_CONFIRMATION_TYPES.showSmartTransactionStatusPage,
      ],
    });

    ///: BEGIN:ONLY_INCLUDE_IF(build-mmi)
    this.mmiConfigurationController = new MmiConfigurationController({
      initState: initState.MmiConfigurationController,
      mmiConfigurationServiceUrl: process.env.MMI_CONFIGURATION_SERVICE_URL,
    });
    ///: END:ONLY_INCLUDE_IF

    const networkControllerMessenger = this.controllerMessenger.getRestricted({
      name: 'NetworkController',
    });

    let initialNetworkControllerState = initState.NetworkController;
    if (!initialNetworkControllerState) {
      initialNetworkControllerState = getDefaultNetworkControllerState();

      const networks =
        initialNetworkControllerState.networkConfigurationsByChainId;

      // TODO: It should be done on NetworkController level
      Object.values(networks).forEach((network) => {
        const id = network.rpcEndpoints[0].networkClientId;
        // Process only if the default network has a corresponding networkClientId in BlockExplorerUrl.
        if (hasProperty(BlockExplorerUrl, id)) {
          network.blockExplorerUrls = [BlockExplorerUrl[id]];
        }
        network.defaultBlockExplorerUrlIndex = 0;
      });

      let network;
      if (process.env.IN_TEST) {
        network = {
          chainId: CHAIN_IDS.LOCALHOST,
          name: 'Localhost 8545',
          nativeCurrency: 'ETH',
          blockExplorerUrls: [],
          defaultRpcEndpointIndex: 0,
          rpcEndpoints: [
            {
              networkClientId: 'networkConfigurationId',
              url: 'http://localhost:8545',
              type: 'custom',
            },
          ],
        };
        networks[CHAIN_IDS.LOCALHOST] = network;
      } else if (
        process.env.METAMASK_DEBUG ||
        process.env.METAMASK_ENVIRONMENT === 'test'
      ) {
        network = networks[CHAIN_IDS.SEPOLIA];
      } else {
        network = networks[CHAIN_IDS.MAINNET];
      }

      initialNetworkControllerState.selectedNetworkClientId =
        network.rpcEndpoints[network.defaultRpcEndpointIndex].networkClientId;
    }

    // Fix the network controller state (selectedNetworkClientId) if it is invalid and report the error
    if (
      initialNetworkControllerState.networkConfigurationsByChainId &&
      !Object.values(
        initialNetworkControllerState.networkConfigurationsByChainId,
      )
        .flatMap((networkConfiguration) =>
          networkConfiguration.rpcEndpoints.map(
            (rpcEndpoint) => rpcEndpoint.networkClientId,
          ),
        )
        .includes(initialNetworkControllerState.selectedNetworkClientId)
    ) {
      captureException(
        new Error(
          `NetworkController state is invalid: \`selectedNetworkClientId\` '${initialNetworkControllerState.selectedNetworkClientId}' does not refer to an RPC endpoint within a network configuration`,
        ),
      );

      initialNetworkControllerState.selectedNetworkClientId =
        initialNetworkControllerState.networkConfigurationsByChainId[
          CHAIN_IDS.MAINNET
        ].rpcEndpoints[0].networkClientId;
    }

    this.networkController = new NetworkController({
      messenger: networkControllerMessenger,
      state: initialNetworkControllerState,
      infuraProjectId: opts.infuraProjectId,
      getRpcServiceOptions: () => ({
        fetch: globalThis.fetch.bind(globalThis),
        btoa: globalThis.btoa.bind(globalThis),
      }),
      additionalDefaultNetworks: [ChainId['megaeth-testnet']],
    });
    this.networkController.initializeProvider();

    if (process.env.MULTICHAIN_API) {
      this.multichainSubscriptionManager = new MultichainSubscriptionManager({
        getNetworkClientById: this.networkController.getNetworkClientById.bind(
          this.networkController,
        ),
        findNetworkClientIdByChainId:
          this.networkController.findNetworkClientIdByChainId.bind(
            this.networkController,
          ),
      });
      this.multichainMiddlewareManager = new MultichainMiddlewareManager();
    }
    this.provider =
      this.networkController.getProviderAndBlockTracker().provider;
    this.blockTracker =
      this.networkController.getProviderAndBlockTracker().blockTracker;
    this.deprecatedNetworkVersions = {};

    const accountsControllerMessenger = this.controllerMessenger.getRestricted({
      name: 'AccountsController',
      allowedEvents: [
        'SnapController:stateChange',
        'KeyringController:accountRemoved',
        'KeyringController:stateChange',
        'SnapKeyring:accountAssetListUpdated',
        'SnapKeyring:accountBalancesUpdated',
        'SnapKeyring:accountTransactionsUpdated',
        'MultichainNetworkController:networkDidChange',
      ],
      allowedActions: [
        'KeyringController:getState',
        'KeyringController:getKeyringsByType',
      ],
    });

    this.accountsController = new AccountsController({
      messenger: accountsControllerMessenger,
      state: initState.AccountsController,
    });

    const preferencesMessenger = this.controllerMessenger.getRestricted({
      name: 'PreferencesController',
      allowedActions: [
        'AccountsController:setSelectedAccount',
        'AccountsController:getSelectedAccount',
        'AccountsController:getAccountByAddress',
        'AccountsController:setAccountName',
        'NetworkController:getState',
      ],
      allowedEvents: ['AccountsController:stateChange'],
    });

    this.preferencesController = new PreferencesController({
      state: {
        currentLocale: opts.initLangCode ?? '',
        ...initState.PreferencesController,
      },
      messenger: preferencesMessenger,
    });

    const tokenListMessenger = this.controllerMessenger.getRestricted({
      name: 'TokenListController',
      allowedActions: ['NetworkController:getNetworkClientById'],
      allowedEvents: ['NetworkController:stateChange'],
    });

    this.tokenListController = new TokenListController({
      chainId: this.#getGlobalChainId({
        metamask: this.networkController.state,
      }),
      preventPollingOnNetworkRestart: !this.#isTokenListPollingRequired(
        this.preferencesController.state,
      ),
      messenger: tokenListMessenger,
      state: initState.TokenListController,
    });

    const tokensControllerMessenger = this.controllerMessenger.getRestricted({
      name: 'TokensController',
      allowedActions: [
        'ApprovalController:addRequest',
        'NetworkController:getNetworkClientById',
        'AccountsController:getSelectedAccount',
        'AccountsController:getAccount',
      ],
      allowedEvents: [
        'NetworkController:networkDidChange',
        'AccountsController:selectedEvmAccountChange',
        'PreferencesController:stateChange',
        'TokenListController:stateChange',
        'NetworkController:stateChange',
      ],
    });
    this.tokensController = new TokensController({
      state: initState.TokensController,
      provider: this.provider,
      messenger: tokensControllerMessenger,
      chainId: this.#getGlobalChainId(),
    });

    const metaMetricsControllerMessenger =
      this.controllerMessenger.getRestricted({
        name: 'MetaMetricsController',
        allowedActions: [
          'PreferencesController:getState',
          'NetworkController:getState',
          'NetworkController:getNetworkClientById',
        ],
        allowedEvents: [
          'PreferencesController:stateChange',
          'NetworkController:networkDidChange',
        ],
      });
    this.metaMetricsController = new MetaMetricsController({
      state: initState.MetaMetricsController,
      messenger: metaMetricsControllerMessenger,
      segment,
      version: process.env.METAMASK_VERSION,
      environment: process.env.METAMASK_ENVIRONMENT,
      extension: this.extension,
      captureException,
    });

    this.on('update', (update) => {
      this.metaMetricsController.handleMetaMaskStateUpdate(update);
    });

    const dataDeletionService = new DataDeletionService();
    const metaMetricsDataDeletionMessenger =
      this.controllerMessenger.getRestricted({
        name: 'MetaMetricsDataDeletionController',
        allowedActions: ['MetaMetricsController:getState'],
        allowedEvents: [],
      });
    this.metaMetricsDataDeletionController =
      new MetaMetricsDataDeletionController({
        dataDeletionService,
        messenger: metaMetricsDataDeletionMessenger,
        state: initState.metaMetricsDataDeletionController,
      });

    const gasFeeMessenger = this.controllerMessenger.getRestricted({
      name: 'GasFeeController',
      allowedActions: [
        'NetworkController:getEIP1559Compatibility',
        'NetworkController:getNetworkClientById',
        'NetworkController:getState',
      ],
      allowedEvents: ['NetworkController:stateChange'],
    });

    const gasApiBaseUrl = process.env.SWAPS_USE_DEV_APIS
      ? GAS_DEV_API_BASE_URL
      : GAS_API_BASE_URL;

    this.gasFeeController = new GasFeeController({
      state: initState.GasFeeController,
      interval: 10000,
      messenger: gasFeeMessenger,
      clientId: SWAPS_CLIENT_ID,
      getProvider: () =>
        this.networkController.getProviderAndBlockTracker().provider,
      onNetworkDidChange: (eventHandler) => {
        networkControllerMessenger.subscribe(
          'NetworkController:networkDidChange',
          () => eventHandler(this.networkController.state),
        );
      },
      getCurrentNetworkEIP1559Compatibility:
        this.networkController.getEIP1559Compatibility.bind(
          this.networkController,
        ),
      getCurrentAccountEIP1559Compatibility:
        this.getCurrentAccountEIP1559Compatibility.bind(this),
      legacyAPIEndpoint: `${gasApiBaseUrl}/networks/<chain_id>/gasPrices`,
      EIP1559APIEndpoint: `${gasApiBaseUrl}/networks/<chain_id>/suggestedGasFees`,
      getCurrentNetworkLegacyGasAPICompatibility: () => {
        const chainId = this.#getGlobalChainId();
        return chainId === CHAIN_IDS.BSC;
      },
      getChainId: () => this.#getGlobalChainId(),
    });

    this.appStateController = new AppStateController({
      addUnlockListener: this.on.bind(this, 'unlock'),
      isUnlocked: this.isUnlocked.bind(this),
      state: initState.AppStateController,
      onInactiveTimeout: () => this.setLocked(),
      messenger: this.controllerMessenger.getRestricted({
        name: 'AppStateController',
        allowedActions: [
          `${this.approvalController.name}:addRequest`,
          `${this.approvalController.name}:acceptRequest`,
          `PreferencesController:getState`,
        ],
        allowedEvents: [
          `KeyringController:qrKeyringStateChange`,
          'PreferencesController:stateChange',
        ],
      }),
      extension: this.extension,
    });

    const currencyRateMessenger = this.controllerMessenger.getRestricted({
      name: 'CurrencyRateController',
      allowedActions: [`${this.networkController.name}:getNetworkClientById`],
    });
    this.currencyRateController = new CurrencyRateController({
      includeUsdRate: true,
      messenger: currencyRateMessenger,
      state: initState.CurrencyController,
    });
    const initialFetchMultiExchangeRate =
      this.currencyRateController.fetchMultiExchangeRate.bind(
        this.currencyRateController,
      );
    this.currencyRateController.fetchMultiExchangeRate = (...args) => {
      if (this.preferencesController.state.useCurrencyRateCheck) {
        return initialFetchMultiExchangeRate(...args);
      }
      return {
        conversionRate: null,
        usdConversionRate: null,
      };
    };

    const tokenBalancesMessenger = this.controllerMessenger.getRestricted({
      name: 'TokenBalancesController',
      allowedActions: [
        'NetworkController:getState',
        'NetworkController:getNetworkClientById',
        'TokensController:getState',
        'PreferencesController:getState',
        'AccountsController:getSelectedAccount',
      ],
      allowedEvents: [
        'PreferencesController:stateChange',
        'TokensController:stateChange',
        'NetworkController:stateChange',
      ],
    });

    this.tokenBalancesController = new TokenBalancesController({
      messenger: tokenBalancesMessenger,
      state: initState.TokenBalancesController,
      interval: 30000,
    });

    const phishingControllerMessenger = this.controllerMessenger.getRestricted({
      name: 'PhishingController',
    });

    this.phishingController = new PhishingController({
      messenger: phishingControllerMessenger,
      state: initState.PhishingController,
      hotlistRefreshInterval: process.env.IN_TEST ? 5 * SECOND : undefined,
      stalelistRefreshInterval: process.env.IN_TEST ? 30 * SECOND : undefined,
    });

    const announcementMessenger = this.controllerMessenger.getRestricted({
      name: 'AnnouncementController',
    });

    this.announcementController = new AnnouncementController({
      messenger: announcementMessenger,
      allAnnouncements: UI_NOTIFICATIONS,
      state: initState.AnnouncementController,
    });

    const networkOrderMessenger = this.controllerMessenger.getRestricted({
      name: 'NetworkOrderController',
      allowedEvents: ['NetworkController:stateChange'],
    });
    this.networkOrderController = new NetworkOrderController({
      messenger: networkOrderMessenger,
      state: initState.NetworkOrderController,
    });

    const accountOrderMessenger = this.controllerMessenger.getRestricted({
      name: 'AccountOrderController',
    });
    this.accountOrderController = new AccountOrderController({
      messenger: accountOrderMessenger,
      state: initState.AccountOrderController,
    });

    const multichainRatesControllerMessenger =
      this.controllerMessenger.getRestricted({
        name: 'RatesController',
      });
    this.multichainRatesController = new RatesController({
      state: initState.MultichainRatesController,
      messenger: multichainRatesControllerMessenger,
      includeUsdRate: true,
      fetchMultiExchangeRate,
    });

    this.controllerMessenger.subscribe(
      'PreferencesController:stateChange',
      previousValueComparator((prevState, currState) => {
        const { useCurrencyRateCheck: prevUseCurrencyRateCheck } = prevState;
        const { useCurrencyRateCheck: currUseCurrencyRateCheck } = currState;
        if (currUseCurrencyRateCheck && !prevUseCurrencyRateCheck) {
          this.tokenRatesController.enable();
        } else if (!currUseCurrencyRateCheck && prevUseCurrencyRateCheck) {
          this.tokenRatesController.disable();
        }
      }, this.preferencesController.state),
    );

    this.ensController = new EnsController({
      messenger: this.controllerMessenger.getRestricted({
        name: 'EnsController',
        allowedActions: [
          'NetworkController:getNetworkClientById',
          'NetworkController:getState',
        ],
        allowedEvents: [],
      }),
      onNetworkDidChange: networkControllerMessenger.subscribe.bind(
        networkControllerMessenger,
        'NetworkController:networkDidChange',
      ),
    });

    const onboardingControllerMessenger =
      this.controllerMessenger.getRestricted({
        name: 'OnboardingController',
        allowedActions: [],
        allowedEvents: [],
      });
    this.onboardingController = new OnboardingController({
      messenger: onboardingControllerMessenger,
      state: initState.OnboardingController,
    });

    let additionalKeyrings = [keyringBuilderFactory(QRHardwareKeyring)];

    const keyringOverrides = this.opts.overrides?.keyrings;

    if (isManifestV3 === false) {
      const additionalKeyringTypes = [
        keyringOverrides?.lattice || LatticeKeyring,
        QRHardwareKeyring,
      ];

      const additionalBridgedKeyringTypes = [
        {
          keyring: keyringOverrides?.trezor || TrezorKeyring,
          bridge: keyringOverrides?.trezorBridge || TrezorConnectBridge,
        },
        {
          keyring: keyringOverrides?.oneKey || OneKeyKeyring,
          bridge: keyringOverrides?.oneKeyBridge || TrezorConnectBridge,
        },
        {
          keyring: keyringOverrides?.ledger || LedgerKeyring,
          bridge: keyringOverrides?.ledgerBridge || LedgerIframeBridge,
        },
      ];

      additionalKeyrings = additionalKeyringTypes.map((keyringType) =>
        keyringBuilderFactory(keyringType),
      );

      additionalBridgedKeyringTypes.forEach((keyringType) =>
        additionalKeyrings.push(
          hardwareKeyringBuilderFactory(
            keyringType.keyring,
            keyringType.bridge,
          ),
        ),
      );
    } else {
      additionalKeyrings.push(
        hardwareKeyringBuilderFactory(
          TrezorKeyring,
          keyringOverrides?.trezorBridge || TrezorOffscreenBridge,
        ),
        hardwareKeyringBuilderFactory(
          OneKeyKeyring,
          keyringOverrides?.oneKey || TrezorOffscreenBridge,
        ),
        hardwareKeyringBuilderFactory(
          LedgerKeyring,
          keyringOverrides?.ledgerBridge || LedgerOffscreenBridge,
        ),
        keyringBuilderFactory(LatticeKeyringOffscreen),
      );
    }

    ///: BEGIN:ONLY_INCLUDE_IF(build-mmi)
    for (const custodianType of Object.keys(CUSTODIAN_TYPES)) {
      additionalKeyrings.push(
        mmiKeyringBuilderFactory(CUSTODIAN_TYPES[custodianType].keyringClass, {
          mmiConfigurationController: this.mmiConfigurationController,
          captureException,
        }),
      );
    }
    ///: END:ONLY_INCLUDE_IF

    ///: BEGIN:ONLY_INCLUDE_IF(keyring-snaps)
    const snapKeyringBuildMessenger = this.controllerMessenger.getRestricted({
      name: 'SnapKeyring',
      allowedActions: [
        'ApprovalController:addRequest',
        'ApprovalController:acceptRequest',
        'ApprovalController:rejectRequest',
        'ApprovalController:startFlow',
        'ApprovalController:endFlow',
        'ApprovalController:showSuccess',
        'ApprovalController:showError',
        'PhishingController:test',
        'PhishingController:maybeUpdateState',
        'KeyringController:getAccounts',
        'AccountsController:setSelectedAccount',
        'AccountsController:getAccountByAddress',
        'AccountsController:setAccountName',
        'AccountsController:listMultichainAccounts',
        'SnapController:handleRequest',
        'SnapController:get',
        'PreferencesController:getState',
      ],
    });

    // Necessary to persist the keyrings and update the accounts both within the keyring controller and accounts controller
    const persistAndUpdateAccounts = async () => {
      await this.keyringController.persistAllKeyrings();
      await this.accountsController.updateAccounts();
    };

    additionalKeyrings.push(
      snapKeyringBuilder(snapKeyringBuildMessenger, {
        persistKeyringHelper: () => persistAndUpdateAccounts(),
        removeAccountHelper: (address) => this.removeAccount(address),
        trackEvent: (...args) => this.metaMetricsController.trackEvent(...args),
      }),
    );

    ///: END:ONLY_INCLUDE_IF

    const keyringControllerMessenger = this.controllerMessenger.getRestricted({
      name: 'KeyringController',
    });

    this.keyringController = new KeyringController({
      cacheEncryptionKey: true,
      keyringBuilders: additionalKeyrings,
      state: initState.KeyringController,
      encryptor: opts.encryptor || encryptorFactory(600_000),
      messenger: keyringControllerMessenger,
    });

    this.controllerMessenger.subscribe('KeyringController:unlock', () =>
      this._onUnlock(),
    );
    this.controllerMessenger.subscribe('KeyringController:lock', () =>
      this._onLock(),
    );

    this.controllerMessenger.subscribe(
      'KeyringController:stateChange',
      (state) => {
        this._onKeyringControllerUpdate(state);
      },
    );

    this.permissionController = new PermissionController({
      messenger: this.controllerMessenger.getRestricted({
        name: 'PermissionController',
        allowedActions: [
          `${this.approvalController.name}:addRequest`,
          `${this.approvalController.name}:hasRequest`,
          `${this.approvalController.name}:acceptRequest`,
          `${this.approvalController.name}:rejectRequest`,
          `SnapController:getPermitted`,
          `SnapController:install`,
          `SubjectMetadataController:getSubjectMetadata`,
        ],
      }),
      state: initState.PermissionController,
      caveatSpecifications: getCaveatSpecifications({
        listAccounts: this.accountsController.listAccounts.bind(
          this.accountsController,
        ),
        findNetworkClientIdByChainId:
          this.networkController.findNetworkClientIdByChainId.bind(
            this.networkController,
          ),
        isNonEvmScopeSupported: this.controllerMessenger.call.bind(
          this.controllerMessenger,
          'MultichainRouter:isSupportedScope',
        ),
        getNonEvmAccountAddresses: this.controllerMessenger.call.bind(
          this.controllerMessenger,
          'MultichainRouter:getSupportedAccounts',
        ),
      }),
      permissionSpecifications: {
        ...getPermissionSpecifications(),
        ...this.getSnapPermissionSpecifications(),
      },
      unrestrictedMethods,
    });

    this.selectedNetworkController = new SelectedNetworkController({
      messenger: this.controllerMessenger.getRestricted({
        name: 'SelectedNetworkController',
        allowedActions: [
          'NetworkController:getNetworkClientById',
          'NetworkController:getState',
          'NetworkController:getSelectedNetworkClient',
          'PermissionController:hasPermissions',
          'PermissionController:getSubjectNames',
        ],
        allowedEvents: [
          'NetworkController:stateChange',
          'PermissionController:stateChange',
        ],
      }),
      state: initState.SelectedNetworkController,
      useRequestQueuePreference: true,
      onPreferencesStateChange: () => {
        // noop
        // we have removed the ability to toggle the useRequestQueue preference
        // both useRequestQueue and onPreferencesStateChange will be removed
        // once mobile supports per dapp network selection
        // see https://github.com/MetaMask/core/pull/5065#issue-2736965186
      },
      domainProxyMap: new WeakRefObjectMap(),
    });

    this.permissionLogController = new PermissionLogController({
      messenger: this.controllerMessenger.getRestricted({
        name: 'PermissionLogController',
      }),
      restrictedMethods: new Set(Object.keys(RestrictedMethods)),
      state: initState.PermissionLogController,
    });

    this.subjectMetadataController = new SubjectMetadataController({
      messenger: this.controllerMessenger.getRestricted({
        name: 'SubjectMetadataController',
        allowedActions: [`${this.permissionController.name}:hasPermissions`],
      }),
      state: initState.SubjectMetadataController,
      subjectCacheLimit: 100,
    });

<<<<<<< HEAD
=======
    // @TODO(snaps): This fixes an issue where `withKeyring` would lock the `KeyringController` mutex.
    // That meant that if a snap requested a keyring operation (like requesting entropy) while the `KeyringController` was locked,
    // it would cause a deadlock.
    // This is a temporary fix until we can refactor how we handle requests to the Snaps Keyring.
    const withSnapKeyring = async (operation) => {
      const keyring = await this.getSnapKeyring();

      return operation({ keyring });
    };

    const multichainRouterMessenger = this.controllerMessenger.getRestricted({
      name: 'MultichainRouter',
      allowedActions: [
        `SnapController:getAll`,
        `SnapController:handleRequest`,
        `${this.permissionController.name}:getPermissions`,
        `AccountsController:listMultichainAccounts`,
      ],
      allowedEvents: [],
    });

    this.multichainRouter = new MultichainRouter({
      messenger: multichainRouterMessenger,
      withSnapKeyring,
    });

>>>>>>> 4c122d36
    // account tracker watches balances, nonces, and any code at their address
    this.accountTrackerController = new AccountTrackerController({
      state: { accounts: {} },
      messenger: this.controllerMessenger.getRestricted({
        name: 'AccountTrackerController',
        allowedActions: [
          'AccountsController:getSelectedAccount',
          'NetworkController:getState',
          'NetworkController:getNetworkClientById',
          'OnboardingController:getState',
          'PreferencesController:getState',
        ],
        allowedEvents: [
          'AccountsController:selectedEvmAccountChange',
          'OnboardingController:stateChange',
          'KeyringController:accountRemoved',
        ],
      }),
      provider: this.provider,
      blockTracker: this.blockTracker,
      getNetworkIdentifier: (providerConfig) => {
        const { type, rpcUrl } =
          providerConfig ??
          getProviderConfig({
            metamask: this.networkController.state,
          });
        return type === NETWORK_TYPES.RPC ? rpcUrl : type;
      },
    });

    // start and stop polling for balances based on activeControllerConnections
    this.on('controllerConnectionChanged', (activeControllerConnections) => {
      const { completedOnboarding } = this.onboardingController.state;
      if (activeControllerConnections > 0 && completedOnboarding) {
        this.triggerNetworkrequests();
      } else {
        this.stopNetworkRequests();
      }
    });

    this.controllerMessenger.subscribe(
      `${this.onboardingController.name}:stateChange`,
      previousValueComparator(async (prevState, currState) => {
        const { completedOnboarding: prevCompletedOnboarding } = prevState;
        const { completedOnboarding: currCompletedOnboarding } = currState;
        if (!prevCompletedOnboarding && currCompletedOnboarding) {
          const { address } = this.accountsController.getSelectedAccount();

          ///: BEGIN:ONLY_INCLUDE_IF(solana)
          await this._addSolanaAccount();
          ///: END:ONLY_INCLUDE_IF
          await this._addAccountsWithBalance();

          this.postOnboardingInitialization();
          this.triggerNetworkrequests();

          // execute once the token detection on the post-onboarding
          await this.tokenDetectionController.detectTokens({
            selectedAddress: address,
          });
        }
      }, this.onboardingController.state),
    );

    const tokenDetectionControllerMessenger =
      this.controllerMessenger.getRestricted({
        name: 'TokenDetectionController',
        allowedActions: [
          'AccountsController:getAccount',
          'AccountsController:getSelectedAccount',
          'KeyringController:getState',
          'NetworkController:getNetworkClientById',
          'NetworkController:getNetworkConfigurationByNetworkClientId',
          'NetworkController:getState',
          'PreferencesController:getState',
          'TokenListController:getState',
          'TokensController:getState',
          'TokensController:addDetectedTokens',
        ],
        allowedEvents: [
          'AccountsController:selectedEvmAccountChange',
          'KeyringController:lock',
          'KeyringController:unlock',
          'NetworkController:networkDidChange',
          'PreferencesController:stateChange',
          'TokenListController:stateChange',
        ],
      });

    this.tokenDetectionController = new TokenDetectionController({
      messenger: tokenDetectionControllerMessenger,
      getBalancesInSingleCall: (...args) =>
        this.assetsContractController.getBalancesInSingleCall(...args),
      trackMetaMetricsEvent: this.metaMetricsController.trackEvent.bind(
        this.metaMetricsController,
      ),
      useAccountsAPI: true,
      platform: 'extension',
    });

    const addressBookControllerMessenger =
      this.controllerMessenger.getRestricted({
        name: 'AddressBookController',
        allowedActions: [],
        allowedEvents: [],
      });

    this.addressBookController = new AddressBookController({
      messenger: addressBookControllerMessenger,
      state: initState.AddressBookController,
    });

    this.alertController = new AlertController({
      state: initState.AlertController,
      messenger: this.controllerMessenger.getRestricted({
        name: 'AlertController',
        allowedEvents: ['AccountsController:selectedAccountChange'],
        allowedActions: ['AccountsController:getSelectedAccount'],
      }),
    });

    ///: BEGIN:ONLY_INCLUDE_IF(build-mmi)
    this.custodyController = new CustodyController({
      initState: initState.CustodyController,
      captureException,
    });
    this.institutionalFeaturesController = new InstitutionalFeaturesController({
      initState: initState.InstitutionalFeaturesController,
      showConfirmRequest: opts.showUserConfirmation,
    });
    this.transactionUpdateController = new TransactionUpdateController({
      initState: initState.TransactionUpdateController,
      getCustodyKeyring: this.getCustodyKeyringIfExists.bind(this),
      mmiConfigurationController: this.mmiConfigurationController,
      captureException,
    });
    ///: END:ONLY_INCLUDE_IF

    this.backup = new Backup({
      preferencesController: this.preferencesController,
      addressBookController: this.addressBookController,
      accountsController: this.accountsController,
      networkController: this.networkController,
      trackMetaMetricsEvent: this.metaMetricsController.trackEvent.bind(
        this.metaMetricsController,
      ),
    });

    // This gets used as a ...spread parameter in two places: new TransactionController() and createRPCMethodTrackingMiddleware()
    this.snapAndHardwareMetricsParams = {
      getSelectedAccount: this.accountsController.getSelectedAccount.bind(
        this.accountsController,
      ),
      getAccountType: this.getAccountType.bind(this),
      getDeviceModel: this.getDeviceModel.bind(this),
      getHardwareTypeForMetric: this.getHardwareTypeForMetric.bind(this),
      snapAndHardwareMessenger: this.controllerMessenger.getRestricted({
        name: 'SnapAndHardwareMessenger',
        allowedActions: [
          'KeyringController:getKeyringForAccount',
          'SnapController:get',
          'AccountsController:getSelectedAccount',
        ],
      }),
    };

    this._addBridgeStatusControllerListeners();

    this.decryptMessageController = new DecryptMessageController({
      getState: this.getState.bind(this),
      messenger: this.controllerMessenger.getRestricted({
        name: 'DecryptMessageController',
        allowedActions: [
          `${this.approvalController.name}:addRequest`,
          `${this.approvalController.name}:acceptRequest`,
          `${this.approvalController.name}:rejectRequest`,
          `${this.keyringController.name}:decryptMessage`,
        ],
        allowedEvents: [
          'DecryptMessageManager:stateChange',
          'DecryptMessageManager:unapprovedMessage',
        ],
      }),
      managerMessenger: this.controllerMessenger.getRestricted({
        name: 'DecryptMessageManager',
      }),
      metricsEvent: this.metaMetricsController.trackEvent.bind(
        this.metaMetricsController,
      ),
    });

    this.encryptionPublicKeyController = new EncryptionPublicKeyController({
      messenger: this.controllerMessenger.getRestricted({
        name: 'EncryptionPublicKeyController',
        allowedActions: [
          `${this.approvalController.name}:addRequest`,
          `${this.approvalController.name}:acceptRequest`,
          `${this.approvalController.name}:rejectRequest`,
        ],
        allowedEvents: [
          'EncryptionPublicKeyManager:stateChange',
          'EncryptionPublicKeyManager:unapprovedMessage',
        ],
      }),
      managerMessenger: this.controllerMessenger.getRestricted({
        name: 'EncryptionPublicKeyManager',
      }),
      getEncryptionPublicKey:
        this.keyringController.getEncryptionPublicKey.bind(
          this.keyringController,
        ),
      getAccountKeyringType: this.keyringController.getAccountKeyringType.bind(
        this.keyringController,
      ),
      getState: this.getState.bind(this),
      metricsEvent: this.metaMetricsController.trackEvent.bind(
        this.metaMetricsController,
      ),
    });

    this.signatureController = new SignatureController({
      messenger: this.controllerMessenger.getRestricted({
        name: 'SignatureController',
        allowedActions: [
          `${this.accountsController.name}:getState`,
          `${this.approvalController.name}:addRequest`,
          `${this.keyringController.name}:signMessage`,
          `${this.keyringController.name}:signPersonalMessage`,
          `${this.keyringController.name}:signTypedMessage`,
          `${this.loggingController.name}:add`,
          `${this.networkController.name}:getNetworkClientById`,
        ],
      }),
      trace,
      decodingApiUrl: process.env.DECODING_API_URL,
      isDecodeSignatureRequestEnabled: () =>
        this.preferencesController.state.useTransactionSimulations,
    });

    this.signatureController.hub.on(
      'cancelWithReason',
      ({ metadata: message, reason }) => {
        this.metaMetricsController.trackEvent({
          event: reason,
          category: MetaMetricsEventCategory.Transactions,
          properties: {
            action: 'Sign Request',
            type: message.type,
          },
        });
      },
    );

    ///: BEGIN:ONLY_INCLUDE_IF(build-mmi)
    const transactionMetricsRequest = this.getTransactionMetricsRequest();

    const mmiControllerMessenger = this.controllerMessenger.getRestricted({
      name: 'MMIController',
      allowedActions: [
        'AccountsController:getAccountByAddress',
        'AccountsController:setAccountName',
        'AccountsController:listAccounts',
        'AccountsController:getSelectedAccount',
        'AccountsController:setSelectedAccount',
        'MetaMetricsController:getState',
        'NetworkController:getState',
        'NetworkController:setActiveNetwork',
      ],
    });

    this.mmiController = new MMIController({
      messenger: mmiControllerMessenger,
      mmiConfigurationController: this.mmiConfigurationController,
      keyringController: this.keyringController,
      appStateController: this.appStateController,
      transactionUpdateController: this.transactionUpdateController,
      custodyController: this.custodyController,
      getState: this.getState.bind(this),
      getPendingNonce: this.getPendingNonce.bind(this),
      accountTrackerController: this.accountTrackerController,
      networkController: this.networkController,
      metaMetricsController: this.metaMetricsController,
      permissionController: this.permissionController,
      signatureController: this.signatureController,
      platform: this.platform,
      extension: this.extension,
      getTransactions: (...args) => this.txController.getTransactions(...args),
      setTxStatusSigned: (id) =>
        this.txController.updateCustodialTransaction(id, {
          status: TransactionStatus.signed,
        }),
      setTxStatusSubmitted: (id) =>
        this.txController.updateCustodialTransaction(id, {
          status: TransactionStatus.submitted,
        }),
      setTxStatusFailed: (id, reason) =>
        this.txController.updateCustodialTransaction(id, {
          status: TransactionStatus.failed,
          errorMessage: reason,
        }),
      trackTransactionEvents: handleMMITransactionUpdate.bind(
        null,
        transactionMetricsRequest,
      ),
      updateTransaction: (txMeta, note) =>
        this.txController.updateTransaction(txMeta, note),
      updateTransactionHash: (id, hash) =>
        this.txController.updateCustodialTransaction(id, { hash }),
      setChannelId: (channelId) =>
        this.institutionalFeaturesController.setChannelId(channelId),
      setConnectionRequest: (payload) =>
        this.institutionalFeaturesController.setConnectionRequest(payload),
    });
    ///: END:ONLY_INCLUDE_IF

    const swapsControllerMessenger = this.controllerMessenger.getRestricted({
      name: 'SwapsController',
      // TODO: allow these internal calls once GasFeeController and TransactionController
      // export these action types and register its action handlers
      // allowedActions: [
      //   'GasFeeController:getEIP1559GasFeeEstimates',
      //   'TransactionController:getLayer1GasFee',
      // ],
      allowedActions: [
        'NetworkController:getState',
        'NetworkController:getNetworkClientById',
        'TokenRatesController:getState',
      ],
      allowedEvents: [],
    });

    this.swapsController = new SwapsController(
      {
        messenger: swapsControllerMessenger,
        getBufferedGasLimit: async (txMeta, multiplier) => {
          const { gas: gasLimit, simulationFails } =
            await this.txController.estimateGasBuffered(
              txMeta.txParams,
              multiplier,
              this.#getGlobalNetworkClientId(),
            );

          return { gasLimit, simulationFails };
        },
        // TODO: Remove once GasFeeController exports this action type
        getEIP1559GasFeeEstimates:
          this.gasFeeController.fetchGasFeeEstimates.bind(
            this.gasFeeController,
          ),
        // TODO: Remove once TransactionController exports this action type
        getLayer1GasFee: (...args) =>
          this.txController.getLayer1GasFee(...args),
        trackMetaMetricsEvent: this.metaMetricsController.trackEvent.bind(
          this.metaMetricsController,
        ),
      },
      initState.SwapsController,
    );

    const bridgeControllerMessenger = this.controllerMessenger.getRestricted({
      name: BRIDGE_CONTROLLER_NAME,
      allowedActions: [
        'AccountsController:getSelectedMultichainAccount',
        'SnapController:handleRequest',
        'NetworkController:getState',
        'NetworkController:getNetworkClientById',
        'NetworkController:findNetworkClientIdByChainId',
        'TokenRatesController:getState',
        'MultichainAssetsRatesController:getState',
        'CurrencyRateController:getState',
      ],
      allowedEvents: [],
    });
    this.bridgeController = new BridgeController({
      messenger: bridgeControllerMessenger,
      clientId: BridgeClientId.EXTENSION,
      // TODO: Remove once TransactionController exports this action type
      getLayer1GasFee: (...args) => this.txController.getLayer1GasFee(...args),
      fetchFn: async (url, { headers, signal, ...requestOptions }) =>
        await fetchWithCache({
          url,
          fetchOptions: { method: 'GET', headers, signal },
          ...requestOptions,
        }),
<<<<<<< HEAD
=======
      // eslint-disable-next-line no-empty-function
      trackMetaMetricsFn: () => {
        // TODO implement these when ready to start tracking new unified swap events
      },
>>>>>>> 4c122d36
      config: {
        customBridgeApiBaseUrl: BRIDGE_API_BASE_URL,
      },
    });

    const bridgeStatusControllerMessenger =
      this.controllerMessenger.getRestricted({
        name: BRIDGE_STATUS_CONTROLLER_NAME,
        allowedActions: [
          'AccountsController:getSelectedMultichainAccount',
          'NetworkController:getNetworkClientById',
          'NetworkController:findNetworkClientIdByChainId',
          'NetworkController:getState',
          'TransactionController:getState',
        ],
        allowedEvents: [],
      });
    this.bridgeStatusController = new BridgeStatusController({
      messenger: bridgeStatusControllerMessenger,
      state: initState.BridgeStatusController,
    });

    const smartTransactionsControllerMessenger =
      this.controllerMessenger.getRestricted({
        name: 'SmartTransactionsController',
        allowedActions: [
          'NetworkController:getNetworkClientById',
          'NetworkController:getState',
        ],
        allowedEvents: ['NetworkController:stateChange'],
      });
    this.smartTransactionsController = new SmartTransactionsController({
      supportedChainIds: getAllowedSmartTransactionsChainIds(),
      clientId: ClientId.Extension,
      getNonceLock: (address) =>
        this.txController.getNonceLock(
          address,
          this.#getGlobalNetworkClientId(),
        ),
      confirmExternalTransaction: (...args) =>
        this.txController.confirmExternalTransaction(...args),
      trackMetaMetricsEvent: this.metaMetricsController.trackEvent.bind(
        this.metaMetricsController,
      ),
      state: initState.SmartTransactionsController,
      messenger: smartTransactionsControllerMessenger,
      getTransactions: (...args) => this.txController.getTransactions(...args),
      updateTransaction: (...args) =>
        this.txController.updateTransaction(...args),
      getFeatureFlags: () => {
        const state = this._getMetaMaskState();
        return getFeatureFlagsByChainId(state);
      },
      getMetaMetricsProps: async () => {
        const selectedAddress =
          this.accountsController.getSelectedAccount().address;
        const accountHardwareType = await this.getHardwareTypeForMetric(
          selectedAddress,
        );
        const accountType = await this.getAccountType(selectedAddress);
        const deviceModel = await this.getDeviceModel(selectedAddress);
        return {
          accountHardwareType,
          accountType,
          deviceModel,
        };
      },
    });

    const isExternalNameSourcesEnabled = () =>
      this.preferencesController.state.useExternalNameSources;

    this.nameController = new NameController({
      messenger: this.controllerMessenger.getRestricted({
        name: 'NameController',
        allowedActions: [],
      }),
      providers: [
        new ENSNameProvider({
          reverseLookup: this.ensController.reverseResolveAddress.bind(
            this.ensController,
          ),
        }),
        new EtherscanNameProvider({ isEnabled: isExternalNameSourcesEnabled }),
        new TokenNameProvider({ isEnabled: isExternalNameSourcesEnabled }),
        new LensNameProvider({ isEnabled: isExternalNameSourcesEnabled }),
        new SnapsNameProvider({
          messenger: this.controllerMessenger.getRestricted({
            name: 'SnapsNameProvider',
            allowedActions: [
              'SnapController:getAll',
              'SnapController:get',
              'SnapController:handleRequest',
              'PermissionController:getState',
            ],
          }),
        }),
      ],
      state: initState.NameController,
    });

    const petnamesBridgeMessenger = this.controllerMessenger.getRestricted({
      name: 'PetnamesBridge',
      allowedEvents: [
        'NameController:stateChange',
        'AccountsController:stateChange',
        'AddressBookController:stateChange',
      ],
      allowedActions: ['AccountsController:listAccounts'],
    });

    new AddressBookPetnamesBridge({
      addressBookController: this.addressBookController,
      nameController: this.nameController,
      messenger: petnamesBridgeMessenger,
    }).init();

    new AccountIdentitiesPetnamesBridge({
      nameController: this.nameController,
      messenger: petnamesBridgeMessenger,
    }).init();

    this.userOperationController = new UserOperationController({
      entrypoint: process.env.EIP_4337_ENTRYPOINT,
      getGasFeeEstimates: this.gasFeeController.fetchGasFeeEstimates.bind(
        this.gasFeeController,
      ),
      messenger: this.controllerMessenger.getRestricted({
        name: 'UserOperationController',
        allowedActions: [
          'ApprovalController:addRequest',
          'NetworkController:getNetworkClientById',
          'KeyringController:prepareUserOperation',
          'KeyringController:patchUserOperation',
          'KeyringController:signUserOperation',
        ],
      }),
      state: initState.UserOperationController,
    });

    this.userOperationController.hub.on(
      'user-operation-added',
      this._onUserOperationAdded.bind(this),
    );

    this.userOperationController.hub.on(
      'transaction-updated',
      this._onUserOperationTransactionUpdated.bind(this),
    );

    // ensure AccountTrackerController updates balances after network change
    networkControllerMessenger.subscribe(
      'NetworkController:networkDidChange',
      () => {
        this.accountTrackerController.updateAccounts();
      },
    );

    // RemoteFeatureFlagController has subscription for preferences changes
    this.controllerMessenger.subscribe(
      'PreferencesController:stateChange',
      previousValueComparator((prevState, currState) => {
        const { useExternalServices: prevUseExternalServices } = prevState;
        const { useExternalServices: currUseExternalServices } = currState;
        if (currUseExternalServices && !prevUseExternalServices) {
          this.remoteFeatureFlagController.enable();
          this.remoteFeatureFlagController.updateRemoteFeatureFlags();
        } else if (!currUseExternalServices && prevUseExternalServices) {
          this.remoteFeatureFlagController.disable();
        }
      }, this.preferencesController.state),
    );

    // Initialize RemoteFeatureFlagController
    this.remoteFeatureFlagController = new RemoteFeatureFlagController({
      messenger: this.controllerMessenger.getRestricted({
        name: 'RemoteFeatureFlagController',
        allowedActions: [],
        allowedEvents: [],
      }),
      fetchInterval: 15 * 60 * 1000, // 15 minutes in milliseconds
      disabled: !this.preferencesController.state.useExternalServices,
      getMetaMetricsId: () => this.metaMetricsController.getMetaMetricsId(),
      clientConfigApiService: new ClientConfigApiService({
        fetch: globalThis.fetch.bind(globalThis),
        config: {
          client: ClientType.Extension,
          distribution:
            this._getConfigForRemoteFeatureFlagRequest().distribution,
          environment: this._getConfigForRemoteFeatureFlagRequest().environment,
        },
      }),
    });

    const existingControllers = [
      this.networkController,
      this.preferencesController,
      this.gasFeeController,
      this.onboardingController,
      this.keyringController,
      ///: BEGIN:ONLY_INCLUDE_IF(build-mmi)
      this.transactionUpdateController,
      ///: END:ONLY_INCLUDE_IF
      this.smartTransactionsController,
    ];

    /** @type {import('./controller-init/utils').InitFunctions} */
    const controllerInitFunctions = {
      ExecutionService: ExecutionServiceInit,
      InstitutionalSnapController: InstitutionalSnapControllerInit,
      RateLimitController: RateLimitControllerInit,
      SnapsRegistry: SnapsRegistryInit,
      SnapController: SnapControllerInit,
      SnapInsightsController: SnapInsightsControllerInit,
      SnapInterfaceController: SnapInterfaceControllerInit,
      CronjobController: CronjobControllerInit,
      PPOMController: PPOMControllerInit,
      TransactionController: TransactionControllerInit,
      NftController: NftControllerInit,
      AssetsContractController: AssetsContractControllerInit,
      NftDetectionController: NftDetectionControllerInit,
      TokenRatesController: TokenRatesControllerInit,
      ///: BEGIN:ONLY_INCLUDE_IF(multichain)
      MultichainAssetsController: MultichainAssetsControllerInit,
      MultichainAssetsRatesController: MultichainAssetsRatesControllerInit,
      MultichainBalancesController: MultichainBalancesControllerInit,
      MultichainTransactionsController: MultichainTransactionsControllerInit,
      ///: END:ONLY_INCLUDE_IF
      MultichainNetworkController: MultichainNetworkControllerInit,
      AuthenticationController: AuthenticationControllerInit,
      UserStorageController: UserStorageControllerInit,
      NotificationServicesController: NotificationServicesControllerInit,
      NotificationServicesPushController:
        NotificationServicesPushControllerInit,
<<<<<<< HEAD
=======
      DeFiPositionsController: DeFiPositionsControllerInit,
>>>>>>> 4c122d36
    };

    const {
      controllerApi,
      controllerMemState,
      controllerPersistedState,
      controllersByName,
    } = this.#initControllers({
      existingControllers,
      initFunctions: controllerInitFunctions,
      initState,
    });

    this.controllerApi = controllerApi;
    this.controllerMemState = controllerMemState;
    this.controllerPersistedState = controllerPersistedState;
    this.controllersByName = controllersByName;

    // Backwards compatibility for existing references
    this.cronjobController = controllersByName.CronjobController;
    this.rateLimitController = controllersByName.RateLimitController;
    this.snapController = controllersByName.SnapController;
    this.snapInsightsController = controllersByName.SnapInsightsController;
    this.snapInterfaceController = controllersByName.SnapInterfaceController;
    this.snapsRegistry = controllersByName.SnapsRegistry;
    this.ppomController = controllersByName.PPOMController;
    this.txController = controllersByName.TransactionController;
    this.nftController = controllersByName.NftController;
    this.nftDetectionController = controllersByName.NftDetectionController;
    this.assetsContractController = controllersByName.AssetsContractController;
    ///: BEGIN:ONLY_INCLUDE_IF(multichain)
    this.multichainAssetsController =
      controllersByName.MultichainAssetsController;
    this.multichainBalancesController =
      controllersByName.MultichainBalancesController;
    this.multichainTransactionsController =
      controllersByName.MultichainTransactionsController;
    this.multichainAssetsRatesController =
      controllersByName.MultichainAssetsRatesController;
    ///: END:ONLY_INCLUDE_IF
    this.tokenRatesController = controllersByName.TokenRatesController;
    this.multichainNetworkController =
      controllersByName.MultichainNetworkController;
    this.authenticationController = controllersByName.AuthenticationController;
    this.userStorageController = controllersByName.UserStorageController;
    this.notificationServicesController =
      controllersByName.NotificationServicesController;
    this.notificationServicesPushController =
      controllersByName.NotificationServicesPushController;
<<<<<<< HEAD
=======
    this.deFiPositionsController = controllersByName.DeFiPositionsController;
>>>>>>> 4c122d36

    this.notificationServicesController.init();

    this.controllerMessenger.subscribe(
      'TransactionController:transactionStatusUpdated',
      ({ transactionMeta }) => {
        this._onFinishedTransaction(transactionMeta);
      },
    );

    this.controllerMessenger.subscribe(
      'NotificationServicesPushController:onNewNotifications',
      (notification) => {
        this.metaMetricsController.trackEvent({
          category: MetaMetricsEventCategory.PushNotifications,
          event: MetaMetricsEventName.PushNotificationReceived,
          properties: {
            notification_id: notification.id,
            notification_type: notification.type,
            chain_id: notification?.chain_id,
          },
        });
      },
    );
    this.controllerMessenger.subscribe(
      'NotificationServicesPushController:pushNotificationClicked',
      (notification) => {
        this.metaMetricsController.trackEvent({
          category: MetaMetricsEventCategory.PushNotifications,
          event: MetaMetricsEventName.PushNotificationClicked,
          properties: {
            notification_id: notification.id,
            notification_type: notification.type,
            chain_id: notification?.chain_id,
          },
        });
      },
    );

    this.metamaskMiddleware = createMetamaskMiddleware({
      static: {
        eth_syncing: false,
        web3_clientVersion: `MetaMask/v${version}`,
      },
      version,
      // account mgmt
      getAccounts: ({ origin: innerOrigin }) => {
        if (innerOrigin === ORIGIN_METAMASK) {
          const selectedAddress =
            this.accountsController.getSelectedAccount().address;
          return selectedAddress ? [selectedAddress] : [];
        } else if (this.isUnlocked()) {
          return this.getPermittedAccounts(innerOrigin);
        }
        return []; // changing this is a breaking change
      },
      // tx signing
      processTransaction: (transactionParams, dappRequest) =>
        addDappTransaction(
          this.getAddTransactionRequest({ transactionParams, dappRequest }),
        ),
      // msg signing
      ///: BEGIN:ONLY_INCLUDE_IF(build-main,build-beta,build-flask)

      processTypedMessage: (...args) =>
        addTypedMessage({
          signatureController: this.signatureController,
          signatureParams: args,
        }),
      processTypedMessageV3: (...args) =>
        addTypedMessage({
          signatureController: this.signatureController,
          signatureParams: args,
        }),
      processTypedMessageV4: (...args) =>
        addTypedMessage({
          signatureController: this.signatureController,
          signatureParams: args,
        }),
      processPersonalMessage: (...args) =>
        addPersonalMessage({
          signatureController: this.signatureController,
          signatureParams: args,
        }),
      ///: END:ONLY_INCLUDE_IF

      ///: BEGIN:ONLY_INCLUDE_IF(build-mmi)
      /* eslint-disable no-dupe-keys */
      processTypedMessage: this.mmiController.newUnsignedMessage.bind(
        this.mmiController,
      ),
      processTypedMessageV3: this.mmiController.newUnsignedMessage.bind(
        this.mmiController,
      ),
      processTypedMessageV4: this.mmiController.newUnsignedMessage.bind(
        this.mmiController,
      ),
      processPersonalMessage: this.mmiController.newUnsignedMessage.bind(
        this.mmiController,
      ),
      setTypedMessageInProgress:
        this.signatureController.setTypedMessageInProgress.bind(
          this.signatureController,
        ),
      setPersonalMessageInProgress:
        this.signatureController.setPersonalMessageInProgress.bind(
          this.signatureController,
        ),
      /* eslint-enable no-dupe-keys */
      ///: END:ONLY_INCLUDE_IF

      processEncryptionPublicKey:
        this.encryptionPublicKeyController.newRequestEncryptionPublicKey.bind(
          this.encryptionPublicKeyController,
        ),

      processDecryptMessage:
        this.decryptMessageController.newRequestDecryptMessage.bind(
          this.decryptMessageController,
        ),
      getPendingNonce: this.getPendingNonce.bind(this),
      getPendingTransactionByHash: (hash) =>
        this.txController.state.transactions.find(
          (meta) =>
            meta.hash === hash && meta.status === TransactionStatus.submitted,
        ),

      // EIP-5792
      processSendCalls: processSendCalls.bind(
        null,
        {
          addTransactionBatch: this.txController.addTransactionBatch.bind(
            this.txController,
          ),
          getDisabledUpgradeAccountsByChain:
            this.preferencesController.getDisabledUpgradeAccountsByChain.bind(
              this.preferencesController,
            ),
<<<<<<< HEAD
=======
          getDismissSmartAccountSuggestionEnabled: () =>
            this.preferencesController.state.preferences
              .dismissSmartAccountSuggestionEnabled,
>>>>>>> 4c122d36
          isAtomicBatchSupported: this.txController.isAtomicBatchSupported.bind(
            this.txController,
          ),
          validateSecurity: (securityAlertId, request, chainId) =>
            validateRequestWithPPOM({
              chainId,
              ppomController: this.ppomController,
              request,
              securityAlertId,
              updateSecurityAlertResponse:
                this.updateSecurityAlertResponse.bind(this),
            }),
        },
        this.controllerMessenger,
      ),
      getCallsStatus: getCallsStatus.bind(null, this.controllerMessenger),
      getCapabilities: getCapabilities.bind(null, {
<<<<<<< HEAD
        getDisabledAccountUpgradeChains:
          this.preferencesController.getDisabledAccountUpgradeChains.bind(
            this.preferencesController,
          ),
=======
        getDisabledUpgradeAccountsByChain:
          this.preferencesController.getDisabledUpgradeAccountsByChain.bind(
            this.preferencesController,
          ),
        getDismissSmartAccountSuggestionEnabled: () =>
          this.preferencesController.state.preferences
            .dismissSmartAccountSuggestionEnabled,
>>>>>>> 4c122d36
        isAtomicBatchSupported: this.txController.isAtomicBatchSupported.bind(
          this.txController,
        ),
      }),
    });

    // ensure isClientOpenAndUnlocked is updated when memState updates
    this.on('update', (memState) => this._onStateUpdate(memState));

    /**
     * All controllers in Memstore but not in store. They are not persisted.
     * On chrome profile re-start, they will be re-initialized.
     */
    const resetOnRestartStore = {
      AccountTracker: this.accountTrackerController,
      TokenRatesController: this.tokenRatesController,
      DecryptMessageController: this.decryptMessageController,
      EncryptionPublicKeyController: this.encryptionPublicKeyController,
      SignatureController: this.signatureController,
      SwapsController: this.swapsController,
      BridgeController: this.bridgeController,
      BridgeStatusController: this.bridgeStatusController,
      EnsController: this.ensController,
      ApprovalController: this.approvalController,
    };

    this.store.updateStructure({
      AccountsController: this.accountsController,
      AppStateController: this.appStateController,
      AppMetadataController: this.appMetadataController,
      KeyringController: this.keyringController,
      PreferencesController: this.preferencesController,
      MetaMetricsController: this.metaMetricsController,
      MetaMetricsDataDeletionController: this.metaMetricsDataDeletionController,
      AddressBookController: this.addressBookController,
      CurrencyController: this.currencyRateController,
      MultichainNetworkController: this.multichainNetworkController,
      NetworkController: this.networkController,
      AlertController: this.alertController,
      OnboardingController: this.onboardingController,
      PermissionController: this.permissionController,
      PermissionLogController: this.permissionLogController,
      SubjectMetadataController: this.subjectMetadataController,
      AnnouncementController: this.announcementController,
      NetworkOrderController: this.networkOrderController,
      AccountOrderController: this.accountOrderController,
      GasFeeController: this.gasFeeController,
      TokenListController: this.tokenListController,
      TokensController: this.tokensController,
      TokenBalancesController: this.tokenBalancesController,
      SmartTransactionsController: this.smartTransactionsController,
      NftController: this.nftController,
      PhishingController: this.phishingController,
      SelectedNetworkController: this.selectedNetworkController,
      LoggingController: this.loggingController,
      MultichainRatesController: this.multichainRatesController,
      ///: BEGIN:ONLY_INCLUDE_IF(build-mmi)
      CustodyController: this.custodyController.store,
      InstitutionalFeaturesController:
        this.institutionalFeaturesController.store,
      MmiConfigurationController: this.mmiConfigurationController.store,
      ///: END:ONLY_INCLUDE_IF
      NameController: this.nameController,
      UserOperationController: this.userOperationController,
      // Notification Controllers
      AuthenticationController: this.authenticationController,
      UserStorageController: this.userStorageController,
      NotificationServicesController: this.notificationServicesController,
      NotificationServicesPushController:
        this.notificationServicesPushController,
      RemoteFeatureFlagController: this.remoteFeatureFlagController,
      DeFiPositionsController: this.deFiPositionsController,
      ...resetOnRestartStore,
      ...controllerPersistedState,
    });

    this.memStore = new ComposableObservableStore({
      config: {
        AccountsController: this.accountsController,
        AppStateController: this.appStateController,
        AppMetadataController: this.appMetadataController,
        ///: BEGIN:ONLY_INCLUDE_IF(multichain)
        MultichainAssetsController: this.multichainAssetsController,
        MultichainBalancesController: this.multichainBalancesController,
        MultichainTransactionsController: this.multichainTransactionsController,
        MultichainAssetsRatesController: this.multichainAssetsRatesController,
        ///: END:ONLY_INCLUDE_IF
        TokenRatesController: this.tokenRatesController,
        MultichainNetworkController: this.multichainNetworkController,
        NetworkController: this.networkController,
        KeyringController: this.keyringController,
        PreferencesController: this.preferencesController,
        MetaMetricsController: this.metaMetricsController,
        MetaMetricsDataDeletionController:
          this.metaMetricsDataDeletionController,
        AddressBookController: this.addressBookController,
        CurrencyController: this.currencyRateController,
        AlertController: this.alertController,
        OnboardingController: this.onboardingController,
        PermissionController: this.permissionController,
        PermissionLogController: this.permissionLogController,
        SubjectMetadataController: this.subjectMetadataController,
        AnnouncementController: this.announcementController,
        NetworkOrderController: this.networkOrderController,
        AccountOrderController: this.accountOrderController,
        GasFeeController: this.gasFeeController,
        TokenListController: this.tokenListController,
        TokensController: this.tokensController,
        TokenBalancesController: this.tokenBalancesController,
        SmartTransactionsController: this.smartTransactionsController,
        NftController: this.nftController,
        SelectedNetworkController: this.selectedNetworkController,
        LoggingController: this.loggingController,
        MultichainRatesController: this.multichainRatesController,
        SnapController: this.snapController,
        CronjobController: this.cronjobController,
        SnapsRegistry: this.snapsRegistry,
        SnapInterfaceController: this.snapInterfaceController,
        SnapInsightsController: this.snapInsightsController,
        ///: BEGIN:ONLY_INCLUDE_IF(build-mmi)
        CustodyController: this.custodyController.store,
        InstitutionalFeaturesController:
          this.institutionalFeaturesController.store,
        MmiConfigurationController: this.mmiConfigurationController.store,
        ///: END:ONLY_INCLUDE_IF
        NameController: this.nameController,
        UserOperationController: this.userOperationController,
        // Notification Controllers
        AuthenticationController: this.authenticationController,
        UserStorageController: this.userStorageController,
        NotificationServicesController: this.notificationServicesController,
        NotificationServicesPushController:
          this.notificationServicesPushController,
        RemoteFeatureFlagController: this.remoteFeatureFlagController,
        DeFiPositionsController: this.deFiPositionsController,
        ...resetOnRestartStore,
        ...controllerMemState,
      },
      controllerMessenger: this.controllerMessenger,
    });

    // if this is the first time, clear the state of by calling these methods
    const resetMethods = [
      this.accountTrackerController.resetState.bind(
        this.accountTrackerController,
      ),
      this.decryptMessageController.resetState.bind(
        this.decryptMessageController,
      ),
      this.encryptionPublicKeyController.resetState.bind(
        this.encryptionPublicKeyController,
      ),
      this.signatureController.resetState.bind(this.signatureController),
      this.swapsController.resetState.bind(this.swapsController),
      this.bridgeController.resetState.bind(this.bridgeController),
      this.ensController.resetState.bind(this.ensController),
      this.approvalController.clear.bind(this.approvalController),
      // WE SHOULD ADD TokenListController.resetState here too. But it's not implemented yet.
    ];

    if (isManifestV3) {
      if (isFirstMetaMaskControllerSetup === true) {
        this.resetStates(resetMethods);
        this.extension.storage.session.set({
          isFirstMetaMaskControllerSetup: false,
        });
      }
    } else {
      // it's always the first time in MV2
      this.resetStates(resetMethods);
    }

    // Automatic login via config password
    const password = process.env.PASSWORD;
    if (
      !this.isUnlocked() &&
      this.onboardingController.state.completedOnboarding &&
      password &&
      !process.env.IN_TEST
    ) {
      this._loginUser(password);
    } else {
      this._startUISync();
    }

    // Lazily update the store with the current extension environment
    this.extension.runtime.getPlatformInfo().then(({ os }) => {
      this.appStateController.setBrowserEnvironment(
        os,
        // This method is presently only supported by Firefox
        this.extension.runtime.getBrowserInfo === undefined
          ? 'chrome'
          : 'firefox',
      );
    });

    this.setupControllerEventSubscriptions();
    this.setupMultichainDataAndSubscriptions();

    // For more information about these legacy streams, see here:
    // https://github.com/MetaMask/metamask-extension/issues/15491
    // TODO:LegacyProvider: Delete
    this.publicConfigStore = this.createPublicConfigStore();

    // Multiple MetaMask instances launched warning
    this.extension.runtime.onMessageExternal.addListener(onMessageReceived);
    // Fire a ping message to check if other extensions are running
    checkForMultipleVersionsRunning();

    if (this.onboardingController.state.completedOnboarding) {
      this.postOnboardingInitialization();
    }
  }

  // Provides a method for getting feature flags for the multichain
  // initial rollout, such that we can remotely modify polling interval
  getInfuraFeatureFlags() {
    fetchWithCache({
      url: 'https://swap.api.cx.metamask.io/featureFlags',
      cacheRefreshTime: MINUTE * 20,
    })
      .then(this.onFeatureFlagResponseReceived)
      .catch((e) => {
        // API unreachable (?)
        log.warn('Feature flag endpoint is unreachable', e);
      });
  }

  onFeatureFlagResponseReceived(response) {
    const { multiChainAssets = {} } = response;
    const { pollInterval } = multiChainAssets;
    // Polling interval is provided in seconds
    if (pollInterval > 0) {
      this.tokenBalancesController.setIntervalLength(pollInterval * SECOND);
    }
  }

  postOnboardingInitialization() {
    const { usePhishDetect } = this.preferencesController.state;

    this.networkController.lookupNetwork();

    if (usePhishDetect) {
      this.phishingController.maybeUpdateState();
    }
  }

  triggerNetworkrequests() {
    this.#restartSmartTransactionPoller();
    this.tokenDetectionController.enable();
    this.getInfuraFeatureFlags();
  }

  stopNetworkRequests() {
    this.txController.stopIncomingTransactionPolling();
    this.tokenDetectionController.disable();
  }

  resetStates(resetMethods) {
    resetMethods.forEach((resetMethod) => {
      try {
        resetMethod();
      } catch (err) {
        console.error(err);
      }
    });
  }

  ///: BEGIN:ONLY_INCLUDE_IF(keyring-snaps)
  /**
   * Initialize the snap keyring if it is not present.
   *
   * @returns {SnapKeyring}
   */
  async getSnapKeyring() {
    // TODO: Use `withKeyring` instead
    let [snapKeyring] = this.keyringController.getKeyringsByType(
      KeyringType.snap,
    );
    if (!snapKeyring) {
      await this.keyringController.addNewKeyring(KeyringType.snap);
      // TODO: Use `withKeyring` instead
      [snapKeyring] = this.keyringController.getKeyringsByType(
        KeyringType.snap,
      );
    }
    return snapKeyring;
  }
  ///: END:ONLY_INCLUDE_IF

  trackInsightSnapView(snapId) {
    this.metaMetricsController.trackEvent({
      event: MetaMetricsEventName.InsightSnapViewed,
      category: MetaMetricsEventCategory.Snaps,
      properties: {
        snap_id: snapId,
      },
    });
  }

  /**
   * Get snap metadata from the current state without refreshing the registry database.
   *
   * @param {string} snapId - A snap id.
   * @returns The available metadata for the snap, if any.
   */
  _getSnapMetadata(snapId) {
    return this.snapsRegistry.state.database?.verifiedSnaps?.[snapId]?.metadata;
  }

  /**
   * Tracks snaps export usage.
   * Note: This function is throttled to 1 call per 60 seconds per snap id + handler combination.
   *
   * @param {string} snapId - The ID of the snap the handler is being triggered on.
   * @param {string} handler - The handler to trigger on the snap for the request.
   * @param {boolean} success - Whether the invocation was successful or not.
   * @param {string} origin - The origin of the request.
   */
  _trackSnapExportUsage = wrap(
    memoize(
      () =>
        throttle(
          (snapId, handler, success, origin) =>
            this.metaMetricsController.trackEvent({
              event: MetaMetricsEventName.SnapExportUsed,
              category: MetaMetricsEventCategory.Snaps,
              properties: {
                snap_id: snapId,
                export: handler,
                snap_category: this._getSnapMetadata(snapId)?.category,
                success,
                origin,
              },
            }),
          SECOND * 60,
        ),
      (snapId, handler, _, origin) => `${snapId}${handler}${origin}`,
    ),
    (getFunc, ...args) => getFunc(...args)(...args),
  );

  /**
   * Passes a JSON-RPC request object to the SnapController for execution.
   *
   * @param {object} args - A bag of options.
   * @param {string} args.snapId - The ID of the recipient snap.
   * @param {string} args.origin - The origin of the RPC request.
   * @param {string} args.handler - The handler to trigger on the snap for the request.
   * @param {object} args.request - The JSON-RPC request object.
   * @returns The result of the JSON-RPC request.
   */
  async handleSnapRequest(args) {
    try {
      const response = await this.controllerMessenger.call(
        'SnapController:handleRequest',
        args,
      );
      this._trackSnapExportUsage(args.snapId, args.handler, true, args.origin);
      return response;
    } catch (error) {
      this._trackSnapExportUsage(args.snapId, args.handler, false, args.origin);
      throw error;
    }
  }

  /**
   * Gets the currently selected locale from the PreferencesController.
   *
   * @returns The currently selected locale.
   */
  getLocale() {
    const { currentLocale } = this.preferencesController.state;

    return currentLocale;
  }

  /**
   * Gets a subset of preferences from the PreferencesController to pass to a snap.
   *
   * @returns {object} A subset of preferences.
   */
  getPreferences() {
    const {
      preferences,
      securityAlertsEnabled,
      useCurrencyRateCheck,
      useTransactionSimulations,
      useTokenDetection,
      useMultiAccountBalanceChecker,
      openSeaEnabled,
      useNftDetection,
    } = this.preferencesController.state;

    return {
      privacyMode: preferences.privacyMode,
      securityAlertsEnabled,
      useCurrencyRateCheck,
      useTransactionSimulations,
      useTokenDetection,
      useMultiAccountBalanceChecker,
      openSeaEnabled,
      useNftDetection,
    };
  }

  /**
   * Constructor helper for getting Snap permission specifications.
   */
  getSnapPermissionSpecifications() {
    return {
      ...buildSnapEndowmentSpecifications(Object.keys(ExcludedSnapEndowments)),
      ...buildSnapRestrictedMethodSpecifications(
        Object.keys(ExcludedSnapPermissions),
        {
          getPreferences: () => {
            const locale = this.getLocale();
            const currency = this.currencyRateController.state.currentCurrency;
            const {
              privacyMode,
              securityAlertsEnabled,
              useCurrencyRateCheck,
              useTransactionSimulations,
              useTokenDetection,
              useMultiAccountBalanceChecker,
              openSeaEnabled,
              useNftDetection,
            } = this.getPreferences();
            return {
              locale,
              currency,
              hideBalances: privacyMode,
              useSecurityAlerts: securityAlertsEnabled,
              useExternalPricingData: useCurrencyRateCheck,
              simulateOnChainActions: useTransactionSimulations,
              useTokenDetection,
              batchCheckBalances: useMultiAccountBalanceChecker,
              displayNftMedia: openSeaEnabled,
              useNftDetection,
            };
          },
          clearSnapState: this.controllerMessenger.call.bind(
            this.controllerMessenger,
            'SnapController:clearSnapState',
          ),
          getMnemonic: async (source) => {
            if (!source) {
              return this.getPrimaryKeyringMnemonic();
            }

            try {
              const { type, mnemonic } = await this.controllerMessenger.call(
                'KeyringController:withKeyring',
                {
                  id: source,
                },
                async ({ keyring }) => ({
                  type: keyring.type,
                  mnemonic: keyring.mnemonic,
                }),
              );

              if (type !== KeyringTypes.hd || !mnemonic) {
                // The keyring isn't guaranteed to have a mnemonic (e.g.,
                // hardware wallets, which can't be used as entropy sources),
                // so we throw an error if it doesn't.
                throw new Error(
                  `Entropy source with ID "${source}" not found.`,
                );
              }

              return mnemonic;
            } catch {
              throw new Error(`Entropy source with ID "${source}" not found.`);
            }
          },
          getMnemonicSeed: async (source) => {
            if (!source) {
              return this.getPrimaryKeyringMnemonicSeed();
            }

            try {
              const { type, seed } = await this.controllerMessenger.call(
                'KeyringController:withKeyring',
                {
                  id: source,
                },
                async ({ keyring }) => ({
                  type: keyring.type,
                  seed: keyring.seed,
                }),
              );

              if (type !== KeyringTypes.hd || !seed) {
                // The keyring isn't guaranteed to have a seed (e.g.,
                // hardware wallets, which can't be used as entropy sources),
                // so we throw an error if it doesn't.
                throw new Error(
                  `Entropy source with ID "${source}" not found.`,
                );
              }

              return seed;
            } catch {
              throw new Error(`Entropy source with ID "${source}" not found.`);
            }
          },
          getUnlockPromise: this.appStateController.getUnlockPromise.bind(
            this.appStateController,
          ),
          getSnap: this.controllerMessenger.call.bind(
            this.controllerMessenger,
            'SnapController:get',
          ),
          handleSnapRpcRequest: this.handleSnapRequest.bind(this),
          getSnapState: this.controllerMessenger.call.bind(
            this.controllerMessenger,
            'SnapController:getSnapState',
          ),
          requestUserApproval:
            this.approvalController.addAndShowApprovalRequest.bind(
              this.approvalController,
            ),
          showNativeNotification: (origin, args) =>
            this.controllerMessenger.call(
              'RateLimitController:call',
              origin,
              'showNativeNotification',
              origin,
              args.message,
            ),
          showInAppNotification: (origin, args) => {
            const { message, title, footerLink } = args;
            const notificationArgs = {
              interfaceId: args.content,
              message,
              title,
              footerLink,
            };
            return this.controllerMessenger.call(
              'RateLimitController:call',
              origin,
              'showInAppNotification',
              origin,
              notificationArgs,
            );
          },
          updateSnapState: this.controllerMessenger.call.bind(
            this.controllerMessenger,
            'SnapController:updateSnapState',
          ),
          maybeUpdatePhishingList: () => {
            const { usePhishDetect } = this.preferencesController.state;

            if (!usePhishDetect) {
              return;
            }

            this.controllerMessenger.call(
              'PhishingController:maybeUpdateState',
            );
          },
          isOnPhishingList: (url) => {
            const { usePhishDetect } = this.preferencesController.state;

            if (!usePhishDetect) {
              return false;
            }

            return this.controllerMessenger.call(
              'PhishingController:testOrigin',
              url,
            ).result;
          },
          createInterface: this.controllerMessenger.call.bind(
            this.controllerMessenger,
            'SnapInterfaceController:createInterface',
          ),
          getInterface: this.controllerMessenger.call.bind(
            this.controllerMessenger,
            'SnapInterfaceController:getInterface',
          ),
          // We don't currently use special cryptography for the extension client.
          getClientCryptography: () => ({}),
          ///: BEGIN:ONLY_INCLUDE_IF(keyring-snaps)
          getSnapKeyring: this.getSnapKeyring.bind(this),
          ///: END:ONLY_INCLUDE_IF
        },
      ),
    };
  }

  /**
   * Sets up BaseController V2 event subscriptions. Currently, this includes
   * the subscriptions necessary to notify permission subjects of account
   * changes.
   *
   * Some of the subscriptions in this method are Messenger selector
   * event subscriptions. See the relevant documentation for
   * `@metamask/base-controller` for more information.
   *
   * Note that account-related notifications emitted when the extension
   * becomes unlocked are handled in MetaMaskController._onUnlock.
   */
  setupControllerEventSubscriptions() {
    let lastSelectedAddress;
    let lastSelectedSolanaAccountAddress;

    if (process.env.MULTICHAIN_API) {
      // this throws if there is no solana account... perhaps we should handle this better at the controller level
      try {
        lastSelectedSolanaAccountAddress =
          this.accountsController.getSelectedMultichainAccount(
            MultichainNetworks.SOLANA,
          )?.address;
      } catch {
        // noop
      }
    }

    this.controllerMessenger.subscribe(
      'PreferencesController:stateChange',
      previousValueComparator(async (prevState, currState) => {
        const { currentLocale } = currState;
        this.#restartSmartTransactionPoller();

        await updateCurrentLocale(currentLocale);
        this.#checkTokenListPolling(currState, prevState);
      }, this.preferencesController.state),
    );

    this.controllerMessenger.subscribe(
      `${this.accountsController.name}:selectedAccountChange`,
      async (account) => {
        if (account.address && account.address !== lastSelectedAddress) {
          lastSelectedAddress = account.address;
          await this._onAccountChange(account.address);
        }
      },
    );

    // This handles account changes every time relevant permission state
    // changes, for any reason.
    this.controllerMessenger.subscribe(
      `${this.permissionController.name}:stateChange`,
      async (currentValue, previousValue) => {
        const changedAccounts = diffMap(currentValue, previousValue);

        for (const [origin, accounts] of changedAccounts.entries()) {
          this._notifyAccountsChange(origin, accounts);
        }
      },
      getPermittedAccountsByOrigin,
    );

    // This handles CAIP-25 authorization changes every time relevant permission state
    // changes, for any reason.
    if (process.env.MULTICHAIN_API) {
      // wallet_sessionChanged and eth_subscription setup/teardown
      this.controllerMessenger.subscribe(
        `${this.permissionController.name}:stateChange`,
        async (currentValue, previousValue) => {
          const changedAuthorizations = getChangedAuthorizations(
            currentValue,
            previousValue,
          );

          const removedAuthorizations = getRemovedAuthorizations(
            currentValue,
            previousValue,
          );

          // remove any existing notification subscriptions for removed authorizations
          for (const [
            origin,
            authorization,
          ] of removedAuthorizations.entries()) {
            const sessionScopes = getSessionScopes(authorization, {
              getNonEvmSupportedMethods:
                this.getNonEvmSupportedMethods.bind(this),
            });
            // if the eth_subscription notification is in the scope and eth_subscribe is in the methods
            // then remove middleware and unsubscribe
            Object.entries(sessionScopes).forEach(([scope, scopeObject]) => {
              if (
                scopeObject.notifications.includes('eth_subscription') &&
                scopeObject.methods.includes('eth_subscribe')
              ) {
                this.removeMultichainApiEthSubscriptionMiddleware({
                  scope,
                  origin,
                });
              }
            });
          }

          // add new notification subscriptions for added/changed authorizations
          for (const [
            origin,
            authorization,
          ] of changedAuthorizations.entries()) {
            const sessionScopes = getSessionScopes(authorization, {
              getNonEvmSupportedMethods:
                this.getNonEvmSupportedMethods.bind(this),
            });

            // if the eth_subscription notification is in the scope and eth_subscribe is in the methods
            // then get the subscriptionManager going for that scope
            Object.entries(sessionScopes).forEach(([scope, scopeObject]) => {
              if (
                scopeObject.notifications.includes('eth_subscription') &&
                scopeObject.methods.includes('eth_subscribe')
              ) {
                // for each tabId
                Object.values(this.connections[origin]).forEach(({ tabId }) => {
                  this.addMultichainApiEthSubscriptionMiddleware({
                    scope,
                    origin,
                    tabId,
                  });
                });
              } else {
                this.removeMultichainApiEthSubscriptionMiddleware({
                  scope,
                  origin,
                });
              }
            });
            this._notifyAuthorizationChange(origin, authorization);
          }
        },
        getAuthorizedScopesByOrigin,
      );

      // wallet_notify for solana accountChanged when permission changes
      this.controllerMessenger.subscribe(
        `${this.permissionController.name}:stateChange`,
        async (currentValue, previousValue) => {
          const origins = uniq([
            ...previousValue.keys(),
            ...currentValue.keys(),
          ]);
          origins.forEach((origin) => {
            const previousCaveatValue = previousValue.get(origin);
            const currentCaveatValue = currentValue.get(origin);

            const previousSolanaAccountChangedNotificationsEnabled = Boolean(
              previousCaveatValue?.sessionProperties?.[
                KnownSessionProperties.SolanaAccountChangedNotifications
              ],
            );
            const currentSolanaAccountChangedNotificationsEnabled = Boolean(
              currentCaveatValue?.sessionProperties?.[
                KnownSessionProperties.SolanaAccountChangedNotifications
              ],
            );

            if (
              !previousSolanaAccountChangedNotificationsEnabled &&
              !currentSolanaAccountChangedNotificationsEnabled
            ) {
              return;
            }

            const previousSolanaCaipAccountIds = previousCaveatValue
              ? getPermittedAccountsForScopes(previousCaveatValue, [
                  MultichainNetworks.SOLANA,
                  MultichainNetworks.SOLANA_DEVNET,
                  MultichainNetworks.SOLANA_TESTNET,
                ])
              : [];
            const previousNonUniqueSolanaHexAccountAddresses =
              previousSolanaCaipAccountIds.map((caipAccountId) => {
                const { address } = parseCaipAccountId(caipAccountId);
                return address;
              });
            const previousSolanaHexAccountAddresses = uniq(
              previousNonUniqueSolanaHexAccountAddresses,
            );
            const [previousSelectedSolanaAccountAddress] =
              this.sortMultichainAccountsByLastSelected(
                previousSolanaHexAccountAddresses,
              );

            const currentSolanaCaipAccountIds = currentCaveatValue
              ? getPermittedAccountsForScopes(currentCaveatValue, [
                  MultichainNetworks.SOLANA,
                  MultichainNetworks.SOLANA_DEVNET,
                  MultichainNetworks.SOLANA_TESTNET,
                ])
              : [];
            const currentNonUniqueSolanaHexAccountAddresses =
              currentSolanaCaipAccountIds.map((caipAccountId) => {
                const { address } = parseCaipAccountId(caipAccountId);
                return address;
              });
            const currentSolanaHexAccountAddresses = uniq(
              currentNonUniqueSolanaHexAccountAddresses,
            );
            const [currentSelectedSolanaAccountAddress] =
              this.sortMultichainAccountsByLastSelected(
                currentSolanaHexAccountAddresses,
              );

            if (
              previousSelectedSolanaAccountAddress !==
              currentSelectedSolanaAccountAddress
            ) {
              this._notifySolanaAccountChange(
                origin,
                currentSelectedSolanaAccountAddress
                  ? [currentSelectedSolanaAccountAddress]
                  : [],
              );
            }
          });
        },
        getAuthorizedScopesByOrigin,
      );

      // wallet_notify for solana accountChanged when selected account changes
      this.controllerMessenger.subscribe(
        `${this.accountsController.name}:selectedAccountChange`,
        async (account) => {
          if (
            account.type === SolAccountType.DataAccount &&
            account.address !== lastSelectedSolanaAccountAddress
          ) {
            lastSelectedSolanaAccountAddress = account.address;

            const originsWithSolanaAccountChangedNotifications =
              getOriginsWithSessionProperty(
                this.permissionController.state,
                KnownSessionProperties.SolanaAccountChangedNotifications,
              );

            // returns a map of origins to permitted solana accounts
            const solanaAccounts = getPermittedAccountsForScopesByOrigin(
              this.permissionController.state,
              [
                MultichainNetworks.SOLANA,
                MultichainNetworks.SOLANA_DEVNET,
                MultichainNetworks.SOLANA_TESTNET,
              ],
            );

            if (solanaAccounts.size > 0) {
              for (const [origin, accounts] of solanaAccounts.entries()) {
                const parsedSolanaAddresses = accounts.map((caipAccountId) => {
                  const { address } = parseCaipAccountId(caipAccountId);
                  return address;
                });

                if (
                  parsedSolanaAddresses.includes(account.address) &&
                  originsWithSolanaAccountChangedNotifications[origin]
                ) {
                  this._notifySolanaAccountChange(origin, [account.address]);
                }
              }
            }
          }
        },
      );
    }

    this.controllerMessenger.subscribe(
      `${this.permissionController.name}:stateChange`,
      async (currentValue, previousValue) => {
        const changedChains = diffMap(currentValue, previousValue);

        // This operates under the assumption that there will be at maximum
        // one origin permittedChains value change per event handler call
        for (const [origin, chains] of changedChains.entries()) {
          const currentNetworkClientIdForOrigin =
            this.selectedNetworkController.getNetworkClientIdForDomain(origin);

          const networkConfig =
            this.networkController.getNetworkConfigurationByNetworkClientId(
              currentNetworkClientIdForOrigin,
            );

          // Guard clause: skip this iteration or handle the case if networkConfig is undefined.
          if (!networkConfig) {
            log.warn(
              `No network configuration found for clientId: ${currentNetworkClientIdForOrigin}`,
            );
            continue;
          }

          const { chainId: currentChainIdForOrigin } = networkConfig;

          if (chains.length > 0 && !chains.includes(currentChainIdForOrigin)) {
            const networkClientId =
              this.networkController.findNetworkClientIdByChainId(chains[0]);
            // setActiveNetwork should be called before setNetworkClientIdForDomain
            // to ensure that the isConnected value can be accurately inferred from
            // NetworkController.state.networksMetadata in return value of
            // `metamask_getProviderState` requests and `metamask_chainChanged` events.
            this.networkController.setActiveNetwork(networkClientId);
            this.selectedNetworkController.setNetworkClientIdForDomain(
              origin,
              networkClientId,
            );
          }
        }
      },
      getPermittedChainsByOrigin,
    );

    this.controllerMessenger.subscribe(
      'NetworkController:networkRemoved',
      ({ chainId }) => {
        const scopeString = toCaipChainId(
          'eip155',
          hexToBigInt(chainId).toString(10),
        );
        this.removeAllScopePermissions(scopeString);
      },
    );

    this.controllerMessenger.subscribe(
      'NetworkController:networkDidChange',
      async () => {
<<<<<<< HEAD
        const filteredChainIds = this.#getAllAddedNetworks().filter(
          (networkId) =>
            this.preferencesController.state.incomingTransactionsPreferences[
              networkId
            ],
        );

        if (filteredChainIds.length > 0) {
          this.txController.stopIncomingTransactionPolling();

=======
        if (this.preferencesController.state.useExternalServices === true) {
          this.txController.stopIncomingTransactionPolling();

>>>>>>> 4c122d36
          await this.txController.updateIncomingTransactions();

          this.txController.startIncomingTransactionPolling();
        }
      },
    );

    this.controllerMessenger.subscribe(
      `${this.snapController.name}:snapInstallStarted`,
      (snapId, origin, isUpdate) => {
        const snapCategory = this._getSnapMetadata(snapId)?.category;
        this.metaMetricsController.trackEvent({
          event: isUpdate
            ? MetaMetricsEventName.SnapUpdateStarted
            : MetaMetricsEventName.SnapInstallStarted,
          category: MetaMetricsEventCategory.Snaps,
          properties: {
            snap_id: snapId,
            origin,
            snap_category: snapCategory,
          },
        });
      },
    );

    this.controllerMessenger.subscribe(
      `${this.snapController.name}:snapInstallFailed`,
      (snapId, origin, isUpdate, error) => {
        const isRejected = error.includes('User rejected the request.');
        const failedEvent = isUpdate
          ? MetaMetricsEventName.SnapUpdateFailed
          : MetaMetricsEventName.SnapInstallFailed;
        const rejectedEvent = isUpdate
          ? MetaMetricsEventName.SnapUpdateRejected
          : MetaMetricsEventName.SnapInstallRejected;

        const snapCategory = this._getSnapMetadata(snapId)?.category;
        this.metaMetricsController.trackEvent({
          event: isRejected ? rejectedEvent : failedEvent,
          category: MetaMetricsEventCategory.Snaps,
          properties: {
            snap_id: snapId,
            origin,
            snap_category: snapCategory,
          },
        });
      },
    );

    this.controllerMessenger.subscribe(
      `${this.snapController.name}:snapInstalled`,
      (truncatedSnap, origin, preinstalled) => {
        if (preinstalled) {
          return;
        }

        const snapId = truncatedSnap.id;
        const snapCategory = this._getSnapMetadata(snapId)?.category;
        this.metaMetricsController.trackEvent({
          event: MetaMetricsEventName.SnapInstalled,
          category: MetaMetricsEventCategory.Snaps,
          properties: {
            snap_id: snapId,
            version: truncatedSnap.version,
            origin,
            snap_category: snapCategory,
          },
        });
      },
    );

    this.controllerMessenger.subscribe(
      `${this.snapController.name}:snapUpdated`,
      (newSnap, oldVersion, origin, preinstalled) => {
        if (preinstalled) {
          return;
        }

        const snapId = newSnap.id;
        const snapCategory = this._getSnapMetadata(snapId)?.category;
        this.metaMetricsController.trackEvent({
          event: MetaMetricsEventName.SnapUpdated,
          category: MetaMetricsEventCategory.Snaps,
          properties: {
            snap_id: snapId,
            old_version: oldVersion,
            new_version: newSnap.version,
            origin,
            snap_category: snapCategory,
          },
        });
      },
    );

    this.controllerMessenger.subscribe(
      `${this.snapController.name}:snapTerminated`,
      (truncatedSnap) => {
        const approvals = Object.values(
          this.approvalController.state.pendingApprovals,
        ).filter(
          (approval) =>
            approval.origin === truncatedSnap.id &&
            approval.type.startsWith(RestrictedMethods.snap_dialog),
        );
        for (const approval of approvals) {
          this.approvalController.reject(
            approval.id,
            new Error('Snap was terminated.'),
          );
        }
      },
    );

    this.controllerMessenger.subscribe(
      `${this.snapController.name}:snapUninstalled`,
      (truncatedSnap) => {
        const notificationIds = this.notificationServicesController
          .getNotificationsByType(TRIGGER_TYPES.SNAP)
          .filter(
            (notification) => notification.data.origin === truncatedSnap.id,
          )
          .map((notification) => notification.id);

        this.notificationServicesController.deleteNotificationsById(
          notificationIds,
        );

        const snapId = truncatedSnap.id;
        const snapCategory = this._getSnapMetadata(snapId)?.category;
        this.metaMetricsController.trackEvent({
          event: MetaMetricsEventName.SnapUninstalled,
          category: MetaMetricsEventCategory.Snaps,
          properties: {
            snap_id: snapId,
            version: truncatedSnap.version,
            snap_category: snapCategory,
          },
        });
      },
    );
  }

  /**
   * Sets up multichain data and subscriptions.
   * This method is called during the MetaMaskController constructor.
   * It starts the MultichainRatesController if selected account is non-EVM
   * and subscribes to account changes.
   */
  setupMultichainDataAndSubscriptions() {
    if (
      !isEvmAccountType(
        this.accountsController.getSelectedMultichainAccount().type,
      )
    ) {
      this.multichainRatesController.start();
    }

    this.controllerMessenger.subscribe(
      'AccountsController:selectedAccountChange',
      (selectedAccount) => {
        if (isEvmAccountType(selectedAccount.type)) {
          this.multichainRatesController.stop();
          return;
        }
        this.multichainRatesController.start();
      },
    );

    this.controllerMessenger.subscribe(
      'CurrencyRateController:stateChange',
      ({ currentCurrency }) => {
        if (
          currentCurrency !== this.multichainRatesController.state.fiatCurrency
        ) {
          this.multichainRatesController.setFiatCurrency(currentCurrency);
        }
      },
    );

    this.controllerMessenger.subscribe(
      `MultichainTransactionsController:transactionConfirmed`,
      (transaction) => {
        this.metaMetricsController.trackEvent({
          event: MetaMetricsEventName.TransactionFinalized,
          category: MetaMetricsEventCategory.Transactions,
          properties: {
            id: transaction.id,
            timestamp: transaction.timestamp,
            chain_id_caip: transaction.chain,
            status: transaction.status,
            type: transaction.type,
            fees: transaction.fees,
          },
        });
      },
    );

    this.controllerMessenger.subscribe(
      `MultichainTransactionsController:transactionSubmitted`,
      (transaction) => {
        this.metaMetricsController.trackEvent({
          event: MetaMetricsEventName.TransactionSubmitted,
          category: MetaMetricsEventCategory.Transactions,
          properties: {
            id: transaction.id,
            timestamp: transaction.timestamp,
            chain_id_caip: transaction.chain,
            status: transaction.status,
            type: transaction.type,
            fees: transaction.fees,
          },
        });
      },
    );
  }

  /**
   * If it does not already exist, creates and inserts middleware to handle eth
   * subscriptions for a particular evm scope on a specific Multichain API
   * JSON-RPC pipeline by origin and tabId.
   *
   * @param {object} options - The options object.
   * @param {string} options.scope - The evm scope to handle eth susbcriptions for.
   * @param {string} options.origin - The origin to handle eth subscriptions for.
   * @param {string} options.tabId - The tabId to handle eth subscriptions for.
   */
  addMultichainApiEthSubscriptionMiddleware({ scope, origin, tabId }) {
    const subscriptionManager = this.multichainSubscriptionManager.subscribe({
      scope,
      origin,
      tabId,
    });
    this.multichainMiddlewareManager.addMiddleware({
      scope,
      origin,
      tabId,
      middleware: subscriptionManager.middleware,
    });
  }

  /**
   * If it does exist, removes all middleware that were handling eth
   * subscriptions for a particular evm scope for all Multichain API
   * JSON-RPC pipelines for an origin.
   *
   * @param {object} options - The options object.
   * @param {string} options.scope - The evm scope to handle eth susbcriptions for.
   * @param {string} options.origin - The origin to handle eth subscriptions for.
   */

  removeMultichainApiEthSubscriptionMiddleware({ scope, origin }) {
    this.multichainMiddlewareManager.removeMiddlewareByScopeAndOrigin(
      scope,
      origin,
    );
    this.multichainSubscriptionManager.unsubscribeByScopeAndOrigin(
      scope,
      origin,
    );
  }

  /**
   * TODO:LegacyProvider: Delete
   * Constructor helper: initialize a public config store.
   * This store is used to make some config info available to Dapps synchronously.
   */
  createPublicConfigStore() {
    // subset of state for metamask inpage provider
    const publicConfigStore = new ObservableStore();

    const selectPublicState = async ({ isUnlocked }) => {
      const { chainId, networkVersion, isConnected } =
        await this.getProviderNetworkState();

      return {
        isUnlocked,
        chainId,
        networkVersion: isConnected ? networkVersion : 'loading',
      };
    };

    const updatePublicConfigStore = async (memState) => {
      const networkStatus =
        memState.networksMetadata[memState.selectedNetworkClientId]?.status;
      if (networkStatus === NetworkStatus.Available) {
        publicConfigStore.putState(await selectPublicState(memState));
      }
    };

    // setup memStore subscription hooks
    this.on('update', updatePublicConfigStore);
    updatePublicConfigStore(this.getState());

    return publicConfigStore;
  }

  /**
   * Gets relevant state for the provider of an external origin.
   *
   * @param {string} origin - The origin to get the provider state for.
   * @returns {Promise<{ isUnlocked: boolean, networkVersion: string, chainId: string, accounts: string[], extensionId: string | undefined }>} An object with relevant state properties.
   */
  async getProviderState(origin) {
    const providerNetworkState = await this.getProviderNetworkState(origin);
    const metadata = {};
    if (process.env.MULTICHAIN_API && isManifestV3) {
      const { chrome } = globalThis;
      metadata.extensionId = chrome?.runtime?.id;
    }
    return {
      /**
       * We default `isUnlocked` to `true` because even though we no longer emit events depending on this,
       * embedded dapp providers might listen directly to our streams, and therefore depend on it, so we leave it here.
       */
      isUnlocked: true,
      accounts: this.getPermittedAccounts(origin),
      ...metadata,
      ...providerNetworkState,
    };
  }

  /**
   * Retrieves network state information relevant for external providers.
   *
   * @param {string} origin - The origin identifier for which network state is requested (default: 'metamask').
   * @returns {object} An object containing important network state properties, including chainId and networkVersion.
   */
  async getProviderNetworkState(origin = METAMASK_DOMAIN) {
    const networkClientId = this.controllerMessenger.call(
      'SelectedNetworkController:getNetworkClientIdForDomain',
      origin,
    );

    const networkClient = this.controllerMessenger.call(
      'NetworkController:getNetworkClientById',
      networkClientId,
    );

    const { chainId } = networkClient.configuration;

    const { completedOnboarding } = this.onboardingController.state;

    let networkVersion = this.deprecatedNetworkVersions[networkClientId];
    if (networkVersion === undefined && completedOnboarding) {
      try {
        const result = await networkClient.provider.request({
          method: 'net_version',
        });
        networkVersion = convertNetworkId(result);
      } catch (error) {
        console.error(error);
        networkVersion = null;
      }

      this.deprecatedNetworkVersions[networkClientId] = networkVersion;
    }

    const metadata =
      this.networkController.state.networksMetadata[networkClientId];

    return {
      chainId,
      networkVersion: networkVersion ?? 'loading',
      isConnected: metadata?.status === NetworkStatus.Available,
    };
  }

  //=============================================================================
  // EXPOSED TO THE UI SUBSYSTEM
  //=============================================================================

  /**
   * The metamask-state of the various controllers, made available to the UI
   *
   * @returns {object} status
   */
  getState() {
    const { vault } = this.keyringController.state;
    const isInitialized = Boolean(vault);
    const flatState = this.memStore.getFlatState();

    return {
      isInitialized,
      ...sanitizeUIState(flatState),
    };
  }

  /**
   * Returns an Object containing API Callback Functions.
   * These functions are the interface for the UI.
   * The API object can be transmitted over a stream via JSON-RPC.
   *
   * @returns {object} Object containing API functions.
   */
  getApi() {
    const {
      accountsController,
      addressBookController,
      alertController,
      appStateController,
      keyringController,
      nftController,
      nftDetectionController,
      currencyRateController,
      tokenBalancesController,
      tokenDetectionController,
      ensController,
      tokenListController,
      gasFeeController,
      metaMetricsController,
      networkController,
      multichainNetworkController,
      announcementController,
      onboardingController,
      permissionController,
      preferencesController,
      tokensController,
      smartTransactionsController,
      txController,
      backup,
      approvalController,
      phishingController,
      tokenRatesController,
      accountTrackerController,
      // Notification Controllers
      authenticationController,
      userStorageController,
      notificationServicesController,
      notificationServicesPushController,
    } = this;

    return {
      // etc
      getState: this.getState.bind(this),
      setCurrentCurrency: currencyRateController.setCurrentCurrency.bind(
        currencyRateController,
      ),
      setUseBlockie: preferencesController.setUseBlockie.bind(
        preferencesController,
      ),
      setUsePhishDetect: preferencesController.setUsePhishDetect.bind(
        preferencesController,
      ),
      setUseMultiAccountBalanceChecker:
        preferencesController.setUseMultiAccountBalanceChecker.bind(
          preferencesController,
        ),
      setUseSafeChainsListValidation:
        preferencesController.setUseSafeChainsListValidation.bind(
          preferencesController,
        ),
      setUseTokenDetection: preferencesController.setUseTokenDetection.bind(
        preferencesController,
      ),
      setUseNftDetection: preferencesController.setUseNftDetection.bind(
        preferencesController,
      ),
      setUse4ByteResolution: preferencesController.setUse4ByteResolution.bind(
        preferencesController,
      ),
      setUseCurrencyRateCheck:
        preferencesController.setUseCurrencyRateCheck.bind(
          preferencesController,
        ),
      setOpenSeaEnabled: preferencesController.setOpenSeaEnabled.bind(
        preferencesController,
      ),
      getProviderConfig: () =>
        getProviderConfig({
          metamask: this.networkController.state,
        }),
      grantPermissionsIncremental:
        this.permissionController.grantPermissionsIncremental.bind(
          this.permissionController,
        ),
      grantPermissions: this.permissionController.grantPermissions.bind(
        this.permissionController,
      ),
      setSecurityAlertsEnabled:
        preferencesController.setSecurityAlertsEnabled.bind(
          preferencesController,
        ),
      ///: BEGIN:ONLY_INCLUDE_IF(keyring-snaps)
      setAddSnapAccountEnabled:
        preferencesController.setAddSnapAccountEnabled.bind(
          preferencesController,
        ),
      ///: END:ONLY_INCLUDE_IF
      ///: BEGIN:ONLY_INCLUDE_IF(build-flask)
      setWatchEthereumAccountEnabled:
        preferencesController.setWatchEthereumAccountEnabled.bind(
          preferencesController,
        ),
      ///: END:ONLY_INCLUDE_IF
      ///: BEGIN:ONLY_INCLUDE_IF(bitcoin)
      setBitcoinSupportEnabled:
        preferencesController.setBitcoinSupportEnabled.bind(
          preferencesController,
        ),
      setBitcoinTestnetSupportEnabled:
        preferencesController.setBitcoinTestnetSupportEnabled.bind(
          preferencesController,
        ),
      ///: END:ONLY_INCLUDE_IF
      setUseExternalNameSources:
        preferencesController.setUseExternalNameSources.bind(
          preferencesController,
        ),
      setUseTransactionSimulations:
        preferencesController.setUseTransactionSimulations.bind(
          preferencesController,
        ),
      setIpfsGateway: preferencesController.setIpfsGateway.bind(
        preferencesController,
      ),
      setIsIpfsGatewayEnabled:
        preferencesController.setIsIpfsGatewayEnabled.bind(
          preferencesController,
        ),
      setUseAddressBarEnsResolution:
        preferencesController.setUseAddressBarEnsResolution.bind(
          preferencesController,
        ),
      setParticipateInMetaMetrics:
        metaMetricsController.setParticipateInMetaMetrics.bind(
          metaMetricsController,
        ),
      setDataCollectionForMarketing:
        metaMetricsController.setDataCollectionForMarketing.bind(
          metaMetricsController,
        ),
      setMarketingCampaignCookieId:
        metaMetricsController.setMarketingCampaignCookieId.bind(
          metaMetricsController,
        ),
      setCurrentLocale: preferencesController.setCurrentLocale.bind(
        preferencesController,
      ),
      setServiceWorkerKeepAlivePreference:
        preferencesController.setServiceWorkerKeepAlivePreference.bind(
          preferencesController,
        ),
      markPasswordForgotten: this.markPasswordForgotten.bind(this),
      unMarkPasswordForgotten: this.unMarkPasswordForgotten.bind(this),
      getRequestAccountTabIds: this.getRequestAccountTabIds,
      getOpenMetamaskTabsIds: this.getOpenMetamaskTabsIds,
      markNotificationPopupAsAutomaticallyClosed: () =>
        this.notificationManager.markAsAutomaticallyClosed(),
      getCode: this.getCode.bind(this),

      // primary keyring management
      addNewAccount: this.addNewAccount.bind(this),
      getSeedPhrase: this.getSeedPhrase.bind(this),
      resetAccount: this.resetAccount.bind(this),
      removeAccount: this.removeAccount.bind(this),
      importAccountWithStrategy: this.importAccountWithStrategy.bind(this),
      getNextAvailableAccountName:
        accountsController.getNextAvailableAccountName.bind(accountsController),
      ///: BEGIN:ONLY_INCLUDE_IF(keyring-snaps)
      getAccountsBySnapId: (snapId) =>
        getAccountsBySnapId(this.getSnapKeyring.bind(this), snapId),
      ///: END:ONLY_INCLUDE_IF

      // hardware wallets
      connectHardware: this.connectHardware.bind(this),
      forgetDevice: this.forgetDevice.bind(this),
      checkHardwareStatus: this.checkHardwareStatus.bind(this),
      unlockHardwareWalletAccount: this.unlockHardwareWalletAccount.bind(this),
      attemptLedgerTransportCreation:
        this.attemptLedgerTransportCreation.bind(this),

      // qr hardware devices
      submitQRHardwareCryptoHDKey:
        keyringController.submitQRCryptoHDKey.bind(keyringController),
      submitQRHardwareCryptoAccount:
        keyringController.submitQRCryptoAccount.bind(keyringController),
      cancelSyncQRHardware:
        keyringController.cancelQRSynchronization.bind(keyringController),
      submitQRHardwareSignature:
        keyringController.submitQRSignature.bind(keyringController),
      cancelQRHardwareSignRequest:
        keyringController.cancelQRSignRequest.bind(keyringController),

      // vault management
      submitPassword: this.submitPassword.bind(this),
      verifyPassword: this.verifyPassword.bind(this),

      // network management
      setActiveNetwork: async (id) => {
        // The multichain network controller will proxy the call to the network controller
        // in the case that the ID is an EVM network client ID.
        return await this.multichainNetworkController.setActiveNetwork(id);
      },

      // active networks by accounts
      getNetworksWithTransactionActivityByAccounts:
        this.multichainNetworkController.getNetworksWithTransactionActivityByAccounts.bind(
          this.multichainNetworkController,
        ),
      // Avoids returning the promise so that initial call to switch network
      // doesn't block on the network lookup step
      setActiveNetworkConfigurationId: (networkConfigurationId) => {
        this.networkController.setActiveNetwork(networkConfigurationId);
      },
      setNetworkClientIdForDomain: (origin, networkClientId) => {
        return this.selectedNetworkController.setNetworkClientIdForDomain(
          origin,
          networkClientId,
        );
      },
      rollbackToPreviousProvider:
        networkController.rollbackToPreviousProvider.bind(networkController),
      addNetwork: this.networkController.addNetwork.bind(
        this.networkController,
      ),
      updateNetwork: this.networkController.updateNetwork.bind(
        this.networkController,
      ),
      removeNetwork: this.multichainNetworkController.removeNetwork.bind(
        this.multichainNetworkController,
      ),
      getCurrentNetworkEIP1559Compatibility:
        this.networkController.getEIP1559Compatibility.bind(
          this.networkController,
        ),
      getNetworkConfigurationByNetworkClientId:
        this.networkController.getNetworkConfigurationByNetworkClientId.bind(
          this.networkController,
        ),
      // PreferencesController
      setSelectedAddress: (address) => {
        const account = this.accountsController.getAccountByAddress(address);
        if (account) {
          this.accountsController.setSelectedAccount(account.id);
        } else {
          throw new Error(`No account found for address: ${address}`);
        }
      },
      toggleExternalServices: this.toggleExternalServices.bind(this),
      addToken: tokensController.addToken.bind(tokensController),
      updateTokenType: tokensController.updateTokenType.bind(tokensController),
      setFeatureFlag: preferencesController.setFeatureFlag.bind(
        preferencesController,
      ),
      setPreference: preferencesController.setPreference.bind(
        preferencesController,
      ),

      addKnownMethodData: preferencesController.addKnownMethodData.bind(
        preferencesController,
      ),
      setDismissSeedBackUpReminder:
        preferencesController.setDismissSeedBackUpReminder.bind(
          preferencesController,
        ),
      setOverrideContentSecurityPolicyHeader:
        preferencesController.setOverrideContentSecurityPolicyHeader.bind(
          preferencesController,
        ),
      setAdvancedGasFee: preferencesController.setAdvancedGasFee.bind(
        preferencesController,
      ),
      setTheme: preferencesController.setTheme.bind(preferencesController),
      disableAccountUpgrade: preferencesController.disableAccountUpgrade.bind(
        preferencesController,
      ),
      ///: BEGIN:ONLY_INCLUDE_IF(keyring-snaps)
      setSnapsAddSnapAccountModalDismissed:
        preferencesController.setSnapsAddSnapAccountModalDismissed.bind(
          preferencesController,
        ),
      ///: END:ONLY_INCLUDE_IF

      setManageInstitutionalWallets:
        preferencesController.setManageInstitutionalWallets.bind(
          preferencesController,
        ),

      // AccountsController
      setSelectedInternalAccount: (id) => {
        const account = this.accountsController.getAccount(id);
        if (account) {
          this.accountsController.setSelectedAccount(id);
        }
      },

      setAccountName:
        accountsController.setAccountName.bind(accountsController),

      setAccountLabel: (address, label) => {
        const account = this.accountsController.getAccountByAddress(address);
        if (account === undefined) {
          throw new Error(`No account found for address: ${address}`);
        }
        this.accountsController.setAccountName(account.id, label);
      },

      // AssetsContractController
      getTokenStandardAndDetails: this.getTokenStandardAndDetails.bind(this),
      getTokenSymbol: this.getTokenSymbol.bind(this),
      getTokenStandardAndDetailsByChain:
        this.getTokenStandardAndDetailsByChain.bind(this),

      // NftController
      addNft: nftController.addNft.bind(nftController),

      addNftVerifyOwnership:
        nftController.addNftVerifyOwnership.bind(nftController),

      removeAndIgnoreNft: nftController.removeAndIgnoreNft.bind(nftController),

      removeNft: nftController.removeNft.bind(nftController),

      checkAndUpdateAllNftsOwnershipStatus:
        nftController.checkAndUpdateAllNftsOwnershipStatus.bind(nftController),

      checkAndUpdateSingleNftOwnershipStatus:
        nftController.checkAndUpdateSingleNftOwnershipStatus.bind(
          nftController,
        ),

      getNFTContractInfo: nftController.getNFTContractInfo.bind(nftController),

      isNftOwner: nftController.isNftOwner.bind(nftController),

      // AddressController
      setAddressBook: addressBookController.set.bind(addressBookController),
      removeFromAddressBook: addressBookController.delete.bind(
        addressBookController,
      ),

      // AppStateController
      setLastActiveTime:
        appStateController.setLastActiveTime.bind(appStateController),
      setCurrentExtensionPopupId:
        appStateController.setCurrentExtensionPopupId.bind(appStateController),
      setDefaultHomeActiveTabName:
        appStateController.setDefaultHomeActiveTabName.bind(appStateController),
      setConnectedStatusPopoverHasBeenShown:
        appStateController.setConnectedStatusPopoverHasBeenShown.bind(
          appStateController,
        ),
      setRecoveryPhraseReminderHasBeenShown:
        appStateController.setRecoveryPhraseReminderHasBeenShown.bind(
          appStateController,
        ),
      setRecoveryPhraseReminderLastShown:
        appStateController.setRecoveryPhraseReminderLastShown.bind(
          appStateController,
        ),
      setTermsOfUseLastAgreed:
        appStateController.setTermsOfUseLastAgreed.bind(appStateController),
      setSurveyLinkLastClickedOrClosed:
        appStateController.setSurveyLinkLastClickedOrClosed.bind(
          appStateController,
        ),
      setOnboardingDate:
        appStateController.setOnboardingDate.bind(appStateController),
      setLastViewedUserSurvey:
        appStateController.setLastViewedUserSurvey.bind(appStateController),
      setRampCardClosed:
        appStateController.setRampCardClosed.bind(appStateController),
      setNewPrivacyPolicyToastClickedOrClosed:
        appStateController.setNewPrivacyPolicyToastClickedOrClosed.bind(
          appStateController,
        ),
      setNewPrivacyPolicyToastShownDate:
        appStateController.setNewPrivacyPolicyToastShownDate.bind(
          appStateController,
        ),
      setSnapsInstallPrivacyWarningShownStatus:
        appStateController.setSnapsInstallPrivacyWarningShownStatus.bind(
          appStateController,
        ),
      setOutdatedBrowserWarningLastShown:
        appStateController.setOutdatedBrowserWarningLastShown.bind(
          appStateController,
        ),
      setShowTestnetMessageInDropdown:
        appStateController.setShowTestnetMessageInDropdown.bind(
          appStateController,
        ),
      setShowBetaHeader:
        appStateController.setShowBetaHeader.bind(appStateController),
      setShowPermissionsTour:
        appStateController.setShowPermissionsTour.bind(appStateController),
      setShowAccountBanner:
        appStateController.setShowAccountBanner.bind(appStateController),
      setShowNetworkBanner:
        appStateController.setShowNetworkBanner.bind(appStateController),
      updateNftDropDownState:
        appStateController.updateNftDropDownState.bind(appStateController),
      setSwitchedNetworkDetails:
        appStateController.setSwitchedNetworkDetails.bind(appStateController),
      clearSwitchedNetworkDetails:
        appStateController.clearSwitchedNetworkDetails.bind(appStateController),
      setSwitchedNetworkNeverShowMessage:
        appStateController.setSwitchedNetworkNeverShowMessage.bind(
          appStateController,
        ),
      getLastInteractedConfirmationInfo:
        appStateController.getLastInteractedConfirmationInfo.bind(
          appStateController,
        ),
      setLastInteractedConfirmationInfo:
        appStateController.setLastInteractedConfirmationInfo.bind(
          appStateController,
        ),
      updateSlides: appStateController.updateSlides.bind(appStateController),
      removeSlide: appStateController.removeSlide.bind(appStateController),

      // EnsController
      tryReverseResolveAddress:
        ensController.reverseResolveAddress.bind(ensController),

      // KeyringController
      setLocked: this.setLocked.bind(this),
      createNewVaultAndKeychain: this.createNewVaultAndKeychain.bind(this),
      createNewVaultAndRestore: this.createNewVaultAndRestore.bind(this),
      generateNewMnemonicAndAddToVault:
        this.generateNewMnemonicAndAddToVault.bind(this),
      importMnemonicToVault: this.importMnemonicToVault.bind(this),
      exportAccount: this.exportAccount.bind(this),

      // txController
      updateTransaction: txController.updateTransaction.bind(txController),
      approveTransactionsWithSameNonce:
        txController.approveTransactionsWithSameNonce.bind(txController),
      createCancelTransaction: this.createCancelTransaction.bind(this),
      createSpeedUpTransaction: this.createSpeedUpTransaction.bind(this),
      estimateGas: this.estimateGas.bind(this),
      estimateGasFee: txController.estimateGasFee.bind(txController),
      getNextNonce: this.getNextNonce.bind(this),
      addTransaction: (transactionParams, transactionOptions) =>
        addTransaction(
          this.getAddTransactionRequest({
            transactionParams,
            transactionOptions,
            waitForSubmit: false,
          }),
        ),
      addTransactionAndWaitForPublish: (
        transactionParams,
        transactionOptions,
      ) =>
        addTransaction(
          this.getAddTransactionRequest({
            transactionParams,
            transactionOptions,
            waitForSubmit: true,
          }),
        ),
      createTransactionEventFragment:
        createTransactionEventFragmentWithTxId.bind(
          null,
          this.getTransactionMetricsRequest(),
        ),
      setTransactionActive:
        txController.setTransactionActive.bind(txController),
      // decryptMessageController
      decryptMessage: this.decryptMessageController.decryptMessage.bind(
        this.decryptMessageController,
      ),
      decryptMessageInline:
        this.decryptMessageController.decryptMessageInline.bind(
          this.decryptMessageController,
        ),
      cancelDecryptMessage:
        this.decryptMessageController.cancelDecryptMessage.bind(
          this.decryptMessageController,
        ),

      // EncryptionPublicKeyController
      encryptionPublicKey:
        this.encryptionPublicKeyController.encryptionPublicKey.bind(
          this.encryptionPublicKeyController,
        ),
      cancelEncryptionPublicKey:
        this.encryptionPublicKeyController.cancelEncryptionPublicKey.bind(
          this.encryptionPublicKeyController,
        ),

      // onboarding controller
      setSeedPhraseBackedUp:
        onboardingController.setSeedPhraseBackedUp.bind(onboardingController),
      completeOnboarding:
        onboardingController.completeOnboarding.bind(onboardingController),
      setFirstTimeFlowType:
        onboardingController.setFirstTimeFlowType.bind(onboardingController),

      // alert controller
      setAlertEnabledness:
        alertController.setAlertEnabledness.bind(alertController),
      setUnconnectedAccountAlertShown:
        alertController.setUnconnectedAccountAlertShown.bind(alertController),
      setWeb3ShimUsageAlertDismissed:
        alertController.setWeb3ShimUsageAlertDismissed.bind(alertController),

      // permissions
      removePermissionsFor: this.removePermissionsFor,
      approvePermissionsRequest: this.acceptPermissionsRequest,
      rejectPermissionsRequest: this.rejectPermissionsRequest,
      ...getPermissionBackgroundApiMethods({
        permissionController,
        approvalController,
        accountsController,
        networkController,
        multichainNetworkController,
      }),

      ///: BEGIN:ONLY_INCLUDE_IF(build-mmi)
      connectCustodyAddresses: this.mmiController.connectCustodyAddresses.bind(
        this.mmiController,
      ),
      getCustodianAccounts: this.mmiController.getCustodianAccounts.bind(
        this.mmiController,
      ),
      getCustodianTransactionDeepLink:
        this.mmiController.getCustodianTransactionDeepLink.bind(
          this.mmiController,
        ),
      getCustodianConfirmDeepLink:
        this.mmiController.getCustodianConfirmDeepLink.bind(this.mmiController),
      getCustodianSignMessageDeepLink:
        this.mmiController.getCustodianSignMessageDeepLink.bind(
          this.mmiController,
        ),
      getCustodianToken: this.mmiController.getCustodianToken.bind(
        this.mmiController,
      ),
      getCustodianJWTList: this.mmiController.getCustodianJWTList.bind(
        this.mmiController,
      ),
      getAllCustodianAccountsWithToken:
        this.mmiController.getAllCustodianAccountsWithToken.bind(
          this.mmiController,
        ),
      setCustodianNewRefreshToken:
        this.mmiController.setCustodianNewRefreshToken.bind(this.mmiController),
      setWaitForConfirmDeepLinkDialog:
        this.custodyController.setWaitForConfirmDeepLinkDialog.bind(
          this.custodyController,
        ),
      getMmiConfiguration:
        this.mmiConfigurationController.getConfiguration.bind(
          this.mmiConfigurationController,
        ),
      removeAddTokenConnectRequest:
        this.institutionalFeaturesController.removeAddTokenConnectRequest.bind(
          this.institutionalFeaturesController,
        ),
      setConnectionRequest:
        this.institutionalFeaturesController.setConnectionRequest.bind(
          this.institutionalFeaturesController,
        ),
      showInteractiveReplacementTokenBanner:
        appStateController.showInteractiveReplacementTokenBanner.bind(
          appStateController,
        ),
      setCustodianDeepLink:
        appStateController.setCustodianDeepLink.bind(appStateController),
      setNoteToTraderMessage:
        appStateController.setNoteToTraderMessage.bind(appStateController),
      logAndStoreApiRequest: this.mmiController.logAndStoreApiRequest.bind(
        this.mmiController,
      ),
      ///: END:ONLY_INCLUDE_IF

      // snaps
      disableSnap: this.controllerMessenger.call.bind(
        this.controllerMessenger,
        'SnapController:disable',
      ),
      enableSnap: this.controllerMessenger.call.bind(
        this.controllerMessenger,
        'SnapController:enable',
      ),
      updateSnap: (origin, requestedSnaps) => {
        // We deliberately do not await this promise as that would mean waiting for the update to complete
        // Instead we return null to signal to the UI that it is safe to redirect to the update flow
        this.controllerMessenger.call(
          'SnapController:install',
          origin,
          requestedSnaps,
        );
        return null;
      },
      removeSnap: this.controllerMessenger.call.bind(
        this.controllerMessenger,
        'SnapController:remove',
      ),
      handleSnapRequest: this.handleSnapRequest.bind(this),
      revokeDynamicSnapPermissions: this.controllerMessenger.call.bind(
        this.controllerMessenger,
        'SnapController:revokeDynamicPermissions',
      ),
      disconnectOriginFromSnap: this.controllerMessenger.call.bind(
        this.controllerMessenger,
        'SnapController:disconnectOrigin',
      ),
      updateNetworksList: this.updateNetworksList.bind(this),
      updateAccountsList: this.updateAccountsList.bind(this),
      updateHiddenAccountsList: this.updateHiddenAccountsList.bind(this),
      getPhishingResult: async (website) => {
        await phishingController.maybeUpdateState();

        return phishingController.test(website);
      },
      deleteInterface: this.controllerMessenger.call.bind(
        this.controllerMessenger,
        'SnapInterfaceController:deleteInterface',
      ),
      updateInterfaceState: this.controllerMessenger.call.bind(
        this.controllerMessenger,
        'SnapInterfaceController:updateInterfaceState',
      ),

      // swaps
      fetchAndSetQuotes: this.controllerMessenger.call.bind(
        this.controllerMessenger,
        'SwapsController:fetchAndSetQuotes',
      ),
      setSelectedQuoteAggId: this.controllerMessenger.call.bind(
        this.controllerMessenger,
        'SwapsController:setSelectedQuoteAggId',
      ),
      resetSwapsState: this.controllerMessenger.call.bind(
        this.controllerMessenger,
        'SwapsController:resetSwapsState',
      ),
      setSwapsTokens: this.controllerMessenger.call.bind(
        this.controllerMessenger,
        'SwapsController:setSwapsTokens',
      ),
      clearSwapsQuotes: this.controllerMessenger.call.bind(
        this.controllerMessenger,
        'SwapsController:clearSwapsQuotes',
      ),
      setApproveTxId: this.controllerMessenger.call.bind(
        this.controllerMessenger,
        'SwapsController:setApproveTxId',
      ),
      setTradeTxId: this.controllerMessenger.call.bind(
        this.controllerMessenger,
        'SwapsController:setTradeTxId',
      ),
      setSwapsTxGasPrice: this.controllerMessenger.call.bind(
        this.controllerMessenger,
        'SwapsController:setSwapsTxGasPrice',
      ),
      setSwapsTxGasLimit: this.controllerMessenger.call.bind(
        this.controllerMessenger,
        'SwapsController:setSwapsTxGasLimit',
      ),
      setSwapsTxMaxFeePerGas: this.controllerMessenger.call.bind(
        this.controllerMessenger,
        'SwapsController:setSwapsTxMaxFeePerGas',
      ),
      setSwapsTxMaxFeePriorityPerGas: this.controllerMessenger.call.bind(
        this.controllerMessenger,
        'SwapsController:setSwapsTxMaxFeePriorityPerGas',
      ),
      safeRefetchQuotes: this.controllerMessenger.call.bind(
        this.controllerMessenger,
        'SwapsController:safeRefetchQuotes',
      ),
      stopPollingForQuotes: this.controllerMessenger.call.bind(
        this.controllerMessenger,
        'SwapsController:stopPollingForQuotes',
      ),
      setBackgroundSwapRouteState: this.controllerMessenger.call.bind(
        this.controllerMessenger,
        'SwapsController:setBackgroundSwapRouteState',
      ),
      resetPostFetchState: this.controllerMessenger.call.bind(
        this.controllerMessenger,
        'SwapsController:resetPostFetchState',
      ),
      setSwapsErrorKey: this.controllerMessenger.call.bind(
        this.controllerMessenger,
        'SwapsController:setSwapsErrorKey',
      ),
      setInitialGasEstimate: this.controllerMessenger.call.bind(
        this.controllerMessenger,
        'SwapsController:setInitialGasEstimate',
      ),
      setCustomApproveTxData: this.controllerMessenger.call.bind(
        this.controllerMessenger,
        'SwapsController:setCustomApproveTxData',
      ),
      setSwapsLiveness: this.controllerMessenger.call.bind(
        this.controllerMessenger,
        'SwapsController:setSwapsLiveness',
      ),
      setSwapsFeatureFlags: this.controllerMessenger.call.bind(
        this.controllerMessenger,
        'SwapsController:setSwapsFeatureFlags',
      ),
      setSwapsUserFeeLevel: this.controllerMessenger.call.bind(
        this.controllerMessenger,
        'SwapsController:setSwapsUserFeeLevel',
      ),
      setSwapsQuotesPollingLimitEnabled: this.controllerMessenger.call.bind(
        this.controllerMessenger,
        'SwapsController:setSwapsQuotesPollingLimitEnabled',
      ),

      // Bridge
      [BridgeBackgroundAction.SET_FEATURE_FLAGS]:
        this.controllerMessenger.call.bind(
          this.controllerMessenger,
          `${BRIDGE_CONTROLLER_NAME}:${BridgeBackgroundAction.SET_FEATURE_FLAGS}`,
        ),
      [BridgeBackgroundAction.RESET_STATE]: this.controllerMessenger.call.bind(
        this.controllerMessenger,
        `${BRIDGE_CONTROLLER_NAME}:${BridgeBackgroundAction.RESET_STATE}`,
      ),
      [BridgeBackgroundAction.GET_BRIDGE_ERC20_ALLOWANCE]:
        this.controllerMessenger.call.bind(
          this.controllerMessenger,
          `${BRIDGE_CONTROLLER_NAME}:${BridgeBackgroundAction.GET_BRIDGE_ERC20_ALLOWANCE}`,
        ),
      [BridgeUserAction.UPDATE_QUOTE_PARAMS]:
        this.controllerMessenger.call.bind(
          this.controllerMessenger,
          `${BRIDGE_CONTROLLER_NAME}:${BridgeUserAction.UPDATE_QUOTE_PARAMS}`,
        ),

      // Bridge Status
      [BridgeStatusAction.START_POLLING_FOR_BRIDGE_TX_STATUS]:
        this.controllerMessenger.call.bind(
          this.controllerMessenger,
          `${BRIDGE_STATUS_CONTROLLER_NAME}:${BridgeStatusAction.START_POLLING_FOR_BRIDGE_TX_STATUS}`,
        ),

      // Smart Transactions
      fetchSmartTransactionFees: smartTransactionsController.getFees.bind(
        smartTransactionsController,
      ),
      clearSmartTransactionFees: smartTransactionsController.clearFees.bind(
        smartTransactionsController,
      ),
      submitSignedTransactions:
        smartTransactionsController.submitSignedTransactions.bind(
          smartTransactionsController,
        ),
      cancelSmartTransaction:
        smartTransactionsController.cancelSmartTransaction.bind(
          smartTransactionsController,
        ),
      fetchSmartTransactionsLiveness:
        smartTransactionsController.fetchLiveness.bind(
          smartTransactionsController,
        ),
      updateSmartTransaction:
        smartTransactionsController.updateSmartTransaction.bind(
          smartTransactionsController,
        ),
      setStatusRefreshInterval:
        smartTransactionsController.setStatusRefreshInterval.bind(
          smartTransactionsController,
        ),

      // MetaMetrics
      trackMetaMetricsEvent: metaMetricsController.trackEvent.bind(
        metaMetricsController,
      ),
      trackMetaMetricsPage: metaMetricsController.trackPage.bind(
        metaMetricsController,
      ),
      createEventFragment: metaMetricsController.createEventFragment.bind(
        metaMetricsController,
      ),
      updateEventFragment: metaMetricsController.updateEventFragment.bind(
        metaMetricsController,
      ),
      finalizeEventFragment: metaMetricsController.finalizeEventFragment.bind(
        metaMetricsController,
      ),
      trackInsightSnapView: this.trackInsightSnapView.bind(this),

      // ApprovalController
      rejectAllPendingApprovals: this.rejectAllPendingApprovals.bind(this),
      rejectPendingApproval: this.rejectPendingApproval,
      requestUserApproval:
        approvalController.addAndShowApprovalRequest.bind(approvalController),
      resolvePendingApproval: this.resolvePendingApproval,

      // Notifications
      resetViewedNotifications: announcementController.resetViewed.bind(
        announcementController,
      ),
      updateViewedNotifications: announcementController.updateViewed.bind(
        announcementController,
      ),

      // CurrencyRateController
      currencyRateStartPolling: currencyRateController.startPolling.bind(
        currencyRateController,
      ),
      currencyRateStopPollingByPollingToken:
        currencyRateController.stopPollingByPollingToken.bind(
          currencyRateController,
        ),

      tokenRatesStartPolling:
        tokenRatesController.startPolling.bind(tokenRatesController),
      tokenRatesStopPollingByPollingToken:
        tokenRatesController.stopPollingByPollingToken.bind(
          tokenRatesController,
        ),
      accountTrackerStartPolling:
        accountTrackerController.startPollingByNetworkClientId.bind(
          accountTrackerController,
        ),
      accountTrackerStopPollingByPollingToken:
        accountTrackerController.stopPollingByPollingToken.bind(
          accountTrackerController,
        ),

      tokenDetectionStartPolling: tokenDetectionController.startPolling.bind(
        tokenDetectionController,
      ),
      tokenDetectionStopPollingByPollingToken:
        tokenDetectionController.stopPollingByPollingToken.bind(
          tokenDetectionController,
        ),

      tokenListStartPolling:
        tokenListController.startPolling.bind(tokenListController),
      tokenListStopPollingByPollingToken:
        tokenListController.stopPollingByPollingToken.bind(tokenListController),

      tokenBalancesStartPolling: tokenBalancesController.startPolling.bind(
        tokenBalancesController,
      ),
      tokenBalancesStopPollingByPollingToken:
        tokenBalancesController.stopPollingByPollingToken.bind(
          tokenBalancesController,
        ),

      // GasFeeController
      gasFeeStartPolling: gasFeeController.startPolling.bind(gasFeeController),
      gasFeeStopPollingByPollingToken:
        gasFeeController.stopPollingByPollingToken.bind(gasFeeController),

      getGasFeeTimeEstimate:
        gasFeeController.getTimeEstimate.bind(gasFeeController),

      addPollingTokenToAppState:
        appStateController.addPollingToken.bind(appStateController),

      removePollingTokenFromAppState:
        appStateController.removePollingToken.bind(appStateController),

      updateThrottledOriginState:
        appStateController.updateThrottledOriginState.bind(appStateController),

      // Backup
      backupUserData: backup.backupUserData.bind(backup),
      restoreUserData: backup.restoreUserData.bind(backup),

      // TokenDetectionController
      detectTokens: tokenDetectionController.detectTokens.bind(
        tokenDetectionController,
      ),

      // MultichainAssetsRatesController
      fetchHistoricalPricesForAsset: (...args) =>
        this.multichainAssetsRatesController.fetchHistoricalPricesForAsset(
          ...args,
        ),

      // DetectCollectibleController
      detectNfts: nftDetectionController.detectNfts.bind(
        nftDetectionController,
      ),

      /** Token Detection V2 */
      addDetectedTokens:
        tokensController.addDetectedTokens.bind(tokensController),
      addImportedTokens: tokensController.addTokens.bind(tokensController),
      ignoreTokens: tokensController.ignoreTokens.bind(tokensController),
      getBalancesInSingleCall: (...args) =>
        this.assetsContractController.getBalancesInSingleCall(...args),

      // Authentication Controller
      performSignIn: authenticationController.performSignIn.bind(
        authenticationController,
      ),
      performSignOut: authenticationController.performSignOut.bind(
        authenticationController,
      ),

      // UserStorageController
      setIsBackupAndSyncFeatureEnabled:
        userStorageController.setIsBackupAndSyncFeatureEnabled.bind(
          userStorageController,
        ),
      syncInternalAccountsWithUserStorage:
        userStorageController.syncInternalAccountsWithUserStorage.bind(
          userStorageController,
        ),
      deleteAccountSyncingDataFromUserStorage:
        userStorageController.performDeleteStorageAllFeatureEntries.bind(
          userStorageController,
        ),

      // NotificationServicesController
      checkAccountsPresence:
        notificationServicesController.checkAccountsPresence.bind(
          notificationServicesController,
        ),
      createOnChainTriggers:
        notificationServicesController.createOnChainTriggers.bind(
          notificationServicesController,
        ),
      deleteOnChainTriggersByAccount:
        notificationServicesController.deleteOnChainTriggersByAccount.bind(
          notificationServicesController,
        ),
      updateOnChainTriggersByAccount:
        notificationServicesController.updateOnChainTriggersByAccount.bind(
          notificationServicesController,
        ),
      fetchAndUpdateMetamaskNotifications:
        notificationServicesController.fetchAndUpdateMetamaskNotifications.bind(
          notificationServicesController,
        ),
      deleteNotificationsById:
        notificationServicesController.deleteNotificationsById.bind(
          notificationServicesController,
        ),
      getNotificationsByType:
        notificationServicesController.getNotificationsByType.bind(
          notificationServicesController,
        ),
      markMetamaskNotificationsAsRead:
        notificationServicesController.markMetamaskNotificationsAsRead.bind(
          notificationServicesController,
        ),
      setFeatureAnnouncementsEnabled:
        notificationServicesController.setFeatureAnnouncementsEnabled.bind(
          notificationServicesController,
        ),
      enablePushNotifications:
        notificationServicesPushController.enablePushNotifications.bind(
          notificationServicesPushController,
        ),
      disablePushNotifications:
        notificationServicesPushController.disablePushNotifications.bind(
          notificationServicesPushController,
        ),
      updateTriggerPushNotifications:
        notificationServicesPushController.updateTriggerPushNotifications.bind(
          notificationServicesPushController,
        ),
      enableMetamaskNotifications:
        notificationServicesController.enableMetamaskNotifications.bind(
          notificationServicesController,
        ),
      disableMetamaskNotifications:
        notificationServicesController.disableNotificationServices.bind(
          notificationServicesController,
        ),

      // E2E testing
      throwTestError: this.throwTestError.bind(this),

      // NameController
      updateProposedNames: this.nameController.updateProposedNames.bind(
        this.nameController,
      ),
      setName: this.nameController.setName.bind(this.nameController),

      ///: BEGIN:ONLY_INCLUDE_IF(keyring-snaps)
      // SnapKeyring
      createSnapAccount: async (snapId, options, internalOptions) => {
        // NOTE: We should probably start using `withKeyring` with `createIfMissing: true`
        // in this case.
        const keyring = await this.getSnapKeyring();

        return await keyring.createAccount(snapId, options, internalOptions);
      },
      ///: END:ONLY_INCLUDE_IF

      ///: BEGIN:ONLY_INCLUDE_IF(multichain)
      // MultichainBalancesController
      multichainUpdateBalance: (accountId) =>
        this.multichainBalancesController.updateBalance(accountId),

      // MultichainTransactionsController
      multichainUpdateTransactions: (accountId) =>
        this.multichainTransactionsController.updateTransactionsForAccount(
          accountId,
        ),
      ///: END:ONLY_INCLUDE_IF
      // Transaction Decode
      decodeTransactionData: (request) =>
        decodeTransactionData({
          ...request,
          provider: this.provider,
        }),
      // metrics data deleteion
      createMetaMetricsDataDeletionTask:
        this.metaMetricsDataDeletionController.createMetaMetricsDataDeletionTask.bind(
          this.metaMetricsDataDeletionController,
        ),
      updateDataDeletionTaskStatus:
        this.metaMetricsDataDeletionController.updateDataDeletionTaskStatus.bind(
          this.metaMetricsDataDeletionController,
        ),
      // Trace
      endTrace,
    };
  }

  rejectOriginPendingApprovals(origin) {
    const deleteInterface = (id) =>
      this.controllerMessenger.call(
        'SnapInterfaceController:deleteInterface',
        id,
      );

    rejectOriginApprovals({
      approvalController: this.approvalController,
      deleteInterface,
      origin,
    });
  }

  async exportAccount(address, password) {
    await this.verifyPassword(password);
    return this.keyringController.exportAccount(password, address);
  }

  async getTokenStandardAndDetails(address, userAddress, tokenId) {
    const currentChainId = this.#getGlobalChainId();

    const { tokensChainsCache } = this.tokenListController.state;
    const tokenList = tokensChainsCache?.[currentChainId]?.data || {};
    const { allTokens } = this.tokensController.state;

    const tokens = allTokens?.[currentChainId]?.[userAddress] || [];

    const staticTokenListDetails =
      STATIC_MAINNET_TOKEN_LIST[address?.toLowerCase()] || {};
    const tokenListDetails = tokenList[address?.toLowerCase()] || {};
    const userDefinedTokenDetails =
      tokens.find(({ address: _address }) =>
        isEqualCaseInsensitive(_address, address),
      ) || {};

    const tokenDetails = {
      ...staticTokenListDetails,
      ...tokenListDetails,
      ...userDefinedTokenDetails,
    };

    // boolean to check if the token is an ERC20
    const tokenDetailsStandardIsERC20 =
      isEqualCaseInsensitive(tokenDetails.standard, TokenStandard.ERC20) ||
      tokenDetails.erc20 === true;

    // boolean to check if the token is an NFT
    const noEvidenceThatTokenIsAnNFT =
      !tokenId &&
      !isEqualCaseInsensitive(tokenDetails.standard, TokenStandard.ERC1155) &&
      !isEqualCaseInsensitive(tokenDetails.standard, TokenStandard.ERC721) &&
      !tokenDetails.erc721;

    // boolean to check if the token is an ERC20 like
    const otherDetailsAreERC20Like =
      tokenDetails.decimals !== undefined && tokenDetails.symbol;

    // boolean to check if the token can be treated as an ERC20
    const tokenCanBeTreatedAsAnERC20 =
      tokenDetailsStandardIsERC20 ||
      (noEvidenceThatTokenIsAnNFT && otherDetailsAreERC20Like);

    let details;
    if (tokenCanBeTreatedAsAnERC20) {
      try {
        const balance = userAddress
          ? await fetchTokenBalance(address, userAddress, this.provider)
          : undefined;

        details = {
          address,
          balance,
          standard: TokenStandard.ERC20,
          decimals: tokenDetails.decimals,
          symbol: tokenDetails.symbol,
        };
      } catch (e) {
        // If the `fetchTokenBalance` call failed, `details` remains undefined, and we
        // fall back to the below `assetsContractController.getTokenStandardAndDetails` call
        log.warn(`Failed to get token balance. Error: ${e}`);
      }
    }

    // `details`` will be undefined if `tokenCanBeTreatedAsAnERC20`` is false,
    // or if it is true but the `fetchTokenBalance`` call failed. In either case, we should
    // attempt to retrieve details from `assetsContractController.getTokenStandardAndDetails`
    if (details === undefined) {
      try {
        details =
          await this.assetsContractController.getTokenStandardAndDetails(
            address,
            userAddress,
            tokenId,
          );
      } catch (e) {
        log.warn(`Failed to get token standard and details. Error: ${e}`);
      }
    }

    if (details) {
      const tokenDetailsStandardIsERC1155 = isEqualCaseInsensitive(
        details.standard,
        TokenStandard.ERC1155,
      );

      if (tokenDetailsStandardIsERC1155) {
        try {
          const balance = await fetchERC1155Balance(
            address,
            userAddress,
            tokenId,
            this.provider,
          );

          const balanceToUse = balance?._hex
            ? parseInt(balance._hex, 16).toString()
            : null;

          details = {
            ...details,
            balance: balanceToUse,
          };
        } catch (e) {
          // If the `fetchTokenBalance` call failed, `details` remains undefined, and we
          // fall back to the below `assetsContractController.getTokenStandardAndDetails` call
          log.warn('Failed to get token balance. Error:', e);
        }
      }
    }

    return {
      ...details,
      decimals: details?.decimals?.toString(10),
      balance: details?.balance?.toString(10),
    };
  }

  async getTokenStandardAndDetailsByChain(
    address,
    userAddress,
    tokenId,
    chainId,
  ) {
    const { tokensChainsCache } = this.tokenListController.state;
    const tokenList = tokensChainsCache?.[chainId]?.data || {};

    const { allTokens } = this.tokensController.state;
    const selectedAccount = this.accountsController.getSelectedAccount();
    const tokens = allTokens?.[chainId]?.[selectedAccount.address] || [];

    let staticTokenListDetails = {};
    if (chainId === CHAIN_IDS.MAINNET) {
      staticTokenListDetails =
        STATIC_MAINNET_TOKEN_LIST[address?.toLowerCase()] || {};
    }

    const tokenListDetails = tokenList[address?.toLowerCase()] || {};
    const userDefinedTokenDetails =
      tokens.find(({ address: _address }) =>
        isEqualCaseInsensitive(_address, address),
      ) || {};
    const tokenDetails = {
      ...staticTokenListDetails,
      ...tokenListDetails,
      ...userDefinedTokenDetails,
    };

    const tokenDetailsStandardIsERC20 =
      isEqualCaseInsensitive(tokenDetails.standard, TokenStandard.ERC20) ||
      tokenDetails.erc20 === true;

    const noEvidenceThatTokenIsAnNFT =
      !tokenId &&
      !isEqualCaseInsensitive(tokenDetails.standard, TokenStandard.ERC1155) &&
      !isEqualCaseInsensitive(tokenDetails.standard, TokenStandard.ERC721) &&
      !tokenDetails.erc721;

    const otherDetailsAreERC20Like =
      tokenDetails.decimals !== undefined && tokenDetails.symbol;

    // boolean to check if the token can be treated as an ERC20
    const tokenCanBeTreatedAsAnERC20 =
      tokenDetailsStandardIsERC20 ||
      (noEvidenceThatTokenIsAnNFT && otherDetailsAreERC20Like);

    let details;
    if (tokenCanBeTreatedAsAnERC20) {
      try {
        let balance = 0;
        if (this.#getGlobalChainId() === chainId) {
          balance = await fetchTokenBalance(
            address,
            userAddress,
            this.provider,
          );
        }

        details = {
          address,
          balance,
          standard: TokenStandard.ERC20,
          decimals: tokenDetails.decimals,
          symbol: tokenDetails.symbol,
        };
      } catch (e) {
        // If the `fetchTokenBalance` call failed, `details` remains undefined, and we
        // fall back to the below `assetsContractController.getTokenStandardAndDetails` call
        log.warn(`Failed to get token balance. Error: ${e}`);
      }
    }

    // `details`` will be undefined if `tokenCanBeTreatedAsAnERC20`` is false,
    // or if it is true but the `fetchTokenBalance`` call failed. In either case, we should
    // attempt to retrieve details from `assetsContractController.getTokenStandardAndDetails`
    if (details === undefined) {
      try {
        const networkClientId =
          this.networkController?.state?.networkConfigurationsByChainId?.[
            chainId
          ]?.rpcEndpoints[
            this.networkController?.state?.networkConfigurationsByChainId?.[
              chainId
            ]?.defaultRpcEndpointIndex
          ]?.networkClientId;

        details =
          await this.assetsContractController.getTokenStandardAndDetails(
            address,
            userAddress,
            tokenId,
            networkClientId,
          );
      } catch (e) {
        log.warn(`Failed to get token standard and details. Error: ${e}`);
      }
    }

    if (details) {
      const tokenDetailsStandardIsERC1155 = isEqualCaseInsensitive(
        details.standard,
        TokenStandard.ERC1155,
      );

      if (tokenDetailsStandardIsERC1155) {
        try {
          const balance = await fetchERC1155Balance(
            address,
            userAddress,
            tokenId,
            this.provider,
          );

          const balanceToUse = balance?._hex
            ? parseInt(balance._hex, 16).toString()
            : null;

          details = {
            ...details,
            balance: balanceToUse,
          };
        } catch (e) {
          // If the `fetchTokenBalance` call failed, `details` remains undefined, and we
          // fall back to the below `assetsContractController.getTokenStandardAndDetails` call
          log.warn('Failed to get token balance. Error:', e);
        }
      }
    }

    return {
      ...details,
      decimals: details?.decimals?.toString(10),
      balance: details?.balance?.toString(10),
    };
  }

  async getTokenSymbol(address) {
    try {
      const details =
        await this.assetsContractController.getTokenStandardAndDetails(address);
      return details?.symbol;
    } catch (e) {
      return null;
    }
  }

  //=============================================================================
  // VAULT / KEYRING RELATED METHODS
  //=============================================================================

  /**
   * Creates a new Vault and create a new keychain.
   *
   * A vault, or KeyringController, is a controller that contains
   * many different account strategies, currently called Keyrings.
   * Creating it new means wiping all previous keyrings.
   *
   * A keychain, or keyring, controls many accounts with a single backup and signing strategy.
   * For example, a mnemonic phrase can generate many accounts, and is a keyring.
   *
   * @param {string} password
   * @returns {object} vault
   */
  async createNewVaultAndKeychain(password) {
    const releaseLock = await this.createVaultMutex.acquire();
    try {
      return await this.keyringController.createNewVaultAndKeychain(password);
    } finally {
      releaseLock();
    }
  }

  /**
   * Imports a new mnemonic to the vault.
   *
   * @param {string} mnemonic
   * @returns {object} new account address
   */
  async importMnemonicToVault(mnemonic) {
    const releaseLock = await this.createVaultMutex.acquire();
    try {
      // TODO: `getKeyringsByType` is deprecated, this logic should probably be moved to the `KeyringController`.
      // FIXME: The `KeyringController` does not check yet for duplicated accounts with HD keyrings, see: https://github.com/MetaMask/core/issues/5411
      const alreadyImportedSrp = this.keyringController
        .getKeyringsByType(KeyringTypes.hd)
        .some((keyring) => {
          return (
            Buffer.from(
              this._convertEnglishWordlistIndicesToCodepoints(keyring.mnemonic),
            ).toString('utf8') === mnemonic
          );
        });

      if (alreadyImportedSrp) {
        throw new Error(
          'This Secret Recovery Phrase has already been imported.',
        );
      }

      const { id } = await this.keyringController.addNewKeyring(
        KeyringTypes.hd,
        {
          mnemonic,
          numberOfAccounts: 1,
        },
      );
      const [newAccountAddress] = await this.keyringController.withKeyring(
        { id },
        async ({ keyring }) => keyring.getAccounts(),
      );
      const account =
        this.accountsController.getAccountByAddress(newAccountAddress);
      this.accountsController.setSelectedAccount(account.id);

      ///: BEGIN:ONLY_INCLUDE_IF(solana)
      await this._addSolanaAccount(id);
      ///: END:ONLY_INCLUDE_IF
      await this._addAccountsWithBalance(id);

      return newAccountAddress;
    } finally {
      releaseLock();
    }
  }

  /**
   * Generates a new mnemonic phrase and adds it to the vault, creating a new HD keyring.
   * This method automatically creates one account associated with the new keyring.
   * The method is protected by a mutex to prevent concurrent vault modifications.
   *
   * @async
   * @returns {Promise<string>} The address of the newly created account
   * @throws Will throw an error if keyring creation fails
   */
  async generateNewMnemonicAndAddToVault() {
    const releaseLock = await this.createVaultMutex.acquire();
    try {
      // addNewKeyring auto creates 1 account.
      const { id } = await this.keyringController.addNewKeyring(
        KeyringTypes.hd,
      );
      const [newAccount] = await this.keyringController.withKeyring(
        { id },
        async ({ keyring }) => keyring.getAccounts(),
      );
      const account = this.accountsController.getAccountByAddress(newAccount);
      this.accountsController.setSelectedAccount(account.id);

      // NOTE: No need to update balances here since we're generating a fresh seed.

      return newAccount;
    } finally {
      releaseLock();
    }
  }

  /**
   * Create a new Vault and restore an existent keyring.
   *
   * @param {string} password
   * @param {number[]} encodedSeedPhrase - The seed phrase, encoded as an array
   * of UTF-8 bytes.
   */
  async createNewVaultAndRestore(password, encodedSeedPhrase) {
    const releaseLock = await this.createVaultMutex.acquire();
    try {
      const { completedOnboarding } = this.onboardingController.state;

      const seedPhraseAsBuffer = Buffer.from(encodedSeedPhrase);

      // clear permissions
      this.permissionController.clearState();

      // Clear snap state
      this.snapController.clearState();

      // Currently, the account-order-controller is not in sync with
      // the accounts-controller. To properly persist the hidden state
      // of accounts, we should add a new flag to the account struct
      // to indicate if it is hidden or not.
      // TODO: Update @metamask/accounts-controller to support this.
      this.accountOrderController.updateHiddenAccountsList([]);

      // clear accounts in AccountTrackerController
      this.accountTrackerController.clearAccounts();

      this.txController.clearUnapprovedTransactions();

      if (completedOnboarding) {
        this.tokenDetectionController.enable();
      }

      // create new vault
      await this.keyringController.createNewVaultAndRestore(
        password,
        this._convertMnemonicToWordlistIndices(seedPhraseAsBuffer),
      );

      if (completedOnboarding) {
        ///: BEGIN:ONLY_INCLUDE_IF(solana)
        await this._addSolanaAccount();
        ///: END:ONLY_INCLUDE_IF
        await this._addAccountsWithBalance();

        // This must be set as soon as possible to communicate to the
        // keyring's iframe and have the setting initialized properly
        // Optimistically called to not block MetaMask login due to
        // Ledger Keyring GitHub downtime
        this.#withKeyringForDevice(
          { name: HardwareDeviceNames.ledger },
          async (keyring) => this.setLedgerTransportPreference(keyring),
        );
      }
    } finally {
      releaseLock();
    }
  }

  async _addAccountsWithBalance(keyringId) {
    try {
      // Scan accounts until we find an empty one
      const chainId = this.#getGlobalChainId();

      const keyringSelector = keyringId
        ? { id: keyringId }
        : { type: KeyringTypes.hd };

      const {
        accounts,
        ///: BEGIN:ONLY_INCLUDE_IF(solana)
        entropySource,
        ///: END:ONLY_INCLUDE_IF
      } = await this.keyringController.withKeyring(
        keyringSelector,
        async ({
          keyring,
          ///: BEGIN:ONLY_INCLUDE_IF(solana)
          metadata,
          ///: END:ONLY_INCLUDE_IF
        }) => {
          const keyringAccounts = await keyring.getAccounts();
          return {
            accounts: keyringAccounts,
            ///: BEGIN:ONLY_INCLUDE_IF(solana)
            entropySource: metadata.id,
            ///: END:ONLY_INCLUDE_IF
          };
        },
      );
      let address = accounts[accounts.length - 1];

      for (let count = accounts.length; ; count++) {
        const balance = await this.getBalance(address, this.provider);

        if (balance === '0x0') {
          // This account has no balance, so check for tokens
          await this.tokenDetectionController.detectTokens({
            chainIds: [chainId],
            selectedAddress: address,
          });

          const tokens =
            this.tokensController.state.allTokens?.[chainId]?.[address];
          const detectedTokens =
            this.tokensController.state.allDetectedTokens?.[chainId]?.[address];

          if (
            (tokens?.length ?? 0) === 0 &&
            (detectedTokens?.length ?? 0) === 0
          ) {
            // This account has no balance or tokens
            if (count !== 1) {
              await this.removeAccount(address);
            }
            break;
          }
        }

        // This account has assets, so check the next one
        address = await this.keyringController.withKeyring(
          keyringSelector,
          async ({ keyring }) => {
            const [newAddress] = await keyring.addAccounts(1);
            return newAddress;
          },
        );
      }
      ///: BEGIN:ONLY_INCLUDE_IF(solana)
      const keyring = await this.getSnapKeyring();
      await addDiscoveredSolanaAccounts(
        this.controllerMessenger,
        entropySource,
        keyring,
      );
      ///: END:ONLY_INCLUDE_IF
    } catch (e) {
      log.warn(`Failed to add accounts with balance. Error: ${e}`);
    } finally {
      await this.userStorageController.setIsAccountSyncingReadyToBeDispatched(
        true,
      );
    }
  }

  /**
   * Adds Solana account to the keyring.
   *
   * @param {string} keyringId - The ID of the keyring to add the account to.
   */
  ///: BEGIN:ONLY_INCLUDE_IF(solana)
  async _addSolanaAccount(keyringId) {
    const snapId = SOLANA_WALLET_SNAP_ID;
    let entropySource = keyringId;
    if (!entropySource) {
      // Get the entropy source from the first HD keyring
      const id = await this.keyringController.withKeyring(
        { type: KeyringTypes.hd },
        async ({ metadata }) => {
          return metadata.id;
        },
      );
      entropySource = id;
    }

    const keyring = await this.getSnapKeyring();

    return await keyring.createAccount(
      snapId,
      { entropySource },
      {
        displayConfirmation: false,
        displayAccountNameSuggestion: false,
        setSelectedAccount: false,
      },
    );
  }
  ///: END:ONLY_INCLUDE_IF

  /**
   * Encodes a BIP-39 mnemonic as the indices of words in the English BIP-39 wordlist.
   *
   * @param {Buffer} mnemonic - The BIP-39 mnemonic.
   * @returns {Buffer} The Unicode code points for the seed phrase formed from the words in the wordlist.
   */
  _convertMnemonicToWordlistIndices(mnemonic) {
    const indices = mnemonic
      .toString()
      .split(' ')
      .map((word) => wordlist.indexOf(word));
    return new Uint8Array(new Uint16Array(indices).buffer);
  }

  /**
   * Converts a BIP-39 mnemonic stored as indices of words in the English wordlist to a buffer of Unicode code points.
   *
   * @param {Uint8Array} wordlistIndices - Indices to specific words in the BIP-39 English wordlist.
   * @returns {Buffer} The BIP-39 mnemonic formed from the words in the English wordlist, encoded as a list of Unicode code points.
   */
  _convertEnglishWordlistIndicesToCodepoints(wordlistIndices) {
    return Buffer.from(
      Array.from(new Uint16Array(wordlistIndices.buffer))
        .map((i) => wordlist[i])
        .join(' '),
    );
  }

  /**
   * Get an account balance from the AccountTrackerController or request it directly from the network.
   *
   * @param {string} address - The account address
   * @param {Provider} provider - The provider instance to use when asking the network
   */
  async getBalance(address, provider) {
    const accounts =
      this.accountTrackerController.state.accountsByChainId[
        this.#getGlobalChainId()
      ];
    const cached = accounts?.[address];

    if (cached && cached.balance) {
      return cached.balance;
    }

    try {
      const balance = await provider.request({
        method: 'eth_getBalance',
        params: [address, 'latest'],
      });
      return balance || '0x0';
    } catch (error) {
      log.error(error);
      throw error;
    }
  }

  /**
   * Submits the user's password and attempts to unlock the vault.
   * Also synchronizes the preferencesController, to ensure its schema
   * is up to date with known accounts once the vault is decrypted.
   *
   * @param {string} password - The user's password
   */
  async submitPassword(password) {
    const { completedOnboarding } = this.onboardingController.state;

    // Before attempting to unlock the keyrings, we need the offscreen to have loaded.
    await this.offscreenPromise;

    await this.keyringController.submitPassword(password);

    ///: BEGIN:ONLY_INCLUDE_IF(build-mmi)
    this.mmiController.onSubmitPassword();
    ///: END:ONLY_INCLUDE_IF

    try {
      await this.blockTracker.checkForLatestBlock();
    } catch (error) {
      log.error('Error while unlocking extension.', error);
    }

    await this.accountsController.updateAccounts();

    // This must be set as soon as possible to communicate to the
    // keyring's iframe and have the setting initialized properly
    // Optimistically called to not block MetaMask login due to
    // Ledger Keyring GitHub downtime
    if (completedOnboarding) {
      this.#withKeyringForDevice(
        { name: HardwareDeviceNames.ledger },
        async (keyring) => this.setLedgerTransportPreference(keyring),
      );
    }
  }

  async _loginUser(password) {
    try {
      // Automatic login via config password
      await this.submitPassword(password);

      // Updating accounts in this.accountTrackerController before starting UI syncing ensure that
      // state has account balance before it is synced with UI
      await this.accountTrackerController.updateAccountsAllActiveNetworks();
    } finally {
      this._startUISync();
    }
  }

  _startUISync() {
    // Message startUISync is used to start syncing state with UI
    // Sending this message after login is completed helps to ensure that incomplete state without
    // account details are not flushed to UI.
    this.emit('startUISync');
    this.startUISync = true;
    this.memStore.subscribe(this.sendUpdate.bind(this));
  }

  /**
   * Submits a user's encryption key to log the user in via login token
   */
  async submitEncryptionKey() {
    try {
      const { loginToken, loginSalt } =
        await this.extension.storage.session.get(['loginToken', 'loginSalt']);
      if (loginToken && loginSalt) {
        const { vault } = this.keyringController.state;

        const jsonVault = JSON.parse(vault);

        if (jsonVault.salt !== loginSalt) {
          console.warn(
            'submitEncryptionKey: Stored salt and vault salt do not match',
          );
          await this.clearLoginArtifacts();
          return;
        }

        await this.keyringController.submitEncryptionKey(loginToken, loginSalt);
      }
    } catch (e) {
      // If somehow this login token doesn't work properly,
      // remove it and the user will get shown back to the unlock screen
      await this.clearLoginArtifacts();
      throw e;
    }
  }

  async clearLoginArtifacts() {
    await this.extension.storage.session.remove(['loginToken', 'loginSalt']);
  }

  /**
   * Submits a user's password to check its validity.
   *
   * @param {string} password - The user's password
   */
  async verifyPassword(password) {
    await this.keyringController.verifyPassword(password);
  }

  /**
   * @type Identity
   * @property {string} name - The account nickname.
   * @property {string} address - The account's ethereum address, in lower case.
   * receiving funds from our automatic Ropsten faucet.
   */

  /**
   * Gets the mnemonic of the user's primary keyring.
   */
  getPrimaryKeyringMnemonic() {
    const [keyring] = this.keyringController.getKeyringsByType(
      KeyringType.hdKeyTree,
    );
    if (!keyring.mnemonic) {
      throw new Error('Primary keyring mnemonic unavailable.');
    }

    return keyring.mnemonic;
  }

  /**
   * Gets the mnemonic seed of the user's primary keyring.
   */
  getPrimaryKeyringMnemonicSeed() {
    const [keyring] = this.keyringController.getKeyringsByType(
      KeyringType.hdKeyTree,
    );
    if (!keyring.seed) {
      throw new Error('Primary keyring mnemonic unavailable.');
    }

    return keyring.seed;
  }

  ///: BEGIN:ONLY_INCLUDE_IF(build-mmi)
  async getCustodyKeyringIfExists(address) {
    const custodyType = this.custodyController.getCustodyTypeByAddress(
      toChecksumHexAddress(address),
    );
    const keyring = this.keyringController.getKeyringsByType(custodyType)[0];
    return keyring?.getAccountDetails(address) ? keyring : undefined;
  }
  ///: END:ONLY_INCLUDE_IF

  //
  // Hardware
  //

  async attemptLedgerTransportCreation() {
    return await this.#withKeyringForDevice(
      { name: HardwareDeviceNames.ledger },
      async (keyring) => keyring.attemptMakeApp(),
    );
  }

  /**
   * Fetch account list from a hardware device.
   *
   * @param deviceName
   * @param page
   * @param hdPath
   * @returns [] accounts
   */
  async connectHardware(deviceName, page, hdPath) {
    return this.#withKeyringForDevice(
      { name: deviceName, hdPath },
      async (keyring) => {
        if (deviceName === HardwareDeviceNames.ledger) {
          await this.setLedgerTransportPreference(keyring);
        }

        let accounts = [];
        switch (page) {
          case -1:
            accounts = await keyring.getPreviousPage();
            break;
          case 1:
            accounts = await keyring.getNextPage();
            break;
          default:
            accounts = await keyring.getFirstPage();
        }

        // Merge with existing accounts
        // and make sure addresses are not repeated
        const oldAccounts = await this.keyringController.getAccounts();

        const accountsToTrack = [
          ...new Set(
            oldAccounts.concat(accounts.map((a) => a.address.toLowerCase())),
          ),
        ];
        this.accountTrackerController.syncWithAddresses(accountsToTrack);
        return accounts;
      },
    );
  }

  /**
   * Check if the device is unlocked
   *
   * @param deviceName
   * @param hdPath
   * @returns {Promise<boolean>}
   */
  async checkHardwareStatus(deviceName, hdPath) {
    return this.#withKeyringForDevice(
      { name: deviceName, hdPath },
      async (keyring) => {
        return keyring.isUnlocked();
      },
    );
  }

  /**
   * Get hardware type that will be sent for metrics logging.
   *
   * @param {string} address - Address to retrieve the keyring from
   * @returns {HardwareKeyringType} Keyring hardware type
   */
  async getHardwareTypeForMetric(address) {
    return await this.keyringController.withKeyring(
      { address },
      ({ keyring }) => HardwareKeyringType[keyring.type],
    );
  }

  /**
   * Clear
   *
   * @param deviceName
   * @returns {Promise<boolean>}
   */
  async forgetDevice(deviceName) {
    return this.#withKeyringForDevice({ name: deviceName }, async (keyring) => {
      for (const address of keyring.accounts) {
        this._onAccountRemoved(address);
      }

      keyring.forgetDevice();

      return true;
    });
  }

  /**
   * Retrieves the keyring for the selected address and using the .type returns
   * a subtype for the account. Either 'hardware', 'imported', 'snap', or 'MetaMask'.
   *
   * @param {string} address - Address to retrieve keyring for
   * @returns {'hardware' | 'imported' | 'snap' | 'MetaMask'}
   */
  async getAccountType(address) {
    const keyringType = await this.keyringController.getAccountKeyringType(
      address,
    );
    switch (keyringType) {
      case KeyringType.trezor:
      case KeyringType.oneKey:
      case KeyringType.lattice:
      case KeyringType.qr:
      case KeyringType.ledger:
        return 'hardware';
      case KeyringType.imported:
        return 'imported';
      case KeyringType.snap:
        return 'snap';
      default:
        return 'MetaMask';
    }
  }

  /**
   * Retrieves the keyring for the selected address and using the .type
   * determines if a more specific name for the device is available. Returns
   * undefined for non hardware wallets.
   *
   * @param {string} address - Address to retrieve keyring for
   * @returns {'ledger' | 'lattice' | string | undefined}
   */
  async getDeviceModel(address) {
    return this.keyringController.withKeyring(
      { address },
      async ({ keyring }) => {
        switch (keyring.type) {
          case KeyringType.trezor:
          case KeyringType.oneKey:
            return keyring.getModel();
          case KeyringType.qr:
            return keyring.getName();
          case KeyringType.ledger:
            // TODO: get model after ledger keyring exposes method
            return HardwareDeviceNames.ledger;
          case KeyringType.lattice:
            // TODO: get model after lattice keyring exposes method
            return HardwareDeviceNames.lattice;
          default:
            return undefined;
        }
      },
    );
  }

  /**
   * get hardware account label
   *
   * @param name
   * @param index
   * @param hdPathDescription
   * @returns string label
   */
  getAccountLabel(name, index, hdPathDescription) {
    return `${name[0].toUpperCase()}${name.slice(1)} ${
      parseInt(index, 10) + 1
    } ${hdPathDescription || ''}`.trim();
  }

  /**
   * Imports an account from a Trezor or Ledger device.
   *
   * @param index
   * @param deviceName
   * @param hdPath
   * @param hdPathDescription
   * @returns {} keyState
   */
  async unlockHardwareWalletAccount(
    index,
    deviceName,
    hdPath,
    hdPathDescription,
  ) {
    const { address: unlockedAccount, label } =
      await this.#withKeyringForDevice(
        { name: deviceName, hdPath },
        async (keyring) => {
          keyring.setAccountToUnlock(index);
          const [address] = await keyring.addAccounts(1);
          return {
            address: normalize(address),
            label: this.getAccountLabel(
              deviceName === HardwareDeviceNames.qr
                ? keyring.getName()
                : deviceName,
              index,
              hdPathDescription,
            ),
          };
        },
      );

    // Set the account label to Trezor 1 / Ledger 1 / QR Hardware 1, etc
    this.preferencesController.setAccountLabel(unlockedAccount, label);
    // Select the account
    this.preferencesController.setSelectedAddress(unlockedAccount);

    // It is expected that the account also exist in the accounts-controller
    // in other case, an error shall be thrown
    const account =
      this.accountsController.getAccountByAddress(unlockedAccount);
    this.accountsController.setAccountName(account.id, label);

    const accounts = this.accountsController.listAccounts();

    const { identities } = this.preferencesController.state;
    return { unlockedAccount, identities, accounts };
  }

  //
  // Account Management
  //

  /**
   * Adds a new account to the keyring corresponding to the given `keyringId`,
   * or to the default (first) HD keyring if no `keyringId` is provided.
   *
   * @param {number} accountCount - The number of accounts to create
   * @param {string} _keyringId - The keyring identifier.
   * @returns {Promise<string>} The address of the newly-created account.
   */
  async addNewAccount(accountCount, _keyringId) {
    const oldAccounts = await this.keyringController.getAccounts();
    const keyringSelector = _keyringId
      ? { id: _keyringId }
      : { type: KeyringTypes.hd };

    const addedAccountAddress = await this.keyringController.withKeyring(
      keyringSelector,
      async ({ keyring }) => {
        if (keyring.type !== KeyringTypes.hd) {
          throw new Error('Cannot add account to non-HD keyring');
        }
        const accountsInKeyring = await keyring.getAccounts();

        // Only add an account if the accountCount matches the accounts in the keyring.
        if (accountCount && accountCount !== accountsInKeyring.length) {
          if (accountCount > accountsInKeyring.length) {
            throw new Error('Account out of sequence');
          }

          const existingAccount = accountsInKeyring[accountCount];

          if (!existingAccount) {
            throw new Error(`Can't find account at index ${accountCount}`);
          }

          return existingAccount;
        }

        const [newAddress] = await keyring.addAccounts(1);
        return newAddress;
      },
    );

    if (!oldAccounts.includes(addedAccountAddress)) {
      this.preferencesController.setSelectedAddress(addedAccountAddress);
    }

    return addedAccountAddress;
  }

  /**
   * Verifies the validity of the current vault's seed phrase.
   *
   * Validity: seed phrase restores the accounts belonging to the current vault.
   *
   * Called when the first account is created and on unlocking the vault.
   *
   * @param {string} password
   * @param {string} _keyringId - This is the identifier for the hd keyring.
   * @returns {Promise<number[]>} The seed phrase to be confirmed by the user,
   * encoded as an array of UTF-8 bytes.
   */
  async getSeedPhrase(password, _keyringId) {
    return this._convertEnglishWordlistIndicesToCodepoints(
      await this.keyringController.exportSeedPhrase(password, _keyringId),
    );
  }

  /**
   * Clears the transaction history, to allow users to force-reset their nonces.
   * Mostly used in development environments, when networks are restarted with
   * the same network ID.
   *
   * @returns {Promise<string>} The current selected address.
   */
  async resetAccount() {
    const selectedAddress =
      this.accountsController.getSelectedAccount().address;

    const globalChainId = this.#getGlobalChainId();

    this.txController.wipeTransactions({
      address: selectedAddress,
      chainId: globalChainId,
    });

    this.smartTransactionsController.wipeSmartTransactions({
      address: selectedAddress,
      ignoreNetwork: false,
    });

    this.bridgeStatusController.wipeBridgeStatus({
      address: selectedAddress,
      ignoreNetwork: false,
    });

    this.networkController.resetConnection();

    return selectedAddress;
  }

  /**
   * Checks that all accounts referenced have a matching InternalAccount. Sends
   * an error to sentry for any accounts that were expected but are missing from the wallet.
   *
   * @param {InternalAccount[]} [internalAccounts] - The list of evm accounts the wallet knows about.
   * @param {Hex[]} [accounts] - The list of evm accounts addresses that should exist.
   */
  captureKeyringTypesWithMissingIdentities(
    internalAccounts = [],
    accounts = [],
  ) {
    const accountsMissingIdentities = accounts.filter(
      (address) =>
        !internalAccounts.some(
          (account) => account.address.toLowerCase() === address.toLowerCase(),
        ),
    );
    const keyringTypesWithMissingIdentities = accountsMissingIdentities.map(
      (address) => this.keyringController.getAccountKeyringType(address),
    );

    const internalAccountCount = internalAccounts.length;

    const accountsForCurrentChain =
      this.accountTrackerController.state.accountsByChainId[
        this.#getGlobalChainId()
      ];

    const accountTrackerCount = Object.keys(
      accountsForCurrentChain || {},
    ).length;

    captureException(
      new Error(
        `Attempt to get permission specifications failed because their were ${accounts.length} accounts, but ${internalAccountCount} identities, and the ${keyringTypesWithMissingIdentities} keyrings included accounts with missing identities. Meanwhile, there are ${accountTrackerCount} accounts in the account tracker.`,
      ),
    );
  }

  /**
   * Sorts a list of evm account addresses by most recently selected by using
   * the lastSelected value for the matching InternalAccount object stored in state.
   *
   * @param {Hex[]} [addresses] - The list of evm accounts addresses to sort.
   * @returns {Hex[]} The sorted evm accounts addresses.
   */
  sortEvmAccountsByLastSelected(addresses) {
    const internalAccounts = this.accountsController.listAccounts();
    return this.sortAddressesWithInternalAccounts(addresses, internalAccounts);
  }

  /**
   * Sorts a list of multichain account addresses by most recently selected by using
   * the lastSelected value for the matching InternalAccount object stored in state.
   *
   * @param {string[]} [addresses] - The list of addresses (not full CAIP-10 Account IDs) to sort.
   * @returns {string[]} The sorted accounts addresses.
   */
  sortMultichainAccountsByLastSelected(addresses) {
    const internalAccounts = this.accountsController.listMultichainAccounts();
    return this.sortAddressesWithInternalAccounts(addresses, internalAccounts);
  }

  /**
   * Sorts a list of addresses by most recently selected by using the lastSelected value for
   * the matching InternalAccount object from the list of internalAccounts provided.
   *
   * @param {string[]} [addresses] - The list of caip accounts addresses to sort.
   * @param {InternalAccount[]} [internalAccounts] - The list of InternalAccounts to determine lastSelected from.
   * @returns {string[]} The sorted accounts addresses.
   */
  sortAddressesWithInternalAccounts(addresses, internalAccounts) {
    return addresses.sort((firstAddress, secondAddress) => {
      const firstAccount = internalAccounts.find(
        (internalAccount) =>
          internalAccount.address.toLowerCase() === firstAddress.toLowerCase(),
      );

      const secondAccount = internalAccounts.find(
        (internalAccount) =>
          internalAccount.address.toLowerCase() === secondAddress.toLowerCase(),
      );

      if (!firstAccount) {
        this.captureKeyringTypesWithMissingIdentities(
          internalAccounts,
          addresses,
        );
        throw new Error(`Missing identity for address: "${firstAddress}".`);
      } else if (!secondAccount) {
        this.captureKeyringTypesWithMissingIdentities(
          internalAccounts,
          addresses,
        );
        throw new Error(`Missing identity for address: "${secondAddress}".`);
      } else if (
        firstAccount.metadata.lastSelected ===
        secondAccount.metadata.lastSelected
      ) {
        return 0;
      } else if (firstAccount.metadata.lastSelected === undefined) {
        return 1;
      } else if (secondAccount.metadata.lastSelected === undefined) {
        return -1;
      }

      return (
        secondAccount.metadata.lastSelected - firstAccount.metadata.lastSelected
      );
    });
  }

  /**
   * Gets the sorted permitted accounts for the specified origin. Returns an empty
   * array if no accounts are permitted or the wallet is locked. Returns any permitted
   * accounts if the wallet is locked and `ignoreLock` is true. This lock bypass is needed
   * for the `eth_requestAccounts` & `wallet_getPermission` handlers both of which
   * return permissioned accounts to the dapp when the wallet is locked.
   *
   * @param {string} origin - The origin whose exposed accounts to retrieve.
   * @param {object} [options] - The options object
   * @param {boolean} [options.ignoreLock] - If accounts should be returned even if the wallet is locked.
   * @returns {Promise<string[]>} The origin's permitted accounts, or an empty
   * array.
   */
  getPermittedAccounts(origin, { ignoreLock } = {}) {
    let caveat;
    try {
      caveat = this.permissionController.getCaveat(
        origin,
        Caip25EndowmentPermissionName,
        Caip25CaveatType,
      );
    } catch (err) {
      if (err instanceof PermissionDoesNotExistError) {
        // suppress expected error in case that the origin
        // does not have the target permission yet
        return [];
      }
      throw err;
    }

    if (!this.isUnlocked() && !ignoreLock) {
      return [];
    }

    const ethAccounts = getEthAccounts(caveat.value);
    return this.sortEvmAccountsByLastSelected(ethAccounts);
  }

  /**
   * Stops exposing the specified scope to all third parties.
   *
   * @param {string} scopeString - The scope to stop exposing
   * to third parties.
   */
  removeAllScopePermissions(scopeString) {
    this.permissionController.updatePermissionsByCaveat(
      Caip25CaveatType,
      (existingScopes) =>
        Caip25CaveatMutators[Caip25CaveatType].removeScope(
          existingScopes,
          scopeString,
        ),
    );
  }

  /**
   * Stops exposing the account with the specified address to all third parties.
   * Exposed accounts are stored in caveats of the eth_accounts permission. This
   * method uses `PermissionController.updatePermissionsByCaveat` to
   * remove the specified address from every eth_accounts permission. If a
   * permission only included this address, the permission is revoked entirely.
   *
   * @param {string} targetAccount - The address of the account to stop exposing
   * to third parties.
   */
  removeAllAccountPermissions(targetAccount) {
    this.permissionController.updatePermissionsByCaveat(
      Caip25CaveatType,
      (existingScopes) =>
        Caip25CaveatMutators[Caip25CaveatType].removeAccount(
          existingScopes,
          targetAccount,
        ),
    );
  }

  /**
   * Removes an account from state / storage.
   *
   * @param {string[]} address - A hex address
   */
  async removeAccount(address) {
    this._onAccountRemoved(address);
    await this.keyringController.removeAccount(address);

    return address;
  }

  /**
   * Imports an account with the specified import strategy.
   * These are defined in @metamask/keyring-controller
   * Each strategy represents a different way of serializing an Ethereum key pair.
   *
   * @param {'privateKey' | 'json'} strategy - A unique identifier for an account import strategy.
   * @param {any} args - The data required by that strategy to import an account.
   */
  async importAccountWithStrategy(strategy, args) {
    const importedAccountAddress =
      await this.keyringController.importAccountWithStrategy(strategy, args);
    // set new account as selected
    this.preferencesController.setSelectedAddress(importedAccountAddress);
  }

  /**
   * Requests approval for permissions for the specified origin
   *
   * @param origin - The origin to request approval for.
   * @param permissions - The permissions to request approval for.
   * @param [options] - Optional. Additional properties to define on the requestData object
   */
  async requestPermissionApproval(origin, permissions, options = {}) {
    const id = nanoid();
    return this.approvalController.addAndShowApprovalRequest({
      id,
      origin,
      requestData: {
        metadata: {
          id,
          origin,
        },
        permissions,
        ...options,
      },
      type: MethodNames.RequestPermissions,
    });
  }

  /**
   * Prompts the user with permittedChains approval for given chainId.
   *
   * @param {string} origin - The origin to request approval for.
   * @param {Hex} chainId - The chainId to add incrementally.
   */
  async requestApprovalPermittedChainsPermission(origin, chainId) {
    const caveatValueWithChains = setPermittedEthChainIds(
      {
        requiredScopes: {},
        optionalScopes: {},
        sessionProperties: {},
        isMultichainOrigin: false,
      },
      [chainId],
    );

    await this.permissionController.requestPermissionsIncremental(
      { origin },
      {
        [Caip25EndowmentPermissionName]: {
          caveats: [
            {
              type: Caip25CaveatType,
              value: caveatValueWithChains,
            },
          ],
        },
      },
    );
  }

  /**
   * Requests incremental permittedChains permission for the specified origin.
   * and updates the existing CAIP-25 permission.
   * Allows for granting without prompting for user approval which
   * would be used as part of flows like `wallet_addEthereumChain`
   * requests where the addition of the network and the permitting
   * of the chain are combined into one approval.
   *
   * @param {object} options - The options object
   * @param {string} options.origin - The origin to request approval for.
   * @param {Hex} options.chainId - The chainId to add to the existing permittedChains.
   * @param {boolean} options.autoApprove - If the chain should be granted without prompting for user approval.
   * @param {object} options.metadata - Request data for the approval.
   */
  async requestPermittedChainsPermissionIncremental({
    origin,
    chainId,
    autoApprove,
    metadata,
  }) {
    if (isSnapId(origin)) {
      throw new Error(
        `Cannot request permittedChains permission for Snaps with origin "${origin}"`,
      );
    }

    const caveatValueWithChains = setPermittedEthChainIds(
      {
        requiredScopes: {},
        optionalScopes: {},
        sessionProperties: {},
        isMultichainOrigin: false,
      },
      [chainId],
    );

    if (!autoApprove) {
      let options;
      if (metadata) {
        options = { metadata };
      }
      await this.permissionController.requestPermissionsIncremental(
        { origin },
        {
          [Caip25EndowmentPermissionName]: {
            caveats: [
              {
                type: Caip25CaveatType,
                value: caveatValueWithChains,
              },
            ],
          },
        },
        options,
      );
      return;
    }

    await this.permissionController.grantPermissionsIncremental({
      subject: { origin },
      approvedPermissions: {
        [Caip25EndowmentPermissionName]: {
          caveats: [
            {
              type: Caip25CaveatType,
              value: caveatValueWithChains,
            },
          ],
        },
      },
    });
  }

  /**
   * Requests user approval for the CAIP-25 permission for the specified origin
   * and returns a granted permissions object.
   *
   * @param {string} origin - The origin to request approval for.
   * @param requestedPermissions - The legacy permissions to request approval for.
   * @returns the approved permissions object.
   */
  getCaip25PermissionFromLegacyPermissions(origin, requestedPermissions = {}) {
    const permissions = pick(requestedPermissions, [
      RestrictedMethods.eth_accounts,
      PermissionNames.permittedChains,
    ]);

    if (!permissions[RestrictedMethods.eth_accounts]) {
      permissions[RestrictedMethods.eth_accounts] = {};
    }

    if (!permissions[PermissionNames.permittedChains]) {
      permissions[PermissionNames.permittedChains] = {};
    }

    if (isSnapId(origin)) {
      delete permissions[PermissionNames.permittedChains];
    }

    const requestedAccounts =
      permissions[RestrictedMethods.eth_accounts]?.caveats?.find(
        (caveat) => caveat.type === CaveatTypes.restrictReturnedAccounts,
      )?.value ?? [];

    const requestedChains =
      permissions[PermissionNames.permittedChains]?.caveats?.find(
        (caveat) => caveat.type === CaveatTypes.restrictNetworkSwitching,
      )?.value ?? [];

    const newCaveatValue = {
      requiredScopes: {},
      optionalScopes: {
        'wallet:eip155': {
          accounts: [],
        },
      },
      sessionProperties: {},
      isMultichainOrigin: false,
    };

    const caveatValueWithChains = setPermittedEthChainIds(
      newCaveatValue,
      isSnapId(origin) ? [] : requestedChains,
    );

    const caveatValueWithAccountsAndChains = setEthAccounts(
      caveatValueWithChains,
      requestedAccounts,
    );

    return {
      [Caip25EndowmentPermissionName]: {
        caveats: [
          {
            type: Caip25CaveatType,
            value: caveatValueWithAccountsAndChains,
          },
        ],
      },
    };
  }

  getNonEvmSupportedMethods(scope) {
    return this.controllerMessenger.call(
      'MultichainRouter:getSupportedMethods',
      scope,
    );
  }

  /**
   * For origins with a solana scope permitted, sends a wallet_notify -> metamask_accountChanged
   * event to fire for the solana scope with the currently selected solana account if any are
   * permitted or empty array otherwise.
   *
   * @param {string} origin - The origin to notify with the current solana account
   */
  notifySolanaAccountChangedForCurrentAccount(origin) {
    let caip25Caveat;
    try {
      caip25Caveat = this.permissionController.getCaveat(
        origin,
        Caip25EndowmentPermissionName,
        Caip25CaveatType,
      );
    } catch {
      // noop
    }
    if (!caip25Caveat) {
      return;
    }
    const solanaAccountsChangedNotifications =
      caip25Caveat.value.sessionProperties[
        KnownSessionProperties.SolanaAccountChangedNotifications
      ];

    const sessionScopes = getSessionScopes(caip25Caveat.value, {
      getNonEvmSupportedMethods: this.getNonEvmSupportedMethods.bind(this),
    });

    const solanaScope =
      sessionScopes[MultichainNetworks.SOLANA] ||
      sessionScopes[MultichainNetworks.SOLANA_DEVNET] ||
      sessionScopes[MultichainNetworks.SOLANA_TESTNET];

    if (solanaAccountsChangedNotifications && solanaScope) {
      const { accounts } = solanaScope;
      const parsedPermittedSolanaAddresses = accounts.map((caipAccountId) => {
        const { address } = parseCaipAccountId(caipAccountId);
        return address;
      });

      const [accountAddressToEmit] = this.sortMultichainAccountsByLastSelected(
        parsedPermittedSolanaAddresses,
      );

      if (accountAddressToEmit) {
        this._notifySolanaAccountChange(origin, [accountAddressToEmit]);
      }
    }
  }

  // ---------------------------------------------------------------------------
  // Identity Management (signature operations)

  getAddTransactionRequest({
    transactionParams,
    transactionOptions,
    dappRequest,
    ...otherParams
  }) {
    return {
      internalAccounts: this.accountsController.listAccounts(),
      dappRequest,
      networkClientId:
        dappRequest?.networkClientId ?? transactionOptions?.networkClientId,
      selectedAccount: this.accountsController.getAccountByAddress(
        transactionParams.from,
      ),
      transactionController: this.txController,
      transactionOptions,
      transactionParams,
      userOperationController: this.userOperationController,
      chainId: this.#getGlobalChainId(),
      ppomController: this.ppomController,
      securityAlertsEnabled:
        this.preferencesController.state?.securityAlertsEnabled,
      updateSecurityAlertResponse: this.updateSecurityAlertResponse.bind(this),
      ...otherParams,
    };
  }

  /**
   * @returns {boolean} true if the keyring type supports EIP-1559
   */
  async getCurrentAccountEIP1559Compatibility() {
    return true;
  }

  //=============================================================================
  // END (VAULT / KEYRING RELATED METHODS)
  //=============================================================================

  /**
   * Allows a user to attempt to cancel a previously submitted transaction
   * by creating a new transaction.
   *
   * @param {number} originalTxId - the id of the txMeta that you want to
   * attempt to cancel
   * @param {import(
   *  './controllers/transactions'
   * ).CustomGasSettings} [customGasSettings] - overrides to use for gas params
   * instead of allowing this method to generate them
   * @param options
   * @returns {object} MetaMask state
   */
  async createCancelTransaction(originalTxId, customGasSettings, options) {
    await this.txController.stopTransaction(
      originalTxId,
      customGasSettings,
      options,
    );
    const state = this.getState();
    return state;
  }

  /**
   * Allows a user to attempt to speed up a previously submitted transaction
   * by creating a new transaction.
   *
   * @param {number} originalTxId - the id of the txMeta that you want to
   * attempt to speed up
   * @param {import(
   *  './controllers/transactions'
   * ).CustomGasSettings} [customGasSettings] - overrides to use for gas params
   * instead of allowing this method to generate them
   * @param options
   * @returns {object} MetaMask state
   */
  async createSpeedUpTransaction(originalTxId, customGasSettings, options) {
    await this.txController.speedUpTransaction(
      originalTxId,
      customGasSettings,
      options,
    );
    const state = this.getState();
    return state;
  }

  async estimateGas(estimateGasParams) {
    return new Promise((resolve, reject) => {
      this.provider
        .request({
          method: 'eth_estimateGas',
          params: [estimateGasParams],
        })
        .then((result) => resolve(result.toString(16)))
        .catch((err) => reject(err));
    });
  }

  handleWatchAssetRequest = ({ asset, type, origin, networkClientId }) => {
    switch (type) {
      case ERC20:
        return this.tokensController.watchAsset({
          asset,
          type,
          networkClientId,
        });
      case ERC721:
      case ERC1155:
        return this.nftController.watchNft(asset, type, origin);
      default:
        throw new Error(`Asset type ${type} not supported`);
    }
  };

  async updateSecurityAlertResponse(
    method,
    securityAlertId,
    securityAlertResponse,
  ) {
    await updateSecurityAlertResponse({
      appStateController: this.appStateController,
      method,
      securityAlertId,
      securityAlertResponse,
      signatureController: this.signatureController,
      transactionController: this.txController,
    });
  }

  /**
   * Returns the index of the HD keyring containing the selected account.
   *
   * @returns {number | undefined} The index of the HD keyring containing the selected account.
   */
  getHDEntropyIndex() {
    const selectedAccount = this.accountsController.getSelectedAccount();
    const hdKeyrings = this.keyringController.state.keyrings.filter(
      (keyring) => keyring.type === KeyringTypes.hd,
    );
    const index = hdKeyrings.findIndex((keyring) =>
      keyring.accounts.includes(selectedAccount.address),
    );

    return index === -1 ? undefined : index;
  }

  //=============================================================================
  // PASSWORD MANAGEMENT
  //=============================================================================

  /**
   * Allows a user to begin the seed phrase recovery process.
   */
  markPasswordForgotten() {
    this.preferencesController.setPasswordForgotten(true);
    this.sendUpdate();
  }

  /**
   * Allows a user to end the seed phrase recovery process.
   */
  unMarkPasswordForgotten() {
    this.preferencesController.setPasswordForgotten(false);
    this.sendUpdate();
  }

  //=============================================================================
  // SETUP
  //=============================================================================

  /**
   * A runtime.MessageSender object, as provided by the browser:
   *
   * @see https://developer.mozilla.org/en-US/docs/Mozilla/Add-ons/WebExtensions/API/runtime/MessageSender
   * @typedef {object} MessageSender
   * @property {string} - The URL of the page or frame hosting the script that sent the message.
   */

  /**
   * A Snap sender object.
   *
   * @typedef {object} SnapSender
   * @property {string} snapId - The ID of the snap.
   */

  /**
   * Used to create a multiplexed stream for connecting to an untrusted context
   * like a Dapp or other extension.
   *
   * @param options - Options bag.
   * @param {ReadableStream} options.connectionStream - The Duplex stream to connect to.
   * @param {MessageSender | SnapSender} options.sender - The sender of the messages on this stream.
   * @param {string} [options.subjectType] - The type of the sender, i.e. subject.
   */
  setupUntrustedCommunicationEip1193({
    connectionStream,
    sender,
    subjectType,
  }) {
    if (sender.url) {
      if (this.onboardingController.state.completedOnboarding) {
        if (this.preferencesController.state.usePhishDetect) {
          const { hostname } = new URL(sender.url);
          this.phishingController.maybeUpdateState();
          // Check if new connection is blocked if phishing detection is on
          const phishingTestResponse = this.phishingController.test(sender.url);
          if (phishingTestResponse?.result) {
            this.sendPhishingWarning(connectionStream, hostname);
            this.metaMetricsController.trackEvent({
              event: MetaMetricsEventName.PhishingPageDisplayed,
              category: MetaMetricsEventCategory.Phishing,
              properties: {
                url: hostname,
              },
            });
            return;
          }
        }
      }
    }

    let inputSubjectType;
    if (subjectType) {
      inputSubjectType = subjectType;
    } else if (sender.id && sender.id !== this.extension.runtime.id) {
      inputSubjectType = SubjectType.Extension;
    } else {
      inputSubjectType = SubjectType.Website;
    }

    // setup multiplexing
    const mux = setupMultiplex(connectionStream);
    mux.ignoreStream(METAMASK_CAIP_MULTICHAIN_PROVIDER);

    // messages between inpage and background
    this.setupProviderConnectionEip1193(
      mux.createStream(METAMASK_EIP_1193_PROVIDER),
      sender,
      inputSubjectType,
    );

    // TODO:LegacyProvider: Delete
    if (sender.url) {
      // legacy streams
      this.setupPublicConfig(mux.createStream('publicConfig'));
    }
  }

  /**
   * Used to create a CAIP stream for connecting to an untrusted context.
   *
   * @param options - Options bag.
   * @param {ReadableStream} options.connectionStream - The Duplex stream to connect to.
   * @param {MessageSender | SnapSender} options.sender - The sender of the messages on this stream.
   * @param {string} [options.subjectType] - The type of the sender, i.e. subject.
   */
  setupUntrustedCommunicationCaip({ connectionStream, sender, subjectType }) {
    if (!process.env.MULTICHAIN_API) {
      return;
    }

    let inputSubjectType;
    if (subjectType) {
      inputSubjectType = subjectType;
    } else if (sender.id && sender.id !== this.extension.runtime.id) {
      inputSubjectType = SubjectType.Extension;
    } else {
      inputSubjectType = SubjectType.Website;
    }

    // messages between subject and background
    this.setupProviderConnectionCaip(
      connectionStream,
      sender,
      inputSubjectType,
    );
  }

  /**
   * Used to create a multiplexed stream for connecting to a trusted context,
   * like our own user interfaces, which have the provider APIs, but also
   * receive the exported API from this controller, which includes trusted
   * functions, like the ability to approve transactions or sign messages.
   *
   * @param {*} connectionStream - The duplex stream to connect to.
   * @param {MessageSender} sender - The sender of the messages on this stream
   */
  setupTrustedCommunication(connectionStream, sender) {
    // setup multiplexing
    const mux = setupMultiplex(connectionStream);
    // connect features
    this.setupControllerConnection(mux.createStream('controller'));
    this.setupProviderConnectionEip1193(
      mux.createStream('provider'),
      sender,
      SubjectType.Internal,
    );
  }

  /**
   * Used to create a multiplexed stream for connecting to the phishing warning page.
   *
   * @param options - Options bag.
   * @param {ReadableStream} options.connectionStream - The Duplex stream to connect to.
   */
  setupPhishingCommunication({ connectionStream }) {
    const { usePhishDetect } = this.preferencesController.state;

    if (!usePhishDetect) {
      return;
    }

    // setup multiplexing
    const mux = setupMultiplex(connectionStream);
    const phishingStream = mux.createStream(PHISHING_SAFELIST);

    // set up postStream transport
    phishingStream.on(
      'data',
      createMetaRPCHandler(
        {
          safelistPhishingDomain: this.safelistPhishingDomain.bind(this),
          backToSafetyPhishingWarning:
            this.backToSafetyPhishingWarning.bind(this),
        },
        phishingStream,
      ),
    );
  }

  setUpCookieHandlerCommunication({ connectionStream }) {
    const {
      metaMetricsId,
      dataCollectionForMarketing,
      participateInMetaMetrics,
    } = this.metaMetricsController.state;

    if (
      metaMetricsId &&
      dataCollectionForMarketing &&
      participateInMetaMetrics
    ) {
      // setup multiplexing
      const mux = setupMultiplex(connectionStream);
      const metamaskCookieHandlerStream = mux.createStream(
        METAMASK_COOKIE_HANDLER,
      );
      // set up postStream transport
      metamaskCookieHandlerStream.on(
        'data',
        createMetaRPCHandler(
          {
            getCookieFromMarketingPage:
              this.getCookieFromMarketingPage.bind(this),
          },
          metamaskCookieHandlerStream,
        ),
      );
    }
  }

  getCookieFromMarketingPage(data) {
    const { ga_client_id: cookieId } = data;
    this.metaMetricsController.setMarketingCampaignCookieId(cookieId);
  }

  /**
   * Called when we detect a suspicious domain. Requests the browser redirects
   * to our anti-phishing page.
   *
   * @private
   * @param {*} connectionStream - The duplex stream to the per-page script,
   * for sending the reload attempt to.
   * @param {string} hostname - The hostname that triggered the suspicion.
   */
  sendPhishingWarning(connectionStream, hostname) {
    const mux = setupMultiplex(connectionStream);
    const phishingStream = mux.createStream('phishing');
    phishingStream.write({ hostname });
  }

  /**
   * A method for providing our API over a stream using JSON-RPC.
   *
   * @param {*} outStream - The stream to provide our API over.
   */
  setupControllerConnection(outStream) {
    const patchStore = new PatchStore(this.memStore);
    let uiReady = false;

    const handleUpdate = () => {
      if (!isStreamWritable(outStream) || !uiReady) {
        return;
      }

      const patches = patchStore.flushPendingPatches();

      outStream.write({
        jsonrpc: '2.0',
        method: 'sendUpdate',
        params: [patches],
      });
    };

    const api = {
      ...this.getApi(),
      ...this.controllerApi,
      startPatches: () => {
        uiReady = true;
        handleUpdate();
      },
      getStatePatches: () => patchStore.flushPendingPatches(),
    };

    this.on('update', handleUpdate);

    // report new active controller connection
    this.activeControllerConnections += 1;
    this.emit('controllerConnectionChanged', this.activeControllerConnections);

    // set up postStream transport
    outStream.on('data', createMetaRPCHandler(api, outStream));

    const startUISync = () => {
      if (!isStreamWritable(outStream)) {
        return;
      }
      // send notification to client-side
      outStream.write({
        jsonrpc: '2.0',
        method: 'startUISync',
      });
    };

    if (this.startUISync) {
      startUISync();
    } else {
      this.once('startUISync', startUISync);
    }

    const outstreamEndHandler = () => {
      if (!outStream.mmFinished) {
        this.activeControllerConnections -= 1;
        this.emit(
          'controllerConnectionChanged',
          this.activeControllerConnections,
        );
        outStream.mmFinished = true;
        this.removeListener('update', handleUpdate);
        patchStore.destroy();
      }
    };

    // The presence of both of the below handlers may be redundant.
    // After upgrading metamask/object-multiples to v2.0.0, which included
    // an upgrade of readable-streams from v2 to v3, we saw that the
    // `outStream.on('end'` handler was almost never being called. This seems to
    // related to how v3 handles errors vs how v2 handles errors; there
    // are "premature close" errors in both cases, although in the case
    // of v2 they don't prevent `outStream.on('end'` from being called.
    // At the time that this comment was committed, it was known that we
    // need to investigate and resolve the underlying error, however,
    // for expediency, we are not addressing them at this time. Instead, we
    // can observe that `readableStream.finished` preserves the same
    // functionality as we had when we relied on readable-stream v2. Meanwhile,
    // the `outStream.on('end')` handler was observed to have been called at least once.
    // In an abundance of caution to prevent against unexpected future behavioral changes in
    // streams implementations, we redundantly use multiple paths to attach the same event handler.
    // The outstreamEndHandler therefore needs to be idempotent, which introduces the `mmFinished` property.

    outStream.mmFinished = false;
    finished(outStream, outstreamEndHandler);
    outStream.once('close', outstreamEndHandler);
    outStream.once('end', outstreamEndHandler);
  }

  /**
   * A method for serving our ethereum provider over a given stream.
   *
   * @param {*} outStream - The stream to provide over.
   * @param {MessageSender | SnapSender} sender - The sender of the messages on this stream
   * @param {SubjectType} subjectType - The type of the sender, i.e. subject.
   */
  setupProviderConnectionEip1193(outStream, sender, subjectType) {
    let origin;
    if (subjectType === SubjectType.Internal) {
      origin = ORIGIN_METAMASK;
    } else if (subjectType === SubjectType.Snap) {
      origin = sender.snapId;
    } else {
      origin = new URL(sender.url).origin;
    }

    if (sender.id && sender.id !== this.extension.runtime.id) {
      this.subjectMetadataController.addSubjectMetadata({
        origin,
        extensionId: sender.id,
        subjectType: SubjectType.Extension,
      });
    }

    let tabId;
    if (sender.tab && sender.tab.id) {
      tabId = sender.tab.id;
    }

    let mainFrameOrigin = origin;
    if (sender.tab && sender.tab.url) {
      // If sender origin is an iframe, then get the top-level frame's origin
      mainFrameOrigin = new URL(sender.tab.url).origin;
    }

    const engine = this.setupProviderEngineEip1193({
      origin,
      sender,
      subjectType,
      tabId,
      mainFrameOrigin,
    });

    const dupeReqFilterStream = createDupeReqFilterStream();

    // setup connection
    const providerStream = createEngineStream({ engine });

    const connectionId = this.addConnection(origin, {
      tabId,
      apiType: API_TYPE.EIP1193,
      engine,
    });

    pipeline(
      outStream,
      dupeReqFilterStream,
      providerStream,
      outStream,
      (err) => {
        // handle any middleware cleanup
        engine.destroy();
        connectionId && this.removeConnection(origin, connectionId);
        // For context and todos related to the error message match, see https://github.com/MetaMask/metamask-extension/issues/26337
        if (err && !err.message?.match('Premature close')) {
          log.error(err);
        }
      },
    );

    // Used to show wallet liveliness to the provider
    if (subjectType !== SubjectType.Internal) {
      this._notifyChainChangeForConnection({ engine }, origin);
    }
  }

  /**
   * A method for serving our CAIP provider over a given stream.
   *
   * @param {*} outStream - The stream to provide over.
   * @param {MessageSender | SnapSender} sender - The sender of the messages on this stream
   * @param {SubjectType} subjectType - The type of the sender, i.e. subject.
   */
  setupProviderConnectionCaip(outStream, sender, subjectType) {
    if (!process.env.MULTICHAIN_API) {
      return;
    }

    let origin;
    if (subjectType === SubjectType.Internal) {
      origin = ORIGIN_METAMASK;
    } else if (subjectType === SubjectType.Snap) {
      origin = sender.snapId;
    } else {
      origin = new URL(sender.url).origin;
    }

    if (sender.id && sender.id !== this.extension.runtime.id) {
      this.subjectMetadataController.addSubjectMetadata({
        origin,
        extensionId: sender.id,
        subjectType: SubjectType.Extension,
      });
    }

    let tabId;
    if (sender.tab && sender.tab.id) {
      tabId = sender.tab.id;
    }

    const engine = this.setupProviderEngineCaip({
      origin,
      sender,
      subjectType,
      tabId,
    });

    const dupeReqFilterStream = createDupeReqFilterStream();

    // setup connection
    const providerStream = createEngineStream({ engine });

    const connectionId = this.addConnection(origin, {
      tabId,
      apiType: API_TYPE.CAIP_MULTICHAIN,
      engine,
    });

    // solana account changed notifications
    // This delay is needed because it's possible for a dapp to not have listeners
    // setup in time right after a connection is established.
    // This can be resolved if we amend the caip standards to include a liveliness
    // handshake as part of the initial connection.
    setTimeout(
      () => this.notifySolanaAccountChangedForCurrentAccount(origin),
      500,
    );

    pipeline(
      outStream,
      dupeReqFilterStream,
      providerStream,
      outStream,
      (err) => {
        // handle any middleware cleanup
        engine.destroy();
        connectionId && this.removeConnection(origin, connectionId);
        // For context and todos related to the error message match, see https://github.com/MetaMask/metamask-extension/issues/26337
        if (err && !err.message?.match('Premature close')) {
          log.error(err);
        }
      },
    );
  }

  /**
   * A method for creating an ethereum provider that is safely restricted for the requesting subject.
   *
   * @param {object} options - Provider engine options
   * @param {string} options.origin - The origin of the sender
   * @param {MessageSender | SnapSender} options.sender - The sender object.
   * @param {string} options.subjectType - The type of the sender subject.
   * @param {tabId} [options.tabId] - The tab ID of the sender - if the sender is within a tab
   * @param {mainFrameOrigin} [options.mainFrameOrigin] - The origin of the main frame if the sender is an iframe
   */
  setupProviderEngineEip1193({
    origin,
    subjectType,
    sender,
    tabId,
    mainFrameOrigin,
  }) {
    const engine = new JsonRpcEngine();

    // Append origin to each request
    engine.push(createOriginMiddleware({ origin }));

    // Append mainFrameOrigin to each request if present
    if (mainFrameOrigin) {
      engine.push(createMainFrameOriginMiddleware({ mainFrameOrigin }));
    }

    // Append selectedNetworkClientId to each request
    engine.push(createSelectedNetworkMiddleware(this.controllerMessenger));

    // If the origin is not in the selectedNetworkController's `domains` state
    // when the provider engine is created, the selectedNetworkController will
    // fetch the globally selected networkClient from the networkController and wrap
    // it in a proxy which can be switched to use its own state if/when the origin
    // is added to the `domains` state
    const proxyClient =
      this.selectedNetworkController.getProviderAndBlockTracker(origin);

    // We create the filter and subscription manager middleware now, but they will
    // be inserted into the engine later.
    const filterMiddleware = createFilterMiddleware(proxyClient);
    const subscriptionManager = createSubscriptionManager(proxyClient);
    subscriptionManager.events.on('notification', (message) =>
      engine.emit('notification', message),
    );

    // Append tabId to each request if it exists
    if (tabId) {
      engine.push(createTabIdMiddleware({ tabId }));
    }

    engine.push(createLoggerMiddleware({ origin }));
    engine.push(this.permissionLogController.createMiddleware());

    if (origin === BaseUrl.Portfolio) {
      engine.push(createTxVerificationMiddleware(this.networkController));
    }

    engine.push(createTracingMiddleware());

    engine.push(
      createOriginThrottlingMiddleware({
        getThrottledOriginState:
          this.appStateController.getThrottledOriginState.bind(
            this.appStateController,
          ),
        updateThrottledOriginState:
          this.appStateController.updateThrottledOriginState.bind(
            this.appStateController,
          ),
      }),
    );

    engine.push(
      createPPOMMiddleware(
        this.ppomController,
        this.preferencesController,
        this.networkController,
        this.appStateController,
        this.accountsController,
        this.updateSecurityAlertResponse.bind(this),
      ),
    );

    engine.push(
      createRPCMethodTrackingMiddleware({
        getAccountType: this.getAccountType.bind(this),
        getDeviceModel: this.getDeviceModel.bind(this),
        getHDEntropyIndex: this.getHDEntropyIndex.bind(this),
        getHardwareTypeForMetric: this.getHardwareTypeForMetric.bind(this),
        snapAndHardwareMessenger: this.controllerMessenger.getRestricted({
          name: 'SnapAndHardwareMessenger',
          allowedActions: [
            'KeyringController:getKeyringForAccount',
            'SnapController:get',
            'AccountsController:getSelectedAccount',
          ],
        }),
        appStateController: this.appStateController,
        metaMetricsController: this.metaMetricsController,
      }),
    );

    engine.push(createUnsupportedMethodMiddleware());

    // Legacy RPC method that needs to be implemented _ahead of_ the permission
    // middleware.
    engine.push(
      createEthAccountsMethodMiddleware({
        getAccounts: this.getPermittedAccounts.bind(this, origin),
      }),
    );

    if (subjectType !== SubjectType.Internal) {
      engine.push(
        this.permissionController.createPermissionMiddleware({
          origin,
        }),
      );
    }

    if (subjectType === SubjectType.Website) {
      engine.push(
        createOnboardingMiddleware({
          location: sender.url,
          registerOnboarding: this.onboardingController.registerOnboarding,
        }),
      );
    }

    // EVM requests and eth permissions should not be passed to non-EVM accounts
    // this middleware intercepts these requests and returns an error.
    engine.push(
      createEvmMethodsToNonEvmAccountReqFilterMiddleware({
        messenger: this.controllerMessenger.getRestricted({
          name: 'EvmMethodsToNonEvmAccountFilterMessenger',
          allowedActions: ['AccountsController:getSelectedAccount'],
        }),
      }),
    );

    // Unrestricted/permissionless RPC method implementations.
    // They must nevertheless be placed _behind_ the permission middleware.
    engine.push(
      createEip1193MethodMiddleware({
        subjectType,

        // Miscellaneous
        addSubjectMetadata:
          this.subjectMetadataController.addSubjectMetadata.bind(
            this.subjectMetadataController,
          ),
        metamaskState: this.getState(),
        getProviderState: this.getProviderState.bind(this),
        getUnlockPromise: this.appStateController.getUnlockPromise.bind(
          this.appStateController,
        ),
        handleWatchAssetRequest: this.handleWatchAssetRequest.bind(this),
        requestUserApproval:
          this.approvalController.addAndShowApprovalRequest.bind(
            this.approvalController,
          ),
        sendMetrics: this.metaMetricsController.trackEvent.bind(
          this.metaMetricsController,
        ),
        // Permission-related
        getAccounts: this.getPermittedAccounts.bind(this, origin),
        getCaip25PermissionFromLegacyPermissionsForOrigin:
          this.getCaip25PermissionFromLegacyPermissions.bind(this, origin),
        getPermissionsForOrigin: this.permissionController.getPermissions.bind(
          this.permissionController,
          origin,
        ),
        requestPermittedChainsPermissionIncrementalForOrigin: (options) =>
          this.requestPermittedChainsPermissionIncremental({
            ...options,
            origin,
          }),
        requestPermissionsForOrigin: (requestedPermissions) =>
          this.permissionController.requestPermissions(
            { origin },
            requestedPermissions,
          ),
        revokePermissionsForOrigin: (permissionKeys) => {
          try {
            this.permissionController.revokePermissions({
              [origin]: permissionKeys,
            });
          } catch (e) {
            // we dont want to handle errors here because
            // the revokePermissions api method should just
            // return `null` if the permissions were not
            // successfully revoked or if the permissions
            // for the origin do not exist
            console.log(e);
          }
        },
        getCaveat: ({ target, caveatType }) => {
          try {
            return this.permissionController.getCaveat(
              origin,
              target,
              caveatType,
            );
          } catch (e) {
            if (e instanceof PermissionDoesNotExistError) {
              // suppress expected error in case that the origin
              // does not have the target permission yet
            } else {
              throw e;
            }
          }

          return undefined;
        },
        // network configuration-related
        setActiveNetwork: async (networkClientId) => {
          await this.networkController.setActiveNetwork(networkClientId);
          // if the origin has the CAIP-25 permission
          // we set per dapp network selection state
          if (
            this.permissionController.hasPermission(
              origin,
              Caip25EndowmentPermissionName,
            )
          ) {
            this.selectedNetworkController.setNetworkClientIdForDomain(
              origin,
              networkClientId,
            );
          }
        },
        addNetwork: this.networkController.addNetwork.bind(
          this.networkController,
        ),
        updateNetwork: this.networkController.updateNetwork.bind(
          this.networkController,
        ),
        getNetworkConfigurationByChainId:
          this.networkController.getNetworkConfigurationByChainId.bind(
            this.networkController,
          ),
        setTokenNetworkFilter: (chainId) => {
          const { tokenNetworkFilter } =
            this.preferencesController.getPreferences();
          if (chainId && Object.keys(tokenNetworkFilter).length === 1) {
            this.preferencesController.setPreference('tokenNetworkFilter', {
              [chainId]: true,
            });
          }
        },
        getCurrentChainIdForDomain: (domain) => {
          const networkClientId =
            this.selectedNetworkController.getNetworkClientIdForDomain(domain);
          const { chainId } =
            this.networkController.getNetworkConfigurationByNetworkClientId(
              networkClientId,
            );
          return chainId;
        },

        // Web3 shim-related
        getWeb3ShimUsageState: this.alertController.getWeb3ShimUsageState.bind(
          this.alertController,
        ),
        setWeb3ShimUsageRecorded:
          this.alertController.setWeb3ShimUsageRecorded.bind(
            this.alertController,
          ),
        updateCaveat: this.permissionController.updateCaveat.bind(
          this.permissionController,
          origin,
        ),
        hasApprovalRequestsForOrigin: () =>
          this.approvalController.has({ origin }),
        rejectApprovalRequestsForOrigin: () =>
          this.rejectOriginPendingApprovals(origin),

        ///: BEGIN:ONLY_INCLUDE_IF(build-mmi)
        handleMmiAuthenticate:
          this.institutionalFeaturesController.handleMmiAuthenticate.bind(
            this.institutionalFeaturesController,
          ),
        handleMmiCheckIfTokenIsPresent:
          this.mmiController.handleMmiCheckIfTokenIsPresent.bind(
            this.mmiController,
          ),
        handleMmiDashboardData: this.mmiController.handleMmiDashboardData.bind(
          this.mmiController,
        ),
        handleMmiSetAccountAndNetwork:
          this.mmiController.setAccountAndNetwork.bind(this.mmiController),
        handleMmiOpenAddHardwareWallet:
          this.mmiController.handleMmiOpenAddHardwareWallet.bind(
            this.mmiController,
          ),
        ///: END:ONLY_INCLUDE_IF
      }),
    );

    engine.push(
      createSnapsMethodMiddleware(subjectType === SubjectType.Snap, {
        clearSnapState: this.controllerMessenger.call.bind(
          this.controllerMessenger,
          'SnapController:clearSnapState',
          origin,
        ),
        getUnlockPromise: this.appStateController.getUnlockPromise.bind(
          this.appStateController,
        ),
        getSnaps: this.controllerMessenger.call.bind(
          this.controllerMessenger,
          'SnapController:getPermitted',
          origin,
        ),
        requestPermissions: async (requestedPermissions) =>
          await this.permissionController.requestPermissions(
            { origin },
            requestedPermissions,
          ),
        getPermissions: this.permissionController.getPermissions.bind(
          this.permissionController,
          origin,
        ),
        getSnapFile: this.controllerMessenger.call.bind(
          this.controllerMessenger,
          'SnapController:getFile',
          origin,
        ),
        getSnapState: this.controllerMessenger.call.bind(
          this.controllerMessenger,
          'SnapController:getSnapState',
          origin,
        ),
        updateSnapState: this.controllerMessenger.call.bind(
          this.controllerMessenger,
          'SnapController:updateSnapState',
          origin,
        ),
        installSnaps: this.controllerMessenger.call.bind(
          this.controllerMessenger,
          'SnapController:install',
          origin,
        ),
        invokeSnap: this.permissionController.executeRestrictedMethod.bind(
          this.permissionController,
          origin,
          RestrictedMethods.wallet_snap,
        ),
        getIsLocked: () => {
          return !this.appStateController.isUnlocked();
        },
        getInterfaceState: (...args) =>
          this.controllerMessenger.call(
            'SnapInterfaceController:getInterface',
            origin,
            ...args,
          ).state,
        getInterfaceContext: (...args) =>
          this.controllerMessenger.call(
            'SnapInterfaceController:getInterface',
            origin,
            ...args,
          ).context,
        createInterface: this.controllerMessenger.call.bind(
          this.controllerMessenger,
          'SnapInterfaceController:createInterface',
          origin,
        ),
        updateInterface: this.controllerMessenger.call.bind(
          this.controllerMessenger,
          'SnapInterfaceController:updateInterface',
          origin,
        ),
        resolveInterface: this.controllerMessenger.call.bind(
          this.controllerMessenger,
          'SnapInterfaceController:resolveInterface',
          origin,
        ),
        getSnap: this.controllerMessenger.call.bind(
          this.controllerMessenger,
          'SnapController:get',
        ),
        getAllSnaps: this.controllerMessenger.call.bind(
          this.controllerMessenger,
          'SnapController:getAll',
        ),
        getCurrencyRate: (currency) => {
          const rate = this.multichainRatesController.state.rates[currency];
          const { fiatCurrency } = this.multichainRatesController.state;

          if (!rate) {
            return undefined;
          }

          return {
            ...rate,
            currency: fiatCurrency,
          };
        },
        getEntropySources: () => {
          /**
           * @type {KeyringController['state']}
           */
          const state = this.controllerMessenger.call(
            'KeyringController:getState',
          );

          return state.keyrings
            .map((keyring, index) => {
              if (keyring.type === KeyringTypes.hd) {
                return {
                  id: state.keyringsMetadata[index].id,
                  name: state.keyringsMetadata[index].name,
                  type: 'mnemonic',
                  primary: index === 0,
                };
              }

              return null;
            })
            .filter(Boolean);
        },
        hasPermission: this.permissionController.hasPermission.bind(
          this.permissionController,
          origin,
        ),
        scheduleBackgroundEvent: (event) =>
          this.controllerMessenger.call(
            'CronjobController:scheduleBackgroundEvent',
            { ...event, snapId: origin },
          ),
        cancelBackgroundEvent: this.controllerMessenger.call.bind(
          this.controllerMessenger,
          'CronjobController:cancelBackgroundEvent',
          origin,
        ),
        getBackgroundEvents: this.controllerMessenger.call.bind(
          this.controllerMessenger,
          'CronjobController:getBackgroundEvents',
          origin,
        ),
        getNetworkConfigurationByChainId: this.controllerMessenger.call.bind(
          this.controllerMessenger,
          'NetworkController:getNetworkConfigurationByChainId',
        ),
        getNetworkClientById: this.controllerMessenger.call.bind(
          this.controllerMessenger,
          'NetworkController:getNetworkClientById',
        ),
        ///: BEGIN:ONLY_INCLUDE_IF(keyring-snaps)
        handleSnapRpcRequest: (args) =>
          this.handleSnapRequest({ ...args, origin }),
        getAllowedKeyringMethods: keyringSnapPermissionsBuilder(
          this.subjectMetadataController,
          origin,
        ),
        ///: END:ONLY_INCLUDE_IF
      }),
    );

    engine.push(filterMiddleware);
    engine.push(subscriptionManager.middleware);

    engine.push(this.metamaskMiddleware);

    engine.push(providerAsMiddleware(proxyClient.provider));

    return engine;
  }

  /**
   * A method for creating a CAIP Multichain provider that is safely restricted for the requesting subject.
   *
   * @param {object} options - Provider engine options
   * @param {string} options.origin - The origin of the sender
   * @param {MessageSender | SnapSender} options.sender - The sender object.
   * @param {string} options.subjectType - The type of the sender subject.
   * @param {tabId} [options.tabId] - The tab ID of the sender - if the sender is within a tab
   */
  setupProviderEngineCaip({ origin, sender, subjectType, tabId }) {
    if (!process.env.MULTICHAIN_API) {
      return null;
    }

    const engine = new JsonRpcEngine();

    // Append origin to each request
    engine.push(createOriginMiddleware({ origin }));

    // Append tabId to each request if it exists
    if (tabId) {
      engine.push(createTabIdMiddleware({ tabId }));
    }

    engine.push(createLoggerMiddleware({ origin }));

    engine.push((req, _res, next, end) => {
      if (
        ![
          MESSAGE_TYPE.WALLET_CREATE_SESSION,
          MESSAGE_TYPE.WALLET_INVOKE_METHOD,
          MESSAGE_TYPE.WALLET_GET_SESSION,
          MESSAGE_TYPE.WALLET_REVOKE_SESSION,
        ].includes(req.method)
      ) {
        return end(rpcErrors.methodNotFound({ data: { method: req.method } }));
      }
      return next();
    });

    engine.push(
      createRPCMethodTrackingMiddleware({
        getAccountType: this.getAccountType.bind(this),
        getDeviceModel: this.getDeviceModel.bind(this),
        getHDEntropyIndex: this.getHDEntropyIndex.bind(this),
        getHardwareTypeForMetric: this.getHardwareTypeForMetric.bind(this),
        snapAndHardwareMessenger: this.controllerMessenger.getRestricted({
          name: 'SnapAndHardwareMessenger',
          allowedActions: [
            'KeyringController:getKeyringForAccount',
            'SnapController:get',
            'AccountsController:getSelectedAccount',
          ],
        }),
        appStateController: this.appStateController,
        metaMetricsController: this.metaMetricsController,
      }),
    );

    engine.push(multichainMethodCallValidatorMiddleware);
    const middlewareMaker = makeMethodMiddlewareMaker([
      walletRevokeSession,
      walletGetSession,
      walletInvokeMethod,
      walletCreateSession,
    ]);

    engine.push(
      middlewareMaker({
        findNetworkClientIdByChainId:
          this.networkController.findNetworkClientIdByChainId.bind(
            this.networkController,
          ),
        listAccounts: this.accountsController.listAccounts.bind(
          this.accountsController,
        ),
        requestPermissionsForOrigin: (requestedPermissions, options = {}) =>
          this.permissionController.requestPermissions(
            { origin },
            requestedPermissions,
            options,
          ),
        sendMetrics: this.metaMetricsController.trackEvent.bind(
          this.metaMetricsController,
        ),
        metamaskState: this.getState(),
        getCaveatForOrigin: this.permissionController.getCaveat.bind(
          this.permissionController,
          origin,
        ),
        getSelectedNetworkClientId: () =>
          this.networkController.state.selectedNetworkClientId,
        revokePermissionForOrigin:
          this.permissionController.revokePermission.bind(
            this.permissionController,
            origin,
          ),
        getNonEvmSupportedMethods: this.getNonEvmSupportedMethods.bind(this),
        isNonEvmScopeSupported: this.controllerMessenger.call.bind(
          this.controllerMessenger,
          'MultichainRouter:isSupportedScope',
        ),
        handleNonEvmRequestForOrigin: (params) =>
          this.controllerMessenger.call('MultichainRouter:handleRequest', {
            ...params,
            origin,
          }),
        getNonEvmAccountAddresses: this.controllerMessenger.call.bind(
          this.controllerMessenger,
          'MultichainRouter:getSupportedAccounts',
        ),
      }),
    );

    engine.push(
      createUnsupportedMethodMiddleware(
        new Set([
          ...UNSUPPORTED_RPC_METHODS,
          'eth_requestAccounts',
          'eth_accounts',
        ]),
      ),
    );

    if (subjectType === SubjectType.Website) {
      engine.push(
        createOnboardingMiddleware({
          location: sender.url,
          registerOnboarding: this.onboardingController.registerOnboarding,
        }),
      );
    }

    engine.push(
      createMultichainMethodMiddleware({
        subjectType,

        // Miscellaneous
        addSubjectMetadata:
          this.subjectMetadataController.addSubjectMetadata.bind(
            this.subjectMetadataController,
          ),
        getProviderState: this.getProviderState.bind(this),
        handleWatchAssetRequest: this.handleWatchAssetRequest.bind(this),
        requestUserApproval:
          this.approvalController.addAndShowApprovalRequest.bind(
            this.approvalController,
          ),
        getCaveat: ({ target, caveatType }) => {
          try {
            return this.permissionController.getCaveat(
              origin,
              target,
              caveatType,
            );
          } catch (e) {
            if (e instanceof PermissionDoesNotExistError) {
              // suppress expected error in case that the origin
              // does not have the target permission yet
            } else {
              throw e;
            }
          }

          return undefined;
        },
        addNetwork: this.networkController.addNetwork.bind(
          this.networkController,
        ),
        updateNetwork: this.networkController.updateNetwork.bind(
          this.networkController,
        ),
        setActiveNetwork: async (networkClientId) => {
          await this.networkController.setActiveNetwork(networkClientId);
          // if the origin has the CAIP-25 permission
          // we set per dapp network selection state
          if (
            this.permissionController.hasPermission(
              origin,
              Caip25EndowmentPermissionName,
            )
          ) {
            this.selectedNetworkController.setNetworkClientIdForDomain(
              origin,
              networkClientId,
            );
          }
        },
        getNetworkConfigurationByChainId:
          this.networkController.getNetworkConfigurationByChainId.bind(
            this.networkController,
          ),
        getCurrentChainIdForDomain: (domain) => {
          const networkClientId =
            this.selectedNetworkController.getNetworkClientIdForDomain(domain);
          const { chainId } =
            this.networkController.getNetworkConfigurationByNetworkClientId(
              networkClientId,
            );
          return chainId;
        },

        // Web3 shim-related
        getWeb3ShimUsageState: this.alertController.getWeb3ShimUsageState.bind(
          this.alertController,
        ),
        setWeb3ShimUsageRecorded:
          this.alertController.setWeb3ShimUsageRecorded.bind(
            this.alertController,
          ),

        requestPermittedChainsPermissionIncrementalForOrigin: (options) =>
          this.requestPermittedChainsPermissionIncremental({
            ...options,
            origin,
          }),

        rejectApprovalRequestsForOrigin: () =>
          this.rejectOriginPendingApprovals(origin),
      }),
    );

    engine.push(this.metamaskMiddleware);

    try {
      const caip25Caveat = this.permissionController.getCaveat(
        origin,
        Caip25EndowmentPermissionName,
        Caip25CaveatType,
      );

      // add new notification subscriptions for changed authorizations
      const sessionScopes = getSessionScopes(caip25Caveat.value, {
        getNonEvmSupportedMethods: this.getNonEvmSupportedMethods.bind(this),
      });

      // if the eth_subscription notification is in the scope and eth_subscribe is in the methods
      // then get the subscriptionManager going for that scope
      Object.entries(sessionScopes).forEach(([scope, scopeObject]) => {
        if (
          scopeObject.notifications.includes('eth_subscription') &&
          scopeObject.methods.includes('eth_subscribe')
        ) {
          this.addMultichainApiEthSubscriptionMiddleware({
            scope,
            origin,
            tabId,
          });
        }
      });
    } catch (err) {
      // noop
    }

    this.multichainSubscriptionManager.on(
      'notification',
      (targetOrigin, targetTabId, message) => {
        if (origin === targetOrigin && tabId === targetTabId) {
          engine.emit('notification', message);
        }
      },
    );

    engine.push(
      this.multichainMiddlewareManager.generateMultichainMiddlewareForOriginAndTabId(
        origin,
        tabId,
      ),
    );

    engine.push(async (req, res, _next, end) => {
      const { provider } = this.networkController.getNetworkClientById(
        req.networkClientId,
      );
      res.result = await provider.request(req);
      return end();
    });

    return engine;
  }

  /**
   * TODO:LegacyProvider: Delete
   * A method for providing our public config info over a stream.
   * This includes info we like to be synchronous if possible, like
   * the current selected account, and network ID.
   *
   * Since synchronous methods have been deprecated in web3,
   * this is a good candidate for deprecation.
   *
   * @param {*} outStream - The stream to provide public config over.
   */
  setupPublicConfig(outStream) {
    const configStream = storeAsStream(this.publicConfigStore);

    pipeline(configStream, outStream, (err) => {
      configStream.destroy();
      // For context and todos related to the error message match, see https://github.com/MetaMask/metamask-extension/issues/26337
      if (err && !err.message?.match('Premature close')) {
        log.error(err);
      }
    });
  }

  /**
   * Adds a reference to a connection by origin. Ignores the 'metamask' origin.
   * Caller must ensure that the returned id is stored such that the reference
   * can be deleted later.
   *
   * @param {string} origin - The connection's origin string.
   * @param {object} options - Data associated with the connection
   * @param {object} options.engine - The connection's JSON Rpc Engine
   * @param {number} options.tabId - The tabId for the connection
   * @param {API_TYPE} options.apiType - The API type for the connection
   * @returns {string} The connection's id (so that it can be deleted later)
   */
  addConnection(origin, { tabId, apiType, engine }) {
    if (origin === ORIGIN_METAMASK) {
      return null;
    }

    if (!this.connections[origin]) {
      this.connections[origin] = {};
    }

    const id = nanoid();
    this.connections[origin][id] = {
      tabId,
      apiType,
      engine,
    };

    return id;
  }

  /**
   * Deletes a reference to a connection, by origin and id.
   * Ignores unknown origins.
   *
   * @param {string} origin - The connection's origin string.
   * @param {string} id - The connection's id, as returned from addConnection.
   */
  removeConnection(origin, id) {
    const connections = this.connections[origin];
    if (!connections) {
      return;
    }

    delete connections[id];

    if (Object.keys(connections).length === 0) {
      delete this.connections[origin];
    }
  }

  /**
   * Closes all connections for the given origin, and removes the references
   * to them.
   * Ignores unknown origins.
   *
   * @param {string} origin - The origin string.
   */
  removeAllConnections(origin) {
    const connections = this.connections[origin];
    if (!connections) {
      return;
    }

    Object.keys(connections).forEach((id) => {
      this.removeConnection(origin, id);
    });
  }

  /**
   * Causes the RPC engines associated with the connections to the given origin
   * to emit a notification event with the given payload.
   *
   * The caller is responsible for ensuring that only permitted notifications
   * are sent.
   *
   * Ignores unknown origins.
   *
   * @param {string} origin - The connection's origin string.
   * @param {unknown} payload - The event payload.
   * @param apiType
   */
  notifyConnections(origin, payload, apiType) {
    const connections = this.connections[origin];
    if (connections) {
      Object.values(connections).forEach((conn) => {
        if (apiType && conn.apiType !== apiType) {
          return;
        }
        if (conn.engine) {
          conn.engine.emit('notification', payload);
        }
      });
    }
  }

  /**
   * Causes the RPC engines associated with all connections to emit a
   * notification event with the given payload.
   *
   * If the "payload" parameter is a function, the payload for each connection
   * will be the return value of that function called with the connection's
   * origin.
   *
   * The caller is responsible for ensuring that only permitted notifications
   * are sent.
   *
   * @param {unknown} payload - The event payload, or payload getter function.
   * @param apiType
   */
  notifyAllConnections(payload, apiType) {
    const getPayload =
      typeof payload === 'function'
        ? (origin) => payload(origin)
        : () => payload;

    Object.keys(this.connections).forEach((origin) => {
      Object.values(this.connections[origin]).forEach(async (conn) => {
        if (apiType && conn.apiType !== apiType) {
          return;
        }
        try {
          this.notifyConnection(conn, await getPayload(origin));
        } catch (err) {
          console.error(err);
        }
      });
    });
  }

  /**
   * Causes the RPC engine for passed connection to emit a
   * notification event with the given payload.
   *
   * The caller is responsible for ensuring that only permitted notifications
   * are sent.
   *
   * @param {object} connection - Data associated with the connection
   * @param {object} connection.engine - The connection's JSON Rpc Engine
   * @param {unknown} payload - The event payload
   */
  notifyConnection(connection, payload) {
    try {
      if (connection.engine) {
        connection.engine.emit('notification', payload);
      }
    } catch (err) {
      console.error(err);
    }
  }

  // handlers

  /**
   * Handle a KeyringController update
   *
   * @param {object} state - the KC state
   * @returns {Promise<void>}
   * @private
   */
  async _onKeyringControllerUpdate(state) {
    const { keyrings } = state;

    // The accounts tracker only supports EVM addresses and the keyring
    // controller may pass non-EVM addresses, so we filter them out
    const addresses = keyrings
      .reduce((acc, { accounts }) => acc.concat(accounts), [])
      .filter(isEthAddress);

    if (!addresses.length) {
      return;
    }

    this.accountTrackerController.syncWithAddresses(addresses);
  }

  /**
   * Handle global application unlock.
   */
  _onUnlock() {
    this.unMarkPasswordForgotten();

    // In the current implementation, this handler is triggered by a
    // KeyringController event. Other controllers subscribe to the 'unlock'
    // event of the MetaMaskController itself.
    this.emit('unlock');
  }

  /**
   * Handle global application lock.
   */
  _onLock() {
    // In the current implementation, this handler is triggered by a
    // KeyringController event. Other controllers subscribe to the 'lock'
    // event of the MetaMaskController itself.
    this.emit('lock');
  }

  /**
   * Handle memory state updates.
   * - Ensure isClientOpenAndUnlocked is updated
   * - Notifies all connections with the new provider network state
   *   - The external providers handle diffing the state
   *
   * @param newState
   */
  _onStateUpdate(newState) {
    this.isClientOpenAndUnlocked = newState.isUnlocked && this._isClientOpen;
    this._notifyChainChange();
  }

  /**
   * Execute side effects of a removed account.
   *
   * @param {string} address - The address of the account to remove.
   */
  _onAccountRemoved(address) {
    // Remove all associated permissions
    this.removeAllAccountPermissions(address);

    ///: BEGIN:ONLY_INCLUDE_IF(build-mmi)
    this.custodyController.removeAccount(address);
    ///: END:ONLY_INCLUDE_IF(build-mmi)
  }

  // misc

  /**
   * A method for emitting the full MetaMask state to all registered listeners.
   *
   * @private
   */
  privateSendUpdate() {
    this.emit('update', this.getState());
  }

  /**
   * @returns {boolean} Whether the extension is unlocked.
   */
  isUnlocked() {
    return this.keyringController.state.isUnlocked;
  }

  //=============================================================================
  // MISCELLANEOUS
  //=============================================================================

  getExternalPendingTransactions(address) {
    return this.smartTransactionsController.getTransactions({
      addressFrom: address,
      status: 'pending',
    });
  }

  /**
   * The chain list is fetched live at runtime, falling back to a cache.
   * This preseeds the cache at startup with a static list provided at build.
   */
  async initializeChainlist() {
    const cacheKey = `cachedFetch:${CHAIN_SPEC_URL}`;
    const { cachedResponse } = (await getStorageItem(cacheKey)) || {};
    if (cachedResponse) {
      return;
    }
    await setStorageItem(cacheKey, {
      cachedResponse: rawChainData(),
      // Cached value is immediately invalidated
      cachedTime: 0,
    });
  }

  /**
   * Returns the nonce that will be associated with a transaction once approved
   *
   * @param {string} address - The hex string address for the transaction
   * @param networkClientId - The networkClientId to get the nonce lock with
   * @returns {Promise<number>}
   */
  async getPendingNonce(address, networkClientId) {
    const { nonceDetails, releaseLock } = await this.txController.getNonceLock(
      address,
      networkClientId,
    );

    const pendingNonce = nonceDetails.params.highestSuggested;

    releaseLock();
    return pendingNonce;
  }

  /**
   * Returns the next nonce according to the nonce-tracker
   *
   * @param {string} address - The hex string address for the transaction
   * @param networkClientId - The networkClientId to get the nonce lock with
   * @returns {Promise<number>}
   */
  async getNextNonce(address, networkClientId) {
    const nonceLock = await this.txController.getNonceLock(
      address,
      networkClientId,
    );
    nonceLock.releaseLock();
    return nonceLock.nextNonce;
  }

  /**
   * Throw an artificial error in a timeout handler for testing purposes.
   *
   * @param message - The error message.
   * @deprecated This is only mean to facilitiate E2E testing. We should not
   * use this for handling errors.
   */
  throwTestError(message) {
    setTimeout(() => {
      const error = new Error(message);
      error.name = 'TestError';
      throw error;
    });
  }

  /**
   * A method for setting BridgeStatusController event listeners
   */
  _addBridgeStatusControllerListeners() {
    this.controllerMessenger.subscribe(
      'BridgeStatusController:bridgeTransactionComplete',
      (payload) =>
        handleBridgeTransactionComplete(payload, {
          backgroundState: this.getState(),
          trackEvent: this.metaMetricsController.trackEvent.bind(
            this.metaMetricsController,
          ),
        }),
    );

    this.controllerMessenger.subscribe(
      'BridgeStatusController:bridgeTransactionFailed',
      (payload) =>
        handleBridgeTransactionFailed(payload, {
          backgroundState: this.getState(),
          trackEvent: this.metaMetricsController.trackEvent.bind(
            this.metaMetricsController,
          ),
        }),
    );
    // Putting these TransactionController listeners here to keep it colocated with the other bridge events
    this.controllerMessenger.subscribe(
      'TransactionController:transactionFailed',
      ({ transactionMeta }) => {
        const { type, status } = transactionMeta;

        const isBridgeTransaction = type === TransactionType.bridge;
        const isIncompleteTransactionCleanup = [
          TransactionStatus.approved,
          TransactionStatus.signed,
        ].includes(status);

        if (isBridgeTransaction && !isIncompleteTransactionCleanup) {
          handleTransactionFailedTypeBridge(
            { transactionMeta },
            {
              backgroundState: this.getState(),
              trackEvent: this.metaMetricsController.trackEvent.bind(
                this.metaMetricsController,
              ),
            },
          );
        }
      },
    );
  }

  getTransactionMetricsRequest() {
    const controllerActions = {
      // Metametrics Actions
      createEventFragment: this.metaMetricsController.createEventFragment.bind(
        this.metaMetricsController,
      ),
      finalizeEventFragment:
        this.metaMetricsController.finalizeEventFragment.bind(
          this.metaMetricsController,
        ),
      getEventFragmentById:
        this.metaMetricsController.getEventFragmentById.bind(
          this.metaMetricsController,
        ),
      getParticipateInMetrics: () =>
        this.metaMetricsController.state.participateInMetaMetrics,
      trackEvent: this.metaMetricsController.trackEvent.bind(
        this.metaMetricsController,
      ),
      updateEventFragment: this.metaMetricsController.updateEventFragment.bind(
        this.metaMetricsController,
      ),
      // Other dependencies
      getAccountBalance: (account, chainId) =>
        this.accountTrackerController.state.accountsByChainId?.[chainId]?.[
          account
        ]?.balance,
      getAccountType: this.getAccountType.bind(this),
      getDeviceModel: this.getDeviceModel.bind(this),
      getHardwareTypeForMetric: this.getHardwareTypeForMetric.bind(this),
      getEIP1559GasFeeEstimates:
        this.gasFeeController.fetchGasFeeEstimates.bind(this.gasFeeController),
      getSelectedAddress: () =>
        this.accountsController.getSelectedAccount().address,
      getTokenStandardAndDetails: this.getTokenStandardAndDetails.bind(this),
      getTransaction: (id) =>
        this.txController.state.transactions.find((tx) => tx.id === id),
      getIsSmartTransaction: (chainId) => {
        return getIsSmartTransaction(this._getMetaMaskState(), chainId);
      },
      getSmartTransactionByMinedTxHash: (txHash) => {
        return this.smartTransactionsController.getSmartTransactionByMinedTxHash(
          txHash,
        );
      },
      getMethodData: (data) => {
        if (!data) {
          return null;
        }
        const { knownMethodData, use4ByteResolution } =
          this.preferencesController.state;
        const prefixedData = addHexPrefix(data);
        return getMethodDataName(
          knownMethodData,
          use4ByteResolution,
          prefixedData,
          this.preferencesController.addKnownMethodData.bind(
            this.preferencesController,
          ),
          this.provider,
        );
      },
      getIsConfirmationAdvancedDetailsOpen: () => {
        return this.preferencesController.state.preferences
          .showConfirmationAdvancedDetails;
      },
      getHDEntropyIndex: this.getHDEntropyIndex.bind(this),
    };
    return {
      ...controllerActions,
      snapAndHardwareMessenger: this.controllerMessenger.getRestricted({
        name: 'SnapAndHardwareMessenger',
        allowedActions: [
          'KeyringController:getKeyringForAccount',
          'SnapController:get',
          'AccountsController:getSelectedAccount',
        ],
      }),
      provider: this.provider,
    };
  }

  updateAccountBalanceForTransactionNetwork(transactionMeta) {
    const {
      networkClientId,
      txParams: { from },
    } = transactionMeta;
    this.accountTrackerController.updateAccountByAddress({
      address: from,
      networkClientId,
    });
  }

  toggleExternalServices(useExternal) {
    this.preferencesController.toggleExternalServices(useExternal);
    this.tokenListController.updatePreventPollingOnNetworkRestart(!useExternal);
    if (useExternal) {
      this.tokenDetectionController.enable();
      this.gasFeeController.enableNonRPCGasFeeApis();
    } else {
      this.tokenDetectionController.disable();
      this.gasFeeController.disableNonRPCGasFeeApis();
    }
  }

  //=============================================================================
  // CONFIG
  //=============================================================================

  /**
   * Sets the Ledger Live preference to use for Ledger hardware wallet support
   *
   * @param keyring
   * @deprecated This method is deprecated and will be removed in the future.
   * Only webhid connections are supported in chrome and u2f in firefox.
   */
  async setLedgerTransportPreference(keyring) {
    const transportType = window.navigator.hid
      ? LedgerTransportTypes.webhid
      : LedgerTransportTypes.u2f;

    if (keyring?.updateTransportMethod) {
      return keyring.updateTransportMethod(transportType).catch((e) => {
        throw e;
      });
    }

    return undefined;
  }

  /**
   * A method for initializing storage the first time.
   *
   * @param {object} initState - The default state to initialize with.
   * @private
   */
  recordFirstTimeInfo(initState) {
    if (!('firstTimeInfo' in initState)) {
      const version = process.env.METAMASK_VERSION;
      initState.firstTimeInfo = {
        version,
        date: Date.now(),
      };
    }
  }

  // TODO: Replace isClientOpen methods with `controllerConnectionChanged` events.
  /* eslint-disable accessor-pairs */
  /**
   * A method for recording whether the MetaMask user interface is open or not.
   *
   * @param {boolean} open
   */
  set isClientOpen(open) {
    this._isClientOpen = open;
  }
  /* eslint-enable accessor-pairs */

  /**
   * A method that is called by the background when all instances of metamask are closed.
   * Currently used to stop controller polling.
   */
  onClientClosed() {
    try {
      this.gasFeeController.stopAllPolling();
      this.currencyRateController.stopAllPolling();
      this.tokenRatesController.stopAllPolling();
      this.tokenDetectionController.stopAllPolling();
      this.tokenListController.stopAllPolling();
      this.tokenBalancesController.stopAllPolling();
      this.appStateController.clearPollingTokens();
      this.accountTrackerController.stopAllPolling();
    } catch (error) {
      console.error(error);
    }
  }

  /**
   * A method that is called by the background when a particular environment type is closed (fullscreen, popup, notification).
   * Currently used to stop polling controllers for only that environement type
   *
   * @param environmentType
   */
  onEnvironmentTypeClosed(environmentType) {
    const appStatePollingTokenType =
      POLLING_TOKEN_ENVIRONMENT_TYPES[environmentType];
    const pollingTokensToDisconnect =
      this.appStateController.state[appStatePollingTokenType];
    pollingTokensToDisconnect.forEach((pollingToken) => {
      // We don't know which controller the token is associated with, so try them all.
      // Consider storing the tokens per controller in state instead.
      this.gasFeeController.stopPollingByPollingToken(pollingToken);
      this.currencyRateController.stopPollingByPollingToken(pollingToken);
      this.tokenRatesController.stopPollingByPollingToken(pollingToken);
      this.tokenDetectionController.stopPollingByPollingToken(pollingToken);
      this.tokenListController.stopPollingByPollingToken(pollingToken);
      this.tokenBalancesController.stopPollingByPollingToken(pollingToken);
      this.accountTrackerController.stopPollingByPollingToken(pollingToken);
      this.appStateController.removePollingToken(
        pollingToken,
        appStatePollingTokenType,
      );
    });
  }

  /**
   * Adds a domain to the PhishingController safelist
   *
   * @param {string} origin - the domain to safelist
   */
  safelistPhishingDomain(origin) {
    this.metaMetricsController.trackEvent({
      category: MetaMetricsEventCategory.Phishing,
      event: MetaMetricsEventName.ProceedAnywayClicked,
      properties: {
        url: origin,
        referrer: {
          url: origin,
        },
      },
    });

    return this.phishingController.bypass(origin);
  }

  async backToSafetyPhishingWarning() {
    const portfolioBaseURL = process.env.PORTFOLIO_URL;
    const portfolioURL = `${portfolioBaseURL}/?metamaskEntry=phishing_page_portfolio_button`;

    this.metaMetricsController.trackEvent({
      category: MetaMetricsEventCategory.Navigation,
      event: MetaMetricsEventName.PortfolioLinkClicked,
      properties: {
        location: 'phishing_page',
        text: 'Back to safety',
      },
    });

    await this.platform.switchToAnotherURL(undefined, portfolioURL);
  }

  /**
   * Locks MetaMask
   */
  setLocked() {
    return this.keyringController.setLocked();
  }

  removePermissionsFor = (subjects) => {
    try {
      this.permissionController.revokePermissions(subjects);
    } catch (exp) {
      if (!(exp instanceof PermissionsRequestNotFoundError)) {
        throw exp;
      }
    }
  };

  updateCaveat = (origin, target, caveatType, caveatValue) => {
    try {
      this.controllerMessenger.call(
        'PermissionController:updateCaveat',
        origin,
        target,
        caveatType,
        caveatValue,
      );
    } catch (exp) {
      if (!(exp instanceof PermissionsRequestNotFoundError)) {
        throw exp;
      }
    }
  };

  updateNetworksList = (chainIds) => {
    try {
      this.networkOrderController.updateNetworksList(chainIds);
    } catch (err) {
      log.error(err.message);
      throw err;
    }
  };

  updateAccountsList = (pinnedAccountList) => {
    try {
      this.accountOrderController.updateAccountsList(pinnedAccountList);
    } catch (err) {
      log.error(err.message);
      throw err;
    }
  };

  updateHiddenAccountsList = (hiddenAccountList) => {
    try {
      this.accountOrderController.updateHiddenAccountsList(hiddenAccountList);
    } catch (err) {
      log.error(err.message);
      throw err;
    }
  };

  rejectPermissionsRequest = (requestId) => {
    try {
      this.permissionController.rejectPermissionsRequest(requestId);
    } catch (exp) {
      if (!(exp instanceof PermissionsRequestNotFoundError)) {
        throw exp;
      }
    }
  };

  acceptPermissionsRequest = (request) => {
    try {
      this.permissionController.acceptPermissionsRequest(request);
    } catch (exp) {
      if (!(exp instanceof PermissionsRequestNotFoundError)) {
        throw exp;
      }
    }
  };

  resolvePendingApproval = async (id, value, options) => {
    try {
      await this.approvalController.accept(id, value, options);
    } catch (exp) {
      if (!(exp instanceof ApprovalRequestNotFoundError)) {
        throw exp;
      }
    }
  };

  rejectPendingApproval = (id, error) => {
    try {
      this.approvalController.reject(
        id,
        new JsonRpcError(error.code, error.message, error.data),
      );
    } catch (exp) {
      if (!(exp instanceof ApprovalRequestNotFoundError)) {
        throw exp;
      }
    }
  };

  rejectAllPendingApprovals() {
    const deleteInterface = (id) =>
      this.controllerMessenger.call(
        'SnapInterfaceController:deleteInterface',
        id,
      );

    rejectAllApprovals({
      approvalController: this.approvalController,
      deleteInterface,
    });
  }

  async getCode(address, networkClientId) {
    const { provider } =
      this.networkController.getNetworkClientById(networkClientId);

    return await provider.request({
      method: 'eth_getCode',
      params: [address],
    });
  }

  async _onAccountChange(newAddress) {
    const permittedAccountsMap = getPermittedAccountsByOrigin(
      this.permissionController.state,
    );

    for (const [origin, accounts] of permittedAccountsMap.entries()) {
      if (accounts.includes(newAddress)) {
        this._notifyAccountsChange(origin, accounts);
      }
    }

    await this.txController.updateIncomingTransactions();
  }

  _notifyAccountsChange(origin, newAccounts) {
    this.notifyConnections(
      origin,
      {
        method: NOTIFICATION_NAMES.accountsChanged,
        // This should be the same as the return value of `eth_accounts`,
        // namely an array of the current / most recently selected Ethereum
        // account.
        params:
          newAccounts.length < 2
            ? // If the length is 1 or 0, the accounts are sorted by definition.
              newAccounts
            : // If the length is 2 or greater, we have to execute
              // `eth_accounts` vi this method.
              this.getPermittedAccounts(origin),
      },
      API_TYPE.EIP1193,
    );

    this.permissionLogController.updateAccountsHistory(origin, newAccounts);
  }

  async _notifyAuthorizationChange(origin, newAuthorization) {
    this.notifyConnections(
      origin,
      {
        method: MultichainApiNotifications.sessionChanged,
        params: {
          sessionScopes: getSessionScopes(newAuthorization, {
            getNonEvmSupportedMethods:
              this.getNonEvmSupportedMethods.bind(this),
          }),
        },
      },
      API_TYPE.CAIP_MULTICHAIN,
    );
  }

  async _notifySolanaAccountChange(origin, accountAddressArray) {
    this.notifyConnections(
      origin,
      {
        method: MultichainApiNotifications.walletNotify,
        params: {
          scope: MultichainNetworks.SOLANA,
          notification: {
            method: NOTIFICATION_NAMES.accountsChanged,
            params: accountAddressArray,
          },
        },
      },
      API_TYPE.CAIP_MULTICHAIN,
    );
  }

  async _notifyChainChange() {
    this.notifyAllConnections(
      async (origin) => ({
        method: NOTIFICATION_NAMES.chainChanged,
        params: await this.getProviderNetworkState(origin),
      }),
      API_TYPE.EIP1193,
    );
  }

  async _notifyChainChangeForConnection(connection, origin) {
    this.notifyConnection(connection, {
      method: NOTIFICATION_NAMES.chainChanged,
      params: await this.getProviderNetworkState(origin),
    });
  }

  /**
   * @deprecated
   * Controllers should subscribe to messenger events internally rather than relying on the client.
   * @param transactionMeta - Metadata for the transaction.
   */
  async _onFinishedTransaction(transactionMeta) {
    if (
      ![TransactionStatus.confirmed, TransactionStatus.failed].includes(
        transactionMeta.status,
      )
    ) {
      return;
    }

    await this._createTransactionNotifcation(transactionMeta);
    await this._updateNFTOwnership(transactionMeta);
    this._trackTransactionFailure(transactionMeta);
    await this.tokenBalancesController.updateBalancesByChainId({
      chainId: transactionMeta.chainId,
    });
  }

  async _createTransactionNotifcation(transactionMeta) {
    const { chainId } = transactionMeta;
    let rpcPrefs = {};

    if (chainId) {
      const networkConfiguration =
        this.networkController.state.networkConfigurationsByChainId?.[chainId];

      const blockExplorerUrl =
        networkConfiguration?.blockExplorerUrls?.[
          networkConfiguration?.defaultBlockExplorerUrlIndex
        ];

      rpcPrefs = { blockExplorerUrl };
    }

    try {
      await this.platform.showTransactionNotification(
        transactionMeta,
        rpcPrefs,
      );
    } catch (error) {
      log.error('Failed to create transaction notification', error);
    }
  }

  async _updateNFTOwnership(transactionMeta) {
    // if this is a transferFrom method generated from within the app it may be an NFT transfer transaction
    // in which case we will want to check and update ownership status of the transferred NFT.

    const { type, txParams, chainId, txReceipt } = transactionMeta;
    const selectedAddress =
      this.accountsController.getSelectedAccount().address;

    const { allNfts } = this.nftController.state;
    const txReceiptLogs = txReceipt?.logs;

    const isContractInteractionTx =
      type === TransactionType.contractInteraction && txReceiptLogs;
    const isTransferFromTx =
      (type === TransactionType.tokenMethodTransferFrom ||
        type === TransactionType.tokenMethodSafeTransferFrom) &&
      txParams !== undefined;

    if (!isContractInteractionTx && !isTransferFromTx) {
      return;
    }

    if (isTransferFromTx) {
      const { data, to: contractAddress, from: userAddress } = txParams;
      const transactionData = parseStandardTokenTransactionData(data);
      // Sometimes the tokenId value is parsed as "_value" param. Not seeing this often any more, but still occasionally:
      // i.e. call approve() on BAYC contract - https://etherscan.io/token/0xbc4ca0eda7647a8ab7c2061c2e118a18a936f13d#writeContract, and tokenId shows up as _value,
      // not sure why since it doesn't match the ERC721 ABI spec we use to parse these transactions - https://github.com/MetaMask/metamask-eth-abis/blob/d0474308a288f9252597b7c93a3a8deaad19e1b2/src/abis/abiERC721.ts#L62.
      const transactionDataTokenId =
        getTokenIdParam(transactionData) ?? getTokenValueParam(transactionData);

      // check if its a known NFT
      const knownNft = allNfts?.[userAddress]?.[chainId]?.find(
        ({ address, tokenId }) =>
          isEqualCaseInsensitive(address, contractAddress) &&
          tokenId === transactionDataTokenId,
      );

      // if it is we check and update ownership status.
      if (knownNft) {
        this.nftController.checkAndUpdateSingleNftOwnershipStatus(
          knownNft,
          false,
          // TODO add networkClientId once it is available in the transactionMeta
          // the chainId previously passed here didn't actually allow us to check for ownership on a non globally selected network
          // because the check would use the provider for the globally selected network, not the chainId passed here.
          { userAddress },
        );
      }
    } else {
      // Else if contract interaction we will parse the logs

      const allNftTransferLog = txReceiptLogs.map((txReceiptLog) => {
        const isERC1155NftTransfer =
          txReceiptLog.topics &&
          txReceiptLog.topics[0] === TRANSFER_SINFLE_LOG_TOPIC_HASH;
        const isERC721NftTransfer =
          txReceiptLog.topics &&
          txReceiptLog.topics[0] === TOKEN_TRANSFER_LOG_TOPIC_HASH;
        let isTransferToSelectedAddress;

        if (isERC1155NftTransfer) {
          isTransferToSelectedAddress =
            txReceiptLog.topics &&
            txReceiptLog.topics[3] &&
            txReceiptLog.topics[3].match(selectedAddress?.slice(2));
        }

        if (isERC721NftTransfer) {
          isTransferToSelectedAddress =
            txReceiptLog.topics &&
            txReceiptLog.topics[2] &&
            txReceiptLog.topics[2].match(selectedAddress?.slice(2));
        }

        return {
          isERC1155NftTransfer,
          isERC721NftTransfer,
          isTransferToSelectedAddress,
          ...txReceiptLog,
        };
      });
      if (allNftTransferLog.length !== 0) {
        const allNftParsedLog = [];
        allNftTransferLog.forEach((singleLog) => {
          if (
            singleLog.isTransferToSelectedAddress &&
            (singleLog.isERC1155NftTransfer || singleLog.isERC721NftTransfer)
          ) {
            let iface;
            if (singleLog.isERC1155NftTransfer) {
              iface = new Interface(abiERC1155);
            } else {
              iface = new Interface(abiERC721);
            }
            try {
              const parsedLog = iface.parseLog({
                data: singleLog.data,
                topics: singleLog.topics,
              });
              allNftParsedLog.push({
                contract: singleLog.address,
                ...parsedLog,
              });
            } catch (err) {
              // ignore
            }
          }
        });
        // Filter known nfts and new Nfts
        const knownNFTs = [];
        const newNFTs = [];
        allNftParsedLog.forEach((single) => {
          const tokenIdFromLog = getTokenIdParam(single);
          const existingNft = allNfts?.[selectedAddress]?.[chainId]?.find(
            ({ address, tokenId }) => {
              return (
                isEqualCaseInsensitive(address, single.contract) &&
                tokenId === tokenIdFromLog
              );
            },
          );
          if (existingNft) {
            knownNFTs.push(existingNft);
          } else {
            newNFTs.push({
              tokenId: tokenIdFromLog,
              ...single,
            });
          }
        });
        // For known nfts only refresh ownership
        const refreshOwnershipNFts = knownNFTs.map(async (singleNft) => {
          return this.nftController.checkAndUpdateSingleNftOwnershipStatus(
            singleNft,
            false,
            // TODO add networkClientId once it is available in the transactionMeta
            // the chainId previously passed here didn't actually allow us to check for ownership on a non globally selected network
            // because the check would use the provider for the globally selected network, not the chainId passed here.
            { selectedAddress },
          );
        });
        await Promise.allSettled(refreshOwnershipNFts);
        // For new nfts, add them to state
        const addNftPromises = newNFTs.map(async (singleNft) => {
          return this.nftController.addNft(
            singleNft.contract,
            singleNft.tokenId,
          );
        });
        await Promise.allSettled(addNftPromises);
      }
    }
  }

  _trackTransactionFailure(transactionMeta) {
    const { txReceipt } = transactionMeta;
    const metamaskState = this.getState();
    const { allTokens } = this.tokensController.state;
    const selectedAccount = this.accountsController.getSelectedAccount();
    const tokens =
      allTokens?.[transactionMeta.chainId]?.[selectedAccount.address] || [];

    if (!txReceipt || txReceipt.status !== '0x0') {
      return;
    }

    this.metaMetricsController.trackEvent(
      {
        event: 'Tx Status Update: On-Chain Failure',
        category: MetaMetricsEventCategory.Background,
        properties: {
          action: 'Transactions',
          errorMessage: transactionMeta.simulationFails?.reason,
          numberOfTokens: tokens.length,
          // TODO: remove this once we have migrated to the new account balances state
          numberOfAccounts: Object.keys(metamaskState.accounts).length,
        },
      },
      {
        matomoEvent: true,
      },
    );
  }

  _onUserOperationAdded(userOperationMeta) {
    const transactionMeta = this.txController.state.transactions.find(
      (tx) => tx.id === userOperationMeta.id,
    );

    if (!transactionMeta) {
      return;
    }

    if (transactionMeta.type === TransactionType.swap) {
      this.controllerMessenger.publish(
        'TransactionController:transactionNewSwap',
        { transactionMeta },
      );
    } else if (transactionMeta.type === TransactionType.swapApproval) {
      this.controllerMessenger.publish(
        'TransactionController:transactionNewSwapApproval',
        { transactionMeta },
      );
    }
  }

  _onUserOperationTransactionUpdated(transactionMeta) {
    const updatedTransactionMeta = {
      ...transactionMeta,
      txParams: {
        ...transactionMeta.txParams,
        from: this.accountsController.getSelectedAccount().address,
      },
    };

    const transactionExists = this.txController.state.transactions.some(
      (tx) => tx.id === updatedTransactionMeta.id,
    );

    if (!transactionExists) {
      this.txController.update((state) => {
        state.transactions.push(updatedTransactionMeta);
      });
    }

    this.txController.updateTransaction(
      updatedTransactionMeta,
      'Generated from user operation',
    );

    this.controllerMessenger.publish(
      'TransactionController:transactionStatusUpdated',
      { transactionMeta: updatedTransactionMeta },
    );
  }

  _getMetaMaskState() {
    return {
      metamask: this.getState(),
    };
  }

  _getConfigForRemoteFeatureFlagRequest() {
    const distribution =
      buildTypeMappingForRemoteFeatureFlag[process.env.METAMASK_BUILD_TYPE] ||
      DistributionType.Main;
    const environment =
      environmentMappingForRemoteFeatureFlag[
        process.env.METAMASK_ENVIRONMENT
      ] || EnvironmentType.Development;
    return { distribution, environment };
  }

  /**
   * Select a hardware wallet device and execute a
   * callback with the keyring for that device.
   *
   * Note that KeyringController state is not updated before
   * the end of the callback execution, and calls to KeyringController
   * methods within the callback can lead to deadlocks.
   *
   * @param {object} options - The options for the device
   * @param {string} options.name - The device name to select
   * @param {string} options.hdPath - An optional hd path to be set on the device
   * keyring
   * @param {*} callback - The callback to execute with the keyring
   * @returns {*} The result of the callback
   */
  async #withKeyringForDevice(options, callback) {
    const keyringOverrides = this.opts.overrides?.keyrings;
    let keyringType = null;
    switch (options.name) {
      case HardwareDeviceNames.trezor:
        keyringType = keyringOverrides?.trezor?.type || TrezorKeyring.type;
        break;
      case HardwareDeviceNames.oneKey:
        keyringType = keyringOverrides?.oneKey?.type || OneKeyKeyring?.type;
        break;
      case HardwareDeviceNames.ledger:
        keyringType = keyringOverrides?.ledger?.type || LedgerKeyring.type;
        break;
      case HardwareDeviceNames.qr:
        keyringType = QRHardwareKeyring.type;
        break;
      case HardwareDeviceNames.lattice:
        keyringType = keyringOverrides?.lattice?.type || LatticeKeyring.type;
        break;
      default:
        throw new Error(
          'MetamaskController:#withKeyringForDevice - Unknown device',
        );
    }

    return this.keyringController.withKeyring(
      { type: keyringType },
      async ({ keyring }) => {
        if (options.hdPath && keyring.setHdPath) {
          keyring.setHdPath(options.hdPath);
        }

        if (options.name === HardwareDeviceNames.lattice) {
          keyring.appName = 'MetaMask';
        }

        if (
          options.name === HardwareDeviceNames.trezor ||
          options.name === HardwareDeviceNames.oneKey
        ) {
          const model = keyring.getModel();
          this.appStateController.setTrezorModel(model);
        }

        keyring.network = getProviderConfig({
          metamask: this.networkController.state,
        }).type;

        return await callback(keyring);
      },
      {
        createIfMissing: true,
      },
    );
  }

  #checkTokenListPolling(currentState, previousState) {
    const previousEnabled = this.#isTokenListPollingRequired(previousState);
    const newEnabled = this.#isTokenListPollingRequired(currentState);

    if (previousEnabled === newEnabled) {
      return;
    }

    this.tokenListController.updatePreventPollingOnNetworkRestart(!newEnabled);
  }

  #isTokenListPollingRequired(preferencesControllerState) {
    const { useTokenDetection, useTransactionSimulations, preferences } =
      preferencesControllerState ?? {};

    const { petnamesEnabled } = preferences ?? {};

    return useTokenDetection || petnamesEnabled || useTransactionSimulations;
  }

  /**
   * @deprecated Avoid new references to the global network.
   * Will be removed once multi-chain support is fully implemented.
   * @returns {string} The chain ID of the currently selected network.
   */
  #getGlobalChainId() {
    const globalNetworkClientId = this.#getGlobalNetworkClientId();

    const globalNetworkClient = this.networkController.getNetworkClientById(
      globalNetworkClientId,
    );

    return globalNetworkClient.configuration.chainId;
  }

  #getAllAddedNetworks() {
    const networksConfig =
      this.networkController.state.networkConfigurationsByChainId;
    const chainIds = Object.keys(networksConfig);

    return chainIds;
  }

  #restartSmartTransactionPoller() {
<<<<<<< HEAD
    const filteredChainIds = this.#getAllAddedNetworks().filter(
      (networkId) =>
        this.preferencesController.state.incomingTransactionsPreferences[
          networkId
        ],
    );

    if (filteredChainIds.length > 0) {
      this.txController.stopIncomingTransactionPolling();
      this.txController.startIncomingTransactionPolling(filteredChainIds);
=======
    if (this.preferencesController.state.useExternalServices === true) {
      this.txController.stopIncomingTransactionPolling();
      this.txController.startIncomingTransactionPolling();
>>>>>>> 4c122d36
    }
  }

  /**
   * @deprecated Avoid new references to the global network.
   * Will be removed once multi-chain support is fully implemented.
   * @returns {string} The network client ID of the currently selected network client.
   */
  #getGlobalNetworkClientId() {
    return this.networkController.state.selectedNetworkClientId;
  }

  #initControllers({ existingControllers, initFunctions, initState }) {
    const initRequest = {
      getFlatState: this.getState.bind(this),
      getGlobalChainId: this.#getGlobalChainId.bind(this),
      getPermittedAccounts: this.getPermittedAccounts.bind(this),
      getProvider: () => this.provider,
      getStateUI: this._getMetaMaskState.bind(this),
      getTransactionMetricsRequest:
        this.getTransactionMetricsRequest.bind(this),
      updateAccountBalanceForTransactionNetwork:
        this.updateAccountBalanceForTransactionNetwork.bind(this),
      offscreenPromise: this.offscreenPromise,
      preinstalledSnaps: this.opts.preinstalledSnaps,
      persistedState: initState,
      removeAllConnections: this.removeAllConnections.bind(this),
      setupUntrustedCommunicationEip1193:
        this.setupUntrustedCommunicationEip1193.bind(this),
      showNotification: this.platform._showNotification,
      getMetaMetricsId: this.metaMetricsController.getMetaMetricsId.bind(
        this.metaMetricsController,
      ),
      trackEvent: this.metaMetricsController.trackEvent.bind(
        this.metaMetricsController,
      ),
    };

    return initControllers({
      baseControllerMessenger: this.controllerMessenger,
      existingControllers,
      initFunctions,
      initRequest,
    });
  }
}<|MERGE_RESOLUTION|>--- conflicted
+++ resolved
@@ -145,8 +145,6 @@
 
 import { TRIGGER_TYPES } from '@metamask/notification-services-controller/notification-services';
 
-<<<<<<< HEAD
-=======
 import {
   multichainMethodCallValidatorMiddleware,
   MultichainSubscriptionManager,
@@ -157,7 +155,6 @@
   MultichainApiNotifications,
 } from '@metamask/multichain-api-middleware';
 
->>>>>>> 4c122d36
 import {
   Caip25CaveatMutators,
   Caip25CaveatType,
@@ -243,10 +240,6 @@
 import { endTrace, trace } from '../../shared/lib/trace';
 import { ENVIRONMENT } from '../../development/build/constants';
 import fetchWithCache from '../../shared/lib/fetch-with-cache';
-<<<<<<< HEAD
-import { BRIDGE_API_BASE_URL } from '../../shared/constants/bridge';
-import { BridgeStatusAction } from '../../shared/types/bridge-status';
-=======
 import { MultichainNetworks } from '../../shared/constants/multichain/networks';
 import { BRIDGE_API_BASE_URL } from '../../shared/constants/bridge';
 import { BridgeStatusAction } from '../../shared/types/bridge-status';
@@ -254,7 +247,6 @@
 import { addDiscoveredSolanaAccounts } from '../../shared/lib/accounts';
 import { SOLANA_WALLET_SNAP_ID } from '../../shared/lib/accounts/solana-wallet-snap';
 ///: END:ONLY_INCLUDE_IF
->>>>>>> 4c122d36
 import {
   ///: BEGIN:ONLY_INCLUDE_IF(build-mmi)
   handleMMITransactionUpdate,
@@ -1209,8 +1201,6 @@
       subjectCacheLimit: 100,
     });
 
-<<<<<<< HEAD
-=======
     // @TODO(snaps): This fixes an issue where `withKeyring` would lock the `KeyringController` mutex.
     // That meant that if a snap requested a keyring operation (like requesting entropy) while the `KeyringController` was locked,
     // it would cause a deadlock.
@@ -1237,7 +1227,6 @@
       withSnapKeyring,
     });
 
->>>>>>> 4c122d36
     // account tracker watches balances, nonces, and any code at their address
     this.accountTrackerController = new AccountTrackerController({
       state: { accounts: {} },
@@ -1622,13 +1611,10 @@
           fetchOptions: { method: 'GET', headers, signal },
           ...requestOptions,
         }),
-<<<<<<< HEAD
-=======
       // eslint-disable-next-line no-empty-function
       trackMetaMetricsFn: () => {
         // TODO implement these when ready to start tracking new unified swap events
       },
->>>>>>> 4c122d36
       config: {
         customBridgeApiBaseUrl: BRIDGE_API_BASE_URL,
       },
@@ -1863,10 +1849,7 @@
       NotificationServicesController: NotificationServicesControllerInit,
       NotificationServicesPushController:
         NotificationServicesPushControllerInit,
-<<<<<<< HEAD
-=======
       DeFiPositionsController: DeFiPositionsControllerInit,
->>>>>>> 4c122d36
     };
 
     const {
@@ -1916,10 +1899,7 @@
       controllersByName.NotificationServicesController;
     this.notificationServicesPushController =
       controllersByName.NotificationServicesPushController;
-<<<<<<< HEAD
-=======
     this.deFiPositionsController = controllersByName.DeFiPositionsController;
->>>>>>> 4c122d36
 
     this.notificationServicesController.init();
 
@@ -2058,12 +2038,9 @@
             this.preferencesController.getDisabledUpgradeAccountsByChain.bind(
               this.preferencesController,
             ),
-<<<<<<< HEAD
-=======
           getDismissSmartAccountSuggestionEnabled: () =>
             this.preferencesController.state.preferences
               .dismissSmartAccountSuggestionEnabled,
->>>>>>> 4c122d36
           isAtomicBatchSupported: this.txController.isAtomicBatchSupported.bind(
             this.txController,
           ),
@@ -2081,12 +2058,6 @@
       ),
       getCallsStatus: getCallsStatus.bind(null, this.controllerMessenger),
       getCapabilities: getCapabilities.bind(null, {
-<<<<<<< HEAD
-        getDisabledAccountUpgradeChains:
-          this.preferencesController.getDisabledAccountUpgradeChains.bind(
-            this.preferencesController,
-          ),
-=======
         getDisabledUpgradeAccountsByChain:
           this.preferencesController.getDisabledUpgradeAccountsByChain.bind(
             this.preferencesController,
@@ -2094,7 +2065,6 @@
         getDismissSmartAccountSuggestionEnabled: () =>
           this.preferencesController.state.preferences
             .dismissSmartAccountSuggestionEnabled,
->>>>>>> 4c122d36
         isAtomicBatchSupported: this.txController.isAtomicBatchSupported.bind(
           this.txController,
         ),
@@ -3019,22 +2989,9 @@
     this.controllerMessenger.subscribe(
       'NetworkController:networkDidChange',
       async () => {
-<<<<<<< HEAD
-        const filteredChainIds = this.#getAllAddedNetworks().filter(
-          (networkId) =>
-            this.preferencesController.state.incomingTransactionsPreferences[
-              networkId
-            ],
-        );
-
-        if (filteredChainIds.length > 0) {
-          this.txController.stopIncomingTransactionPolling();
-
-=======
         if (this.preferencesController.state.useExternalServices === true) {
           this.txController.stopIncomingTransactionPolling();
 
->>>>>>> 4c122d36
           await this.txController.updateIncomingTransactions();
 
           this.txController.startIncomingTransactionPolling();
@@ -8687,22 +8644,9 @@
   }
 
   #restartSmartTransactionPoller() {
-<<<<<<< HEAD
-    const filteredChainIds = this.#getAllAddedNetworks().filter(
-      (networkId) =>
-        this.preferencesController.state.incomingTransactionsPreferences[
-          networkId
-        ],
-    );
-
-    if (filteredChainIds.length > 0) {
-      this.txController.stopIncomingTransactionPolling();
-      this.txController.startIncomingTransactionPolling(filteredChainIds);
-=======
     if (this.preferencesController.state.useExternalServices === true) {
       this.txController.stopIncomingTransactionPolling();
       this.txController.startIncomingTransactionPolling();
->>>>>>> 4c122d36
     }
   }
 
