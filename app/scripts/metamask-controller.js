--- conflicted
+++ resolved
@@ -2541,32 +2541,6 @@
   // Log blocks
 
   /**
-<<<<<<< HEAD
-   * A method for setting the user's preferred display currency.
-   * @param {string} currencyCode - The code of the preferred currency.
-   * @param {Function} cb - A callback function returning currency info.
-   */
-  setCurrentCurrency(currencyCode, cb) {
-    const { ticker } = this.networkController.getProviderConfig();
-    try {
-      const currencyState = {
-        nativeCurrency: ticker,
-        currentCurrency: currencyCode,
-      };
-      this.currencyRateController.update(currencyState);
-      this.currencyRateController.configure(currencyState);
-      cb(null);
-      return;
-    } catch (err) {
-      cb(err);
-      // eslint-disable-next-line no-useless-return
-      return;
-    }
-  }
-
-  /**
-=======
->>>>>>> 2bfc3a09
    * A method for selecting a custom URL for an ethereum RPC provider and updating it
    * @param {string} rpcUrl - A URL for a valid Ethereum RPC API.
    * @param {string} chainId - The chainId of the selected network.
