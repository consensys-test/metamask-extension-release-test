--- conflicted
+++ resolved
@@ -42,21 +42,15 @@
 import { isManifestV3 } from '../../shared/modules/mv3.utils';
 import { maskObject } from '../../shared/modules/object.utils';
 import { FIXTURE_STATE_METADATA_VERSION } from '../../test/e2e/default-fixture';
-<<<<<<< HEAD
 import { getSocketBackgroundToMocha } from '../../test/e2e/background-socket/socket-background-to-mocha';
-=======
->>>>>>> 535c139b
 import {
   OffscreenCommunicationTarget,
   OffscreenCommunicationEvents,
 } from '../../shared/constants/offscreen-communication';
-<<<<<<< HEAD
 import {
   FakeLedgerBridge,
   FakeTrezorBridge,
 } from '../../test/stub/keyring-bridge';
-=======
->>>>>>> 535c139b
 import migrations from './migrations';
 import Migrator from './lib/migrator';
 import ExtensionPlatform from './platforms/extension';
@@ -1030,7 +1024,6 @@
       let pendingApprovalCount =
         controller.appStateController.waitingForUnlock.length +
         controller.approvalController.getTotalApprovalCount();
-<<<<<<< HEAD
 
       if (controller.preferencesController.getUseRequestQueue()) {
         pendingApprovalCount +=
@@ -1043,20 +1036,6 @@
     }
   }
 
-=======
-
-      if (controller.preferencesController.getUseRequestQueue()) {
-        pendingApprovalCount +=
-          controller.queuedRequestController.state.queuedRequestCount;
-      }
-      return pendingApprovalCount;
-    } catch (error) {
-      console.error('Failed to get pending approval count:', error);
-      return 0;
-    }
-  }
-
->>>>>>> 535c139b
   function getUnreadNotificationsCount() {
     try {
       const { isMetamaskNotificationsEnabled, isFeatureAnnouncementsEnabled } =
@@ -1272,10 +1251,7 @@
         window.document?.documentElement?.classList.add('controller-loaded');
       }
     }
-<<<<<<< HEAD
     localStore.cleanUpMostRecentRetrievedState();
-=======
->>>>>>> 535c139b
   } catch (error) {
     log.error(error);
   }
