/**
 * @file The entry point for the web extension singleton process.
 */

import endOfStream from 'end-of-stream';
import pump from 'pump';
import debounce from 'debounce-stream';
import log from 'loglevel';
import browser from 'webextension-polyfill';
import { storeAsStream } from '@metamask/obs-store';
import PortStream from 'extension-port-stream';

import { ethErrors } from 'eth-rpc-errors';
import {
  ENVIRONMENT_TYPE_POPUP,
  ENVIRONMENT_TYPE_NOTIFICATION,
  ENVIRONMENT_TYPE_FULLSCREEN,
  EXTENSION_MESSAGES,
  PLATFORM_FIREFOX,
} from '../../shared/constants/app';
import { SECOND } from '../../shared/constants/time';
import {
  REJECT_NOTFICIATION_CLOSE,
  REJECT_NOTFICIATION_CLOSE_SIG,
  EVENT,
  EVENT_NAMES,
  TRAITS,
} from '../../shared/constants/metametrics';
import { checkForLastErrorAndLog } from '../../shared/modules/browser-runtime.utils';
import { isManifestV3 } from '../../shared/modules/mv3.utils';
import { maskObject } from '../../shared/modules/object.utils';
import migrations from './migrations';
import Migrator from './lib/migrator';
import ExtensionPlatform from './platforms/extension';
import LocalStore from './lib/local-store';
import ReadOnlyNetworkStore from './lib/network-store';
import { SENTRY_STATE } from './lib/setupSentry';

import createStreamSink from './lib/createStreamSink';
import NotificationManager, {
  NOTIFICATION_MANAGER_EVENTS,
} from './lib/notification-manager';
import MetamaskController, {
  METAMASK_CONTROLLER_EVENTS,
} from './metamask-controller';
import rawFirstTimeState from './first-time-state';
import getFirstPreferredLangCode from './lib/get-first-preferred-lang-code';
import getObjStructure from './lib/getObjStructure';
import setupEnsIpfsResolver from './lib/ens-ipfs/setup';
import { deferredPromise, getPlatform } from './lib/util';
/* eslint-enable import/first */

const { sentry } = global;
const firstTimeState = { ...rawFirstTimeState };

const metamaskInternalProcessHash = {
  [ENVIRONMENT_TYPE_POPUP]: true,
  [ENVIRONMENT_TYPE_NOTIFICATION]: true,
  [ENVIRONMENT_TYPE_FULLSCREEN]: true,
};

const metamaskBlockedPorts = ['trezor-connect'];

log.setDefaultLevel(process.env.METAMASK_DEBUG ? 'debug' : 'info');

const platform = new ExtensionPlatform();

const notificationManager = new NotificationManager();
global.METAMASK_NOTIFIER = notificationManager;

let popupIsOpen = false;
let notificationIsOpen = false;
let uiIsTriggering = false;
const openMetamaskTabsIDs = {};
const requestAccountTabIds = {};
let controller;

// state persistence
const inTest = process.env.IN_TEST;
const localStore = inTest ? new ReadOnlyNetworkStore() : new LocalStore();
let versionedData;

if (inTest || process.env.METAMASK_DEBUG) {
  global.stateHooks.metamaskGetState = localStore.get.bind(localStore);
}

const phishingPageUrl = new URL(process.env.PHISHING_WARNING_PAGE_URL);

const ONE_SECOND_IN_MILLISECONDS = 1_000;
// Timeout for initializing phishing warning page.
const PHISHING_WARNING_PAGE_TIMEOUT = ONE_SECOND_IN_MILLISECONDS;

const ACK_KEEP_ALIVE_MESSAGE = 'ACK_KEEP_ALIVE_MESSAGE';
const WORKER_KEEP_ALIVE_MESSAGE = 'WORKER_KEEP_ALIVE_MESSAGE';

<<<<<<< HEAD
=======
/**
 * This deferred Promise is used to track whether initialization has finished.
 *
 * It is very important to ensure that `resolveInitialization` is *always*
 * called once initialization has completed, and that `rejectInitialization` is
 * called if initialization fails in an unrecoverable way.
 */
const {
  promise: isInitialized,
  resolve: resolveInitialization,
  reject: rejectInitialization,
} = deferredPromise();

>>>>>>> 8885c54f
/**
 * Sends a message to the dapp(s) content script to signal it can connect to MetaMask background as
 * the backend is not active. It is required to re-connect dapps after service worker re-activates.
 * For non-dapp pages, the message will be sent and ignored.
 */
const sendReadyMessageToTabs = async () => {
  const tabs = await browser.tabs
    .query({
      /**
       * Only query tabs that our extension can run in. To do this, we query for all URLs that our
       * extension can inject scripts in, which is by using the "<all_urls>" value and __without__
       * the "tabs" manifest permission. If we included the "tabs" permission, this would also fetch
       * URLs that we'd not be able to inject in, e.g. chrome://pages, chrome://extension, which
       * is not what we'd want.
       *
       * You might be wondering, how does the "url" param work without the "tabs" permission?
       *
       * @see {@link https://bugs.chromium.org/p/chromium/issues/detail?id=661311#c1}
       *  "If the extension has access to inject scripts into Tab, then we can return the url
       *   of Tab (because the extension could just inject a script to message the location.href)."
       */
      url: '<all_urls>',
      windowType: 'normal',
    })
    .then((result) => {
      checkForLastErrorAndLog();
      return result;
    })
    .catch(() => {
      checkForLastErrorAndLog();
    });

  /** @todo we should only sendMessage to dapp tabs, not all tabs. */
  for (const tab of tabs) {
    browser.tabs
      .sendMessage(tab.id, {
        name: EXTENSION_MESSAGES.READY,
      })
      .then(() => {
        checkForLastErrorAndLog();
      })
      .catch(() => {
        // An error may happen if the contentscript is blocked from loading,
        // and thus there is no runtime.onMessage handler to listen to the message.
        checkForLastErrorAndLog();
      });
  }
};

// These are set after initialization
let connectRemote;
let connectExternal;

browser.runtime.onConnect.addListener(async (...args) => {
  // Queue up connection attempts here, waiting until after initialization
  await isInitialized;

  // This is set in `setupController`, which is called as part of initialization
  connectRemote(...args);
});
browser.runtime.onConnectExternal.addListener(async (...args) => {
  // Queue up connection attempts here, waiting until after initialization
  await isInitialized;

  // This is set in `setupController`, which is called as part of initialization
  connectExternal(...args);
});

initialize().catch(log.error);

/**
 * @typedef {import('../../shared/constants/transaction').TransactionMeta} TransactionMeta
 */

/**
 * The data emitted from the MetaMaskController.store EventEmitter, also used to initialize the MetaMaskController. Available in UI on React state as state.metamask.
 *
 * @typedef MetaMaskState
 * @property {boolean} isInitialized - Whether the first vault has been created.
 * @property {boolean} isUnlocked - Whether the vault is currently decrypted and accounts are available for selection.
 * @property {boolean} isAccountMenuOpen - Represents whether the main account selection UI is currently displayed.
 * @property {object} identities - An object matching lower-case hex addresses to Identity objects with "address" and "name" (nickname) keys.
 * @property {object} unapprovedTxs - An object mapping transaction hashes to unapproved transactions.
 * @property {Array} frequentRpcList - A list of frequently used RPCs, including custom user-provided ones.
 * @property {Array} addressBook - A list of previously sent to addresses.
 * @property {object} contractExchangeRates - Info about current token prices.
 * @property {Array} tokens - Tokens held by the current user, including their balances.
 * @property {object} send - TODO: Document
 * @property {boolean} useBlockie - Indicates preferred user identicon format. True for blockie, false for Jazzicon.
 * @property {object} featureFlags - An object for optional feature flags.
 * @property {boolean} welcomeScreen - True if welcome screen should be shown.
 * @property {string} currentLocale - A locale string matching the user's preferred display language.
 * @property {object} provider - The current selected network provider.
 * @property {string} provider.rpcUrl - The address for the RPC API, if using an RPC API.
 * @property {string} provider.type - An identifier for the type of network selected, allows MetaMask to use custom provider strategies for known networks.
 * @property {string} network - A stringified number of the current network ID.
 * @property {object} accounts - An object mapping lower-case hex addresses to objects with "balance" and "address" keys, both storing hex string values.
 * @property {hex} currentBlockGasLimit - The most recently seen block gas limit, in a lower case hex prefixed string.
 * @property {TransactionMeta[]} currentNetworkTxList - An array of transactions associated with the currently selected network.
 * @property {object} unapprovedMsgs - An object of messages pending approval, mapping a unique ID to the options.
 * @property {number} unapprovedMsgCount - The number of messages in unapprovedMsgs.
 * @property {object} unapprovedPersonalMsgs - An object of messages pending approval, mapping a unique ID to the options.
 * @property {number} unapprovedPersonalMsgCount - The number of messages in unapprovedPersonalMsgs.
 * @property {object} unapprovedEncryptionPublicKeyMsgs - An object of messages pending approval, mapping a unique ID to the options.
 * @property {number} unapprovedEncryptionPublicKeyMsgCount - The number of messages in EncryptionPublicKeyMsgs.
 * @property {object} unapprovedDecryptMsgs - An object of messages pending approval, mapping a unique ID to the options.
 * @property {number} unapprovedDecryptMsgCount - The number of messages in unapprovedDecryptMsgs.
 * @property {object} unapprovedTypedMsgs - An object of messages pending approval, mapping a unique ID to the options.
 * @property {number} unapprovedTypedMsgCount - The number of messages in unapprovedTypedMsgs.
 * @property {number} pendingApprovalCount - The number of pending request in the approval controller.
 * @property {string[]} keyringTypes - An array of unique keyring identifying strings, representing available strategies for creating accounts.
 * @property {Keyring[]} keyrings - An array of keyring descriptions, summarizing the accounts that are available for use, and what keyrings they belong to.
 * @property {string} selectedAddress - A lower case hex string of the currently selected address.
 * @property {string} currentCurrency - A string identifying the user's preferred display currency, for use in showing conversion rates.
 * @property {number} conversionRate - A number representing the current exchange rate from the user's preferred currency to Ether.
 * @property {number} conversionDate - A unix epoch date (ms) for the time the current conversion rate was last retrieved.
 * @property {boolean} forgottenPassword - Returns true if the user has initiated the password recovery screen, is recovering from seed phrase.
 */

/**
 * @typedef VersionedData
 * @property {MetaMaskState} data - The data emitted from MetaMask controller, or used to initialize it.
 * @property {number} version - The latest migration version that has been run.
 */

/**
 * Initializes the MetaMask controller, and sets up all platform configuration.
 *
 * @returns {Promise} Setup complete.
 */
async function initialize() {
  try {
    const initState = await loadStateFromPersistence();
    const initLangCode = await getFirstPreferredLangCode();
    setupController(initState, initLangCode);
    if (!isManifestV3) {
      await loadPhishingWarningPage();
    }
    await sendReadyMessageToTabs();
    log.info('MetaMask initialization complete.');
    resolveInitialization();
  } catch (error) {
    rejectInitialization(error);
  }
}

/**
 * An error thrown if the phishing warning page takes too long to load.
 */
class PhishingWarningPageTimeoutError extends Error {
  constructor() {
    super('Timeout failed');
  }
}

/**
 * Load the phishing warning page temporarily to ensure the service
 * worker has been registered, so that the warning page works offline.
 */
async function loadPhishingWarningPage() {
  let iframe;
  try {
    const extensionStartupPhishingPageUrl = new URL(
      process.env.PHISHING_WARNING_PAGE_URL,
    );
    // The `extensionStartup` hash signals to the phishing warning page that it should not bother
    // setting up streams for user interaction. Otherwise this page load would cause a console
    // error.
    extensionStartupPhishingPageUrl.hash = '#extensionStartup';

    iframe = window.document.createElement('iframe');
    iframe.setAttribute('src', extensionStartupPhishingPageUrl.href);
    iframe.setAttribute('sandbox', 'allow-scripts allow-same-origin');

    // Create "deferred Promise" to allow passing resolve/reject to event handlers
    let deferredResolve;
    let deferredReject;
    const loadComplete = new Promise((resolve, reject) => {
      deferredResolve = resolve;
      deferredReject = reject;
    });

    // The load event is emitted once loading has completed, even if the loading failed.
    // If loading failed we can't do anything about it, so we don't need to check.
    iframe.addEventListener('load', deferredResolve);

    // This step initiates the page loading.
    window.document.body.appendChild(iframe);

    // This timeout ensures that this iframe gets cleaned up in a reasonable
    // timeframe, and ensures that the "initialization complete" message
    // doesn't get delayed too long.
    setTimeout(
      () => deferredReject(new PhishingWarningPageTimeoutError()),
      PHISHING_WARNING_PAGE_TIMEOUT,
    );
    await loadComplete;
  } catch (error) {
    if (error instanceof PhishingWarningPageTimeoutError) {
      console.warn(
        'Phishing warning page timeout; page not guaraneteed to work offline.',
      );
    } else {
      console.error('Failed to initialize phishing warning page', error);
    }
  } finally {
    if (iframe) {
      iframe.remove();
    }
  }
}

//
// State and Persistence
//

/**
 * Loads any stored data, prioritizing the latest storage strategy.
 * Migrates that data schema in case it was last loaded on an older version.
 *
 * @returns {Promise<MetaMaskState>} Last data emitted from previous instance of MetaMask.
 */
async function loadStateFromPersistence() {
  // migrations
  const migrator = new Migrator({ migrations });
  migrator.on('error', console.warn);

  // read from disk
  // first from preferred, async API:
  versionedData =
    (await localStore.get()) || migrator.generateInitialState(firstTimeState);

  // check if somehow state is empty
  // this should never happen but new error reporting suggests that it has
  // for a small number of users
  // https://github.com/metamask/metamask-extension/issues/3919
  if (versionedData && !versionedData.data) {
    // unable to recover, clear state
    versionedData = migrator.generateInitialState(firstTimeState);
    sentry.captureMessage('MetaMask - Empty vault found - unable to recover');
  }

  // report migration errors to sentry
  migrator.on('error', (err) => {
    // get vault structure without secrets
    const vaultStructure = getObjStructure(versionedData);
    sentry.captureException(err, {
      // "extra" key is required by Sentry
      extra: { vaultStructure },
    });
  });

  // migrate data
  versionedData = await migrator.migrateData(versionedData);
  if (!versionedData) {
    throw new Error('MetaMask - migrator returned undefined');
  }
  // this initializes the meta/version data as a class variable to be used for future writes
  localStore.setMetadata(versionedData.meta);

  // write to disk
  localStore.set(versionedData.data);

  // return just the data
  return versionedData.data;
}

/**
 * Initializes the MetaMask Controller with any initial state and default language.
 * Configures platform-specific error reporting strategy.
 * Streams emitted state updates to platform-specific storage strategy.
 * Creates platform listeners for new Dapps/Contexts, and sets up their data connections to the controller.
 *
 * @param {object} initState - The initial state to start the controller with, matches the state that is emitted from the controller.
 * @param {string} initLangCode - The region code for the language preferred by the current user.
 */
function setupController(initState, initLangCode) {
  //
  // MetaMask Controller
  //

  controller = new MetamaskController({
    infuraProjectId: process.env.INFURA_PROJECT_ID,
    // User confirmation callbacks:
    showUserConfirmation: triggerUi,
    openPopup,
    // initial state
    initState,
    // initial locale code
    initLangCode,
    // platform specific api
    platform,
    notificationManager,
    browser,
    getRequestAccountTabIds: () => {
      return requestAccountTabIds;
    },
    getOpenMetamaskTabsIds: () => {
      return openMetamaskTabsIDs;
    },
    localStore,
  });

  setupEnsIpfsResolver({
    getCurrentChainId: controller.networkController.getCurrentChainId.bind(
      controller.networkController,
    ),
    getIpfsGateway: controller.preferencesController.getIpfsGateway.bind(
      controller.preferencesController,
    ),
    provider: controller.provider,
  });

  // setup state persistence
  pump(
    storeAsStream(controller.store),
    debounce(1000),
    createStreamSink((state) => localStore.set(state)),
    (error) => {
      log.error('MetaMask - Persistence pipeline failed', error);
    },
  );

  setupSentryGetStateGlobal(controller);

  const isClientOpenStatus = () => {
    return (
      popupIsOpen ||
      Boolean(Object.keys(openMetamaskTabsIDs).length) ||
      notificationIsOpen
    );
  };

  const onCloseEnvironmentInstances = (isClientOpen, environmentType) => {
    // if all instances of metamask are closed we call a method on the controller to stop gasFeeController polling
    if (isClientOpen === false) {
      controller.onClientClosed();
      // otherwise we want to only remove the polling tokens for the environment type that has closed
    } else {
      // in the case of fullscreen environment a user might have multiple tabs open so we don't want to disconnect all of
      // its corresponding polling tokens unless all tabs are closed.
      if (
        environmentType === ENVIRONMENT_TYPE_FULLSCREEN &&
        Boolean(Object.keys(openMetamaskTabsIDs).length)
      ) {
        return;
      }
      controller.onEnvironmentTypeClosed(environmentType);
    }
  };

  /**
   * A runtime.Port object, as provided by the browser:
   *
   * @see https://developer.mozilla.org/en-US/Add-ons/WebExtensions/API/runtime/Port
   * @typedef Port
   * @type Object
   */

  /**
   * Connects a Port to the MetaMask controller via a multiplexed duplex stream.
   * This method identifies trusted (MetaMask) interfaces, and connects them differently from untrusted (web pages).
   *
   * @param {Port} remotePort - The port provided by a new context.
   */
  connectRemote = async (remotePort) => {
    const processName = remotePort.name;

    if (metamaskBlockedPorts.includes(remotePort.name)) {
      return;
    }

    let isMetaMaskInternalProcess = false;
    const sourcePlatform = getPlatform();

    if (sourcePlatform === PLATFORM_FIREFOX) {
      isMetaMaskInternalProcess = metamaskInternalProcessHash[processName];
    } else {
      isMetaMaskInternalProcess =
        remotePort.sender.origin === `chrome-extension://${browser.runtime.id}`;
    }

    const senderUrl = remotePort.sender?.url
      ? new URL(remotePort.sender.url)
      : null;

    if (isMetaMaskInternalProcess) {
      const portStream = new PortStream(remotePort);
      // communication with popup
      controller.isClientOpen = true;
      controller.setupTrustedCommunication(portStream, remotePort.sender);

      if (isManifestV3) {
<<<<<<< HEAD
        // Message below if captured by UI code in app/scripts/ui.js which will trigger UI initialisation
        // This ensures that UI is initialised only after background is ready
        // It fixes the issue of blank screen coming when extension is loaded, the issue is very frequent in MV3
        remotePort.postMessage({ name: 'CONNECTION_READY' });

=======
>>>>>>> 8885c54f
        // If we get a WORKER_KEEP_ALIVE message, we respond with an ACK
        remotePort.onMessage.addListener((message) => {
          if (message.name === WORKER_KEEP_ALIVE_MESSAGE) {
            // To test un-comment this line and wait for 1 minute. An error should be shown on MetaMask UI.
            remotePort.postMessage({ name: ACK_KEEP_ALIVE_MESSAGE });
          }
        });
      }

      if (processName === ENVIRONMENT_TYPE_POPUP) {
        popupIsOpen = true;
        endOfStream(portStream, () => {
          popupIsOpen = false;
          const isClientOpen = isClientOpenStatus();
          controller.isClientOpen = isClientOpen;
          onCloseEnvironmentInstances(isClientOpen, ENVIRONMENT_TYPE_POPUP);
        });
      }

      if (processName === ENVIRONMENT_TYPE_NOTIFICATION) {
        notificationIsOpen = true;

        endOfStream(portStream, () => {
          notificationIsOpen = false;
          const isClientOpen = isClientOpenStatus();
          controller.isClientOpen = isClientOpen;
          onCloseEnvironmentInstances(
            isClientOpen,
            ENVIRONMENT_TYPE_NOTIFICATION,
          );
        });
      }

      if (processName === ENVIRONMENT_TYPE_FULLSCREEN) {
        const tabId = remotePort.sender.tab.id;
        openMetamaskTabsIDs[tabId] = true;

        endOfStream(portStream, () => {
          delete openMetamaskTabsIDs[tabId];
          const isClientOpen = isClientOpenStatus();
          controller.isClientOpen = isClientOpen;
          onCloseEnvironmentInstances(
            isClientOpen,
            ENVIRONMENT_TYPE_FULLSCREEN,
          );
        });
      }
    } else if (
      senderUrl &&
      senderUrl.origin === phishingPageUrl.origin &&
      senderUrl.pathname === phishingPageUrl.pathname
    ) {
      const portStream = new PortStream(remotePort);
      controller.setupPhishingCommunication({
        connectionStream: portStream,
      });
    } else {
      if (remotePort.sender && remotePort.sender.tab && remotePort.sender.url) {
        const tabId = remotePort.sender.tab.id;
        const url = new URL(remotePort.sender.url);
        const { origin } = url;

        remotePort.onMessage.addListener((msg) => {
          if (msg.data && msg.data.method === 'eth_requestAccounts') {
            requestAccountTabIds[origin] = tabId;
          }
        });
      }
      connectExternal(remotePort);
    }
  };

  // communication with page or other extension
  connectExternal = (remotePort) => {
    const portStream = new PortStream(remotePort);
    controller.setupUntrustedCommunication({
      connectionStream: portStream,
      sender: remotePort.sender,
    });
  };

  //
  // User Interface setup
  //

  updateBadge();
  controller.txController.on(
    METAMASK_CONTROLLER_EVENTS.UPDATE_BADGE,
    updateBadge,
  );
  controller.messageManager.on(
    METAMASK_CONTROLLER_EVENTS.UPDATE_BADGE,
    updateBadge,
  );
  controller.personalMessageManager.on(
    METAMASK_CONTROLLER_EVENTS.UPDATE_BADGE,
    updateBadge,
  );
  controller.decryptMessageManager.on(
    METAMASK_CONTROLLER_EVENTS.UPDATE_BADGE,
    updateBadge,
  );
  controller.encryptionPublicKeyManager.on(
    METAMASK_CONTROLLER_EVENTS.UPDATE_BADGE,
    updateBadge,
  );
  controller.typedMessageManager.on(
    METAMASK_CONTROLLER_EVENTS.UPDATE_BADGE,
    updateBadge,
  );
  controller.appStateController.on(
    METAMASK_CONTROLLER_EVENTS.UPDATE_BADGE,
    updateBadge,
  );

  controller.controllerMessenger.subscribe(
    METAMASK_CONTROLLER_EVENTS.APPROVAL_STATE_CHANGE,
    updateBadge,
  );

  /**
   * Updates the Web Extension's "badge" number, on the little fox in the toolbar.
   * The number reflects the current number of pending transactions or message signatures needing user approval.
   */
  function updateBadge() {
    let label = '';
    const count = getUnapprovedTransactionCount();
    if (count) {
      label = String(count);
    }
    // browserAction has been replaced by action in MV3
    if (isManifestV3) {
      browser.action.setBadgeText({ text: label });
      browser.action.setBadgeBackgroundColor({ color: '#037DD6' });
    } else {
      browser.browserAction.setBadgeText({ text: label });
      browser.browserAction.setBadgeBackgroundColor({ color: '#037DD6' });
    }
  }

  function getUnapprovedTransactionCount() {
    const unapprovedTxCount = controller.txController.getUnapprovedTxCount();
    const { unapprovedMsgCount } = controller.messageManager;
    const { unapprovedPersonalMsgCount } = controller.personalMessageManager;
    const { unapprovedDecryptMsgCount } = controller.decryptMessageManager;
    const { unapprovedEncryptionPublicKeyMsgCount } =
      controller.encryptionPublicKeyManager;
    const { unapprovedTypedMessagesCount } = controller.typedMessageManager;
    const pendingApprovalCount =
      controller.approvalController.getTotalApprovalCount();
    const waitingForUnlockCount =
      controller.appStateController.waitingForUnlock.length;
    return (
      unapprovedTxCount +
      unapprovedMsgCount +
      unapprovedPersonalMsgCount +
      unapprovedDecryptMsgCount +
      unapprovedEncryptionPublicKeyMsgCount +
      unapprovedTypedMessagesCount +
      pendingApprovalCount +
      waitingForUnlockCount
    );
  }

  notificationManager.on(
    NOTIFICATION_MANAGER_EVENTS.POPUP_CLOSED,
    ({ automaticallyClosed }) => {
      if (!automaticallyClosed) {
        rejectUnapprovedNotifications();
      } else if (getUnapprovedTransactionCount() > 0) {
        triggerUi();
      }
    },
  );

  function rejectUnapprovedNotifications() {
    Object.keys(
      controller.txController.txStateManager.getUnapprovedTxList(),
    ).forEach((txId) =>
      controller.txController.txStateManager.setTxStatusRejected(txId),
    );
    controller.messageManager.messages
      .filter((msg) => msg.status === 'unapproved')
      .forEach((tx) =>
        controller.messageManager.rejectMsg(
          tx.id,
          REJECT_NOTFICIATION_CLOSE_SIG,
        ),
      );
    controller.personalMessageManager.messages
      .filter((msg) => msg.status === 'unapproved')
      .forEach((tx) =>
        controller.personalMessageManager.rejectMsg(
          tx.id,
          REJECT_NOTFICIATION_CLOSE_SIG,
        ),
      );
    controller.typedMessageManager.messages
      .filter((msg) => msg.status === 'unapproved')
      .forEach((tx) =>
        controller.typedMessageManager.rejectMsg(
          tx.id,
          REJECT_NOTFICIATION_CLOSE_SIG,
        ),
      );
    controller.decryptMessageManager.messages
      .filter((msg) => msg.status === 'unapproved')
      .forEach((tx) =>
        controller.decryptMessageManager.rejectMsg(
          tx.id,
          REJECT_NOTFICIATION_CLOSE,
        ),
      );
    controller.encryptionPublicKeyManager.messages
      .filter((msg) => msg.status === 'unapproved')
      .forEach((tx) =>
        controller.encryptionPublicKeyManager.rejectMsg(
          tx.id,
          REJECT_NOTFICIATION_CLOSE,
        ),
      );

    // Finally, reject all approvals managed by the ApprovalController
    controller.approvalController.clear(
      ethErrors.provider.userRejectedRequest(),
    );

    updateBadge();
  }
}

//
// Etc...
//

/**
 * Opens the browser popup for user confirmation
 */
async function triggerUi() {
  const tabs = await platform.getActiveTabs();
  const currentlyActiveMetamaskTab = Boolean(
    tabs.find((tab) => openMetamaskTabsIDs[tab.id]),
  );
  // Vivaldi is not closing port connection on popup close, so popupIsOpen does not work correctly
  // To be reviewed in the future if this behaviour is fixed - also the way we determine isVivaldi variable might change at some point
  const isVivaldi =
    tabs.length > 0 &&
    tabs[0].extData &&
    tabs[0].extData.indexOf('vivaldi_tab') > -1;
  if (
    !uiIsTriggering &&
    (isVivaldi || !popupIsOpen) &&
    !currentlyActiveMetamaskTab
  ) {
    uiIsTriggering = true;
    try {
      await notificationManager.showPopup();
    } finally {
      uiIsTriggering = false;
    }
  }
}

/**
 * Opens the browser popup for user confirmation of watchAsset
 * then it waits until user interact with the UI
 */
async function openPopup() {
  await triggerUi();
  await new Promise((resolve) => {
    const interval = setInterval(() => {
      if (!notificationIsOpen) {
        clearInterval(interval);
        resolve();
      }
    }, SECOND);
  });
}

// It adds the "App Installed" event into a queue of events, which will be tracked only after a user opts into metrics.
const addAppInstalledEvent = () => {
  if (controller) {
    controller.metaMetricsController.updateTraits({
      [TRAITS.INSTALL_DATE_EXT]: new Date().toISOString().split('T')[0], // yyyy-mm-dd
    });
    controller.metaMetricsController.addEventBeforeMetricsOptIn({
      category: EVENT.CATEGORIES.APP,
      event: EVENT_NAMES.APP_INSTALLED,
      properties: {},
    });
    return;
  }
  setTimeout(() => {
    // If the controller is not set yet, we wait and try to add the "App Installed" event again.
    addAppInstalledEvent();
  }, 1000);
};

// On first install, open a new tab with MetaMask
browser.runtime.onInstalled.addListener(({ reason }) => {
  if (
    reason === 'install' &&
    !(process.env.METAMASK_DEBUG || process.env.IN_TEST)
  ) {
    addAppInstalledEvent();
    platform.openExtensionInBrowser();
  }
});

function setupSentryGetStateGlobal(store) {
  global.stateHooks.getSentryState = function () {
    const fullState = store.getState();
    const debugState = maskObject({ metamask: fullState }, SENTRY_STATE);
    return {
      browser: window.navigator.userAgent,
      store: debugState,
      version: platform.getVersion(),
    };
  };
}<|MERGE_RESOLUTION|>--- conflicted
+++ resolved
@@ -93,8 +93,6 @@
 const ACK_KEEP_ALIVE_MESSAGE = 'ACK_KEEP_ALIVE_MESSAGE';
 const WORKER_KEEP_ALIVE_MESSAGE = 'WORKER_KEEP_ALIVE_MESSAGE';
 
-<<<<<<< HEAD
-=======
 /**
  * This deferred Promise is used to track whether initialization has finished.
  *
@@ -108,7 +106,6 @@
   reject: rejectInitialization,
 } = deferredPromise();
 
->>>>>>> 8885c54f
 /**
  * Sends a message to the dapp(s) content script to signal it can connect to MetaMask background as
  * the backend is not active. It is required to re-connect dapps after service worker re-activates.
@@ -502,14 +499,6 @@
       controller.setupTrustedCommunication(portStream, remotePort.sender);
 
       if (isManifestV3) {
-<<<<<<< HEAD
-        // Message below if captured by UI code in app/scripts/ui.js which will trigger UI initialisation
-        // This ensures that UI is initialised only after background is ready
-        // It fixes the issue of blank screen coming when extension is loaded, the issue is very frequent in MV3
-        remotePort.postMessage({ name: 'CONNECTION_READY' });
-
-=======
->>>>>>> 8885c54f
         // If we get a WORKER_KEEP_ALIVE message, we respond with an ACK
         remotePort.onMessage.addListener((message) => {
           if (message.name === WORKER_KEEP_ALIVE_MESSAGE) {
