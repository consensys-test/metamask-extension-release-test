--- conflicted
+++ resolved
@@ -39,8 +39,6 @@
   SEGMENT: 'segment.io',
 };
 
-<<<<<<< HEAD
-=======
 export default function setupSentry() {
   if (!RELEASE) {
     throw new Error('Missing release');
@@ -74,7 +72,6 @@
   };
 }
 
->>>>>>> ad7a5462
 function getClientOptions() {
   const environment = getSentryEnvironment();
   const sentryTarget = getSentryTarget();
@@ -105,26 +102,6 @@
   };
 }
 
-export default function setupSentry() {
-  if (!RELEASE) {
-    throw new Error('Missing release');
-  }
-
-  if (!getSentryTarget()) {
-    log('Skipped initialization');
-    return undefined;
-  }
-
-  log('Initializing');
-
-  integrateLogging();
-  setSentryClient();
-
-  return {
-    ...Sentry,
-    getMetaMetricsEnabled,
-  };
-}
 /**
  * Compute the tracesSampleRate depending on testing condition.
  *
@@ -316,21 +293,6 @@
   const clientOptions = getClientOptions();
   const { dsn, environment, release } = clientOptions;
 
-<<<<<<< HEAD
-  // Normally this would be awaited, but getSelf should be available by the time the report is finalized.
-  // If it's not, we still get the extensionId, but the installType will default to "unknown"
-  browser.management
-    .getSelf()
-    .then((extensionInfo) => {
-      if (extensionInfo.installType) {
-        installType = extensionInfo.installType;
-      }
-    })
-    .catch((error) => {
-      console.log('Error getting extension installType', error);
-    });
-=======
->>>>>>> ad7a5462
   /**
    * Sentry throws on initialization as it wants to avoid polluting the global namespace and
    * potentially clashing with a website also using Sentry, but this could only happen in the content script.
@@ -452,7 +414,6 @@
     }
 
     report.extra.appState = appState;
-
     if (browser.runtime && browser.runtime.id) {
       report.extra.extensionId = browser.runtime.id;
     }
