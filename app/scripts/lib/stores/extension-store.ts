--- conflicted
+++ resolved
@@ -47,8 +47,6 @@
     }
     const { local } = browser.storage;
     return await local.set({ data, meta });
-<<<<<<< HEAD
-=======
   }
 
   /**
@@ -63,6 +61,5 @@
     }
     const { local } = browser.storage;
     return await local.remove(['data', 'meta']);
->>>>>>> 82db9a9c
   }
 }