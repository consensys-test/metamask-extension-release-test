--- conflicted
+++ resolved
@@ -149,8 +149,6 @@
     expect(result).toEqual({ transactionHash: undefined });
   });
 
-<<<<<<< HEAD
-=======
   it('falls back to regular transaction submit if a hardware wallet is used', async () => {
     const request: SubmitSmartTransactionRequestMocked = createRequest();
     request.isHardwareWallet = true;
@@ -158,7 +156,6 @@
     expect(result).toEqual({ transactionHash: undefined });
   });
 
->>>>>>> 717376e8
   it('falls back to regular transaction submit if /getFees throws an error', async () => {
     const request: SubmitSmartTransactionRequestMocked = createRequest();
     jest
