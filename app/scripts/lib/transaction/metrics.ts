--- conflicted
+++ resolved
@@ -49,7 +49,6 @@
   getSnapAndHardwareInfoForMetrics,
   type SnapAndHardwareMessenger,
 } from '../snap-keyring/metrics';
-import { REDESIGN_TRANSACTION_TYPES } from '../../../../ui/pages/confirmations/utils';
 
 export type TransactionMetricsRequest = {
   createEventFragment: (
@@ -98,15 +97,10 @@
   getSmartTransactionByMinedTxHash: (
     txhash: string | undefined,
   ) => SmartTransaction;
-<<<<<<< HEAD
-  getRedesignedConfirmationsEnabled: () => boolean;
-  getIsRedesignedConfirmationsDeveloperEnabled: () => boolean;
-=======
   getRedesignedTransactionsEnabled: () => boolean;
   getMethodData: (data: string) => Promise<{ name: string }>;
   getIsRedesignedConfirmationsDeveloperEnabled: () => boolean;
   getIsConfirmationAdvancedDetailsOpen: () => boolean;
->>>>>>> b960add2
 };
 
 export const METRICS_STATUS_FAILED = 'failed on-chain';
@@ -1006,17 +1000,6 @@
   }
   const isRedesignedConfirmationsDeveloperSettingEnabled =
     transactionMetricsRequest.getIsRedesignedConfirmationsDeveloperEnabled() ||
-<<<<<<< HEAD
-    process.env.ENABLE_CONFIRMATION_REDESIGN;
-
-  const isRedesignedConfirmationsUserSettingEnabled =
-    transactionMetricsRequest.getRedesignedConfirmationsEnabled();
-
-  if (
-    (isRedesignedConfirmationsDeveloperSettingEnabled ||
-      isRedesignedConfirmationsUserSettingEnabled) &&
-    REDESIGN_TRANSACTION_TYPES.includes(transactionMeta.type as TransactionType)
-=======
     Boolean(process.env.ENABLE_CONFIRMATION_REDESIGN);
 
   const isRedesignedTransactionsUserSettingEnabled =
@@ -1031,17 +1014,13 @@
       REDESIGN_USER_TRANSACTION_TYPES.includes(
         transactionMeta.type as TransactionType,
       ))
->>>>>>> b960add2
   ) {
     uiCustomizations.push(
       MetaMetricsEventUiCustomization.RedesignedConfirmation,
     );
-<<<<<<< HEAD
-=======
 
     isAdvancedDetailsOpen =
       transactionMetricsRequest.getIsConfirmationAdvancedDetailsOpen();
->>>>>>> b960add2
   }
   const smartTransactionMetricsProperties =
     getSmartTransactionMetricsProperties(
