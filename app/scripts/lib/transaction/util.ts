--- conflicted
+++ resolved
@@ -11,32 +11,19 @@
 } from '@metamask/user-operation-controller';
 import type { Hex } from '@metamask/utils';
 import { addHexPrefix } from 'ethereumjs-util';
-<<<<<<< HEAD
-///: BEGIN:ONLY_INCLUDE_IF(blockaid)
-=======
->>>>>>> 717376e8
 import { PPOMController } from '@metamask/ppom-validator';
 
 import {
   generateSecurityAlertId,
   handlePPOMError,
-<<<<<<< HEAD
-=======
   isChainSupported,
->>>>>>> 717376e8
   validateRequestWithPPOM,
 } from '../ppom/ppom-util';
 import { SecurityAlertResponse } from '../ppom/types';
 import {
   LOADING_SECURITY_ALERT_RESPONSE,
   SECURITY_PROVIDER_EXCLUDED_TRANSACTION_TYPES,
-<<<<<<< HEAD
-  SECURITY_PROVIDER_SUPPORTED_CHAIN_IDS,
 } from '../../../../shared/constants/security-provider';
-///: END:ONLY_INCLUDE_IF
-=======
-} from '../../../../shared/constants/security-provider';
->>>>>>> 717376e8
 
 export type AddTransactionOptions = NonNullable<
   Parameters<TransactionController['addTransaction']>[1]
@@ -100,11 +87,7 @@
 export async function addTransaction(
   request: AddTransactionRequest,
 ): Promise<TransactionMeta> {
-<<<<<<< HEAD
-  validateSecurity(request);
-=======
   await validateSecurity(request);
->>>>>>> 717376e8
 
   const { transactionMeta, waitForHash } = await addTransactionOrUserOperation(
     request,
@@ -233,12 +216,7 @@
   );
 }
 
-<<<<<<< HEAD
-function validateSecurity(request: AddTransactionRequest) {
-  ///: BEGIN:ONLY_INCLUDE_IF(blockaid)
-=======
 async function validateSecurity(request: AddTransactionRequest) {
->>>>>>> 717376e8
   const {
     chainId,
     ppomController,
@@ -246,19 +224,13 @@
     transactionOptions,
     transactionParams,
     updateSecurityAlertResponse,
-<<<<<<< HEAD
-=======
     internalAccounts,
->>>>>>> 717376e8
   } = request;
 
   const { type } = transactionOptions;
 
-<<<<<<< HEAD
-=======
   const isCurrentChainSupported = await isChainSupported(chainId);
 
->>>>>>> 717376e8
   const typeIsExcludedFromPPOM =
     SECURITY_PROVIDER_EXCLUDED_TRANSACTION_TYPES.includes(
       type as TransactionType,
@@ -266,18 +238,12 @@
 
   if (
     !securityAlertsEnabled ||
-<<<<<<< HEAD
-    !SECURITY_PROVIDER_SUPPORTED_CHAIN_IDS.includes(chainId) ||
-=======
     !isCurrentChainSupported ||
->>>>>>> 717376e8
     typeIsExcludedFromPPOM
   ) {
     return;
   }
 
-<<<<<<< HEAD
-=======
   if (
     internalAccounts.some(
       ({ address }) =>
@@ -287,7 +253,6 @@
     return;
   }
 
->>>>>>> 717376e8
   try {
     const { from, to, value, data } = transactionParams;
     const { actionId, origin } = transactionOptions;
@@ -308,18 +273,12 @@
 
     const securityAlertId = generateSecurityAlertId();
 
-<<<<<<< HEAD
-=======
     // Intentionally not awaited to avoid blocking the confirmation process while the validation occurs.
->>>>>>> 717376e8
     validateRequestWithPPOM({
       ppomController,
       request: ppomRequest,
       securityAlertId,
-<<<<<<< HEAD
-=======
       chainId,
->>>>>>> 717376e8
     }).then((securityAlertResponse) => {
       updateSecurityAlertResponse(
         ppomRequest.method,
@@ -338,8 +297,4 @@
   } catch (error) {
     handlePPOMError(error, 'Error validating JSON RPC using PPOM: ');
   }
-<<<<<<< HEAD
-  ///: END:ONLY_INCLUDE_IF
-=======
->>>>>>> 717376e8
 }