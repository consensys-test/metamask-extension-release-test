import { InternalAccount } from '@metamask/keyring-api';
import { TransactionParams } from '@metamask/eth-json-rpc-middleware';
import {
  TransactionController,
  TransactionMeta,
  TransactionType,
} from '@metamask/transaction-controller';
import { UserOperationController } from '@metamask/user-operation-controller';
import { cloneDeep } from 'lodash';
import {
  generateSecurityAlertId,
  validateRequestWithPPOM,
} from '../ppom/ppom-util';
import {
  BlockaidReason,
  BlockaidResultType,
} from '../../../../shared/constants/security-provider';
import { SecurityAlertResponse } from '../ppom/types';
import { flushPromises } from '../../../../test/lib/timer-helpers';
import {
  AddDappTransactionRequest,
  AddTransactionOptions,
  AddTransactionRequest,
  addDappTransaction,
  addTransaction,
} from './util';

jest.mock('../ppom/ppom-util');

jest.mock('uuid', () => {
  const actual = jest.requireActual('uuid');

  return {
    ...actual,
    v4: jest.fn(),
  };
});

const SECURITY_ALERT_ID_MOCK = '123';

const TRANSACTION_PARAMS_MOCK: TransactionParams = {
  from: '0x1',
};

const TRANSACTION_OPTIONS_MOCK: AddTransactionOptions = {
  actionId: 'mockActionId',
  origin: 'mockOrigin',
  requireApproval: false,
  type: TransactionType.simpleSend,
};

const DAPP_REQUEST_MOCK = {
  id: TRANSACTION_OPTIONS_MOCK.actionId,
  method: 'eth_sendTransaction',
  origin: TRANSACTION_OPTIONS_MOCK.origin,
  securityAlertResponse: { test: 'value' },
};

const TRANSACTION_META_MOCK: TransactionMeta = {
  id: 'testId',
  hash: 'testHash',
} as TransactionMeta;

const TRANSACTION_REQUEST_MOCK: AddTransactionRequest = {
  networkClientId: 'mockNetworkClientId',
  selectedAccount: {
    type: 'eip155:eoa',
  } as InternalAccount,
  transactionParams: TRANSACTION_PARAMS_MOCK,
  transactionOptions: TRANSACTION_OPTIONS_MOCK,
  waitForSubmit: false,
} as AddTransactionRequest;

const SECURITY_ALERT_RESPONSE_MOCK: SecurityAlertResponse = {
  result_type: BlockaidResultType.Malicious,
  reason: BlockaidReason.maliciousDomain,
};

function createTransactionControllerMock() {
  return {
    addTransaction: jest.fn(),
    state: { transactions: [] },
  } as unknown as jest.Mocked<TransactionController>;
}

function createUserOperationControllerMock() {
  return {
    addUserOperationFromTransaction: jest.fn(),
    startPollingByNetworkClientId: jest.fn(),
  } as unknown as jest.Mocked<UserOperationController>;
}

describe('Transaction Utils', () => {
  let request: AddTransactionRequest;
  let dappRequest: AddDappTransactionRequest;
  let transactionController: jest.Mocked<TransactionController>;
  let userOperationController: jest.Mocked<UserOperationController>;
  ///: BEGIN:ONLY_INCLUDE_IF(blockaid)
  const validateRequestWithPPOMMock = jest.mocked(validateRequestWithPPOM);
  const generateSecurityAlertIdMock = jest.mocked(generateSecurityAlertId);
  ///: END:ONLY_INCLUDE_IF

  beforeEach(() => {
    jest.resetAllMocks();

    request = cloneDeep(TRANSACTION_REQUEST_MOCK);
    transactionController = createTransactionControllerMock();
    userOperationController = createUserOperationControllerMock();
    ///: BEGIN:ONLY_INCLUDE_IF(blockaid)
    // eslint-disable-next-line @typescript-eslint/no-explicit-any
    request.ppomController = {} as any;
    ///: END:ONLY_INCLUDE_IF

    transactionController.addTransaction.mockResolvedValue({
      result: Promise.resolve('testHash'),
      transactionMeta: TRANSACTION_META_MOCK,
    });

    transactionController.state.transactions.push(TRANSACTION_META_MOCK);

    userOperationController.addUserOperationFromTransaction.mockResolvedValue({
      id: TRANSACTION_META_MOCK.id,
      hash: jest.fn().mockResolvedValue({}),
      transactionHash: jest.fn().mockResolvedValue(TRANSACTION_META_MOCK.hash),
    });

    generateSecurityAlertIdMock.mockReturnValue(SECURITY_ALERT_ID_MOCK);

    request.transactionController = transactionController;
    request.userOperationController = userOperationController;
    request.updateSecurityAlertResponse = jest.fn();

    dappRequest = {
      ...request,
      dappRequest: DAPP_REQUEST_MOCK,
    };
  });

  describe('addTransaction', () => {
    describe('if selected account is EOA', () => {
      it('adds transaction', async () => {
        await addTransaction(request);

        expect(
          request.transactionController.addTransaction,
        ).toHaveBeenCalledTimes(1);
        expect(
          request.transactionController.addTransaction,
        ).toHaveBeenCalledWith(TRANSACTION_PARAMS_MOCK, {
          ...TRANSACTION_OPTIONS_MOCK,
        });
      });

      it('adds transaction with networkClientId if process.env.TRANSACTION_MULTICHAIN is set', async () => {
        process.env.TRANSACTION_MULTICHAIN = '1';

        await addTransaction(request);

        expect(
          request.transactionController.addTransaction,
        ).toHaveBeenCalledTimes(1);
        expect(
          request.transactionController.addTransaction,
        ).toHaveBeenCalledWith(TRANSACTION_PARAMS_MOCK, {
          ...TRANSACTION_OPTIONS_MOCK,
          networkClientId: 'mockNetworkClientId',
        });
        process.env.TRANSACTION_MULTICHAIN = '';
      });

      it('returns transaction meta', async () => {
        const transactionMeta = await addTransaction(request);
        expect(transactionMeta).toStrictEqual(TRANSACTION_META_MOCK);
      });

      it('does not throw if result promise fails if waitForSubmit is false', async () => {
        transactionController.addTransaction.mockResolvedValue({
          result: Promise.reject(new Error('Test Error')),
          transactionMeta: TRANSACTION_META_MOCK,
        });

        await expect(addTransaction(request)).resolves.toBeTruthy();
      });

      it('throws if result promise fails if waitForSubmit is true', async () => {
        request.waitForSubmit = true;

        transactionController.addTransaction.mockResolvedValue({
          result: Promise.reject(new Error('Test Error')),
          transactionMeta: TRANSACTION_META_MOCK,
        });

        await expect(addTransaction(request)).rejects.toThrow('Test Error');
      });

      it('does not wait for result if waitForSubmit is false', async () => {
        transactionController.addTransaction.mockResolvedValue({
          result: new Promise(() => {
            /* Intentionally not resolved */
          }),
          transactionMeta: TRANSACTION_META_MOCK,
        });

        await expect(addTransaction(request)).resolves.toBeTruthy();
      });

      it('waits for result if waitForSubmit is true', async () => {
        request.waitForSubmit = true;

        let resultResolve;
        let completed = false;

        const resultPromise = new Promise<string>((resolve) => {
          resultResolve = resolve;
        });

        transactionController.addTransaction.mockResolvedValue({
          result: resultPromise,
          transactionMeta: TRANSACTION_META_MOCK,
        });

        addTransaction(request).then(() => {
          completed = true;
        });

        await flushPromises();

        expect(completed).toBe(false);

        // eslint-disable-next-line @typescript-eslint/no-non-null-assertion
        resultResolve!(TRANSACTION_META_MOCK.hash);

        await flushPromises();

        expect(completed).toBe(true);
      });
    });

    describe('if selected account is smart contract', () => {
      beforeEach(() => {
        request.selectedAccount.type = 'eip155:erc4337';
      });

      it('adds user operation', async () => {
        await addTransaction(request);

        expect(
          request.userOperationController.addUserOperationFromTransaction,
        ).toHaveBeenCalledTimes(1);
        expect(
          request.userOperationController.addUserOperationFromTransaction,
        ).toHaveBeenCalledWith(TRANSACTION_PARAMS_MOCK, {
          networkClientId: TRANSACTION_REQUEST_MOCK.networkClientId,
          origin: TRANSACTION_OPTIONS_MOCK.origin,
          requireApproval: TRANSACTION_OPTIONS_MOCK.requireApproval,
          swaps: undefined,
          type: TRANSACTION_OPTIONS_MOCK.type,
        });
      });

      it('starts polling', async () => {
        await addTransaction(request);

        expect(
          userOperationController.startPollingByNetworkClientId,
        ).toHaveBeenCalledTimes(1);
        expect(
          userOperationController.startPollingByNetworkClientId,
        ).toHaveBeenCalledWith(TRANSACTION_REQUEST_MOCK.networkClientId);
      });

      it('returns transaction meta', async () => {
        const transactionMeta = await addTransaction(request);
        expect(transactionMeta).toStrictEqual(TRANSACTION_META_MOCK);
      });

      it('does not wait for transaction hash promise if waitForSubmit is false', async () => {
        userOperationController.addUserOperationFromTransaction.mockResolvedValue(
          {
            id: TRANSACTION_META_MOCK.id,
            hash: undefined as never,
            transactionHash: () =>
              new Promise(() => {
                /* Intentionally not resolved */
              }),
          },
        );

        await expect(addTransaction(request)).resolves.toBeTruthy();
      });

      it('waits for transaction hash promise if waitForSubmit is true', async () => {
        request.waitForSubmit = true;

        let transactionHashResolve;
        let completed = false;

        const transactionHashPromise = new Promise<string>((resolve) => {
          transactionHashResolve = resolve;
        });

        userOperationController.addUserOperationFromTransaction.mockResolvedValue(
          {
            id: TRANSACTION_META_MOCK.id,
            hash: () => Promise.resolve(TRANSACTION_META_MOCK.hash),
            transactionHash: () => transactionHashPromise,
          },
        );

        addTransaction(request).then(() => {
          completed = true;
        });

        await flushPromises();

        expect(completed).toBe(false);

        // eslint-disable-next-line @typescript-eslint/no-non-null-assertion
        transactionHashResolve!(TRANSACTION_META_MOCK.hash);

        await flushPromises();

        expect(completed).toBe(true);
      });

      it('does not throw if transaction hash promise fails and waitForSubmit is false', async () => {
        userOperationController.addUserOperationFromTransaction.mockResolvedValue(
          {
            id: TRANSACTION_META_MOCK.id,
            hash: jest.fn().mockRejectedValue(new Error('Test Error')),
            transactionHash: jest.fn().mockResolvedValue({}),
          },
        );

        await expect(addTransaction(request)).resolves.toBeTruthy();
      });

      it('throws if transaction hash promise fails and waitForSubmit is true', async () => {
        request.waitForSubmit = true;

        userOperationController.addUserOperationFromTransaction.mockResolvedValue(
          {
            id: TRANSACTION_META_MOCK.id,
            hash: undefined as never,
            transactionHash: jest
              .fn()
              .mockRejectedValue(new Error('Test Error')),
          },
        );

        await expect(addTransaction(request)).rejects.toThrow('Test Error');
      });

      it('removes type from swaps metadata', async () => {
        request.transactionOptions.swaps = {
          meta: {
            sourceTokenSymbol: 'ETH',
            type: TransactionType.simpleSend,
          },
        };

        await addTransaction(request);

        expect(
          request.userOperationController.addUserOperationFromTransaction,
        ).toHaveBeenCalledTimes(1);
        expect(
          request.userOperationController.addUserOperationFromTransaction,
        ).toHaveBeenCalledWith(
          TRANSACTION_PARAMS_MOCK,
          expect.objectContaining({
            swaps: {
              sourceTokenSymbol: 'ETH',
            },
          }),
        );
      });

      it('normalises gas fees', async () => {
        request.transactionParams.maxFeePerGas = 'a';
        request.transactionParams.maxPriorityFeePerGas = 'b';

        await addTransaction(request);

        expect(
          request.userOperationController.addUserOperationFromTransaction,
        ).toHaveBeenCalledTimes(1);
        expect(
          request.userOperationController.addUserOperationFromTransaction,
        ).toHaveBeenCalledWith(
          {
            ...TRANSACTION_PARAMS_MOCK,
            maxFeePerGas: '0xa',
            maxPriorityFeePerGas: '0xb',
          },
          expect.anything(),
        );
      });
    });

    describe('validates using security provider', () => {
      it('adds loading response to request options', async () => {
        validateRequestWithPPOMMock.mockResolvedValue(
          SECURITY_ALERT_RESPONSE_MOCK,
        );

        await addTransaction({
          ...request,
          securityAlertsEnabled: true,
          chainId: '0x1',
        });

        expect(
          request.transactionController.addTransaction,
        ).toHaveBeenCalledTimes(1);

        expect(
          request.transactionController.addTransaction,
        ).toHaveBeenCalledWith(TRANSACTION_PARAMS_MOCK, {
          ...TRANSACTION_OPTIONS_MOCK,
          securityAlertResponse: {
            reason: BlockaidReason.inProgress,
            result_type: BlockaidResultType.Loading,
            securityAlertId: SECURITY_ALERT_ID_MOCK,
          },
        });
      });

      it('updates response after validation', async () => {
        validateRequestWithPPOMMock.mockResolvedValue(
          SECURITY_ALERT_RESPONSE_MOCK,
        );

        await addTransaction({
          ...request,
          securityAlertsEnabled: true,
          chainId: '0x1',
        });

        await flushPromises();

        expect(request.updateSecurityAlertResponse).toHaveBeenCalledTimes(1);
        expect(request.updateSecurityAlertResponse).toHaveBeenCalledWith(
          'eth_sendTransaction',
          SECURITY_ALERT_ID_MOCK,
          SECURITY_ALERT_RESPONSE_MOCK,
        );

        expect(validateRequestWithPPOMMock).toHaveBeenCalledTimes(1);
      });

      it('unless blockaid is disabled', async () => {
        await addTransaction({
          ...request,
          securityAlertsEnabled: false,
          chainId: '0x1',
        });

        expect(
          request.transactionController.addTransaction,
        ).toHaveBeenCalledTimes(1);

        expect(
          request.transactionController.addTransaction,
        ).toHaveBeenCalledWith(
          TRANSACTION_PARAMS_MOCK,
          TRANSACTION_OPTIONS_MOCK,
        );

        expect(validateRequestWithPPOMMock).toHaveBeenCalledTimes(0);
      });

      it('unless chain is not supported', async () => {
        await addTransaction({
          ...request,
          securityAlertsEnabled: true,
          chainId: '0xF',
        });

        expect(
          request.transactionController.addTransaction,
        ).toHaveBeenCalledTimes(1);

        expect(
          request.transactionController.addTransaction,
        ).toHaveBeenCalledWith(
          TRANSACTION_PARAMS_MOCK,
          TRANSACTION_OPTIONS_MOCK,
        );

        expect(validateRequestWithPPOMMock).toHaveBeenCalledTimes(0);
      });

<<<<<<< HEAD
      it('normalizes transaction requests before validation', async () => {
        const ppomRequestMock = {
          method: 'eth_sendTransaction',
          id: 'mockActionId',
          origin: 'mockOrigin',
          params: [TRANSACTION_PARAMS_MOCK],
        };

        const ppomRequestNormalizedMock = {
          ...ppomRequestMock,
          id: 'mockActionId2',
          origin: 'mockOrigin2',
        };

        const validateMock = jest.fn();

        const ppomMock = {
          validateJsonRpc: validateMock,
        };

        normalizePPOMRequestMock.mockReturnValue(ppomRequestNormalizedMock);

        request.securityAlertsEnabled = true;
        request.chainId = '0x1';
        // TODO: Replace `any` with type
        // eslint-disable-next-line @typescript-eslint/no-explicit-any
        request.ppomController.usePPOM = (callback: any) => callback(ppomMock);

        await addTransaction(request);

        expect(validateMock).toHaveBeenCalledTimes(1);
        expect(validateMock).toHaveBeenCalledWith(ppomRequestNormalizedMock);

        expect(normalizePPOMRequest).toHaveBeenCalledTimes(1);
        expect(normalizePPOMRequest).toHaveBeenCalledWith(ppomRequestMock);
      });
    });
=======
      it('unless transaction type is swap', async () => {
        const swapRequest = { ...request };
        swapRequest.transactionOptions.type = TransactionType.swap;
>>>>>>> ee3841d8

        await addTransaction({
          ...swapRequest,
          securityAlertsEnabled: true,
          chainId: '0x1',
        });

        expect(
          request.transactionController.addTransaction,
        ).toHaveBeenCalledTimes(1);

        expect(
          request.transactionController.addTransaction,
        ).toHaveBeenCalledWith(TRANSACTION_PARAMS_MOCK, {
          ...TRANSACTION_OPTIONS_MOCK,
          type: TransactionType.swap,
        });

        expect(validateRequestWithPPOMMock).toHaveBeenCalledTimes(0);
      });

      it('unless transaction type is swapApproval', async () => {
        const swapRequest = { ...request };
        swapRequest.transactionOptions.type = TransactionType.swapApproval;

        await addTransaction({
          ...swapRequest,
          securityAlertsEnabled: true,
          chainId: '0x1',
        });

        expect(
          request.transactionController.addTransaction,
        ).toHaveBeenCalledTimes(1);

        expect(
          request.transactionController.addTransaction,
        ).toHaveBeenCalledWith(TRANSACTION_PARAMS_MOCK, {
          ...TRANSACTION_OPTIONS_MOCK,
          type: TransactionType.swapApproval,
        });

        expect(validateRequestWithPPOMMock).toHaveBeenCalledTimes(0);
      });
    });
  });

  describe('addDappTransaction', () => {
    describe('if selected account is EOA', () => {
      it('adds transaction', async () => {
        await addDappTransaction(dappRequest);

        expect(
          request.transactionController.addTransaction,
        ).toHaveBeenCalledTimes(1);
        expect(
          request.transactionController.addTransaction,
        ).toHaveBeenCalledWith(TRANSACTION_PARAMS_MOCK, {
          ...TRANSACTION_OPTIONS_MOCK,
          method: DAPP_REQUEST_MOCK.method,
          requireApproval: true,
          securityAlertResponse: DAPP_REQUEST_MOCK.securityAlertResponse,
          type: undefined,
        });
      });

      it('adds transaction with networkClientId if process.env.TRANSACTION_MULTICHAIN is set', async () => {
        process.env.TRANSACTION_MULTICHAIN = '1';

        await addDappTransaction(dappRequest);

        expect(
          request.transactionController.addTransaction,
        ).toHaveBeenCalledTimes(1);
        expect(
          request.transactionController.addTransaction,
        ).toHaveBeenCalledWith(TRANSACTION_PARAMS_MOCK, {
          ...TRANSACTION_OPTIONS_MOCK,
          networkClientId: 'mockNetworkClientId',
          method: DAPP_REQUEST_MOCK.method,
          requireApproval: true,
          securityAlertResponse: DAPP_REQUEST_MOCK.securityAlertResponse,
          type: undefined,
        });
        process.env.TRANSACTION_MULTICHAIN = '';
      });

      it('returns transaction hash', async () => {
        const transactionHash = await addDappTransaction(dappRequest);
        expect(transactionHash).toStrictEqual(TRANSACTION_META_MOCK.hash);
      });

      it('throws if result promise fails', async () => {
        transactionController.addTransaction.mockResolvedValue({
          result: Promise.reject(new Error('Test Error')),
          transactionMeta: TRANSACTION_META_MOCK,
        });

        await expect(addDappTransaction(dappRequest)).rejects.toThrow(
          'Test Error',
        );
      });
    });

    describe('if selected account is smart contract', () => {
      beforeEach(() => {
        request.selectedAccount.type = 'eip155:erc4337';
      });

      it('adds user operation', async () => {
        await addDappTransaction(dappRequest);

        expect(
          request.userOperationController.addUserOperationFromTransaction,
        ).toHaveBeenCalledTimes(1);
        expect(
          request.userOperationController.addUserOperationFromTransaction,
        ).toHaveBeenCalledWith(TRANSACTION_PARAMS_MOCK, {
          networkClientId: TRANSACTION_REQUEST_MOCK.networkClientId,
          origin: TRANSACTION_OPTIONS_MOCK.origin,
          requireApproval: true,
          swaps: undefined,
          type: undefined,
        });
      });

      it('starts polling', async () => {
        await addDappTransaction(dappRequest);

        expect(
          userOperationController.startPollingByNetworkClientId,
        ).toHaveBeenCalledTimes(1);
        expect(
          userOperationController.startPollingByNetworkClientId,
        ).toHaveBeenCalledWith(TRANSACTION_REQUEST_MOCK.networkClientId);
      });

      it('returns transaction hash', async () => {
        const transactionHash = await addDappTransaction(dappRequest);
        expect(transactionHash).toStrictEqual(TRANSACTION_META_MOCK.hash);
      });

      it('throws if transaction hash promise fails', async () => {
        userOperationController.addUserOperationFromTransaction.mockResolvedValue(
          {
            id: TRANSACTION_META_MOCK.id,
            hash: jest.fn().mockResolvedValue({}),
            transactionHash: jest
              .fn()
              .mockRejectedValue(new Error('Test Error')),
          },
        );

        await expect(addDappTransaction(dappRequest)).rejects.toThrow(
          'Test Error',
        );
      });
    });
  });
});<|MERGE_RESOLUTION|>--- conflicted
+++ resolved
@@ -491,49 +491,9 @@
         expect(validateRequestWithPPOMMock).toHaveBeenCalledTimes(0);
       });
 
-<<<<<<< HEAD
-      it('normalizes transaction requests before validation', async () => {
-        const ppomRequestMock = {
-          method: 'eth_sendTransaction',
-          id: 'mockActionId',
-          origin: 'mockOrigin',
-          params: [TRANSACTION_PARAMS_MOCK],
-        };
-
-        const ppomRequestNormalizedMock = {
-          ...ppomRequestMock,
-          id: 'mockActionId2',
-          origin: 'mockOrigin2',
-        };
-
-        const validateMock = jest.fn();
-
-        const ppomMock = {
-          validateJsonRpc: validateMock,
-        };
-
-        normalizePPOMRequestMock.mockReturnValue(ppomRequestNormalizedMock);
-
-        request.securityAlertsEnabled = true;
-        request.chainId = '0x1';
-        // TODO: Replace `any` with type
-        // eslint-disable-next-line @typescript-eslint/no-explicit-any
-        request.ppomController.usePPOM = (callback: any) => callback(ppomMock);
-
-        await addTransaction(request);
-
-        expect(validateMock).toHaveBeenCalledTimes(1);
-        expect(validateMock).toHaveBeenCalledWith(ppomRequestNormalizedMock);
-
-        expect(normalizePPOMRequest).toHaveBeenCalledTimes(1);
-        expect(normalizePPOMRequest).toHaveBeenCalledWith(ppomRequestMock);
-      });
-    });
-=======
       it('unless transaction type is swap', async () => {
         const swapRequest = { ...request };
         swapRequest.transactionOptions.type = TransactionType.swap;
->>>>>>> ee3841d8
 
         await addTransaction({
           ...swapRequest,
