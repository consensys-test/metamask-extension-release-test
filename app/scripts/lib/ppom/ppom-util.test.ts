--- conflicted
+++ resolved
@@ -11,26 +11,17 @@
 import {
   BlockaidReason,
   BlockaidResultType,
-<<<<<<< HEAD
-=======
   SecurityAlertSource,
->>>>>>> 717376e8
 } from '../../../../shared/constants/security-provider';
 import { AppStateController } from '../../controllers/app-state';
 import {
   generateSecurityAlertId,
-<<<<<<< HEAD
-=======
   isChainSupported,
->>>>>>> 717376e8
   updateSecurityAlertResponse,
   validateRequestWithPPOM,
 } from './ppom-util';
 import { SecurityAlertResponse } from './types';
-<<<<<<< HEAD
-=======
 import * as securityAlertAPI from './security-alerts-api';
->>>>>>> 717376e8
 
 jest.mock('@metamask/transaction-controller', () => ({
   ...jest.requireActual('@metamask/transaction-controller'),
@@ -39,10 +30,7 @@
 
 const SECURITY_ALERT_ID_MOCK = '1234-5678';
 const TRANSACTION_ID_MOCK = '123';
-<<<<<<< HEAD
-=======
 const CHAIN_ID_MOCK = '0x1';
->>>>>>> 717376e8
 
 const REQUEST_MOCK = {
   method: 'eth_signTypedData_v4',
@@ -52,10 +40,7 @@
 const SECURITY_ALERT_RESPONSE_MOCK: SecurityAlertResponse = {
   result_type: 'success',
   reason: 'success',
-<<<<<<< HEAD
-=======
   source: SecurityAlertSource.Local,
->>>>>>> 717376e8
 };
 
 const TRANSACTION_PARAMS_MOCK_1: TransactionParams = {
@@ -124,12 +109,9 @@
   beforeEach(() => {
     jest.resetAllMocks();
     jest.spyOn(console, 'error').mockImplementation(() => undefined);
-<<<<<<< HEAD
-=======
     isSecurityAlertsEnabledMock = jest
       .spyOn(securityAlertAPI, 'isSecurityAlertsAPIEnabled')
       .mockReturnValue(false);
->>>>>>> 717376e8
   });
 
   describe('validateRequestWithPPOM', () => {
@@ -140,23 +122,14 @@
       ppom.validateJsonRpc.mockResolvedValue(SECURITY_ALERT_RESPONSE_MOCK);
 
       ppomController.usePPOM.mockImplementation(
-<<<<<<< HEAD
-        (callback) =>
-          // eslint-disable-next-line @typescript-eslint/no-explicit-any
-          callback(ppom as any) as any,
-=======
         (callback) => callback(ppom as any) as any,
->>>>>>> 717376e8
       );
 
       const response = await validateRequestWithPPOM({
         ppomController,
         request: REQUEST_MOCK,
         securityAlertId: SECURITY_ALERT_ID_MOCK,
-<<<<<<< HEAD
-=======
-        chainId: CHAIN_ID_MOCK,
->>>>>>> 717376e8
+        chainId: CHAIN_ID_MOCK,
       });
 
       expect(response).toStrictEqual({
@@ -171,7 +144,6 @@
     it('returns error response if validation with PPOM instance throws', async () => {
       const ppom = createPPOMMock();
       const ppomController = createPPOMControllerMock();
-<<<<<<< HEAD
 
       ppom.validateJsonRpc.mockRejectedValue(createErrorMock());
 
@@ -185,6 +157,7 @@
         ppomController,
         request: REQUEST_MOCK,
         securityAlertId: SECURITY_ALERT_ID_MOCK,
+        chainId: CHAIN_ID_MOCK,
       });
 
       expect(response).toStrictEqual({
@@ -203,6 +176,7 @@
         ppomController,
         request: REQUEST_MOCK,
         securityAlertId: SECURITY_ALERT_ID_MOCK,
+        chainId: CHAIN_ID_MOCK,
       });
 
       expect(response).toStrictEqual({
@@ -215,10 +189,6 @@
     it('normalizes request if method is eth_sendTransaction', async () => {
       const ppom = createPPOMMock();
       const ppomController = createPPOMControllerMock();
-=======
-
-      ppom.validateJsonRpc.mockRejectedValue(createErrorMock());
->>>>>>> 717376e8
 
       ppomController.usePPOM.mockImplementation(
         (callback) =>
@@ -226,52 +196,6 @@
           callback(ppom as any) as any,
       );
 
-<<<<<<< HEAD
-=======
-      const response = await validateRequestWithPPOM({
-        ppomController,
-        request: REQUEST_MOCK,
-        securityAlertId: SECURITY_ALERT_ID_MOCK,
-        chainId: CHAIN_ID_MOCK,
-      });
-
-      expect(response).toStrictEqual({
-        result_type: BlockaidResultType.Errored,
-        reason: BlockaidReason.errored,
-        description: 'Test Error: Test error message',
-      });
-    });
-
-    it('returns error response if controller throws', async () => {
-      const ppomController = createPPOMControllerMock();
-
-      ppomController.usePPOM.mockRejectedValue(createErrorMock());
-
-      const response = await validateRequestWithPPOM({
-        ppomController,
-        request: REQUEST_MOCK,
-        securityAlertId: SECURITY_ALERT_ID_MOCK,
-        chainId: CHAIN_ID_MOCK,
-      });
-
-      expect(response).toStrictEqual({
-        result_type: BlockaidResultType.Errored,
-        reason: BlockaidReason.errored,
-        description: 'Test Error: Test error message',
-      });
-    });
-
-    it('normalizes request if method is eth_sendTransaction', async () => {
-      const ppom = createPPOMMock();
-      const ppomController = createPPOMControllerMock();
-
-      ppomController.usePPOM.mockImplementation(
-        (callback) =>
-          // eslint-disable-next-line @typescript-eslint/no-explicit-any
-          callback(ppom as any) as any,
-      );
-
->>>>>>> 717376e8
       normalizeTransactionParamsMock.mockReturnValue(TRANSACTION_PARAMS_MOCK_2);
 
       const request = {
@@ -284,10 +208,7 @@
         ppomController,
         request,
         securityAlertId: SECURITY_ALERT_ID_MOCK,
-<<<<<<< HEAD
-=======
-        chainId: CHAIN_ID_MOCK,
->>>>>>> 717376e8
+        chainId: CHAIN_ID_MOCK,
       });
 
       expect(ppom.validateJsonRpc).toHaveBeenCalledTimes(1);
@@ -332,12 +253,7 @@
         securityAlertId: SECURITY_ALERT_ID_MOCK,
         securityAlertResponse: SECURITY_ALERT_RESPONSE_MOCK,
         signatureController,
-<<<<<<< HEAD
-        // eslint-disable-next-line @typescript-eslint/no-explicit-any
-        transactionController: {} as any,
-=======
         transactionController: {} as unknown as TransactionController,
->>>>>>> 717376e8
       });
 
       expect(
@@ -359,11 +275,7 @@
             },
           },
         ],
-<<<<<<< HEAD
-      } as any);
-=======
       } as unknown as TransactionController['state']);
->>>>>>> 717376e8
 
       await updateSecurityAlertResponse({
         appStateController: {} as any,
@@ -383,8 +295,6 @@
       ).toHaveBeenCalledWith(TRANSACTION_ID_MOCK, SECURITY_ALERT_RESPONSE_MOCK);
     });
   });
-<<<<<<< HEAD
-=======
 
   describe('validateWithAPI', () => {
     const request = {
@@ -478,5 +388,4 @@
       });
     });
   });
->>>>>>> 717376e8
 });