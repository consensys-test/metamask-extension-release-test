--- conflicted
+++ resolved
@@ -91,7 +91,6 @@
         return;
       }
 
-<<<<<<< HEAD
       if (req.method === MESSAGE_TYPE.ETH_SEND_TRANSACTION) {
         const { to: toAddress } = req?.params?.[0] ?? {};
         const internalAccounts = accountsController.listAccounts();
@@ -103,8 +102,6 @@
         }
       }
 
-=======
->>>>>>> 535c139b
       const securityAlertId = generateSecurityAlertId();
 
       validateRequestWithPPOM({
