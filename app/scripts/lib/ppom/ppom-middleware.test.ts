<<<<<<< HEAD
import {
  type Hex,
  JsonRpcRequestStruct,
  JsonRpcResponseStruct,
} from '@metamask/utils';
import * as ControllerUtils from '@metamask/controller-utils';

=======
import { type Hex, JsonRpcResponseStruct } from '@metamask/utils';
import * as ControllerUtils from '@metamask/controller-utils';
>>>>>>> 535c139b
import { CHAIN_IDS } from '../../../../shared/constants/network';

import {
  BlockaidReason,
  BlockaidResultType,
} from '../../../../shared/constants/security-provider';
import { flushPromises } from '../../../../test/lib/timer-helpers';
import { createPPOMMiddleware, PPOMMiddlewareRequest } from './ppom-middleware';
import {
  generateSecurityAlertId,
  handlePPOMError,
  isChainSupported,
  validateRequestWithPPOM,
} from './ppom-util';
import { SecurityAlertResponse } from './types';

jest.mock('./ppom-util');

const SECURITY_ALERT_ID_MOCK = '123';
const INTERNAL_ACCOUNT_ADDRESS = '0xec1adf982415d2ef5ec55899b9bfb8bc0f29251b';

const SECURITY_ALERT_RESPONSE_MOCK: SecurityAlertResponse = {
  securityAlertId: SECURITY_ALERT_ID_MOCK,
  result_type: BlockaidResultType.Malicious,
  reason: BlockaidReason.permitFarming,
};

const REQUEST_MOCK = {
  params: [],
  id: '',
  jsonrpc: '2.0' as const,
};

const createMiddleware = (
  options: {
    chainId?: Hex;
    error?: Error;
    securityAlertsEnabled?: boolean;
    // TODO: Replace `any` with type
    // eslint-disable-next-line @typescript-eslint/no-explicit-any
    updateSecurityAlertResponse?: any;
  } = {
    updateSecurityAlertResponse: () => undefined,
  },
) => {
  const { chainId, error, securityAlertsEnabled, updateSecurityAlertResponse } =
    options;

  const ppomController = {};

  const preferenceController = {
    store: {
      getState: () => ({
        securityAlertsEnabled: securityAlertsEnabled ?? true,
      }),
    },
  };

  if (error) {
    preferenceController.store.getState = () => {
      throw error;
    };
  }

  const networkController = {
    state: { providerConfig: { chainId: chainId || CHAIN_IDS.MAINNET } },
  };

  const appStateController = {
    addSignatureSecurityAlertResponse: () => undefined,
  };

  const accountsController = {
    listAccounts: () => [{ address: INTERNAL_ACCOUNT_ADDRESS }],
  };

  return createPPOMMiddleware(
    // TODO: Replace `any` with type
    // eslint-disable-next-line @typescript-eslint/no-explicit-any
    ppomController as any,
    // TODO: Replace `any` with type
    // eslint-disable-next-line @typescript-eslint/no-explicit-any
    preferenceController as any,
    // TODO: Replace `any` with type
    // eslint-disable-next-line @typescript-eslint/no-explicit-any
    networkController as any,
    // TODO: Replace `any` with type
    // eslint-disable-next-line @typescript-eslint/no-explicit-any
    appStateController as any,
    // eslint-disable-next-line @typescript-eslint/no-explicit-any
    accountsController as any,
    updateSecurityAlertResponse,
  );
};

describe('PPOMMiddleware', () => {
  const validateRequestWithPPOMMock = jest.mocked(validateRequestWithPPOM);
  const generateSecurityAlertIdMock = jest.mocked(generateSecurityAlertId);
  const handlePPOMErrorMock = jest.mocked(handlePPOMError);
  const isChainSupportedMock = jest.mocked(isChainSupported);

  beforeEach(() => {
    jest.resetAllMocks();

    validateRequestWithPPOMMock.mockResolvedValue(SECURITY_ALERT_RESPONSE_MOCK);
    generateSecurityAlertIdMock.mockReturnValue(SECURITY_ALERT_ID_MOCK);
    handlePPOMErrorMock.mockReturnValue(SECURITY_ALERT_RESPONSE_MOCK);
    isChainSupportedMock.mockResolvedValue(true);
  });

  it('updates alert response after validating request', async () => {
    const updateSecurityAlertResponse = jest.fn();

    const middlewareFunction = createMiddleware({
      updateSecurityAlertResponse,
    });

    const req = {
      ...REQUEST_MOCK,
      method: 'eth_sendTransaction',
      securityAlertResponse: undefined,
    };

    await middlewareFunction(
      req,
      { ...JsonRpcResponseStruct.TYPE },
      () => undefined,
    );

    await flushPromises();

    expect(updateSecurityAlertResponse).toHaveBeenCalledTimes(1);
    expect(updateSecurityAlertResponse).toHaveBeenCalledWith(
      req.method,
      SECURITY_ALERT_ID_MOCK,
      SECURITY_ALERT_RESPONSE_MOCK,
    );
  });

  it('adds loading response to confirmation requests while validation is in progress', async () => {
    const middlewareFunction = createMiddleware();

    const req: PPOMMiddlewareRequest<(string | { to: string })[]> = {
      ...REQUEST_MOCK,
      method: 'eth_sendTransaction',
      securityAlertResponse: undefined,
    };

    await middlewareFunction(
      req,
      { ...JsonRpcResponseStruct.TYPE },
      () => undefined,
    );

    expect(req.securityAlertResponse?.reason).toBe(BlockaidReason.inProgress);
    expect(req.securityAlertResponse?.result_type).toBe(
      BlockaidResultType.Loading,
    );
  });

  it('does not do validation if the user has not enabled the preference', async () => {
    const middlewareFunction = createMiddleware({
      securityAlertsEnabled: false,
    });

    const req = {
      ...REQUEST_MOCK,
      method: 'eth_sendTransaction',
      securityAlertResponse: undefined,
    };

    await middlewareFunction(req, undefined, () => undefined);

    expect(req.securityAlertResponse).toBeUndefined();
    expect(validateRequestWithPPOM).not.toHaveBeenCalled();
  });

  it('does not do validation if user is not on a supported network', async () => {
    isChainSupportedMock.mockResolvedValue(false);
    const middlewareFunction = createMiddleware({
      chainId: '0x2',
    });

    const req = {
      ...REQUEST_MOCK,
      method: 'eth_sendTransaction',
      securityAlertResponse: undefined,
    };

    await middlewareFunction(
      req,
      { ...JsonRpcResponseStruct.TYPE },
      () => undefined,
    );

    expect(req.securityAlertResponse).toBeUndefined();
    expect(validateRequestWithPPOM).not.toHaveBeenCalled();
  });

  it('does not do validation when request is not for confirmation method', async () => {
    const middlewareFunction = createMiddleware();

    const req = {
      ...REQUEST_MOCK,
      method: 'eth_someRequest',
      securityAlertResponse: undefined,
    };

    await middlewareFunction(
      req,
      { ...JsonRpcResponseStruct.TYPE },
      () => undefined,
    );

    expect(req.securityAlertResponse).toBeUndefined();
    expect(validateRequestWithPPOM).not.toHaveBeenCalled();
  });

<<<<<<< HEAD
  it('does not do validation when request is send to users own account', async () => {
    const middlewareFunction = createMiddleware();

    const req = {
      ...JsonRpcRequestStruct,
      params: [{ to: INTERNAL_ACCOUNT_ADDRESS }],
      method: 'eth_sendTransaction',
      securityAlertResponse: undefined,
    };

    await middlewareFunction(
      req,
      { ...JsonRpcResponseStruct },
      () => undefined,
    );

    expect(req.securityAlertResponse).toBeUndefined();
    expect(validateRequestWithPPOM).not.toHaveBeenCalled();
  });

=======
>>>>>>> 535c139b
  it('does not do validation for SIWE signature', async () => {
    const middlewareFunction = createMiddleware({
      securityAlertsEnabled: true,
    });

    const req = {
      method: 'personal_sign',
      params: [
        '0x6d6574616d61736b2e6769746875622e696f2077616e747320796f7520746f207369676e20696e207769746820796f757220457468657265756d206163636f756e743a0a3078393335653733656462396666353265323362616337663765303433613165636430366430353437370a0a492061636365707420746865204d6574614d61736b205465726d73206f6620536572766963653a2068747470733a2f2f636f6d6d756e6974792e6d6574616d61736b2e696f2f746f730a0a5552493a2068747470733a2f2f6d6574616d61736b2e6769746875622e696f0a56657273696f6e3a20310a436861696e2049443a20310a4e6f6e63653a2033323839313735370a4973737565642041743a20323032312d30392d33305431363a32353a32342e3030305a',
        '0x935e73edb9ff52e23bac7f7e043a1ecd06d05477',
        'Example password',
      ],
      jsonrpc: '2.0',
      id: 2974202441,
      origin: 'https://metamask.github.io',
      networkClientId: 'mainnet',
      tabId: 1048745900,
      securityAlertResponse: undefined,
    };
    jest.spyOn(ControllerUtils, 'detectSIWE').mockReturnValue({
      isSIWEMessage: true,
      parsedMessage: {
        address: '0x935e73edb9ff52e23bac7f7e049a1ecd06d05477',
        chainId: 1,
        domain: 'metamask.github.io',
        expirationTime: null,
        issuedAt: '2021-09-30T16:25:24.000Z',
        nonce: '32891757',
        notBefore: '2022-03-17T12:45:13.610Z',
        requestId: 'some_id',
        scheme: null,
        statement:
          'I accept the MetaMask Terms of Service: https://community.metamask.io/tos',
        uri: 'https://metamask.github.io',
        version: '1',
        resources: null,
      },
    });

    await middlewareFunction(req, undefined, () => undefined);

    expect(req.securityAlertResponse).toBeUndefined();
    expect(validateRequestWithPPOM).not.toHaveBeenCalled();
  });

  it('calls next method', async () => {
    const middlewareFunction = createMiddleware();
    const nextMock = jest.fn();

    await middlewareFunction(
      { ...REQUEST_MOCK, method: 'eth_sendTransaction' },
      { ...JsonRpcResponseStruct.TYPE },
      nextMock,
    );

    expect(nextMock).toHaveBeenCalledTimes(1);
  });

  it('handles error if middleware throws', async () => {
    const error = new Error('Test Error Message');
    error.name = 'TestName';

    const nextMock = jest.fn();

    const middlewareFunction = createMiddleware({ error });

    const req = {
      ...REQUEST_MOCK,
      method: 'eth_sendTransaction',
      securityAlertResponse: undefined,
    };

    await middlewareFunction(req, { ...JsonRpcResponseStruct.TYPE }, nextMock);

    expect(req.securityAlertResponse).toStrictEqual(
      SECURITY_ALERT_RESPONSE_MOCK,
    );

    expect(nextMock).toHaveBeenCalledTimes(1);
  });
});<|MERGE_RESOLUTION|>--- conflicted
+++ resolved
@@ -1,15 +1,5 @@
-<<<<<<< HEAD
-import {
-  type Hex,
-  JsonRpcRequestStruct,
-  JsonRpcResponseStruct,
-} from '@metamask/utils';
-import * as ControllerUtils from '@metamask/controller-utils';
-
-=======
 import { type Hex, JsonRpcResponseStruct } from '@metamask/utils';
 import * as ControllerUtils from '@metamask/controller-utils';
->>>>>>> 535c139b
 import { CHAIN_IDS } from '../../../../shared/constants/network';
 
 import {
@@ -228,7 +218,6 @@
     expect(validateRequestWithPPOM).not.toHaveBeenCalled();
   });
 
-<<<<<<< HEAD
   it('does not do validation when request is send to users own account', async () => {
     const middlewareFunction = createMiddleware();
 
@@ -249,8 +238,6 @@
     expect(validateRequestWithPPOM).not.toHaveBeenCalled();
   });
 
-=======
->>>>>>> 535c139b
   it('does not do validation for SIWE signature', async () => {
     const middlewareFunction = createMiddleware({
       securityAlertsEnabled: true,
