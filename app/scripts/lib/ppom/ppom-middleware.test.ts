import {
  type Hex,
  JsonRpcRequestStruct,
  JsonRpcResponseStruct,
} from '@metamask/utils';
<<<<<<< HEAD
import { waitFor } from '@testing-library/react';
=======
>>>>>>> ee3841d8
import { CHAIN_IDS } from '../../../../shared/constants/network';

import {
  BlockaidReason,
  BlockaidResultType,
} from '../../../../shared/constants/security-provider';
import { flushPromises } from '../../../../test/lib/timer-helpers';
import { createPPOMMiddleware } from './ppom-middleware';
import {
  generateSecurityAlertId,
  handlePPOMError,
  validateRequestWithPPOM,
} from './ppom-util';
import { SecurityAlertResponse } from './types';

jest.mock('./ppom-util');

const SECURITY_ALERT_ID_MOCK = '123';

const SECURITY_ALERT_RESPONSE_MOCK: SecurityAlertResponse = {
  securityAlertId: SECURITY_ALERT_ID_MOCK,
  result_type: BlockaidResultType.Malicious,
  reason: BlockaidReason.permitFarming,
};

<<<<<<< HEAD
const createMiddleWare = (
  // TODO: Replace `any` with type
  // eslint-disable-next-line @typescript-eslint/no-explicit-any
  usePPOM?: any,
  options: {
    securityAlertsEnabled?: boolean;
    chainId?: Hex;
    // TODO: Replace `any` with type
    // eslint-disable-next-line @typescript-eslint/no-explicit-any
    mockUpdateSecurityAlertResponseByTxId?: any;
  } = {
    mockUpdateSecurityAlertResponseByTxId: () => undefined,
  },
) => {
  const {
    securityAlertsEnabled,
    chainId,
    mockUpdateSecurityAlertResponseByTxId,
  } = options;
  const usePPOMMock = jest.fn();
  const ppomController = {
    usePPOM: usePPOM || usePPOMMock,
  };
=======
const createMiddleware = (
  options: {
    chainId?: Hex;
    error?: Error;
    securityAlertsEnabled?: boolean;
    // TODO: Replace `any` with type
    // eslint-disable-next-line @typescript-eslint/no-explicit-any
    updateSecurityAlertResponse?: any;
  } = {
    updateSecurityAlertResponse: () => undefined,
  },
) => {
  const { chainId, error, securityAlertsEnabled, updateSecurityAlertResponse } =
    options;

  const ppomController = {};

>>>>>>> ee3841d8
  const preferenceController = {
    store: {
      getState: () => ({
        securityAlertsEnabled:
          securityAlertsEnabled === undefined ?? securityAlertsEnabled,
      }),
    },
  };

  if (error) {
    preferenceController.store.getState = () => {
      throw error;
    };
  }

  const networkController = {
    state: { providerConfig: { chainId: chainId || CHAIN_IDS.MAINNET } },
  };

  const appStateController = {
    addSignatureSecurityAlertResponse: () => undefined,
  };

  return createPPOMMiddleware(
    // TODO: Replace `any` with type
    // eslint-disable-next-line @typescript-eslint/no-explicit-any
    ppomController as any,
    // TODO: Replace `any` with type
    // eslint-disable-next-line @typescript-eslint/no-explicit-any
    preferenceController as any,
    // TODO: Replace `any` with type
    // eslint-disable-next-line @typescript-eslint/no-explicit-any
    networkController as any,
    // TODO: Replace `any` with type
    // eslint-disable-next-line @typescript-eslint/no-explicit-any
    appStateController as any,
<<<<<<< HEAD
    mockUpdateSecurityAlertResponseByTxId,
=======
    updateSecurityAlertResponse,
>>>>>>> ee3841d8
  );
};

describe('PPOMMiddleware', () => {
  const validateRequestWithPPOMMock = jest.mocked(validateRequestWithPPOM);
  const generateSecurityAlertIdMock = jest.mocked(generateSecurityAlertId);
  const handlePPOMErrorMock = jest.mocked(handlePPOMError);

  beforeEach(() => {
    jest.resetAllMocks();

    validateRequestWithPPOMMock.mockResolvedValue(SECURITY_ALERT_RESPONSE_MOCK);
    generateSecurityAlertIdMock.mockReturnValue(SECURITY_ALERT_ID_MOCK);
    handlePPOMErrorMock.mockReturnValue(SECURITY_ALERT_RESPONSE_MOCK);
  });

<<<<<<< HEAD
  it('should call ppomController.usePPOM for requests of type confirmation', async () => {
    const usePPOMMock = jest.fn();
    const middlewareFunction = createMiddleWare(usePPOMMock);
    await middlewareFunction(
      { ...JsonRpcRequestStruct, method: 'eth_sendTransaction' },
      { ...JsonRpcResponseStruct },
      () => undefined,
    );
    expect(usePPOMMock).toHaveBeenCalledTimes(1);
  });

  it('adds loading response to confirmation requests while validation is in progress', async () => {
    const usePPOM = async () => Promise.resolve('VALIDATION_RESULT');
    const middlewareFunction = createMiddleWare(usePPOM);
=======
  it('updates alert response after validating request', async () => {
    const updateSecurityAlertResponse = jest.fn();

    const middlewareFunction = createMiddleware({
      updateSecurityAlertResponse,
    });

>>>>>>> ee3841d8
    const req = {
      ...JsonRpcRequestStruct,
      method: 'eth_sendTransaction',
      securityAlertResponse: undefined,
    };
<<<<<<< HEAD
    await middlewareFunction(
      req,
      { ...JsonRpcResponseStruct },
      () => undefined,
    );

    expect(req.securityAlertResponse.reason).toBe(BlockaidResultType.Loading);
    expect(req.securityAlertResponse.result_type).toBe(
      BlockaidReason.inProgress,
    );
  });

  it('adds validation response to confirmation requests on supported networks', async () => {
    const validateMock = jest.fn().mockImplementation(() =>
      Promise.resolve({
        result_type: BlockaidResultType.Malicious,
        reason: BlockaidReason.permitFarming,
      }),
    );

    const ppom = {
      validateJsonRpc: validateMock,
    };
    // TODO: Replace `any` with type
    // eslint-disable-next-line @typescript-eslint/no-explicit-any
    const usePPOM = async (callback: any) => {
      callback(ppom);
    };
    const mockUpdateSecurityAlertResponseByTxId = jest.fn();
    const middlewareFunction = createMiddleWare(usePPOM, {
      chainId: '0xa',
      mockUpdateSecurityAlertResponseByTxId,
    });
    const req = {
      ...JsonRpcRequestStruct,
      method: 'eth_sendTransaction',
      securityAlertResponse: undefined,
    };
=======

>>>>>>> ee3841d8
    await middlewareFunction(
      req,
      { ...JsonRpcResponseStruct },
      () => undefined,
    );

<<<<<<< HEAD
    await waitFor(() => {
      const mockCallSecurityAlertResponse =
        mockUpdateSecurityAlertResponseByTxId.mock.calls[0][1];

      expect(mockCallSecurityAlertResponse.result_type).toBe(
        BlockaidResultType.Malicious,
      );
      expect(mockCallSecurityAlertResponse.reason).toBe(
        BlockaidReason.permitFarming,
      );
      expect(mockCallSecurityAlertResponse.securityAlertId).toBeDefined();
      expect(req.securityAlertResponse).toBeDefined();
    });
  });

  it('does not do validation if the user has not enabled the preference', async () => {
    const usePPOM = async () => Promise.resolve('VALIDATION_RESULT');
    const middlewareFunction = createMiddleWare(usePPOM, {
      securityAlertsEnabled: false,
    });
=======
    await flushPromises();

    expect(updateSecurityAlertResponse).toHaveBeenCalledTimes(1);
    expect(updateSecurityAlertResponse).toHaveBeenCalledWith(
      req.method,
      SECURITY_ALERT_ID_MOCK,
      SECURITY_ALERT_RESPONSE_MOCK,
    );
  });

  it('adds loading response to confirmation requests while validation is in progress', async () => {
    const middlewareFunction = createMiddleware();

>>>>>>> ee3841d8
    const req = {
      ...JsonRpcRequestStruct,
      method: 'eth_sendTransaction',
      securityAlertResponse: undefined,
    };

    await middlewareFunction(
      req,
      { ...JsonRpcResponseStruct },
      () => undefined,
    );

    expect(req.securityAlertResponse.reason).toBe(BlockaidReason.inProgress);
    expect(req.securityAlertResponse.result_type).toBe(
      BlockaidResultType.Loading,
    );
  });

<<<<<<< HEAD
  it('does not do validation if user is not on a supported network', async () => {
    const usePPOM = async () => Promise.resolve('VALIDATION_RESULT');
    const middlewareFunction = createMiddleWare(usePPOM, {
      chainId: '0x2',
    });
=======
  it('does not do validation if the user has not enabled the preference', async () => {
    const middlewareFunction = createMiddleware({
      securityAlertsEnabled: false,
    });

>>>>>>> ee3841d8
    const req = {
      ...JsonRpcRequestStruct,
      method: 'eth_sendTransaction',
      securityAlertResponse: undefined,
    };
<<<<<<< HEAD
    await middlewareFunction(
      req,
      { ...JsonRpcResponseStruct },
      () => undefined,
    );
=======

    await middlewareFunction(req, undefined, () => undefined);

>>>>>>> ee3841d8
    expect(req.securityAlertResponse).toBeUndefined();
    expect(validateRequestWithPPOM).not.toHaveBeenCalled();
  });

<<<<<<< HEAD
  it('sets error types in the response if usePPOM throws an error', async () => {
    const usePPOM = async () => {
      throw new Error('some error');
    };
    const mockUpdateSecurityAlertResponseByTxId = jest.fn();
    const middlewareFunction = createMiddleWare(usePPOM, {
      mockUpdateSecurityAlertResponseByTxId,
    });
=======
  it('does not do validation if user is not on a supported network', async () => {
    const middlewareFunction = createMiddleware({
      chainId: '0x2',
    });

>>>>>>> ee3841d8
    const req = {
      ...JsonRpcRequestStruct,
      method: 'eth_sendTransaction',
    };
<<<<<<< HEAD
    await middlewareFunction(
      req,
      { ...JsonRpcResponseStruct },
      () => undefined,
    );

    await waitFor(() => {
      const mockCallSecurityAlertResponse =
        mockUpdateSecurityAlertResponseByTxId.mock.calls[0][1];
      expect(mockCallSecurityAlertResponse.description).toBe(
        'Error: some error',
      );
      expect(mockCallSecurityAlertResponse.result_type).toBe(
        BlockaidResultType.Errored,
      );
      expect(mockCallSecurityAlertResponse.result_type).toBe(
        BlockaidReason.errored,
      );
      expect(mockCallSecurityAlertResponse.securityAlertId).toBeDefined();
    });
  });

  it('calls next method when ppomController.usePPOM completes', async () => {
    const ppom = {
      validateJsonRpc: () => undefined,
    };
    // TODO: Replace `any` with type
    // eslint-disable-next-line @typescript-eslint/no-explicit-any
    const usePPOM = async (callback: any) => {
      callback(ppom);
    };
    const middlewareFunction = createMiddleWare(usePPOM);
    const nextMock = jest.fn();
    await middlewareFunction(
      { ...JsonRpcRequestStruct, method: 'eth_sendTransaction' },
      { ...JsonRpcResponseStruct },
      nextMock,
=======

    await middlewareFunction(
      req,
      { ...JsonRpcResponseStruct },
      () => undefined,
>>>>>>> ee3841d8
    );

<<<<<<< HEAD
  it('calls next method when ppomController.usePPOM throws error', async () => {
    // TODO: Replace `any` with type
    // eslint-disable-next-line @typescript-eslint/no-explicit-any
    const usePPOM = async (_callback: any) => {
      throw Error('Some error');
    };
    const middlewareFunction = createMiddleWare(usePPOM);
    const nextMock = jest.fn();
    await middlewareFunction(
      { ...JsonRpcRequestStruct, method: 'eth_sendTransaction' },
      { ...JsonRpcResponseStruct },
      nextMock,
    );
    expect(nextMock).toHaveBeenCalledTimes(1);
  });
  it('calls ppom.validateJsonRpc when invoked', async () => {
    const validateMock = jest.fn();
    const ppom = {
      validateJsonRpc: validateMock,
    };
    // TODO: Replace `any` with type
    // eslint-disable-next-line @typescript-eslint/no-explicit-any
    const usePPOM = async (callback: any) => {
      callback(ppom);
=======
    expect(req.securityAlertResponse).toBeUndefined();
    expect(validateRequestWithPPOM).not.toHaveBeenCalled();
  });

  it('does not do validation when request is not for confirmation method', async () => {
    const middlewareFunction = createMiddleware();

    const req = {
      ...JsonRpcRequestStruct,
      method: 'eth_someRequest',
      securityAlertResponse: undefined,
>>>>>>> ee3841d8
    };

    await middlewareFunction(
<<<<<<< HEAD
      { ...JsonRpcRequestStruct, method: 'eth_sendTransaction' },
=======
      req,
>>>>>>> ee3841d8
      { ...JsonRpcResponseStruct },
      () => undefined,
    );

    expect(req.securityAlertResponse).toBeUndefined();
    expect(validateRequestWithPPOM).not.toHaveBeenCalled();
  });

<<<<<<< HEAD
  it('does not call ppom.validateJsonRpc when request is not for confirmation method', async () => {
    const validateMock = jest.fn();
    const ppom = {
      validateJsonRpc: validateMock,
    };
    // TODO: Replace `any` with type
    // eslint-disable-next-line @typescript-eslint/no-explicit-any
    const usePPOM = async (callback: any) => {
      callback(ppom);
    };
    const middlewareFunction = createMiddleWare(usePPOM);
    await middlewareFunction(
      { ...JsonRpcRequestStruct, method: 'eth_someRequest' },
      undefined,
      () => undefined,
=======
  it('calls next method', async () => {
    const middlewareFunction = createMiddleware();
    const nextMock = jest.fn();

    await middlewareFunction(
      { ...JsonRpcRequestStruct, method: 'eth_sendTransaction' },
      { ...JsonRpcResponseStruct },
      nextMock,
>>>>>>> ee3841d8
    );

<<<<<<< HEAD
  it('normalizes transaction requests before validation', async () => {
    const requestMock1 = {
      ...JsonRpcRequestStruct,
      method: 'eth_sendTransaction',
      params: [{ data: '0x1' }],
    };

    const requestMock2 = {
      ...requestMock1,
      params: [{ data: '0x2' }],
    };
=======
    expect(nextMock).toHaveBeenCalledTimes(1);
  });
>>>>>>> ee3841d8

  it('handles error if middleware throws', async () => {
    const error = new Error('Test Error Message');
    error.name = 'TestName';

    const nextMock = jest.fn();

    const middlewareFunction = createMiddleware({ error });

<<<<<<< HEAD
    // TODO: Replace `any` with type
    // eslint-disable-next-line @typescript-eslint/no-explicit-any
    const usePPOM = async (callback: any) => {
      callback(ppom);
    };

    const middlewareFunction = createMiddleWare(usePPOM);

    await middlewareFunction(
      requestMock1,
      { ...JsonRpcResponseStruct },
      () => undefined,
    );
=======
    const req = {
      ...JsonRpcRequestStruct,
      method: 'eth_sendTransaction',
      securityAlertResponse: undefined,
    };

    await middlewareFunction(req, { ...JsonRpcResponseStruct }, nextMock);
>>>>>>> ee3841d8

    expect(req.securityAlertResponse).toStrictEqual(
      SECURITY_ALERT_RESPONSE_MOCK,
    );

    expect(nextMock).toHaveBeenCalledTimes(1);
  });
});<|MERGE_RESOLUTION|>--- conflicted
+++ resolved
@@ -3,10 +3,6 @@
   JsonRpcRequestStruct,
   JsonRpcResponseStruct,
 } from '@metamask/utils';
-<<<<<<< HEAD
-import { waitFor } from '@testing-library/react';
-=======
->>>>>>> ee3841d8
 import { CHAIN_IDS } from '../../../../shared/constants/network';
 
 import {
@@ -32,31 +28,6 @@
   reason: BlockaidReason.permitFarming,
 };
 
-<<<<<<< HEAD
-const createMiddleWare = (
-  // TODO: Replace `any` with type
-  // eslint-disable-next-line @typescript-eslint/no-explicit-any
-  usePPOM?: any,
-  options: {
-    securityAlertsEnabled?: boolean;
-    chainId?: Hex;
-    // TODO: Replace `any` with type
-    // eslint-disable-next-line @typescript-eslint/no-explicit-any
-    mockUpdateSecurityAlertResponseByTxId?: any;
-  } = {
-    mockUpdateSecurityAlertResponseByTxId: () => undefined,
-  },
-) => {
-  const {
-    securityAlertsEnabled,
-    chainId,
-    mockUpdateSecurityAlertResponseByTxId,
-  } = options;
-  const usePPOMMock = jest.fn();
-  const ppomController = {
-    usePPOM: usePPOM || usePPOMMock,
-  };
-=======
 const createMiddleware = (
   options: {
     chainId?: Hex;
@@ -74,7 +45,6 @@
 
   const ppomController = {};
 
->>>>>>> ee3841d8
   const preferenceController = {
     store: {
       getState: () => ({
@@ -111,11 +81,7 @@
     // TODO: Replace `any` with type
     // eslint-disable-next-line @typescript-eslint/no-explicit-any
     appStateController as any,
-<<<<<<< HEAD
-    mockUpdateSecurityAlertResponseByTxId,
-=======
     updateSecurityAlertResponse,
->>>>>>> ee3841d8
   );
 };
 
@@ -132,22 +98,6 @@
     handlePPOMErrorMock.mockReturnValue(SECURITY_ALERT_RESPONSE_MOCK);
   });
 
-<<<<<<< HEAD
-  it('should call ppomController.usePPOM for requests of type confirmation', async () => {
-    const usePPOMMock = jest.fn();
-    const middlewareFunction = createMiddleWare(usePPOMMock);
-    await middlewareFunction(
-      { ...JsonRpcRequestStruct, method: 'eth_sendTransaction' },
-      { ...JsonRpcResponseStruct },
-      () => undefined,
-    );
-    expect(usePPOMMock).toHaveBeenCalledTimes(1);
-  });
-
-  it('adds loading response to confirmation requests while validation is in progress', async () => {
-    const usePPOM = async () => Promise.resolve('VALIDATION_RESULT');
-    const middlewareFunction = createMiddleWare(usePPOM);
-=======
   it('updates alert response after validating request', async () => {
     const updateSecurityAlertResponse = jest.fn();
 
@@ -155,82 +105,18 @@
       updateSecurityAlertResponse,
     });
 
->>>>>>> ee3841d8
-    const req = {
-      ...JsonRpcRequestStruct,
-      method: 'eth_sendTransaction',
-      securityAlertResponse: undefined,
-    };
-<<<<<<< HEAD
-    await middlewareFunction(
-      req,
-      { ...JsonRpcResponseStruct },
-      () => undefined,
-    );
-
-    expect(req.securityAlertResponse.reason).toBe(BlockaidResultType.Loading);
-    expect(req.securityAlertResponse.result_type).toBe(
-      BlockaidReason.inProgress,
-    );
-  });
-
-  it('adds validation response to confirmation requests on supported networks', async () => {
-    const validateMock = jest.fn().mockImplementation(() =>
-      Promise.resolve({
-        result_type: BlockaidResultType.Malicious,
-        reason: BlockaidReason.permitFarming,
-      }),
-    );
-
-    const ppom = {
-      validateJsonRpc: validateMock,
-    };
-    // TODO: Replace `any` with type
-    // eslint-disable-next-line @typescript-eslint/no-explicit-any
-    const usePPOM = async (callback: any) => {
-      callback(ppom);
-    };
-    const mockUpdateSecurityAlertResponseByTxId = jest.fn();
-    const middlewareFunction = createMiddleWare(usePPOM, {
-      chainId: '0xa',
-      mockUpdateSecurityAlertResponseByTxId,
-    });
-    const req = {
-      ...JsonRpcRequestStruct,
-      method: 'eth_sendTransaction',
-      securityAlertResponse: undefined,
-    };
-=======
-
->>>>>>> ee3841d8
-    await middlewareFunction(
-      req,
-      { ...JsonRpcResponseStruct },
-      () => undefined,
-    );
-
-<<<<<<< HEAD
-    await waitFor(() => {
-      const mockCallSecurityAlertResponse =
-        mockUpdateSecurityAlertResponseByTxId.mock.calls[0][1];
-
-      expect(mockCallSecurityAlertResponse.result_type).toBe(
-        BlockaidResultType.Malicious,
-      );
-      expect(mockCallSecurityAlertResponse.reason).toBe(
-        BlockaidReason.permitFarming,
-      );
-      expect(mockCallSecurityAlertResponse.securityAlertId).toBeDefined();
-      expect(req.securityAlertResponse).toBeDefined();
-    });
-  });
-
-  it('does not do validation if the user has not enabled the preference', async () => {
-    const usePPOM = async () => Promise.resolve('VALIDATION_RESULT');
-    const middlewareFunction = createMiddleWare(usePPOM, {
-      securityAlertsEnabled: false,
-    });
-=======
+    const req = {
+      ...JsonRpcRequestStruct,
+      method: 'eth_sendTransaction',
+      securityAlertResponse: undefined,
+    };
+
+    await middlewareFunction(
+      req,
+      { ...JsonRpcResponseStruct },
+      () => undefined,
+    );
+
     await flushPromises();
 
     expect(updateSecurityAlertResponse).toHaveBeenCalledTimes(1);
@@ -244,7 +130,6 @@
   it('adds loading response to confirmation requests while validation is in progress', async () => {
     const middlewareFunction = createMiddleware();
 
->>>>>>> ee3841d8
     const req = {
       ...JsonRpcRequestStruct,
       method: 'eth_sendTransaction',
@@ -263,132 +148,40 @@
     );
   });
 
-<<<<<<< HEAD
-  it('does not do validation if user is not on a supported network', async () => {
-    const usePPOM = async () => Promise.resolve('VALIDATION_RESULT');
-    const middlewareFunction = createMiddleWare(usePPOM, {
-      chainId: '0x2',
-    });
-=======
   it('does not do validation if the user has not enabled the preference', async () => {
     const middlewareFunction = createMiddleware({
       securityAlertsEnabled: false,
     });
 
->>>>>>> ee3841d8
-    const req = {
-      ...JsonRpcRequestStruct,
-      method: 'eth_sendTransaction',
-      securityAlertResponse: undefined,
-    };
-<<<<<<< HEAD
-    await middlewareFunction(
-      req,
-      { ...JsonRpcResponseStruct },
-      () => undefined,
-    );
-=======
+    const req = {
+      ...JsonRpcRequestStruct,
+      method: 'eth_sendTransaction',
+      securityAlertResponse: undefined,
+    };
 
     await middlewareFunction(req, undefined, () => undefined);
 
->>>>>>> ee3841d8
     expect(req.securityAlertResponse).toBeUndefined();
     expect(validateRequestWithPPOM).not.toHaveBeenCalled();
   });
 
-<<<<<<< HEAD
-  it('sets error types in the response if usePPOM throws an error', async () => {
-    const usePPOM = async () => {
-      throw new Error('some error');
-    };
-    const mockUpdateSecurityAlertResponseByTxId = jest.fn();
-    const middlewareFunction = createMiddleWare(usePPOM, {
-      mockUpdateSecurityAlertResponseByTxId,
-    });
-=======
   it('does not do validation if user is not on a supported network', async () => {
     const middlewareFunction = createMiddleware({
       chainId: '0x2',
     });
 
->>>>>>> ee3841d8
-    const req = {
-      ...JsonRpcRequestStruct,
-      method: 'eth_sendTransaction',
-    };
-<<<<<<< HEAD
-    await middlewareFunction(
-      req,
-      { ...JsonRpcResponseStruct },
-      () => undefined,
-    );
-
-    await waitFor(() => {
-      const mockCallSecurityAlertResponse =
-        mockUpdateSecurityAlertResponseByTxId.mock.calls[0][1];
-      expect(mockCallSecurityAlertResponse.description).toBe(
-        'Error: some error',
-      );
-      expect(mockCallSecurityAlertResponse.result_type).toBe(
-        BlockaidResultType.Errored,
-      );
-      expect(mockCallSecurityAlertResponse.result_type).toBe(
-        BlockaidReason.errored,
-      );
-      expect(mockCallSecurityAlertResponse.securityAlertId).toBeDefined();
-    });
-  });
-
-  it('calls next method when ppomController.usePPOM completes', async () => {
-    const ppom = {
-      validateJsonRpc: () => undefined,
-    };
-    // TODO: Replace `any` with type
-    // eslint-disable-next-line @typescript-eslint/no-explicit-any
-    const usePPOM = async (callback: any) => {
-      callback(ppom);
-    };
-    const middlewareFunction = createMiddleWare(usePPOM);
-    const nextMock = jest.fn();
-    await middlewareFunction(
-      { ...JsonRpcRequestStruct, method: 'eth_sendTransaction' },
-      { ...JsonRpcResponseStruct },
-      nextMock,
-=======
-
-    await middlewareFunction(
-      req,
-      { ...JsonRpcResponseStruct },
-      () => undefined,
->>>>>>> ee3841d8
-    );
-
-<<<<<<< HEAD
-  it('calls next method when ppomController.usePPOM throws error', async () => {
-    // TODO: Replace `any` with type
-    // eslint-disable-next-line @typescript-eslint/no-explicit-any
-    const usePPOM = async (_callback: any) => {
-      throw Error('Some error');
-    };
-    const middlewareFunction = createMiddleWare(usePPOM);
-    const nextMock = jest.fn();
-    await middlewareFunction(
-      { ...JsonRpcRequestStruct, method: 'eth_sendTransaction' },
-      { ...JsonRpcResponseStruct },
-      nextMock,
-    );
-    expect(nextMock).toHaveBeenCalledTimes(1);
-  });
-  it('calls ppom.validateJsonRpc when invoked', async () => {
-    const validateMock = jest.fn();
-    const ppom = {
-      validateJsonRpc: validateMock,
-    };
-    // TODO: Replace `any` with type
-    // eslint-disable-next-line @typescript-eslint/no-explicit-any
-    const usePPOM = async (callback: any) => {
-      callback(ppom);
-=======
+    const req = {
+      ...JsonRpcRequestStruct,
+      method: 'eth_sendTransaction',
+      securityAlertResponse: undefined,
+    };
+
+    await middlewareFunction(
+      req,
+      { ...JsonRpcResponseStruct },
+      () => undefined,
+    );
+
     expect(req.securityAlertResponse).toBeUndefined();
     expect(validateRequestWithPPOM).not.toHaveBeenCalled();
   });
@@ -400,15 +193,10 @@
       ...JsonRpcRequestStruct,
       method: 'eth_someRequest',
       securityAlertResponse: undefined,
->>>>>>> ee3841d8
-    };
-
-    await middlewareFunction(
-<<<<<<< HEAD
-      { ...JsonRpcRequestStruct, method: 'eth_sendTransaction' },
-=======
-      req,
->>>>>>> ee3841d8
+    };
+
+    await middlewareFunction(
+      req,
       { ...JsonRpcResponseStruct },
       () => undefined,
     );
@@ -417,23 +205,6 @@
     expect(validateRequestWithPPOM).not.toHaveBeenCalled();
   });
 
-<<<<<<< HEAD
-  it('does not call ppom.validateJsonRpc when request is not for confirmation method', async () => {
-    const validateMock = jest.fn();
-    const ppom = {
-      validateJsonRpc: validateMock,
-    };
-    // TODO: Replace `any` with type
-    // eslint-disable-next-line @typescript-eslint/no-explicit-any
-    const usePPOM = async (callback: any) => {
-      callback(ppom);
-    };
-    const middlewareFunction = createMiddleWare(usePPOM);
-    await middlewareFunction(
-      { ...JsonRpcRequestStruct, method: 'eth_someRequest' },
-      undefined,
-      () => undefined,
-=======
   it('calls next method', async () => {
     const middlewareFunction = createMiddleware();
     const nextMock = jest.fn();
@@ -442,25 +213,10 @@
       { ...JsonRpcRequestStruct, method: 'eth_sendTransaction' },
       { ...JsonRpcResponseStruct },
       nextMock,
->>>>>>> ee3841d8
-    );
-
-<<<<<<< HEAD
-  it('normalizes transaction requests before validation', async () => {
-    const requestMock1 = {
-      ...JsonRpcRequestStruct,
-      method: 'eth_sendTransaction',
-      params: [{ data: '0x1' }],
-    };
-
-    const requestMock2 = {
-      ...requestMock1,
-      params: [{ data: '0x2' }],
-    };
-=======
+    );
+
     expect(nextMock).toHaveBeenCalledTimes(1);
   });
->>>>>>> ee3841d8
 
   it('handles error if middleware throws', async () => {
     const error = new Error('Test Error Message');
@@ -470,21 +226,6 @@
 
     const middlewareFunction = createMiddleware({ error });
 
-<<<<<<< HEAD
-    // TODO: Replace `any` with type
-    // eslint-disable-next-line @typescript-eslint/no-explicit-any
-    const usePPOM = async (callback: any) => {
-      callback(ppom);
-    };
-
-    const middlewareFunction = createMiddleWare(usePPOM);
-
-    await middlewareFunction(
-      requestMock1,
-      { ...JsonRpcResponseStruct },
-      () => undefined,
-    );
-=======
     const req = {
       ...JsonRpcRequestStruct,
       method: 'eth_sendTransaction',
@@ -492,7 +233,6 @@
     };
 
     await middlewareFunction(req, { ...JsonRpcResponseStruct }, nextMock);
->>>>>>> ee3841d8
 
     expect(req.securityAlertResponse).toStrictEqual(
       SECURITY_ALERT_RESPONSE_MOCK,
