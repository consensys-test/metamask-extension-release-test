--- conflicted
+++ resolved
@@ -1,12 +1,7 @@
 import EventEmitter from 'events';
 import { ControllerMessenger } from '@metamask/base-controller';
 
-<<<<<<< HEAD
-import { SINGLE_CALL_BALANCES_ADDRESSES } from '../constants/contracts';
-
-=======
 import { flushPromises } from '../../../test/lib/timer-helpers';
->>>>>>> 93a950fa
 import { createTestProviderTools } from '../../../test/stub/provider';
 import AccountTracker from './account-tracker';
 
@@ -43,139 +38,6 @@
   },
 };
 
-<<<<<<< HEAD
-describe('Account Tracker', () => {
-  let provider,
-    blockTrackerStub,
-    providerFromHook,
-    blockTrackerFromHookStub,
-    completedOnboarding,
-    useMultiAccountBalanceChecker,
-    accountTracker,
-    accountRemovedListener,
-    getNetworkIdentifierStub,
-    getNetworkClientByIdStub,
-    controllerMessenger;
-
-  beforeEach(() => {
-    provider = createTestProviderTools({
-      scaffold: {
-        eth_getBalance: UPDATE_BALANCE,
-        eth_call: ETHERS_CONTRACT_BALANCES_ETH_CALL_RETURN,
-        eth_getBlockByNumber: { gasLimit: GAS_LIMIT },
-      },
-      networkId: currentNetworkId,
-      chainId: currentNetworkId,
-    }).provider;
-
-    blockTrackerStub = new EventEmitter();
-    blockTrackerStub.getCurrentBlock = noop;
-    blockTrackerStub.getLatestBlock = noop;
-
-    providerFromHook = createTestProviderTools({
-      scaffold: {
-        eth_getBalance: UPDATE_BALANCE_HOOK,
-        eth_call: ETHERS_CONTRACT_BALANCES_ETH_CALL_RETURN,
-        eth_getBlockByNumber: { gasLimit: GAS_LIMIT_HOOK },
-      },
-      networkId: '0x1',
-      chainId: '0x1',
-    }).provider;
-
-    blockTrackerFromHookStub = new EventEmitter();
-    blockTrackerFromHookStub.getCurrentBlock = noop;
-    blockTrackerFromHookStub.getLatestBlock = noop;
-
-    getNetworkClientByIdStub = jest.fn().mockReturnValue({
-      configuration: {
-        chainId: '0x1',
-      },
-      blockTracker: blockTrackerFromHookStub,
-      provider: providerFromHook,
-    });
-
-    getNetworkIdentifierStub = jest.fn();
-
-    controllerMessenger = new ControllerMessenger();
-    controllerMessenger.registerActionHandler(
-      'AccountsController:getSelectedAccount',
-      () => ({
-        id: 'accountId',
-        address: SELECTED_ADDRESS,
-      }),
-    );
-
-    accountTracker = new AccountTracker({
-      provider,
-      blockTracker: blockTrackerStub,
-      getNetworkClientById: getNetworkClientByIdStub,
-      getNetworkIdentifier: getNetworkIdentifierStub,
-      preferencesController: {
-        store: {
-          getState: () => ({
-            useMultiAccountBalanceChecker,
-          }),
-          subscribe: noop,
-        },
-      },
-      onboardingController: {
-        store: {
-          subscribe: noop,
-          getState: () => ({
-            completedOnboarding,
-          }),
-        },
-      },
-      controllerMessenger,
-      onAccountRemoved: (callback) => {
-        accountRemovedListener = callback;
-      },
-      getCurrentChainId: () => currentChainId,
-    });
-  });
-
-  afterEach(() => {
-    jest.resetAllMocks();
-  });
-
-  describe('start', () => {
-    it('restarts the subscription to the block tracker and update accounts', async () => {
-      jest.spyOn(blockTrackerStub, 'addListener').mockImplementation();
-      jest.spyOn(blockTrackerStub, 'removeListener').mockImplementation();
-      const updateAccountsSpy = jest
-        .spyOn(accountTracker, 'updateAccounts')
-        .mockResolvedValue();
-
-      accountTracker.start();
-
-      expect(blockTrackerStub.removeListener).toHaveBeenNthCalledWith(
-        1,
-        'latest',
-        accountTracker._updateForBlock,
-      );
-      expect(blockTrackerStub.addListener).toHaveBeenNthCalledWith(
-        1,
-        'latest',
-        accountTracker._updateForBlock,
-      );
-      expect(updateAccountsSpy).toHaveBeenNthCalledWith(1); // called first time with no args
-
-      accountTracker.start();
-
-      expect(blockTrackerStub.removeListener).toHaveBeenNthCalledWith(
-        2,
-        'latest',
-        accountTracker._updateForBlock,
-      );
-      expect(blockTrackerStub.addListener).toHaveBeenNthCalledWith(
-        2,
-        'latest',
-        accountTracker._updateForBlock,
-      );
-      expect(updateAccountsSpy).toHaveBeenNthCalledWith(2); // called second time with no args
-
-      accountTracker.stop();
-=======
 function buildMockBlockTracker({ shouldStubListeners = true } = {}) {
   const blockTrackerStub = new EventEmitter();
   blockTrackerStub.getCurrentBlock = noop;
@@ -343,36 +205,8 @@
       expect(updateAccountsSpy).toHaveBeenCalledTimes(1);
 
       accountTracker.stopAllPolling();
->>>>>>> 93a950fa
-    });
-  });
-
-<<<<<<< HEAD
-  describe('stop', () => {
-    it('ends the subscription to the block tracker', async () => {
-      jest.spyOn(blockTrackerStub, 'removeListener').mockImplementation();
-
-      accountTracker.stop();
-
-      expect(blockTrackerStub.removeListener).toHaveBeenNthCalledWith(
-        1,
-        'latest',
-        accountTracker._updateForBlock,
-      );
-    });
-  });
-
-  describe('startPollingByNetworkClientId', () => {
-    it('should subscribe to the block tracker and update accounts if not already using the networkClientId', async () => {
-      jest.spyOn(blockTrackerFromHookStub, 'addListener').mockImplementation();
-      const updateAccountsSpy = jest
-        .spyOn(accountTracker, 'updateAccounts')
-        .mockResolvedValue();
-
-      accountTracker.startPollingByNetworkClientId('mainnet');
-
-      expect(blockTrackerFromHookStub.addListener).toHaveBeenCalledWith(
-=======
+    });
+
     it('should subscribe to the block tracker and update accounts for each networkClientId', async () => {
       const blockTrackerFromHookStub1 = buildMockBlockTracker();
       const blockTrackerFromHookStub2 = buildMockBlockTracker();
@@ -417,18 +251,11 @@
       accountTracker.startPollingByNetworkClientId('mainnet');
 
       expect(blockTrackerFromHookStub1.addListener).toHaveBeenCalledWith(
->>>>>>> 93a950fa
         'latest',
         expect.any(Function),
       );
       expect(updateAccountsSpy).toHaveBeenCalledWith('mainnet');
 
-<<<<<<< HEAD
-      accountTracker.startPollingByNetworkClientId('mainnet');
-
-      expect(blockTrackerFromHookStub.addListener).toHaveBeenCalledTimes(1);
-      expect(updateAccountsSpy).toHaveBeenCalledTimes(1);
-=======
       accountTracker.startPollingByNetworkClientId('goerli');
 
       expect(blockTrackerFromHookStub2.addListener).toHaveBeenCalledWith(
@@ -480,30 +307,10 @@
       accountTracker.stopPollingByPollingToken(pollingToken1);
 
       expect(blockTrackerFromHookStub.removeListener).not.toHaveBeenCalled();
->>>>>>> 93a950fa
 
       accountTracker.stopAllPolling();
     });
 
-<<<<<<< HEAD
-    it('should subscribe to the block tracker and update accounts for each networkClientId', async () => {
-      const blockTrackerFromHookStub1 = new EventEmitter();
-      blockTrackerFromHookStub1.getCurrentBlock = noop;
-      blockTrackerFromHookStub1.getLatestBlock = noop;
-      jest.spyOn(blockTrackerFromHookStub1, 'addListener').mockImplementation();
-
-      const blockTrackerFromHookStub2 = new EventEmitter();
-      blockTrackerFromHookStub2.getCurrentBlock = noop;
-      blockTrackerFromHookStub2.getLatestBlock = noop;
-      jest.spyOn(blockTrackerFromHookStub2, 'addListener').mockImplementation();
-
-      const blockTrackerFromHookStub3 = new EventEmitter();
-      blockTrackerFromHookStub3.getCurrentBlock = noop;
-      blockTrackerFromHookStub3.getLatestBlock = noop;
-      jest.spyOn(blockTrackerFromHookStub3, 'addListener').mockImplementation();
-
-      getNetworkClientByIdStub = jest
-=======
     it('should error if no pollingToken is passed', () => {
       const { accountTracker } = buildAccountTracker();
 
@@ -526,226 +333,6 @@
       const blockTrackerFromHookStub1 = buildMockBlockTracker();
       const blockTrackerFromHookStub2 = buildMockBlockTracker();
       const getNetworkClientByIdStub = jest
->>>>>>> 93a950fa
-        .fn()
-        .mockImplementation((networkClientId) => {
-          switch (networkClientId) {
-            case 'mainnet':
-              return {
-                configuration: {
-                  chainId: '0x1',
-                },
-                blockTracker: blockTrackerFromHookStub1,
-              };
-            case 'goerli':
-              return {
-                configuration: {
-                  chainId: '0x5',
-                },
-                blockTracker: blockTrackerFromHookStub2,
-              };
-<<<<<<< HEAD
-            case 'networkClientId1':
-              return {
-                configuration: {
-                  chainId: '0xa',
-                },
-                blockTracker: blockTrackerFromHookStub3,
-              };
-=======
->>>>>>> 93a950fa
-            default:
-              throw new Error('unexpected networkClientId');
-          }
-        });
-<<<<<<< HEAD
-
-      accountTracker = new AccountTracker({
-        provider,
-        blockTracker: blockTrackerStub,
-        getNetworkClientById: getNetworkClientByIdStub,
-        getNetworkIdentifier: jest.fn(),
-        preferencesController: {
-          store: {
-            getState: () => ({
-              useMultiAccountBalanceChecker,
-            }),
-            subscribe: noop,
-          },
-        },
-        onboardingController: {
-          store: {
-            subscribe: noop,
-            getState: noop,
-          },
-        },
-        controllerMessenger,
-        onAccountRemoved: (callback) => {
-          accountRemovedListener = callback;
-        },
-        getCurrentChainId: () => currentChainId,
-      });
-
-      const updateAccountsSpy = jest
-        .spyOn(accountTracker, 'updateAccounts')
-        .mockResolvedValue();
-
-      accountTracker.startPollingByNetworkClientId('mainnet');
-
-      expect(blockTrackerFromHookStub1.addListener).toHaveBeenCalledWith(
-        'latest',
-        expect.any(Function),
-      );
-      expect(updateAccountsSpy).toHaveBeenCalledWith('mainnet');
-
-      accountTracker.startPollingByNetworkClientId('goerli');
-
-      expect(blockTrackerFromHookStub2.addListener).toHaveBeenCalledWith(
-        'latest',
-        expect.any(Function),
-      );
-      expect(updateAccountsSpy).toHaveBeenCalledWith('goerli');
-
-      accountTracker.startPollingByNetworkClientId('networkClientId1');
-
-      expect(blockTrackerFromHookStub3.addListener).toHaveBeenCalledWith(
-        'latest',
-        expect.any(Function),
-      );
-      expect(updateAccountsSpy).toHaveBeenCalledWith('networkClientId1');
-
-      accountTracker.stopAllPolling();
-=======
-      const { accountTracker, blockTrackerStub } = buildAccountTracker({
-        getNetworkClientById: getNetworkClientByIdStub,
-      });
-
-      jest.spyOn(accountTracker, 'updateAccounts').mockResolvedValue();
-
-      accountTracker.startPollingByNetworkClientId('mainnet');
-
-      accountTracker.startPollingByNetworkClientId('goerli');
-
-      accountTracker.stopAllPolling();
-
-      expect(blockTrackerStub.removeListener).toHaveBeenCalledWith(
-        'latest',
-        expect.any(Function),
-      );
-      expect(blockTrackerFromHookStub1.removeListener).toHaveBeenCalledWith(
-        'latest',
-        expect.any(Function),
-      );
-      expect(blockTrackerFromHookStub2.removeListener).toHaveBeenCalledWith(
-        'latest',
-        expect.any(Function),
-      );
-    });
-  });
-
-  describe('blockTracker "latest" events', () => {
-    it('updates currentBlockGasLimit, currentBlockGasLimitByChainId, and accounts when polling is initiated via `start`', async () => {
-      const blockTrackerStub = buildMockBlockTracker({
-        shouldStubListeners: false,
-      });
-      const { accountTracker } = buildAccountTracker({
-        blockTracker: blockTrackerStub,
-      });
-
-      const updateAccountsSpy = jest
-        .spyOn(accountTracker, 'updateAccounts')
-        .mockResolvedValue();
-
-      accountTracker.start();
-      blockTrackerStub.emit('latest', 'blockNumber');
-
-      await flushPromises();
-
-      expect(updateAccountsSpy).toHaveBeenCalledWith(null);
-
-      const newState = accountTracker.store.getState();
-
-      expect(newState).toStrictEqual({
-        accounts: {},
-        accountsByChainId: {},
-        currentBlockGasLimit: GAS_LIMIT,
-        currentBlockGasLimitByChainId: {
-          [currentChainId]: GAS_LIMIT,
-        },
-      });
-
-      accountTracker.stop();
->>>>>>> 93a950fa
-    });
-  });
-
-<<<<<<< HEAD
-  describe('stopPollingByPollingToken', () => {
-    it('should unsubscribe from the block tracker when called with a valid polling that was the only active pollingToken for a given networkClient', async () => {
-      jest
-        .spyOn(blockTrackerFromHookStub, 'removeListener')
-        .mockImplementation();
-      jest.spyOn(accountTracker, 'updateAccounts').mockResolvedValue();
-
-      const pollingToken =
-        accountTracker.startPollingByNetworkClientId('mainnet');
-
-      accountTracker.stopPollingByPollingToken(pollingToken);
-
-      expect(blockTrackerFromHookStub.removeListener).toHaveBeenCalledWith(
-        'latest',
-        expect.any(Function),
-      );
-    });
-
-    it('should not unsubscribe from the block tracker if called with one of multiple active polling tokens for a given networkClient', async () => {
-      jest
-        .spyOn(blockTrackerFromHookStub, 'removeListener')
-        .mockImplementation();
-      jest.spyOn(accountTracker, 'updateAccounts').mockResolvedValue();
-
-      const pollingToken1 =
-        accountTracker.startPollingByNetworkClientId('mainnet');
-      accountTracker.startPollingByNetworkClientId('mainnet');
-
-      accountTracker.stopPollingByPollingToken(pollingToken1);
-
-      expect(blockTrackerFromHookStub.removeListener).not.toHaveBeenCalled();
-
-      accountTracker.stopAllPolling();
-    });
-    it('should error if no pollingToken is passed', () => {
-      expect(() => {
-        accountTracker.stopPollingByPollingToken(undefined);
-      }).toThrow('pollingToken required');
-    });
-
-    it('should error if no matching pollingToken is found', () => {
-      expect(() => {
-        accountTracker.stopPollingByPollingToken('potato');
-      }).toThrow('pollingToken not found');
-    });
-  });
-
-  describe('stopAll', () => {
-    it('should end all subscriptions', async () => {
-      jest.spyOn(blockTrackerStub, 'removeListener').mockImplementation();
-
-      const blockTrackerFromHookStub1 = new EventEmitter();
-      blockTrackerFromHookStub1.getCurrentBlock = noop;
-      blockTrackerFromHookStub1.getLatestBlock = noop;
-      jest
-        .spyOn(blockTrackerFromHookStub1, 'removeListener')
-        .mockImplementation();
-
-      const blockTrackerFromHookStub2 = new EventEmitter();
-      blockTrackerFromHookStub2.getCurrentBlock = noop;
-      blockTrackerFromHookStub2.getLatestBlock = noop;
-      jest
-        .spyOn(blockTrackerFromHookStub2, 'removeListener')
-        .mockImplementation();
-
-      getNetworkClientByIdStub = jest
         .fn()
         .mockImplementation((networkClientId) => {
           switch (networkClientId) {
@@ -767,20 +354,67 @@
               throw new Error('unexpected networkClientId');
           }
         });
-
-      accountTracker = new AccountTracker({
-        provider,
+      const { accountTracker, blockTrackerStub } = buildAccountTracker({
+        getNetworkClientById: getNetworkClientByIdStub,
+      });
+
+      jest.spyOn(accountTracker, 'updateAccounts').mockResolvedValue();
+
+      accountTracker.startPollingByNetworkClientId('mainnet');
+
+      accountTracker.startPollingByNetworkClientId('goerli');
+
+      accountTracker.stopAllPolling();
+
+      expect(blockTrackerStub.removeListener).toHaveBeenCalledWith(
+        'latest',
+        expect.any(Function),
+      );
+      expect(blockTrackerFromHookStub1.removeListener).toHaveBeenCalledWith(
+        'latest',
+        expect.any(Function),
+      );
+      expect(blockTrackerFromHookStub2.removeListener).toHaveBeenCalledWith(
+        'latest',
+        expect.any(Function),
+      );
+    });
+  });
+
+  describe('blockTracker "latest" events', () => {
+    it('updates currentBlockGasLimit, currentBlockGasLimitByChainId, and accounts when polling is initiated via `start`', async () => {
+      const blockTrackerStub = buildMockBlockTracker({
+        shouldStubListeners: false,
+      });
+      const { accountTracker } = buildAccountTracker({
         blockTracker: blockTrackerStub,
-        getNetworkClientById: getNetworkClientByIdStub,
-        getNetworkIdentifier: jest.fn(),
-        preferencesController: {
-          store: {
-            getState: () => ({
-              useMultiAccountBalanceChecker,
-            }),
-            subscribe: noop,
-          },
-=======
+      });
+
+      const updateAccountsSpy = jest
+        .spyOn(accountTracker, 'updateAccounts')
+        .mockResolvedValue();
+
+      accountTracker.start();
+      blockTrackerStub.emit('latest', 'blockNumber');
+
+      await flushPromises();
+
+      expect(updateAccountsSpy).toHaveBeenCalledWith(null);
+
+      const newState = accountTracker.store.getState();
+
+      expect(newState).toStrictEqual({
+        accounts: {},
+        accountsByChainId: {},
+        currentBlockGasLimit: GAS_LIMIT,
+        currentBlockGasLimitByChainId: {
+          [currentChainId]: GAS_LIMIT,
+        },
+      });
+
+      accountTracker.stop();
+    });
+
     it('updates only the currentBlockGasLimitByChainId and accounts when polling is initiated via `startPollingByNetworkClientId`', async () => {
       const blockTrackerFromHookStub = buildMockBlockTracker({
         shouldStubListeners: false,
@@ -1024,7 +658,6 @@
       const { accountTracker } = buildAccountTracker({
         onAccountRemoved: (callback) => {
           accountRemovedListener = callback;
->>>>>>> 93a950fa
         },
       });
       accountTracker.store.updateState({
@@ -1040,427 +673,33 @@
             ...mockAccounts,
           },
         },
-<<<<<<< HEAD
-        controllerMessenger,
-        onAccountRemoved: (callback) => {
-          accountRemovedListener = callback;
-        },
-        getCurrentChainId: () => currentChainId,
-      });
-
-      jest.spyOn(accountTracker, 'updateAccounts').mockResolvedValue();
-
-      accountTracker.startPollingByNetworkClientId('mainnet');
-
-      accountTracker.startPollingByNetworkClientId('goerli');
-
-      accountTracker.stopAllPolling();
-
-      expect(blockTrackerStub.removeListener).toHaveBeenCalledWith(
-        'latest',
-        accountTracker._updateForBlock,
-      );
-      expect(blockTrackerFromHookStub1.removeListener).toHaveBeenCalledWith(
-        'latest',
-        expect.any(Function),
-      );
-      expect(blockTrackerFromHookStub2.removeListener).toHaveBeenCalledWith(
-        'latest',
-        expect.any(Function),
-      );
-    });
-  });
-
-  describe('_updateAccount', () => {
-    it('should update the passed address account balance, and leave other balances unchanged, if useMultiAccountBalanceChecker is true', async () => {
-      useMultiAccountBalanceChecker = true;
-      accountTracker.store.updateState({
-        accounts: { ...mockAccounts },
-        accountsByChainId: {
-          [currentChainId]: { ...mockAccounts },
-        },
-      });
-
-      await accountTracker._updateAccount(
-        VALID_ADDRESS,
-        provider,
-        currentChainId,
-      );
+      });
+
+      accountRemovedListener(VALID_ADDRESS);
 
       const newState = accountTracker.store.getState();
 
       const accounts = {
-        [VALID_ADDRESS]: { address: VALID_ADDRESS, balance: UPDATE_BALANCE },
-        [VALID_ADDRESS_TWO]: {
-          address: VALID_ADDRESS_TWO,
-          balance: INITIAL_BALANCE_2,
-        },
+        [VALID_ADDRESS_TWO]: mockAccounts[VALID_ADDRESS_TWO],
       };
 
       expect(newState).toStrictEqual({
         accounts,
         accountsByChainId: {
           [currentChainId]: accounts,
+          '0x1': accounts,
+          '0x2': accounts,
         },
         currentBlockGasLimit: '',
         currentBlockGasLimitByChainId: {},
       });
     });
-
-    it('should not change accounts if the passed address is not in accounts', async () => {
-      accountTracker.store.updateState({
-        accounts: { ...mockAccounts },
-      });
-
-      await accountTracker._updateAccount(
-        'fake address',
-        provider,
-        currentChainId,
-      );
-
-      const newState = accountTracker.store.getState();
-
-      const accounts = {
-        [VALID_ADDRESS]: {
-          address: VALID_ADDRESS,
-          balance: INITIAL_BALANCE_1,
-        },
-        [VALID_ADDRESS_TWO]: {
-          address: VALID_ADDRESS_TWO,
-          balance: INITIAL_BALANCE_2,
-        },
-      };
-
-      expect(newState).toStrictEqual({
-        accounts,
-        accountsByChainId: {},
-        currentBlockGasLimit: '',
-        currentBlockGasLimitByChainId: {},
-      });
-    });
-
-    it('should update the passed address account balance, and set other balances to null, if useMultiAccountBalanceChecker is false', async () => {
-      useMultiAccountBalanceChecker = false;
-      accountTracker.store.updateState({
-        accounts: { ...mockAccounts },
-      });
-
-      await accountTracker._updateAccount(
-        VALID_ADDRESS,
-        provider,
-        currentChainId,
-      );
-
-      const newState = accountTracker.store.getState();
-
-      const accounts = {
-        [VALID_ADDRESS]: { address: VALID_ADDRESS, balance: UPDATE_BALANCE },
-        [VALID_ADDRESS_TWO]: { address: VALID_ADDRESS_TWO, balance: null },
-      };
-
-      expect(newState).toStrictEqual({
-        accounts,
-        accountsByChainId: {
-          [currentChainId]: accounts,
-        },
-        currentBlockGasLimit: '',
-        currentBlockGasLimitByChainId: {},
-      });
-    });
-  });
-
-  describe('_updateForBlockByNetworkClientId', () => {
-    it('updates currentBlockGasLimit, currentBlockGasLimitByChainId, and accounts when no networkClientId is passed', async () => {
-      const updateAccountsSpy = jest
-        .spyOn(accountTracker, 'updateAccounts')
-        .mockResolvedValue();
-
-      await accountTracker._updateForBlockByNetworkClientId(
-        null,
-        'blockNumber',
-      );
-
-      expect(updateAccountsSpy).toHaveBeenCalledWith(null);
-
-      const newState = accountTracker.store.getState();
-
-      expect(newState).toStrictEqual({
-        accounts: {},
-        accountsByChainId: {},
-        currentBlockGasLimit: GAS_LIMIT,
-        currentBlockGasLimitByChainId: {
-          [currentChainId]: GAS_LIMIT,
-        },
-      });
-    });
-
-    it('updates only the currentBlockGasLimitByChainId and accounts when a networkClientId is passed', async () => {
-      const updateAccountsSpy = jest
-        .spyOn(accountTracker, 'updateAccounts')
-        .mockResolvedValue();
-
-      await accountTracker._updateForBlockByNetworkClientId(
-        'mainnet',
-        'blockNumber',
-      );
-
-      expect(updateAccountsSpy).toHaveBeenCalledWith('mainnet');
-
-      const newState = accountTracker.store.getState();
-
-      expect(newState).toStrictEqual({
-        accounts: {},
-        accountsByChainId: {},
-        currentBlockGasLimit: '',
-        currentBlockGasLimitByChainId: {
-          '0x1': GAS_LIMIT_HOOK,
-        },
-      });
-    });
-  });
-
-  describe('updateAccountsAllActiveNetworks', () => {
-    it('updates accounts for the globally selected network and all currently polling networks', async () => {
-      const updateAccountsSpy = jest
-        .spyOn(accountTracker, 'updateAccounts')
-        .mockResolvedValue();
-      await accountTracker.startPollingByNetworkClientId('networkClientId1');
-      await accountTracker.startPollingByNetworkClientId('networkClientId2');
-      await accountTracker.startPollingByNetworkClientId('networkClientId3');
-
-      expect(updateAccountsSpy).toHaveBeenCalledTimes(3);
-
-      await accountTracker.updateAccountsAllActiveNetworks();
-
-      expect(updateAccountsSpy).toHaveBeenCalledTimes(7);
-      expect(updateAccountsSpy).toHaveBeenNthCalledWith(4); // called with no args
-      expect(updateAccountsSpy).toHaveBeenNthCalledWith(5, 'networkClientId1');
-      expect(updateAccountsSpy).toHaveBeenNthCalledWith(6, 'networkClientId2');
-      expect(updateAccountsSpy).toHaveBeenNthCalledWith(7, 'networkClientId3');
-    });
-  });
-
-  describe('updateAccounts', () => {
-    let updateAccountSpy, updateAccountsViaBalanceCheckerSpy;
-
-    beforeEach(() => {
-      completedOnboarding = true;
-      updateAccountSpy = jest
-        .spyOn(accountTracker, '_updateAccount')
-        .mockResolvedValue();
-      updateAccountsViaBalanceCheckerSpy = jest
-        .spyOn(accountTracker, '_updateAccountsViaBalanceChecker')
-        .mockResolvedValue();
-    });
-
-    it('does not update accounts if completedOnBoarding is false', async () => {
-      completedOnboarding = false;
-
-      await accountTracker._updateForBlockByNetworkClientId();
-
-      expect(updateAccountSpy).not.toHaveBeenCalled();
-      expect(updateAccountsViaBalanceCheckerSpy).not.toHaveBeenCalled();
-    });
-
-    describe('chain does not have single call balance address', () => {
-      beforeEach(() => {
-        accountTracker = new AccountTracker({
-          provider,
-          blockTracker: blockTrackerStub,
-          getNetworkClientById: getNetworkClientByIdStub,
-          getNetworkIdentifier: getNetworkIdentifierStub,
-          preferencesController: {
-            store: {
-              getState: () => ({
-                useMultiAccountBalanceChecker,
-              }),
-              subscribe: noop,
-            },
-          },
-          onboardingController: {
-            store: {
-              subscribe: noop,
-              getState: () => ({
-                completedOnboarding,
-              }),
-            },
-          },
-          controllerMessenger,
-          onAccountRemoved: (callback) => {
-            accountRemovedListener = callback;
-          },
-          getCurrentChainId: () => '0x123',
-        });
-        updateAccountSpy = jest
-          .spyOn(accountTracker, '_updateAccount')
-          .mockResolvedValue();
-        updateAccountsViaBalanceCheckerSpy = jest
-          .spyOn(accountTracker, '_updateAccountsViaBalanceChecker')
-          .mockResolvedValue();
-
-        accountTracker.store.updateState({
-          accounts: { ...mockAccounts },
-        });
-      });
-
-      describe('when useMultiAccountBalanceChecker is true', () => {
-        it('updates all accounts directly', async () => {
-          useMultiAccountBalanceChecker = true;
-
-          await accountTracker._updateForBlockByNetworkClientId();
-
-          expect(updateAccountsViaBalanceCheckerSpy).not.toHaveBeenCalled();
-          expect(updateAccountSpy).toHaveBeenCalledWith(
-            VALID_ADDRESS,
-            provider,
-            '0x123',
-          );
-          expect(updateAccountSpy).toHaveBeenCalledWith(
-            VALID_ADDRESS_TWO,
-            provider,
-            '0x123',
-          );
-        });
-      });
-      describe('when useMultiAccountBalanceChecker is false', () => {
-        it('updates only the selectedAddress directly', async () => {
-          useMultiAccountBalanceChecker = false;
-
-          await accountTracker._updateForBlockByNetworkClientId();
-
-          expect(updateAccountsViaBalanceCheckerSpy).not.toHaveBeenCalled();
-          expect(updateAccountSpy).toHaveBeenCalledWith(
-            SELECTED_ADDRESS,
-            provider,
-            '0x123',
-          );
-        });
-      });
-    });
-
-    describe('chain does have single call balance address but network is localhost', () => {
-      beforeEach(() => {
-        getNetworkIdentifierStub = jest
-          .fn()
-          .mockReturnValue('http://127.0.0.1:8545');
-        accountTracker = new AccountTracker({
-          provider,
-          blockTracker: blockTrackerStub,
-          getNetworkClientById: getNetworkClientByIdStub,
-          getNetworkIdentifier: getNetworkIdentifierStub,
-          preferencesController: {
-            store: {
-              getState: () => ({
-                useMultiAccountBalanceChecker,
-              }),
-              subscribe: noop,
-            },
-          },
-          onboardingController: {
-            store: {
-              subscribe: noop,
-              getState: () => ({
-                completedOnboarding,
-              }),
-            },
-          },
-          controllerMessenger,
-          onAccountRemoved: (callback) => {
-            accountRemovedListener = callback;
-          },
-          getCurrentChainId: () => currentChainId,
-        });
-        updateAccountSpy = jest
-          .spyOn(accountTracker, '_updateAccount')
-          .mockResolvedValue();
-        updateAccountsViaBalanceCheckerSpy = jest
-          .spyOn(accountTracker, '_updateAccountsViaBalanceChecker')
-          .mockResolvedValue();
-
-        accountTracker.store.updateState({
-          accounts: { ...mockAccounts },
-        });
-      });
-
-      describe('when useMultiAccountBalanceChecker is true', () => {
-        it('updates all accounts directly', async () => {
-          useMultiAccountBalanceChecker = true;
-
-          await accountTracker._updateForBlockByNetworkClientId();
-
-          expect(updateAccountsViaBalanceCheckerSpy).not.toHaveBeenCalled();
-          expect(updateAccountSpy).toHaveBeenCalledWith(
-            VALID_ADDRESS,
-            provider,
-            '0x5',
-          );
-          expect(updateAccountSpy).toHaveBeenCalledWith(
-            VALID_ADDRESS_TWO,
-            provider,
-            '0x5',
-          );
-        });
-      });
-
-      describe('when useMultiAccountBalanceChecker is false', () => {
-        it('updates only the selectedAddress directly', async () => {
-          useMultiAccountBalanceChecker = false;
-
-          await accountTracker._updateForBlockByNetworkClientId('mainnet');
-
-          expect(updateAccountsViaBalanceCheckerSpy).not.toHaveBeenCalled();
-          expect(updateAccountSpy).toHaveBeenCalledWith(
-            SELECTED_ADDRESS,
-            providerFromHook,
-            '0x1',
-          );
-        });
-      });
-    });
-
-    describe('chain does have single call balance address and network is not localhost', () => {
-      beforeEach(() => {
-        accountTracker.store.updateState({
-          accounts: { ...mockAccounts },
-        });
-      });
-
-      describe('when useMultiAccountBalanceChecker is true', () => {
-        it('updates all accounts via balance checker', async () => {
-          useMultiAccountBalanceChecker = true;
-
-          await accountTracker._updateForBlockByNetworkClientId('mainnet');
-
-          expect(updateAccountsViaBalanceCheckerSpy).toHaveBeenCalledWith(
-            [VALID_ADDRESS, VALID_ADDRESS_TWO],
-            SINGLE_CALL_BALANCES_ADDRESSES['0x1'],
-            providerFromHook,
-            '0x1',
-          );
-          expect(updateAccountSpy).not.toHaveBeenCalled();
-        });
-      });
-
-      describe('when useMultiAccountBalanceChecker is false', () => {
-        it('updates only the selectedAddress via balance checker', async () => {
-          useMultiAccountBalanceChecker = false;
-
-          await accountTracker._updateForBlockByNetworkClientId('mainnet');
-
-          expect(updateAccountsViaBalanceCheckerSpy).toHaveBeenCalledWith(
-            [SELECTED_ADDRESS],
-            SINGLE_CALL_BALANCES_ADDRESSES['0x1'],
-            providerFromHook,
-            '0x1',
-          );
-          expect(updateAccountSpy).not.toHaveBeenCalled();
-        });
-      });
-    });
-  });
-
-  describe('onAccountRemoved', () => {
-    it('should remove an account from state', () => {
+  });
+
+  describe('clearAccounts', () => {
+    it('should reset state', () => {
+      const { accountTracker } = buildAccountTracker();
+
       accountTracker.store.updateState({
         accounts: { ...mockAccounts },
         accountsByChainId: {
@@ -1476,44 +715,6 @@
         },
       });
 
-      accountRemovedListener(VALID_ADDRESS);
-
-      const newState = accountTracker.store.getState();
-
-      const accounts = {
-        [VALID_ADDRESS_TWO]: mockAccounts[VALID_ADDRESS_TWO],
-      };
-
-      expect(newState).toStrictEqual({
-        accounts,
-        accountsByChainId: {
-          [currentChainId]: accounts,
-          '0x1': accounts,
-          '0x2': accounts,
-        },
-        currentBlockGasLimit: '',
-        currentBlockGasLimitByChainId: {},
-      });
-    });
-  });
-
-  describe('clearAccounts', () => {
-    it('should reset state', () => {
-      accountTracker.store.updateState({
-        accounts: { ...mockAccounts },
-        accountsByChainId: {
-          [currentChainId]: {
-            ...mockAccounts,
-          },
-          '0x1': {
-            ...mockAccounts,
-          },
-          '0x2': {
-            ...mockAccounts,
-          },
-        },
-      });
-
       accountTracker.clearAccounts();
 
       const newState = accountTracker.store.getState();
@@ -1528,125 +729,4 @@
       });
     });
   });
-
-  describe('_updateAccountsViaBalanceChecker', () => {
-    it('should update the passed address account balance, and set other balances to null, if useMultiAccountBalanceChecker is false', async () => {
-      useMultiAccountBalanceChecker = true;
-      accountTracker.store.updateState({
-        accounts: { ...mockAccounts },
-      });
-
-      await accountTracker._updateAccountsViaBalanceChecker(
-        [VALID_ADDRESS],
-        SINGLE_CALL_BALANCES_ADDRESSES[currentChainId],
-        provider,
-        currentChainId,
-      );
-
-      const newState = accountTracker.store.getState();
-
-      const accounts = {
-        [VALID_ADDRESS]: {
-          address: VALID_ADDRESS,
-          balance: EXPECTED_CONTRACT_BALANCE_1,
-        },
-        [VALID_ADDRESS_TWO]: { address: VALID_ADDRESS_TWO, balance: null },
-      };
-
-      expect(newState).toStrictEqual({
-        accounts,
-        accountsByChainId: {
-          [currentChainId]: accounts,
-        },
-=======
-      });
-
-      accountRemovedListener(VALID_ADDRESS);
-
-      const newState = accountTracker.store.getState();
-
-      const accounts = {
-        [VALID_ADDRESS_TWO]: mockAccounts[VALID_ADDRESS_TWO],
-      };
-
-      expect(newState).toStrictEqual({
-        accounts,
-        accountsByChainId: {
-          [currentChainId]: accounts,
-          '0x1': accounts,
-          '0x2': accounts,
-        },
->>>>>>> 93a950fa
-        currentBlockGasLimit: '',
-        currentBlockGasLimitByChainId: {},
-      });
-    });
-  });
-
-<<<<<<< HEAD
-    it('should update all balances if useMultiAccountBalanceChecker is true', async () => {
-      useMultiAccountBalanceChecker = true;
-      accountTracker.store.updateState({
-        accounts: { ...mockAccounts },
-      });
-
-      await accountTracker._updateAccountsViaBalanceChecker(
-        [VALID_ADDRESS, VALID_ADDRESS_TWO],
-        SINGLE_CALL_BALANCES_ADDRESSES[currentChainId],
-        provider,
-        currentChainId,
-      );
-
-      const newState = accountTracker.store.getState();
-
-      const accounts = {
-        [VALID_ADDRESS]: {
-          address: VALID_ADDRESS,
-          balance: EXPECTED_CONTRACT_BALANCE_1,
-        },
-        [VALID_ADDRESS_TWO]: {
-          address: VALID_ADDRESS_TWO,
-          balance: EXPECTED_CONTRACT_BALANCE_2,
-        },
-      };
-
-      expect(newState).toStrictEqual({
-        accounts,
-        accountsByChainId: {
-          [currentChainId]: accounts,
-=======
-  describe('clearAccounts', () => {
-    it('should reset state', () => {
-      const { accountTracker } = buildAccountTracker();
-
-      accountTracker.store.updateState({
-        accounts: { ...mockAccounts },
-        accountsByChainId: {
-          [currentChainId]: {
-            ...mockAccounts,
-          },
-          '0x1': {
-            ...mockAccounts,
-          },
-          '0x2': {
-            ...mockAccounts,
-          },
-        },
-      });
-
-      accountTracker.clearAccounts();
-
-      const newState = accountTracker.store.getState();
-
-      expect(newState).toStrictEqual({
-        accounts: {},
-        accountsByChainId: {
-          [currentChainId]: {},
->>>>>>> 93a950fa
-        },
-        currentBlockGasLimit: '',
-        currentBlockGasLimitByChainId: {},
-      });
-    });
-  });
 });