--- conflicted
+++ resolved
@@ -19,10 +19,6 @@
 } from '../../../shared/constants/signatures';
 import { SIGNING_METHODS } from '../../../shared/constants/transaction';
 import { getBlockaidMetricsProps } from '../../../ui/helpers/utils/metrics';
-<<<<<<< HEAD
-///: END:ONLY_INCLUDE_IF
-=======
->>>>>>> 717376e8
 import { REDESIGN_APPROVAL_TYPES } from '../../../ui/pages/confirmations/utils/confirm';
 import { getSnapAndHardwareInfoForMetrics } from './snap-keyring/metrics';
 
@@ -60,10 +56,6 @@
 
 const MESSAGE_TYPE_TO_APPROVAL_TYPE = {
   [MESSAGE_TYPE.PERSONAL_SIGN]: ApprovalType.PersonalSign,
-<<<<<<< HEAD
-  [MESSAGE_TYPE.ETH_SIGN]: ApprovalType.Sign,
-=======
->>>>>>> 717376e8
   [MESSAGE_TYPE.SIGN]: ApprovalType.SignTransaction,
   [MESSAGE_TYPE.ETH_SIGN_TYPED_DATA]: ApprovalType.EthSignTypedData,
   [MESSAGE_TYPE.ETH_SIGN_TYPED_DATA_V1]: ApprovalType.EthSignTypedData,
@@ -265,11 +257,7 @@
           eventProperties.security_alert_description =
             req.securityAlertResponse.description;
         }
-<<<<<<< HEAD
-        ///: END:ONLY_INCLUDE_IF
-=======
-
->>>>>>> 717376e8
+
         const isConfirmationRedesign =
           isConfirmationRedesignEnabled() &&
           REDESIGN_APPROVAL_TYPES.find(
@@ -300,8 +288,6 @@
                 ...(eventProperties.ui_customizations || []),
                 MetaMetricsEventUiCustomization.Siwe,
               ];
-<<<<<<< HEAD
-=======
             }
           } else if (method === MESSAGE_TYPE.ETH_SIGN_TYPED_DATA_V4) {
             const { primaryType } = parseTypedDataMessage(data);
@@ -316,7 +302,6 @@
                 ...(eventProperties.ui_customizations || []),
                 MetaMetricsEventUiCustomization.Order,
               ];
->>>>>>> 717376e8
             }
           }
         } catch (e) {
