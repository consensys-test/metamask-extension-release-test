--- conflicted
+++ resolved
@@ -18,9 +18,6 @@
   PRIMARY_TYPES_PERMIT,
 } from '../../../shared/constants/signatures';
 import { SIGNING_METHODS } from '../../../shared/constants/transaction';
-<<<<<<< HEAD
-import { getBlockaidMetricsProps } from '../../../ui/helpers/utils/metrics';
-=======
 import {
   generateSignatureUniqueId,
   getBlockaidMetricsProps,
@@ -29,7 +26,6 @@
 } from '../../../ui/helpers/utils/metrics';
 // TODO: Remove restricted import
 // eslint-disable-next-line import/no-restricted-paths
->>>>>>> ad7a5462
 import { REDESIGN_APPROVAL_TYPES } from '../../../ui/pages/confirmations/utils/confirm';
 import { getSnapAndHardwareInfoForMetrics } from './snap-keyring/metrics';
 
@@ -349,11 +345,6 @@
               ];
             }
           } else if (method === MESSAGE_TYPE.ETH_SIGN_TYPED_DATA_V4) {
-<<<<<<< HEAD
-            const { primaryType } = parseTypedDataMessage(data);
-            eventProperties.eip712_primary_type = primaryType;
-            if (PRIMARY_TYPES_PERMIT.includes(primaryType)) {
-=======
             const parsedMessageData = parseTypedDataMessage(data);
             sensitiveEventProperties = {};
 
@@ -366,18 +357,13 @@
               parsedMessageData.domain.name;
 
             if (PRIMARY_TYPES_PERMIT.includes(parsedMessageData.primaryType)) {
->>>>>>> ad7a5462
               eventProperties.ui_customizations = [
                 ...(eventProperties.ui_customizations || []),
                 MetaMetricsEventUiCustomization.Permit,
               ];
-<<<<<<< HEAD
-            } else if (PRIMARY_TYPES_ORDER.includes(primaryType)) {
-=======
             } else if (
               PRIMARY_TYPES_ORDER.includes(parsedMessageData.primaryType)
             ) {
->>>>>>> ad7a5462
               eventProperties.ui_customizations = [
                 ...(eventProperties.ui_customizations || []),
                 MetaMetricsEventUiCustomization.Order,
@@ -430,10 +416,7 @@
       if (shouldTrackEvent === false || typeof eventType === 'undefined') {
         return callback();
       }
-<<<<<<< HEAD
-=======
       const location = res.error?.data?.location;
->>>>>>> ad7a5462
 
       let event;
       if (res.error?.code === errorCodes.provider.userRejectedRequest) {
@@ -455,14 +438,6 @@
           appStateController.getSignatureSecurityAlertResponse(
             req.securityAlertResponse?.securityAlertId,
           );
-<<<<<<< HEAD
-
-        blockaidMetricProps = getBlockaidMetricsProps({
-          securityAlertResponse,
-        });
-      }
-=======
->>>>>>> ad7a5462
 
         blockaidMetricProps = getBlockaidMetricsProps({
           securityAlertResponse,
