import { SnapKeyring } from '@metamask/eth-snap-keyring';
import type { SnapController } from '@metamask/snaps-controllers';
import browser from 'webextension-polyfill';
import { SnapId } from '@metamask/snaps-sdk';
import {
  MetaMetricsEventAccountType,
  MetaMetricsEventCategory,
  MetaMetricsEventName,
} from '../../../../shared/constants/metametrics';
import { SNAP_MANAGE_ACCOUNTS_CONFIRMATION_TYPES } from '../../../../shared/constants/app';
import { t } from '../../translate';
import MetamaskController from '../../metamask-controller';
import { IconName } from '../../../../ui/components/component-library/icon';
import { isBlockedUrl } from './utils/isBlockedUrl';
import { showError, showSuccess } from './utils/showResult';
import { SnapKeyringBuilderMessenger } from './types';

/**
 * Get the addresses of the accounts managed by a given Snap.
 *
 * @param controller - Instance of the MetaMask Controller.
 * @param snapId - Snap ID to get accounts for.
 * @returns The addresses of the accounts.
 */
export const getAccountsBySnapId = async (
  controller: MetamaskController,
  snapId: SnapId,
) => {
  const snapKeyring: SnapKeyring = await controller.getSnapKeyring();
  return await snapKeyring.getAccountsBySnapId(snapId);
};

/**
 * Show the account creation dialog for a given Snap.
 * This function will start the approval flow, show the account creation dialog, and end the flow.
 *
 * @param snapId - Snap ID to show the account creation dialog for.
 * @param controllerMessenger - The controller messenger instance.
 * @returns The user's confirmation result.
 */
export async function showAccountCreationDialog(
  snapId: string,
  controllerMessenger: SnapKeyringBuilderMessenger,
) {
  try {
    const confirmationResult = Boolean(
      await controllerMessenger.call(
        'ApprovalController:addRequest',
        {
          origin: snapId,
          type: SNAP_MANAGE_ACCOUNTS_CONFIRMATION_TYPES.confirmAccountCreation,
        },
        true,
      ),
    );
    return confirmationResult;
  } catch (e) {
    throw new Error(
      `Error occurred while showing account creation dialog.\n${e}`,
    );
  }
}

/**
 * Show the account name suggestion confirmation dialog for a given Snap.
 *
 * @param snapId - Snap ID to show the account name suggestion dialog for.
 * @param controllerMessenger - The controller messenger instance.
 * @param accountNameSuggestion - Suggested name for the new account.
 * @returns The user's confirmation result.
 */
export async function showAccountNameSuggestionDialog(
  snapId: string,
  controllerMessenger: SnapKeyringBuilderMessenger,
  accountNameSuggestion: string,
): Promise<{ success: boolean; name?: string }> {
  try {
    const confirmationResult = (await controllerMessenger.call(
      'ApprovalController:addRequest',
      {
        origin: snapId,
        type: SNAP_MANAGE_ACCOUNTS_CONFIRMATION_TYPES.showNameSnapAccount,
        requestData: {
          snapSuggestedAccountName: accountNameSuggestion,
        },
      },
      true,
    )) as { success: boolean; name?: string };
    return confirmationResult;
  } catch (e) {
    throw new Error(`Error occurred while showing name account dialog.\n${e}`);
  }
}

/**
 * Constructs a SnapKeyring builder with specified handlers for managing snap accounts.
 *
 * @param controllerMessenger - The controller messenger instance.
 * @param getSnapController - A function that retrieves the Snap Controller instance.
 * @param persistKeyringHelper - A function that persists all keyrings in the vault.
 * @param removeAccountHelper - A function to help remove an account based on its address.
 * @param trackEvent - A function to track MetaMetrics events.
 * @param getSnapName - A function to get a snap's localized
 * (or non-localized if there are no localization files) name from its manifest.
 * @param isSnapPreinstalled - A function to check if a Snap is pre-installed.
 * @returns The constructed SnapKeyring builder instance with the following methods:
 * - `saveState`: Persists all keyrings in the keyring controller.
 * - `addAccount`: Initiates the process of adding an account with user confirmation and handling the user input.
 * - `removeAccount`: Initiates the process of removing an account with user confirmation and handling the user input.
 */
export const snapKeyringBuilder = (
  controllerMessenger: SnapKeyringBuilderMessenger,
  getSnapController: () => SnapController,
  persistKeyringHelper: () => Promise<void>,
  // TODO: Replace `any` with type
  // eslint-disable-next-line @typescript-eslint/no-explicit-any
  removeAccountHelper: (address: string) => Promise<any>,
  trackEvent: (
    // TODO: Replace `any` with type
    // eslint-disable-next-line @typescript-eslint/no-explicit-any
    payload: Record<string, any>,
    // TODO: Replace `any` with type
    // eslint-disable-next-line @typescript-eslint/no-explicit-any
    options?: Record<string, any>,
  ) => void,
  getSnapName: (snapId: string) => string,
  isSnapPreinstalled: (snapId: string) => boolean,
) => {
  const builder = (() => {
    // TODO: Replace `any` with type
    // eslint-disable-next-line @typescript-eslint/no-explicit-any
    return new SnapKeyring(getSnapController() as any, {
      addressExists: async (address) => {
        const addresses = await controllerMessenger.call(
          'KeyringController:getAccounts',
        );
        return addresses.includes(address.toLowerCase());
      },
      redirectUser: async (snapId: string, url: string, message: string) => {
        // Either url or message must be defined
        if (url.length > 0 || message.length > 0) {
          const isBlocked = await isBlockedUrl(
            url,
            async () => {
              return await controllerMessenger.call(
                'PhishingController:maybeUpdateState',
              );
            },
            (urlToTest: string) => {
              return controllerMessenger.call(
                'PhishingController:testOrigin',
                urlToTest,
              );
            },
          );

          const confirmationResult = await controllerMessenger.call(
            'ApprovalController:addRequest',
            {
              origin: snapId,
              requestData: { url, message, isBlockedUrl: isBlocked },
              type: SNAP_MANAGE_ACCOUNTS_CONFIRMATION_TYPES.showSnapAccountRedirect,
            },
            true,
          );

          if (Boolean(confirmationResult) && url.length > 0) {
            browser.tabs.create({ url });
          } else {
            console.log('User refused snap account redirection to:', url);
          }
        } else {
          console.log(
            'Error occurred when redirecting snap account. url or message must be defined',
          );
        }
      },
      saveState: async () => {
        await persistKeyringHelper();
      },
      addAccount: async (
        address: string,
        snapId: string,
        handleUserInput: (accepted: boolean) => Promise<void>,
        accountNameSuggestion: string = '',
        displayConfirmation: boolean = false,
      ) => {
        const snapName = getSnapName(snapId);
        const { id: addAccountFlowId } = controllerMessenger.call(
          'ApprovalController:startFlow',
        );

        const trackSnapAccountEvent = (event: MetaMetricsEventName) => {
          trackEvent({
            event,
            category: MetaMetricsEventCategory.Accounts,
            properties: {
              account_type: MetaMetricsEventAccountType.Snap,
              snap_id: snapId,
              snap_name: snapName,
            },
          });
        };

<<<<<<< HEAD
        const learnMoreLink =
          'https://support.metamask.io/managing-my-wallet/accounts-and-addresses/how-to-add-accounts-in-your-wallet/';

        // If snap is preinstalled and does not request confirmation, skip the confirmation dialog
        const skipConfirmation =
          isSnapPreinstalled(snapId) && !displayConfirmation;
        // If confirmation dialog is skipped, we consider the account creation to be confirmed
        let confirmationResult = skipConfirmation;
        let confirmationApprovalId = '';
=======
>>>>>>> f3548885
        try {
          const learnMoreLink =
            'https://support.metamask.io/managing-my-wallet/accounts-and-addresses/how-to-add-accounts-in-your-wallet/';

          // If snap is preinstalled and does not request confirmation, skip the confirmation dialog
          const skipConfirmation =
            isSnapPreinstalled(snapId) && !displayConfirmation;
          // If confirmation dialog are skipped, we consider the account creation to be confirmed until the account name dialog is closed
          const accountCreationConfirmationResult =
            skipConfirmation ||
            (await showAccountCreationDialog(snapId, controllerMessenger));

          if (!accountCreationConfirmationResult) {
            // User has cancelled account creation
            await handleUserInput(accountCreationConfirmationResult);

            throw new Error('User denied account creation');
          }

          const accountNameConfirmationResult =
            await showAccountNameSuggestionDialog(
              snapId,
              controllerMessenger,
              accountNameSuggestion,
            );

          if (accountNameConfirmationResult?.success) {
            try {
              // Persist the account so we can rename it afterward
              await persistKeyringHelper();
              await handleUserInput(accountNameConfirmationResult.success);
              const account = controllerMessenger.call(
                'AccountsController:getAccountByAddress',
                address,
              );
              if (!account) {
                throw new Error(
                  `Internal account not found for address: ${address}`,
                );
              }
              // Set the selected account to the new account
              controllerMessenger.call(
                'AccountsController:setSelectedAccount',
                account.id,
              );

              if (accountNameConfirmationResult.name) {
                controllerMessenger.call(
                  'AccountsController:setAccountName',
                  account.id,
                  accountNameConfirmationResult.name,
                );
              }

              if (!skipConfirmation) {
                // TODO: Add events tracking to the dialog itself, so that events are more
                // "linked" to UI actions
                // User should now see the "Successfuly added account" page
                trackSnapAccountEvent(
                  MetaMetricsEventName.AddSnapAccountSuccessViewed,
                );
                await showSuccess(
                  controllerMessenger,
                  snapId,
                  {
                    icon: IconName.UserCircleAdd,
                    title: t('snapAccountCreated'),
                  },
                  {
                    message: t('snapAccountCreatedDescription') as string,
                    address,
                    learnMoreLink,
                  },
                );
                // User has clicked on "OK"
                trackSnapAccountEvent(
                  MetaMetricsEventName.AddSnapAccountSuccessClicked,
                );
              }

              trackSnapAccountEvent(MetaMetricsEventName.AccountAdded);
            } catch (e) {
              // Error occurred while naming the account
              const error = (e as Error).message;

              await showError(
                controllerMessenger,
                snapId,
                {
                  icon: IconName.UserCircleAdd,
                  title: t('snapAccountCreationFailed'),
                },
                {
                  message: t(
                    'snapAccountCreationFailedDescription',
                    snapName,
                  ) as string,
                  learnMoreLink,
                  error,
                },
              );

              throw new Error(
                `Error occurred while creating snap account: ${error}`,
              );
            }
          } else {
            // User has cancelled account creation so remove the account from the keyring
            await handleUserInput(accountNameConfirmationResult?.success);

            throw new Error('User denied account creation');
          }
        } finally {
          controllerMessenger.call('ApprovalController:endFlow', {
            id: addAccountFlowId,
          });
        }
      },
      removeAccount: async (
        address: string,
        snapId: string,
        handleUserInput: (accepted: boolean) => Promise<void>,
      ) => {
        const snapName = getSnapName(snapId);
        const { id: removeAccountApprovalId } = controllerMessenger.call(
          'ApprovalController:startFlow',
        );

        const learnMoreLink =
          'https://support.metamask.io/managing-my-wallet/accounts-and-addresses/how-to-remove-an-account-from-your-metamask-wallet/';

        const trackSnapAccountEvent = (event: MetaMetricsEventName) => {
          trackEvent({
            event,
            category: MetaMetricsEventCategory.Accounts,
            properties: {
              account_type: MetaMetricsEventAccountType.Snap,
              snap_id: snapId,
              snap_name: snapName,
            },
          });
        };

        // Since we use this in the finally, better to give it a default value if the controller call fails
        let confirmationResult = false;
        try {
          confirmationResult = Boolean(
            await controllerMessenger.call(
              'ApprovalController:addRequest',
              {
                origin: snapId,
                type: SNAP_MANAGE_ACCOUNTS_CONFIRMATION_TYPES.confirmAccountRemoval,
                requestData: { publicAddress: address },
              },
              true,
            ),
          );

          if (confirmationResult) {
            try {
              await removeAccountHelper(address);
              await handleUserInput(confirmationResult);
              await persistKeyringHelper();

              // TODO: Add events tracking to the dialog itself, so that events are more
              // "linked" to UI actions
              // User should now see the "Successfuly removed account" page
              trackSnapAccountEvent(
                MetaMetricsEventName.RemoveSnapAccountSuccessViewed,
              );
              // This isn't actually an error, but we show it as one for styling reasons
              await showError(
                controllerMessenger,
                snapId,
                {
                  icon: IconName.UserCircleRemove,
                  title: t('snapAccountRemoved'),
                },
                {
                  message: t('snapAccountRemovedDescription') as string,
                  learnMoreLink,
                },
              );

              // User has clicked on "OK"
              trackSnapAccountEvent(
                MetaMetricsEventName.RemoveSnapAccountSuccessClicked,
              );
            } catch (e) {
              const error = (e as Error).message;

              await showError(
                controllerMessenger,
                snapId,
                {
                  icon: IconName.UserCircleRemove,
                  title: t('snapAccountRemovalFailed'),
                },
                {
                  message: t(
                    'snapAccountRemovalFailedDescription',
                    snapName,
                  ) as string,
                  learnMoreLink,
                  error,
                },
              );

              trackSnapAccountEvent(MetaMetricsEventName.AccountRemoveFailed);

              throw new Error(
                `Error occurred while removing snap account: ${error}`,
              );
            }
          } else {
            await handleUserInput(confirmationResult);

            throw new Error('User denied account removal');
          }
        } finally {
          // We do not have a `else` clause here, as it's used if the request was
          // canceled by the user, thus it's not a "fail" (not an error).
          if (confirmationResult) {
            trackSnapAccountEvent(MetaMetricsEventName.AccountRemoved);
          }

          controllerMessenger.call('ApprovalController:endFlow', {
            id: removeAccountApprovalId,
          });
        }
      },
    });
    // TODO: Replace `any` with type
    // eslint-disable-next-line @typescript-eslint/no-explicit-any
  }) as any;
  builder.type = SnapKeyring.type;
  return builder;
};<|MERGE_RESOLUTION|>--- conflicted
+++ resolved
@@ -202,18 +202,6 @@
           });
         };
 
-<<<<<<< HEAD
-        const learnMoreLink =
-          'https://support.metamask.io/managing-my-wallet/accounts-and-addresses/how-to-add-accounts-in-your-wallet/';
-
-        // If snap is preinstalled and does not request confirmation, skip the confirmation dialog
-        const skipConfirmation =
-          isSnapPreinstalled(snapId) && !displayConfirmation;
-        // If confirmation dialog is skipped, we consider the account creation to be confirmed
-        let confirmationResult = skipConfirmation;
-        let confirmationApprovalId = '';
-=======
->>>>>>> f3548885
         try {
           const learnMoreLink =
             'https://support.metamask.io/managing-my-wallet/accounts-and-addresses/how-to-add-accounts-in-your-wallet/';
