--- conflicted
+++ resolved
@@ -140,12 +140,9 @@
 }
 
 module.exports = {
-<<<<<<< HEAD
   removeListeners,
   applyListeners,
-=======
   getPlatform,
->>>>>>> 742aa8bb
   getStack,
   getEnvironmentType,
   sufficientBalance,
