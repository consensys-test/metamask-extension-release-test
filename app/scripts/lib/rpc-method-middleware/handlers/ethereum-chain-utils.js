--- conflicted
+++ resolved
@@ -168,10 +168,7 @@
  * @param {object} hooks - The hooks object.
  * @param {string} hooks.origin - The origin sending this request.
  * @param {boolean} hooks.isAddFlow - Variable to check if its add flow.
-<<<<<<< HEAD
-=======
  * @param {boolean} hooks.isSwitchFlow - Variable to check if its switch flow.
->>>>>>> e79c5555
  * @param {boolean} [hooks.autoApprove] - A boolean indicating whether the request should prompt the user or be automatically approved.
  * @param {Function} hooks.setActiveNetwork - The callback to change the current network for the origin.
  * @param {Function} hooks.getCaveat - The callback to get the CAIP-25 caveat for the origin.
@@ -192,10 +189,7 @@
   {
     origin,
     isAddFlow,
-<<<<<<< HEAD
-=======
     isSwitchFlow,
->>>>>>> e79c5555
     autoApprove,
     setActiveNetwork,
     getCaveat,
@@ -238,15 +232,6 @@
             fromNetworkConfiguration,
           },
         });
-      } else if (hasApprovalRequestsForOrigin?.() && !isAddFlow) {
-        await requestUserApproval({
-          origin,
-          type: ApprovalType.SwitchEthereumChain,
-          requestData: {
-            toNetworkConfiguration,
-            fromNetworkConfiguration,
-          },
-        });
       }
     } else {
       await requestPermittedChainsPermissionIncrementalForOrigin({
