--- conflicted
+++ resolved
@@ -192,14 +192,11 @@
   require('./160'),
   require('./161'),
   require('./161.1'),
-<<<<<<< HEAD
-=======
   require('./162'),
   require('./163'),
   require('./164'),
   require('./165'),
   require('./166'),
->>>>>>> 82db9a9c
 ];
 
 export default migrations;