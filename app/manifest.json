--- conflicted
+++ resolved
@@ -1,11 +1,7 @@
 {
   "name": "__MSG_appName__",
   "short_name": "__MSG_appName__",
-<<<<<<< HEAD
-  "version": "4.10.0",
-=======
   "version": "4.11.1",
->>>>>>> 84077c2d
   "manifest_version": 2,
   "author": "https://metamask.io",
   "description": "__MSG_appDescription__",
