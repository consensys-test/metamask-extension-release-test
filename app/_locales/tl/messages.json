--- conflicted
+++ resolved
@@ -2866,15 +2866,12 @@
   "ledgerLocked": {
     "message": "Hindi makakonekta sa Ledger device. Siguruhin na ang device mo ay naka-unlock at bukas ang Ethereum."
   },
-<<<<<<< HEAD
-=======
   "ledgerMultipleDevicesUnsupportedInfoDescription": {
     "message": "Para magkonekta ng bagong device, idiskonekta ang isa na nauna."
   },
   "ledgerMultipleDevicesUnsupportedInfoTitle": {
     "message": "Maaari ka lamang magkonekta ng isang Ledger sa isang pagkakataon"
   },
->>>>>>> 82db9a9c
   "ledgerTimeout": {
     "message": "Masyadong natatagalan ang Ledger Live upang tumugon o mag-timeout ng koneksyon. Tiyaking nakabukas ang Ledger Live app at naka-unlock ang iyong device."
   },
@@ -4222,11 +4219,7 @@
     "description": "$1 is a number of additional but unshown items in a list- this message will be shown in place of those items"
   },
   "popularNetworkAddToolTip": {
-<<<<<<< HEAD
-    "message": "Ang ilan sa mga network na ito ay umaasa sa mga third party. Ang koneksyon na ito ay maaaring hindi gaanong maaasahan o binibigyang-daan ang mga third-party na mag-track ng aktibidad. $1",
-=======
     "message": "Umaasa sa mga third party ang ilan sa mga network na ito. Ang mga koneksyong ito ay maaaring hindi gaanong maaasahan o nagbibigay-daan sa mga third-party na sumubaybay ng aktibidad.",
->>>>>>> 82db9a9c
     "description": "Learn more link"
   },
   "popularNetworks": {
