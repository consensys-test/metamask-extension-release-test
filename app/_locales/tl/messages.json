{
  "QRHardwareInvalidTransactionTitle": {
    "message": "Error"
  },
  "QRHardwareMismatchedSignId": {
    "message": "Hindi tugmang data ng transaksyon. Pakisuri ang mga detalye ng transaksyon."
  },
  "QRHardwarePubkeyAccountOutOfRange": {
    "message": "Wala nang mga account. Kung gusto mong mag-access ng iba pang account na hindi nakalista sa ibaba, pakikonektang muli ang wallet na hardware mo at piliin ito."
  },
  "QRHardwareScanInstructions": {
    "message": "Ilagay ang QR code sa harap ng iyong camera. Malabo ang screen, pero hindi ito makakaapekto sa pagbabasa."
  },
  "QRHardwareSignRequestCancel": {
    "message": "Tanggihan"
  },
  "QRHardwareSignRequestDescription": {
    "message": "Pagkatapos mong mag-sign sa iyong wallet, mag-click sa 'Kunin ang Lagda' para tanggapin ang lagda"
  },
  "QRHardwareSignRequestGetSignature": {
    "message": "Kumuha ng lagda"
  },
  "QRHardwareSignRequestSubtitle": {
    "message": "I-scan ang QR code gamit ang wallet mo"
  },
  "QRHardwareSignRequestTitle": {
    "message": "Humiling ng lagda"
  },
  "QRHardwareUnknownQRCodeTitle": {
    "message": "Error"
  },
  "QRHardwareUnknownWalletQRCode": {
    "message": "Di-wastong QR code. Paki-scan ang sync QR code ng wallet na hardware."
  },
  "QRHardwareWalletImporterTitle": {
    "message": "Mag-scan ng QR Code"
  },
  "QRHardwareWalletSteps1Description": {
    "message": "Maaari kang pumili mula sa isang listahan ng mga opisyal na ka-partner sa pagsuporta sa QR-code sa ibaba."
  },
  "QRHardwareWalletSteps1Title": {
    "message": "Ikonekta ang iyong QR na wallet na hardware"
  },
  "QRHardwareWalletSteps2Description": {
    "message": "Ngrave Zero"
  },
  "SIWEAddressInvalid": {
    "message": "Ang address sa kahilingan sa pag-sign in ay hindi tugma sa address ng account na ginagamit mo sa pag-sign in."
  },
  "SIWEDomainInvalidText": {
    "message": "Ang site kung saan mo sinusubukang mag-sign in ay hindi tugma sa domain sa kahilingan. Magpatuloy nang may pag-iingat."
  },
  "SIWEDomainInvalidTitle": {
    "message": "Kahilingan ng mapanlinlang na site."
  },
  "SIWEDomainWarningBody": {
    "message": "Hinihiling sa iyo ng website ($1) na mag-sign in sa maling domain. Posibleng phishing na pag-atake ito.",
    "description": "$1 represents the website domain"
  },
  "SIWEDomainWarningLabel": {
    "message": "Hindi ligtas"
  },
  "SIWELabelChainID": {
    "message": "ID ng Chain:"
  },
  "SIWELabelExpirationTime": {
    "message": "Mag-e-expire sa:"
  },
  "SIWELabelIssuedAt": {
    "message": "Inisyu Sa:"
  },
  "SIWELabelMessage": {
    "message": "Mensahe:"
  },
  "SIWELabelNonce": {
    "message": "Nonce:"
  },
  "SIWELabelNotBefore": {
    "message": "Hindi Lalampas sa:"
  },
  "SIWELabelRequestID": {
    "message": "ID ng Kahilingan:"
  },
  "SIWELabelResources": {
    "message": "Resources: $1",
    "description": "$1 represents the number of resources"
  },
  "SIWELabelURI": {
    "message": "URl:"
  },
  "SIWELabelVersion": {
    "message": "Bersyon:"
  },
  "SIWESiteRequestSubtitle": {
    "message": "Hinihiling ng site na ito na mag-sign in gamit ang"
  },
  "SIWESiteRequestTitle": {
    "message": "Kahilingan sa pag-sign in"
  },
  "SIWEWarningSubtitle": {
    "message": "Para kumpirmahin na naiintindihan mo, lagyan ng tsek ang:"
  },
  "SIWEWarningTitle": {
    "message": "Sigurado ka ba?"
  },
  "about": {
    "message": "Tungkol Dito"
  },
  "accept": {
    "message": "Tanggapin"
  },
  "acceptTermsOfUse": {
    "message": "Nabasa ko at sumasang-ayon ako sa $1",
    "description": "$1 is the `terms` message"
  },
  "accessAndSpendNoticeNFT": {
    "message": "$1 maaaring i-access at gamitin ang asset na ito",
    "description": "$1 is the url of the site requesting ability to spend"
  },
  "accessYourWalletWithSRP": {
    "message": "I-access ang iyong wallet gamit ang iyong Lihim na Parirala sa Pagbawi"
  },
  "accessYourWalletWithSRPDescription": {
    "message": "Hindi mababawi ng MetaMask ang iyong password. Gagamitin namin ang iyong Lihim na Parirala sa Pagbawi upang patunayan ang iyong pagmamay-ari, ibalik ang iyong wallet at mag-set up ng bagong password. Una, ilagay ang Lihim na Parirala sa Pagbawi na ibinigay sa iyo noong ginawa mo ang iyong wallet. $1",
    "description": "$1 is the words 'Learn More' from key 'learnMore', separated here so that it can be added as a link"
  },
  "accessingYourCamera": {
    "message": "Ina-access ang iyong camera..."
  },
  "account": {
    "message": "Account"
  },
  "accountActivity": {
    "message": "Aktibidad ng account"
  },
  "accountActivityText": {
    "message": "Piliin ang mga account na nais mong makakuha ng abiso:"
  },
  "accountDetails": {
    "message": "Mga detalye ng account"
  },
  "accountIdenticon": {
    "message": "Identicon ng Account"
  },
  "accountIsntConnectedToastText": {
    "message": "Hindi nakakoneka ang $1 sa $2"
  },
  "accountName": {
    "message": "Pangalan ng Account"
  },
  "accountNameDuplicate": {
    "message": "May gumagamit na ng pangalan ng account na ito",
    "description": "This is an error message shown when the user enters a new account name that matches an existing account name"
  },
  "accountNameReserved": {
    "message": "Ang pangalan ng account na ito ay nakareserba",
    "description": "This is an error message shown when the user enters a new account name that is reserved for future use"
  },
  "accountOptions": {
    "message": "Mga Opsyon sa Account"
  },
  "accountSelectionRequired": {
    "message": "Kailangan mong pumili ng account!"
  },
  "accountTypeNotSupported": {
    "message": "Hindi suportado ang uri ng account"
  },
  "accounts": {
    "message": "Mga Account"
  },
  "accountsConnected": {
    "message": "Mga konektadong account"
  },
  "active": {
    "message": "Aktibo"
  },
  "activity": {
    "message": "Aktibidad"
  },
  "activityLog": {
    "message": "Log ng aktibidad"
  },
  "add": {
    "message": "Magdagdag"
  },
  "addANetwork": {
    "message": "Magdagdag ng network"
  },
  "addANetworkManually": {
    "message": "Mano-manong idagdag ang network"
  },
  "addANickname": {
    "message": "Magdagdag ng palayaw"
  },
  "addAccount": {
    "message": "Magdagdag ng account"
  },
  "addAcquiredTokens": {
    "message": "Idagdag ang mga token na nakuha mo gamit ang MetaMask"
  },
  "addAlias": {
    "message": "Magdagdag ng alias"
  },
  "addBlockExplorer": {
    "message": "Magdagdag ng block explorer"
  },
  "addContact": {
    "message": "Magdagdag ng contact"
  },
  "addCustomNetwork": {
    "message": "Magdagdag ng custom na network"
  },
  "addEthereumChainConfirmationDescription": {
    "message": "Magpapahintulot ito sa network na ito na gamitin sa loob ng MetaMask."
  },
  "addEthereumChainConfirmationRisks": {
    "message": "Ang MetaMask ay hindi nagve-verify ng mga custom na network."
  },
  "addEthereumChainConfirmationRisksLearnMore": {
    "message": "Alamin ang tungkol sa $1.",
    "description": "$1 is a link with text that is provided by the 'addEthereumChainConfirmationRisksLearnMoreLink' key"
  },
  "addEthereumChainConfirmationRisksLearnMoreLink": {
    "message": "mga panloloko at panganib ng seguridad ng network",
    "description": "Link text for the 'addEthereumChainConfirmationRisksLearnMore' translation key"
  },
  "addEthereumChainConfirmationTitle": {
    "message": "Payagan ang site na ito na magdagdag ng network?"
  },
  "addEthereumChainWarningModalHeader": {
    "message": "Idagdag lamang ang RPC provider na ito kung sigurado kang mapagkakatiwalaan ito. $1",
    "description": "$1 is addEthereumChainWarningModalHeaderPartTwo passed separately so that it can be bolded"
  },
  "addEthereumChainWarningModalHeaderPartTwo": {
    "message": "Ang mga kahina-hinalang provider ay maaaring magsinungaling tungkol sa estado ng blockchain at magtala ng iyong aktibidad sa network."
  },
  "addEthereumChainWarningModalListHeader": {
    "message": "Importante na mapagkakatiwalaan ang iyong provider, dahil may kapangyarihan itong:"
  },
  "addEthereumChainWarningModalListPointOne": {
    "message": "Tingnan ang iyong mga account at IP address, at iugnay ang mga ito"
  },
  "addEthereumChainWarningModalListPointThree": {
    "message": "Ipakita ang mga balanse ng account at iba pang mga estadong nasa chain"
  },
  "addEthereumChainWarningModalListPointTwo": {
    "message": "I-broadcast ang iyong mga transaksyon"
  },
  "addEthereumChainWarningModalTitle": {
    "message": "Nagdaragdag ka ng bagong RPC provider para sa Mainnet ng Ethereum"
  },
  "addFriendsAndAddresses": {
    "message": "Magdagdag ng mga kaibigan at address na pinagkakatiwalaan mo"
  },
  "addFromAListOfPopularNetworks": {
    "message": "Idagdag mula sa listahan ng mga sikat na network o mano-manong idagdag ang network. Makipag-ugnayan lamang sa mga entidad na iyong pinagkakatiwalaan."
  },
  "addHardwareWallet": {
    "message": "Magdagdag ng wallet na hardware"
  },
  "addIPFSGateway": {
    "message": "Idagdag ang mas gusto mong IPFS gateway"
  },
  "addImportAccount": {
    "message": "Magdagdag ng account o wallet na hardware"
  },
  "addMemo": {
    "message": "Magdagdag ng memo"
  },
  "addMoreNetworks": {
    "message": "magdagdag pa ng mga network nang mano-mano"
  },
  "addNetwork": {
    "message": "Magdagdag ng Network"
  },
  "addNetworkTooltipWarning": {
    "message": "Ang koneksyon sa network na ito ay umaasa sa mga third party. Ang koneksyon na ito ay maaaring hindi gaanong maaasahan o binibigyang-daan ang mga third-party na mag-track ng aktibidad. $1",
    "description": "$1 is Learn more link"
  },
  "addNewAccount": {
    "message": "Magdagdag ng bagong account sa Ethereum"
  },
  "addNewBitcoinAccount": {
    "message": "Magdagdag ng bagong account sa Bitcoin (Beta)"
  },
  "addNewBitcoinTestnetAccount": {
    "message": "Magdagdag ng bagong account sa Bitcoin (Testnet)"
  },
  "addNewToken": {
    "message": "Magdagdag ng bagong token"
  },
  "addNft": {
    "message": "Magdagdag ng NFT"
  },
  "addNfts": {
    "message": "Magdagdag ng mga NFT"
  },
  "addRpcUrl": {
    "message": "Magdagdag ng RPC URL"
  },
  "addSnapAccountToggle": {
    "message": "Paganahin ang \"Idagdag ang account Snap (Beta)\""
  },
  "addSnapAccountsDescription": {
    "message": "Ang pag-on sa feature na ito ay magbibigay sa iyo ng opsyong idagdag ang bagong Beta account Snaps mula mismo sa listahan ng iyong account. Kung nag-install ka ng account Snap, tandaan na ito ay isang serbisyo ng third-party."
  },
  "addSuggestedNFTs": {
    "message": "Magdagdag ng mga iminumungkahing NFT"
  },
  "addSuggestedTokens": {
    "message": "Magdagdag ng Mga Iminumungkahing Token"
  },
  "addToken": {
    "message": "Magdagdag ng Token"
  },
  "addTokenByContractAddress": {
    "message": "Hindi makahanap ng token? Maaari kang manu-manong magdagdag ng anumang token sa pamamagitan ng pag-paste ng address nito. Ang mga address ng kontrata ng token ay matatagpuan sa $1",
    "description": "$1 is a blockchain explorer for a specific network, e.g. Etherscan for Ethereum"
  },
  "addUrl": {
    "message": "Idagdag ang URL"
  },
  "addingCustomNetwork": {
    "message": "Nagdaragdag ng Network"
  },
  "addingTokens": {
    "message": "Nagdaragdag ng mga token"
  },
  "additionalNetworks": {
    "message": "Mga karagdagang network"
  },
  "additionalRpcUrl": {
    "message": "Karagdagang RPC URL"
  },
  "address": {
    "message": "Address"
  },
  "addressCopied": {
    "message": "Nakopya ang address!"
  },
  "advanced": {
    "message": "Makabago"
  },
  "advancedBaseGasFeeToolTip": {
    "message": "Kapag nakasama ang iyong transaksyon sa block, ire-refund ang anumang difference sa pagitan ng iyong pinakamataas na batayang bayad at ang aktwal na batayang bayad. Ang kabuuang halaga ay kinakalkula bilang pinakamataas na batayang bayad (sa GWEI) * ng limitasyon ng gas."
  },
  "advancedConfiguration": {
    "message": "Advanced na pagsasaayos"
  },
  "advancedDetailsDataDesc": {
    "message": "Data"
  },
  "advancedDetailsHexDesc": {
    "message": "Hex"
  },
  "advancedDetailsNonceDesc": {
    "message": "Nonce"
  },
  "advancedDetailsNonceTooltip": {
    "message": "Ito ang numero ng transaksyon ng account. Ang nonce para sa unang transaksyon ay 0 at nadaragdagan ito sa sunod-sunod na pagkakaayos."
  },
  "advancedGasFeeDefaultOptIn": {
    "message": "I-save ang mga value na ito bilang default ko para sa $1 network.",
    "description": "$1 is the current network name."
  },
  "advancedGasFeeModalTitle": {
    "message": "Advanced na bayad sa gas"
  },
  "advancedGasPriceTitle": {
    "message": "Presyo ng gas"
  },
  "advancedPriorityFeeToolTip": {
    "message": "Ang bayad sa priyoridad (kilala rin bilang “tip ng minero”) ay direktang napupunta sa mga minero at ginagawang insentibo ang mga ito upang unahin ang iyong mga transaksyon."
  },
  "agreeTermsOfUse": {
    "message": "Sumasang-ayon ako sa $1 ng MetaMask",
    "description": "$1 is the `terms` link"
  },
  "airgapVault": {
    "message": "AirGap Vault"
  },
  "alert": {
    "message": "Alerto"
  },
  "alertActionBuy": {
    "message": "Bumili ng ETH"
  },
  "alertActionUpdateGas": {
    "message": "I-update ang gas limit"
  },
  "alertActionUpdateGasFee": {
    "message": "I-update ang bayad"
  },
  "alertActionUpdateGasFeeLevel": {
    "message": "I-update ang mga opsyon sa gas"
  },
  "alertBannerMultipleAlertsDescription": {
    "message": "Kung aaprubahan mo ang kahilingang ito, maaaring kunin ng third party na kilala sa mga panloloko ang lahat asset mo."
  },
  "alertBannerMultipleAlertsTitle": {
    "message": "Iba't ibang alerto!"
  },
  "alertDisableTooltip": {
    "message": "Puwede itong baguhin sa \"Mga Setting > Mga Alerto\""
  },
  "alertMessageGasEstimateFailed": {
    "message": "Hindi kami makapagbigay ng tumpak na bayad at ang pagtantiya na ito ay maaaring mataas. Iminumungkahi namin na maglagay ka ng naka-custom na gas limit, ngunit may panganib na mabigo pa rin ang transaksyon."
  },
  "alertMessageGasFeeLow": {
    "message": "Kapag pumipili ng mababang bayad, asahan ang mas mabagal na mga transaksyon at mas matagal na paghihintay. Para sa mas mabilis na transaksyon, piliin ang Market o Aggressive na mga pagpipilian sa bayad."
  },
  "alertMessageGasTooLow": {
    "message": "Para magpatuloy sa transaksyong ito, kakailanganin mong dagdagan ang gas limit sa 21000 o mas mataas."
  },
  "alertMessageInsufficientBalance": {
    "message": "Wala kang sapat na ETH sa iyong account para bayaran ang mga bayad sa transaksyon."
  },
  "alertMessageNetworkBusy": {
    "message": "Ang mga presyo ng gas ay mataas at ang pagtantiya ay hindi gaanong tumpak."
  },
  "alertMessageNoGasPrice": {
    "message": "Hindi tayo makakapagpatuloy sa transaksyong ito hanggang sa manwal mong i-update ang bayad."
  },
  "alertMessagePendingTransactions": {
    "message": "Hindi magpapatuloy ang transaksyong ito hanggang makumpleto ang naunang transaksyon. Alamin kung paano kanselahin o pabilisin ang transaksyon."
  },
  "alertMessageSignInDomainMismatch": {
    "message": "Ang site na humihiling ay hindi ang site kung saan ka nagsa-signin. Ito ay maaring isang pagtatangka para nakawin ang iyong mga kredensiyal sa pag-login."
  },
  "alertMessageSignInWrongAccount": {
    "message": "Hinihingi sa iyo ng site na ito na mag-sign in gamit ang maling account."
  },
  "alertMessageSigningOrSubmitting": {
    "message": "Magpapatuloy lamang ang transaksyong ito kapag nakumpleto mo na ang naunang transaksyon."
  },
  "alertModalAcknowledge": {
    "message": "Kinikilala ko ang panganib at nais ko pa rin magpatuloy"
  },
  "alertModalDetails": {
    "message": "Mga Detalye ng Alerto"
  },
  "alertModalReviewAllAlerts": {
    "message": "Suriin ang lahat ng alerto"
  },
  "alertReasonGasEstimateFailed": {
    "message": "Hindi tumpak na bayad"
  },
  "alertReasonGasFeeLow": {
    "message": "Mabagal na bilis"
  },
  "alertReasonGasTooLow": {
    "message": "Mababang gas limit"
  },
  "alertReasonInsufficientBalance": {
    "message": "Hindi sapat ang pondo"
  },
  "alertReasonNetworkBusy": {
    "message": "Busy ang network"
  },
  "alertReasonNoGasPrice": {
    "message": "Hindi available ang pagtantiya sa bayad"
  },
  "alertReasonPendingTransactions": {
    "message": "Nakabinbin na transaksyon"
  },
  "alertReasonSignIn": {
    "message": "Kahina-hinalang hiling na pag-signin"
  },
  "alertReasonWrongAccount": {
    "message": "Maling account"
  },
  "alertSettingsUnconnectedAccount": {
    "message": "Nagba-browse sa isang website na may napiling hindi konektadong account"
  },
  "alertSettingsUnconnectedAccountDescription": {
    "message": "Ang alertong ito ay ipinapakita sa popup kapag nagba-browse ka ng konektadong web3 site, ngunit ang kasalukuyang napiling account ay hindi nakakonekta."
  },
  "alertSettingsWeb3ShimUsage": {
    "message": "Kapag sinubukan ng isang website na gamitin ang inalis na window.web3 API"
  },
  "alertSettingsWeb3ShimUsageDescription": {
    "message": "Ang alertong ito ay ipinapakita sa popup kapag nagba-browse ka sa isang site na sumusubok na gamitin ang inalis na window.web3 API, at maaaring masira bilang resulta."
  },
  "alerts": {
    "message": "Mga Alerto"
  },
  "all": {
    "message": "Lahat"
  },
  "allCustodianAccountsConnectedSubtitle": {
    "message": "Alinman sa nakakonekta na ang lahat ng iyong custodian account o wala kang anumang account na nakakonekta sa MetaMask Institutional."
  },
  "allCustodianAccountsConnectedTitle": {
    "message": "Walang mga account na available para ikonekta"
  },
  "allOfYour": {
    "message": "Lahat ng iyong $1",
    "description": "$1 is the symbol or name of the token that the user is approving spending"
  },
  "allPermissions": {
    "message": "Lahat ng Pahintulot"
  },
  "allTimeHigh": {
    "message": "All time high"
  },
  "allTimeLow": {
    "message": "All time low"
  },
  "allYourNFTsOf": {
    "message": "Lahat ng iyong NFT mula sa $1",
    "description": "$1 is a link to contract on the block explorer when we're not able to retrieve a erc721 or erc1155 name"
  },
  "allow": {
    "message": "Payagan"
  },
  "allowMmiToConnectToCustodian": {
    "message": "Papayagan nito ang MMI na kumonekto sa $1 para i-import ang iyong mga account."
  },
  "allowNotifications": {
    "message": "Payagan ang mga notipikasyon"
  },
  "allowSpendToken": {
    "message": "Magbigay ng pahintulot na ma-access ang iyong $1?",
    "description": "$1 is the symbol of the token that are requesting to spend"
  },
  "allowWithdrawAndSpend": {
    "message": "Payagan ang $1 na mag-withdraw at gastusin ang sumusunod na halaga:",
    "description": "The url of the site that requested permission to 'withdraw and spend'"
  },
  "amount": {
    "message": "Halaga"
  },
  "amountReceived": {
    "message": "Halagang Natanggap"
  },
  "amountSent": {
    "message": "Halagang Ipinadala"
  },
  "andForListItems": {
    "message": "$1, at $2",
    "description": "$1 is the first item, $2 is the last item in a list of items. Used in Snap Install Warning modal."
  },
  "andForTwoItems": {
    "message": "$1 at $2",
    "description": "$1 is the first item, $2 is the second item. Used in Snap Install Warning modal."
  },
  "appDescription": {
    "message": "Ethereum Wallet sa iyong Browser",
    "description": "The description of the application"
  },
  "appName": {
    "message": "MetaMask",
    "description": "The name of the application"
  },
  "appNameBeta": {
    "message": "MetaMask Beta",
    "description": "The name of the application (Beta)"
  },
  "appNameFlask": {
    "message": "MetaMask Flask",
    "description": "The name of the application (Flask)"
  },
  "appNameMmi": {
    "message": "MetaMask Institutional",
    "description": "The name of the application (MMI)"
  },
  "approve": {
    "message": "Aprubahan ang limitasyon sa paggastos"
  },
  "approveAllTokensTitle": {
    "message": "Payagan ang pag-access sa at paglilipat ng lahat ng iyong $1?",
    "description": "$1 is the symbol of the token for which the user is granting approval"
  },
  "approveAllTokensTitleWithoutSymbol": {
    "message": "Payagan ang pag-access sa at paglilipat ng lahat ng iyong NFT mula sa $1?",
    "description": "$1 a link to contract on the block explorer when we're not able to retrieve a erc721 or erc1155 name"
  },
  "approveButtonText": {
    "message": "Aprubahan"
  },
  "approveIncreaseAllowance": {
    "message": "Itaas ang limitasyon sa paggastos ng $1",
    "description": "The token symbol that is being approved"
  },
  "approveSpendingCap": {
    "message": "Aprubahan ang limitasyon sa paggastos ng $1",
    "description": "The token symbol that is being approved"
  },
  "approveTokenDescription": {
    "message": "Nagbibigay-daan ito sa third party na i-access at ilipat ang mga sumusunod na NFT nang walang karagdagang abiso hanggang sa bawiin mo ang pag-access nito."
  },
  "approveTokenDescriptionWithoutSymbol": {
    "message": "Nagbibigay-daan ito sa isang third party na i-access at ilipat ang lahat ng iyong NFT mula sa $1 nang walang karagdagang abiso hanggang sa bawiin mo ang pag-access nito.",
    "description": "$1 is a link to contract on the block explorer when we're not able to retrieve a erc721 or erc1155 name"
  },
  "approveTokenTitle": {
    "message": "Payagan ang pag-access sa at paglilipat ng iyong $1?",
    "description": "$1 is the symbol of the token for which the user is granting approval"
  },
  "approved": {
    "message": "Inaprubahan"
  },
  "approvedAsset": {
    "message": "Aprubadong asset"
  },
  "approvedOn": {
    "message": "Inaprubahan noong $1",
    "description": "$1 is the approval date for a permission"
  },
  "approvedOnForAccounts": {
    "message": "Inaprubahan sa $1 para sa $2",
    "description": "$1 is the approval date for a permission. $2 is the AvatarGroup component displaying account images."
  },
  "areYouSure": {
    "message": "Sigurado ka ba?"
  },
  "asset": {
    "message": "Asset"
  },
  "assetOptions": {
    "message": "Mga opsyon ng asset"
  },
  "attemptSendingAssets": {
    "message": "Maaari mong mawala ang mga asset kung susubukan mo itong ipadala mula sa isang network papunta sa isa pa. Ligtas ng maglipat ng pondo sa pagitan ng mga network sa pamamagitan ng paggamit ng bridge."
  },
  "attemptSendingAssetsWithPortfolio": {
    "message": "Maaaring mawala ang iyong mga asset kung susubukan mong ipadala ito mula sa ibang network. Ilipat ang mga pondo nang ligtas sa pagitan ng mga network gamit ang isang bridge, tulad ng $1"
  },
  "attemptToCancelSwapForFree": {
    "message": "Subukang kanselahin ang swap nang libre"
  },
  "attributes": {
    "message": "Mga Attribute"
  },
  "attributions": {
    "message": "Mga Attribution"
  },
  "auroraRpcDeprecationMessage": {
    "message": "Ang Infura RPC URL ay hindi na sinusuportahan ang Aurora."
  },
  "authorizedPermissions": {
    "message": "Inawtorisahan mo ang mga sumusunod na pahintulot"
  },
  "autoDetectTokens": {
    "message": "Awtomatikong tuklasin ang mga token"
  },
  "autoDetectTokensDescription": {
    "message": "Gumagamit kami ng mga third-party na API para tumuklas at magpakita ng mga bagong token na ipinadala sa iyong wallet. I-off kung ayaw mong awtomatikong kunin ng app ang datos mula sa mga serbisyong iyon. $1",
    "description": "$1 is a link to a support article"
  },
  "autoLockTimeLimit": {
    "message": "Timer sa Awtomatikong Pag-lock (minuto)"
  },
  "autoLockTimeLimitDescription": {
    "message": "Itakda ang oras ng pag-idle sa ilang minuto bago ma-lock ang MetaMask."
  },
  "average": {
    "message": "Average"
  },
  "awaitingApproval": {
    "message": "Naghihintay ng pahintulot..."
  },
  "back": {
    "message": "Bumalik"
  },
  "backup": {
    "message": "I-backup"
  },
  "backupApprovalInfo": {
    "message": "Ang lihim na code na ito ay kinakailangan para ma-recover ang iyong wallet sakaling maiwala mo ang iyong device, makalimutan ang iyong password, kailanganin mong i-install ulit ang MetaMask, o gusto mong i-access ang iyong wallet sa ibang device."
  },
  "backupApprovalNotice": {
    "message": "I-back up ang iyong Lihim na Parirala sa Pagbawi para mapanatiling secure ang iyong wallet at mga pondo."
  },
  "backupKeyringSnapReminder": {
    "message": "Siguraduhin na maaari mong maakses ang anumang account na nilikha ng Snap na ito sa sarili mo bago ito alisin"
  },
  "backupNow": {
    "message": "I-back up na"
  },
  "backupUserData": {
    "message": "I-back up ang iyong datos"
  },
  "backupUserDataDescription": {
    "message": "Maaari mong i-backup ang mga setting ng user na naglalaman ng mga kagustuhan at mga address ng account mula sa isang file na JSON."
  },
  "balance": {
    "message": "Balanse"
  },
  "balanceOutdated": {
    "message": "Maaaring hindi updated ang balanse"
  },
  "baseFee": {
    "message": "Batayang bayad"
  },
  "basic": {
    "message": "Panimula"
  },
  "basicConfigurationBannerCTA": {
    "message": "I-on ang batayang kapakinabangan"
  },
  "basicConfigurationBannerTitle": {
    "message": "Naka-off ang batayang kapakinabangan"
  },
  "basicConfigurationDescription": {
    "message": "Nag-aalok ang MetaMask ng mga batayang tampok tulad ng mga detalye ng token at mga setting ng gas sa pamamagitan ng serbisyo sa internet. Kapag gumamit ka ng serbisyo sa internet, ibabahagi ang iyong IP address, sa kasong ito sa MetaMask. Tulad ito ng pagbisita mo sa anumang website. Ang MetaMask ay pansamantalang ginagamit ang datos na ito at hindi ibebenta ang iyong datos. Maaari kang gumamit ng VPN o i-off ang mga serbisyon ito, ngunit maaari itong makaapekto sa iyong karanasan sa MetaMask. Upang matuto pa basahin ang aming $1.",
    "description": "$1 is to be replaced by the message for privacyMsg, and will link to https://consensys.io/privacy-policy"
  },
  "basicConfigurationLabel": {
    "message": "Batayang kapakinabangan"
  },
  "basicConfigurationModalCheckbox": {
    "message": "Nauunawaan ko at nais kong magpatuloy"
  },
  "basicConfigurationModalDisclaimerOff": {
    "message": "Ibig sabihin nito hindi mo lubos na mao-optimize ang iyong oras sa MetaMask. Ang mga batayang tampok (tulad ng mga detalye ng token, optimal na settings ng gas, at iba pa) ay hindi magiging available para sa iyo."
  },
  "basicConfigurationModalDisclaimerOn": {
    "message": "Upang ma-optimize ang iyong oras sa MetaMask, kailangan mong i-on ang tampok na ito. Ang mga batayang function (tulad ng mga detalye ng token, optimal na settings ng gas, at iba pa) ay mahalaga sa karanasan sa web3."
  },
  "basicConfigurationModalHeadingOff": {
    "message": "I-off ang batayang kapakinabangan"
  },
  "basicConfigurationModalHeadingOn": {
    "message": "I-on ang batayang kapakinabangan"
  },
  "beCareful": {
    "message": "Mag-ingat"
  },
  "beta": {
    "message": "Beta"
  },
  "betaHeaderText": {
    "message": "Ito ay isang beta version. I-ulat ang mga bug $1",
    "description": "$1 represents the word 'here' in a hyperlink"
  },
  "betaMetamaskInstitutionalVersion": {
    "message": "Bersyong Beta ng MetaMask Institutional"
  },
  "betaMetamaskVersion": {
    "message": "Bersyon ng MetaMask Beta"
  },
  "betaTerms": {
    "message": "Mga tuntunin sa paggamit ng Beta"
  },
  "betaWalletCreationSuccessReminder1": {
    "message": "Hindi mabawi ng MetaMask Beta ang iyong Lihim na Parirala sa Pagbawi."
  },
  "betaWalletCreationSuccessReminder2": {
    "message": "Hindi kailanman hihingiin sa iyo ng MetaMask Beta ang iyong Lihim na Parirala sa Pagbawi."
  },
  "billionAbbreviation": {
    "message": "B",
    "description": "Shortened form of 'billion'"
  },
  "bitcoinActivityNotSupported": {
    "message": "Ang aktibidad ng Bitcoin ay hindi suportado"
  },
  "bitcoinSupportSectionTitle": {
    "message": "Bitcoin"
  },
  "bitcoinSupportToggleDescription": {
    "message": "Ang pag-on sa tampok na ito ay nagbibigay sa iyo ng opsyon na magdagdag ng Account sa Bitcoin sa iyong MetaMask Extension na nagmula sa iyong umiiral na Lihim na Parirala sa Pagbawi. Ito ay isang eksperimental na tampok sa Beta, kaya gamitin ito nang may-pag-iingat. Upang bigyan kami ng feedback sa bagong karanasan na ito sa Bitcoin, mangyaring sagutan ito $1.",
    "description": "$1 is the link to a product feedback form"
  },
  "bitcoinSupportToggleTitle": {
    "message": "Paganahin ang \"Magdagdag ng bagong account sa Bitcoin (Beta)\""
  },
  "bitcoinTestnetSupportToggleDescription": {
    "message": "Ang pag-on sa tampok na ito ay magbibigay sa iyo ng opsyon na magdagdag ng Account sa Bitcoin para sa test network."
  },
  "bitcoinTestnetSupportToggleTitle": {
    "message": "Paganahin ang \"Magdagdag ng bagong account sa Bitcoin (Testnet)\""
  },
  "blockExplorerAccountAction": {
    "message": "Account",
    "description": "This is used with viewOnEtherscan and viewInExplorer e.g View Account in Explorer"
  },
  "blockExplorerAssetAction": {
    "message": "Asset",
    "description": "This is used with viewOnEtherscan and viewInExplorer e.g View Asset in Explorer"
  },
  "blockExplorerSwapAction": {
    "message": "I-swap",
    "description": "This is used with viewOnEtherscan e.g View Swap on Etherscan"
  },
  "blockExplorerUrl": {
    "message": "URL ng block explorer"
  },
  "blockExplorerUrlDefinition": {
    "message": "Ang URL na ginamit bilang block explorer para sa network na ito."
  },
  "blockExplorerView": {
    "message": "Tingnan ang account sa $1",
    "description": "$1 replaced by URL for custom block explorer"
  },
  "blockaid": {
    "message": "Blockaid"
  },
  "blockaidAlertInfo": {
    "message": "Hindi namin inirerekomendang magpatuloy sa hiling na ito."
  },
  "blockaidDescriptionApproveFarming": {
    "message": "Kung aaprubahan mo ang kahilingang ito, posibleng kunin ng third party na kilala sa mga panloloko ang lahat ng asset mo."
  },
  "blockaidDescriptionBlurFarming": {
    "message": "Kung aaprubahan mo ang kahilingang ito, posibleng nakawin ng ibang tao ang mga asset mo na nakalista sa Blur."
  },
  "blockaidDescriptionErrored": {
    "message": "Dahil sa error, hindi namin masuri para sa alerto sa seguridad. Magpatuloy lamang kung pinagkakatiwalan mo ang kaugnay na address."
  },
  "blockaidDescriptionMaliciousDomain": {
    "message": "Nakikipag-ugnayan ka sa isang mapaminsalang domain. Kung aaprubahan mo ang kahilingang ito, posibleng mawala sa iyo ang mga asset mo."
  },
  "blockaidDescriptionMightLoseAssets": {
    "message": "Kung aaprubahan mo ang kahilingang ito, posibleng mawala sa iyo ang mga asset mo."
  },
  "blockaidDescriptionSeaportFarming": {
    "message": "Kung aaprubahan mo ang kahilingang ito, posibleng nakawin ng ibang tao ang mga asset mo na nakalista sa OpenSea."
  },
  "blockaidDescriptionTransferFarming": {
    "message": "Kung aaprubahan mo ang kahilingang ito, kukunin ng third party na kilala sa mga panloloko ang lahat ng asset mo."
  },
  "blockaidDescriptionWarning": {
    "message": "Maaaring ito ay isang mapanlinlang na hiling. Magpatuloy lang kung pinagkakatiwalaan mo ang bawat address na kaugnay."
  },
  "blockaidMessage": {
    "message": "Pagpapanatili ng privacy - walang data na ibinabahagi sa mga third party. Available sa Arbitrum, Avalanche, BNB chain, Ethereum Mainnet, Linea, Optimism, Polygon, Base at Sepolia."
  },
  "blockaidTitleDeceptive": {
    "message": "Ito ay mapanlinlang na kahilingan"
  },
  "blockaidTitleMayNotBeSafe": {
    "message": "Maging maingat"
  },
  "blockaidTitleSuspicious": {
    "message": "Ito ay kahina-hinalang kahilingan"
  },
  "blockies": {
    "message": "Mga Blocky"
  },
  "boughtFor": {
    "message": "Binili para sa/kay"
  },
  "bridge": {
    "message": "Bridge"
  },
  "bridgeDontSend": {
    "message": "Bridge, huwag ipadala"
  },
  "browserNotSupported": {
    "message": "Hindi sinusuportahan ang iyong browser..."
  },
  "buildContactList": {
    "message": "Buuin ang iyong listahan ng contact"
  },
  "builtAroundTheWorld": {
    "message": "Ang MetaMask ay dinisenyo at itinatag sa buong mundo."
  },
  "busy": {
    "message": "Busy"
  },
  "buyAndSell": {
    "message": "Bumili at Magbenta"
  },
  "buyAsset": {
    "message": "Bumili ng $1",
    "description": "$1 is the ticker symbol of a an asset the user is being prompted to purchase"
  },
  "buyMoreAsset": {
    "message": "Bumili pa ng $1",
    "description": "$1 is the ticker symbol of a an asset the user is being prompted to purchase"
  },
  "buyNow": {
    "message": "Bilhin Ngayon"
  },
  "buyToken": {
    "message": "Bumili ng $1",
    "description": "$1 is the token symbol"
  },
  "bytes": {
    "message": "Bytes"
  },
  "canToggleInSettings": {
    "message": "Maaari mong paganahin muli ang notipikasyong ito sa Settings -> Mga Alerto."
  },
  "cancel": {
    "message": "Kanselahin"
  },
  "cancelPopoverTitle": {
    "message": "Kanselahin ang transaksyon"
  },
  "cancelSpeedUp": {
    "message": "kanselahin o pabilisin ang transaksyon."
  },
  "cancelSpeedUpLabel": {
    "message": "$1 ng bayad sa gas na ito ang orihinal.",
    "description": "$1 is text 'replace' in bold"
  },
  "cancelSpeedUpTransactionTooltip": {
    "message": "Para $1 ang transaksyon, dapat itaas ang bayad sa gas nang kahit 10% man lang para matukoy ito ng network.",
    "description": "$1 is string 'cancel' or 'speed up'"
  },
  "cancelled": {
    "message": "Nakansela"
  },
  "chainId": {
    "message": "ID ng Chain"
  },
  "chainIdDefinition": {
    "message": "Ang ID ng chain na ginamit upang pumirma ng mga transaksyon para sa network na ito."
  },
  "chainIdExistsErrorMsg": {
    "message": "Ang ID ng Chain na ito ay kasalukuyang ginagamit ng $1 network."
  },
  "chainListReturnedDifferentTickerSymbol": {
    "message": "Ang simbolo ng token na ito ay hindi tugma sa pangalan ng network o chaid ID na inilagay. Maraming popular na token ang gumagamit ng magkakatulad ng simbolo, na maaaring gamitin ng mga scammer para lokohin ka na magpadala ka ng mas mahalagang token bilang kapalit. Beripikahin ang lahat bago ka magpatuloy."
  },
  "chooseYourNetwork": {
    "message": "Piliin ang iyong network"
  },
  "chooseYourNetworkDescription": {
    "message": "Gumagamit kami ng Infura bilang aming provider ng remote procedure call (RPC) para mag-alok ng pinakamaaasahan at pribadong access sa Ethereum data na kaya namin. Maaari kang pumili ng iyong sariling RPC, ngunit tandaan na ang anumang RPC ay makakatanggap ng iyong IP address at Ethereum wallet upang gumawa ng mga transaksyon. Basahin ang aming $1 para matuto pa tungkol sa kung paano pinangangasiwaan ng Infura ang datos.",
    "description": "$1 is a link to the privacy policy"
  },
  "chromeRequiredForHardwareWallets": {
    "message": "Kailangan mong gamitin ang MetaMask sa Google Chrome para maikonekta sa iyong Wallet na Hardware."
  },
  "circulatingSupply": {
    "message": "Umiikot na supply"
  },
  "clear": {
    "message": "I-clear"
  },
  "clearActivity": {
    "message": "I-clear ang aktibidad at datos ng nonce"
  },
  "clearActivityButton": {
    "message": "I-clear ang data ng tab ng aktibidad"
  },
  "clearActivityDescription": {
    "message": "Nire-reset nito ang nonce ng account at binubura ang data mula sa tab ng aktibidad sa iyong wallet. Tanging ang kasalukuyang account at network lamang ang maaapektuhan. Ang iyong mga balanse at mga papasok na transaksyon ay hindi magbabago."
  },
  "click": {
    "message": "I-click"
  },
  "clickToConnectLedgerViaWebHID": {
    "message": "Mag-click dito upang ikonekta ang iyong Ledger sa pamamagitan ng WebHID",
    "description": "Text that can be clicked to open a browser popup for connecting the ledger device via webhid"
  },
  "clickToManuallyAdd": {
    "message": "Maaari ka ring magdagdag ng mga token nang manu-mano."
  },
  "close": {
    "message": "Isara"
  },
  "closeExtension": {
    "message": "Isara ang extension"
  },
  "closeWindowAnytime": {
    "message": "Maaari mong isara ang window na ito anumang oras."
  },
  "coingecko": {
    "message": "CoinGecko"
  },
  "collectionName": {
    "message": "Pangalan ng koleksyon"
  },
  "comboNoOptions": {
    "message": "Walang opsyon na nahanap",
    "description": "Default text shown in the combo field dropdown if no options."
  },
  "configureSnapPopupDescription": {
    "message": "Papaalis ka na ngayon sa MetaMask para ma-configure ang snap na ito."
  },
  "configureSnapPopupInstallDescription": {
    "message": "Papaalis ka na ngayon sa MetaMask para ma-install ang snap na ito."
  },
  "configureSnapPopupInstallTitle": {
    "message": "I-install ang snap"
  },
  "configureSnapPopupLink": {
    "message": "I-click ang link na ito para magpatuloy:"
  },
  "configureSnapPopupTitle": {
    "message": "I-configure ang snap"
  },
  "confirm": {
    "message": "Kumpirmahin"
  },
  "confirmAlertModalAcknowledgeMultiple": {
<<<<<<< HEAD
=======
    "message": "Kinikilala ko ang mga alerto at nais ko pa ring magpatuloy"
  },
  "confirmAlertModalAcknowledgeSingle": {
>>>>>>> f3548885
    "message": "Kinikilala ko ang mga alerto at nais ko pa rin magpatuloy"
  },
  "confirmAlertModalDetails": {
    "message": "Kung mag-sign in ka, maaaring kunin ng third party na kilala sa mga panloloko ang lahat ng iyong mga asset. Mangyaring suriin ang mga alerto bago ka magpatuloy."
  },
  "confirmAlertModalTitle": {
    "message": "Maaaring nasa panganib ang iyong mga asset"
  },
  "confirmConnectCustodianRedirect": {
    "message": "Ire-redirect ka namin sa $1 sa pagpindot ng magpatuloy."
  },
  "confirmConnectCustodianText": {
    "message": "Para ikonekta ang iyong mga account mag-log in sa iyong account sa $1 at pindutin ang button na 'kumonekta sa MMI'."
  },
  "confirmConnectionTitle": {
    "message": "Kumpirmahin ang koneksyon sa $1"
  },
  "confirmDeletion": {
    "message": "Kumpirmahin ang pagtanggal"
  },
  "confirmFieldPaymaster": {
    "message": "Ang bayarin ay binayaran ni"
  },
  "confirmFieldTooltipPaymaster": {
    "message": "Ang bayarin para sa transaksyong ito ay babayaran ng paymaster smart contract."
  },
  "confirmPassword": {
    "message": "Kumpirmahin ang password"
  },
  "confirmRecoveryPhrase": {
    "message": "Kumpirmahin ang Lihim na Parirala sa Pagbawi"
  },
  "confirmRpcUrlDeletionMessage": {
    "message": "Sigurado ka ba na nais mong tanggalin ang RPC URL? Ang iyong impormasyon ay hindi mase-save sa network na ito."
  },
  "confirmTitleDescPermitSignature": {
    "message": "Ang site na ito ay nais ng permiso para gamitin ang iyong mga token."
  },
  "confirmTitleDescSIWESignature": {
    "message": "Nais ng site na mag-sign in ka upang patunayan na pag-aari mo ang account na ito."
  },
  "confirmTitleDescSignature": {
    "message": "Kumpirmahin lamang ang mensaheng ito kung ganap mong nauunawaan ang nilalaman at nagtitiwala sa site na humihiling."
  },
  "confirmTitlePermitSignature": {
    "message": "Hiling sa limitasyon ng paggastos"
  },
  "confirmTitleSIWESignature": {
    "message": "Kahilingan sa pag-sign in"
  },
  "confirmTitleSignature": {
    "message": "Kahilingan sa paglagda"
  },
  "confirmTitleTransaction": {
    "message": "Hiling na Transaksyon"
  },
  "confirmed": {
    "message": "Nakumpirma"
  },
  "confusableUnicode": {
    "message": "Ang '$1' ay katulad ng '$2'."
  },
  "confusableZeroWidthUnicode": {
    "message": "May nakitang karakter na zero ang luwang."
  },
  "confusingEnsDomain": {
    "message": "May na-detect kami na nakakalitong character sa pangalan ng ENS. Suriin ang pangalan ng ENS para maiwasan ang potensyal na panloloko."
  },
  "connect": {
    "message": "Kumonekta"
  },
  "connectAccount": {
    "message": "Ikonekta ang account"
  },
  "connectAccountOrCreate": {
    "message": "Ikonekta ang account o gumawa ng bago"
  },
  "connectAccounts": {
    "message": "Ikonekta ang mga account"
  },
  "connectCustodialAccountMenu": {
    "message": "Ikonekta ang Custodial Account"
  },
  "connectCustodialAccountMsg": {
    "message": "Pakipiliin ang custodian na gusto mong ikonekta para maidagdag o i-refresh ang token."
  },
  "connectCustodialAccountTitle": {
    "message": "Mga Custodial Account"
  },
  "connectCustodianAccounts": {
    "message": "Kumonekta sa $1 account"
  },
  "connectManually": {
    "message": "Manu-manong kumonekta sa kasalukuyang site"
  },
  "connectMoreAccounts": {
    "message": "Ikonekta ang higit pang mga account"
  },
  "connectSnap": {
    "message": "Ikonekta ang $1",
    "description": "$1 is the snap for which a connection is being requested."
  },
  "connectWithMetaMask": {
    "message": "Kumonekta sa MetaMask"
  },
  "connectedAccounts": {
    "message": "Mga konektadong account"
  },
  "connectedAccountsDescriptionPlural": {
    "message": "Mayroon kang $1 account na nakakonekta sa site na ito.",
    "description": "$1 is the number of accounts"
  },
  "connectedAccountsDescriptionSingular": {
    "message": "Mayroon kang 1 account na nakakonekta sa site na ito."
  },
  "connectedAccountsEmptyDescription": {
    "message": "Ang MetaMask ay hindi konektado sa site na ito. Upang kumonekta sa isang web3 site, hanapin at i-click ang button na kumonekta."
  },
  "connectedAccountsListTooltip": {
    "message": "Maaaring makita ng $1 ang balanse ng account, address, aktibidad, at magmungkahi ng mga transaksyon na aprubahan para sa mga konektadong account.",
    "description": "$1 is the origin name"
  },
  "connectedAccountsToast": {
    "message": "In-update ang mga konektadong account"
  },
  "connectedSites": {
    "message": "Mga konektadong site"
  },
  "connectedSitesDescription": {
    "message": "Ang $1 ay nakakonekta sa mga site na ito. Matitingnan nila ang address ng iyong account.",
    "description": "$1 is the account name"
  },
  "connectedSitesEmptyDescription": {
    "message": "Ang $1 ay hindi nakakonekta sa anumang site.",
    "description": "$1 is the account name"
  },
  "connectedSnapAndNoAccountDescription": {
    "message": "Konektado ang MetaMask sa site na ito, ngunit wala pang mga account ang konektado"
  },
  "connectedWith": {
    "message": "Nakakonekta sa"
  },
  "connecting": {
    "message": "Kumokonekta"
  },
  "connectingTo": {
    "message": "Kumokonekta sa $1"
  },
  "connectingToDeprecatedNetwork": {
    "message": "Ang '$1' ay itinitigil na at maaaring hindi gumana. Sumubok muli ng ibang network."
  },
  "connectingToGoerli": {
    "message": "Kumokonekta sa Goerli Test Network"
  },
  "connectingToLineaGoerli": {
    "message": "Kumokonekta sa Linea Goerli test network"
  },
  "connectingToLineaMainnet": {
    "message": "Kumokonekta sa Linea Mainnet"
  },
  "connectingToLineaSepolia": {
    "message": "Kumokonekta sa Linea Sepolia test network"
  },
  "connectingToMainnet": {
    "message": "Kumokonekta sa Mainnet ng Ethereum"
  },
  "connectingToSepolia": {
    "message": "Kumokonekta sa Sepolia test network"
  },
  "connectionFailed": {
    "message": "Nabigo ang koneksyon"
  },
  "connectionFailedDescription": {
    "message": "Nabigo ang pagkuha ng $1, suriin ang iyong network at subukan ulit.",
    "description": "$1 is the name of the snap being fetched."
  },
  "connectionRequest": {
    "message": "Kahilingan sa koneksyon"
  },
  "contactUs": {
    "message": "Makipag-ugnayan sa amin"
  },
  "contacts": {
    "message": "Mga Kontak"
  },
  "contentFromSnap": {
    "message": "Nilalaman mula sa $1",
    "description": "$1 represents the name of the snap"
  },
  "continue": {
    "message": "Magpatuloy"
  },
  "continueMmiOnboarding": {
    "message": "Magpatuloy sa onboarding sa MetaMask Institutional"
  },
  "continueToWallet": {
    "message": "Magpatuloy sa wallet"
  },
  "contract": {
    "message": "Kontrata"
  },
  "contractAddress": {
    "message": "Address ng kontrata"
  },
  "contractAddressError": {
    "message": "Nagpapadala ka ng mga token sa address ng kontrata ng token. Ito ay maaaring magresulta sa pagkawala ng mga token na ito."
  },
  "contractDeployment": {
    "message": "Deployment ng kontrata"
  },
  "contractDescription": {
    "message": "Para protektahan ang iyong sarili laban sa mga manloloko, maglaan ng ilang sandali upang i-verify ang mga detalye ng third-party."
  },
  "contractInteraction": {
    "message": "Interaksyon ng kontrata"
  },
  "contractNFT": {
    "message": "Kontrata ng NFT"
  },
  "contractRequestingAccess": {
    "message": "Third party na humihiling ng access"
  },
  "contractRequestingSignature": {
    "message": "Third party na humihiling ng lagda"
  },
  "contractRequestingSpendingCap": {
    "message": "Third party na humihiling ng limitasyon sa paggastos"
  },
  "contractTitle": {
    "message": "Mga detalye ng third-party"
  },
  "contractToken": {
    "message": "Kontrata ng token"
  },
  "convertTokenToNFTDescription": {
    "message": "Natukoy namin na ang asset na ito ay isang NFT. Ang MetaMask ay mayroon na ngayong ganap na native support para sa mga NFT. Gusto mo bang alisin ito sa iyong listahan ng token at idagdag ito bilang isang NFT?"
  },
  "convertTokenToNFTExistDescription": {
    "message": "Napansin namin na naidagdag ang asset na ito bilang NFT. Gusto mo ba itong alisin mula sa listahan ng iyong token?"
  },
  "coolWallet": {
    "message": "CoolWallet"
  },
  "copiedExclamation": {
    "message": "Nakopya na."
  },
  "copyAddress": {
    "message": "Kopyahin ang address sa clipboard"
  },
  "copyPrivateKey": {
    "message": "Kopyahin ang pribadong key"
  },
  "copyRawTransactionData": {
    "message": "Kopyahin ang raw na data ng transaksyon"
  },
  "copyToClipboard": {
    "message": "Kopyahin sa clipboard"
  },
  "copyTransactionId": {
    "message": "Kopyahin ang ID ng transaksyon"
  },
  "create": {
    "message": "Gumawa"
  },
  "createNewWallet": {
    "message": "Gumawa ng bagong wallet"
  },
  "createPassword": {
    "message": "Gumawa ng password"
  },
  "createSnapAccountDescription": {
    "message": "Ang $1 ay nais na magdagdag ng bagong account sa MetaMask."
  },
  "createSnapAccountTitle": {
    "message": "Gumawa ng account"
  },
  "creatorAddress": {
    "message": "Address ng creator"
  },
  "crossChainSwapsLink": {
    "message": "Mag-swap sa mga network gamit ang MetaMask Portfolio"
  },
  "cryptoCompare": {
    "message": "CryptoCompare"
  },
  "currencyConversion": {
    "message": "Palitan ng currency"
  },
  "currencyRateCheckToggle": {
    "message": "Ipakita ang balanse at ang tagasuri ng presyo ng token"
  },
  "currencyRateCheckToggleDescription": {
    "message": "Gumagamit kami ng $1 at $2 na API upang ipakita ang iyong balanse at presyo ng token. $3",
    "description": "$1 represents Coingecko, $2 represents CryptoCompare and $3 represents Privacy Policy"
  },
  "currencySymbol": {
    "message": "Simbolo ng currency"
  },
  "currencySymbolDefinition": {
    "message": "Ang simbolo ng ticker na ipinapakita para sa currency ng network na ito."
  },
  "currentAccountNotConnected": {
    "message": "Hindi nakakonekta ang kasalukuyan mong account"
  },
  "currentExtension": {
    "message": "Kasalukuyang extension page"
  },
  "currentLanguage": {
    "message": "Kasalukuyang wika"
  },
  "currentRpcUrlDeprecated": {
    "message": "Hindi na ginagamit ang kasalukuyang rpc url para sa network na ito."
  },
  "currentTitle": {
    "message": "Current:"
  },
  "currentlyUnavailable": {
    "message": "Hindi available sa network na ito"
  },
  "curveHighGasEstimate": {
    "message": "Agresibong grap ng pagtantiya sa gas"
  },
  "curveLowGasEstimate": {
    "message": "Mababang grap ng pagtantiya sa gas"
  },
  "curveMediumGasEstimate": {
    "message": "Grap ng Merkado sa pagtantiya sa gas"
  },
  "custodian": {
    "message": "Tagapangalaga"
  },
  "custodianAccountAddedDesc": {
    "message": "Maaari mo na ngayong gamitin ang iyong mga custodian account sa MetaMask Institutional."
  },
  "custodianAccountAddedTitle": {
    "message": "Naidagdag na ang mga napiling custodian account."
  },
  "custodianQRCodeScan": {
    "message": "I-scan ang QR code gamit ang iyong $1 mobile app"
  },
  "custodianQRCodeScanDescription": {
    "message": "O mag-login sa iyong $1 account at pindutin ang button na 'Kumonekta sa MMI'"
  },
  "custodianReplaceRefreshTokenChangedFailed": {
    "message": "Magpunta sa $1 at i-click ang button na 'Ikonekta sa MMI' sa loob ng kanilang user interface para ikonektang muli ang iyong mga account sa MMI."
  },
  "custodianReplaceRefreshTokenChangedSubtitle": {
    "message": "Maaari mo na ngayong gamitin ang mga custodian account mo sa MetaMask Institutional."
  },
  "custodianReplaceRefreshTokenChangedTitle": {
    "message": "Na-refresh na ang iyong custodian token"
  },
  "custodianReplaceRefreshTokenSubtitle": {
    "message": "Papalitan nito ang custodian token para sa mga sumusunod na address:"
  },
  "custodianReplaceRefreshTokenTitle": {
    "message": "Palitan ang custodian token"
  },
  "custodyDeeplinkDescription": {
    "message": "Aprubahan ang transaksyon sa $1 app. Kapag naisagawa na ang lahat ng kailangang pahintulot sa kustodiya ang transaksyon ay makukumpleto. Tingnan ang iyong $1 app para sa katayuan."
  },
  "custodyRefreshTokenModalDescription": {
    "message": "Mangyaring pumunta sa $1 at i-click ang button na 'Kumonekta sa MMI' sa loob ng kanilang user interface upang ikonekta muli ang iyong mga account sa MMI."
  },
  "custodyRefreshTokenModalDescription1": {
    "message": "Nag-isyu ng token ang iyong custodian na nagpapatotoo sa extension ng MetaMask Institutional, na nagbibigay-daan sa iyong ikonekta ang iyong mga account."
  },
  "custodyRefreshTokenModalDescription2": {
    "message": "Mapapaso ang token na ito pagkatapos ng isang partikular na panahon sa mga kadahilanang pangseguridad. Kinakailangan nitong kumonekta muli sa MMI."
  },
  "custodyRefreshTokenModalSubtitle": {
    "message": "Bakit nakikita ko ito?"
  },
  "custodyRefreshTokenModalTitle": {
    "message": "Napaso na ang iyong sesyon sa custodian"
  },
  "custodySessionExpired": {
    "message": "Nag-expire na ang sesyon ng custodian."
  },
  "custodyWrongChain": {
    "message": "Ang account na ito ay hindi naka-set up para gamitin sa $1"
  },
  "custom": {
    "message": "Makabago"
  },
  "customContentSearch": {
    "message": "Maghanap ng naunang idinagdag na network"
  },
  "customGasSettingToolTipMessage": {
    "message": "Gamitin ang $1 para i-customize ang presyo ng gas. Ito ay maaaring nakakalito kung hindi ka pamilyar. Harapin ang sarili mong panganib.",
    "description": "$1 is key 'advanced' (text: 'Advanced') separated here so that it can be passed in with bold font-weight"
  },
  "customSpendLimit": {
    "message": "Custom na Limitasyon sa Paggastos"
  },
  "customSpendingCap": {
    "message": "Custom na limitasyon sa paggastos"
  },
  "customToken": {
    "message": "Custom na Token"
  },
  "customTokenWarningInNonTokenDetectionNetwork": {
    "message": "Ang pagtuklas ng token ay hindi pa magagamit sa network na ito. Mangyaring manu-manong mag-import ng token at tiyaking pinagkakatiwalaan mo ito. Matuto tungkol sa $1"
  },
  "customTokenWarningInTokenDetectionNetwork": {
    "message": "Bago manu-manong mag-import ng token, tiyaking pinagkakatiwalaan mo ito. Matuto tungkol sa $1."
  },
  "customTokenWarningInTokenDetectionNetworkWithTDOFF": {
    "message": "Siguraduhing pinagkakatiwalaan mo ang isang token bago mo ito i-import. Alamin kung paano maiwasan ang $1. Maaari mo ring paganahin ang pagtuklas ng token $2."
  },
  "customerSupport": {
    "message": "suporta sa kostumer"
  },
  "customizeYourNotifications": {
    "message": "I-customize ang mga notipikasyon mo"
  },
  "customizeYourNotificationsText": {
    "message": "I-on ang mga uri ng notipikasyon na nais mong matanggap:"
  },
  "dappRequestedSpendingCap": {
    "message": "Humiling ang site ng limitasyon sa paggastos"
  },
  "dappSuggested": {
    "message": "Minungkahing site"
  },
  "dappSuggestedGasSettingToolTipMessage": {
    "message": "Minungkahi ng $1 ang presyong ito.",
    "description": "$1 is url for the dapp that has suggested gas settings"
  },
  "dappSuggestedHigh": {
    "message": "Iminungkahi ang site"
  },
  "dappSuggestedHighShortLabel": {
    "message": "Site (mataas)"
  },
  "dappSuggestedShortLabel": {
    "message": "Site"
  },
  "dappSuggestedTooltip": {
    "message": "Nirekomenda ng $1 ang presyong ito.",
    "description": "$1 represents the Dapp's origin"
  },
  "darkTheme": {
    "message": "Madilim"
  },
  "data": {
    "message": "Datos"
  },
  "dataCollectionForMarketing": {
    "message": "Koleksyon ng data para sa marketing"
  },
  "dataCollectionForMarketingDescription": {
    "message": "Gagamit kami ng MetaMetrics upang matutunan kung paano ka nakikipag-ugnayan sa aming komunikasyon sa marketing. Maaari naming ibahagi ang mga may kaugnayang balita (tulad ng mga tampok ng produkto at iba pang materyal)."
  },
  "dataCollectionWarningPopoverButton": {
    "message": "Okay"
  },
  "dataCollectionWarningPopoverDescription": {
    "message": "In-off mo ang koleksyon ng data para sa layunin sa marketing. Ito ay inilalapat lamang sa device na ito. Kung gumagamit ka ng MetaMask sa ibang mga device, siguraduhing mag-opt out din doon."
  },
  "dataHex": {
    "message": "Hex"
  },
  "dataUnavailable": {
    "message": "hindi available ang data"
  },
  "dateCreated": {
    "message": "Petsa ng paggawa"
  },
  "dcent": {
    "message": "D'Cent"
  },
  "decimal": {
    "message": "Decimal na token"
  },
  "decimalsMustZerotoTen": {
    "message": "Ang mga decimal ay dapat na hindi bababa sa 0, at hihigit sa 36."
  },
  "decrypt": {
    "message": "I-decrypt"
  },
  "decryptCopy": {
    "message": "Kopyahin ang naka-encrypt na mensahe"
  },
  "decryptInlineError": {
    "message": "Hindi made-decrypt ang mensaheng ito dahil sa error: $1",
    "description": "$1 is error message"
  },
  "decryptMessageNotice": {
    "message": "Gusto ng $1 na basahin ang mensaheng ito para makumpleto ang iyong aksyon",
    "description": "$1 is the web3 site name"
  },
  "decryptMetamask": {
    "message": "I-decrypt ang mensahe"
  },
  "decryptRequest": {
    "message": "Kahilingan sa pag-decrypt"
  },
  "defaultRpcUrl": {
    "message": "Default na RPC URL"
  },
  "delete": {
    "message": "Tanggalin"
  },
  "deleteContact": {
    "message": "Tanggalin ang kontak"
  },
  "deleteNetwork": {
    "message": "Tanggalin ang network?"
  },
  "deleteNetworkIntro": {
    "message": "Kapag tinanggal mo ang network na ito, kakailanganin mo itong idagdag muli para makita ang mga asset mo sa network na ito"
  },
  "deleteNetworkTitle": {
    "message": "Tanggalin ang $1 network?",
    "description": "$1 represents the name of the network"
  },
  "deleteRpcUrl": {
    "message": "Tanggalin ang RPC URL"
  },
  "deposit": {
    "message": "Deposito"
  },
  "deprecatedGoerliNtwrkMsg": {
    "message": "Dahil sa mga update sa sistema ng Ethereum, ang Goerli test network malapit nang itigil."
  },
  "deprecatedNetwork": {
    "message": "Ang network na ito ay hindi na suportado"
  },
  "deprecatedNetworkButtonMsg": {
    "message": "Nakuha ko"
  },
  "deprecatedNetworkDescription": {
    "message": "Ang network na sinusubukan mong ikonekta ay hindi na suportado ng Metamask. $1"
  },
  "description": {
    "message": "Deskripsyon"
  },
  "descriptionFromSnap": {
    "message": "Deskripsyon mula sa $1",
    "description": "$1 represents the name of the snap"
  },
  "details": {
    "message": "Mga Detalye"
  },
  "disabledGasOptionToolTipMessage": {
    "message": "Ang “$1” ay hindi pinagagana dahil hindi nito naabot ang pinakamababang 10% na dagdag mula sa orihinal na bayad sa gas.",
    "description": "$1 is gas estimate type which can be market or aggressive"
  },
  "disconnect": {
    "message": "Idiskonekta"
  },
  "disconnectAllAccounts": {
    "message": "Idiskonekta ang lahat ng account"
  },
  "disconnectAllAccountsConfirmationDescription": {
    "message": "Sigurado ka bang gusto mong idiskonekta? Maaaring mawala ang functionality ng site."
  },
  "disconnectAllAccountsText": {
    "message": "mga account"
  },
  "disconnectAllSnapsText": {
    "message": "Mga Snap"
  },
  "disconnectAllText": {
    "message": "Kapag idiniskonekta mo ang iyong $1 mula sa $2, kailangan mong muling ikonekta para gamitin muli.",
    "description": "$1 will map to `disconnectAllAccountsText` or `disconnectAllSnapsText`, $2 represents the website hostname"
  },
  "disconnectAllTitle": {
    "message": "Idiskonekta ang lahat ng $1",
    "description": "$1 will map to `disconnectAllAccountsText` or `disconnectAllSnapsText`"
  },
  "disconnectPrompt": {
    "message": "Idiskonekta $1"
  },
  "disconnectThisAccount": {
    "message": "Idiskonekta ang account na ito"
  },
  "disconnectedAllAccountsToast": {
    "message": "Nadiskonekta ang lahat ng account mula sa $1",
    "description": "$1 is name of the dapp`"
  },
  "disconnectedSingleAccountToast": {
    "message": "Ang $1 ay nadiskonekta mula sa $2",
    "description": "$1 is name of the name and $2 represents the dapp name`"
  },
  "discoverSnaps": {
    "message": "Diskubrehin ang mga Snap",
    "description": "Text that links to the Snaps website. Displayed in a banner on Snaps list page in settings."
  },
  "dismiss": {
    "message": "I-dismiss"
  },
  "dismissReminderDescriptionField": {
    "message": "I-on ito para balewalain ang backup na mensahe ng paalala ng Lihim na Parirala sa Pagbawi. Lubos naming inirerekomenda na i-back up mo ang iyong Lihim na Parirala sa Pagbawi upang maiwasan ang pagkawala ng mga pondo"
  },
  "dismissReminderField": {
    "message": "I-dismiss ang back up na paalala ng Lihim na Parirala sa Pagbawi"
  },
  "displayNftMedia": {
    "message": "Ipakita ang NFT media"
  },
  "displayNftMediaDescription": {
    "message": "Ang pagpapakita ng NFT media at data ay naglalantad sa iyong IP address sa OpenSea o sa ibang mga third party. Maaari nitong payagan ang mga umaatake na iugnay ang iyong IP address sa iyong Ethereum address. Umaasa ang awtomatikong pagtuklas ng NFT sa setting na ito, at hindi magagamit kapag naka-off ito."
  },
  "doNotShare": {
    "message": "Huwag ibahagi ito sa sinuman"
  },
  "domain": {
    "message": "Domain"
  },
  "domainNotSupportedOnNetwork": {
    "message": "Hindi sinusuportahan ng network ang domain lookup"
  },
  "done": {
    "message": "Tapos na"
  },
  "dontShowThisAgain": {
    "message": "Huwag itong ipaklita ulit"
  },
  "downArrow": {
    "message": "arrow pababa"
  },
  "downloadGoogleChrome": {
    "message": "I-download ang Google Chrome"
  },
  "downloadNow": {
    "message": "I-download Ngayon"
  },
  "downloadStateLogs": {
    "message": "I-download ang mga log ng estado"
  },
  "dragAndDropBanner": {
    "message": "Maaari mong i-drag ang mga network para isaayos ang mga ito. "
  },
  "dropped": {
    "message": "Binitawan"
  },
  "edit": {
    "message": "I-edit"
  },
  "editANickname": {
    "message": "I-edit ang palayaw"
  },
  "editAddressNickname": {
    "message": "I-edit ang address ng palayaw"
  },
  "editCancellationGasFeeModalTitle": {
    "message": "I-edit ang pagkansela ng bayad sa gas"
  },
  "editContact": {
    "message": "I-edit ang contact"
  },
  "editGasFeeModalTitle": {
    "message": "I-edit ang bayad sa gas"
  },
  "editGasLimitOutOfBounds": {
    "message": "Ang limitasyon ng gas ay dapat na $1 man lang"
  },
  "editGasLimitOutOfBoundsV2": {
    "message": "Ang limitasyon ng gas ay dapat na mas mataas sa $1 at hindi bababa sa $2",
    "description": "$1 is the minimum limit for gas and $2 is the maximum limit"
  },
  "editGasLimitTooltip": {
    "message": "Ang limitasyon ng gas ay ang pinakamataas na yunit ng gas na handa mong gamitin. Ang mga yunit ng gas ay isang multiplier sa “Pinakamataas na bayad sa priyoridad” at “Pinakamataas na bayad”."
  },
  "editGasMaxBaseFeeGWEIImbalance": {
    "message": "Ang pinakamataas na batayang bayad ay hindi dapat na mas mababa sa bayad sa priyoridad"
  },
  "editGasMaxBaseFeeHigh": {
    "message": "Ang pinakamataas na batayang bayad ay mas mataas kaysa kinakailangan"
  },
  "editGasMaxBaseFeeLow": {
    "message": "Ang pinakamataas na batayang bayad ay mababa para sa kasalukuyang mga kundisyon ng network"
  },
  "editGasMaxFeeHigh": {
    "message": "Ang pinakamataas na bayad ay mas mataas kaysa kinakailangan"
  },
  "editGasMaxFeeLow": {
    "message": "Ang pinakamataas na bayad ay napakababa para sa mga kundisyon ng network"
  },
  "editGasMaxFeePriorityImbalance": {
    "message": "Ang pinakamataas na bayad ay hindi dapat na mas mababa kaysa sa pinakamataas na bayad sa priyoridad"
  },
  "editGasMaxPriorityFeeBelowMinimum": {
    "message": "Ang pinakamataas na bayad sa priyoridad ay dapat na mas mataas sa 0 GWEI"
  },
  "editGasMaxPriorityFeeBelowMinimumV2": {
    "message": "Ang bayad sa priyoridad ay dapat na mas mataas sa 0."
  },
  "editGasMaxPriorityFeeHigh": {
    "message": "Ang pinakamataas na bayad sa priyoridad ay mas mataas sa kinakailangan. Maaari kang magbayad nang higit sa kinakailangan."
  },
  "editGasMaxPriorityFeeHighV2": {
    "message": "Ang bayad sa priyoridad ay mas mataas sa kinakailangan. Maaari kang magbayad nang higit sa kinakailangan"
  },
  "editGasMaxPriorityFeeLow": {
    "message": "Ang pinakamataas na bayad sa priyoridad ay mababa para sa kasalukuyang mga kundisyon ng network"
  },
  "editGasMaxPriorityFeeLowV2": {
    "message": "Ang bayad sa priyoridad ay mababa para sa kasalukuyang mga kundisyon ng network"
  },
  "editGasPriceTooLow": {
    "message": "Ang presyo ng gas ay dapat na mas mataas sa 0"
  },
  "editGasPriceTooltip": {
    "message": "Ang network na ito ay nangangailangan ng field ng “Presyo ng gas” kapag nagsusumite ng transaksyon. Ang presyo ng gas ay ang halaga na babayaran mo kada yunit ng gas."
  },
  "editGasSubTextAmountLabel": {
    "message": "Max na halaga:",
    "description": "This is meant to be used as the $1 substitution editGasSubTextAmount"
  },
  "editGasSubTextFeeLabel": {
    "message": "Pinakamataas na bayad:"
  },
  "editGasTitle": {
    "message": "I-edit ang priyoridad"
  },
  "editGasTooLow": {
    "message": "Hindi kilalang oras ng pagproseso"
  },
  "editNetworkLink": {
    "message": "i-edit ang orihinal na network"
  },
  "editNonceField": {
    "message": "I-edit sa Nonce"
  },
  "editNonceMessage": {
    "message": "Ito ay isang advanced feature, maingat na gamitin."
  },
  "editPermission": {
    "message": "Pahintulot sa pag-edit"
  },
  "editSpeedUpEditGasFeeModalTitle": {
    "message": "I-edit ang pagpapabilis ng bayad sa gas"
  },
  "enable": {
    "message": "Payagan"
  },
  "enableAutoDetect": {
    "message": " Paganahin ang autodetect"
  },
  "enableFromSettings": {
    "message": " Paganahin ito mula sa Mga Setting."
  },
  "enableSnap": {
    "message": "Paganahin"
  },
  "enableToken": {
    "message": "paganahin ang $1",
    "description": "$1 is a token symbol, e.g. ETH"
  },
  "enabled": {
    "message": "Pinagana"
  },
  "enabledNetworks": {
    "message": "Mga pinapaganang network"
  },
  "encryptionPublicKeyNotice": {
    "message": "Kailangan ng $1 ang iyong pampublikong encryption key. Sa pamamagitan ng pagbibigay ng pahintulot, makakagawa ang site na ito ng mga naka-encrypt na mensahe para sa iyo.",
    "description": "$1 is the web3 site name"
  },
  "encryptionPublicKeyRequest": {
    "message": "Humiling ng pampublikong encryption key"
  },
  "endpointReturnedDifferentChainId": {
    "message": "Nagbalik ang RPC URL na inilagay mo ng ibang ID ng chain ($1). I-update ang ID ng Chain para tumugma sa RPC URL ng network na sinusubukan mong idagdag.",
    "description": "$1 is the return value of eth_chainId from an RPC endpoint"
  },
  "enhancedTokenDetectionAlertMessage": {
    "message": "Ang pinahusay na pagtuklas ng token ay kasalukuyang magagamit sa $1. $2"
  },
  "ensDomainsSettingDescriptionIntroduction": {
    "message": "Pinahihintulutan ng MetaMask na makita mo ang mga ENS mula mismo sa address bar ng iyong browser. Here's how it works:"
  },
  "ensDomainsSettingDescriptionOutroduction": {
    "message": "Mangyaring tandaan na ang paggamit ng tampok na ito ay naglalantad sa iyong IP address sa serbisyong third party."
  },
  "ensDomainsSettingDescriptionPart1": {
    "message": "Sinusuri ng MetaMask ang kontrata ng ENS ng Ethereum para mahanap ang code na konektado sa pangalan ng ENS."
  },
  "ensDomainsSettingDescriptionPart2": {
    "message": "Kung ang code ay naka-link sa IPFS, maaari mong makita ang content na kaugnay rito (kadalasan ay website)."
  },
  "ensDomainsSettingTitle": {
    "message": "Ipinapakita ang mga ENS domain sa address bar"
  },
  "ensIllegalCharacter": {
    "message": "Mga ilegal na character para sa ENS."
  },
  "ensRegistrationError": {
    "message": "Nagka-error sa pag-register ng ENS name"
  },
  "ensUnknownError": {
    "message": "Nabigong makita ang ENS."
  },
  "enterANumber": {
    "message": "Maglagay ng numero"
  },
  "enterCustodianToken": {
    "message": "Ilagay ang iyong $1 na token o magdagdag ng bagong token"
  },
  "enterMaxSpendLimit": {
    "message": "Ilagay ang max na limitasyon sa paggastos"
  },
  "enterOptionalPassword": {
    "message": "Ilagay ang opsyonal na password"
  },
  "enterPasswordContinue": {
    "message": "Ilagay ang password para magpatuloy"
  },
  "enterTokenNameOrAddress": {
    "message": "Ilagay ang pangalan ng token o i-paste ang address"
  },
  "enterYourPassword": {
    "message": "Ilagay ang iyong password"
  },
  "errorCode": {
    "message": "Code: $1",
    "description": "Displayed error code for debugging purposes. $1 is the error code"
  },
  "errorDetails": {
    "message": "Mga Detalye ng Error",
    "description": "Title for collapsible section that displays error details for debugging purposes"
  },
  "errorGettingSafeChainList": {
    "message": "May error habang kinukuha ang ligtas na chain list, mangyaring magpatuloy nang may pag-iingat."
  },
  "errorMessage": {
    "message": "Mensahe: $1",
    "description": "Displayed error message for debugging purposes. $1 is the error message"
  },
  "errorName": {
    "message": "Code: $1",
    "description": "Displayed error name for debugging purposes. $1 is the error name"
  },
  "errorPageMessage": {
    "message": "Subukang muling i-reload ang page, o kontakin ang support $1.",
    "description": "Message displayed on generic error page in the fullscreen or notification UI, $1 is a clickable link with text defined by the 'here' key. The link will open to a form where users can file support tickets."
  },
  "errorPagePopupMessage": {
    "message": "Subukan muli sa pamamagitan ng pagsasara o muling pagbubukas ng pop-up, kontakin ang support $1.",
    "description": "Message displayed on generic error page in the popup UI, $1 is a clickable link with text defined by the 'here' key. The link will open to a form where users can file support tickets."
  },
  "errorPageTitle": {
    "message": "Nagkaroon ng error sa MetaMask",
    "description": "Title of generic error page"
  },
  "errorStack": {
    "message": "Stack:",
    "description": "Title for error stack, which is displayed for debugging purposes"
  },
  "errorWhileConnectingToRPC": {
    "message": "Error habang kumokonekta sa custom na network."
  },
  "errorWithSnap": {
    "message": "Error sa $1",
    "description": "$1 represents the name of the snap"
  },
  "estimatedFee": {
    "message": "Tinatayang singil"
  },
  "estimatedFeeTooltip": {
    "message": "Halaga na binayaran para iproseso ang transaksyon sa network."
  },
  "ethGasPriceFetchWarning": {
    "message": "Ang backup na presyo ng gas ay ibinigay dahil ang pangunahing serbisyo ng pagtantya ng gas ay hindi available sa ngayon."
  },
  "ethereumProviderAccess": {
    "message": "Payagan ang pag-access sa Ethereum provider sa $1",
    "description": "The parameter is the name of the requesting origin"
  },
  "ethereumPublicAddress": {
    "message": "Pampublikong address ng Ethereum"
  },
  "etherscan": {
    "message": "Etherscan"
  },
  "etherscanView": {
    "message": "Tingnan ang account sa Etherscan"
  },
  "etherscanViewOn": {
    "message": "Tingnan sa Etherscan"
  },
  "existingChainId": {
    "message": "Ang impormasyon na iyong inilagay ay nauugnay sa isang umiiral na ID ng chain."
  },
  "existingRpcUrl": {
    "message": "Ang URL na ito ay nauugnay sa ibang ID ng chain."
  },
  "expandView": {
    "message": "I-expand ang view"
  },
  "experimental": {
    "message": "Eksperimental"
  },
  "extendWalletWithSnaps": {
    "message": "Tuklasin ang mga Snap na binuo ng komunidad para i-customize ang iyong karanasan sa web3",
    "description": "Banner description displayed on Snaps list page in Settings when less than 6 Snaps is installed."
  },
  "extensionInsallCompleteDescription": {
    "message": "Bumalik sa onboarding ng produkto ng MetaMask Institutional para ikonekta ang iyong custodial o self-custodial na mga account."
  },
  "extensionInsallCompleteTitle": {
    "message": "Kumpleto na ang pag-install ng extension"
  },
  "externalExtension": {
    "message": "External Extension"
  },
  "externalNameSourcesSetting": {
    "message": "Mga mungkahing palayaw"
  },
  "externalNameSourcesSettingDescription": {
    "message": "Kami ay kukuha ng ilang mungkahing palayaw para sa mga address na nakikipag-ugnayan ka mula sa mga third-party source tulad ng Etherscan, Infura, at Lens Protocol. Ang mga source na ito ay maaaring makita ang mga address na ito at ang iyong iyong IP address. Ang iyong address ay hindi ilalantad sa mga third party."
  },
  "failed": {
    "message": "Nabigo"
  },
  "failedToFetchChainId": {
    "message": "Hindi makuha ang ID ng chain. Tama ba ang iyong RPC URL?"
  },
  "failedToFetchTickerSymbolData": {
    "message": "Ang data ng pag-verify sa simbolo ng ticker ay hindi available sa kasalukuyan, tiyaking tama ang simbolo na inilagay mo. Makakaapekto ito sa mga rate ng palitan na nakikita mo para sa network na ito"
  },
  "failureMessage": {
    "message": "Nagkaproblema, at hindi namin makumpleto ang aksyon"
  },
  "fast": {
    "message": "Mabilis"
  },
  "feeAssociatedRequest": {
    "message": "May nauugnay na bayad para sa kahilingang ito."
  },
  "feeDetails": {
    "message": "Mga detalye ng singil"
  },
  "fiat": {
    "message": "Fiat",
    "description": "Exchange type"
  },
  "fileImportFail": {
    "message": "Hindi gumagana ang pag-import ng file? Mag-click dito!",
    "description": "Helps user import their account from a JSON file"
  },
  "findTheRightChainId": {
    "message": "Hanapin ang tama sa:"
  },
  "flaskWelcomeUninstall": {
    "message": "dapat mong i-uninstall ang extension na ito",
    "description": "This request is shown on the Flask Welcome screen. It is intended for non-developers, and will be bolded."
  },
  "flaskWelcomeWarning1": {
    "message": "Ang Flask ay para sa mga developer upang makapag-eksperimento sa mga bagong hindi matatag na API. Maliban kung ikaw ay developer o beta tester, $1.",
    "description": "This is a warning shown on the Flask Welcome screen, intended to encourage non-developers not to proceed any further. $1 is the bolded message 'flaskWelcomeUninstall'"
  },
  "flaskWelcomeWarning2": {
    "message": "Hindi namin ginagarantiya ang kaligtasan o katatagan ng extension na ito. Ang mga bagong API na inaalok ng Flask ay hindi pinatigtibay laban sa mga pag-atake ng phishing, ibig sabihin, ang anumang site o snap na nangangailangan ng Flask ay maaaring isang masamang pagtatangka na nakawin ang iyong mga asset.",
    "description": "This explains the risks of using MetaMask Flask"
  },
  "flaskWelcomeWarning3": {
    "message": "Ang lahat ng API ng Flask ay eksperimental. Maaaring baguhin o alisin ang mga ito nang walang abiso, o maaari silang manatili sa Flask nang walang katapusan nang hindi nalilipat sa matatag na MetaMask. Gamitin ang mga ito sa iyong sariling pananagutan.",
    "description": "This message warns developers about unstable Flask APIs"
  },
  "flaskWelcomeWarning4": {
    "message": "Siguraduhing hindi mo pagaganahin ang iyong regular na extension ng MetaMask kapag ginagamit ang Flask.",
    "description": "This message calls to pay attention about multiple versions of MetaMask running on the same site (Flask + Prod)"
  },
  "flaskWelcomeWarningAcceptButton": {
    "message": "Tinatanggap ko ang mga panganib",
    "description": "this text is shown on a button, which the user presses to confirm they understand the risks of using Flask"
  },
  "floatAmountToken": {
    "message": "Ang halaga ng token ay dapat isang integer"
  },
  "followUsOnTwitter": {
    "message": "I-follow kami sa Twitter"
  },
  "forbiddenIpfsGateway": {
    "message": "Forbidden IPFS Gateway: Tumukoy ng CID gateway"
  },
  "forgetDevice": {
    "message": "Kalimutan ang device na ito"
  },
  "forgotPassword": {
    "message": "Nakalimutan ang password?"
  },
  "form": {
    "message": "form"
  },
  "from": {
    "message": "Mula kay/sa"
  },
  "fromAddress": {
    "message": "Mula kay/sa: $1",
    "description": "$1 is the address to include in the From label. It is typically shortened first using shortenAddress"
  },
  "fromTokenLists": {
    "message": "Mula sa mga listahan ng token: $1"
  },
  "function": {
    "message": "Function: $1"
  },
  "functionApprove": {
    "message": "Function: Aprubahan"
  },
  "functionSetApprovalForAll": {
    "message": "Function: ItakdaAngPag-aprubaParaSaLahat"
  },
  "functionType": {
    "message": "Uri ng Function"
  },
  "fundYourWallet": {
    "message": "Pondohan ang iyong wallet"
  },
  "fundYourWalletDescription": {
    "message": "Magsimula sa pamamagitan ng pagdagdag ng $1 sa iyong wallet.",
    "description": "$1 is the token symbol"
  },
  "gas": {
    "message": "Gas"
  },
  "gasDisplayAcknowledgeDappButtonText": {
    "message": "I-edit ang iminungkahing bayad sa gas"
  },
  "gasDisplayDappWarning": {
    "message": "Ang bayad sa gas na ito ay iminungkahi ng $1. Ang pag-override dito ay maaaring magdulot ng problema sa iyong transaksyon. Mangyaring makipag-ugnayan sa $1 kung mayroon kang mga tanong.",
    "description": "$1 represents the Dapp's origin"
  },
  "gasIsETH": {
    "message": "Ang gas ay $1 "
  },
  "gasLimit": {
    "message": "Limitasyon ng gas"
  },
  "gasLimitInfoTooltipContent": {
    "message": "Ang limitasyon ng gas ay ang pinakamataas na halaga ng mga yunit ng gas na handa mong gastusin."
  },
  "gasLimitRecommended": {
    "message": "Ang inirerekomendang limitasyon ng gas ay $1. Kung mas mababa dito ang limitasyon ng gas, maaaring mabigo."
  },
  "gasLimitTooLow": {
    "message": "Ang limitasyon ng gas ay dapat na hindi bababa sa 21000"
  },
  "gasLimitTooLowWithDynamicFee": {
    "message": "Ang limitasyon ng gas ay dapat na hindi bababa sa $1",
    "description": "$1 is the custom gas limit, in decimal."
  },
  "gasLimitV2": {
    "message": "Limitasyon ng gas"
  },
  "gasOption": {
    "message": "Opsyon ng gas"
  },
  "gasPrice": {
    "message": "Presyo ng gas (GWEI)"
  },
  "gasPriceExcessive": {
    "message": "Masyadong mataas ang iyong itinakdang bayad sa gas. Pag-isipang ibaba ang halaga."
  },
  "gasPriceExcessiveInput": {
    "message": "Masyadong mataas presyo ng gas"
  },
  "gasPriceExtremelyLow": {
    "message": "Masyadong mababa ang presyo ng gas"
  },
  "gasPriceFetchFailed": {
    "message": "Ang pagtantya ng presyo ng gas ay nabigo dahil sa network error."
  },
  "gasPriceInfoTooltipContent": {
    "message": "Tinutukoy ng presyo ng gas ang halaga ng Ether na handa mong bayaran para sa bawat unit ng gas."
  },
  "gasTimingHoursShort": {
    "message": "$1 oras",
    "description": "$1 represents a number of hours"
  },
  "gasTimingLow": {
    "message": "Mabagal"
  },
  "gasTimingMinutesShort": {
    "message": "$1 min",
    "description": "$1 represents a number of minutes"
  },
  "gasTimingSecondsShort": {
    "message": "$1 seg",
    "description": "$1 represents a number of seconds"
  },
  "gasUsed": {
    "message": "Nagamit na Gas"
  },
  "general": {
    "message": "Pangkalahatan"
  },
  "generalCameraError": {
    "message": "Hindi namin ma-access ang iyong camera. Mangyaring subukan ulit."
  },
  "generalCameraErrorTitle": {
    "message": "Nagkaproblema...."
  },
  "genericExplorerView": {
    "message": "Tingnan ang account sa $1"
  },
  "getStartedWithNFTs": {
    "message": "Kumuha ng $1 para bumili ng mga NFT",
    "description": "$1 is the token symbol"
  },
  "getStartedWithNFTsDescription": {
    "message": "Magsimula sa mga NFT sa pamamagitan ng pagdagdag ng $1 sa iyong wallet.",
    "description": "$1 is the token symbol"
  },
  "goBack": {
    "message": "Bumalik"
  },
  "goToSite": {
    "message": "Magpunta sa site"
  },
  "goerli": {
    "message": "Goerli Test Network"
  },
  "gotIt": {
    "message": "Nakuha ko"
  },
  "grantedToWithColon": {
    "message": "Ipinagkaloob kay:"
  },
  "gwei": {
    "message": "GWEI"
  },
  "hardware": {
    "message": "Hardware"
  },
  "hardwareWalletConnected": {
    "message": "Nakakonekta ang wallet na hardware"
  },
  "hardwareWalletLegacyDescription": {
    "message": "(legacy)",
    "description": "Text representing the MEW path"
  },
  "hardwareWalletSupportLinkConversion": {
    "message": "mag-click dito"
  },
  "hardwareWallets": {
    "message": "Magkonekta ng wallet na hardware"
  },
  "hardwareWalletsInfo": {
    "message": "Gumagamit ng mga API call ang mga integration ng wallet na hardware sa mga external server, na nakakakita sa IP address mo at sa mga address ng smart na kontrata kung saan ka nakikipag-ugnayan."
  },
  "hardwareWalletsMsg": {
    "message": "Pumili ng wallet na hardware na gusto mong gamitin kasama ng MetaMask."
  },
  "here": {
    "message": "dito",
    "description": "as in -click here- for more information (goes with troubleTokenBalances)"
  },
  "hexData": {
    "message": "Hex na data"
  },
  "hiddenAccounts": {
    "message": "Nakatagong mga account"
  },
  "hide": {
    "message": "Itago"
  },
  "hideAccount": {
    "message": "Itago ang account"
  },
  "hideFullTransactionDetails": {
    "message": "Itago ang buong detalye ng transaksyon"
  },
  "hideSeedPhrase": {
    "message": "Itago ang pariralang binhi"
  },
  "hideSentitiveInfo": {
    "message": "Itago ang sensitibong impormasyon"
  },
  "hideToken": {
    "message": "Itago ang token"
  },
  "hideTokenPrompt": {
    "message": "Itago ang token?"
  },
  "hideTokenSymbol": {
    "message": "Itago ang $1",
    "description": "$1 is the symbol for a token (e.g. 'DAI')"
  },
  "hideZeroBalanceTokens": {
    "message": "Itago ang mga token na walang balanse"
  },
  "high": {
    "message": "Agresibo"
  },
  "highGasSettingToolTipMessage": {
    "message": "Gamitin ang $1 upang pagtakpan ang mga surge sa network traffic dahil sa mga bagay tulad ng popular na mga paglaglag ng NFT.",
    "description": "$1 is key 'high' (text: 'Aggressive') separated here so that it can be passed in with bold font-weight"
  },
  "highLowercase": {
    "message": "mataas"
  },
  "highestCurrentBid": {
    "message": "Pinakamataas na kasalukuyang bid"
  },
  "highestFloorPrice": {
    "message": "Pinakamataas na floor price"
  },
  "history": {
    "message": "History"
  },
  "holdToRevealContent1": {
    "message": "Ang iyong Lihim na Parirala sa Pagbawi ay nagbibigay ng $1",
    "description": "$1 is a bolded text with the message from 'holdToRevealContent2'"
  },
  "holdToRevealContent2": {
    "message": "buong access sa iyong wallet at pondo.",
    "description": "Is the bolded text in 'holdToRevealContent1'"
  },
  "holdToRevealContent3": {
    "message": "Huwag ibahagi ito sa sinuman. $1 $2",
    "description": "$1 is a message from 'holdToRevealContent4' and $2 is a text link with the message from 'holdToRevealContent5'"
  },
  "holdToRevealContent4": {
    "message": "Hindi ito hihilingin ng Suporta sa MetaMask,",
    "description": "Part of 'holdToRevealContent3'"
  },
  "holdToRevealContent5": {
    "message": "ngunit maaring hingin ng mga phisher.",
    "description": "The text link in 'holdToRevealContent3'"
  },
  "holdToRevealContentPrivateKey1": {
    "message": "Nagbibigay ang iyong Pribadong Key ng $1",
    "description": "$1 is a bolded text with the message from 'holdToRevealContentPrivateKey2'"
  },
  "holdToRevealContentPrivateKey2": {
    "message": "ganap na access sa iyong wallet at mga pondo.",
    "description": "Is the bolded text in 'holdToRevealContentPrivateKey2'"
  },
  "holdToRevealLockedLabel": {
    "message": "i-hold para ibunyag ang bilog na naka-lock"
  },
  "holdToRevealPrivateKey": {
    "message": "I-hold para ibunyag ang Pribadong Key"
  },
  "holdToRevealPrivateKeyTitle": {
    "message": "Ingatan ang iyong pribadong key"
  },
  "holdToRevealSRP": {
    "message": "I-hold para ibunyag ang SRP"
  },
  "holdToRevealSRPTitle": {
    "message": "Ingatan ang iyong SRP"
  },
  "holdToRevealUnlockedLabel": {
    "message": "i-hold para ibunyag ang bilog na naka-unlock"
  },
  "id": {
    "message": "Id"
  },
  "ignoreAll": {
    "message": "Huwag pansinin ang lahat"
  },
  "ignoreTokenWarning": {
    "message": "Kung itatago mo ang mga token, hindi ipapakita ang mga ito sa iyong wallet. Gayunpaman, maaari mo pa ring idagdag ang mga ito sa pamamagitan ng paghahanap sa kanila."
  },
  "imToken": {
    "message": "imToken"
  },
  "import": {
    "message": "Mag-import",
    "description": "Button to import an account from a selected file"
  },
  "importAccount": {
    "message": "Mag-import ng Account"
  },
  "importAccountError": {
    "message": "Error sa pag-import ng account."
  },
  "importAccountErrorIsSRP": {
    "message": "Naglagay ka ng Lihim na Parirala sa Pagbawi (o mnemonic). Para mag-import ng account dito, kailangan mong ilagay ang pribadong key, na isang hexadecimal string na may habang 64."
  },
  "importAccountErrorNotAValidPrivateKey": {
    "message": "Ito ay hindi wastong pribadong key. Naglagay ka ng hexadecimal string, ngunit dapat ito ay 64 na character ang haba."
  },
  "importAccountErrorNotHexadecimal": {
    "message": "Ito ay hindi wastong pribadong key. Dapat kang maglagay ng hexadecimal string na 64 ang haba."
  },
  "importAccountJsonLoading1": {
    "message": "Asahan ang pag-import ng JSON na ito ay tatagal ng ilang minuto at i-freeze ang MetaMask."
  },
  "importAccountJsonLoading2": {
    "message": "Humihingi kami ng paumanhin, at gagawin namin itong mas mabilis sa hinaharap."
  },
  "importAccountMsg": {
    "message": "Ang mga na-import na account ay hindi mauugnay sa iyong Lihim na Parirala sa Pagbawi ng MetaMask. Matuto pa tungkol sa mga na-import na account"
  },
  "importMyWallet": {
    "message": "I-import ang Wallet Ko"
  },
  "importNFT": {
    "message": "Mag-import ng NFT"
  },
  "importNFTAddressToolTip": {
    "message": "Sa OpenSea, halimbawa, sa pahina ng NFT sa ilalim ng Mga Detalye, mayroong asul na hyperlink na halaga na may label na 'Address ng Kontrata'. Kapag nag-click ka dito, dadalhin ka nito sa address ng kontrata sa Etherscan; sa kaliwang tuktok ng page na iyon, dapat ay mayroong icon na may label na 'Kontrata', at sa kanan, may mahabang sunod-sunod na letra at mga numero. Ito ang address ng kontrata na gumawa ng iyong NFT. Mag-click sa icon na 'kopyahin' sa kanan ng address, at makikita mo ito sa iyong clipboard."
  },
  "importNFTPage": {
    "message": "I-import ang pahina ng NFT"
  },
  "importNFTTokenIdToolTip": {
    "message": "Ang ID ng NFT ay isang natatanging pagkakakilanlan dahil walang dalawang NFT ang magkatulad. Muli, sa OpenSea ang numerong ito ay nasa ilalim ng 'Mga Detalye'. Itala ito, o kopyahin ito sa iyong clipboard."
  },
  "importSelectedTokens": {
    "message": "I-import ang mga napiling token?"
  },
  "importSelectedTokensDescription": {
    "message": "Tanging ang mga token na iyong pinili ang lalabas sa iyong wallet. Maaari kang palaging mag-import ng mga nakatagong token sa ibang pagkakataon sa pamamagitan ng paghahanap sa mga ito."
  },
  "importTokenQuestion": {
    "message": "I-import ang token?"
  },
  "importTokenWarning": {
    "message": "Sinumang ay maaaring gumawa ng token gamit ang alinmang pangalan, kabilang ang mga pekeng bersyon ng umiiral na mga token. Magdagdag at mag-trade sa sarili mong panganib!"
  },
  "importTokensCamelCase": {
    "message": "Mag-import ng mga token"
  },
  "importTokensError": {
    "message": "Hindi namin ma-import ang mga token. Pakisubukan ulit mamaya."
  },
  "importWithCount": {
    "message": "Mag-import ng $1",
    "description": "$1 will the number of detected tokens that are selected for importing, if all of them are selected then $1 will be all"
  },
  "imported": {
    "message": "Na-import",
    "description": "status showing that an account has been fully loaded into the keyring"
  },
  "inYourSettings": {
    "message": "sa iyong Mga Setting"
  },
  "infuraBlockedNotification": {
    "message": "Hindi makakonekta ang MetaMask sa blockchain host. I-review ang posibleng mga dahilan $1.",
    "description": "$1 is a clickable link with with text defined by the 'here' key"
  },
  "initialTransactionConfirmed": {
    "message": "Nakumpirma na ng network ang iyong inisyal na transaksyon. I-click ang OK para bumalik."
  },
  "inputLogicEmptyState": {
    "message": "Maglagay lamang ng numero na komportable ka sa paggastos ng third party ngayon o sa hinaharap. Maaari mong palaging taasan ang limitasyon sa paggastos sa ibang pagkakataon."
  },
  "inputLogicEqualOrSmallerNumber": {
    "message": "Nagbibigay-daan ito sa third party na gumastos ng $1 mula sa iyong kasalukuyang balanse.",
    "description": "$1 is the current token balance in the account and the name of the current token"
  },
  "inputLogicHigherNumber": {
    "message": "Pinapayagan nito ang third party na gastusin ang lahat ng balanse ng iyong token hanggang sa maabot nito ang limitasyon o bawiin mo ang limitasyon sa paggastos. Kung hindi ito nilayon, isaalang-alang ang pagtatakda ng mas mababang limitasyon sa paggastos."
  },
  "insightWarning": {
    "message": "babala"
  },
  "insightWarningCheckboxMessage": {
    "message": "$1 ang hiling ni $2",
    "description": "$1 is the action i.e. sign, confirm. $2 is the origin making the request."
  },
  "insightWarningContentPlural": {
    "message": "Suriin ang $1 bago ang $2. Kapag nagawa na, ang $3 ay hindi na mapapawalang-bisa.",
    "description": "$1 the 'insightWarnings' message (2 warnings) representing warnings, $2 is the action (i.e. signing) and $3 is the result (i.e. signature, transaction)"
  },
  "insightWarningContentSingular": {
    "message": "Suriin ang $1 bago ang $2. Kapag nagawa na, ang $3 ay hindi na mapapawalang-bisa.",
    "description": "$1 is the 'insightWarning' message (1 warning), $2 is the action (i.e. signing) and $3 is the result (i.e. signature, transaction)"
  },
  "insightWarningHeader": {
    "message": "Ang hiling na ito ay maaaring mapanganib"
  },
  "insightWarnings": {
    "message": "mga babala"
  },
  "insightsFromSnap": {
    "message": "Mga kaalaman mula sa $1",
    "description": "$1 represents the name of the snap"
  },
  "install": {
    "message": "I-install"
  },
  "installExtension": {
    "message": "I-install ang extension"
  },
  "installExtensionDescription": {
    "message": "Ang institution-compliant na bersyon ng nangungunang web3 wallet sa mundo, MetaMask."
  },
  "installOrigin": {
    "message": "I-install ang pinagmulan"
  },
  "installRequest": {
    "message": "Idagdag sa MetaMask"
  },
  "installedOn": {
    "message": "Na-install sa $1",
    "description": "$1 is the date when the snap has been installed"
  },
  "insufficientBalance": {
    "message": "Hindi sapat ang balanse."
  },
  "insufficientCurrencyBuyOrDeposit": {
    "message": "Wala kang sapat na $1 sa iyong account para bayaran ang mga transaksyon sa $2 network. $3 o magdeposito mula sa ibang account.",
    "description": "$1 is the native currency of the network, $2 is the name of the current network, $3 is the key 'buy' + the ticker symbol of the native currency of the chain wrapped in a button"
  },
  "insufficientCurrencyBuyOrReceive": {
    "message": "Wala kang sapat na $1 sa iyong account para mabayaran ang mga bayarin sa transaksyon sa $2 network. $3 o $4 mula sa ibang account.",
    "description": "$1 is the native currency of the network, $2 is the name of the current network, $3 is the key 'buy' + the ticker symbol of the native currency of the chain wrapped in a button, $4 is the key 'deposit' button"
  },
  "insufficientCurrencyDeposit": {
    "message": "Wala kang sapat na $1 sa iyong account para bayaran ang mga transaksyon sa $2 network. Magdeposito ng $1 mula sa ibang account.",
    "description": "$1 is the native currency of the network, $2 is the name of the current network"
  },
  "insufficientFunds": {
    "message": "Hindi sapat ang pondo."
  },
  "insufficientFundsForGas": {
    "message": "Di sapat na pondo para sa gas"
  },
  "insufficientTokens": {
    "message": "Hindi sapat ang token."
  },
  "interactingWith": {
    "message": "Nakikipag-ugnayan sa"
  },
  "interactingWithTransactionDescription": {
    "message": "Nakikipag-ugnayan ka sa kontrato na ito. Protektahan ang iyong sarili mula sa mga scammer sa pamamagitan ng pagberipika ng mga detalye."
  },
  "invalidAddress": {
    "message": "Di-wastong address"
  },
  "invalidAddressRecipient": {
    "message": "Ang address ng tatanggap ay hindi wasto"
  },
  "invalidAddressRecipientNotEthNetwork": {
    "message": "Hindi ETH network, itakda sa maliliit na letra"
  },
  "invalidAssetType": {
    "message": "Ang asset na ito ay isang NFT at kailangang idagdag muli sa pahina ng Mag-import ng mga NFT na matatagpuan sa ilalim ng tab ng mga NFT"
  },
  "invalidBlockExplorerURL": {
    "message": "Di-wastong URL ng block explorer"
  },
  "invalidChainIdTooBig": {
    "message": "Di-wastong ID ng chain. Napakalaki ng ID ng chain."
  },
  "invalidCustomNetworkAlertContent1": {
    "message": "Kailangang ilagay ulit ang ID ng chain para sa custom na network na '$1'.",
    "description": "$1 is the name/identifier of the network."
  },
  "invalidCustomNetworkAlertContent2": {
    "message": "Para maprotektahan ka sa mga mapaminsala o palyadong network provider, kinakailangan na ngayon ang mga ID ng chain para sa lahat ng custom na network."
  },
  "invalidCustomNetworkAlertContent3": {
    "message": "Pumunta sa Mga Setting > Network at ilagay ang ID ng chain. Makikita mo ang mga ID ng chain ng mga pinakasikat na network sa $1.",
    "description": "$1 is a link to https://chainid.network"
  },
  "invalidCustomNetworkAlertTitle": {
    "message": "Di-wastong custom na network"
  },
  "invalidHexNumber": {
    "message": "Di-wastong hexadecimal number."
  },
  "invalidHexNumberLeadingZeros": {
    "message": "Di-wastong hexadecimal number. Alisin ang anumang zero sa unahan."
  },
  "invalidIpfsGateway": {
    "message": "Di-wastong IPFS Gateway: Ang value ay dapat na wastong URL"
  },
  "invalidNumber": {
    "message": "Di-wastong numero. Maglagay ng decimal o '0x'-prefixed hexadecimal number."
  },
  "invalidNumberLeadingZeros": {
    "message": "Di-wastong numero. Alisin ang anumang zero sa unahan."
  },
  "invalidRPC": {
    "message": "Di-wastong RPC URL"
  },
  "invalidSeedPhrase": {
    "message": "Di-wastong Lihim na Parirala sa Pagbawi"
  },
  "invalidSeedPhraseCaseSensitive": {
    "message": "Di-wastong input! Ang Lihim na Parirala sa Pagbawi ay case sensitive."
  },
  "ipfsGateway": {
    "message": "IPFS gateway"
  },
  "ipfsGatewayDescription": {
    "message": "Ang MetaMask ay gumagamit ng mga serbisyo ng third-party para ipakita ang mga imahe ng iyong mga NFT na nakaimbak sa IPFS, nagpapakita ng impormasyong nauugnay sa mga ENS address na ipinakita sa address bar ng iyong browser, at kinukuha ang mga icon para sa iba't ibang token. Ang iyong IP address ay maaaring ipakita sa mga serbisyong ito kapag ginagamit mo ang mga iyon."
  },
  "ipfsToggleModalDescriptionOne": {
    "message": "Gumagamit kami ng mga serbisyo ng third-party para ipakita ang imahe ng mga NFT na inimbak mo sa IPFS, nagpapakita ng impormasyong nauugnay sa mga ENS address na inilagay sa address bar ng browser mo, at kinukuha ang mga icon para sa iba't ibang token. Ang Iyong IP address ay maaaring makita ng iba sa mga serbisyong ito kapag ginagamit mo ang mga ito."
  },
  "ipfsToggleModalDescriptionTwo": {
    "message": "Ang pagpili sa Kumpirmahin ay nagbubukas sa IPFS resolution. Maaari mo itong isara sa loob ng $1 kahit anong oras.",
    "description": "$1 is the method to turn off ipfs"
  },
  "ipfsToggleModalSettings": {
    "message": "Mga Setting > Seguridad at pagkapribado"
  },
  "isSigningOrSubmitting": {
    "message": "Isang nakaraang transaksyon ay pinipirmahan o ipinapasa"
  },
  "jazzAndBlockies": {
    "message": "Ang mga Jazzicon at Blockies ay dalawang magkaibang istilo ng mga natatanging icon na makakatulong sa iyong makilala ang isang account sa isang sulyap."
  },
  "jazzicons": {
    "message": "Mga Jazzicon"
  },
  "jsDeliver": {
    "message": "jsDeliver"
  },
  "jsonFile": {
    "message": "File na JSON",
    "description": "format for importing an account"
  },
  "keyringAccountName": {
    "message": "Pangalan ng Account"
  },
  "keyringAccountPublicAddress": {
    "message": "Pampublikong Address"
  },
  "keyringSnapRemovalResult1": {
    "message": "Inalis ang $1 $2",
    "description": "Displays the result after removal of a keyring snap. $1 is the snap name, $2 is whether it is successful or not"
  },
  "keyringSnapRemovalResultNotSuccessful": {
    "message": "hindi ",
    "description": "Displays the `not` word in $2."
  },
  "keyringSnapRemoveConfirmation": {
    "message": "I-type ang $1 para kumpirmahin na nais mong alisin ang snap na ito:",
    "description": "Asks user to input the name nap prior to deleting the snap. $1 is the snap name"
  },
  "keystone": {
    "message": "Keystone"
  },
  "knownAddressRecipient": {
    "message": "Kilalang address ng kontrata."
  },
  "knownTokenWarning": {
    "message": "Mae-edit ng aksyong ito ang mga token na nakalista na sa iyong wallet, na puwedeng gamitin para i-phish ka. Aprubahan lang kung sigurado kang gusto mong baguhin kung ano ang kinakatawan ng mga token na ito. Alamin pa ang tungkol sa $1"
  },
  "l1Fee": {
    "message": "L1 na bayad"
  },
  "l1FeeTooltip": {
    "message": "L1 na bayad sa gas"
  },
  "l2Fee": {
    "message": "L2 na bayad"
  },
  "l2FeeTooltip": {
    "message": "L2 na bayad sa gas"
  },
  "lastConnected": {
    "message": "Huling Kumonekta"
  },
  "lastSold": {
    "message": "Huling naibenta"
  },
  "lavaDomeCopyWarning": {
    "message": "Para sa iyong kaligtasan, ang pagpil ng tekstong ito ay hindi available ngayon."
  },
  "layer1Fees": {
    "message": "Layer 1 na bayad"
  },
  "layer2Fees": {
    "message": "Layer 2 na bayad"
  },
  "learnCancelSpeeedup": {
    "message": "Alamin kung paano sa $1",
    "description": "$1 is link to cancel or speed up transactions"
  },
  "learnMore": {
    "message": "matuto pa"
  },
  "learnMoreAboutGas": {
    "message": "Gusto mo bang $1 tungkol sa gas?",
    "description": "$1 will be replaced by the learnMore translation key"
  },
  "learnMoreKeystone": {
    "message": "Matuto Pa"
  },
  "learnMoreUpperCase": {
    "message": "Matuto pa"
  },
  "learnMoreUpperCaseWithDot": {
    "message": "Matuto pa."
  },
  "learnScamRisk": {
    "message": "mga panloloko at panganib sa seguridad."
  },
  "learnToBridge": {
    "message": "Matutong mag-bridge"
  },
  "leaveMetaMask": {
    "message": "Umalis sa MetaMask?"
  },
  "leaveMetaMaskDesc": {
    "message": "Bibisita ka sa isang site sa labas ng MetaMask. I-double-check ang URL bago magpatuloy."
  },
  "ledgerAccountRestriction": {
    "message": "Kailangan mong gamitin ang huli mong account bago ka magdagdag ng panibago."
  },
  "ledgerConnectionInstructionCloseOtherApps": {
    "message": "Isara ang alinman sa iba pang software na konektado sa iyong device at pagkatapos ay mag-click dito para mag-refresh."
  },
  "ledgerConnectionInstructionHeader": {
    "message": "Bago ang pag-click ng kumpirmahin:"
  },
  "ledgerConnectionInstructionStepFour": {
    "message": "Paganahin ang \"data ng smart na kontrata\" o \"blind signing\" sa iyong Ledger device."
  },
  "ledgerConnectionInstructionStepThree": {
    "message": "Tiyaking naka-plug in ang iyong Ledger at piliin ang Ethereum app."
  },
  "ledgerDeviceOpenFailureMessage": {
    "message": "Nabigong mabuksan ang Ledger device. Ang iyong Ledger ay maaaring konektado sa ibang software. Pakisara ang Ledger Live o iba pang mga application na konektado sa iyong Ledger device, at subukan muling ikonekta."
  },
  "ledgerErrorConnectionIssue": {
    "message": "Muling ikonekta ang iyong ledger, buksan ang ETH app at subukan muli."
  },
  "ledgerErrorDevicedLocked": {
    "message": "Naka-lock ang iyong Ledger. I-unlock ito at pagkatapos ay subukan muli."
  },
  "ledgerErrorEthAppNotOpen": {
    "message": "Para malutas ang isyu, buksan ang ETH application sa iyong device at muling subukan."
  },
  "ledgerErrorTransactionDataNotPadded": {
    "message": "Ang input data ng transaksyon sa Ethereum ay hindi sapat na naka-pad."
  },
  "ledgerLiveApp": {
    "message": "Ledger Live App"
  },
  "ledgerLocked": {
    "message": "Hindi makakonekta sa Ledger device. Siguruhin na ang device mo ay naka-unlock at bukas ang Ethereum."
  },
  "ledgerTimeout": {
    "message": "Masyadong natatagalan ang Ledger Live upang tumugon o mag-timeout ng koneksyon. Tiyaking nakabukas ang Ledger Live app at naka-unlock ang iyong device."
  },
  "ledgerWebHIDNotConnectedErrorMessage": {
    "message": "Hindi nakakonekta ang ledger device. Kung nais mong ikonekta ang iyong Ledger, mangyaring i-click muli ang 'Magpatuloy' at aprubahan ang HID na koneksyon",
    "description": "An error message shown to the user during the hardware connect flow."
  },
  "levelArrow": {
    "message": "arrow ng level"
  },
  "lightTheme": {
    "message": "Maliwanag"
  },
  "likeToImportToken": {
    "message": "Gusto mo bang i-import ang token na ito?"
  },
  "likeToImportTokens": {
    "message": "Gusto mo bang i-import ang mga token na ito?"
  },
  "lineaGoerli": {
    "message": "Linea Goerli test network"
  },
  "lineaMainnet": {
    "message": "Linea Mainnet"
  },
  "lineaSepolia": {
    "message": "Linea Sepolia test network"
  },
  "link": {
    "message": "Link"
  },
  "links": {
    "message": "Mga Link"
  },
  "loadMore": {
    "message": "Matuto Pa"
  },
  "loading": {
    "message": "Nilo-load..."
  },
  "loadingScreenHardwareWalletMessage": {
    "message": "Mangyaring kumpletuhin ang transaksyon sa hardware wallet."
  },
  "loadingScreenSnapMessage": {
    "message": "Mangyaring kumpletuhin ang transaksyon sa Snap."
  },
  "loadingTokens": {
    "message": "Nilo-load ang Mga Token..."
  },
  "localhost": {
    "message": "Localhost 8545"
  },
  "lock": {
    "message": "I-lock"
  },
  "lockMetaMask": {
    "message": "I-lock ang MetaMask"
  },
  "lockTimeInvalid": {
    "message": "Ang lock time ay dapat na isang numero sa pagitan ng 0 at 10080"
  },
  "logo": {
    "message": "$1 logo",
    "description": "$1 is the name of the ticker"
  },
  "low": {
    "message": "Mababa"
  },
  "lowGasSettingToolTipMessage": {
    "message": "Gamitin ang $1 para maghintay ng mas murang presyo. Ang mga pagtatantya sa oras ay hindi gaanong tumpak dahil ang mga presyo ay medyo hindi mahuhulaan.",
    "description": "$1 is key 'low' separated here so that it can be passed in with bold font-weight"
  },
  "lowLowercase": {
    "message": "mababa"
  },
  "lowPriorityMessage": {
    "message": "Ang mga transaksyon sa hinaharap ay pipila pagkatapos nito. Ang presyong ito ay huling nakita noong nakaraan."
  },
  "mainnet": {
    "message": "Ethereum Mainnet"
  },
  "mainnetToken": {
    "message": "Ang address na ito ay tumutugma sa isang kilalang address ng token sa Mainnet ng Ethereum. Suriin muli ang address ng kontrata at network para sa token na sinusubukan mong idagdag."
  },
  "makeAnotherSwap": {
    "message": "Gumawa ng bagong pag-swap"
  },
  "makeSureNoOneWatching": {
    "message": "Siguraduhing walang tumitingin",
    "description": "Warning to users to be care while creating and saving their new Secret Recovery Phrase"
  },
  "marketCap": {
    "message": "Market cap"
  },
  "marketDetails": {
    "message": "Mga detalye ng market"
  },
  "max": {
    "message": "Max"
  },
  "maxBaseFee": {
    "message": "Pinakamataas na batayang bayad"
  },
  "maxFee": {
    "message": "Pinakamataas na bayad"
  },
  "maxFeeTooltip": {
    "message": "Ang pinakamalaking bayad na inilaan para bayaran ang transaksyon."
  },
  "maxPriorityFee": {
    "message": "Pinakamataas na bayad sa priyoridad"
  },
  "medium": {
    "message": "Market"
  },
  "mediumGasSettingToolTipMessage": {
    "message": "Gamitin ang $1 para sa pagproseso sa kasalukuyang market price.",
    "description": "$1 is key 'medium' (text: 'Market') separated here so that it can be passed in with bold font-weight"
  },
  "memo": {
    "message": "memo"
  },
  "message": {
    "message": "Mensahe"
  },
  "metaMaskConnectStatusParagraphOne": {
    "message": "Mas may kontrol ka na ngayon sa mga koneksyon ng iyong account sa MetaMask."
  },
  "metaMaskConnectStatusParagraphThree": {
    "message": "I-click ito para pamahalaan ang mga nakakonekta mong account."
  },
  "metaMaskConnectStatusParagraphTwo": {
    "message": "Makikita sa button ng katayuan ng koneksyon kung nakakonekta ang website na binibisita mo sa kasalukuyan mong napiling account."
  },
  "metadataModalSourceTooltip": {
    "message": "Ang $1 ay naka-host sa npm at $2 ang natatanging pagkakailanlan ng Snap.",
    "description": "$1 is the snap name and $2 is the snap NPM id."
  },
  "metamaskInstitutionalVersion": {
    "message": "Bersyon ng MetaMask Institutional"
  },
  "metamaskNotificationsAreOff": {
    "message": "Hindi active sa kasalukuyan ang mga notipikasyon sa wallet."
  },
  "metamaskPortfolio": {
    "message": "MetaMask Portfolio."
  },
  "metamaskSwapsOfflineDescription": {
    "message": "Kasalukuyang minementina ang MetaMask Swaps. Bumalik sa ibang pagkakataon."
  },
  "metamaskVersion": {
    "message": "Bersyon ng MetaMask"
  },
  "methodData": {
    "message": "Pamamaraan"
  },
  "methodDataTransactionDesc": {
    "message": "Isinakatuparang function batay sa na-decode na input data."
  },
  "methodNotSupported": {
    "message": "Hindi suportado sa account na ito."
  },
  "metrics": {
    "message": "Metrics"
  },
  "millionAbbreviation": {
    "message": "M",
    "description": "Shortened form of 'million'"
  },
  "mismatchAccount": {
    "message": "Ang pinili mong account na ($1) ay kakaiba sa account na sinusubukan mong mag-sign in ($2)"
  },
  "mismatchedChainLinkText": {
    "message": "i-verify ang mga detalye ng network",
    "description": "Serves as link text for the 'mismatchedChain' key. This text will be embedded inside the translation for that key."
  },
  "mismatchedChainRecommendation": {
    "message": "Inirerekomenda namin na $1 ka bago magpatuloy.",
    "description": "$1 is a clickable link with text defined by the 'mismatchedChainLinkText' key. The link will open to instructions for users to validate custom network details."
  },
  "mismatchedNetworkName": {
    "message": "Ayon sa aming talaan, ang pangalan ng network ay maaaring hindi tumugma nang tama sa ID ng chain na ito."
  },
  "mismatchedNetworkSymbol": {
    "message": "Ang isinumiteng simbolo ng currency ay hindi tumutugma sa inaasahan namin para sa ID ng chain na ito."
  },
  "mismatchedRpcChainId": {
    "message": "Ang ID ng chain na ibinalik ng custom na network ay hindi tumutugma sa isinumiteng ID ng chain."
  },
  "mismatchedRpcUrl": {
    "message": "Ayon sa aming mga talaan, ang isinumiteng RPC URL value ay hindi tumutugma sa isang kilalang provider para sa ID ng chain na ito."
  },
  "missingSetting": {
    "message": "Hindi makahanap ng setting?"
  },
  "missingSettingRequest": {
    "message": "Humiling dito"
  },
  "mmiBuiltAroundTheWorld": {
    "message": "Ang MetaMask Institutional ay dinisenyo at binuo sa buong mundo."
  },
  "mmiNewNFTDetectedInNFTsTabMessage": {
    "message": "Hayaan ang MetaMask Institutional na awtomatikong na detect ang mga NFT sa iyong wallet."
  },
  "mmiPasswordSetupDetails": {
    "message": "Ang password na ito ay maga-unlock sa iyong MetaMask Institutional extension lamang."
  },
  "more": {
    "message": "higit pa"
  },
  "multipleSnapConnectionWarning": {
    "message": "Si $1 ay gustong gumamit ng $2 Snaps",
    "description": "$1 is the dapp and $2 is the number of snaps it wants to connect to."
  },
  "mustSelectOne": {
    "message": "Dapat pumili ng kahit 1 token lang."
  },
  "name": {
    "message": "Pangalan"
  },
  "nameAddressLabel": {
    "message": "Address",
    "description": "Label above address field in name component modal."
  },
  "nameInstructionsNew": {
    "message": "Kung alam mo ang address na ito, bigyan ito ng palayaw para makilala ito sa hinaharap.",
    "description": "Instruction text in name component modal when value is not recognised."
  },
  "nameInstructionsRecognized": {
    "message": "Ang address na ito ay may default na palayaw, ngunit maaari mo itong i-edit o tuklasin ang iba pang mungkahi.",
    "description": "Instruction text in name component modal when value is recognized but not saved."
  },
  "nameInstructionsSaved": {
    "message": "Nagdagdag ka ng palayaw para sa address na ito noon. Maaari mong i-edit o tingnan ang iba pang mungkahing palayaw.",
    "description": "Instruction text in name component modal when value is saved."
  },
  "nameLabel": {
    "message": "Palayaw",
    "description": "Label above name input field in name component modal."
  },
  "nameModalMaybeProposedName": {
    "message": "Baka: $1",
    "description": "$1 is the proposed name"
  },
  "nameModalTitleNew": {
    "message": "Hindi kilalang address",
    "description": "Title of the modal created by the name component when value is not recognised."
  },
  "nameModalTitleRecognized": {
    "message": "Kilalang address",
    "description": "Title of the modal created by the name component when value is recognized but not saved."
  },
  "nameModalTitleSaved": {
    "message": "Nai-save na address",
    "description": "Title of the modal created by the name component when value is saved."
  },
  "nameProviderProposedBy": {
    "message": "Minungkahi ng $1",
    "description": "$1 is the name of the provider"
  },
  "nameProvider_ens": {
    "message": "Ethereum Name Service (ENS)"
  },
  "nameProvider_etherscan": {
    "message": "Etherscan"
  },
  "nameProvider_lens": {
    "message": "Lens Protocol"
  },
  "nameProvider_token": {
    "message": "MetaMask"
  },
  "nameSetPlaceholder": {
    "message": "Pumili ng palayaw...",
    "description": "Placeholder text for name input field in name component modal."
  },
  "nativePermissionRequestDescription": {
    "message": "Gusto mo bang gawin ng site na ito ang mga sumusunod?",
    "description": "Description below header used on Permission Connect screen for native permissions."
  },
  "nativeToken": {
    "message": "Ang native token sa network na ito ay $1. Ito ang token na ginagamit para sa mga gas fee. ",
    "description": "$1 represents the name of the native token on the current network"
  },
  "nativeTokenScamWarningConversion": {
    "message": "I-edit ang mga detalye ng network"
  },
  "nativeTokenScamWarningDescription": {
    "message": "Ang network na ito ay hindi tugma sa kaugnay na chain ID o pangalan nito. Maraming popular na token ang gumagamit ng pangalang $1, kaya nagiging puntirya ito ng mga scam. Maaari kang linlangin ng mga scammer na magpadala sa kanila ng mas mahal na currency bilang kapalit. I-verify ang lahat bago magpatuloy.",
    "description": "$1 represents the currency name"
  },
  "nativeTokenScamWarningTitle": {
    "message": "Isa itong potensyal na scam"
  },
  "needHelp": {
    "message": "Kailangan ng tulong? Makipag-ugnayan sa $1",
    "description": "$1 represents `needHelpLinkText`, the text which goes in the help link"
  },
  "needHelpFeedback": {
    "message": "Ibahagi ang iyong Feedback"
  },
  "needHelpLinkText": {
    "message": "Suporta sa MetaMask"
  },
  "needHelpSubmitTicket": {
    "message": "Magsumite ng ticket"
  },
  "needImportFile": {
    "message": "Dapat kang pumili ng file na ii-import.",
    "description": "User is important an account and needs to add a file to continue"
  },
  "negativeETH": {
    "message": "Hindi makakapagpadala ng mga negatibong halaga ng ETH."
  },
  "negativeOrZeroAmountToken": {
    "message": "Hindi maaaring magpadala ng negatibo o zero na halaga ng asset."
  },
  "network": {
    "message": "Network:"
  },
  "networkAddedSuccessfully": {
    "message": "Matagumpay na naidagdag ang network!"
  },
  "networkDetails": {
    "message": "Mga Detalye ng Network"
  },
  "networkIsBusy": {
    "message": "Busy ang network. Ang presyo ng gas ay mataas at ang pagtantya ay hindi gaanong tumpak."
  },
  "networkMenu": {
    "message": "Network Menu"
  },
  "networkMenuHeading": {
    "message": "Pumili ng network"
  },
  "networkName": {
    "message": "Pangalan ng Network"
  },
  "networkNameArbitrum": {
    "message": "Arbitrum"
  },
  "networkNameAvalanche": {
    "message": "Avalanche"
  },
  "networkNameBSC": {
    "message": "BSC"
  },
  "networkNameBase": {
    "message": "Base"
  },
  "networkNameBitcoin": {
    "message": "Bitcoin"
  },
  "networkNameDefinition": {
    "message": "Ang pangalan ay nauugnay sa network na ito."
  },
  "networkNameEthereum": {
    "message": "Ethereum"
  },
  "networkNameGoerli": {
    "message": "Goerli"
  },
  "networkNameLinea": {
    "message": "Linea"
  },
  "networkNameOpMainnet": {
    "message": "OP Mainnet"
  },
  "networkNamePolygon": {
    "message": "Polygon"
  },
  "networkNameTestnet": {
    "message": "Testnet"
  },
  "networkNameZkSyncEra": {
    "message": "zkSync Era"
  },
  "networkOptions": {
    "message": "Mga pagpipilian na network"
  },
  "networkProvider": {
    "message": "Network provider"
  },
  "networkSettingsChainIdDescription": {
    "message": "Ginagamit ang ID ng chain sa pagpirma ng mga transaksyon. Dapat itong tumugma sa ID ng chain na ibinalik ng network. Puwede kang maglagay ng decimal o '0x'-prefixed hexadecimal number, pero ipapakita namin ang numero sa decimal."
  },
  "networkStatus": {
    "message": "Katayuan ng network"
  },
  "networkStatusBaseFeeTooltip": {
    "message": "Ang batayang bayad ay itinakda ng network at nagbabago kada 12-14 na segundo. Ang aming $1 at $2 na options account para sa biglaang pagtaas.",
    "description": "$1 and $2 are bold text for Medium and Aggressive respectively."
  },
  "networkStatusPriorityFeeTooltip": {
    "message": "Range ng bayad sa priyoridad (kilala rin bilang “tip ng minero”). Ito ay direktang napupunta sa mga minero at ginagawang insentibo ang mga ito upang unahin ang iyong transaksyon."
  },
  "networkStatusStabilityFeeTooltip": {
    "message": "Ang mga bayad sa gas na $1 ay nauugnay sa huling 72 oras.",
    "description": "$1 is networks stability value - stable, low, high"
  },
  "networkSwitchConnectionError": {
    "message": "Hindi kami makakonekta sa $1",
    "description": "$1 represents the network name"
  },
  "networkURL": {
    "message": "URL Network"
  },
  "networkURLDefinition": {
    "message": "Ang URL ay ginamit upang ma-access ang network na ito."
  },
  "networks": {
    "message": "Mga Network"
  },
  "nevermind": {
    "message": "Huwag na"
  },
  "new": {
    "message": "Bago!"
  },
  "newAccount": {
    "message": "Bagong Account"
  },
  "newAccountNumberName": {
    "message": "Account $1",
    "description": "Default name of next account to be created on create account screen"
  },
  "newContact": {
    "message": "Bagong Contact"
  },
  "newContract": {
    "message": "Bagong kontrata"
  },
  "newNFTDetectedInImportNFTsMessageStrongText": {
    "message": "Settings > Seguridad at pagkapribado"
  },
  "newNFTDetectedInImportNFTsMsg": {
    "message": "Upang gamitin ang Opensea para makita ang iyong NFT, i-on ang 'I-display ang NFT Media'' sa $1.",
    "description": "$1 is used for newNFTDetectedInImportNFTsMessageStrongText"
  },
  "newNFTDetectedInNFTsTabMessage": {
    "message": "Hayaan ang MetaMask na awtomatikong i-detect at magpakita ng mga NFT sa iyong wallet."
  },
  "newNFTsAutodetected": {
    "message": "NFT autodetection"
  },
  "newNetworkAdded": {
    "message": "Ang “$1” matagumpay na naidagdag!"
  },
  "newNetworkEdited": {
    "message": "Ang “$1” ay matagumpay na na-edit!"
  },
  "newNftAddedMessage": {
    "message": "Matagumpay na naidagdag ang NFT!"
  },
  "newPassword": {
    "message": "Bagong password (min na 8 char)"
  },
  "newPrivacyPolicyActionButton": {
    "message": "Magbasa pa"
  },
  "newPrivacyPolicyTitle": {
    "message": "Binago namin ang aming patakaran sa pagkapribado"
  },
  "newTokensImportedMessage": {
    "message": "Matagumpay mong na-import ang $1.",
    "description": "$1 is the string of symbols of all the tokens imported"
  },
  "newTokensImportedTitle": {
    "message": "Na-import ang token"
  },
  "next": {
    "message": "Susunod"
  },
  "nextNonceWarning": {
    "message": "Mas mataas ang noncesa iminumungkahing nonce na $1",
    "description": "The next nonce according to MetaMask's internal logic"
  },
  "nftAddFailedMessage": {
    "message": "Hindi maidaragdag ang NFT dahil hindi tumutugma ang mga detalye ng pagmamay-ari. Siguraduhing tamang impormasyon ang iyong nailagay."
  },
  "nftAddressError": {
    "message": "Ang token na ito ay isang NFT. Idagdag sa $1",
    "description": "$1 is a clickable link with text defined by the 'importNFTPage' key"
  },
  "nftAlreadyAdded": {
    "message": "Naidagdag na ang NFT."
  },
  "nftAutoDetectionEnabled": {
    "message": "Pinagana ang autodetection ng NFT"
  },
  "nftDisclaimer": {
    "message": "Disclaimer: Kinukuha ng MetaMask ang media file mula sa pinagmulang url. Ang url na ito kung minsan ay pinapalitan ng marketplace kung saan nalikha ang NFT."
  },
  "nftOptions": {
    "message": "Mga Pagpipilian sa NFT"
  },
  "nftTokenIdPlaceholder": {
    "message": "Ilagay ang id ng token"
  },
  "nftWarningContent": {
    "message": "Nagbibigay ka ng access sa $1, kabilang ang anumang maaaring maging pag-aari mo sa hinaharap. Ang partido sa kabilang panig ay maaaring maglipat ng mga NFT na ito mula sa iyong wallet sa anumang oras nang hindi ka tinatanong hanggang sa bawiin mo ang pag-aprubang ito. $2",
    "description": "$1 is nftWarningContentBold bold part, $2 is Learn more link"
  },
  "nftWarningContentBold": {
    "message": "ang lahat ng iyong $1 NFT",
    "description": "$1 is name of the collection"
  },
  "nftWarningContentGrey": {
    "message": "Magpatuloy nang may pag-iingat."
  },
  "nfts": {
    "message": "Mga NFT"
  },
  "nftsPreviouslyOwned": {
    "message": "Dating Pagmamay-ari"
  },
  "nickname": {
    "message": "Palayaw"
  },
  "noAccountsFound": {
    "message": "Walang nakitang account para sa ibinigay na query sa paghahanap"
  },
  "noAddressForName": {
    "message": "Walang naitakdang address para sa pangalang ito."
  },
  "noConnectedAccountDescription": {
    "message": "Pumili ng account na gusto mong gamitin sa site na ito para magpatuloy."
  },
  "noConnectedAccountTitle": {
    "message": "Ang MetaMask ay hindi nakakonekta sa site na ito"
  },
  "noConversionDateAvailable": {
    "message": "Walang available na petsa sa pagpapapalit ng currency"
  },
  "noConversionRateAvailable": {
    "message": "Hindi available ang rate ng palitan"
  },
  "noDomainResolution": {
    "message": "Walang resolusyon para sa ibinigay na domain."
  },
  "noHardwareWalletOrSnapsSupport": {
    "message": "Ang mga Snap, at karamihan sa mga hardware wallet, ay hindi gagana sa iyong kasalukuyang bersyon ng browser."
  },
  "noNFTs": {
    "message": "Wala pang mga NFT"
  },
  "noNetworksFound": {
    "message": "Walang nakitang mga network para sa ibinigay na tanong ng paghahanap"
  },
  "noSnaps": {
    "message": "Wala kang naka-install na snaps."
  },
  "noThanks": {
    "message": "Salamat na lang"
  },
  "noTransactions": {
    "message": "Wala kang transaksyon"
  },
  "noWebcamFound": {
    "message": "Hindi nakita ang webcam ng iyong computer. Pakisubukan ulit."
  },
  "noWebcamFoundTitle": {
    "message": "Hindi nakita ang webcam"
  },
  "nonCustodialAccounts": {
    "message": "Pinapayagan ka ng MetaMask Institutional na gumamit ng mga non-custodial na account, kung plano mong gamitin ang mga account na ito na i-backup ang Lihim na Parirala sa Pagbawi."
  },
  "nonce": {
    "message": "Nonce"
  },
  "nonceField": {
    "message": "I-customize ang nonce ng transaksyon"
  },
  "nonceFieldDesc": {
    "message": "I-on ito para baguhin ang nonce (numero ng transaksyon) kapag nagpapadala ng mga asset. Ito ay isang advanced na feature, gamitin nang may pag-iingat."
  },
  "nonceFieldHeading": {
    "message": "I-custom ang nonce"
  },
  "notBusy": {
    "message": "Hindi busy"
  },
  "notCurrentAccount": {
    "message": "Ito ba ang tamang account? Iba ito sa kasalukuyang napiling account sa iyong wallet"
  },
  "notEnoughBalance": {
    "message": "Hindi sapat ang balanse"
  },
  "notEnoughGas": {
    "message": "Hindi Sapat ang Gas"
  },
  "note": {
    "message": "Tala"
  },
  "notePlaceholder": {
    "message": "Makikita ng nag-apruba ang tala na ito kapag inaprubahan ang transaksyon sa custodian."
  },
  "notificationDetail": {
    "message": "Mga detalye"
  },
  "notificationDetailBaseFee": {
    "message": "Batayang bayad (GWEI)"
  },
  "notificationDetailGasLimit": {
    "message": "Limitasyon ng gas (mga unit)"
  },
  "notificationDetailGasUsed": {
    "message": "Ginamit na gas (mga unit)"
  },
  "notificationDetailMaxFee": {
    "message": "Pinakamataas na bayad bawat gas"
  },
  "notificationDetailNetwork": {
    "message": "Network"
  },
  "notificationDetailNetworkFee": {
    "message": "Bayad sa network"
  },
  "notificationDetailPriorityFee": {
    "message": "Bayad sa priyoridad (GWEI)"
  },
  "notificationItemCheckBlockExplorer": {
    "message": "Tingnan sa Block Explorer"
  },
  "notificationItemCollection": {
    "message": "Koleksyon"
  },
  "notificationItemConfirmed": {
    "message": "Nakumpirma"
  },
  "notificationItemError": {
    "message": "Hindi mabawi ang mga bayarin sa kasalukuyan"
  },
  "notificationItemFrom": {
    "message": "Mula kay/sa"
  },
  "notificationItemLidoStakeReadyToBeWithdrawn": {
    "message": "Handa na ang Pag-withdraw"
  },
  "notificationItemLidoStakeReadyToBeWithdrawnMessage": {
    "message": "Maaari mo ng i-withdraw ang iyong in-unstake na $1"
  },
  "notificationItemLidoWithdrawalRequestedMessage": {
    "message": "Ang iyong hiling na i-unstake ang $1 ay naipadala na"
  },
  "notificationItemNFTReceivedFrom": {
    "message": "Nakatanggap ng NFT mula kay/sa"
  },
  "notificationItemNFTSentTo": {
    "message": "Ipinadala ang NFT kay/sa"
  },
  "notificationItemNetwork": {
    "message": "Network"
  },
  "notificationItemRate": {
    "message": "Halaga (kasama ang bayarin)"
  },
  "notificationItemReceived": {
    "message": "Natanggap"
  },
  "notificationItemReceivedFrom": {
    "message": "Natanggap mula kay/sa"
  },
  "notificationItemSent": {
    "message": "Ipinadala"
  },
  "notificationItemSentTo": {
    "message": "Ipinadala kay/sa"
  },
  "notificationItemStakeCompleted": {
    "message": "Nakumpleto ang pag-stake"
  },
  "notificationItemStaked": {
    "message": "Nai-stake"
  },
  "notificationItemStakingProvider": {
    "message": "Tagapagbigay ng Staking"
  },
  "notificationItemStatus": {
    "message": "Katayuan"
  },
  "notificationItemSwapped": {
    "message": "Nai-swap"
  },
  "notificationItemSwappedFor": {
    "message": "para kay/sa"
  },
  "notificationItemTo": {
    "message": "Sa/Kay"
  },
  "notificationItemTransactionId": {
    "message": "ID ng Transaksyon"
  },
  "notificationItemUnStakeCompleted": {
    "message": "Nakumpleto ang pag-unstake"
  },
  "notificationItemUnStaked": {
    "message": "Na-unstake"
  },
  "notificationItemUnStakingRequested": {
    "message": "Hiniling ang pag-unstake"
  },
  "notificationTransactionFailedMessage": {
    "message": "Nabigo ang transaksyon $1! $2",
    "description": "Content of the browser notification that appears when a transaction fails"
  },
  "notificationTransactionFailedMessageMMI": {
    "message": "Nabigo ang transaksyon! $1",
    "description": "Content of the browser notification that appears when a transaction fails in MMI"
  },
  "notificationTransactionFailedTitle": {
    "message": "Nabigong transaksyon",
    "description": "Title of the browser notification that appears when a transaction fails"
  },
  "notificationTransactionSuccessMessage": {
    "message": "Nakumpirma ang transaksyon $1!",
    "description": "Content of the browser notification that appears when a transaction is confirmed"
  },
  "notificationTransactionSuccessTitle": {
    "message": "Nakumpirmang transaksyon",
    "description": "Title of the browser notification that appears when a transaction is confirmed"
  },
  "notificationTransactionSuccessView": {
    "message": "Tingnan sa $1",
    "description": "Additional content in a notification that appears when a transaction is confirmed and has a block explorer URL."
  },
  "notifications": {
    "message": "Mga Abiso"
  },
  "notificationsDropLedgerFirefoxDescription": {
    "message": "Hindi na sinusuportahan ng Firefox ang U2F, kaya ang Ledger ay hindi gagana sa MetaMask sa Firefox. Subukan ang MetaMask sa Google Chrome.",
    "description": "Description of a notification in the 'See What's New' popup. Describes that ledger will not longer be supported for firefox users and they should use MetaMask on chrome for ledger support instead."
  },
  "notificationsDropLedgerFirefoxTitle": {
    "message": "Hindi na ipagpapatuloy ang Ledger Support para s Firefox",
    "description": "Title for a notification in the 'See What's New' popup. Tells firefox users that ledger support is being dropped."
  },
  "notificationsFeatureToggle": {
    "message": "Paganahin ang Mga Wallet Notification",
    "description": "Experimental feature title"
  },
  "notificationsFeatureToggleDescription": {
    "message": "Pinapagana nito ang mga notipikasyon sa wallet tulad ng pagpapadala/pagtanggap ng mga pondo o nft at anunsiyo sa mga tampok.",
    "description": "Description of the experimental notifications feature"
  },
  "notificationsMarkAllAsRead": {
    "message": "Markahan ang lahat bilang nabasa na"
  },
  "notificationsPageEmptyTitle": {
    "message": "Walang makikita rito"
  },
  "notificationsPageErrorContent": {
    "message": "Mangyaring subukang bisitahin muli ang pahinang ito."
  },
  "notificationsPageErrorTitle": {
    "message": "Mayroong naging error"
  },
  "notificationsPageNoNotificationsContent": {
    "message": "Hindi ka pa nakatanggap ng anumang notipikasyon."
  },
  "notificationsSettingsBoxError": {
    "message": "Nagkaproblema. Pakisubukan muli."
  },
  "notificationsSettingsPageAllowNotifications": {
    "message": "Manatiling may-alam sa nangyayari sa iyong wallet gamit ang mga notipikasyon. Para gamitin ang mga notipikasyon, gumagamit kami ng profile para i-sync ang ilang mga setting sa lahat ng iyong mga device. $1"
  },
  "notificationsSettingsPageAllowNotificationsLink": {
    "message": "Matutunan kung paano namin protektahan ang iyong pagkapribado habang gamit ang tampok na ito."
  },
  "numberOfNewTokensDetectedPlural": {
    "message": "$1 (na) bagong token ang nakita sa account na ito",
    "description": "$1 is the number of new tokens detected"
  },
  "numberOfNewTokensDetectedSingular": {
    "message": "1 bagong token ang nakita sa account na ito"
  },
  "numberOfTokens": {
    "message": "Bilang ng token"
  },
  "ofTextNofM": {
    "message": "ng"
  },
  "off": {
    "message": "Naka-off"
  },
  "offlineForMaintenance": {
    "message": "Offline para sa pagmamantini"
  },
  "ok": {
    "message": "Ok"
  },
  "on": {
    "message": "Naka-on"
  },
  "onboardedMetametricsAccept": {
    "message": "Sumasang-ayon ako"
  },
  "onboardedMetametricsDisagree": {
    "message": "Huwag na lang"
  },
  "onboardedMetametricsKey1": {
    "message": "Pinakabagong mga pagpapaunlad"
  },
  "onboardedMetametricsKey2": {
    "message": "Mga tampok ng produkto"
  },
  "onboardedMetametricsKey3": {
    "message": "Iba pang kaugnay na mga materyal sa promosyon"
  },
  "onboardedMetametricsLink": {
    "message": "MetaMetrics"
  },
  "onboardedMetametricsParagraph1": {
    "message": "Dagdag pa sa $1, nais naming gamitin ang data upang maunawaan kung paano ka nakikipag-ugnayan sa komunikasyon sa marketing.",
    "description": "$1 represents the 'onboardedMetametricsLink' locale string"
  },
  "onboardedMetametricsParagraph2": {
    "message": "Tumutulong ito sa amin na maiangkop ang aming ibinabahagi sa iyo, tulad ng:"
  },
  "onboardedMetametricsParagraph3": {
    "message": "Tandaan, hindi namin ibebenta ang data na iyong ibibigay at maaari kang mag-opt out anumang oras."
  },
  "onboardedMetametricsTitle": {
    "message": "Tulungan kami na paghusayin ang iyong karanasan"
  },
  "onboardingAdvancedPrivacyIPFSDescription": {
    "message": "Ginagawang posible ng IPFS gateway na ma-access at makita ang datos na pinangangasiwaan ng mga third party. Maaari kang magdagdag ng custom na IPFS gateway o magpatuloy sa paggamit ng default."
  },
  "onboardingAdvancedPrivacyIPFSInvalid": {
    "message": "Maglagay ng wastong URL"
  },
  "onboardingAdvancedPrivacyIPFSTitle": {
    "message": "Magdagdag ng custom na IPFS Gateway"
  },
  "onboardingAdvancedPrivacyIPFSValid": {
    "message": "Ang URL ng IPFS gateway ay wasto"
  },
  "onboardingAdvancedPrivacyNetworkButton": {
    "message": "Magdagdag ng custom na network"
  },
  "onboardingAdvancedPrivacyNetworkDescription": {
    "message": "Gumagamit kami ng Infura bilang aming provider ng remote procedure call (RPC) para mag-alok ng pinakamaaasahan at pribadong access sa Ethereum data na kaya namin. Maaari kang pumili ng iyong sariling RPC, ngunit tandaan na ang anumang RPC ay makakatanggap ng iyong IP address at Ethereum wallet upang gumawa ng mga transaksyon. Basahin ang aming $1 para matuto pa tungkol sa kung paano pinangangasiwaan ng Infura ang data."
  },
  "onboardingAdvancedPrivacyNetworkTitle": {
    "message": "Piliin ang iyong network"
  },
  "onboardingCreateWallet": {
    "message": "Gumawa ng bagong wallet"
  },
  "onboardingImportWallet": {
    "message": "Mag-import ng umiiral na wallet"
  },
  "onboardingMetametricsAgree": {
    "message": "Sumasang-ayon ako"
  },
  "onboardingMetametricsDescription": {
    "message": "Nais naming mangalap ng data para sa batayang paggamit upang mapahusay ang MetaMask. Dapat mong malaman na hindi namin ibebenta ang data na iyong ibibigay rito."
  },
  "onboardingMetametricsDescription2": {
    "message": "Kapag kami ay nangangalap ng metrics, ito ay palaging..."
  },
<<<<<<< HEAD
  "onboardingMetametricsDisagree": {
    "message": "Salamat nalang"
  },
=======
>>>>>>> f3548885
  "onboardingMetametricsInfuraTerms": {
    "message": "Ipapaalam namin sa iyo kung magdesisyon kaming gamitin ang data na ito para sa ibang layunin. Maaari mong suriin ang aming $1 para sa karagdagang impormasyon. Tandaan, maaari kang magpunta sa mga setting at mag-opt out anumang oras.",
    "description": "$1 represents `onboardingMetametricsInfuraTermsPolicy`"
  },
  "onboardingMetametricsInfuraTermsPolicy": {
    "message": "Patakaran sa Pagkapribado"
  },
  "onboardingMetametricsModalTitle": {
    "message": "Magdagdag ng custom na network"
  },
  "onboardingMetametricsNeverCollect": {
    "message": "$1 mga click at view sa app ay nakaimbak, ngunit ang ibang detalye (tulad ng iyong address) ay hindi.",
    "description": "$1 represents `onboardingMetametricsNeverCollectEmphasis`"
  },
  "onboardingMetametricsNeverCollectEmphasis": {
    "message": "Pribado:"
  },
  "onboardingMetametricsNeverCollectIP": {
    "message": "$1 pansamantala naming ginamit ang iyong IP address upang malaman ang pangkalahatang lokasyon (tulad ng iyong bansa o rehiyon), ngunit hindi ito iniimbak.",
    "description": "$1 represents `onboardingMetametricsNeverCollectIPEmphasis`"
  },
  "onboardingMetametricsNeverCollectIPEmphasis": {
    "message": "Pangkalahatan:"
  },
  "onboardingMetametricsNeverSellData": {
    "message": "$1 ikaw ang magdedesisyon kung nais mong ibahagi o burahin ang iyong data sa paggamit sa pamamagitan ng mga setting anumang oras.",
    "description": "$1 represents `onboardingMetametricsNeverSellDataEmphasis`"
  },
  "onboardingMetametricsNeverSellDataEmphasis": {
    "message": "Opsyonal:"
  },
  "onboardingMetametricsTitle": {
    "message": "Tulungan kaming mapahusay ang MetaMask"
  },
  "onboardingMetametricsUseDataCheckbox": {
    "message": "Gagamitin namin ang data na ito upang matutunan kung paano ka nakikipag-ugnayan sa aming mga komunikasyon sa marketing. Maaari kaming magbahagi ng kaugnay na balita (tulad ng mga tampok ng produkto)."
  },
  "onboardingPinExtensionBillboardAccess": {
    "message": "Buong Access"
  },
  "onboardingPinExtensionBillboardDescription": {
    "message": "Makikita ang mga extension na ito at mababago ang impormasyon"
  },
  "onboardingPinExtensionBillboardDescription2": {
    "message": "sa site na ito."
  },
  "onboardingPinExtensionBillboardTitle": {
    "message": "Mga extension"
  },
  "onboardingPinExtensionChrome": {
    "message": "Mag-click sa con ng browser extension"
  },
  "onboardingPinExtensionDescription": {
    "message": "I-pin ang MetaMask sa iyong browser para madali itong ma-access at madaling makita ang mga kumpirmasyon ng transaksyon."
  },
  "onboardingPinExtensionDescription2": {
    "message": "Maaari mong buksan ang MetaMask sa pamamagitan ng pag-click sa extension at pag-accesss sa wallet mo sa 1 click lang."
  },
  "onboardingPinExtensionDescription3": {
    "message": "Mag-click sa icon ng browser extension para agad itong ma-access"
  },
  "onboardingPinExtensionLabel": {
    "message": "I-pin ang MetaMask"
  },
  "onboardingPinExtensionStep1": {
    "message": "1"
  },
  "onboardingPinExtensionStep2": {
    "message": "2"
  },
  "onboardingPinExtensionTitle": {
    "message": "Ang pag-install ng iyong MetaMask ay kumpleto na!"
  },
  "onboardingPinMmiExtensionLabel": {
    "message": "I-pin ang MetaMask Institutional"
  },
  "onboardingUsePhishingDetectionDescription": {
    "message": "Ang mga alerto sa pagtuklas ng phishing ay umaasa sa komunikasyon sa $1. Ang jsDeliver ay magkakaroon ng access sa iyong IP address. Tingnan ang $2.",
    "description": "The $1 is the word 'jsDeliver', from key 'jsDeliver' and $2 is the words Privacy Policy from key 'privacyMsg', both separated here so that it can be wrapped as a link"
  },
  "oneDayAbbreviation": {
    "message": "1D",
    "description": "Shortened form of '1 day'"
  },
  "oneMonthAbbreviation": {
    "message": "1M",
    "description": "Shortened form of '1 month'"
  },
  "oneWeekAbbreviation": {
    "message": "1W",
    "description": "Shortened form of '1 week'"
  },
  "oneYearAbbreviation": {
    "message": "1Y",
    "description": "Shortened form of '1 year'"
  },
  "onekey": {
    "message": "OneKey"
  },
  "onlyAddTrustedNetworks": {
    "message": "Ang isang mapaminsalang network provider ay maaaring magsinungaling tungkol sa estado ng blockchain at itala ang iyong aktibidad sa network. Magdagdag lamang ng mga custom na network na pinagkakatiwalaan mo."
  },
  "onlyConnectTrust": {
    "message": "Kumonekta lang sa mga site na pinagkakatiwalaan mo. $1",
    "description": "Text displayed above the buttons for connection confirmation. $1 is the link to the learn more web page."
  },
  "openCustodianApp": {
    "message": "Buksan ang $1 app",
    "description": "The $1 is the name of the Custodian that will be open"
  },
  "openFullScreenForLedgerWebHid": {
    "message": "Pumunta sa full screen para ikonekta ang iyong Ledger.",
    "description": "Shown to the user on the confirm screen when they are viewing MetaMask in a popup window but need to connect their ledger via webhid."
  },
  "openInBlockExplorer": {
    "message": "Buksan sa block explorer"
  },
  "openSeaNew": {
    "message": "OpenSea"
  },
  "operationFailed": {
    "message": "Nabigo ang Operasyon"
  },
  "optional": {
    "message": "Opsyonal"
  },
  "optionalWithParanthesis": {
    "message": "(Opsyonal)"
  },
  "options": {
    "message": "Mga pagpipilian"
  },
  "or": {
    "message": "o"
  },
  "origin": {
    "message": "Pinagmulan"
  },
  "osTheme": {
    "message": "Sistema"
  },
  "otherSnaps": {
    "message": "iba pang mga snap",
    "description": "Used in the 'permission_rpc' message."
  },
  "outdatedBrowserNotification": {
    "message": "Hindi na updated ang iyong browser. Kapag hindi mo inupdate ang iyong browser, hindi ka makakakuha ng mga security patch at bagong feature mula sa MetaMask."
  },
  "padlock": {
    "message": "Padlock"
  },
  "parameters": {
    "message": "Mga Parameter"
  },
  "participateInMetaMetrics": {
    "message": "Sumali sa MetaMetrics"
  },
  "participateInMetaMetricsDescription": {
    "message": "Sumali sa MetaMetrics para mas mapahusay namin ang MetaMask"
  },
  "password": {
    "message": "Password"
  },
  "passwordMmiTermsWarning": {
    "message": "Nauunawaan kong hindi maaaring bawiin ng MetaMask Institutional ang password na ito para sa akin. $1"
  },
  "passwordNotLongEnough": {
    "message": "Hindi sapat ang haba ng password"
  },
  "passwordSetupDetails": {
    "message": "Ang password na ito ay magbubukas lamang ng iyong MetaMask wallet sa device na ito. Hindi matatakpan ng MetaMask ang password na ito."
  },
  "passwordStrength": {
    "message": "Tibay ng password: $1",
    "description": "Return password strength to the user when user wants to create password."
  },
  "passwordStrengthDescription": {
    "message": "Mapapabuti ng matibay na password ang seguridad ng iyong wallet kung sakaling manakaw o makompromiso ang iyong device."
  },
  "passwordTermsWarning": {
    "message": "Nauunawaan ko na hindi matatakpan ng MetaMask ang password na ito para sa akin. $1"
  },
  "passwordsDontMatch": {
    "message": "Hindi Magkatugma ang Mga Password"
  },
  "pasteJWTToken": {
    "message": "I-paste o i-drop ang iyong token dito:"
  },
  "pastePrivateKey": {
    "message": "I-paste ang string ng iyong pribadong key dito:",
    "description": "For importing an account from a private key"
  },
  "paymasterInUse": {
    "message": "Ang gas para sa transaksyon na ito ay babayaran ng isang paymaster.",
    "description": "Alert shown in transaction confirmation if paymaster in use."
  },
  "pending": {
    "message": "Nakabinbin"
  },
  "pendingTransactionInfo": {
    "message": "Hindi mapoproseso ang transaksyon na ito hangga't hindi nakukumpleto ang isang iyon."
  },
  "pendingTransactionMultiple": {
    "message": "Mayroon kang ($1) nakabinbin na mga transaksyon."
  },
  "pendingTransactionSingle": {
    "message": "Mayroon kang ($1) nakabinbin na transaksyon.",
    "description": "$1 is count of pending transactions"
  },
  "permissionDetails": {
    "message": "Mga detalye ng permiso"
  },
  "permissionRequest": {
    "message": "Kahilingan sa pahintulot"
  },
  "permissionRequested": {
    "message": "Hiniling ngayon"
  },
  "permissionRequestedForAccounts": {
    "message": "Hiniling ngayon para sa $1",
    "description": "Permission cell status for requested permission including accounts, rendered as AvatarGroup which is $1."
  },
  "permissionRevoked": {
    "message": "Pinawalang-bisa sa update na ito"
  },
  "permissionRevokedForAccounts": {
    "message": "Pinawalang-bisa sa update na ito para sa $1",
    "description": "Permission cell status for revoked permission including accounts, rendered as AvatarGroup which is $1."
  },
  "permission_accessNamedSnap": {
    "message": "Kumonekta sa $1.",
    "description": "The description for the `wallet_snap` permission. $1 is the human-readable name of the snap."
  },
  "permission_accessNetwork": {
    "message": "I-access ang Internet.",
    "description": "The description of the `endowment:network-access` permission."
  },
  "permission_accessNetworkDescription": {
    "message": "Payagan ang $1 na i-access ang internet. Maaari itong magamit kapwa sa pagpapadala at pagtanggap ng datos sa mga third-party server.",
    "description": "An extended description of the `endowment:network-access` permission. $1 is the snap name."
  },
  "permission_accessSnap": {
    "message": "Kumonekta sa $1 snap.",
    "description": "The description for the `wallet_snap` permission. $1 is the name of the snap."
  },
  "permission_accessSnapDescription": {
    "message": "Payagan ang website o snap na makipag-ugnayan sa $1.",
    "description": "The description for the `wallet_snap_*` permission. $1 is the name of the Snap."
  },
  "permission_cronjob": {
    "message": "Mag-iskedyul at magsagawa ng mga pana-panahong mga aksyon.",
    "description": "The description for the `snap_cronjob` permission"
  },
  "permission_cronjobDescription": {
    "message": "Payagan ang $1 na magsagawa ng mga aksyon na tumatakbo nang pana-panahon sa mga takdang oras, petsa, at agwat. Maaari itong gamitin para magpaumpisa ng sensitibo sa oras na mga interaksyon o notipikasyon.",
    "description": "An extended description for the `snap_cronjob` permission. $1 is the snap name."
  },
  "permission_dialog": {
    "message": "Ipakita ang mga dialog window sa MetaMask.",
    "description": "The description for the `snap_dialog` permission"
  },
  "permission_dialogDescription": {
    "message": "Payagan ang $1 na magpakita ng mga popup ng MetaMask na may custom na teksto, input field, at mga button para aprubahan o tanggihan ang isang aksyon. \nMaaaring gamitin para gumawa ng hal. mga alerto, kumpirmasyon, at opt-in flow para sa isang snap.",
    "description": "An extended description for the `snap_dialog` permission. $1 is the snap name."
  },
  "permission_ethereumAccounts": {
    "message": "Tingnan ang mga address, balanse ng account, aktibidad at simulan ang iyong mga transaksyon",
    "description": "The description for the `eth_accounts` permission"
  },
  "permission_ethereumProvider": {
    "message": "I-access ang provider ng Ethereum.",
    "description": "The description for the `endowment:ethereum-provider` permission"
  },
  "permission_ethereumProviderDescription": {
    "message": "Payagan ang $1 na makipag-ugnayan sa MetaMask nang direkta, para mabasa nito ang datos mula sa blockchain at makapagmungkahi ng mga mensahe at transaksyon.",
    "description": "An extended description for the `endowment:ethereum-provider` permission. $1 is the snap name."
  },
  "permission_getEntropy": {
    "message": "Humango ng mga arbitrary key na natatangi sa $1.",
    "description": "The description for the `snap_getEntropy` permission. $1 is the snap name."
  },
  "permission_getEntropyDescription": {
    "message": "Payagan ang $1 na humango ng mga arbitrary key na natatangi sa $1, nang hindi inilalantad ang mga ito. Ang mga key na ito ay hiwalay sa iyong (mga) MetaMask account at hindi nauugnay sa iyong mga pribadong key o Lihim na Parirala sa Pagbawi. Hindi maa-access ng ibang mga snap ang impormasyong ito.",
    "description": "An extended description for the `snap_getEntropy` permission. $1 is the snap name."
  },
  "permission_getLocale": {
    "message": "Tingnan ang napili mong wika.",
    "description": "The description for the `snap_getLocale` permission"
  },
  "permission_getLocaleDescription": {
    "message": "Payagan ang $1 na i-access ang iyong mas gustong wika mula sa iyong mga setting sa MetaMask. Maaari itong gamitin para i-localize at ipakita ang content ng $1 gamit ang iyong wika.",
    "description": "An extended description for the `snap_getLocale` permission. $1 is the snap name."
  },
  "permission_homePage": {
    "message": "Magpakita ng custom na screen",
    "description": "The description for the `endowment:page-home` permission"
  },
  "permission_homePageDescription": {
    "message": "Hayaan ang $1 na magpakita ng custom na home screen sa MetaMask. Maaari itong gamitin para sa mga user interface, configuration, at mga dashboard.",
    "description": "An extended description for the `endowment:page-home` permission. $1 is the snap name."
  },
  "permission_keyring": {
    "message": "Payagan ang mga kahilingan para sa pagdaragdag at pagkontrol ng mga Ethereum account",
    "description": "The description for the `endowment:keyring` permission"
  },
  "permission_keyringDescription": {
    "message": "Hayaan ang $1 na makatanggap ng mga kahilingan na magdagdag o mag-alis ng mga account, at pumirma at makipagtransaksyon sa ngalan ng mga account na ito.",
    "description": "An extended description for the `endowment:keyring` permission. $1 is the snap name."
  },
  "permission_lifecycleHooks": {
    "message": "Gumagamit ng mga lifecycle hook.",
    "description": "The description for the `endowment:lifecycle-hooks` permission"
  },
  "permission_lifecycleHooksDescription": {
    "message": "Payagan ang $1 na gumamit ng mga lifecycle hook para magpatakbo ng code sa mga partikular na oras sa panahon ng lifecycle nito.",
    "description": "An extended description for the `endowment:lifecycle-hooks` permission. $1 is the snap name."
  },
  "permission_manageAccounts": {
    "message": "Magdagdag at kontrolin ang mga Ethereum account",
    "description": "The description for `snap_manageAccounts` permission"
  },
  "permission_manageAccountsDescription": {
    "message": "Payagan ang $1 na magdagdag o mag-alis ng mga Ethereum account, at saka makipagtransaksyon at pumirma gamit ang mga account na ito.",
    "description": "An extended description for the `snap_manageAccounts` permission. $1 is the snap name."
  },
  "permission_manageBip32Keys": {
    "message": "Pamahalaan ang mga $1 account.",
    "description": "The description for the `snap_getBip32Entropy` permission. $1 is a derivation path, e.g. 'm/44'/0'/0' (secp256k1)'."
  },
  "permission_manageBip44AndBip32KeysDescription": {
    "message": "Payagan ang $1 na mamahala ng mga account at asset sa hiniling na network. Ang mga account na ito ay hinango at naka-back up gamit ang iyong lihim na parirala sa pagbawi (nang hindi ibinubunyag ito). Gamit ang kapangyarihan na maghango ng mga key, masusuportahan ng $1 ang iba't ibang blockchain protocol bukod sa Etheruem (mga EVM).",
    "description": "An extended description for the `snap_getBip44Entropy` and `snap_getBip44Entropy` permissions. $1 is the snap name."
  },
  "permission_manageBip44Keys": {
    "message": "Pamahalaan ang mga $1 account.",
    "description": "The description for the `snap_getBip44Entropy` permission. $1 is the name of a protocol, e.g. 'Filecoin'."
  },
  "permission_manageState": {
    "message": "Iimbak at pamahalaan ang datos nito sa iyong device.",
    "description": "The description for the `snap_manageState` permission"
  },
  "permission_manageStateDescription": {
    "message": "Payagan ang $1 na mag-imbak, mag-update, at mag-retrieve ng datos sa secure na paraan gamit ang pag-encrypt. Hindi maa-access ng ibang mga snap ang impormasyong ito.",
    "description": "An extended description for the `snap_manageState` permission. $1 is the snap name."
  },
  "permission_nameLookup": {
    "message": "Magbigay ng mga domain at address lookup.",
    "description": "The description for the `endowment:name-lookup` permission."
  },
  "permission_nameLookupDescription": {
    "message": "Payagan ang snap na kumuha at magpakita ng mga address at domain lookup sa iba't ibang bahagi ng MetaMask UI.",
    "description": "An extended description for the `endowment:name-lookup` permission."
  },
  "permission_notifications": {
    "message": "Ipakita ang mga notipikasyon.",
    "description": "The description for the `snap_notify` permission"
  },
  "permission_notificationsDescription": {
    "message": "Payagan ang $1 na magpakita ng mga notipikasyon sa loob ng MetaMask. Isang maikling tekstong notipikasyon ang maaaring mapaumpisa ng isang snap para sa naaaksyunan o sensitibo sa oras na impormasyon.",
    "description": "An extended description for the `snap_notify` permission. $1 is the snap name."
  },
  "permission_rpc": {
    "message": "Payagan ang $1 na makipag-ugnayan nang direkta sa $2.",
    "description": "The description for the `endowment:rpc` permission. $1 is 'other snaps' or 'websites', $2 is the snap name."
  },
  "permission_rpcDescription": {
    "message": "Payagan ang $1 na magpadala ng mga mensahe sa $2 at makatanggap ng sagot mula sa $2.",
    "description": "An extended description for the `endowment:rpc` permission. $1 is 'other snaps' or 'websites', $2 is the snap name."
  },
  "permission_rpcDescriptionOriginList": {
    "message": "$1 at $2",
    "description": "A list of allowed origins where $2 is the last origin of the list and $1 is the rest of the list separated by ','."
  },
  "permission_signatureInsight": {
    "message": "I-display ang signature insights modal.",
    "description": "The description for the `endowment:signature-insight` permission"
  },
  "permission_signatureInsightDescription": {
    "message": "Pahintulutan ang $1 na mag-display ng modal na may insight sa anumng hiling sa pirma bago aprubahan. Maaari itong gamitin para sa anti-phishing at solusyon sa seguridad.",
    "description": "An extended description for the `endowment:signature-insight` permission. $1 is the snap name."
  },
  "permission_signatureInsightOrigin": {
    "message": "Tingnan ang pinagmulan ng mga website ng nagsimula ng hiling na pirma",
    "description": "The description for the `signatureOrigin` caveat, to be used with the `endowment:signature-insight` permission"
  },
  "permission_signatureInsightOriginDescription": {
    "message": "Pahintulutan ang $1 na makita ang pinagmulan (URI) ng mga website na nagmumungkahi ng mga transaksyon. Maaari itong gamitin para sa anti-phishing at mga solusyon sa seguridad.",
    "description": "An extended description for the `signatureOrigin` caveat, to be used with the `endowment:signature-insight` permission. $1 is the snap name."
  },
  "permission_transactionInsight": {
    "message": "Kunin at ipakita ang mga insight sa transaksyon.",
    "description": "The description for the `endowment:transaction-insight` permission"
  },
  "permission_transactionInsightDescription": {
    "message": "Payagan ang $1 na mag-decode ng mga transaksyon at magpakita ng mga insight sa loob ng MetaMask UI. Maaari itong gamitin para sa anti-phishing at mga solusyon sa seguridad.",
    "description": "An extended description for the `endowment:transaction-insight` permission. $1 is the snap name."
  },
  "permission_transactionInsightOrigin": {
    "message": "Tingnan ang pinagmulan ng mga website na nagmumungkahi ng mga transaksyon",
    "description": "The description for the `transactionOrigin` caveat, to be used with the `endowment:transaction-insight` permission"
  },
  "permission_transactionInsightOriginDescription": {
    "message": "Payagan ang $1 na makita ang pinagmulan (URI) ng mga website na nagmumungkahi ng mga transaksyon. Maaari itong gamitin para sa anti-phishing at mga solusyon sa seguridad.",
    "description": "An extended description for the `transactionOrigin` caveat, to be used with the `endowment:transaction-insight` permission. $1 is the snap name."
  },
  "permission_unknown": {
    "message": "Hindi kilalang pahintulot: $1",
    "description": "$1 is the name of a requested permission that is not recognized."
  },
  "permission_viewBip32PublicKeys": {
    "message": "Tingnan ang iyong pampublikong key para sa $1 ($2).",
    "description": "The description for the `snap_getBip32PublicKey` permission. $1 is a derivation path, e.g. 'm/44'/0'/0''. $2 is the elliptic curve name, e.g. 'secp256k1'."
  },
  "permission_viewBip32PublicKeysDescription": {
    "message": "Payagan ang $2 na tingnan ang iyong mga pampublikong key (at mga address) para sa $1. Hindi ito nagkakaloob ng anumang kontrol ng mga account o asset.",
    "description": "An extended description for the `snap_getBip32PublicKey` permission. $1 is a derivation path (name). $2 is the snap name."
  },
  "permission_viewNamedBip32PublicKeys": {
    "message": "Tingnan ang iyong pampublikong key para sa $1.",
    "description": "The description for the `snap_getBip32PublicKey` permission. $1 is a name for the derivation path, e.g., 'Ethereum accounts'."
  },
  "permission_walletSwitchEthereumChain": {
    "message": "Lumipat sa at gamitin ang sumusunod na network",
    "description": "The label for the `wallet_switchEthereumChain` permission"
  },
  "permission_webAssembly": {
    "message": "Suporta para sa WebAssembly.",
    "description": "The description of the `endowment:webassembly` permission."
  },
  "permission_webAssemblyDescription": {
    "message": "Payagan ang $1 na ma-access ang mga low-level execution environment sa pamamagitan ng WebAssembly.",
    "description": "An extended description of the `endowment:webassembly` permission. $1 is the snap name."
  },
  "permissions": {
    "message": "Mga Pahintulot"
  },
  "permissionsPageEmptyContent": {
    "message": "Walang makikita dito"
  },
  "permissionsPageEmptySubContent": {
    "message": "Dito mo makikita ang mga pahintulot na iyong binigay sa mga naka-install na Snap o konektadong site."
  },
  "permissionsPageTourDescription": {
    "message": "Ito ang iyong control panel para pamahalaan ang mga permiso na ibinigay sa mga konektadong Snap."
  },
  "permissionsPageTourTitle": {
    "message": "Ang mga konektadong site ay pahintulot na ngayon"
  },
  "permitSimulationDetailInfo": {
    "message": "Binibigyan mo ang gumagastos ng permiso upang gumastos ng ganito karaming token mula sa iyong account."
  },
  "personalAddressDetected": {
    "message": "Natukoy ang personal na address. Ilagay ang address ng kontrata ng token."
  },
  "petnamesEnabledToggle": {
    "message": "Pahintulutan ang mga palayaw"
  },
  "petnamesEnabledToggleDescription": {
    "message": "Magbibigay-daan ito sa iyo na magtalaga ng palayaw sa anumang address. Magbibigay kami ng mungkahi para sa mga address na may ugnayan ka kapag posible."
  },
  "pinExtensionDescription": {
    "message": "Mag-navigate sa menu ng extension at i-pin ang MetaMask Institutional para sa maginhawang pag-akses."
  },
  "pinExtensionTitle": {
    "message": "I-pin ang extension"
  },
  "pinToTop": {
    "message": "I-pin sa itaas"
  },
  "pleaseConfirm": {
    "message": "Pakikumpirma"
  },
  "plusMore": {
    "message": "+ $1 pa",
    "description": "$1 is the number of additional items"
  },
  "plusXMore": {
    "message": "+ $1 pa",
    "description": "$1 is a number of additional but unshown items in a list- this message will be shown in place of those items"
  },
  "popularCustomNetworks": {
    "message": "Mga sikat na custom na network"
  },
  "popularNetworkAddToolTip": {
    "message": "Ang ilan sa mga network na ito ay umaasa sa mga third party. Ang koneksyon na ito ay maaaring hindi gaanong maaasahan o binibigyang-daan ang mga third-party na mag-track ng aktibidad. $1",
    "description": "$1 is Learn more link"
  },
  "portfolio": {
    "message": "Portfolio"
  },
  "portfolioDashboard": {
    "message": "Dashboard ng Portfolio"
  },
  "preparingSwap": {
    "message": "Inihahanda ang pag-swap..."
  },
  "prev": {
    "message": "Nakaraan"
  },
  "price": {
    "message": "Presyo"
  },
  "priceUnavailable": {
    "message": "hindi available ang presyo"
  },
  "primaryCurrencySetting": {
    "message": "Pangunahing Currency"
  },
  "primaryCurrencySettingDescription": {
    "message": "Piliin ang native para maisapriyoridad ang pagpapakita ng mga value sa native na currency ng chain (hal. ETH). Piliin ang Fiat para maisapriyoridad ang pagpapakita ng mga value sa napili mong fiat na salapi."
  },
  "primaryType": {
    "message": "Pangunahing uri"
  },
  "priorityFee": {
    "message": "Bayad sa priyoridad"
  },
  "priorityFeeProperCase": {
    "message": "Bayad sa Priyoridad"
  },
  "privacy": {
    "message": "Pagkapribado"
  },
  "privacyMsg": {
    "message": "Patakaran sa pagkapribado"
  },
  "privateKey": {
    "message": "Pribadong Key",
    "description": "select this type of file to use to import an account"
  },
  "privateKeyCopyWarning": {
    "message": "Pribadong key para sa $1",
    "description": "$1 represents the account name"
  },
  "privateKeyHidden": {
    "message": "Ang pribadong key ay nakatago",
    "description": "Explains that the private key input is hidden"
  },
  "privateKeyShow": {
    "message": "Ipakita/Itago ang pribadong key input",
    "description": "Describes a toggle that is used to show or hide the private key input"
  },
  "privateKeyShown": {
    "message": "Ang pribadong key ay na ito ay ipinapakita",
    "description": "Explains that the private key input is being shown"
  },
  "privateKeyWarning": {
    "message": "Babala: Huwag ipaalam ang key na ito. Ang sinumang mayroon ng iyong mga pribadong key ay maaaring magnakaw ng anumang asset sa iyong account."
  },
  "privateNetwork": {
    "message": "Pribadong Network"
  },
  "proceedWithTransaction": {
    "message": "Gusto ko pa ring magpatuloy"
  },
  "productAnnouncements": {
    "message": "Mga anunsiyo ng produkto"
  },
  "profileSync": {
    "message": "Pag-sync ng Profile"
  },
  "profileSyncConfirmation": {
    "message": "Kapag in-off mo ang pag-sync ng profile, hindi ka makakatanggap ng mga notipikasyon."
  },
  "profileSyncDescription": {
    "message": "Lumikha ng profile na gagamitin ng MetaMask upang i-sync ang ilang mga setting sa iyong mga device. Kailangan ito para makakuha ng mga notipikasyon. $1."
  },
  "profileSyncPrivacyLink": {
    "message": "Matutunan kung paano namin protektahan ang iyong pagkapribado"
  },
  "proposedApprovalLimit": {
    "message": "Iminumungkahing Limitasyon sa Pag-apruba"
  },
  "provide": {
    "message": "Ibigay"
  },
  "publicAddress": {
    "message": "Pampublikong address"
  },
  "pushPlatformNotificationsFundsReceivedDescription": {
    "message": "Nakatanggap ka ng $1 $2"
  },
  "pushPlatformNotificationsFundsReceivedDescriptionDefault": {
    "message": "Nakatanggap ka ng ilang token"
  },
  "pushPlatformNotificationsFundsReceivedTitle": {
    "message": "Natanggap ang mga pondo"
  },
  "pushPlatformNotificationsFundsSentDescription": {
    "message": "Matagumpay kang nakapagpadala ng $1 $2"
  },
  "pushPlatformNotificationsFundsSentDescriptionDefault": {
    "message": "Matagumpay kang nakapagpadala ng ilang token"
  },
  "pushPlatformNotificationsFundsSentTitle": {
    "message": "Naipadala ang mga pondo"
  },
  "pushPlatformNotificationsNftReceivedDescription": {
    "message": "Nakatanggap ka ng mga bagong NFT"
  },
  "pushPlatformNotificationsNftReceivedTitle": {
    "message": "Natanggap ang NFT"
  },
  "pushPlatformNotificationsNftSentDescription": {
    "message": "Matagumpay kang nakapagpadala ng NFT"
  },
  "pushPlatformNotificationsNftSentTitle": {
    "message": "Naipadala ang NFT"
  },
  "pushPlatformNotificationsStakingLidoStakeCompletedDescription": {
    "message": "Matagumpay ang iyong Lido stake"
  },
  "pushPlatformNotificationsStakingLidoStakeCompletedTitle": {
    "message": "Nakumpleto ang pag-stake"
  },
  "pushPlatformNotificationsStakingLidoStakeReadyToBeWithdrawnDescription": {
    "message": "Handa ng i-withdraw ang iyong Lido stake"
  },
  "pushPlatformNotificationsStakingLidoStakeReadyToBeWithdrawnTitle": {
    "message": "Handa ng i-withdraw ang stake"
  },
  "pushPlatformNotificationsStakingLidoWithdrawalCompletedDescription": {
    "message": "Matagumpay ang pag-withdraw ng iyong Lido stake"
  },
  "pushPlatformNotificationsStakingLidoWithdrawalCompletedTitle": {
    "message": "Nakumpleto ang pag-withdraw"
  },
  "pushPlatformNotificationsStakingLidoWithdrawalRequestedDescription": {
    "message": "Ipinasa ang hiling na pag-withdraw ng iyong Lido"
  },
  "pushPlatformNotificationsStakingLidoWithdrawalRequestedTitle": {
    "message": "Hiniling ang pag-withdraw"
  },
  "pushPlatformNotificationsStakingRocketpoolStakeCompletedDescription": {
    "message": "Matagumpay ang iyong RocketPool stake"
  },
  "pushPlatformNotificationsStakingRocketpoolStakeCompletedTitle": {
    "message": "Nakumpleto ang pag-stake"
  },
  "pushPlatformNotificationsStakingRocketpoolUnstakeCompletedDescription": {
    "message": "Matagumpay ang iyong RocketPool unstake"
  },
  "pushPlatformNotificationsStakingRocketpoolUnstakeCompletedTitle": {
    "message": "Nakumpleto ang pag-unstake"
  },
  "pushPlatformNotificationsSwapCompletedDescription": {
    "message": "Matagumpay ang iyong MetaMask Swap"
  },
  "pushPlatformNotificationsSwapCompletedTitle": {
    "message": "Nakumpleto ang pag-swap"
  },
  "queued": {
    "message": "Naka-queue"
  },
  "quoteRate": {
    "message": "Quote rate"
  },
  "rank": {
    "message": "Rank"
  },
  "reAddAccounts": {
    "message": "idagdag muli ang anumang ibang mga account"
  },
  "reAdded": {
    "message": "idagdag muli"
  },
  "readdToken": {
    "message": "Puwede mong ibalik ang token na ito sa hinaharap sa pamamagitan ng pagpunta sa “Mag-import ng token” sa menu ng mga opsyon sa iyong account."
  },
  "receive": {
    "message": "Tumanggap"
  },
  "recipientAddressPlaceholder": {
    "message": "Ilagay ang pampublikong address (0x) o ENS name"
  },
  "recipientAddressPlaceholderFlask": {
    "message": "Ilagay ang pampublikong address (0x) o pangalan ng domain"
  },
  "recommendedGasLabel": {
    "message": "Nirekomenda"
  },
  "recoveryPhraseReminderBackupStart": {
    "message": "Magsimula rito"
  },
  "recoveryPhraseReminderConfirm": {
    "message": "Nakuha ko"
  },
  "recoveryPhraseReminderHasBackedUp": {
    "message": "Palaging panatilihin ang iyong Lihim na Parirala sa Pagbawi sa isang ligtas at sikretong lugar"
  },
  "recoveryPhraseReminderHasNotBackedUp": {
    "message": "Kailangang i-backup muli ang iyong Lihim na Parirala sa Pagbawi?"
  },
  "recoveryPhraseReminderItemOne": {
    "message": "Huwag kailanman ibahagi ang iyong Lihim na Parirala sa Pagbawi sa sinuman"
  },
  "recoveryPhraseReminderItemTwo": {
    "message": "Hindi kailanman hihingin ng MetaMask team ang iyong Lihim na Parirala sa Pagbawi"
  },
  "recoveryPhraseReminderSubText": {
    "message": "Kinokontrol ng iyong Lihim na Parirala sa Pagbawi ang lahat ng iyong account."
  },
  "recoveryPhraseReminderTitle": {
    "message": "Protektahan ang iyong pondo"
  },
  "redesignedConfirmationsEnabledToggle": {
    "message": "Pinahusay na hiling sa pirma"
  },
  "redesignedConfirmationsToggleDescription": {
    "message": "I-on ito upang makita ang mga hiling sa pirma sa isang pinahusay na format."
  },
  "refreshList": {
    "message": "I-refresh ang listahan"
  },
  "reject": {
    "message": "Tanggihan"
  },
  "rejectAll": {
    "message": "Tanggihan Lahat"
  },
  "rejectRequestsDescription": {
    "message": "Maramihan mong tatanggihan ang $1 na kahilingan."
  },
  "rejectRequestsN": {
    "message": "Tanggihan ang $1 na kahilingan"
  },
  "rejectTxsDescription": {
    "message": "Maramihan mong tatanggihan ang $1 transaksyon."
  },
  "rejectTxsN": {
    "message": "Tanggihan ang $1 transaksyon"
  },
  "rejected": {
    "message": "Tinanggihan"
  },
  "remember": {
    "message": "Tandaan:"
  },
  "remove": {
    "message": "Alisin"
  },
  "removeAccount": {
    "message": "Alisin ang account"
  },
  "removeAccountDescription": {
    "message": "Aalisin ang account na ito sa iyong wallet. Tiyaking nasa iyo ang orihinal na Lihim na Parirala sa Pagbawi o pribadong key para sa na-import na account na ito bago magpatuloy. Puwede kang mag-import o gumawa ulit ng mga account mula sa drop-down ng account. "
  },
  "removeJWT": {
    "message": "Aalisin ang custodian token"
  },
  "removeJWTDescription": {
    "message": "Sigurado ka ba na gusto mong alisin ang token na ito? Ang lahat ng account na itinalaga sa token na ito ay aalisin din mula sa extension: "
  },
  "removeKeyringSnap": {
    "message": "Ang pag-alis ng Snap na ito ay nag-aalis sa mga account na ito sa MetaMask:"
  },
  "removeKeyringSnapToolTip": {
    "message": "Kinokontrol ng snap ang mga account, at sa pag-alis nito, ang mga account ay aalisin din sa MetaMask, ngunit mananatili ang mga ito sa blockchain."
  },
  "removeNFT": {
    "message": "Alisin ang NFT"
  },
  "removeNftErrorMessage": {
    "message": "Hindi namin maalis ang NFT na ito."
  },
  "removeNftMessage": {
    "message": "Matagumpay na naalis ang NFT!"
  },
  "removeSnap": {
    "message": "Alisin ang snap"
  },
  "removeSnapAccountDescription": {
    "message": "Kung magpatuloy ka, ang account na ito ay hindi na available sa MetaMask."
  },
  "removeSnapAccountTitle": {
    "message": "Alisin ang account"
  },
  "removeSnapConfirmation": {
    "message": "Sigurado ka bang gusto mong alisin ang $1?",
    "description": "$1 represents the name of the snap"
  },
  "removeSnapDescription": {
    "message": "Tatanggalin ng aksyon na ito ang snap, ang data nito at babawiin ang ibinigay mong mga pahintulot."
  },
  "replace": {
    "message": "palitan"
  },
  "reportIssue": {
    "message": "Mag-ulat ng isyu"
  },
  "requestFlaggedAsMaliciousFallbackCopyReason": {
    "message": "Ang tagapagbigay ng seguridad ay hindi nagbahagi ng mga karagdagang detalye"
  },
  "requestFlaggedAsMaliciousFallbackCopyReasonTitle": {
    "message": "Na-flag ang kahilingan bilang mapaminsala"
  },
  "requestFrom": {
    "message": "Hiling mula sa"
  },
  "requestFromInfo": {
    "message": "Ito ang site na humihiling ng iyong pirma."
  },
  "requestFromTransactionDescription": {
    "message": "Ito ang site na humihiling ng iyong kumpirmasyon."
  },
  "requestMayNotBeSafe": {
    "message": "Maaaring hindi ligtas ang kahilingan"
  },
  "requestMayNotBeSafeError": {
    "message": "Ang tagapagbigay ng seguridad ay walang nakitang anumang kilalang nakakahamak na aktibidad, ngunit maaaring hindi pa rin ito ligtas para magpatuloy."
  },
  "requestNotVerified": {
    "message": "Hindi na-verify ang kahilingan"
  },
  "requestNotVerifiedError": {
    "message": "Dahil sa isang error, ang kahilingang ito ay hindi na-verify ng tagapagbigay ng seguridad. Magpatuloy nang may pag-iingat."
  },
  "requestsAwaitingAcknowledgement": {
    "message": "mga kahilingang hinihintay na tanggapin"
  },
  "required": {
    "message": "Kinakailangan"
  },
  "reset": {
    "message": "I-reset"
  },
  "resetWallet": {
    "message": "I-reset ang wallet"
  },
  "resetWalletSubHeader": {
    "message": "Hindi nagpapanatili ang MetaMask ng kopya ng iyong password. Kung nagkakaproblema ka sa pag-unlock ng iyong account, kakailanganin mong i-reset ang iyong wallet. Magagawa mo ito sa pamamagitan ng pagbibigay ng Lihim na Parirala sa Pagbawi na ginamit mo noong mag-set up ka ng iyong wallet."
  },
  "resetWalletUsingSRP": {
    "message": "Tatanggalin ng aksyong ito mula sa iyong device ang iyong kasalukuyang wallet at Lihim na Parirala sa Pagbawi, kasama ang listahan ng mga account na isinaayos mo. Pagkatapos i-reset ang Lihim na Parirala sa Pagbawi, makikita mo ang listahan ng mga account batay sa Lihim na Parirala sa Pagbawi na ginamit mo para mag-reset. Awtomatikong kasama sa bagong listahan na ito ang mga account na may balanse. Magagawa mo ring $1 na ginawa dati. Ang mga custom account na iyong na-import ay kinakailangang $2, at ang alinmang mga custom token na idinagdag mo sa account ay kailangang $3 din."
  },
  "resetWalletWarning": {
    "message": "Tiyakin na ginagamit mo ang tamang Lihim na Parirala sa Pagbawi bago magpatuloy. Hindi mo na ito maaaring bawiin."
  },
  "restartMetamask": {
    "message": "I-restart ang MetaMask"
  },
  "restore": {
    "message": "Ibalik"
  },
  "restoreUserData": {
    "message": "Ibalik ang data ng user"
  },
  "restoreUserDataDescription": {
    "message": "Maaari mong ibalik ang mga setting ng user na naglalaman ng mga kagustuhan at mga address ng account mula sa isang dating na-back up na file na JSON."
  },
  "resultPageError": {
    "message": "Error"
  },
  "resultPageErrorDefaultMessage": {
    "message": "Nabigo ang operasyon."
  },
  "resultPageSuccess": {
    "message": "Tagumpay"
  },
  "resultPageSuccessDefaultMessage": {
    "message": "Matagumpay na nakumpleto ang operasyon."
  },
  "retryTransaction": {
    "message": "Subukan ulit ang transaksyon"
  },
  "reusedTokenNameWarning": {
    "message": "Ang isang token dito ay muling ginagamit ang isang simbolo mula sa ibang token na tinitingnan mo, maaari itong maging nakakalito."
  },
  "revealSeedWords": {
    "message": "Ibunyag ang Lihim na Parirala sa Pagbawi"
  },
  "revealSeedWordsDescription1": {
    "message": "Ang $1 ay nagbibigay ng $2",
    "description": "This is a sentence consisting of link using 'revealSeedWordsSRPName' as $1 and bolded text using 'revealSeedWordsDescription3' as $2."
  },
  "revealSeedWordsDescription2": {
    "message": "Ang MetaMask ay isang $1. Nangangahulugan iyon na ikaw ang may-ari ng iyong SRP.",
    "description": "$1 is text link with the message from 'revealSeedWordsNonCustodialWallet'"
  },
  "revealSeedWordsDescription3": {
    "message": "buong access sa iyong wallet at pondo.\n"
  },
  "revealSeedWordsNonCustodialWallet": {
    "message": "non-custodial wallet"
  },
  "revealSeedWordsQR": {
    "message": "QR"
  },
  "revealSeedWordsSRPName": {
    "message": "Lihim na Parirala sa Pagbawi (Secret Recovery Phrase o SRP)"
  },
  "revealSeedWordsText": {
    "message": "Text"
  },
  "revealSeedWordsWarning": {
    "message": "Tiyaking walang tumitingin sa iyong screen. $1",
    "description": "$1 is bolded text using the message from 'revealSeedWordsWarning2'"
  },
  "revealSeedWordsWarning2": {
    "message": "Hindi ito kailanman hihilingin ng Suporta sa MetaMask.",
    "description": "The bolded texted in the second part of 'revealSeedWordsWarning'"
  },
  "revealSensitiveContent": {
    "message": "Ipakita ang sensitibong content"
  },
  "revealTheSeedPhrase": {
    "message": "Ibunyag ang pariralang binhi"
  },
  "reviewAlerts": {
    "message": "Suriin ang mga alerto"
  },
  "revokeAllTokensTitle": {
    "message": "Bawiin ang pahintulot na i-access at ilipat ang lahat ng iyong $1?",
    "description": "$1 is the symbol of the token for which the user is revoking approval"
  },
  "revokeAllTokensTitleWithoutSymbol": {
    "message": "Bawiin ang pahintulot na i-access at ilipat ang lahat ng iyong NFT mula sa $1?",
    "description": "$1 is a link to contract on the block explorer when we're not able to retrieve a erc721 or erc1155 name"
  },
  "revokeApproveForAllDescription": {
    "message": "Binabawi nito ang pahintulot para sa isang third party na i-access at ilipat ang lahat ng iyong $1 nang walang karagdagang abiso.",
    "description": "$1 is either a string or link of a given token symbol or name"
  },
  "revokeApproveForAllDescriptionWithoutSymbol": {
    "message": "Binabawi nito ang pahintulot para sa isang third party na i-access at ilipat ang lahat ng iyong NFT mula sa $1 nang walang karagdagang abiso.",
    "description": "$1 is a link to contract on the block explorer when we're not able to retrieve a erc721 or erc1155 name"
  },
  "revokePermission": {
    "message": "Bawiin ang pahintulot"
  },
  "revokeSpendingCap": {
    "message": "Bawiin ang limitasyon sa paggastos para sa iyong $1",
    "description": "$1 is a token symbol"
  },
  "revokeSpendingCapTooltipText": {
    "message": "Ang third party na ito ay hindi na makakagastos pa sa iyong kasalukuyan o hinaharap na mga token."
  },
  "rpcUrl": {
    "message": "Bagong RPC URL"
  },
  "safeTransferFrom": {
    "message": "Ligtas na paglilipat mula"
  },
  "save": {
    "message": "I-save"
  },
  "scanInstructions": {
    "message": "Itapat ang QR code sa iyong camera"
  },
  "scanQrCode": {
    "message": "Mag-scan ng QR Code"
  },
  "scrollDown": {
    "message": "Mag-scroll pababa"
  },
  "search": {
    "message": "Maghanap"
  },
  "searchAccounts": {
    "message": "Maghanap ng mga account"
  },
  "searchNfts": {
    "message": "Hanapin ang mga NFT"
  },
  "searchTokens": {
    "message": "Maghanap ng mga token"
  },
  "secretRecoveryPhrase": {
    "message": "Lihim na Parirala sa Pagbawi"
  },
  "secureWallet": {
    "message": "Secure Wallet"
  },
  "security": {
    "message": "Seguridad"
  },
  "securityAlert": {
    "message": "Alerto ng seguridad mula sa $1 at $2"
  },
  "securityAlerts": {
    "message": "Mga alerto sa seguridad"
  },
  "securityAlertsDescription": {
    "message": "Ang tampok na ito ay nag-aalerto sa iyo ng masamang aktibidad sa pamamagitan ng aktibong pagsusuri ng mga hiling na transaksyon at pirma. $1",
    "description": "Link to learn more about security alerts"
  },
  "securityAndPrivacy": {
    "message": "Seguridad at pagkapribado"
  },
  "securityProviderPoweredBy": {
    "message": "Pinapagana ng $1",
    "description": "The security provider that is providing data"
  },
  "seeDetails": {
    "message": "Tingnan ang mga detalye"
  },
  "seedPhraseConfirm": {
    "message": "Kumpirmahin ang Lihim na Parirala sa Pagbawi"
  },
  "seedPhraseEnterMissingWords": {
    "message": "Kumpirmahin ang Lihim na Parirala sa Pagbawi"
  },
  "seedPhraseIntroNotRecommendedButtonCopy": {
    "message": "Ipaalala sa amin sa ibang pagkakataon (hindi inirerekomenda)"
  },
  "seedPhraseIntroRecommendedButtonCopy": {
    "message": "I-secure ang aking wallet (inirerekomenda)"
  },
  "seedPhraseIntroSidebarBulletOne": {
    "message": "Isulat at itago sa maraming sikretong lugar."
  },
  "seedPhraseIntroSidebarBulletTwo": {
    "message": "Itago sa safe-deposit box."
  },
  "seedPhraseIntroSidebarCopyOne": {
    "message": "Ang iyong Lihim na Parirala sa Pagbawi ay isang 12 salitang parirala na \"master key\" sa iyong wallet at sa iyong pondo"
  },
  "seedPhraseIntroSidebarCopyThree": {
    "message": "Kung may humingi ng iyong parirala sa pagbawi, malamang na sinusubukan ka nilang lokohin at nakawan ng mga pondo sa iyong wallet."
  },
  "seedPhraseIntroSidebarCopyTwo": {
    "message": "Huwag kailanman ibahagi ang iyong Lihim na Parirala sa Pagbawi, kahit sa MetaMask!"
  },
  "seedPhraseIntroSidebarTitleOne": {
    "message": "Ano ang Lihim na Parirala sa Pagbawi?"
  },
  "seedPhraseIntroSidebarTitleThree": {
    "message": "Maaari ko bang ibahagi ang aking Lihim na Parirala sa Pagbawi?"
  },
  "seedPhraseIntroSidebarTitleTwo": {
    "message": "Paano ko masi-save ang aking Lihim na Parirala sa Pagbawi?"
  },
  "seedPhraseIntroTitle": {
    "message": "I-secure ang wallet mo"
  },
  "seedPhraseIntroTitleCopy": {
    "message": "Bago magsimula, panoorin ang maikling video na ito upang malaman ang tungkol sa iyong Lihim na Parirala sa Pagbawi at paano mapapanatiling ligtas ang wallet mo."
  },
  "seedPhraseReq": {
    "message": "Ang mga Lihim na Parirala sa Pagbawi ay naglalaman ng 12, 15, 18, 21, o 24 na salita"
  },
  "seedPhraseWriteDownDetails": {
    "message": "Isulat ang 12 salita ng Lihim na Parirala sa Pagbawi at i-save sa lugar na pinagkakatiwalaan mo at ikaw lang ang makaka-access."
  },
  "seedPhraseWriteDownHeader": {
    "message": "Isulat ang iyong Lihim na Parirala sa Pagbawi"
  },
  "select": {
    "message": "Piliin ang"
  },
  "selectAccounts": {
    "message": "Pumili ng (mga) account"
  },
  "selectAccountsForSnap": {
    "message": "Piliin ang (mga) account para gamitin ang snap na ito"
  },
  "selectAll": {
    "message": "Piliin lahat"
  },
  "selectAllAccounts": {
    "message": "Piliin ang lahat ng mga account"
  },
  "selectAnAccount": {
    "message": "Pumili ng Account"
  },
  "selectAnAccountAlreadyConnected": {
    "message": "Ang acount na ito ay nakakonekta na sa MetaMask"
  },
  "selectAnAccountHelp": {
    "message": "Piliin ang mga custodian account para gamitin sa MetaMask Institutional."
  },
  "selectEnableDisplayMediaPrivacyPreference": {
    "message": "I-on ang Ipakita ang NFT media"
  },
  "selectHdPath": {
    "message": "Pumili ng HD Path"
  },
  "selectJWT": {
    "message": "Pumili ng token"
  },
  "selectNFTPrivacyPreference": {
    "message": "Paganahin ang autodetection ng NFT"
  },
  "selectPathHelp": {
    "message": "Kung hindi mo makita ang mga account na inaasahan mo, subukang lumipat ng HD path o kasalukuyang piniling network."
  },
  "selectType": {
    "message": "Pumili ng Uri"
  },
  "selectingAllWillAllow": {
    "message": "Kapag pinili lahat, mabibigyang-daan ang site na ito na makita ang lahat ng kasalukuyan mong account. Tiyaking pinagkakatiwalaan mo ang site na ito."
  },
  "send": {
    "message": "Magpadala"
  },
  "sendBugReport": {
    "message": "Padalhan kami ng ulat ng bug."
  },
  "sendNoContactsConversionText": {
    "message": "mag-click dito"
  },
  "sendNoContactsDescription": {
    "message": "Nagbibigay-daan sa iyo ang mga kontak na ligtas na magpadala ng mga transaksyon sa ibang account nang maraming beses. Para gumawa ng kontak, $1",
    "description": "$1 represents the action text 'click here'"
  },
  "sendNoContactsTitle": {
    "message": "Wala ka pang anumang mga kontak"
  },
  "sendSelectReceiveAsset": {
    "message": "Piliin ang asset na tatanggapin"
  },
  "sendSelectSendAsset": {
    "message": "Piliin ang asset na ipapadala"
  },
  "sendSpecifiedTokens": {
    "message": "Magpadala ng $1",
    "description": "Symbol of the specified token"
  },
  "sendSwapSubmissionWarning": {
    "message": "Ang pag-click sa button na ito ay kaagad na magpapasimula sa iyong swap na transaksyon. Mangyaring suriin ang detalye ng iyong mga transaksyon bago magpatuloy."
  },
  "sendTokenAsToken": {
    "message": "Ipadala ang $1 bilang $2",
    "description": "Used in the transaction display list to describe a swap and send. $1 and $2 are the symbols of tokens in involved in the swap."
  },
  "sendingAsset": {
    "message": "Ipinapadala ang $1"
  },
  "sendingDisabled": {
    "message": "Ang pagpapadala ng mga asset na ERC-1155 NFT ay hindi pa suportado."
  },
  "sendingNativeAsset": {
    "message": "Nagpapadala ng $1",
    "description": "$1 represents the native currency symbol for the current network (e.g. ETH or BNB)"
  },
  "sendingToTokenContractWarning": {
    "message": "Babala: magpapadala ka sa isang kontrata ng token na maaaring magresulta sa pagkawala ng mga pondo. $1",
    "description": "$1 is a clickable link with text defined by the 'learnMoreUpperCase' key. The link will open to a support article regarding the known contract address warning"
  },
  "sendingZeroAmount": {
    "message": "Ikaw ay nagpapadala ng 0 $1."
  },
  "sepolia": {
    "message": "Sepolia test network"
  },
  "setAdvancedPrivacySettingsDetails": {
    "message": "Ginagamit ng MetaMask ang mga pinagkakatiwalaang serbisyo ng third-party na ito para mapahusay ang kakayahang magamit at kaligtasan ng produkto."
  },
  "setApprovalForAll": {
    "message": "Itakda ang Pag-apruba para sa Lahat"
  },
  "setApprovalForAllTitle": {
    "message": "Aprubahan ang $1 nang walang limitasyon sa paggastos",
    "description": "The token symbol that is being approved"
  },
  "settingAddSnapAccount": {
    "message": "Magdagdag ng snap account"
  },
  "settings": {
    "message": "Mga Setting"
  },
  "settingsSearchMatchingNotFound": {
    "message": "Walang nakitang katugmang resulta."
  },
  "settingsSubHeadingSignaturesAndTransactions": {
    "message": "Lagda at hiling sa transaksyon"
  },
  "show": {
    "message": "Ipakita"
  },
  "showAccount": {
    "message": "Ipakita ang account"
  },
  "showExtensionInFullSizeView": {
    "message": "Ipakit ang extension sa full-size na view"
  },
  "showExtensionInFullSizeViewDescription": {
    "message": "I-on ito upang gawing default ang full-size view kapag pinindot mo ang extension icon."
  },
  "showFiatConversionInTestnets": {
    "message": "Ipakita ang palitan sa mga test network"
  },
  "showFiatConversionInTestnetsDescription": {
    "message": "Piliin ito para ipakita ang palitan ng fiat sa mga test network"
  },
  "showHexData": {
    "message": "Ipakita ang hex na data"
  },
  "showHexDataDescription": {
    "message": "Piliin ito para ipakita ang field ng hex na data sa screen ng pagpapadala"
  },
  "showIncomingTransactions": {
    "message": "Ipakita ang mga papasok na transaksyon"
  },
  "showIncomingTransactionsDescription": {
    "message": "Umaasa ito sa $1 na magkakaroon ng access sa iyong Ethereum address at sa iyong IP address. $2",
    "description": "$1 is the link to etherscan url and $2 is the link to the privacy policy of consensys APIs"
  },
  "showIncomingTransactionsExplainer": {
    "message": "Ito ay umaasa sa ibang third party na API para sa bawat network, na naglalantad sa iyong address sa Ethereum at iyong IP address."
  },
  "showLess": {
    "message": "Magpakita ng mas kaunti"
  },
  "showMore": {
    "message": "Ipakita ang iba pa"
  },
  "showNft": {
    "message": "Ipakita ang NFT"
  },
  "showPermissions": {
    "message": "Ipakita ang mga pahintulot"
  },
  "showPrivateKey": {
    "message": "Ipakita ang pribadong key"
  },
  "showTestnetNetworks": {
    "message": "Ipakita ang mga test network"
  },
  "showTestnetNetworksDescription": {
    "message": "Piliin ito upang ipakita ang mga test network sa listahan ng network"
  },
  "sigRequest": {
    "message": "Kahilingan sa paglagda"
  },
  "sign": {
    "message": "Pumirma"
  },
  "signatureRequest": {
    "message": "Kahilingan sa paglagda"
  },
  "signatureRequestGuidance": {
    "message": "Pirmahan lang ang mensaheng ito kung ganap mong nauunawaan ang nilalaman at nagtitiwala sa site na humihiling."
  },
  "signed": {
    "message": "Napirmahan"
  },
  "signin": {
    "message": "Mag-sign In"
  },
  "signing": {
    "message": "Pinipirmahan"
  },
  "signingInWith": {
    "message": "Nagsa-sign in gamit ang"
  },
  "simulationDetailsFailed": {
    "message": "Mayroong error sa pag-load ng iyong pagtataya."
  },
  "simulationDetailsFiatNotAvailable": {
    "message": "Hindi Available"
  },
  "simulationDetailsIncomingHeading": {
    "message": "Natanggap mo"
  },
  "simulationDetailsNoBalanceChanges": {
    "message": "Walang pagbabagong nahulaan para sa iyong wallet"
  },
  "simulationDetailsOutgoingHeading": {
    "message": "Nagpadala ka"
  },
  "simulationDetailsTitle": {
    "message": "Tinatayang mga pagbabago"
  },
  "simulationDetailsTitleTooltip": {
    "message": "Ang tinatayang mga pagbabago ay ang maaaring mangyaring kung magpapatuloy ka sa transaksyon ito. Ito ay isang prediksyon laman, hindi isang garantiya."
  },
  "simulationDetailsTotalFiat": {
    "message": "Kabuuan = $1",
    "description": "$1 is the total amount in fiat currency on one side of the transaction"
  },
  "simulationDetailsTransactionReverted": {
    "message": "Ang transaksyon na ito ay malamang na mabigo"
  },
  "simulationErrorMessageV2": {
    "message": "Hindi namin nagawang tantyahin ang gas. Maaaring may error sa kontrata at maaaring mabigo ang transaksyong ito."
  },
  "simulationsSettingDescription": {
    "message": "I-on ito para gumawa ng pagtataya sa mga pagbabago ng balanse ng mga transaksyon bago mo kumpirmahin ang mga iyon. Hindi nito iginagarantiya ang panghuling resulta ng iyong mga transaksyon. $1"
  },
  "simulationsSettingSubHeader": {
    "message": "Tinatayang mga pagbabago sa balanse"
  },
  "siweIssued": {
    "message": "Ibinigay"
  },
  "siweNetwork": {
    "message": "Network"
  },
  "siweRequestId": {
    "message": "Request ID"
  },
  "siweResources": {
    "message": "Mga Mapagkukunan"
  },
  "siweSignatureSimulationDetailInfo": {
    "message": "Ikaw ay nagsa-sign in sa isang site at walang mga inaasahang pagbabago sa iyong account."
  },
  "siweURI": {
    "message": "URL"
  },
  "skip": {
    "message": "Laktawan"
  },
  "skipAccountSecurity": {
    "message": "Laktawan ang Account Security?"
  },
  "skipAccountSecurityDetails": {
    "message": "Nauunawaan ko na hanggang sa i-back up ko ang aking Lihim na Parirala sa Pagbawi, maaaring mawala sa akin ang mga account ko at lahat ng asset ng mga ito."
  },
  "smartContracts": {
    "message": "Mga smart na kontrata"
  },
  "smartSwapsErrorNotEnoughFunds": {
    "message": "Hindi sapat ang pondo para sa smart swap."
  },
  "smartSwapsErrorUnavailable": {
    "message": "Pansamantalang hindi available ang mga Smart Swap."
  },
  "smartTransactionCancelled": {
    "message": "Nakansela ang transaksyon mo"
  },
  "smartTransactionCancelledDescription": {
    "message": "Hindi nakumpleto ang transaksyon mo, kaya kinansela ito para maiwasan mo ang pagbabayad ng mga hindi kinakailangang gas fee."
  },
  "smartTransactionError": {
    "message": "Nabigo ang transaksyon mo"
  },
  "smartTransactionErrorDescription": {
    "message": "Maaaring magdulot ng pagkabigo ang biglaang pagbabago sa merkado. Kung magpatuloy ang problema, makipag-ugnayan sa customer support ng MetaMask."
  },
  "smartTransactionPending": {
    "message": "Isinusumite ang iyong transaksyon"
  },
  "smartTransactionSuccess": {
    "message": "Nakumpleto ang transaksyon mo"
  },
  "smartTransactionTakingTooLong": {
    "message": "Paumanhin sa paghihintay"
  },
  "smartTransactionTakingTooLongDescription": {
    "message": "Kung ang transaksyon mo ay hindi natapos sa loob ng $1, ito ay kakanselahin at hindi ka sisingilin para sa gas.",
    "description": "$1 is remaining time in seconds"
  },
  "smartTransactions": {
    "message": "Mga Smart Transaction"
  },
  "smartTransactionsBenefit1": {
    "message": "99.5% tiyansa ng tagumpay"
  },
  "smartTransactionsBenefit2": {
    "message": "Makatitipid ng pera"
  },
  "smartTransactionsBenefit3": {
    "message": "Mga real-time na update"
  },
  "smartTransactionsDescription": {
    "message": "Mag-unlock na mas mataas na tiyansa ng tagumpay, proteksyon sa frontrunning, at mas mahusay na visibility sa mga Smart Transaction."
  },
  "smartTransactionsDescription2": {
    "message": "Available lamang sa Ethereum. I-enable o i-disable anumang oras sa mga setting. $1",
    "description": "$1 is an external link to learn more about Smart Transactions"
  },
  "smartTransactionsOptItModalTitle": {
    "message": "Pinahusay na Proteksyon sa Transaksyon"
  },
  "snapAccountCreated": {
    "message": "Nagawa ang account"
  },
  "snapAccountCreatedDescription": {
    "message": "Handa ng gamitin ang iyong bagong account!"
  },
  "snapAccountCreationFailed": {
    "message": "Nabigo ang paglikha ng account"
  },
  "snapAccountCreationFailedDescription": {
    "message": "Ang $1 ay hindi nagawang lumikha ng account para sa iyo.",
    "description": "$1 is the snap name"
  },
  "snapAccountRedirectFinishSigningTitle": {
    "message": "Tapusin ang pagpirma"
  },
  "snapAccountRedirectSiteDescription": {
    "message": "Sundin ang mga tagubilin mula sa $1"
  },
  "snapAccountRemovalFailed": {
    "message": "Nabigo ang pag-alis ng account"
  },
  "snapAccountRemovalFailedDescription": {
    "message": "Ang $1 ay hindi nagawang alisin ng account para sa iyo.",
    "description": "$1 is the snap name"
  },
  "snapAccountRemoved": {
    "message": "Naalis ang account"
  },
  "snapAccountRemovedDescription": {
    "message": "Ang account na ito ay hindi na magiging available para gamitin sa MetaMask."
  },
  "snapAccounts": {
    "message": "Mga Account Snap"
  },
  "snapAccountsDescription": {
    "message": "Mga account na kontrol lang ng mga third-party na Snap."
  },
  "snapConnectTo": {
    "message": "Kumonekta sa $1",
    "description": "$1 is the website URL or a Snap name. Used for Snaps pre-approved connections."
  },
  "snapConnectionPermissionDescription": {
    "message": "Hayaan ang $1 na awtomatikong kumonekta sa $2 nang wala ang iyong pag-apruba.",
    "description": "Used for Snap pre-approved connections. $1 is the Snap name, $2 is a website URL."
  },
  "snapConnectionWarning": {
    "message": "Si $1 ay gustong gumamit ng $2",
    "description": "$2 is the snap and $1 is the dapp requesting connection to the snap."
  },
  "snapContent": {
    "message": "Ang nilalamang ito ay nagmumula sa $1",
    "description": "This is shown when a snap shows transaction insight information in the confirmation UI. $1 is a link to the snap's settings page with the link text being the name of the snap."
  },
  "snapDetailWebsite": {
    "message": "Website"
  },
  "snapHomeMenu": {
    "message": "Snap Home Menu"
  },
  "snapInstallRequest": {
    "message": "Ang pag-install ng $1 ay nagbibigay ng mga sumusunod na pahintulot.",
    "description": "$1 is the snap name."
  },
  "snapInstallSuccess": {
    "message": "Tapos na ang pag-install"
  },
  "snapInstallWarningCheck": {
    "message": "Gusto ng $1 ng pahintulot na gawin ang mga sumusunod:",
    "description": "Warning message used in popup displayed on snap install. $1 is the snap name."
  },
  "snapInstallWarningHeading": {
    "message": "Magpatuloy nang may pag-iingat"
  },
  "snapInstallWarningPermissionDescriptionForBip32View": {
    "message": "Payagan ang $1 na tingnan ang iyong mga pambublikong key (at mga address). Hindi ito nagkakaloob ng anumang kontrol ng mga account o asset.",
    "description": "An extended description for the `snap_getBip32PublicKey` permission used for tooltip on Snap Install Warning screen (popup/modal). $1 is the snap name."
  },
  "snapInstallWarningPermissionDescriptionForEntropy": {
    "message": "Payagan ang $1 Snap na mamahala ng mga account at asset sa (mga) hiniling na network. Ang mga account na ito ay hinango at naka-back up gamit ang iyong lihim na parirala sa pagbawi (nang hindi ibinubunyag ito). Gamit ang kapangyarihan na maghango ng mga key, masusuportahan ng $1 ang iba't ibang blockchain protocol bukod sa Ethereum (mga EVM).",
    "description": "An extended description for the `snap_getBip44Entropy` and `snap_getBip44Entropy` permissions used for tooltip on Snap Install Warning screen (popup/modal). $1 is the snap name."
  },
  "snapInstallWarningPermissionNameForEntropy": {
    "message": "Pamahalaan ang mga $1 account",
    "description": "Permission name used for the Permission Cell component displayed on warning popup when installing a Snap. $1 is list of account types."
  },
  "snapInstallWarningPermissionNameForViewPublicKey": {
    "message": "Tingnan ang pampublikong key para sa $1",
    "description": "Permission name used for the Permission Cell component displayed on warning popup when installing a Snap. $1 is list of account types."
  },
  "snapInstallationErrorDescription": {
    "message": "Hindi ma-install ang $1.",
    "description": "Error description used when snap installation fails. $1 is the snap name."
  },
  "snapInstallationErrorTitle": {
    "message": "Nabigo ang pag-install",
    "description": "Error title used when snap installation fails."
  },
  "snapResultError": {
    "message": "Error"
  },
  "snapResultSuccess": {
    "message": "Tagumpay"
  },
  "snapResultSuccessDescription": {
    "message": "Handa nang gamitin ang $1"
  },
  "snapUpdateAlertDescription": {
    "message": "Kunin ang pinakabagong bersyon ng $1",
    "description": "Description used in Snap update alert banner when snap update is available. $1 is the Snap name."
  },
  "snapUpdateAvailable": {
    "message": "Available ang update"
  },
  "snapUpdateErrorDescription": {
    "message": "Hindi ma-update ang $1.",
    "description": "Error description used when snap update fails. $1 is the snap name."
  },
  "snapUpdateErrorTitle": {
    "message": "Nabigo ang pag-update",
    "description": "Error title used when snap update fails."
  },
  "snapUpdateRequest": {
    "message": "Ang pag-update ng $1 ay nagbibigay ng mga sumusunod na pahintulot.",
    "description": "$1 is the Snap name."
  },
  "snapUpdateSuccess": {
    "message": "Tapos na ang pag-update"
  },
  "snapUrlIsBlocked": {
    "message": "Gusto kang dalhin ng Snap na ito sa isang naka-block na site. $1."
  },
  "snaps": {
    "message": "Mga Snap"
  },
  "snapsConnected": {
    "message": "Nakonekta ang Snaps"
  },
  "snapsNoInsight": {
    "message": "Ang snap ay hindi nagbalik ng anumang insight"
  },
  "snapsPrivacyWarningFirstMessage": {
    "message": "Kinikilala mo na anumang snap na i-install mo ay isang Serbisyong Third Party, maliban kung tinukoy, ayon sa depenisyon sa $1 ng Consensys. Ang iyong paggamit ng mga Serbisyong Third Party ay pinapamahalaan ng hiwalay na mga tuntunin at kundisyon na itinakda ng tagapagbigay ng Serbisyong Third Party. Iyong ina-access, pinagbabatayan, o ginagamit mo ang Serbisyong Third Party sa sarili mong panganib. Itinatanggi ng Consensys ang lahat ng responsibilidad at pananagutan para sa anumang pagkalugi sa account dahil sa iyong paggamit ng mga Serbisyo ng Third Party.",
    "description": "First part of a message in popup modal displayed when installing a snap for the first time. $1 is terms of use link."
  },
  "snapsPrivacyWarningSecondMessage": {
    "message": "Ang anumang impormasyong ibinabahagi mo sa mga Serbisyo ng Third Party ay direktang kokolektahin ng mga Serbisyo ng Third Party na iyon alinsunod sa kanilang mga patakaran sa pagkapribado. Pakitingnan ang kanilang mga patakaran sa pagkapribado para sa higit pang impormasyon.",
    "description": "Second part of a message in popup modal displayed when installing a snap for the first time."
  },
  "snapsPrivacyWarningThirdMessage": {
    "message": "Walang access ang Consensys sa impormasyong ibinabahagi mo sa mga third party na ito.",
    "description": "Third part of a message in popup modal displayed when installing a snap for the first time."
  },
  "snapsSettings": {
    "message": "Mga settings sa Snap"
  },
  "snapsTermsOfUse": {
    "message": "Mga Tuntunin ng Paggamit"
  },
  "snapsToggle": {
    "message": "Tatakbo lamang ang snap kapag pinagana ito"
  },
  "snapsUIError": {
    "message": "Makipag-ugnayan sa mga tagalikha ng $1 para sa karagdagang suporta.",
    "description": "This is shown when the insight snap throws an error. $1 is the snap name"
  },
  "someNetworksMayPoseSecurity": {
    "message": "Maaaring magdulot ang ilang network ng mga panganib sa seguridad at/o pagkapribado. Unawain ang mga panganib bago idagdag o gamitin ang isang network."
  },
  "somethingDoesntLookRight": {
    "message": "Mayroon bang hindi tama? $1",
    "description": "A false positive message for users to contact support. $1 is a link to the support page."
  },
  "somethingIsWrong": {
    "message": "May nangyaring mali. Subukang muling i-load ang pahina."
  },
  "somethingWentWrong": {
    "message": "Oops! Nagkaproblema."
  },
  "source": {
    "message": "Pinagmulan"
  },
  "speed": {
    "message": "Bilis"
  },
  "speedUp": {
    "message": "Pabilisin"
  },
  "speedUpCancellation": {
    "message": "Pabilisin ang pagkanselang ito"
  },
  "speedUpExplanation": {
    "message": "Na-update na namin ang bayad sa gas batay sa kasalukuyang kundisyon ng network at tinaasan namin ito nang hindi bababa sa 10% (hinihingi ng network)."
  },
  "speedUpPopoverTitle": {
    "message": "Pabilisin ang transaksyon"
  },
  "speedUpTooltipText": {
    "message": "Bagong bayad sa gas"
  },
  "speedUpTransaction": {
    "message": "Pabilisin ang transaksyong ito"
  },
  "spendLimitInsufficient": {
    "message": "Hindi sapat ang limitasyon sa paggastos"
  },
  "spendLimitInvalid": {
    "message": "Di-wastong limitasyon sa paggastos; dapat ay positibong numero"
  },
  "spendLimitPermission": {
    "message": "Pahintulot sa limitasyon sa paggastos"
  },
  "spendLimitRequestedBy": {
    "message": "Limitasyon sa paggastos na hiniling ng $1",
    "description": "Origin of the site requesting the spend limit"
  },
  "spendLimitTooLarge": {
    "message": "Masyadong malaki ang limitasyon sa paggastos"
  },
  "spender": {
    "message": "Gumagastos"
  },
  "spendingCap": {
    "message": "Limitasyon sa paggastos"
  },
  "spendingCapError": {
    "message": "Error: Maglagay lamang ng mga numero"
  },
  "spendingCapErrorDescription": {
    "message": "Maglagay lamang ng numero na komportable kang i-access ng $1 ngayon o sa hinaharap. Palagi mong madadagdagan ang limitasyon ng token sa ibang pagkakataon.",
    "description": "$1 is origin of the site requesting the token limit"
  },
  "spendingCapRequest": {
    "message": "Kahilingan na limitasyon sa paggastos para sa iyong $1"
  },
  "srpInputNumberOfWords": {
    "message": "Mayroon akong word phrase ng $1",
    "description": "This is the text for each option in the dropdown where a user selects how many words their secret recovery phrase has during import. The $1 is the number of words (either 12, 15, 18, 21, or 24)."
  },
  "srpPasteFailedTooManyWords": {
    "message": "Nabigong i-paste dahil naglalaman ito ng higit sa 24 na salita. Ang lihim na parirala sa pagbawi ay mayroong hanggang 24 na salita lang.",
    "description": "Description of SRP paste error when the pasted content has too many words"
  },
  "srpPasteTip": {
    "message": "Maaari mong i-paste ang iyong buong lihim na parirala sa pagbawi sa alinmang patlang",
    "description": "Our secret recovery phrase input is split into one field per word. This message explains to users that they can paste their entire secrete recovery phrase into any field, and we will handle it correctly."
  },
  "srpSecurityQuizGetStarted": {
    "message": "Magsimula"
  },
  "srpSecurityQuizImgAlt": {
    "message": "Isang mata na may susian sa sentro, at tatlong lumulutang na password field"
  },
  "srpSecurityQuizIntroduction": {
    "message": "Upang ibunyag ang iyong Lihim na Parirala sa Pagbawi, kailangan mong sagutin nang tama ang dalawang tanong"
  },
  "srpSecurityQuizQuestionOneQuestion": {
    "message": "Kung mawala mo ang iyong Lihim na Parirala sa Pagbawi, ang MetaMask ay..."
  },
  "srpSecurityQuizQuestionOneRightAnswer": {
    "message": "Hindi ka matutulungan"
  },
  "srpSecurityQuizQuestionOneRightAnswerDescription": {
    "message": "Isulat ito, iukit sa metal, o itago ito sa maraming lihim na lugar upang hindi ito mawala. Kung nawala mo ito, wala na ito ng tuluyan."
  },
  "srpSecurityQuizQuestionOneRightAnswerTitle": {
    "message": "Tama! Walang makakatulong na maibalik ang iyong Lihim na Parirala sa Pagbawi"
  },
  "srpSecurityQuizQuestionOneWrongAnswer": {
    "message": "Maaari itong ibalik para sa iyo"
  },
  "srpSecurityQuizQuestionOneWrongAnswerDescription": {
    "message": "Kung nawala mo ang iyong Lihim na Parirala sa Pagbawi mawawala na ito nang tuluyan. Walang makakatulong sa iyo na maibalik ito, anuman ang sabihin nila."
  },
  "srpSecurityQuizQuestionOneWrongAnswerTitle": {
    "message": "Mali! Walang makakatulong na maibalik ang iyong Lihim na Parirala sa Pagbawi"
  },
  "srpSecurityQuizQuestionTwoQuestion": {
    "message": "Kung hihingin ng sinuman, kahit ng isang ahente ng suporta, ang iyong Lihim na Parirala sa Pagbawi..."
  },
  "srpSecurityQuizQuestionTwoRightAnswer": {
    "message": "Niloloko ka"
  },
  "srpSecurityQuizQuestionTwoRightAnswerDescription": {
    "message": "Sinumang nagsasabing nangangailangan ng iyong Lihim na Parirala sa Pagbawi ay nagsisinungaling sa iyo. Kung ibabahagi mo ito sa kanila, nanakawin nila ang iyong mga asset."
  },
  "srpSecurityQuizQuestionTwoRightAnswerTitle": {
    "message": "Tama! Ang pagbabahagi ng iyong Lihim na Parirala sa Pagbawi ay hindi kailanman isang magandang ideya"
  },
  "srpSecurityQuizQuestionTwoWrongAnswer": {
    "message": "Dapat mong ibigay sa kanila"
  },
  "srpSecurityQuizQuestionTwoWrongAnswerDescription": {
    "message": "Sinumang nagsasabing nangangailangan ng iyong Lihim na Parirala sa Pagbawi ay nagsisinungaling sa iyo. Kung ibabahagi mo ito sa kanila, nanakawin nila ang iyong mga asset."
  },
  "srpSecurityQuizQuestionTwoWrongAnswerTitle": {
    "message": "Hindi! Huwag kailanman ibahagi ang iyong Lihim na Parirala sa Pagbawi sa sinuman"
  },
  "srpSecurityQuizTitle": {
    "message": "Pagsusulit sa seguridad"
  },
  "srpToggleShow": {
    "message": "Ipakita/Itago ang salitang ito ng lihim na parirala sa pagbawi",
    "description": "Describes a toggle that is used to show or hide a single word of the secret recovery phrase"
  },
  "srpWordHidden": {
    "message": "Itinago ang salitang ito",
    "description": "Explains that a word in the secret recovery phrase is hidden"
  },
  "srpWordShown": {
    "message": "Ipinapakita ang salitang ito",
    "description": "Explains that a word in the secret recovery phrase is being shown"
  },
  "stable": {
    "message": "Stable"
  },
  "stableLowercase": {
    "message": "stable"
  },
  "stake": {
    "message": "Mag-stake"
  },
  "startYourJourney": {
    "message": "Simulan ang iyong paglalakbay sa $1",
    "description": "$1 is the token symbol"
  },
  "startYourJourneyDescription": {
    "message": "Magsimula sa web3 sa pamamagitan ng pagdagdag ng $1 sa iyong wallet.",
    "description": "$1 is the token symbol"
  },
  "stateLogError": {
    "message": "Error sa pagkuha ng mga log ng estado."
  },
  "stateLogFileName": {
    "message": "Mga log ng estado ng MetaMask"
  },
  "stateLogs": {
    "message": "Mga log ng estado"
  },
  "stateLogsDescription": {
    "message": "Naglalaman ang mga log ng estado ng iyong mga address ng pampublikong account at ipinadalang transaksyon."
  },
  "status": {
    "message": "Katayuan"
  },
  "statusNotConnected": {
    "message": "Hindi konektado"
  },
  "statusNotConnectedAccount": {
    "message": "Walang mga account na konektado"
  },
  "step1LatticeWallet": {
    "message": "Ikonekta ang iyong Lattice1"
  },
  "step1LatticeWalletMsg": {
    "message": "Maaari mong ikonekta ang MetaMask sa iyong Lattice1 device kapag na-set up na ito at online. I-unlock ang iyong device at ihanda ang iyong Device ID.",
    "description": "$1 represents the `hardwareWalletSupportLinkConversion` localization key"
  },
  "step1LedgerWallet": {
    "message": "Mag-download ng Ledger app"
  },
  "step1LedgerWalletMsg": {
    "message": "Mag-download, mag-set up, at maglagay ng password para ma-unlock ang $1.",
    "description": "$1 represents the `ledgerLiveApp` localization value"
  },
  "step1TrezorWallet": {
    "message": "Ikonekta ang iyong Trezor"
  },
  "step1TrezorWalletMsg": {
    "message": "Direktang ikonekta ang iyong Trezor sa iyong computer at i-unlock ito. Tiyaking ginagamit mo ang tamang passphrase.",
    "description": "$1 represents the `hardwareWalletSupportLinkConversion` localization key"
  },
  "step2LedgerWallet": {
    "message": "Ikonekta ang iyong Ledger"
  },
  "step2LedgerWalletMsg": {
    "message": "Direktang ikonekta ang iyong Ledger sa iyong computer, pagkatapos ay i-unlock ito at buksan ang Ethereum app.",
    "description": "$1 represents the `hardwareWalletSupportLinkConversion` localization key"
  },
  "stillGettingMessage": {
    "message": "Nakukuha pa rin ang mensaheng ito?"
  },
  "strong": {
    "message": "Mahirap"
  },
  "stxCancelled": {
    "message": "Nabigo sana ang pag-swap kung"
  },
  "stxCancelledDescription": {
    "message": "Maaaring nabigo at kinansela ang transaksyon para protektahan ka mula sa pagbabayad ng mga hindi kinakailangang bayad sa gas."
  },
  "stxCancelledSubDescription": {
    "message": "Subukan muli ang pag-swap. Narito kami para protektahan ka sa mga katulad na panganib sa susunod."
  },
  "stxEstimatedCompletion": {
    "message": "Tinatayang pagkumpleto sa loob ng < $1",
    "description": "$1 is remeaning time in minutes and seconds, e.g. 0:10"
  },
  "stxFailure": {
    "message": "Nabigo ang pag-swap"
  },
  "stxFailureDescription": {
    "message": "Ang biglaang pagbabago sa merkado ay maaaring maging sanhi ng pagkabigo. Kung magpatuloy ang problema, makipag-ugnyan sa $1.",
    "description": "This message is shown to a user if their swap fails. The $1 will be replaced by support.metamask.io"
  },
  "stxOptInDescription": {
    "message": "I-on ang mga Smart Transaction para sa mas maaasahan at ligtas na mga transaksyon sa Ethereum Mainnet. $1"
  },
  "stxPendingPrivatelySubmittingSwap": {
    "message": "Pribadong isinusumite ang iyong Swap..."
  },
  "stxPendingPubliclySubmittingSwap": {
    "message": "Pampublikong isinusumite ang iyong Swap..."
  },
  "stxSuccess": {
    "message": "Nakumpleto ang pag-swap!"
  },
  "stxSuccessDescription": {
    "message": "Ang iyong $1 ay available na ngayon.",
    "description": "$1 is a token symbol, e.g. ETH"
  },
  "stxSwapCompleteIn": {
    "message": "Matatapos ang Swap sa <",
    "description": "'<' means 'less than', e.g. Swap will complete in < 2:59"
  },
  "stxTryingToCancel": {
    "message": "Sinusubukang kanselahin ang iyong transaksyon..."
  },
  "stxUnknown": {
    "message": "Hindi alam ang katayuan"
  },
  "stxUnknownDescription": {
    "message": "Naging matagumpay ang transaksyon pero hindi kami sigurado kung ano ito. Dahil siguro ito sa pagsusumite ng isa pang transaksyon habang pinoproseso ang pag-swap na ito."
  },
  "stxUserCancelled": {
    "message": "Kinansela ang pag-swap"
  },
  "stxUserCancelledDescription": {
    "message": "Kinansela ang iyong transaksyon at hindi ka nagbayad para sa anumang mga hindi kinakailangang gas."
  },
  "submit": {
    "message": "Isumite"
  },
  "submitted": {
    "message": "Naisumite"
  },
  "suggestedBySnap": {
    "message": "Iminumungkahi ng $1",
    "description": "$1 is the snap name"
  },
  "suggestedTokenName": {
    "message": "Iminumungkahing pangalan:"
  },
  "suggestedTokenSymbol": {
    "message": "Iminumungkahing ticket symbol:"
  },
  "support": {
    "message": "Humingi ng Tulong"
  },
  "supportCenter": {
    "message": "Bisitahin ang aming Sentro ng Suporta"
  },
  "surveyConversion": {
    "message": "Sagutan ang aming survey"
  },
  "surveyTitle": {
    "message": "Hubugin ang hinaharap ng MetaMask"
  },
  "swap": {
    "message": "I-swap"
  },
  "swapAdjustSlippage": {
    "message": "Ayusin ang slippage"
  },
  "swapAggregator": {
    "message": "Aggregator"
  },
  "swapAllowSwappingOf": {
    "message": "Payagan ang pag-swap ng $1",
    "description": "Shows a user that they need to allow a token for swapping on their hardware wallet"
  },
  "swapAmountReceived": {
    "message": "Garantisadong halaga"
  },
  "swapAmountReceivedInfo": {
    "message": "Ito ang minimum na halagang matatanggap mo. Maaari kang makatanggap ng mas malaki depende sa slippage."
  },
  "swapAndSend": {
    "message": "I-swap at Ipadala"
  },
  "swapAnyway": {
    "message": "I-swap pa rin"
  },
  "swapApproval": {
    "message": "Aprubahan ang $1 para sa mga pag-swap",
    "description": "Used in the transaction display list to describe a transaction that is an approve call on a token that is to be swapped.. $1 is the symbol of a token that has been approved."
  },
  "swapApproveNeedMoreTokens": {
    "message": "Kailangan mo ng $1 pa $2 para makumpleto ang pag-swap na ito",
    "description": "Tells the user how many more of a given token they need for a specific swap. $1 is an amount of tokens and $2 is the token symbol."
  },
  "swapAreYouStillThere": {
    "message": "Nandyan ka pa ba?"
  },
  "swapAreYouStillThereDescription": {
    "message": "Handa kaming ipakita sa iyo ang mga pinakabagong quote kapag gusto mo ng magpatuloy"
  },
  "swapBuildQuotePlaceHolderText": {
    "message": "Walang available na token na tumutugma sa $1",
    "description": "Tells the user that a given search string does not match any tokens in our token lists. $1 can be any string of text"
  },
  "swapConfirmWithHwWallet": {
    "message": "Kumpirmahin gamit ang iyong wallet na hardware"
  },
  "swapContinueSwapping": {
    "message": "Ituloy ang pag-swap"
  },
  "swapContractDataDisabledErrorDescription": {
    "message": "Sa Ethereum app sa iyong Ledger, magpunta sa \"Mga Setting\" at payagan ang data ng kontrata. Pagkatapos ay subukan muli ang iyong pag-swap."
  },
  "swapContractDataDisabledErrorTitle": {
    "message": "Ang data ng kontrata ay hindi pinagagana sa iyong Ledger"
  },
  "swapCustom": {
    "message": "custom"
  },
  "swapDecentralizedExchange": {
    "message": "Decentralized exchange"
  },
  "swapDirectContract": {
    "message": "Direktang kontrata"
  },
  "swapEditLimit": {
    "message": "I-edit ang limitasyon"
  },
  "swapEnableDescription": {
    "message": "Kinakailangan ito at nagbibigay ito ng pahintulot sa MetaMask na i-swap ang iyong $1.",
    "description": "Gives the user info about the required approval transaction for swaps. $1 will be the symbol of a token being approved for swaps."
  },
  "swapEnableTokenForSwapping": {
    "message": "Ito ay $1 para sa pag-swap",
    "description": "$1 is for the 'enableToken' key, e.g. 'enable ETH'"
  },
  "swapEnterAmount": {
    "message": "Ilagay ang halaga"
  },
  "swapEstimatedNetworkFees": {
    "message": "Mga tinantyang bayad sa network"
  },
  "swapEstimatedNetworkFeesInfo": {
    "message": "Ito ay pagtatantya ng bayad sa network na gagamitin para kumpletuhin ang iyong pag-swap. Maaaring magbago ang aktuwal na halaga ayon sa mga kundisyon ng network."
  },
  "swapFailedErrorDescriptionWithSupportLink": {
    "message": "Nangyayari ang mga pagkabigo sa transaksyon at narito kami upang tumulong. Kung magpapatuloy ang isyung ito, maaari kapag makipag-ugnay sa aming suporta sa customer sa $1 para sa karagdagang tulong.",
    "description": "This message is shown to a user if their swap fails. The $1 will be replaced by support.metamask.io"
  },
  "swapFailedErrorTitle": {
    "message": "Nabigo ang pag-swap"
  },
  "swapFetchingQuote": {
    "message": "Kinukuha ang mga quote"
  },
  "swapFetchingQuoteNofN": {
    "message": "Kinukuha ang quote $1 ng $2",
    "description": "A count of possible quotes shown to the user while they are waiting for quotes to be fetched. $1 is the number of quotes already loaded, and $2 is the total number of resources that we check for quotes. Keep in mind that not all resources will have a quote for a particular swap."
  },
  "swapFetchingQuotes": {
    "message": "Kinukuha ang mga quote..."
  },
  "swapFetchingQuotesErrorDescription": {
    "message": "Hmmm... nagkaproblema. Subukan ulit, o kung magpapatuloy ang mga error, makipag-ugnayan sa customer support."
  },
  "swapFetchingQuotesErrorTitle": {
    "message": "Nagka-error sa pagkuha ng mga quote"
  },
  "swapFetchingTokens": {
    "message": "Kinukuha ang mga token..."
  },
  "swapFromTo": {
    "message": "Ang pag-swap ng $1 sa $2",
    "description": "Tells a user that they need to confirm on their hardware wallet a swap of 2 tokens. $1 is a source token and $2 is a destination token"
  },
  "swapGasFeesDetails": {
    "message": "Ang mga bayad sa gas ay tinatantya at magbabago batay sa trapiko sa network at pagiging kumplikado ng transaksyon."
  },
  "swapGasFeesLearnMore": {
    "message": "Alamin pa ang tungkol sa mga bayad sa gas"
  },
  "swapGasFeesSplit": {
    "message": "Ang mga bayad sa gas sa nakaraang screen ay hinati sa dalawang transaksyon."
  },
  "swapGasFeesSummary": {
    "message": "Ang mga bayad sa gas ay binabayaran sa mga minero ng crypto na nagpoproseso ng mga transaksyon sa $1 na network. Ang MetaMask ay hindi kumikita mula sa mga bayad sa gas.",
    "description": "$1 is the selected network, e.g. Ethereum or BSC"
  },
  "swapHighSlippage": {
    "message": "Mataas na slippage"
  },
  "swapHighSlippageWarning": {
    "message": "Napakataas ng halaga ng slippage."
  },
  "swapIncludesMMFee": {
    "message": "Kasama ang $1% MetaMask fee.",
    "description": "Provides information about the fee that metamask takes for swaps. $1 is a decimal number."
  },
  "swapIncludesMMFeeAlt": {
    "message": "Kasama sa quote ang $1% bayad sa MetaMask",
    "description": "Provides information about the fee that metamask takes for swaps using the latest copy. $1 is a decimal number."
  },
  "swapIncludesMetaMaskFeeViewAllQuotes": {
    "message": "Kabilang ang $1% na bayad sa MetaMask – $2",
    "description": "Provides information about the fee that metamask takes for swaps. $1 is a decimal number and $2 is a link to view all quotes."
  },
  "swapLearnMore": {
    "message": "Alamin pa ang tungkol sa mga Swap"
  },
  "swapLiquiditySourceInfo": {
    "message": "Naghahanap kami sa iba't ibang pinagmumulan ng liquidity (mga exchange, aggregator at propesyonal na market maker) upang paghambingin ang mga halaga ng palitan at bayad sa network."
  },
  "swapLowSlippage": {
    "message": "Mababang slippage"
  },
  "swapLowSlippageError": {
    "message": "Maaaring hindi magtagumpay ang transaksyon, masyadong mababa ang max na slippage."
  },
  "swapMaxSlippage": {
    "message": "Max na slippage"
  },
  "swapMetaMaskFee": {
    "message": "Bayarin sa MetaMask"
  },
  "swapMetaMaskFeeDescription": {
    "message": "Ang bayad na $1% ay awtomatikong isinasali sa quote na ito. Babayaran mo ito bilang kapalit ng isang lisensya para gamitin ang software ng pagsasama-sama ng impormasyon ng tagapagbigay ng liquidity ng MetaMask.",
    "description": "Provides information about the fee that metamask takes for swaps. $1 is a decimal number."
  },
  "swapNQuotesWithDot": {
    "message": "$1 quote.",
    "description": "$1 is the number of quotes that the user can select from when opening the list of quotes on the 'view quote' screen"
  },
  "swapNewQuoteIn": {
    "message": "Mga bagong quote sa $1",
    "description": "Tells the user the amount of time until the currently displayed quotes are update. $1 is a time that is counting down from 1:00 to 0:00"
  },
  "swapNoTokensAvailable": {
    "message": "Walang available na token na tumutugma sa $1",
    "description": "Tells the user that a given search string does not match any tokens in our token lists. $1 can be any string of text"
  },
  "swapOnceTransactionHasProcess": {
    "message": "Idaragdag ang iyong $1 sa account mo sa oras na maiproseso ang transaksyong ito.",
    "description": "This message communicates the token that is being transferred. It is shown on the awaiting swap screen. The $1 will be a token symbol."
  },
  "swapPriceDifference": {
    "message": "Isa-swap mo na ang $1 $2 (~$3) sa $4 $5 (~$6).",
    "description": "This message represents the price slippage for the swap.  $1 and $4 are a number (ex: 2.89), $2 and $5 are symbols (ex: ETH), and $3 and $6 are fiat currency amounts."
  },
  "swapPriceDifferenceTitle": {
    "message": "Deperensya ng presyo ng ~$1%",
    "description": "$1 is a number (ex: 1.23) that represents the price difference."
  },
  "swapPriceImpactTooltip": {
    "message": "Ang price impact ay ang pagkakaiba sa pagitan ng kasalukuyang market price at ang halagang natanggap sa panahon ng pagpapatupad ng transaksyon. Ang price impact ay isang function ng laki ng iyong trade kaugnay sa laki ng pool ng liquidity."
  },
  "swapPriceUnavailableDescription": {
    "message": "Hindi matukoy ang price impact dahil sa kakulangan ng data ng market price. Pakikumpirma na komportable ka sa dami ng mga token na matatanggap mo bago mag-swap."
  },
  "swapPriceUnavailableTitle": {
    "message": "Tingnan ang iyong rate bago magpatuloy"
  },
  "swapProcessing": {
    "message": "Pagproseso"
  },
  "swapQuoteDetails": {
    "message": "Mga detalye ng quote"
  },
  "swapQuoteNofM": {
    "message": "$1 sa $2",
    "description": "A count of possible quotes shown to the user while they are waiting for quotes to be fetched. $1 is the number of quotes already loaded, and $2 is the total number of resources that we check for quotes. Keep in mind that not all resources will have a quote for a particular swap."
  },
  "swapQuoteSource": {
    "message": "Pinagmulan ng quote"
  },
  "swapQuotesExpiredErrorDescription": {
    "message": "Humiling ng mga bagong quote para makuha ang mga pinakabagong rate."
  },
  "swapQuotesExpiredErrorTitle": {
    "message": "Pag-timeout ng mga quote"
  },
  "swapQuotesNotAvailableDescription": {
    "message": "Bawasan ang laki ng iyong trade o gumamit ng ibang token."
  },
  "swapQuotesNotAvailableErrorDescription": {
    "message": "Subukang i-adjust ang halaga o mga setting ng slippage at subukan ulit."
  },
  "swapQuotesNotAvailableErrorTitle": {
    "message": "Walang available na quote"
  },
  "swapRate": {
    "message": "Singil"
  },
  "swapReceiving": {
    "message": "Pagtanggap"
  },
  "swapReceivingInfoTooltip": {
    "message": "Isang itong pagtatantya. Ang eksaktong halaga ay nakadepende sa slippage."
  },
  "swapRequestForQuotation": {
    "message": "Humiling ng quotation"
  },
  "swapReviewSwap": {
    "message": "I-review ang pag-swap"
  },
  "swapSearchNameOrAddress": {
    "message": "Hanapin ang pangalan o i-paste ang address"
  },
  "swapSelect": {
    "message": "Piliin"
  },
  "swapSelectAQuote": {
    "message": "Pumili ng quote"
  },
  "swapSelectAToken": {
    "message": "Pumili ng token"
  },
  "swapSelectQuotePopoverDescription": {
    "message": "Makikita sa ibaba ang lahat ng quote na nakuha mula sa maraming pinagmumulan ng liquidity."
  },
  "swapSelectToken": {
    "message": "Pumili ng token"
  },
  "swapShowLatestQuotes": {
    "message": "Ipakita ang mga pinakabagong quote"
  },
  "swapSlippageHighDescription": {
    "message": "Ang slippage na inilagay ($1%) ay itinuturing na napakataas at maaaring magresulta sa isang masamang rate",
    "description": "$1 is the amount of % for slippage"
  },
  "swapSlippageHighTitle": {
    "message": "Mataas na slippage"
  },
  "swapSlippageLowDescription": {
    "message": "Ang halaga na ganito kababa ($1%) ay maaaring magresulta sa isang nabigong pag-swap",
    "description": "$1 is the amount of % for slippage"
  },
  "swapSlippageLowTitle": {
    "message": "Mababang slippage"
  },
  "swapSlippageNegative": {
    "message": "Ang slippage ay dapat mas malaki o katumbas ng zero"
  },
  "swapSlippageNegativeDescription": {
    "message": "Dapat na mas malaki o katumbas ng zero ang slippage"
  },
  "swapSlippageNegativeTitle": {
    "message": "Dagdagan ang slippage para magpatuloy"
  },
  "swapSlippageOverLimitDescription": {
    "message": "Dapat na 15% o mas mababa ang slippage tolerance. Ang anumang mas mataas ay magreresulta sa hindi magandang rate."
  },
  "swapSlippageOverLimitTitle": {
    "message": "Napakataas na slippage"
  },
  "swapSlippagePercent": {
    "message": "$1%",
    "description": "$1 is the amount of % for slippage"
  },
  "swapSlippageTooltip": {
    "message": "Kung magbabago ang presyo sa pagitan ng oras na nailagay at nakumpirma ang iyong order, tinatawag itong \"slippage\". Awtomatikong makakansela ang iyong pag-swap kung lalampas ang slippage sa iyong setting ng “pagpapahintulot sa slippage”."
  },
  "swapSlippageZeroDescription": {
    "message": "Kakaunti ang mga tagapagbigay ng zero-slippage quote at maaari itong magresulta sa hindi gaanong mapagkumpitensyang quote."
  },
  "swapSlippageZeroTitle": {
    "message": "Nagso-source ng mga tagapagbigay ng zero-slippage"
  },
  "swapSource": {
    "message": "Pinagmumulan ng liquidity"
  },
  "swapSuggested": {
    "message": "Iminungkahi ang pag-swap"
  },
  "swapSuggestedGasSettingToolTipMessage": {
    "message": "Ang mga swap ay kumplikado at sensitibo sa oras na mga transaksyon. Inirerekomenda namin ang bayad sa gas na ito para sa magandang balanse sa pagitan ng halaga at kumpiyansa ng matagumpay na Swap."
  },
  "swapSwapFrom": {
    "message": "Mag-swap ng"
  },
  "swapSwapSwitch": {
    "message": "Mga token na papalitan o ipapalit"
  },
  "swapSwapTo": {
    "message": "I-swap sa"
  },
  "swapToConfirmWithHwWallet": {
    "message": "para kumpirmahin gamit ang iyong wallet na hardware"
  },
  "swapTokenAddedManuallyDescription": {
    "message": "I-verify ang token na ito sa $1 at siguraduhing ito ang token na gusto mong i-trade.",
    "description": "$1 points the user to etherscan as a place they can verify information about a token. $1 is replaced with the translation for \"etherscan\""
  },
  "swapTokenAddedManuallyTitle": {
    "message": "Mano-manong idinagdag ang token"
  },
  "swapTokenAvailable": {
    "message": "Naidagdag na ang $1 sa iyong account.",
    "description": "This message is shown after a swap is successful and communicates the exact amount of tokens the user has received for a swap. The $1 is a decimal number of tokens followed by the token symbol."
  },
  "swapTokenBalanceUnavailable": {
    "message": "Hindi namin nabawi ang iyong $1 na balanse",
    "description": "This message communicates to the user that their balance of a given token is currently unavailable. $1 will be replaced by a token symbol"
  },
  "swapTokenNotAvailable": {
    "message": "Hindi maaaring i-swap ang token sa rehiyon na ito"
  },
  "swapTokenToToken": {
    "message": "I-swap ang $1 sa $2",
    "description": "Used in the transaction display list to describe a swap. $1 and $2 are the symbols of tokens in involved in a swap."
  },
  "swapTokenVerificationAddedManually": {
    "message": "Manwal na naidagdag ang token na ito."
  },
  "swapTokenVerificationMessage": {
    "message": "Palaging kumpirmahin ang token address sa $1.",
    "description": "Points the user to Etherscan as a place they can verify information about a token. $1 is replaced with the translation for \"Etherscan\" followed by an info icon that shows more info on hover."
  },
  "swapTokenVerificationOnlyOneSource": {
    "message": "Na-verify sa 1 pinagmulan lang."
  },
  "swapTokenVerificationSources": {
    "message": "Na-verify sa $1 na source.",
    "description": "Indicates the number of token information sources that recognize the symbol + address. $1 is a decimal number."
  },
  "swapTokenVerifiedOn1SourceDescription": {
    "message": "Na-verify $1 sa 1 pinagmulan lang. Pag-isipang i-verify ito sa $2 bago magpatuloy.",
    "description": "$1 is a token name, $2 points the user to etherscan as a place they can verify information about a token. $1 is replaced with the translation for \"etherscan\""
  },
  "swapTokenVerifiedOn1SourceTitle": {
    "message": "Potensyal na hindi tunay na token"
  },
  "swapTooManyDecimalsError": {
    "message": "Ang $1 ay nagpapahintulot sa hanggang $2 na decimal",
    "description": "$1 is a token symbol and $2 is the max. number of decimals allowed for the token"
  },
  "swapTransactionComplete": {
    "message": "Nakumpleto ang transaksyon"
  },
  "swapTwoTransactions": {
    "message": "2 transaksyon"
  },
  "swapUnknown": {
    "message": "Hindi Alam"
  },
  "swapVerifyTokenExplanation": {
    "message": "Maaaring gamitin ng maraming token ang iisang pangalan at simbolo. Suriin ang $1 para ma-verify na ito ang token na hinahanap mo.",
    "description": "This appears in a tooltip next to the verifyThisTokenOn message. It gives the user more information about why they should check the token on a block explorer. $1 will be the name or url of the block explorer, which will be the translation of 'etherscan' or a block explorer url specified for a custom network."
  },
  "swapYourTokenBalance": {
    "message": "Available ang $1 $2 na i-swap",
    "description": "Tells the user how much of a token they have in their balance. $1 is a decimal number amount of tokens, and $2 is a token symbol"
  },
  "swapZeroSlippage": {
    "message": "0% Slippage"
  },
  "swapsAdvancedOptions": {
    "message": "Mga Advanced na Opsyon"
  },
  "swapsExcessiveSlippageWarning": {
    "message": "Masyadong mataas ang halaga ng slippage at magreresulta sa masamang rate. Mangyaring bawasan ang iyong slippage tolerance sa halagang mas mababa sa 15%."
  },
  "swapsMaxSlippage": {
    "message": "Slippage tolerance"
  },
  "swapsNotEnoughForTx": {
    "message": "Hindi sapat ang $1 para makumpleto ang transaksyong ito",
    "description": "Tells the user that they don't have enough of a token for a proposed swap. $1 is a token symbol"
  },
  "swapsNotEnoughToken": {
    "message": "Hindi sapat ang $1",
    "description": "Tells the user that they don't have enough of a token for a proposed swap. $1 is a token symbol"
  },
  "swapsViewInActivity": {
    "message": "Tingnan sa aktibidad"
  },
  "switch": {
    "message": "Lumipat"
  },
  "switchEthereumChainConfirmationDescription": {
    "message": "Dahil dito, lilipat sa dating idinagdag na network ang napiling network sa loob ng MetaMask:"
  },
  "switchEthereumChainConfirmationTitle": {
    "message": "Payagan ang site na ito para lumipat ng network?"
  },
  "switchInputCurrency": {
    "message": "Palitan ang input currency"
  },
  "switchNetwork": {
    "message": "Lumipat ng network"
  },
  "switchNetworks": {
    "message": "Lumipat ng network"
  },
  "switchToNetwork": {
    "message": "Lumipat sa $1",
    "description": "$1 represents the custom network that has previously been added"
  },
  "switchToThisAccount": {
    "message": "Lumipat sa account na ito"
  },
  "switchedNetworkToastDecline": {
    "message": "Huwag ipakita muli"
  },
  "switchedNetworkToastMessage": {
    "message": "Ang $1 ay aktibo ngayon sa $2",
    "description": "$1 represents the account name, $2 represents the network name"
  },
  "switchedTo": {
    "message": "Lumipat ka sa"
  },
  "switchingNetworksCancelsPendingConfirmations": {
    "message": "Ang paglipat ng network ay magkakansela ng lahat ng nakabinbing kumpirmasyon"
  },
  "symbol": {
    "message": "Simbolo"
  },
  "symbolBetweenZeroTwelve": {
    "message": "Dapat ay 11 character o mas kaunti ang simbolo."
  },
  "tenPercentIncreased": {
    "message": "10% na dagdag"
  },
  "terms": {
    "message": "Mga Tuntunin ng Paggamit"
  },
  "termsOfService": {
    "message": "Mga Tuntunin ng Serbisyo"
  },
  "termsOfUseAgreeText": {
    "message": " Sumasang-ayon ako sa Mga Tuntunin sa Paggamit, na nalalapat sa aking paggamit ng MetaMask at lahat ng feature nito"
  },
  "termsOfUseFooterText": {
    "message": "Mag-scroll upang basahin ang lahat ng seksyon"
  },
  "termsOfUseTitle": {
    "message": "Na-update ang aming Mga Tuntunin sa Paggamit"
  },
  "testNetworks": {
    "message": "Suriin ang mga network"
  },
  "theme": {
    "message": "Tema"
  },
  "themeDescription": {
    "message": "Piliin ang mas gusto mong tema ng MetaMask."
  },
  "thingsToKeep": {
    "message": "Mga bagay na dapat tandaan:"
  },
  "thirdPartySoftware": {
    "message": "Paunawa ng third-party na software",
    "description": "Title of a popup modal displayed when installing a snap for the first time."
  },
  "thisCollection": {
    "message": "koleksyong ito"
  },
  "threeMonthsAbbreviation": {
    "message": "3M",
    "description": "Shortened form of '3 months'"
  },
  "time": {
    "message": "Oras"
  },
  "tips": {
    "message": "Mga Tip"
  },
  "to": {
    "message": "Para kay/sa"
  },
  "toAddress": {
    "message": "Para kay/sa: $1",
    "description": "$1 is the address to include in the To label. It is typically shortened first using shortenAddress"
  },
  "toggleRequestQueueDescription": {
    "message": "Pinahihintulutan ka nitong pumili ng network para sa bawat site sa halip na iisang piniling network para sa lahat ng site. Pipigilan ka ng feature na ito na magpalit ng network nang mano-mano, na maaaring makasira sa iyong karanasan bilang user sa ilang partikular na site."
  },
  "toggleRequestQueueField": {
    "message": "Piliin ang mga network para sa bawat site"
  },
  "toggleRequestQueueOff": {
    "message": "Naka-off"
  },
  "toggleRequestQueueOn": {
    "message": "Naka-on"
  },
  "token": {
    "message": "Token"
  },
  "tokenAddress": {
    "message": "Address ng token"
  },
  "tokenAlreadyAdded": {
    "message": "Naidagdag na ang token."
  },
  "tokenAutoDetection": {
    "message": "Awtomatikong pagtuklas ng token"
  },
  "tokenContractAddress": {
    "message": "Address ng kontrata ng token"
  },
  "tokenDecimal": {
    "message": "Decimal na token"
  },
  "tokenDecimalFetchFailed": {
    "message": "Kailangan ng decimal ng token. Hanapin ito sa: $1"
  },
  "tokenDecimalTitle": {
    "message": "Mga Decimal ng Katumpakan:"
  },
  "tokenDetails": {
    "message": "Mga detalye ng token"
  },
  "tokenFoundTitle": {
    "message": "1 bagong token ang nakita"
  },
  "tokenId": {
    "message": "ID ng Token"
  },
  "tokenList": {
    "message": "Mga listahan ng token"
  },
  "tokenScamSecurityRisk": {
    "message": "mga panloloko sa token at panganib sa seguridad"
  },
  "tokenShowUp": {
    "message": "Maaaring hindi awtomatikong lumabas ang iyong mga token sa iyong wallet. "
  },
  "tokenStandard": {
    "message": "Pamantayan ng token"
  },
  "tokenSymbol": {
    "message": "Simbolo ng token"
  },
  "tokens": {
    "message": "Mga Token"
  },
  "tokensFoundTitle": {
    "message": "$1 bagong token ang nakita",
    "description": "$1 is the number of new tokens detected"
  },
  "tokensInCollection": {
    "message": "Mga token sa koleksyon"
  },
  "tooltipApproveButton": {
    "message": "Nauunawaan ko"
  },
  "tooltipSatusConnected": {
    "message": "konektado"
  },
  "tooltipSatusConnectedUpperCase": {
    "message": "Nakakonekta"
  },
  "tooltipSatusNotConnected": {
    "message": "hindi konektado"
  },
  "total": {
    "message": "Kabuuan"
  },
  "totalVolume": {
    "message": "Kabuuang volume"
  },
  "transaction": {
    "message": "transaksyon"
  },
  "transactionCancelAttempted": {
    "message": "Sinubukang kanselahin ang transaksyon na may tinantyang bayad sa gas na $1 sa $2"
  },
  "transactionCancelSuccess": {
    "message": "Matagumpay na nakansela ang transaksyon sa $2"
  },
  "transactionConfirmed": {
    "message": "Nakumpirma ang transaksyon sa $2."
  },
  "transactionCreated": {
    "message": "Nagawa ang transaksyon na nagkakahalagang $1 sa $2."
  },
  "transactionDataFunction": {
    "message": "Function"
  },
  "transactionDetailDappGasMoreInfo": {
    "message": "Minungkahing site"
  },
  "transactionDetailDappGasTooltip": {
    "message": "I-edit upang magamit ang inirerekomendang bayad sa gas ng MetaMask batay sa pinakabagong block."
  },
  "transactionDetailGasHeading": {
    "message": "Tinantyang bayad sa gas"
  },
  "transactionDetailGasTooltipConversion": {
    "message": "Alamin pa ang tungkol sa mga bayad sa gas"
  },
  "transactionDetailGasTooltipExplanation": {
    "message": "Ang mga bayad sa gas ay itinakda ng network at nagbabago-bago batay sa network traffic at pagiging kumplikado ng transaksyon."
  },
  "transactionDetailGasTooltipIntro": {
    "message": "Ang mga bayad sa gas ay binabayaran sa mga minero ng crypto na nagpoproseso ng mga transaksyon sa $1 na network. Ang MetaMask ay hindi kumikita mula sa mga bayad sa gas."
  },
  "transactionDetailGasTotalSubtitle": {
    "message": "Halaga + bayad sa gas"
  },
  "transactionDetailLayer2GasHeading": {
    "message": "Layer 2 na bayad sa gas"
  },
  "transactionDetailMultiLayerTotalSubtitle": {
    "message": "Halaga + fees"
  },
  "transactionDropped": {
    "message": "Tinanggihan ang transaksyon sa $2."
  },
  "transactionError": {
    "message": "Error sa transaksyon. Nagkaroon ng exception sa code ng kontrata."
  },
  "transactionErrorNoContract": {
    "message": "Sinusubukang i-call ang isang function sa isang address na hindi kontrata."
  },
  "transactionErrored": {
    "message": "Nagkaroon ng error sa transaksyon."
  },
  "transactionFailed": {
    "message": "Nabigo ang Transaksyon"
  },
  "transactionFee": {
    "message": "Bayad sa transaksyon"
  },
  "transactionHistoryBaseFee": {
    "message": "Batayang bayad (GWEI)"
  },
  "transactionHistoryL1GasLabel": {
    "message": "Kabuuang L1 na bayad sa gas"
  },
  "transactionHistoryL2GasLimitLabel": {
    "message": "L2 na limitasyon ng gas"
  },
  "transactionHistoryL2GasPriceLabel": {
    "message": "L2 na presyo ng gas"
  },
  "transactionHistoryMaxFeePerGas": {
    "message": "Pinakamataas na bayad bawat gas"
  },
  "transactionHistoryPriorityFee": {
    "message": "Bayad sa priyoridad (GWEI)"
  },
  "transactionHistoryTotalGasFee": {
    "message": "Kabuuang Bayad sa Gas"
  },
  "transactionNote": {
    "message": "Tala ng transaksyon"
  },
  "transactionResubmitted": {
    "message": "Isinumite ulit ang transaksyon na may tinantyang bayad sa gas na itinaas sa $1 sa $2"
  },
  "transactionSettings": {
    "message": "Mga setting ng transaksyon"
  },
  "transactionSubmitted": {
    "message": "Isinumite ang transaksyon na may tinantyang bayad sa gas na $1 sa $2."
  },
  "transactionUpdated": {
    "message": "Na-update ang transaksyon sa $2."
  },
  "transactions": {
    "message": "Mga Transaksyon"
  },
  "transfer": {
    "message": "Maglipat"
  },
  "transferFrom": {
    "message": "Maglipat mula kay/sa"
  },
  "trillionAbbreviation": {
    "message": "T",
    "description": "Shortened form of 'trillion'"
  },
  "troubleConnectingToLedgerU2FOnFirefox": {
    "message": "Nagkakaproblema kami sa pagkonekta ng iyong Ledger. $1",
    "description": "$1 is a link to the wallet connection guide;"
  },
  "troubleConnectingToLedgerU2FOnFirefox2": {
    "message": "I-review ang gabay sa pagkonekta ng aming wallet na hardware at subukan muli.",
    "description": "$1 of the ledger wallet connection guide"
  },
  "troubleConnectingToLedgerU2FOnFirefoxLedgerSolution": {
    "message": "Kung ikaw ay nasa pinakabagong bersyon ng Firefox, maaari kang makaranas ng isyu na nauugnay sa Firefox dropping U2F support. Alamin kung paano aayusin ang isyung ito $1.",
    "description": "It is a link to the ledger website for the workaround."
  },
  "troubleConnectingToLedgerU2FOnFirefoxLedgerSolution2": {
    "message": "dito",
    "description": "Second part of the error message; It is a link to the ledger website for the workaround."
  },
  "troubleConnectingToWallet": {
    "message": "Nagkaproblema kami sa pagkonekta sa iyong $1, subukang suriin ang $2 at subukan ulit.",
    "description": "$1 is the wallet device name; $2 is a link to wallet connection guide"
  },
  "troubleStarting": {
    "message": "Nagkaproblema ang MetaMask sa pagsisimula. Maaaring paulit-ulit ang error na ito, kaya subukang i-restart ang extension."
  },
  "trustSiteApprovePermission": {
    "message": "Sa pamamagitan ng pagbibigay ng pahintulot, pinapayagan mo ang sumusunod na $1 para ma-access ang pondo mo"
  },
  "tryAgain": {
    "message": "Subukan ulit"
  },
  "turnOff": {
    "message": "I-off"
  },
  "turnOffMetamaskNotificationsError": {
    "message": "Nagkaroon ng error sa pag-disable ng mga notipikasyon. Pakisubukan muli mamaya."
  },
  "turnOn": {
    "message": "I-on"
  },
  "turnOnMetamaskNotifications": {
    "message": "I-on ang mga notipikasyon"
  },
  "turnOnMetamaskNotificationsButton": {
    "message": "I-on"
  },
  "turnOnMetamaskNotificationsError": {
    "message": "Nagkaroon ng error sa paglikha ng mga notipikasyon. Pakisubukan muli mamaya."
  },
  "turnOnMetamaskNotificationsMessageFirst": {
    "message": "Manatiling may-alam sa nangyayari sa iyong wallet gamit ang mga notipikasyon."
  },
  "turnOnMetamaskNotificationsMessagePrivacyBold": {
    "message": "Mga Setting > Mga notipikasyon."
  },
  "turnOnMetamaskNotificationsMessagePrivacyLink": {
    "message": "Matutunan kung paano namin protektahan ang iyong pagkapribado habang gamit ang tampok na ito."
  },
  "turnOnMetamaskNotificationsMessageSecond": {
    "message": "Para magamit ang mga notipikasyon sa wallet, gumagamit kami ng profile para i-sync ang ilang mga setting sa iyong mga device. $1"
  },
  "turnOnMetamaskNotificationsMessageThird": {
    "message": "Maaari mong i-off ang mga notipikasypon anumang oras sa $1"
  },
  "turnOnTokenDetection": {
    "message": "I-on ang pinahusay na pag-detect ng token"
  },
  "tutorial": {
    "message": "Pagtuturo"
  },
  "twelveHrTitle": {
    "message": "12 oras:"
  },
  "typeYourSRP": {
    "message": "I-type ang iyong Lihim na Parirala sa Pagbawi"
  },
  "u2f": {
    "message": "U2F",
    "description": "A name on an API for the browser to interact with devices that support the U2F protocol. On some browsers we use it to connect MetaMask to Ledger devices."
  },
  "unMatchedChain": {
    "message": "Ayon sa aming mga talaan, ang URL na ito ay hindi tumutugma sa isang kilalang provider para sa ID ng chain na ito."
  },
  "unapproved": {
    "message": "Hindi inaprubahan"
  },
  "units": {
    "message": "mga unit"
  },
  "unknown": {
    "message": "Hindi Alam"
  },
  "unknownCollection": {
    "message": "Walang pangalang koleksyon"
  },
  "unknownNetwork": {
    "message": "Hindi kilalang pribadong network"
  },
  "unknownNetworkForKeyEntropy": {
    "message": "Hindi kilalang network",
    "description": "Displayed on places like Snap install warning when regular name is not available."
  },
  "unknownQrCode": {
    "message": "Error: Hindi namin matukoy ang QR code na iyon"
  },
  "unlimited": {
    "message": "Walang Limitasyon"
  },
  "unlock": {
    "message": "I-unlock"
  },
  "unlockMessage": {
    "message": "Naghihintay ang desentralisadong web"
  },
  "unpin": {
    "message": "I-unpin"
  },
  "unrecognizedChain": {
    "message": "Hindi nakikilala ang custom network na ito. Nirerekomenda namin na ikaw ay $1 bago magpatuloy",
    "description": "$1 is a clickable link with text defined by the 'unrecognizedChanLinkText' key. The link will open to instructions for users to validate custom network details."
  },
  "unsendableAsset": {
    "message": "Ang pagpapadala ng mga token ng NFT (ERC-721) ay kasalukuyang hindi suportado",
    "description": "This is an error message we show the user if they attempt to send an NFT asset type, for which currently don't support sending"
  },
  "unverifiedContractAddressMessage": {
    "message": "Hindi namin ma-verify ang kontratang ito. Tiyaking pinagkakatiwalaan mo ang address na ito."
  },
  "upArrow": {
    "message": "arrow pataas"
  },
  "update": {
    "message": "I-update"
  },
  "updateOrEditNetworkInformations": {
    "message": "I-update ang iyong impormasyon o"
  },
  "updateRequest": {
    "message": "Hiling sa pag-update"
  },
  "updatedWithDate": {
    "message": "Na-update noong $1"
  },
  "uploadDropFile": {
    "message": "I-drop ang file mo rito"
  },
  "uploadFile": {
    "message": "I-upload ang file"
  },
  "urlErrorMsg": {
    "message": "Kinakailangan ng mga URL ang naaangkop na HTTP/HTTPS prefix."
  },
  "urlExistsErrorMsg": {
    "message": "Nasa kasalukuyang listahan ng mga network na ang URL."
  },
  "use4ByteResolution": {
    "message": "I-decode ang mga smart na kontrata"
  },
  "use4ByteResolutionDescription": {
    "message": "Upang mapabuti ang karanasan ng user, kino-customize namin ang tab ng mga aktibidad gamit ang mga mensahe ayon sa mga smart na kontrata kung saan ka nakikipag-ugnayan. Gumagamit ang MetaMask ng serbisyong tinatawag na 4byte.directory para i-decode ang datos at ipakita sa iyo ang bersyon ng smart na kontrata na mas madaling basahin. Tumutulong ito na bawasan ang pagkakataon na aprubahan mo ang mga mapaminsalang aksyon sa smart na kontrata, ngunit maaaring magresulta sa pagbabahagi ng iyong IP address."
  },
  "useMultiAccountBalanceChecker": {
    "message": "Maramihang kahilingan sa balanse ng account"
  },
  "useMultiAccountBalanceCheckerSettingDescription": {
    "message": "Makakuha ng mas mabibilis na update sa balanse sa pamamagitan ng maramihang paghiling sa balanse ng account. Nagpapahintulot ito sa amin na makuha nang sama-sama ang iyong mga balanse ng account, para makakuha ka ng mas mabibilis na update para sa inaprubahang kasanayan. Kapag naka-off ang feature na ito, posibleng hindi maiugnay ng mga third party ang iyong mga account sa isa't isa."
  },
  "useNftDetection": {
    "message": "Awtomatikong tuklasin ang mga NFT"
  },
  "useNftDetectionDescriptionText": {
    "message": "Hayaan ang MetaMask na magdagdag ng mga NFT na iyong pag-aari gamit ang mga third-party na serbisyo. Ang awtomatikong pagtuklas ng mga NFT ay naglalantad sa iyong IP at address ng account sa mga serbisyong ito. Ang pag-enable sa tampok na ito ay maaaring mag-ugnay sa iyong IP sa iyong Ethereum address at magpakita ng pekeng NFT na in-airdrop ng mga scammer. Maaari kang magdagdag ng token sa manu-manong paraan para iwasan ang panganib na ito."
  },
  "usePhishingDetection": {
    "message": "Gumamit ng phishing detection"
  },
  "usePhishingDetectionDescription": {
    "message": "Magpakita ng babala para sa mga phishing domain na nagta-target sa mga user ng Ethereum"
  },
  "useSafeChainsListValidation": {
    "message": "Suriin ang mga Detalye ng Network"
  },
  "useSafeChainsListValidationDescription": {
    "message": "Ang MetaMask ay gumagamit ng serbisyong third-party na tinatawag na $1 para magpakita ng tumpak at naka-standardized na detalye ng network. Binabawasan nito ang iyong tiyansa sa pagkonekta sa malisiyoso o malitang network. Kapag ginagamit ang tampok na ito, ang iyong IP address ay nakalantad sa chainid.network."
  },
  "useSafeChainsListValidationWebsite": {
    "message": "chainid.network",
    "description": "useSafeChainsListValidationWebsite is separated from the rest of the text so that we can bold the third party service name in the middle of them"
  },
  "useSiteSuggestion": {
    "message": "Gamitin ang mungkahi ng site"
  },
  "useTokenDetectionPrivacyDesc": {
    "message": "Awtomatikong ipinapakita ang mga token na ipinadala sa iyong account na nakapaloob sa komunikasyon ng mga server ng third party para makuha ang mga larawan ng token. Ang mga server na iyon ay magkakaroon ng access sa iyong IP address."
  },
  "usedByClients": {
    "message": "Ginagamit ng iba't ibang kliyente"
  },
  "userName": {
    "message": "Username"
  },
  "userOpContractDeployError": {
    "message": "Ang paglalabas ng kontrata mula sa isang account ng smart contract ay hindi suportado"
  },
  "verifyContractDetails": {
    "message": "I-verify ang mga detalye ng third-party"
  },
  "verifyThisTokenOn": {
    "message": "I-verify ang token na ito sa $1",
    "description": "Points the user to etherscan as a place they can verify information about a token. $1 is replaced with the translation for \"etherscan\""
  },
  "verifyThisUnconfirmedTokenOn": {
    "message": "I-verify ang token na ito sa $1 at siguruhin na ito ang token na gusto mong i-trade.",
    "description": "Points the user to etherscan as a place they can verify information about a token. $1 is replaced with the translation for \"etherscan\""
  },
  "version": {
    "message": "Bersyon"
  },
  "view": {
    "message": "Tingnan"
  },
  "viewActivity": {
    "message": "Tingnan ang aktibidad"
  },
  "viewAllDetails": {
    "message": "Tingnan ang lahat ng detalye"
  },
  "viewAllQuotes": {
    "message": "tingnan ang lahat ng quote"
  },
  "viewContact": {
    "message": "Tingnan ang Contact"
  },
  "viewDetails": {
    "message": "Tingnan ang mga detalye"
  },
  "viewFullTransactionDetails": {
    "message": "Tingnan ang buong detalye ng transaksyon"
  },
  "viewMore": {
    "message": "Tingnan Pa"
  },
  "viewOnBlockExplorer": {
    "message": "Tingnan sa block explorer"
  },
  "viewOnCustomBlockExplorer": {
    "message": "Tingnan ang $1 sa $2",
    "description": "$1 is the action type. e.g (Account, Transaction, Swap) and $2 is the Custom Block Explorer URL"
  },
  "viewOnEtherscan": {
    "message": "Tingnan ang $1 sa Etherscan",
    "description": "$1 is the action type. e.g (Account, Transaction, Swap)"
  },
  "viewOnExplorer": {
    "message": "Tingnan sa explorer"
  },
  "viewOnOpensea": {
    "message": "Tingnan sa Opensea"
  },
  "viewTransaction": {
    "message": "Tingnan ang transaksyon"
  },
  "viewinCustodianApp": {
    "message": "Tingnan sa app custodian"
  },
  "viewinExplorer": {
    "message": "Tingnan ang $1 sa Explorer",
    "description": "$1 is the action type. e.g (Account, Transaction, Swap)"
  },
  "visitSite": {
    "message": "Bisitahin ang site"
  },
  "visitWebSite": {
    "message": "Bisitahin ang aming website"
  },
  "wallet": {
    "message": "Wallet"
  },
  "walletConnectionGuide": {
    "message": "ang aming gabay sa pagkonekta ng wallet na hardware"
  },
  "walletCreationSuccessDetail": {
    "message": "Matagumpay mong naprotektahan ang iyong wallet. Panatilihing ligtas at sikreto ang iyong Lihim na Parirala sa Pagbawi - pananagutan mo ito!"
  },
  "walletCreationSuccessReminder1": {
    "message": "Di mababawi ng MetaMask ang iyong Lihim na Parirala sa Pagbawi."
  },
  "walletCreationSuccessReminder2": {
    "message": "Kailanman ay hindi hihingin ng MetaMask ang iyong Lihim na Parirala sa Pagbawi."
  },
  "walletCreationSuccessReminder3": {
    "message": "$1 sa sinuman o panganib na manakaw ang iyong pondo",
    "description": "$1 is separated as walletCreationSuccessReminder3BoldSection so that we can bold it"
  },
  "walletCreationSuccessReminder3BoldSection": {
    "message": "Huwag kailanman ibahagi ang iyong Lihim na Parirala sa Pagbawi",
    "description": "This string is localized separately from walletCreationSuccessReminder3 so that we can bold it"
  },
  "walletCreationSuccessTitle": {
    "message": "Matagumpay ang paggawa ng wallet"
  },
  "wantToAddThisNetwork": {
    "message": "Gusto mo bang idagdag ang network na ito?"
  },
  "wantsToAddThisAsset": {
    "message": "Gustong idagdag ng $1 ang asset na ito sa iyong wallet"
  },
  "warning": {
    "message": "Babala"
  },
  "warningFromSnap": {
    "message": "Babala mula sa $1",
    "description": "$1 represents the name of the snap"
  },
  "warningTooltipText": {
    "message": "$1 Maaaring gastusin ng third party ang iyong buong balanse ng token nang walang karagdagang abiso o pahintulot. Protektahan ang iyong sarili sa pamamagitan ng pag-customize ng mas mababang limitasyon sa paggastos.",
    "description": "$1 is a warning icon with text 'Be careful' in 'warning' colour"
  },
  "weak": {
    "message": "Madali"
  },
  "web3": {
    "message": "Web3"
  },
  "web3ShimUsageNotification": {
    "message": "Napansin namin na sinubukan ng kasalukuyang website na gamitin ang inalis na window.web3 API. Kung mukhang sira ang site, paki-click ang $1 para sa karagdagang impormasyon.",
    "description": "$1 is a clickable link."
  },
  "webhid": {
    "message": "WebHID",
    "description": "Refers to a interface for connecting external devices to the browser. Used for connecting ledger to the browser. Read more here https://developer.mozilla.org/en-US/docs/Web/API/WebHID_API"
  },
  "websites": {
    "message": "mga website",
    "description": "Used in the 'permission_rpc' message."
  },
  "welcomeBack": {
    "message": "Maligayang Pagbabalik!"
  },
  "welcomeExploreDescription": {
    "message": "Mag-imbak, magpadala at gumastos ng mga cryto currency at asset."
  },
  "welcomeExploreTitle": {
    "message": "Magsaliksik sa mga decentralized app"
  },
  "welcomeLoginDescription": {
    "message": "Gamitin ang iyong MetaMask para mag-log in sa mga decentralized app, hindi na kailangang mag-sign up."
  },
  "welcomeLoginTitle": {
    "message": "Mag-hello sa iyong wallet"
  },
  "welcomeToMetaMask": {
    "message": "Magsimula na tayo"
  },
  "welcomeToMetaMaskIntro": {
    "message": "Ang MetaMask na pinagkakatiwalaan ng milyun-milyon ay isang ligtas na wallet na ginagawang accessible ang mundo ng web3 para sa lahat."
  },
  "whatsNew": {
    "message": "Ano'ng bago",
    "description": "This is the title of a popup that gives users notifications about new features and updates to MetaMask."
  },
  "whatsThis": {
    "message": "Ano ito?"
  },
  "wrongChainId": {
    "message": "Ang ID ng chain na ito ay hindi tugma sa pangalan ng network."
  },
  "wrongNetworkName": {
    "message": "Ayon sa aming mga talaan, ang pangalan ng network ay maaaring hindi tumugma nang tama sa ID ng chain na ito."
  },
  "xOfYPending": {
    "message": "$1 ng $2 ang nakabinbin",
    "description": "$1 and $2 are intended to be two numbers, where $2 is a total number of pending confirmations, and $1 is a count towards that total"
  },
  "yes": {
    "message": "Oo"
  },
  "you": {
    "message": "Ikaw"
  },
  "youHaveAddedAll": {
    "message": "Idinagdag mo ang lahat ng sikat na network. Maaari kang makatuklas ng higit pang mga network $1 O maaari kang",
    "description": "$1 is a link with the text 'here' and $2 is a button with the text 'add more networks manually'"
  },
  "youNeedToAllowCameraAccess": {
    "message": "Kailangan mong payagan ang pag-access sa camera para magamit ang feature na ito."
  },
  "youSign": {
    "message": "Pinipirmahan mo ang"
  },
  "yourAccounts": {
    "message": "Mga account mo"
  },
  "yourActivity": {
    "message": "Iyong aktibidad"
  },
  "yourBalance": {
    "message": "Iyong balanse"
  },
  "yourNFTmayBeAtRisk": {
    "message": "Maaaring nasa panganib ang iyong NFT"
  },
  "yourPrivateSeedPhrase": {
    "message": "Ang Iyong Lihim na Parirala sa Pagbawi"
  },
  "yourTransactionConfirmed": {
    "message": "Nakumpirma na ang transaksyon"
  },
  "yourTransactionJustConfirmed": {
    "message": "Hindi namin makansela ang iyong transaksyon bago ito nakumpirma sa blockchain."
  },
  "zeroGasPriceOnSpeedUpError": {
    "message": "Walang presyo ng gas sa pagpapabilis"
  }
}<|MERGE_RESOLUTION|>--- conflicted
+++ resolved
@@ -989,12 +989,9 @@
     "message": "Kumpirmahin"
   },
   "confirmAlertModalAcknowledgeMultiple": {
-<<<<<<< HEAD
-=======
     "message": "Kinikilala ko ang mga alerto at nais ko pa ring magpatuloy"
   },
   "confirmAlertModalAcknowledgeSingle": {
->>>>>>> f3548885
     "message": "Kinikilala ko ang mga alerto at nais ko pa rin magpatuloy"
   },
   "confirmAlertModalDetails": {
@@ -3493,12 +3490,6 @@
   "onboardingMetametricsDescription2": {
     "message": "Kapag kami ay nangangalap ng metrics, ito ay palaging..."
   },
-<<<<<<< HEAD
-  "onboardingMetametricsDisagree": {
-    "message": "Salamat nalang"
-  },
-=======
->>>>>>> f3548885
   "onboardingMetametricsInfuraTerms": {
     "message": "Ipapaalam namin sa iyo kung magdesisyon kaming gamitin ang data na ito para sa ibang layunin. Maaari mong suriin ang aming $1 para sa karagdagang impormasyon. Tandaan, maaari kang magpunta sa mga setting at mag-opt out anumang oras.",
     "description": "$1 represents `onboardingMetametricsInfuraTermsPolicy`"
