--- conflicted
+++ resolved
@@ -4943,12 +4943,9 @@
     "message": "अधिक सहायता के लिए $1 के निर्माताओं से कॉन्टेक्ट करें।",
     "description": "This is shown when the insight snap throws an error. $1 is the snap name"
   },
-<<<<<<< HEAD
-=======
   "someNetworks": {
     "message": "$1 नेटवर्क"
   },
->>>>>>> 71d92770
   "somethingDoesntLookRight": {
     "message": "कुछ तो गड़बड़ है? $1",
     "description": "A false positive message for users to contact support. $1 is a link to the support page."
