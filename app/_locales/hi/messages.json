--- conflicted
+++ resolved
@@ -2392,13 +2392,10 @@
   "floatAmountToken": {
     "message": "टोकन अमाउंट एक पूर्णांक होना चाहिए"
   },
-<<<<<<< HEAD
-=======
   "followUsOnX": {
     "message": "$1 पर हमें फॉलो करें",
     "description": "$1 is the x icon"
   },
->>>>>>> 9ab104b0
   "forbiddenIpfsGateway": {
     "message": "निषिद्ध IPFS गेटवे: कृपया एक CID गेटवे बताएं"
   },
@@ -4735,11 +4732,7 @@
     "message": "अभी बैकअप लें"
   },
   "recoveryPhraseReminderConfirm": {
-<<<<<<< HEAD
-    "message": "समझ गया"
-=======
     "message": "मुझे बाद में याद दिलाएं"
->>>>>>> 9ab104b0
   },
   "recoveryPhraseReminderSubText": {
     "message": "यदि आप अपने वॉलेट का बैकअप नहीं लेते हैं, तो ऐप से लॉक होने या नया डिवाइस लेने पर आप अपने फंड्स तक पहुंच खो देंगे।"
@@ -5975,8 +5968,6 @@
   "standardAccountLabel": {
     "message": "मानक अकाउंट"
   },
-<<<<<<< HEAD
-=======
   "stateCorruptionAreYouSure": {
     "message": "क्या आप वाकई आगे बढ़ना चाहते हैं?"
   },
@@ -6016,7 +6007,6 @@
   "stateCorruptionTheseInstructionsLinkTitle": {
     "message": "अपना सीक्रेट रिकवरी फ्रेज़ कैसे रिकवर करें"
   },
->>>>>>> 9ab104b0
   "stateLogError": {
     "message": "स्टेट लॉग को पुनर्प्राप्त करने में गड़बड़ी।"
   },
