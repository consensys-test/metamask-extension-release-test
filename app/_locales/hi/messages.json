{
  "QRHardwareInvalidTransactionTitle": {
    "message": "गड़बड़ी"
  },
  "QRHardwareMismatchedSignId": {
    "message": "असंगत ट्रांसेक्शन डेटा। कृपया ट्रांसेक्शन की जानकारी की जांच करें।"
  },
  "QRHardwarePubkeyAccountOutOfRange": {
    "message": "कोई और अकाउंट नहीं। यदि आप नीचे अलिस्टेड किसी अन्य अकाउंट तक पहुंचना चाहते हैं, तो कृपया अपने hardware wallet को फिर से कनेक्ट करें और उसे चुनें।"
  },
  "QRHardwareScanInstructions": {
    "message": "QR कोड को अपने कैमरे के सामने रखें। स्क्रीन धुंधली है, लेकिन इससे रीडिंग प्रभावित नहीं होगी।"
  },
  "QRHardwareSignRequestCancel": {
    "message": "रिजेक्ट करें"
  },
  "QRHardwareSignRequestDescription": {
    "message": "अपने वॉलेट से साइन करने के बाद, हस्ताक्षर लेने के लिए 'हस्ताक्षर प्राप्त करें' पर क्लिक करें"
  },
  "QRHardwareSignRequestGetSignature": {
    "message": "हस्ताक्षर पाएं"
  },
  "QRHardwareSignRequestSubtitle": {
    "message": "अपने वॉलेट से QR कोड को स्कैन करें"
  },
  "QRHardwareSignRequestTitle": {
    "message": "हस्ताक्षर का रिक्वेस्ट करें"
  },
  "QRHardwareUnknownQRCodeTitle": {
    "message": "गड़बड़ी"
  },
  "QRHardwareUnknownWalletQRCode": {
    "message": "QR कोड ग़लत है। कृपया hardware wallet के सिंक QR कोड को स्कैन करें।"
  },
  "QRHardwareWalletImporterTitle": {
    "message": "QR कोड स्कैन करें"
  },
  "QRHardwareWalletSteps1Description": {
    "message": "आप QR कोड सपोर्ट करने वाले आधिकारिक पार्टनरों की नीचे दी गई लिस्ट में से चुन सकते हैं।"
  },
  "QRHardwareWalletSteps1Title": {
    "message": "अपने QR hardware wallet को कनेक्ट करें"
  },
<<<<<<< HEAD
  "QRHardwareWalletSteps2Description": {
    "message": "Ngrave Zero"
  },
=======
>>>>>>> ad7a5462
  "SIWEAddressInvalid": {
    "message": "साइन-इन रिक्वेस्ट का एड्रेस उस अकाउंट के एड्रेस से मेल नहीं खाता जिसका इस्तेमाल आप साइन इन करने के लिए कर रहे हैं।"
  },
  "SIWEDomainInvalidText": {
    "message": "आप जिस साइट में साइन इन करने की कोशिश कर रहे हैं, वह रिक्वेस्ट किए गए डोमेन से मेल नहीं खाती। सावधानी के साथ आगे बढ़ें।"
  },
  "SIWEDomainInvalidTitle": {
    "message": "धोखाधड़ी करने वाली साइट से अनुरोध।"
  },
  "SIWEDomainWarningBody": {
    "message": "वेबसाइट ($1) आपसे गलत डोमेन में साइन इन करने के लिए कह रही है। यह एक फिशिंग अटैक हो सकता है।",
    "description": "$1 represents the website domain"
  },
  "SIWEDomainWarningLabel": {
    "message": "असुरक्षित"
  },
  "SIWELabelChainID": {
    "message": "चेन ID:"
  },
  "SIWELabelExpirationTime": {
    "message": "पर समाप्त होगा:"
  },
  "SIWELabelIssuedAt": {
    "message": "जारी किया गया:"
  },
  "SIWELabelMessage": {
    "message": "मैसेज:"
  },
  "SIWELabelNonce": {
    "message": "Nonce:"
  },
  "SIWELabelNotBefore": {
    "message": "इससे पहले नहीं:"
  },
  "SIWELabelRequestID": {
    "message": "रिक्वेस्ट ID:"
  },
  "SIWELabelResources": {
    "message": "रिसोर्सेज़: $1",
    "description": "$1 represents the number of resources"
  },
  "SIWELabelURI": {
    "message": "URI:"
  },
  "SIWELabelVersion": {
    "message": "वर्शन:"
  },
  "SIWESiteRequestSubtitle": {
    "message": "ये साइट इसके साथ साइन इन करने के लिए रिक्वेस्ट कर रही है"
  },
  "SIWESiteRequestTitle": {
    "message": "साइन-इन अनुरोध"
  },
  "SIWEWarningSubtitle": {
    "message": "यह कन्फर्म करने के लिए कि आप समझ गए हैं, चेक करें:"
  },
  "SIWEWarningTitle": {
    "message": "क्या आप वाकई ऐसा करना चाहते हैं?"
  },
  "about": {
    "message": "इसके बारे में"
  },
  "accept": {
    "message": "स्वीकार करें"
  },
  "acceptTermsOfUse": {
    "message": "मैंने $1 पढ़ लिया है और मैं सहमत हूं",
    "description": "$1 is the `terms` message"
  },
  "accessAndSpendNoticeNFT": {
    "message": "$1 एक्सेस कर सकता है और इस एसेट को खर्च कर सकता है",
    "description": "$1 is the url of the site requesting ability to spend"
  },
  "accessYourWalletWithSRP": {
    "message": "अपने सीक्रेट रिकवरी फ्रेज़ का इस्तेमाल कर अपने वॉलेट का एक्सेस पाएं"
  },
  "accessYourWalletWithSRPDescription": {
    "message": "MetaMask आपका पासवर्ड रिकवर नहीं कर सकता। हम आपकी ओनरशिप को वेलिडेट करने, आपके वॉलेट को रिस्टोर करने और एक नया पासवर्ड सेट करने के लिए आपके सीक्रेट रिकवरी फ्रेज़ का इस्तेमाल करेंगे। सबसे पहले, अपना वह सीक्रेट रिकवरी फ्रेज़ डालें जिसे आपको अपना वॉलेट बनाते समय दिया गया था। $1",
    "description": "$1 is the words 'Learn More' from key 'learnMore', separated here so that it can be added as a link"
  },
  "accessingYourCamera": {
    "message": "आपके कैमरे को एक्सेस कर रहे हैं..."
  },
  "account": {
    "message": "अकाउंट"
  },
  "accountActivity": {
    "message": "अकाउंट एक्टिविटी"
  },
  "accountActivityText": {
    "message": "वे अकाउंट चुनें जिनके बारे में आप सूचित होना चाहते हैं:"
  },
  "accountDetails": {
    "message": "अकाउंट की जानकारी"
  },
  "accountIdenticon": {
    "message": "अकाउंट आइडेंटिकॉन"
  },
  "accountIsntConnectedToastText": {
    "message": "$2 से $1 कनेक्टेड नहीं है"
  },
  "accountName": {
    "message": "अकाउंट का नाम"
  },
  "accountNameDuplicate": {
    "message": "इस अकाउंट का नाम पहले से ही मौजूद है",
    "description": "This is an error message shown when the user enters a new account name that matches an existing account name"
  },
  "accountNameReserved": {
    "message": "यह अकाउंट नाम रिज़र्व करा लिया गया है",
    "description": "This is an error message shown when the user enters a new account name that is reserved for future use"
  },
  "accountOptions": {
    "message": "अकाउंट विकल्प"
  },
  "accountSelectionRequired": {
    "message": "आपको एक अकाउंट चुनना होगा!"
  },
  "accountTypeNotSupported": {
    "message": "खाता प्रकार सपोर्ट नहीं करता"
  },
  "accounts": {
    "message": "अकाउंट्स"
  },
  "accountsConnected": {
    "message": "अकाउंट्स कनेक्ट किए गए।"
  },
  "active": {
    "message": "एक्टिव है"
  },
  "activity": {
    "message": "एक्टिविटी"
  },
  "activityLog": {
    "message": "एक्टिविटी लॉग"
  },
  "add": {
    "message": "जोड़ें"
  },
  "addANetwork": {
    "message": "एक नेटवर्क जोड़ें"
  },
  "addANickname": {
    "message": "एक उपनाम जोड़ें"
  },
  "addAccount": {
    "message": "अकाउंट जोड़ें"
  },
  "addAccountToMetaMask": {
    "message": "MetaMask में अकाउंट जोड़ें"
  },
  "addAcquiredTokens": {
    "message": "MetaMask का इस्तेमाल करके, आपके द्वारा प्राप्त किए गए टोकन जोड़ें"
  },
  "addAlias": {
    "message": "उपनाम जोड़ें"
  },
  "addBlockExplorer": {
    "message": "ब्लॉक एक्सप्लोरर जोड़ें"
  },
  "addContact": {
    "message": "कॉन्टेक्ट जोड़ें"
  },
  "addCustomNetwork": {
    "message": "कस्टम नेटवर्क जोड़ें"
  },
  "addEthereumChainConfirmationDescription": {
    "message": "इससे इस नेटवर्क को MetaMask के अंदर इस्तेमाल करने की अनुमति मिलेगी।"
  },
  "addEthereumChainConfirmationRisks": {
    "message": "MetaMask कस्टम नेटवर्क को वेरीफ़ाई नहीं करता है।"
  },
  "addEthereumChainConfirmationRisksLearnMore": {
    "message": "$1 के बारे में जानें।",
    "description": "$1 is a link with text that is provided by the 'addEthereumChainConfirmationRisksLearnMoreLink' key"
  },
  "addEthereumChainConfirmationRisksLearnMoreLink": {
    "message": "स्कैम और नेटवर्क से जुड़े सुरक्षा जोखिम",
    "description": "Link text for the 'addEthereumChainConfirmationRisksLearnMore' translation key"
  },
  "addEthereumChainConfirmationTitle": {
    "message": "इस साइट को नेटवर्क जोड़ने की अनुमति दें?"
  },
  "addEthereumChainWarningModalHeader": {
    "message": "इस RPC प्रोवाइडर को केवल तभी जोड़ें जब आप निश्चित हैं कि आप इस पर विश्वास कर सकते हैं। $1",
    "description": "$1 is addEthereumChainWarningModalHeaderPartTwo passed separately so that it can be bolded"
  },
  "addEthereumChainWarningModalHeaderPartTwo": {
    "message": "बुरी नीयत वाले प्रोवाइडर ब्लॉकचेन की स्थिति के बारे में झूठ बोल सकते हैं और आपकी नेटवर्क एक्टिविटी रिकॉर्ड कर सकते हैं।"
  },
  "addEthereumChainWarningModalListHeader": {
    "message": "यह महत्वपूर्ण है कि आपका प्रोवाइडर विश्वसनीय हो, क्योंकि उसके पास निम्नलिखित अधिकार हैं:"
  },
  "addEthereumChainWarningModalListPointOne": {
    "message": "आपके एकाउंट्स और आईपी ​​एड्रेस देखने की, और उन्हें एक साथ जोड़ने की"
  },
  "addEthereumChainWarningModalListPointThree": {
    "message": "अकाउंट बैलेंस और अन्य ऑन-चेन स्टेट दिखाने की"
  },
  "addEthereumChainWarningModalListPointTwo": {
    "message": "आपके ट्रांसेक्शन को ब्रॉडकास्ट करने की"
  },
  "addEthereumChainWarningModalTitle": {
    "message": "आप Ethereum Mainnet के लिए एक नया RPC प्रोवाइडर जोड़ रहे हैं"
  },
  "addFriendsAndAddresses": {
    "message": "उन मित्रों और पतों को जोड़ें, जिन पर आप भरोसा करते हैं"
  },
  "addHardwareWallet": {
    "message": "hardware wallet जोड़ें"
  },
  "addIPFSGateway": {
    "message": "अपना पसंदीदा IPFS गेटवे जोड़ें"
  },
  "addImportAccount": {
    "message": "अकाउंट या हार्डवेयर वॉलेट जोड़ें"
  },
  "addMemo": {
    "message": "मेमो जोड़ें"
  },
  "addNetwork": {
    "message": "नेटवर्क जोड़ें"
  },
  "addNewAccount": {
    "message": "एक नया Ethereum अकाउंट जोड़ें"
  },
  "addNewBitcoinAccount": {
    "message": "एक नया Bitcoin अकाउंट जोड़ें (बीटा)"
  },
  "addNewBitcoinTestnetAccount": {
    "message": "एक नया Bitcoin अकाउंट जोड़ें (टैस्टनेट (testnet))"
  },
  "addNewToken": {
    "message": "नया टोकन जोड़ें"
  },
  "addNft": {
    "message": "NFT जोड़ें"
  },
  "addNfts": {
    "message": "NFTs जोड़ें"
  },
  "addRpcUrl": {
    "message": "RPC URL जोड़ें"
  },
  "addSnapAccountToggle": {
    "message": "\"अकाउंट Snap जोड़ें (बीटा)\" को चालू करें"
  },
  "addSnapAccountsDescription": {
    "message": "इस फीचर को चालू करने से आपको सीधे अपनी अकाउंट लिस्ट से नया बीटा अकाउंट Snap जोड़ने का विकल्प मिलेगा। अगर आप Snap अकाउंट इनस्टॉल करते हैं, तो याद रखें कि यह एक थर्ड-पार्टी सर्विस है।"
  },
  "addSuggestedNFTs": {
    "message": "सुझाए गए NFTs जोड़ें"
  },
  "addSuggestedTokens": {
    "message": "सुझाए गए टोकन जोड़ें"
  },
  "addToken": {
    "message": "टोकन जोड़ें"
  },
  "addTokenByContractAddress": {
    "message": "टोकन नहीं मिल रहा है? आप किसी भी टोकन का एड्रेस पेस्ट करके उसे मैन्युअल रूप से भी जोड़ सकते हैं। टोकन कॉन्ट्रैक्ट एड्रेस $1 पर मिल सकते हैं।",
    "description": "$1 is a blockchain explorer for a specific network, e.g. Etherscan for Ethereum"
  },
  "addUrl": {
    "message": "URL जोड़ें"
  },
<<<<<<< HEAD
=======
  "addingAccount": {
    "message": "अकाउंट जोड़ा जा रहा है"
  },
>>>>>>> ad7a5462
  "addingCustomNetwork": {
    "message": "नेटवर्क जोड़ रहे हैं"
  },
  "addingTokens": {
    "message": "टोकन जोड़ना"
  },
  "additionalNetworks": {
    "message": "अतिरिक्त नेटवर्क"
  },
<<<<<<< HEAD
  "additionalRpcUrl": {
    "message": "अतिरिक्त RPC URL"
  },
=======
>>>>>>> ad7a5462
  "address": {
    "message": "एड्रेस"
  },
  "addressCopied": {
    "message": "एड्रेस कॉपी किया गया!"
  },
  "advanced": {
    "message": "एडवांस्ड"
  },
  "advancedBaseGasFeeToolTip": {
    "message": "जब आपका ट्रांसेक्शन ब्लॉक में शामिल हो जाता है, तो आपके अधिकतम बेस फ़ीस और वास्तविक बेस फ़ीस के बीच का कोई भी अंतर वापस कर दिया जाता है। कुल अमाउंट को अधिकतम बेस फ़ीस (GWEI में) * गैस लिमिट के रुप में कैलकुलेट किया जाता है।"
  },
  "advancedConfiguration": {
    "message": "एडवांस्ड कॉन्फ़िगरेशन"
  },
  "advancedDetailsDataDesc": {
    "message": "डेटा"
  },
  "advancedDetailsHexDesc": {
    "message": "Hex"
  },
  "advancedDetailsNonceDesc": {
    "message": "Nonce"
  },
  "advancedDetailsNonceTooltip": {
    "message": "यह किसी अकाउंट का ट्रांसेक्शन नंबर है। पहले ट्रांसेक्शन के लिए nonce 0 है और यह क्रमिक क्रम में बढ़ता है।"
  },
  "advancedGasFeeDefaultOptIn": {
    "message": "$1 नेटवर्क के लिए इन मूल्यों को मेरे डिफॉल्ट के रूप में सहेजें।",
    "description": "$1 is the current network name."
  },
  "advancedGasFeeModalTitle": {
    "message": "एडवांस्ड गैस फ़ीस"
  },
  "advancedGasPriceTitle": {
    "message": "गैस प्राइस"
  },
  "advancedPriorityFeeToolTip": {
    "message": "प्रायोरिटी फ़ीस (उर्फ \"माइनर टिप\") सीधे माइनरों के पास जाती है और उन्हें आपके ट्रांसेक्शन को प्राथमिकता देने के लिए प्रोत्साहित करती है।"
  },
  "agreeTermsOfUse": {
    "message": "मैं MetaMask के $1 से सहमत हूं",
    "description": "$1 is the `terms` link"
  },
  "airgapVault": {
    "message": "AirGap Vault"
  },
  "alert": {
    "message": "एलर्ट"
  },
  "alertActionBuy": {
    "message": "ETH खरीदें"
  },
  "alertActionUpdateGas": {
    "message": "गैस लिमिट को अपग्रेड करें"
  },
  "alertActionUpdateGasFee": {
    "message": "शुल्क अपडेट करें"
  },
  "alertActionUpdateGasFeeLevel": {
    "message": "गैस के विकल्प को अपडेट करें"
  },
  "alertBannerMultipleAlertsDescription": {
    "message": "यदि आप इस रिक्वेस्ट को एप्रूव करते हैं, तो स्कैम के लिए मशहूर कोई थर्ड पार्टी आपके सारे एसेट चुरा सकती है।"
  },
  "alertBannerMultipleAlertsTitle": {
    "message": "एकाधिक एलर्ट!"
  },
  "alertDisableTooltip": {
    "message": "इसे \"सेटिंग > अलर्ट\" में बदला जा सकता है"
  },
  "alertMessageGasEstimateFailed": {
    "message": "हम सटीक शुल्क प्रदान करने में असमर्थ हैं और यह अनुमान अधिक हो सकता है। हम आपको एक कस्टम गैस लिमिट दर्ज करने का सुझाव देते हैं, लेकिन जोखिम है कि ट्रांसेक्शन अभी भी विफल हो जाएगा।"
  },
  "alertMessageGasFeeLow": {
    "message": "कम शुल्क चुनते समय, धीमे ट्रांसेक्शन और लंबे समय तक प्रतीक्षा करने की अपेक्षा करें। तेज़ ट्रांसेक्शन के लिए, मार्केट या एग्रेसिव शुल्क के विकल्प चुनें।"
  },
  "alertMessageGasTooLow": {
    "message": "इस ट्रांसेक्शन को जारी रखने के लिए, आपको गैस लिमिट को 21000 या अधिक तक बढ़ाना होगा।"
  },
  "alertMessageInsufficientBalance": {
    "message": "ट्रांसेक्शन फीस का भुगतान करने के लिए आपके अकाउंट में पर्याप्त ETH नहीं है।"
  },
  "alertMessageNetworkBusy": {
    "message": "गैस प्राइसें अधिक हैं और अनुमान कम सटीक हैं।"
  },
  "alertMessageNoGasPrice": {
    "message": "जब तक आप शुल्क को मैन्युअल रूप से अपडेट नहीं करते, हम इस ट्रांसेक्शन को आगे नहीं बढ़ा सकते।"
  },
  "alertMessagePendingTransactions": {
    "message": "यह ट्रांसेक्शन तब तक नहीं होगा जब तक पिछला ट्रांसेक्शन पूरा न हो जाए। किसी ट्रांसेक्शन को रद्द करने या तेज़ करने का तरीका जानें।"
  },
  "alertMessageSignInDomainMismatch": {
    "message": "अनुरोध करने वाली साइट वह साइट नहीं है जिस पर आप साइन इन कर रहे हैं। यह आपके लॉगिन क्रेडेंशियल चुराने का प्रयास हो सकता है।"
  },
  "alertMessageSignInWrongAccount": {
    "message": "यह साइट आपसे गलत अकाउंट का उपयोग करके साइन इन करने के लिए कह रही है।"
  },
  "alertMessageSigningOrSubmitting": {
    "message": "यह ट्रांसेक्शन तभी पूरा होगा जब आपका पिछला ट्रांसेक्शन पूरा हो जाएगा।"
  },
  "alertModalAcknowledge": {
    "message": "मैंने जोखिम को स्वीकार कर लिया है और इसके बावजूद आगे बढ़ना चाहता/चाहती हूं"
  },
  "alertModalDetails": {
    "message": "एलर्ट का विवरण"
  },
  "alertModalReviewAllAlerts": {
    "message": "सभी एलर्ट की समीक्षा करें"
  },
  "alertReasonGasEstimateFailed": {
    "message": "गलत शुल्क"
  },
  "alertReasonGasFeeLow": {
    "message": "धीमी गति"
  },
  "alertReasonGasTooLow": {
    "message": "कम गैस लिमिट"
  },
  "alertReasonInsufficientBalance": {
    "message": "अपर्याप्त फंड"
  },
  "alertReasonNetworkBusy": {
    "message": "नेटवर्क व्यस्त है"
  },
  "alertReasonNoGasPrice": {
    "message": "शुल्क अनुमान अनुपलब्ध है"
  },
  "alertReasonPendingTransactions": {
    "message": "अभी तक पूरा नहीं हुआ ट्रांसेक्शन"
  },
  "alertReasonSignIn": {
    "message": "संदिग्ध साइन-इन अनुरोध"
  },
  "alertReasonWrongAccount": {
    "message": "गलत अकाउंट"
  },
  "alertSettingsUnconnectedAccount": {
    "message": "जो कनेक्टेड नहीं है वह अकाउंट चुनकर कोई वेबसाइट ब्राउज़ करना"
  },
  "alertSettingsUnconnectedAccountDescription": {
    "message": "यह चेतावनी पॉपअप में तब दिखाई जाती है, जब आप कनेक्टेड web3 साइट ब्राउज़ कर रहे होते हैं, लेकिन वर्तमान में चुना गया अकाउंट कनेक्ट नहीं होता है।"
  },
  "alertSettingsWeb3ShimUsage": {
    "message": "जब कोई वेबसाइट हटाए गए window.web3 API का इस्तेमाल करने की कोशिश करती है"
  },
  "alertSettingsWeb3ShimUsageDescription": {
    "message": "यह एलर्ट पॉपअप में तब दिखाया जाता है, जब आप ऐसी साइट ब्राउज़ कर रहे होते हैं, जो हटाए गए window.web3 API का इस्तेमाल करने की कोशिश करती है और परिणामस्वरूप उसमें गड़बड़ी आ सकती है।"
  },
  "alerts": {
    "message": "चेतावनियां"
  },
  "all": {
    "message": "सभी"
  },
  "allCustodianAccountsConnectedSubtitle": {
    "message": "आपने या तो अपने सभी कस्टोडियन एकाउंट्स को पहले ही जोड़ लिया है या MetaMask इंस्टीट्यूशनल से जुड़ने के लिए कोई अकाउंट नहीं है।"
  },
  "allCustodianAccountsConnectedTitle": {
    "message": "कनेक्ट करने के लिए कोई अकाउंट उपलब्ध नहीं हैं"
  },
  "allOfYour": {
    "message": "आपके सभी $1",
    "description": "$1 is the symbol or name of the token that the user is approving spending"
  },
  "allPermissions": {
    "message": "सभी अनुमतियां"
  },
  "allTimeHigh": {
    "message": "अब तक के सबसे ऊँचे स्तर पर"
  },
  "allTimeLow": {
    "message": "अब तक के सबसे निचले स्तर पर"
  },
  "allYourNFTsOf": {
    "message": "आपके सभी NFTs $1 से शुरू",
    "description": "$1 is a link to contract on the block explorer when we're not able to retrieve a erc721 or erc1155 name"
  },
  "allow": {
    "message": "अनुमति दें"
  },
  "allowMmiToConnectToCustodian": {
    "message": "यह आपके एकाउंट्स को इम्पोर्ट करने के लिए MMI को $1 से कनेक्ट करने की अनुमति देगा।"
  },
  "allowNotifications": {
    "message": "नोटिफिकेशंस की अनुमति दें"
  },
  "allowSpendToken": {
    "message": "आपके $1 को एक्सेस करने की अनुमति दें?",
    "description": "$1 is the symbol of the token that are requesting to spend"
  },
  "allowWithdrawAndSpend": {
    "message": "$1 को निम्नलिखित तक अमाउंट निकालने और खर्च करने की अनुमति दें:",
    "description": "The url of the site that requested permission to 'withdraw and spend'"
  },
  "amount": {
    "message": "अमाउंट"
  },
  "amountReceived": {
    "message": "प्राप्त किया गया राशि"
  },
  "amountSent": {
    "message": "भेजा गया राशि"
  },
  "andForListItems": {
    "message": "$1, और $2",
    "description": "$1 is the first item, $2 is the last item in a list of items. Used in Snap Install Warning modal."
  },
  "andForTwoItems": {
    "message": "$1 और $2",
    "description": "$1 is the first item, $2 is the second item. Used in Snap Install Warning modal."
  },
  "appDescription": {
    "message": "आपके ब्राउज़र में एक Ethereum वॉलेट",
    "description": "The description of the application"
  },
  "appName": {
    "message": "MetaMask",
    "description": "The name of the application"
  },
  "appNameBeta": {
    "message": "MetaMask Beta",
    "description": "The name of the application (Beta)"
  },
  "appNameFlask": {
    "message": "MetaMask Flask",
    "description": "The name of the application (Flask)"
  },
  "appNameMmi": {
    "message": "MetaMask Institutional",
    "description": "The name of the application (MMI)"
  },
  "approve": {
    "message": "खर्च करने की लिमिट को एप्रूव करें"
  },
  "approveAllTokensTitle": {
    "message": "आपके सभी $1 को एक्सेस और ट्रांसफर करने के लिए अनुमति दें",
    "description": "$1 is the symbol of the token for which the user is granting approval"
  },
  "approveAllTokensTitleWithoutSymbol": {
    "message": "अपने सभी NFT's को $1 से एक्सेस करने और ट्रांसफ़र करने की अनुमति दें?",
    "description": "$1 a link to contract on the block explorer when we're not able to retrieve a erc721 or erc1155 name"
  },
  "approveButtonText": {
    "message": "एप्रूव करें"
  },
  "approveIncreaseAllowance": {
    "message": "$1 खर्च करने की लिमिट को बढ़ाएं",
    "description": "The token symbol that is being approved"
  },
  "approveSpendingCap": {
    "message": "खर्च करने की लिमिट $1 को एप्रूव करें",
    "description": "The token symbol that is being approved"
  },
  "approveTokenDescription": {
    "message": "यह किसी थर्ड पार्टी को बिना किसी नोटिस के निम्नलिखित NFTs को ऐक्सेस करने और ट्रांसफ़र करने की अनुमति देता है जब तक कि आप इसकी ऐक्सेस को हटा नहीं देते।"
  },
  "approveTokenDescriptionWithoutSymbol": {
    "message": "यह किसी थर्ड पार्टी को आपके सभी NFTs को $1 से बिना किसी और सूचना के तब तक एक्सेस और ट्रांसफ़र करने की अनुमति देता है जब तक कि आप इसकी ऐक्सेस को हटा नहीं देते।",
    "description": "$1 is a link to contract on the block explorer when we're not able to retrieve a erc721 or erc1155 name"
  },
  "approveTokenTitle": {
    "message": "अपने $1 को ऐक्सेस करने और ट्रांसफ़र की अनुमति दें?",
    "description": "$1 is the symbol of the token for which the user is granting approval"
  },
  "approved": {
    "message": "एप्रूव किया गया"
  },
  "approvedAsset": {
    "message": "एप्रूव किया गया एसेट"
  },
  "approvedOn": {
    "message": "$1 पर एप्रूव किया गया",
    "description": "$1 is the approval date for a permission"
  },
  "approvedOnForAccounts": {
    "message": "$1 पर $2 के लिए एप्रूव किया गया",
    "description": "$1 is the approval date for a permission. $2 is the AvatarGroup component displaying account images."
  },
  "areYouSure": {
    "message": "क्या आप वाकई ऐसा करना चाहते हैं?"
  },
  "asset": {
    "message": "एसेट"
  },
  "assetOptions": {
    "message": "एसेट के विकल्प"
  },
  "attemptSendingAssets": {
    "message": "अगर आप एसेट्स को सीधे एक नेटवर्क से दूसरे नेटवर्क पर भेजने की कोशिश करते हैं, तो ऐसा करने से आपको एसेट्स का नुकसान हो सकता है। ब्रिज का इस्तेमाल करके नेटवर्कों के बीच फंड्स को सुरक्षित तरीके से ट्रांसफ़र करें।"
  },
  "attemptSendingAssetsWithPortfolio": {
    "message": "अगर आप एसेट्स को सीधे एक नेटवर्क से दूसरे नेटवर्क पर भेजने की कोशिश करते हैं, तो ऐसा करने से आपको एसेट्स का नुकसान हो सकता है। ब्रिज, जैसे like $1, का इस्तेमाल करके नेटवर्कों के बीच फंड्स को सुरक्षित तरीके से ट्रांसफ़र करें।"
  },
  "attemptToCancelSwapForFree": {
    "message": "स्वैप को मुफ्त में कैंसिल करने की कोशिश करें"
  },
  "attributes": {
    "message": "विशेषताएं"
  },
  "attributions": {
    "message": "एट्रीब्यूशन्स"
  },
  "auroraRpcDeprecationMessage": {
    "message": "Infura RPC URL अब Aurora को सपोर्ट नहीं कर रहा है।"
  },
  "authorizedPermissions": {
    "message": "आपने निम्नलिखित अनुमतियों को अधिकृत किया है"
  },
  "autoDetectTokens": {
    "message": "टोकन ऑटो-डिटेक्ट करें"
  },
  "autoDetectTokensDescription": {
    "message": "हम आपके वॉलेट में भेजे गए नए टोकन का पता लगाने और दिखाने के लिए थर्ड-पार्टी APIs का इस्तेमाल करते हैं। अगर आप नहीं चाहते हैं कि ऐप उन सेवाओं से डेटा अपने आप खींचे तो इसे बंद कर दें। $1",
    "description": "$1 is a link to a support article"
  },
  "autoLockTimeLimit": {
    "message": "ऑटो-लॉक टाइमर (मिनट)"
  },
  "autoLockTimeLimitDescription": {
    "message": "MetaMask लॉक होने से पहले खाली गए समय को मिनट में सेट करें।"
  },
  "average": {
    "message": "औसत"
  },
  "awaitingApproval": {
    "message": "एप्रूवल का इंतज़ार है..."
  },
  "back": {
    "message": "वापस"
  },
  "backupApprovalInfo": {
    "message": "यदि आप अपना डिवाइस खो देते हैं, अपना पासवर्ड भूल जाते हैं, MetaMask को फिर से इनस्टॉल करना हो या दूसरे डिवाइस पर अपने वॉलेट को एक्सेस करना चाहते हों, तो आपके वॉलेट को रिकवर करने के लिए यह सीक्रेट कोड आवश्यक है।"
  },
  "backupApprovalNotice": {
    "message": "अपने वॉलेट और फंड्स को सुरक्षित रखने के लिए अपने सीक्रेट रिकवरी फ्रेज़ का बैकअप लें।"
  },
  "backupKeyringSnapReminder": {
    "message": "इस अकाउंट को हटाने से पहले यह पक्का कर लें कि इस Snap द्वारा बनाए गए सभी एकाउंट्स को आप खुद एक्सेस कर पा रहे हैं"
  },
  "backupNow": {
    "message": "अभी बैकअप लें"
  },
  "balance": {
    "message": "बैलेंस"
  },
  "balanceOutdated": {
    "message": "बैलेंस पुराना दिख सकता है"
  },
  "baseFee": {
    "message": "बेस फी"
  },
  "basic": {
    "message": "बेसिक"
  },
  "basicConfigurationBannerCTA": {
    "message": "बेसिक फंक्शनलिटी को चालू करें"
  },
  "basicConfigurationBannerTitle": {
    "message": "बेसिक फंक्शनलिटी बंद है"
  },
  "basicConfigurationDescription": {
    "message": "MetaMask इंटरनेट सेवाओं के माध्यम से टोकन विवरण और गैस सेटिंग्स जैसी बुनियादी सुविधाएं प्रदान करता है। जब आप इंटरनेट सेवाओं का उपयोग करते हैं, तो आपका आईपी ​​एड्रेस साझा किया जाता है, इस मामले में MetaMask के साथ। यह बिल्कुल वैसा ही है जैसे आप किसी वेबसाइट पर जाते हैं। MetaMask इस डेटा का अस्थायी रूप से उपयोग करता है और कभी भी आपका डेटा नहीं बेचता है। आप वीपीएन का उपयोग कर सकते हैं या इन सेवाओं को बंद कर सकते हैं, लेकिन यह आपके MetaMask अनुभव को प्रभावित कर सकता है। अधिक जानने के लिए हमारी $1 पढ़ें।",
    "description": "$1 is to be replaced by the message for privacyMsg, and will link to https://consensys.io/privacy-policy"
  },
  "basicConfigurationLabel": {
    "message": "बेसिक फंक्शनलिटी"
  },
  "basicConfigurationModalCheckbox": {
    "message": "मैं समझता/समझती हूं और जारी रखना चाहता/चाहती हूं"
  },
  "basicConfigurationModalDisclaimerOff": {
    "message": "इसका मतलब यह है कि आप MetaMask पर अपना समय सबसे अच्छे तरीके से इस्तेमाल नहीं कर पाएंगे। बेसिक फीचर्स (जैसे टोकन विवरण, ऑप्टीमल गैस सेटिंग्स और अन्य) आपके लिए उपलब्ध नहीं होंगे।"
  },
  "basicConfigurationModalDisclaimerOn": {
    "message": "MetaMask पर अपना समय अच्छे तरीके से इस्तेमाल करने के लिए, आपको इस फीचर को चालू करना होगा। बुनियादी कार्य (जैसे टोकन विवरण, ऑप्टीमल गैस सेटिंग्स और अन्य) Web3 अनुभव के लिए महत्वपूर्ण हैं।"
  },
  "basicConfigurationModalHeadingOff": {
    "message": "बेसिक फंक्शनलिटी को बंद करें"
  },
  "basicConfigurationModalHeadingOn": {
    "message": "बेसिक फंक्शनलिटी को चालू करें"
  },
  "beCareful": {
    "message": "सावधान रहें"
  },
  "beta": {
    "message": "बीटा"
  },
  "betaHeaderText": {
    "message": "यह बीटा वर्शन है। कृपया बग रिपोर्ट करें $1",
    "description": "$1 represents the word 'here' in a hyperlink"
  },
  "betaMetamaskInstitutionalVersion": {
    "message": "MetaMask Institutional बीटा वर्शन"
  },
  "betaMetamaskVersion": {
    "message": "MetaMask बीटा वर्शन"
  },
  "betaTerms": {
    "message": "बीटा के इस्तेमाल की शर्तें"
  },
  "betaWalletCreationSuccessReminder1": {
    "message": "MetaMask बीटा आपका सीक्रेट रिकवरी फ्रेज़ रिकवर नहीं कर सकता।"
  },
  "betaWalletCreationSuccessReminder2": {
    "message": "MetaMask बीटा आपसे आपका गुप्त रिकवरी वाक्यांश कभी नहीं मांगेगा।"
  },
  "billionAbbreviation": {
    "message": "B",
    "description": "Shortened form of 'billion'"
  },
  "bitcoinActivityNotSupported": {
    "message": "Bitcoin गतिविधि सपोर्ट नहीं करती है"
  },
  "bitcoinSupportSectionTitle": {
    "message": "Bitcoin"
  },
  "bitcoinSupportToggleDescription": {
    "message": "इस सुविधा को चालू करने से आपको अपने मौजूदा सीक्रेट रिकवरी फ्रेज़ से प्राप्त MetaMask एक्सटेंशन में एक Bitcoin अकाउंट जोड़ने का विकल्प मिलेगा। यह एक एक्सपेरिमेंटल बीटा सुविधा है, इसलिए आपको इसका उपयोग अपने जोखिम पर करना होगा। इस नए Bitcoin अनुभव पर हमें प्रतिक्रिया देने के लिए, कृपया यह $1 भरें।",
    "description": "$1 is the link to a product feedback form"
  },
  "bitcoinSupportToggleTitle": {
    "message": "\"एक नया Bitcoin अकाउंट जोड़ें (बीटा)\" को चालू करें"
  },
  "bitcoinTestnetSupportToggleDescription": {
    "message": "इस सुविधा को चालू करने से आपको परीक्षण नेटवर्क के लिए एक Bitcoin अकाउंट जोड़ने का विकल्प मिलेगा।"
  },
  "bitcoinTestnetSupportToggleTitle": {
    "message": "\"एक नया Bitcoin अकाउंट जोड़ें (टैस्टनेट (testnet))\" को चालू करें"
  },
  "blockExplorerAccountAction": {
    "message": "अकाउंट",
    "description": "This is used with viewOnEtherscan and viewInExplorer e.g View Account in Explorer"
  },
  "blockExplorerAssetAction": {
    "message": "एसेट",
    "description": "This is used with viewOnEtherscan and viewInExplorer e.g View Asset in Explorer"
  },
  "blockExplorerSwapAction": {
    "message": "स्वैप",
    "description": "This is used with viewOnEtherscan e.g View Swap on Etherscan"
  },
  "blockExplorerUrl": {
    "message": "ब्लॉक एक्सप्लोरर URL"
  },
  "blockExplorerUrlDefinition": {
    "message": "इस नेटवर्क के लिए ब्लॉक एक्सप्लोरर के रूप में इस्तेमाल किया जाने वाला URL।"
  },
  "blockExplorerView": {
    "message": "$1 पर अकाउंट देखें",
    "description": "$1 replaced by URL for custom block explorer"
  },
  "blockaid": {
    "message": "Blockaid"
  },
  "blockaidAlertInfo": {
    "message": "हम इस अनुरोध के साथ आगे बढ़ने का सुझाव नहीं देते।"
  },
  "blockaidDescriptionApproveFarming": {
    "message": "यदि आप इस रिक्वेस्ट को स्वीकार करते हैं, तो स्कैम के लिए मशहूर कोई थर्ड पार्टी आपके सारे एसेट चुरा सकती है।"
  },
  "blockaidDescriptionBlurFarming": {
    "message": "यदि आप इस रिक्वेस्ट को स्वीकार करते हैं, तो कोई Blur पर लिस्टेड आपके सारे एसेट चुरा सकता है।"
  },
  "blockaidDescriptionErrored": {
    "message": "किसी समस्या के कारण, हम सुरक्षा अलर्ट की जाँच नहीं कर सके। केवल तभी जारी रखें जब आपको इसमें शामिल प्रत्येक पते पर भरोसा हो।"
  },
  "blockaidDescriptionMaliciousDomain": {
    "message": "आप एक बुरी नीयत वाले डोमेन से इंटरैक्ट कर रहे हैं। यदि आप इस रिक्वेस्ट को एप्रूव करते हैं, तो आप अपने सारे एसेट गंवा सकते हैं।"
  },
  "blockaidDescriptionMightLoseAssets": {
    "message": "यदि आप इस रिक्वेस्ट को स्वीकार करते हैं, तो आप अपने सारे एसेट गंवा सकते हैं।"
  },
  "blockaidDescriptionSeaportFarming": {
    "message": "यदि आप इस रिक्वेस्ट को स्वीकार करते हैं, तो कोई OpenSea पर लिस्टेड आपके सारे एसेट चुरा सकता है।"
  },
  "blockaidDescriptionTransferFarming": {
    "message": "यदि आप इस रिक्वेस्ट को स्वीकार करते हैं, तो स्कैम के लिए मशहूर कोई थर्ड पार्टी आपके सारे एसेट चुरा सकती है।"
  },
  "blockaidDescriptionWarning": {
    "message": "यह एक भ्रामक अनुरोध हो सकता है। केवल तभी जारी रखें जब आपको इसमें शामिल प्रत्येक एड्रेस पर भरोसा हो।"
  },
  "blockaidMessage": {
    "message": "गोपनीयता को सुरक्षित रखना - कोई भी डेटा थर्ड पार्टी के साथ साझा नहीं किया जाता है। Arbitrum, Avalanche, BNB chain, Ethereum Mainnet, Linea, Optimism, Polygon, Base और Sepolia पर उपलब्ध है।"
  },
  "blockaidTitleDeceptive": {
    "message": "इस रिक्वेस्ट को धोखेबाज़ी के उद्देश्य से भेजा गया है"
  },
  "blockaidTitleMayNotBeSafe": {
    "message": "सावधान रहें"
  },
  "blockaidTitleSuspicious": {
    "message": "इस रिक्वेस्ट पर एकदम से भरोसा नहीं किया जा सकता"
  },
  "blockies": {
    "message": "ब्लॉकीज़"
  },
  "boughtFor": {
    "message": "के लिए खरीदा गया"
  },
  "bridge": {
    "message": "ब्रिज"
  },
  "bridgeDontSend": {
    "message": "ब्रिज, न भेजें"
  },
  "browserNotSupported": {
    "message": "आपका ब्राउज़र सपोर्टेड नहीं है..."
  },
  "buildContactList": {
    "message": "अपनी कॉन्टेक्ट लिस्ट बनाएं"
  },
  "builtAroundTheWorld": {
    "message": "MetaMask दुनिया भर में डिज़ाइन किया और बनाया गया है।"
  },
  "busy": {
    "message": "बिज़ी"
  },
  "buyAndSell": {
    "message": "खरीदें और बेचें"
  },
  "buyAsset": {
    "message": "$1 खरीदें",
    "description": "$1 is the ticker symbol of a an asset the user is being prompted to purchase"
  },
  "buyMoreAsset": {
    "message": "ज्यादा $1 खरीदें",
    "description": "$1 is the ticker symbol of a an asset the user is being prompted to purchase"
  },
  "buyNow": {
    "message": "अभी खरीदें"
  },
  "buyToken": {
    "message": "$1 खरीदें",
    "description": "$1 is the token symbol"
  },
  "bytes": {
    "message": "बाइट"
  },
  "canToggleInSettings": {
    "message": "आप इस नोटिफिकेशन को सेटिंग्स > अलर्ट में दोबारा से इनेबल कर सकते हैं।"
  },
  "cancel": {
    "message": "कैंसिल करें"
  },
  "cancelPopoverTitle": {
    "message": "ट्रांसेक्शन कैंसिल करें"
  },
  "cancelSpeedUp": {
    "message": "किसी ट्रांसेक्शन को कैंसिल करें या जल्दी पूरा करें।"
  },
  "cancelSpeedUpLabel": {
    "message": "ये गैस फ़ीस ओरिजिनल को $1 करेगी।",
    "description": "$1 is text 'replace' in bold"
  },
  "cancelSpeedUpTransactionTooltip": {
    "message": "किसी ट्रांसेक्शन को $1 करने के लिए गैस फ़ीस कम से कम 10% बढ़ाई जानी चाहिए ताकि उसे नेटवर्क द्वारा पहचाना जा सके।",
    "description": "$1 is string 'cancel' or 'speed up'"
  },
  "cancelled": {
    "message": "कैंसिल किया गया"
  },
  "chainId": {
    "message": "चेन ID"
  },
  "chainIdDefinition": {
    "message": "इस नेटवर्क के लिए ट्रांसेक्शन पर हस्ताक्षर करने के लिए इस्तेमाल की जाने वाली चेन ID।"
  },
  "chainIdExistsErrorMsg": {
    "message": "यह चेन ID वर्तमान में $1 नेटवर्क द्वारा इस्तेमाल की जाती है।"
  },
  "chainListReturnedDifferentTickerSymbol": {
    "message": "यह टोकन सिंबल आपके द्वारा डाले गए नेटवर्क नाम या चेन ID से मेल नहीं खाता है। कई लोकप्रिय टोकन इसी तरह के सिंबल का उपयोग करते हैं, जिनका उपयोग स्कैमर्स आपको बदले में ज़्यादा कीमती टोकन भेजने का झांसा देने के लिए कर सकते हैं। आगे बढ़ने से पहले हर चीज़ अच्छे से वेरीफाई कर लें।"
  },
  "chooseYourNetwork": {
    "message": "अपना नेटवर्क चुनें"
  },
  "chooseYourNetworkDescription": {
    "message": "हम अपने रिमोट प्रोसीजर कॉल (RPC) प्रोवाइडर के रूप में Infura का इस्तेमाल करते हैं ताकि हम Ethereum डेटा तक सबसे विश्वसनीय और निजी ऐक्सेस प्रदान कर सकें। आप अपना स्वयं का RPC चुन सकते हैं, लेकिन याद रखें कि ट्रांसेक्शन करने के लिए कोई भी RPC आपका IP एड्रेस और Ethereum वॉलेट प्राप्त करेगा। Infura डेटा को कैसे मैनेज करता है, इस बारे में अधिक जानने के लिए हमारा $1 पढ़ें।",
    "description": "$1 is a link to the privacy policy"
  },
  "chromeRequiredForHardwareWallets": {
    "message": "अपने hardware wallet से कनेक्ट करने के लिए आपको Google Chrome पर MetaMask का इस्तेमाल करने की आवश्यकता है।"
  },
  "circulatingSupply": {
    "message": "सप्लाई सर्कुलेट किया जा रहा है"
  },
  "clear": {
    "message": "हटाएं"
  },
  "clearActivity": {
    "message": "एक्टिविटी और nonce डेटा हटाएं"
  },
  "clearActivityButton": {
    "message": "एक्टिविटी टैब डेटा हटाएं"
  },
  "clearActivityDescription": {
    "message": "यह अकाउंट के nonce को रीसेट करता है और आपके वॉलेट में एक्टिविटी टैब से डेटा मिटा देता है। केवल मौजूदा अकाउंट और नेटवर्क प्रभावित होंगे। आपका बैलेंस और आने वाले ट्रांसेक्शन नहीं बदलेंगे।"
  },
  "click": {
    "message": "क्लिक करें"
  },
  "clickToConnectLedgerViaWebHID": {
    "message": "अपने Ledger को WebHID के ज़रिए कनेक्ट करने के लिए यहां क्लिक करें",
    "description": "Text that can be clicked to open a browser popup for connecting the ledger device via webhid"
  },
  "clickToManuallyAdd": {
    "message": "आप कभी भी मैन्युअल रूप से टोकन जोड़ सकते हैं।"
  },
  "close": {
    "message": "बंद करें"
  },
  "closeExtension": {
    "message": "एक्सटेंशन को बंद करें"
  },
  "closeWindowAnytime": {
    "message": "आप इस विंडो को कभी भी बंद कर सकते हैं।"
  },
  "coingecko": {
    "message": "CoinGecko"
  },
  "collectionName": {
    "message": "संग्रह का नाम"
  },
  "comboNoOptions": {
    "message": "कोई विकल्प नहीं मिला",
    "description": "Default text shown in the combo field dropdown if no options."
  },
  "configureSnapPopupDescription": {
    "message": "अब आप इस Snap को कॉन्फिगर करने के लिए MetaMask से बाहर जा रहे हैं।"
  },
  "configureSnapPopupInstallDescription": {
    "message": "अब आप इस Snap को इंस्टॉल करने के लिए MetaMask से बाहर जा रहे हैं।"
  },
  "configureSnapPopupInstallTitle": {
    "message": "Snap इंस्टॉल करें"
  },
  "configureSnapPopupLink": {
    "message": "जारी रखने के लिए इस लिंक पर क्लिक करें:"
  },
  "configureSnapPopupTitle": {
    "message": "Snap को कॉन्फिगर करें"
  },
  "confirm": {
    "message": "कन्फर्म करें"
  },
  "confirmAlertModalAcknowledgeMultiple": {
    "message": "मैंने एलर्ट को स्वीकार कर लिया है और इसके बावजूद आगे बढ़ना चाहता/चाहती हूं"
  },
  "confirmAlertModalAcknowledgeSingle": {
    "message": "मैंने एलर्ट को स्वीकार कर लिया है और इसके बावजूद आगे बढ़ना चाहता/चाहती हूं"
  },
  "confirmAlertModalDetails": {
    "message": "यदि आप साइन इन करते हैं, तो स्कैम के लिए मशहूर कोई थर्ड पार्टी आपके सारे एसेट चुरा सकती है। कृपया आगे बढ़ने से पहले एलर्ट की समीक्षा करें।"
  },
  "confirmAlertModalTitle": {
    "message": "आपके एसेट खतरे में हो सकते हैं"
  },
  "confirmConnectCustodianRedirect": {
    "message": "'जारी रखें' पर क्लिक करने पर हम आपको $1 पर रीडायरेक्ट कर देंगे।"
  },
  "confirmConnectCustodianText": {
    "message": "अपने एकाउंट्स को कनेक्ट करने के लिए, अपने $1 अकाउंट में लॉग इन करें और 'MMI से कनेक्ट करें' बटन पर क्लिक करें।"
  },
  "confirmConnectionTitle": {
    "message": "$1 से कनेक्शन को कन्फर्म करें"
  },
<<<<<<< HEAD
  "confirmDeletion": {
    "message": "हटाना कन्फर्म करें"
  },
=======
>>>>>>> ad7a5462
  "confirmFieldPaymaster": {
    "message": "के द्वारा शुल्क का भुगतान किया गया"
  },
  "confirmFieldTooltipPaymaster": {
    "message": "इस ट्रांसेक्शन के लिए शुल्क का भुगतान पेमास्टर स्मार्ट कॉन्ट्रैक्ट द्वारा किया जाएगा।"
  },
  "confirmPassword": {
    "message": "पासवर्ड कन्फर्म करें"
  },
  "confirmRecoveryPhrase": {
    "message": "सीक्रेट रिकवरी फ्रेज कन्फर्म करें"
  },
<<<<<<< HEAD
  "confirmRpcUrlDeletionMessage": {
    "message": "क्या आप वाकई RPC URL को हटाना चाहते हैं? आपकी जानकारी इस नेटवर्क के लिए सेव नहीं की जाएगी।"
  },
  "confirmTitleDescContractInteractionTransaction": {
    "message": "यदि आप कंटेंट को पूरी तरह से समझते हैं और अनुरोध करने वाली साइट पर भरोसा करते हैं तो ही इस ट्रांसेक्शन को कन्फर्म करें"
  },
  "confirmTitleDescPermitSignature": {
    "message": "यह साइट आपके टोकन खर्च करने की अनुमति चाहती है।"
  },
  "confirmTitleDescSIWESignature": {
    "message": "एक साइट चाहती है कि आप यह साबित करने के लिए साइन इन करें कि यह आपका अकाउंट है।"
  },
  "confirmTitleDescSignature": {
    "message": "इस संदेश को केवल तभी कन्फर्म करें जब आप कंटेंट को एप्रूव करते हैं और अनुरोध करने वाली साइट पर भरोसा करते हैं।"
=======
  "confirmTitleDescPermitSignature": {
    "message": "यह साइट आपके टोकन खर्च करने की अनुमति चाहती है।"
  },
  "confirmTitleDescSIWESignature": {
    "message": "एक साइट चाहती है कि आप यह साबित करने के लिए साइन इन करें कि यह आपका अकाउंट है।"
  },
  "confirmTitlePermitTokens": {
    "message": "खर्च करने की सीमा का अनुरोध"
  },
  "confirmTitleSIWESignature": {
    "message": "साइन-इन अनुरोध"
>>>>>>> ad7a5462
  },
  "confirmTitlePermitSignature": {
    "message": "खर्च करने की सीमा का अनुरोध"
  },
  "confirmTitleSIWESignature": {
    "message": "साइन-इन अनुरोध"
  },
  "confirmTitleSignature": {
    "message": "सिग्नेचर अनुरोध"
  },
  "confirmTitleTransaction": {
    "message": "ट्रांसेक्शन अनुरोध"
  },
  "confirmed": {
    "message": "कन्फर्म किया गया"
  },
  "confusableUnicode": {
    "message": "'$1', '$2' के समान है।"
  },
  "confusableZeroWidthUnicode": {
    "message": "शून्य-चौड़ाई वाला शब्द या अंक मिला।"
  },
  "confusingEnsDomain": {
    "message": "हमने ENS नाम में एक कंफ्यूज़ करने वाले करैक्टर का पता लगाया है। संभावित धोखाधड़ी से बचने के लिए ENS नाम की जाँच करें।"
  },
  "connect": {
    "message": "कनेक्ट करें"
  },
  "connectAccount": {
    "message": "खाता कनेक्ट करें"
  },
  "connectAccountOrCreate": {
    "message": "अकाउंट कनेक्ट करें या नया बनाएं"
  },
  "connectAccounts": {
    "message": "एकाउंट्स को कनेक्ट करें"
  },
  "connectCustodialAccountMenu": {
    "message": "कस्टोडियल अकाउंट कनेक्ट करें"
  },
  "connectCustodialAccountMsg": {
    "message": "टोकन जोड़ने या रीफ्रेश करने के लिए कृपया उस कस्टोडियन को चुनें जिससे आप जुड़ना चाहते हैं।"
  },
  "connectCustodialAccountTitle": {
    "message": "कस्टोडियल अकाउंट"
  },
  "connectCustodianAccounts": {
    "message": "$1 एकाउंट्स को कनेक्ट करें"
  },
  "connectManually": {
    "message": "वर्तमान साइट से मैन्युअल रूप से कनेक्ट करें"
  },
  "connectMoreAccounts": {
    "message": "ज़्यादा एकाउंट्स को कनेक्ट करें"
  },
  "connectSnap": {
    "message": "$1 को कनेक्ट करें",
    "description": "$1 is the snap for which a connection is being requested."
  },
  "connectWithMetaMask": {
    "message": "MetaMask के साथ कनेक्ट करें"
  },
  "connectedAccounts": {
    "message": "कनेक्ट किए हुए एकाउंट्स"
  },
  "connectedAccountsDescriptionPlural": {
    "message": "आपके पास इस साइट से कनेक्ट किए गए $1 एकाउंट्स हैं।",
    "description": "$1 is the number of accounts"
  },
  "connectedAccountsDescriptionSingular": {
    "message": "इस साइट से आपका 1 अकाउंट कनेक्ट किया गया है।"
  },
  "connectedAccountsEmptyDescription": {
    "message": "MetaMask इस साइट से कनेक्ट नहीं है। किसी web3 साइट से कनेक्ट करने के लिए, उनकी साइट पर कनेक्ट बटन खोजें।"
  },
  "connectedAccountsListTooltip": {
    "message": "$1, अकाउंट का बैलेंस, एड्रेस, एक्टिविटी देख सकता है और कनेक्टेड अकाउंट्स के लिए एप्रूवल देने के लिए ट्रांसेक्शन का सुझाव दे सकता है।",
    "description": "$1 is the origin name"
  },
  "connectedAccountsToast": {
    "message": "कनेक्टेड अकाउंट अपडेट किए गए"
  },
  "connectedSites": {
    "message": "कनेक्ट की गई साइटें"
  },
  "connectedSitesDescription": {
    "message": "$1 इन साइटों से कनेक्ट है। वे आपके अकाउंट का एड्रेस देख सकते हैं।",
    "description": "$1 is the account name"
  },
  "connectedSitesEmptyDescription": {
    "message": "$1 किसी भी साइट से कनेक्ट नहीं है।",
    "description": "$1 is the account name"
  },
  "connectedSnapAndNoAccountDescription": {
    "message": "MetaMask इस साइट से कनेक्टेड है, लेकिन अभी तक कोई अकाउंट कनेक्ट नहीं किया गया है"
  },
  "connectedWith": {
    "message": "से कनेक्ट किया गया"
  },
  "connecting": {
    "message": "कनेक्ट किया जा रहा है"
  },
  "connectingTo": {
    "message": "$1 से कनेक्ट किया जा रहा है"
  },
  "connectingToDeprecatedNetwork": {
    "message": "'$1' को चरणबद्ध तरीके से हटाया जा रहा है और हो सकता है कि यह काम न करे। कोई और नेटवर्क इस्तेमाल करके देखें।"
  },
  "connectingToGoerli": {
    "message": "Goerli टेस्ट नेटवर्क से कनेक्ट हो रहा है"
  },
  "connectingToLineaGoerli": {
    "message": "Linea Goerli टेस्ट नेटवर्क से कनेक्ट हो रहा है"
  },
  "connectingToLineaMainnet": {
    "message": "Linea Mainnet से कनेक्ट हो रहा है"
  },
  "connectingToLineaSepolia": {
    "message": "Linea Sepolia टेस्ट नेटवर्क से कनेक्ट हो रहा है"
  },
  "connectingToMainnet": {
    "message": " Ethereum Mainnet से कनेक्ट हो रहा है"
  },
  "connectingToSepolia": {
    "message": "Sepolia टेस्ट नेटवर्क से कनेक्ट कर रहा है"
  },
  "connectionFailed": {
    "message": "कनेक्शन नहीं हो पाया"
  },
  "connectionFailedDescription": {
    "message": "$1 को लाना नहीं हो पाया, अपना नेटवर्क जांचें और दोबारा कोशिश करें।",
    "description": "$1 is the name of the snap being fetched."
  },
  "connectionRequest": {
    "message": "कनेक्शन अनुरोध"
  },
  "contactUs": {
    "message": "हमसे कॉन्टेक्ट करें"
  },
  "contacts": {
    "message": "कॉन्टेक्ट"
  },
  "contentFromSnap": {
    "message": "$1 से कंटेंट",
    "description": "$1 represents the name of the snap"
  },
  "continue": {
    "message": "जारी रखें"
  },
  "continueMmiOnboarding": {
    "message": "MetaMask Institutional ऑनबोर्डिंग जारी रखें"
  },
  "continueToWallet": {
    "message": "वॉलेट जारी रखें"
  },
  "contract": {
    "message": "कॉन्ट्रैक्ट"
  },
  "contractAddress": {
    "message": "कॉन्ट्रैक्ट का एड्रेस"
  },
  "contractAddressError": {
    "message": "आप टोकन के कॉन्ट्रैक्ट एड्रेस पर टोकन भेज रहे हैं। इस वजह से इन टोकनों को गंवाना पड़ सकता है।"
  },
  "contractDeployment": {
    "message": "कॉन्ट्रैक्ट डीप्लॉयमेंट"
  },
  "contractDescription": {
    "message": "स्कैमर्स से खुद को बचाने के लिए, कुछ समय निकालकर थर्ड-पार्टी की जानकारी को वेरीफ़ाई कर लें।"
  },
  "contractInteraction": {
    "message": "कॉन्ट्रैक्ट इंटरैक्शन"
  },
  "contractNFT": {
    "message": "NFT कॉन्ट्रैक्ट"
  },
  "contractRequestingAccess": {
    "message": "थर्ड पार्टी एक्सेस का रिक्वेस्ट कर रहा है"
  },
  "contractRequestingSignature": {
    "message": "थर्ड पार्टी हस्ताक्षर का रिक्वेस्ट कर रहा है"
  },
  "contractRequestingSpendingCap": {
    "message": "थर्ड पार्टी खर्च करने की लिमिट का रिक्वेस्ट कर रहा है"
  },
  "contractTitle": {
    "message": "थर्ड-पार्टी की जानकारी"
  },
  "contractToken": {
    "message": "टोकन कॉन्ट्रैक्ट"
  },
  "convertTokenToNFTDescription": {
    "message": "हमने पाया है कि यह संपत्ति एक NFT है। MetaMask के पास अब NFT के लिए फुल नेटिव सपोर्ट है। क्या आप इसे अपनी टोकन लिस्ट से हटाना चाहते हैं और इसे NFT के रूप में जोड़ना चाहते हैं?"
  },
  "convertTokenToNFTExistDescription": {
    "message": "हमने पाया है कि इस एसेट को एक NFT के रूप में जोड़ा गया है। क्या आप इसे अपनी टोकन लिस्ट से हटाना चाहते हैं?"
  },
  "coolWallet": {
    "message": "CoolWallet"
  },
  "copiedExclamation": {
    "message": "कॉपी किया गया!"
  },
  "copyAddress": {
    "message": "क्लिपबोर्ड पर एड्रेस कॉपी करें"
  },
  "copyPrivateKey": {
    "message": "प्राइवेट की (key) को कॉपी करें"
  },
  "copyRawTransactionData": {
    "message": "रॉ ट्रांसेक्शन डेटा कॉपी करें"
  },
  "copyToClipboard": {
    "message": "क्लिपबोर्ड पर कॉपी करें"
  },
  "copyTransactionId": {
    "message": "ट्रांसेक्शन ID कॉपी करें"
  },
  "create": {
    "message": "बनाएं"
  },
  "createNewWallet": {
    "message": "एक नया वॉलेट बनाएं"
  },
  "createPassword": {
    "message": "पासवर्ड बनाएं"
  },
  "createSnapAccountDescription": {
    "message": "$1 MetaMask में एक नया अकाउंट जोड़ना चाहता है।"
  },
  "createSnapAccountTitle": {
    "message": "अकाउंट बनाएं"
  },
  "creatorAddress": {
    "message": "निर्माता का एड्रेस"
  },
  "crossChainSwapsLink": {
    "message": "MetaMask पोर्टफोलियो के साथ पूरे नेटवर्क में कहीं भी स्वैप करें"
  },
  "cryptoCompare": {
    "message": "CryptoCompare"
  },
  "currencyConversion": {
    "message": "करेंसी कन्वर्शन"
  },
  "currencyRateCheckToggle": {
    "message": "बैलेंस और टोकन प्राइस चेकर दिखाएं"
  },
  "currencyRateCheckToggleDescription": {
    "message": "हम आपका बैलेंस और टोकन प्राइस दिखाने के लिए $1 और $2 API का इस्तेमाल करते हैं। $3",
    "description": "$1 represents Coingecko, $2 represents CryptoCompare and $3 represents Privacy Policy"
  },
  "currencySymbol": {
    "message": "करेंसी सिंबल"
  },
  "currencySymbolDefinition": {
    "message": "इस नेटवर्क की करेंसी के लिए दिखाया गया टिकर सिंबल।"
  },
  "currentAccountNotConnected": {
    "message": "आपका चालू अकाउंट कनेक्ट नहीं है"
  },
  "currentExtension": {
    "message": "वर्तमान एक्सटेंशन पेज"
  },
  "currentLanguage": {
    "message": "वर्तमान भाषा"
  },
  "currentRpcUrlDeprecated": {
    "message": "इस नेटवर्क के लिए वर्तमान rpc url को हटा दिया गया है।"
  },
  "currentTitle": {
    "message": "मौजूदा:"
  },
  "currentlyUnavailable": {
    "message": "इस नेटवर्क पर उपलब्ध नहीं है"
  },
  "curveHighGasEstimate": {
    "message": "एग्रेसिव गैस एस्टीमेट ग्राफ"
  },
  "curveLowGasEstimate": {
    "message": "लो गैस एस्टीमेट ग्राफ"
  },
  "curveMediumGasEstimate": {
    "message": "मार्केट गैस एस्टीमेट ग्राफ"
  },
  "custodian": {
    "message": "कस्टोडियन"
  },
  "custodianAccountAddedDesc": {
    "message": "अब आप MetaMask Institutional में अपने एकाउंट्स का इस्तेमाल कर सकते हैं।"
  },
  "custodianAccountAddedTitle": {
    "message": "चुने गए $1 एकाउंट्स जोड़ दिए गए हैं।"
  },
  "custodianQRCodeScan": {
    "message": "QR कोड को अपने $1 मोबाइल ऐप से स्कैन करें"
  },
  "custodianQRCodeScanDescription": {
    "message": "या अपने $1 अकाउंट में लॉग इन करें और 'Connect to MMI' बटन पर क्लिक करें"
  },
  "custodianReplaceRefreshTokenChangedFailed": {
    "message": "कृपया $1 पर जाएं और अपने एकाउंट्स को फिर से MMI से जोड़ने के लिए उनके यूज़र इंटरफेस के भीतर 'MMI से कनेक्ट करें' बटन पर क्लिक करें।"
  },
  "custodianReplaceRefreshTokenChangedSubtitle": {
    "message": "अब आप MetaMask Institutional में अपने कस्टोडियन एकाउंट्स का इस्तेमाल कर सकते हैं।"
  },
  "custodianReplaceRefreshTokenChangedTitle": {
    "message": "आपका कस्टोडियन टोकन रीफ्रेश कर दिया गया है"
  },
  "custodianReplaceRefreshTokenSubtitle": {
    "message": "यह निम्नलिखित एड्रेस के लिए कस्टोडियन टोकन को रिप्लेस करेगा:"
  },
  "custodianReplaceRefreshTokenTitle": {
    "message": "कस्टोडियन टोकन बदलें"
  },
  "custodyDeeplinkDescription": {
    "message": "$1 ऐप में ट्रांसेक्शन को एप्रूव करें। एक बार सभी आवश्यक कस्टडी एप्रूवल किए जाने के बाद ट्रांसेक्शन पूरा हो जाएगा। स्केटेटस लिए अपना $1 ऐप देखें।"
  },
  "custodyRefreshTokenModalDescription": {
    "message": "कृपया $1 पर जाएं और अपने एकाउंट्स को फिर से MMI से जोड़ने के लिए उनके यूज़र इंटरफेस के भीतर 'MMI से कनेक्ट करें' बटन पर क्लिक करें।"
  },
  "custodyRefreshTokenModalDescription1": {
    "message": "आपका कस्टोडियन एक टोकन जारी करता है जो MetaMask Institutional एक्सटेंशन को ऑथेंटिकेट करता है, जिससे आप अपने एकाउंट्स को कनेक्ट कर सकते हैं।"
  },
  "custodyRefreshTokenModalDescription2": {
    "message": "यह टोकन सुरक्षा कारणों से एक निश्चित अवधि के बाद समाप्त हो जाता है। इसके लिए आपको MMI से फिर से कनेक्ट करना होगा।"
  },
  "custodyRefreshTokenModalSubtitle": {
    "message": "मुझे यह क्यों दिख रहा है?"
  },
  "custodyRefreshTokenModalTitle": {
    "message": "आपका कस्टोडियन सेशन समाप्त हो गया"
  },
  "custodySessionExpired": {
    "message": "कस्टोडियन सेशन समाप्त हो गया।"
  },
  "custodyWrongChain": {
    "message": "यह अकाउंट $1 के साथ इस्तेमाल करने के लिए सेटअप नहीं किया गया है"
  },
  "custom": {
    "message": "एडवांस्ड"
  },
  "customGasSettingToolTipMessage": {
    "message": "गैस प्राइस को कस्टमाइज़ करने के लिए $1 का इस्तेमाल करें। यदि आपको इसकी जानकारी नहीं हैं तो ये कंफ्यूज़ करने वाला हो सकता है। अपनी ज़िम्मेदारी पर इंटरैक्ट करें।",
    "description": "$1 is key 'advanced' (text: 'Advanced') separated here so that it can be passed in with bold font-weight"
  },
  "customSpendLimit": {
    "message": "खर्च की कस्टम लिमिट"
  },
  "customSpendingCap": {
    "message": "खर्च करने की कस्टम लिमिट"
  },
  "customToken": {
    "message": "कस्टम टोकन"
  },
  "customTokenWarningInNonTokenDetectionNetwork": {
    "message": "इस नेटवर्क पर अभी टोकन डिटेक्शन उपलब्ध नहीं है। कृपया टोकन को मैन्युअल रूप से इंपोर्ट करें और ये पक्का करें कि आपको उसपर भरोसा हो। $1 के बारे में जानें"
  },
  "customTokenWarningInTokenDetectionNetwork": {
    "message": "कोई भी टोकन बना सकता है, जिसमें मौजूदा टोकन के नकली वर्शन को बनाना शामिल है। $1 के बारे में जानें"
  },
  "customTokenWarningInTokenDetectionNetworkWithTDOFF": {
    "message": "पक्का करें कि आप किसी टोकन को इम्पोर्ट करने से पहले उस पर भरोसा करते हैं। $1 को टालने का तरीका जानें। आप टोकन डिटेक्शन $2 भी इनेबल कर सकते हैं।"
  },
  "customerSupport": {
    "message": "कस्टमर सपोर्ट"
  },
  "customizeYourNotifications": {
    "message": "अपने नोटिफिकेशंस कस्टमाइज़ करें"
  },
  "customizeYourNotificationsText": {
    "message": "आप जिस प्रकार के नोटिफिकेशंस प्राप्त करना चाहते हैं, उन्हें चालू करें:"
  },
  "dappRequestedSpendingCap": {
    "message": "साइट ने खर्च करने की लिमिट का रिक्वेस्ट किया"
  },
  "dappSuggested": {
    "message": "साइट का सुझाव दिया गया"
  },
  "dappSuggestedGasSettingToolTipMessage": {
    "message": "$1 ने इस प्राइस का सुझाव दिया है।",
    "description": "$1 is url for the dapp that has suggested gas settings"
  },
  "dappSuggestedHigh": {
    "message": "साइट का सुझाव दिया गया"
  },
  "dappSuggestedHighShortLabel": {
    "message": "साइट (हाई)"
  },
  "dappSuggestedShortLabel": {
    "message": "साइट"
  },
  "dappSuggestedTooltip": {
    "message": "$1 ने इस प्राइस की सलाह दी है।",
    "description": "$1 represents the Dapp's origin"
  },
  "darkTheme": {
    "message": "गहरा"
  },
  "data": {
    "message": "डेटा"
  },
  "dataCollectionForMarketing": {
    "message": "विपणन के लिए डेटा संग्रह"
  },
  "dataCollectionForMarketingDescription": {
    "message": "आप हमारे मार्केटिंग कम्यूनिकेशन्स के साथ कैसे इंटरैक्ट करते हैं, यह जानने के लिए हम MetaMetrics का उपयोग करेंगे। हम प्रासंगिक समाचार (जैसे प्रॉडक्ट फीचर्स और अन्य सामग्री) साझा कर सकते हैं।"
  },
  "dataCollectionWarningPopoverButton": {
    "message": "ठीक है"
  },
  "dataCollectionWarningPopoverDescription": {
    "message": "आपने हमारे मार्केटिंग उद्देश्यों के लिए डेटा संग्रहण बंद कर दिया है।  यह केवल इस डिवाइस पर लागू होता है। यदि आप अन्य डिवाइसों पर MetaMask का उपयोग करते हैं, तो वहां भी ऑप्ट आउट करना सुनिश्चित करें।"
  },
  "dataHex": {
    "message": "हेक्स"
  },
  "dataUnavailable": {
    "message": "डेटा अनुपलब्ध है"
  },
  "dateCreated": {
    "message": "बनाने की तारीख"
  },
  "dcent": {
    "message": "D'Cent"
  },
  "decimal": {
    "message": "टोकन डेसीमल"
  },
  "decimalsMustZerotoTen": {
    "message": "डेसीमल कम से कम 0 होना चाहिए और 36 से अधिक न हो।"
  },
  "decrypt": {
    "message": "डिक्रिप्ट करें"
  },
  "decryptCopy": {
    "message": "एन्क्रिप्ट किया गया मैसेज कॉपी करें"
  },
  "decryptInlineError": {
    "message": "गड़बड़ी के कारण इस मैसेज को डिक्रिप्ट नहीं किया जा सकता है: $1",
    "description": "$1 is error message"
  },
  "decryptMessageNotice": {
    "message": "$1 आपके एक्शन को पूरा करने के लिए इस मैसेज को पढ़ना चाहता है",
    "description": "$1 is the web3 site name"
  },
  "decryptMetamask": {
    "message": "मैसेज डिक्रिप्ट करें"
  },
  "decryptRequest": {
    "message": "रिक्वेस्ट डिक्रिप्ट करें"
  },
  "defaultRpcUrl": {
    "message": "डिफॉल्ट RPC URL"
  },
  "delete": {
    "message": "मिटाएं"
  },
  "deleteContact": {
    "message": "कॉन्टेक्ट मिटाएं"
  },
  "deleteNetworkIntro": {
    "message": "अगर आप इस नेटवर्क को हटाते हैं, तो आपको इस नेटवर्क में अपने एसेट देखने के लिए इसे फिर से जोड़ना होगा"
  },
  "deleteNetworkTitle": {
    "message": "$1 नेटवर्क को हटाएं?",
    "description": "$1 represents the name of the network"
  },
  "deleteRpcUrl": {
    "message": "RPC URL को हटाएं"
  },
  "deposit": {
    "message": "डिपॉज़िट करें"
  },
  "deprecatedGoerliNtwrkMsg": {
    "message": "Ethereum सिस्टम में हुए अपडेट के कारण, Goerli टेस्ट नेटवर्क को जल्द ही चरणबद्ध तरीके से हटा दिया जाएगा।"
  },
  "deprecatedNetwork": {
    "message": "इस नेटवर्क को हटा दिया गया है"
  },
  "deprecatedNetworkButtonMsg": {
    "message": "समझ गए"
  },
  "deprecatedNetworkDescription": {
    "message": "जिस नेटवर्क से आप कनेक्ट करने का प्रयास कर रहे हैं उसे अब MetaMask सपोर्ट नहीं करता। $1"
  },
  "description": {
    "message": "जानकारी"
  },
  "descriptionFromSnap": {
    "message": "$1 से जानकारी",
    "description": "$1 represents the name of the snap"
  },
  "details": {
    "message": "विस्तृत जानकारी"
  },
<<<<<<< HEAD
=======
  "developerOptions": {
    "message": "डेवलपर विकल्प"
  },
>>>>>>> ad7a5462
  "disabledGasOptionToolTipMessage": {
    "message": "\"$1\" डिसेबल किया गया है क्योंकि यह ओरिजिनल गैस फ़ीस से कम-से-कम 10% वृद्धि को पूरा नहीं करता है।",
    "description": "$1 is gas estimate type which can be market or aggressive"
  },
  "disconnect": {
    "message": "डिस्कनेक्ट करें"
  },
  "disconnectAllAccounts": {
    "message": "सभी अकाउंट डिस्कनेक्ट करें"
  },
  "disconnectAllAccountsConfirmationDescription": {
    "message": "क्या आप वाकई डिस्कनेक्ट करना चाहते हैं? आप साइट की फंक्शनलिटी खो सकते हैं।"
  },
  "disconnectAllAccountsText": {
    "message": "अकाउंट्स"
  },
  "disconnectAllSnapsText": {
    "message": "Snaps"
  },
  "disconnectAllText": {
    "message": "अगर आप अपने $1 को $2 से डिस्कनेक्ट करते हैं, तो आपको उन्हें दोबारा इस्तेमाल करने के लिए रिकनेक्ट करना होगा।",
    "description": "$1 will map to `disconnectAllAccountsText` or `disconnectAllSnapsText`, $2 represents the website hostname"
  },
  "disconnectAllTitle": {
    "message": "सभी $1 को डिस्कनेक्ट करें",
    "description": "$1 will map to `disconnectAllAccountsText` or `disconnectAllSnapsText`"
  },
  "disconnectPrompt": {
    "message": "$1 डिस्कनेक्ट करें"
  },
  "disconnectThisAccount": {
    "message": "इस अकाउंट को डिस्कनेक्ट करें"
  },
  "disconnectedAllAccountsToast": {
    "message": "सभी अकाउंट्स $1 से डिसकनेक्ट किए गए।",
    "description": "$1 is name of the dapp`"
  },
  "disconnectedSingleAccountToast": {
    "message": "$1, $2 से डिसकनेक्ट हो गया",
    "description": "$1 is name of the name and $2 represents the dapp name`"
  },
  "discoverSnaps": {
    "message": "Snaps के बारे में और जानें",
    "description": "Text that links to the Snaps website. Displayed in a banner on Snaps list page in settings."
  },
  "dismiss": {
    "message": "खारिज करें"
  },
  "dismissReminderDescriptionField": {
    "message": "सीक्रेट रिकवरी फ्रेज़ बैकअप रिमाइंडर मैसेज को खारिज करने के लिए इसे चालू करें। हम ज़ोर देकर सलाह देते हैं कि आप पैसे के नुकसान से बचने के लिए अपने गुप्त रिकवरी फ्रेज का बैकअप लें"
  },
  "dismissReminderField": {
    "message": "सीक्रेट रिकवरी फ्रेज़ बैकअप रिमाइंडर खारिज करें"
  },
  "displayNftMedia": {
    "message": "NFT मीडिया को दिखाएं"
  },
  "displayNftMediaDescription": {
    "message": "NFT मीडिया और डेटा दिखाने से आपका IP एड्रेस OpenSea या अन्य थर्ड पार्टियों के सामने आ जाता है। ऐसा होने पर, हमला करने वाले आपके IP एड्रेस को आपके Ethereum एड्रेस के साथ जोड़ पाते हैं। NFT ऑटोडिटेक्शन की सुविधा इस सेटिंग पर निर्भर करती है, और इस सेटिंग को बंद किए जाने पर उपलब्ध नहीं रहेगी।"
  },
  "doNotShare": {
    "message": "इसे किसी के साथ शेयर न करें।"
  },
  "domain": {
    "message": "डोमेन"
  },
  "done": {
    "message": "हो गया"
  },
  "dontShowThisAgain": {
    "message": "इसे दोबारा न दिखाएँ"
  },
  "downArrow": {
    "message": "डाउन ऐरो"
  },
  "downloadGoogleChrome": {
    "message": "Google Chrome डाउनलोड करें"
  },
  "downloadNow": {
    "message": "अभी डाउनलोड करें"
  },
  "downloadStateLogs": {
    "message": "स्टेट लॉग डाउनलोड करें"
  },
  "dragAndDropBanner": {
    "message": "आप नेटवर्कों को फिर से व्यवस्थित करने के लिए उन्हें खींचकर इधर से उधर ले जा सकते हैं।"
  },
  "dropped": {
    "message": "ड्रॉप किया गया"
  },
  "edit": {
    "message": "बदलें"
  },
  "editANickname": {
    "message": "उपनाम बदलें"
  },
  "editAddressNickname": {
    "message": "एड्रेस उपनाम बदलें"
  },
  "editCancellationGasFeeModalTitle": {
    "message": "कैंसिलेशन गैस फ़ीस को बदलें"
  },
  "editContact": {
    "message": "कॉन्टेक्ट बदलें"
  },
  "editGasFeeModalTitle": {
    "message": "गैस फ़ीस बदलें"
  },
  "editGasLimitOutOfBounds": {
    "message": "गैस लिमिट कम से कम $1 होनी चाहिए"
  },
  "editGasLimitOutOfBoundsV2": {
    "message": "गैस लिमिट $1 से अधिक और $2 से कम होनी चाहिए",
    "description": "$1 is the minimum limit for gas and $2 is the maximum limit"
  },
  "editGasLimitTooltip": {
    "message": "गैस लिमिट, गैस की वो अधिकतम यूनिट है जिसका आप इस्तेमाल करना चाहते हैं। गैस की यूनिटें “अधिकतम प्रायोरिटी फी” और “अधिकतम फ़ीस” का मल्टीप्लायर होती हैं।"
  },
  "editGasMaxBaseFeeGWEIImbalance": {
    "message": "अधिकतम बेस फ़ीस प्रायोरिटी फ़ीस से कम नहीं हो सकती है।"
  },
  "editGasMaxBaseFeeHigh": {
    "message": "अधिकतम बेस फ़ीस आवश्यकता से अधिक है"
  },
  "editGasMaxBaseFeeLow": {
    "message": "मौजूदा नेटवर्क स्थितियों के लिए अधिकतम बेस फ़ीस कम है"
  },
  "editGasMaxFeeHigh": {
    "message": "अधिकतम फ़ीस आवश्यकता से अधिक है"
  },
  "editGasMaxFeeLow": {
    "message": "नेटवर्क स्थितियों के लिए अधिकतम फ़ीस बहुत कम है"
  },
  "editGasMaxFeePriorityImbalance": {
    "message": "अधिकतम फ़ीस अधिकतम प्रायोरिटी फ़ीस से कम नहीं हो सकती है"
  },
  "editGasMaxPriorityFeeBelowMinimum": {
    "message": "अधिकतम प्रायोरिटी फ़ीस 0 GWEI से अधिक होनी चाहिए"
  },
  "editGasMaxPriorityFeeBelowMinimumV2": {
    "message": "प्रायोरिटी फ़ीस 0 से अधिक होनी चाहिए।"
  },
  "editGasMaxPriorityFeeHigh": {
    "message": "अधिकतम प्रायोरिटी फ़ीस आवश्यकता से अधिक है। आप आवश्यकता से अधिक पेमेंट कर सकते हैं।"
  },
  "editGasMaxPriorityFeeHighV2": {
    "message": "प्रायोरिटी फ़ीस आवश्यकता से अधिक है। आप आवश्यकता से अधिक पेमेंट कर सकते हैं"
  },
  "editGasMaxPriorityFeeLow": {
    "message": "मौजूदा नेटवर्क स्थितियों के लिए अधिकतम बेस फ़ीस कम है"
  },
  "editGasMaxPriorityFeeLowV2": {
    "message": "मौजूदा नेटवर्क स्थितियों के लिए प्रायोरिटी फ़ीस कम है"
  },
  "editGasPriceTooLow": {
    "message": "गैस प्राइस 0 से अधिक होना चाहिए"
  },
  "editGasPriceTooltip": {
    "message": "ट्रांसेक्शन सबमिट करते समय इस नेटवर्क को \"गैस प्राइस\" फील्ड की आवश्यकता होती है। गैस प्राइस वह अमाउंट है जो आप प्रति यूनिट गैस के लिए पेमेंट करेंगे।"
  },
  "editGasSubTextAmountLabel": {
    "message": "अधिकतम अमाउंट:",
    "description": "This is meant to be used as the $1 substitution editGasSubTextAmount"
  },
  "editGasSubTextFeeLabel": {
    "message": "अधिकतम फ़ीस:"
  },
  "editGasTitle": {
    "message": "प्राथमिकता बदलें"
  },
  "editGasTooLow": {
    "message": "अनजाना प्रोसेसिंग टाइम"
  },
  "editNetworkLink": {
    "message": "मूल नेटवर्क को संपादित करें"
  },
  "editNonceField": {
    "message": "Nonce बदलें"
  },
  "editNonceMessage": {
    "message": "यह एक एडवांस्ड सुविधा है, सावधानी से इस्तेमाल करें।"
  },
  "editPermission": {
    "message": "अनुमति बदलें"
  },
  "editSpeedUpEditGasFeeModalTitle": {
    "message": "गैस फ़ीस स्पीड अप को बदलें"
  },
  "enable": {
    "message": "चालू करें"
  },
  "enableAutoDetect": {
    "message": " ऑटो डिटेक्ट इनेबल करें"
  },
  "enableFromSettings": {
    "message": " इसे सेटिंग्स से इनेबल करें।"
  },
  "enableSnap": {
    "message": "इनेबल करें"
  },
  "enableToken": {
    "message": "$1 इनेबल करें",
    "description": "$1 is a token symbol, e.g. ETH"
  },
  "enabled": {
    "message": "इनेबल किया गया"
  },
  "enabledNetworks": {
    "message": "चालू किए गए नेटवर्क"
  },
  "encryptionPublicKeyNotice": {
    "message": "$1 आपकी पब्लिक एन्क्रिप्शन की (key) चाहता है। सहमति देने पर, यह साइट आपके लिए एन्क्रिप्ट किए गए मैसेज लिख पाएगी।",
    "description": "$1 is the web3 site name"
  },
  "encryptionPublicKeyRequest": {
    "message": "एन्क्रिप्शन पब्लिक की (key) का रिक्वेस्ट करें"
  },
  "endpointReturnedDifferentChainId": {
    "message": "आपने जो RPC URL डाला है उसने अलग चेन ID लौटाई है: $1. जिस नेटवर्क को आप जोड़ने का प्रयास कर रहे हैं उसके RPC से मिलान करने के लिए कृपया चेन ID को अपडेट करें।",
    "description": "$1 is the return value of eth_chainId from an RPC endpoint"
  },
  "enhancedTokenDetectionAlertMessage": {
    "message": "एडवांस्ड टोकन डिटेक्शन वर्तमान में $1 पर उपलब्ध है। $2"
  },
  "ensDomainsSettingDescriptionIntroduction": {
    "message": "MetaMask आपको सीधे आपके ब्राउज़़र के एड्रेस बार में ENS डोमेन देखने की सुविधा देता है। यह ऐसे काम करता है:"
  },
  "ensDomainsSettingDescriptionOutroduction": {
    "message": "ध्यान रखें कि इस फ़ीचर का इस्तेमाल करने से आपका आईपी एड्रेस IPFS थर्ड-पार्टी सर्विसेज़ के सामने आ जाता है।"
  },
  "ensDomainsSettingDescriptionPart1": {
    "message": "ENS नाम से जुड़े कोड को खोजने के लिए MetaMask, Ethereum के ENS कॉन्ट्रैक्ट की जांच करता है।"
  },
  "ensDomainsSettingDescriptionPart2": {
    "message": "अगर कोड IPFS से लिंक होता है, तो आप उससे जुड़े कंटेंट (आमतौर पर एक वेबसाइट) को देख सकते हैं।"
  },
  "ensDomainsSettingTitle": {
    "message": "एड्रेस बार में ENS डोमेन दिखाएँ"
  },
  "ensUnknownError": {
    "message": "ENS लुकअप नहीं हो पाया।"
  },
  "enterANumber": {
    "message": "कोई संख्या डालें"
  },
  "enterCustodianToken": {
    "message": "अपना $1 टोकन डालें या एक नया टोकन जोड़ें"
  },
  "enterMaxSpendLimit": {
    "message": "अधिकतम खर्च की लिमिट डालें"
  },
  "enterOptionalPassword": {
    "message": "वैकल्पिक पासवर्ड डालें"
  },
  "enterPasswordContinue": {
    "message": "जारी रखने के लिए पासवर्ड डालें"
  },
  "enterTokenNameOrAddress": {
    "message": "टोकन नाम डालें या एड्रेस पेस्ट करें"
  },
  "enterYourPassword": {
    "message": "अपना पासवर्ड डालें"
  },
  "errorCode": {
    "message": "कोड: $1",
    "description": "Displayed error code for debugging purposes. $1 is the error code"
  },
  "errorDetails": {
    "message": "गड़बड़ी की जानकारी",
    "description": "Title for collapsible section that displays error details for debugging purposes"
  },
  "errorGettingSafeChainList": {
    "message": "सेफ चेन लिस्ट पाते समय गड़बड़ी हुई, कृपया सावधानी के साथ जारी रखें।"
  },
  "errorMessage": {
    "message": "मैसेज: $1",
    "description": "Displayed error message for debugging purposes. $1 is the error message"
  },
  "errorName": {
    "message": "कोड: $1",
    "description": "Displayed error name for debugging purposes. $1 is the error name"
  },
  "errorPageMessage": {
    "message": "पेज को दोबारा लोड करके फिर से कोशिश करें या सपोर्ट $1 से कॉन्टेक्ट करें।",
    "description": "Message displayed on generic error page in the fullscreen or notification UI, $1 is a clickable link with text defined by the 'here' key. The link will open to a form where users can file support tickets."
  },
  "errorPagePopupMessage": {
    "message": "पॉपअप को बंद करके और फिर से खोलने की कोशिश करें या $1 पर सपोर्ट से कॉन्टेक्ट करें।",
    "description": "Message displayed on generic error page in the popup UI, $1 is a clickable link with text defined by the 'here' key. The link will open to a form where users can file support tickets."
  },
  "errorPageTitle": {
    "message": "MetaMask में कोई गड़बड़ी हुई",
    "description": "Title of generic error page"
  },
  "errorStack": {
    "message": "स्टैक:",
    "description": "Title for error stack, which is displayed for debugging purposes"
  },
  "errorWhileConnectingToRPC": {
    "message": "कस्टम नेटवर्क से कनेक्ट करने में गड़बड़ी"
  },
  "errorWithSnap": {
    "message": "$1 के साथ गड़बड़ी",
    "description": "$1 represents the name of the snap"
  },
  "estimatedFee": {
    "message": "अनुमानित फ़ीस"
  },
  "estimatedFeeTooltip": {
    "message": "नेटवर्क पर ट्रांसेक्शन को प्रोसेस करने के लिए भुगतान की गई राशि।"
  },
  "ethGasPriceFetchWarning": {
    "message": "बैकअप गैस प्राइस दिया गया है क्योंकि मेन गैस एस्टीमेशन सर्विस अभी उपलब्ध नहीं है।"
  },
  "ethereumProviderAccess": {
    "message": "Ethereum प्रोवाइडर को $1 तक एक्सेस दें",
    "description": "The parameter is the name of the requesting origin"
  },
  "ethereumPublicAddress": {
    "message": "Ethereum पब्लिक एड्रेस"
  },
  "etherscan": {
    "message": "Etherscan"
  },
  "etherscanView": {
    "message": "Etherscan पर अकाउंट देखें"
  },
  "etherscanViewOn": {
    "message": "Etherscan पर देखें"
  },
  "existingChainId": {
    "message": "आपके द्वारा दर्ज की गई जानकारी मौजूदा चेन ID से जुड़ी है।"
  },
<<<<<<< HEAD
  "existingRpcUrl": {
    "message": "यह URL किसी अन्य चेन ID से जुड़ा है।"
=======
  "existingRequestsBannerAlertDesc": {
    "message": "अपने सबसे हालिया अनुरोध को देखने और कन्फर्म करने के लिए, आपको पहले मौजूदा अनुरोधों को एप्रूव या रिजेक्ट करना होगा।"
>>>>>>> ad7a5462
  },
  "expandView": {
    "message": "व्यू को बड़ा करें"
  },
  "experimental": {
    "message": "एक्सपेरिमेंटल"
  },
  "extendWalletWithSnaps": {
    "message": "अपने Web3 एक्सपीरियंस को कस्टमाइज़ करने के लिए कम्युनिटी-बिल्ट Snaps को एक्सप्लोर करें।",
    "description": "Banner description displayed on Snaps list page in Settings when less than 6 Snaps is installed."
  },
  "extensionInsallCompleteDescription": {
    "message": "अपने कस्टोडियल या सेल्फ-कस्टोडियल एकाउंट्स को जोड़ने के लिए MetaMask Institutional प्रोडक्ट ऑनबोर्डिंग पर वापस आएं।"
  },
  "extensionInsallCompleteTitle": {
    "message": "एक्सटेंशन इनस्टॉल पूरा हो गया"
  },
  "externalExtension": {
    "message": "बाहरी एक्स्टेन्शन"
  },
  "externalNameSourcesSetting": {
    "message": "प्रस्तावित उपनाम"
  },
  "externalNameSourcesSettingDescription": {
    "message": "हम Etherscan, Infura और Lens Protocol जैसे थर्ड पार्टी सोर्सों से उन एड्रेसों के लिए प्रस्तावित उपनाम लाएंगे जिनके साथ आप इंटरैक्ट करते हैं। ये सोर्स उन एड्रेसों और आपके आईपी एड्रेस को देख सकेंगे। आपके अकाउंट का एड्रेस थर्ड पार्टी के सामने नहीं आएगा।"
  },
  "failed": {
    "message": "नहीं हो पाया"
  },
  "failedToFetchChainId": {
    "message": "चेन ID प्राप्त नहीं की जा सकी। क्या आपका RPC URL सही है?"
  },
  "failureMessage": {
    "message": "कुछ गलत हुआ और हम एक्शन को पूरा नहीं कर सकें"
  },
  "fast": {
    "message": "तेज़"
  },
  "feeAssociatedRequest": {
    "message": "इस रिक्वेस्ट के साथ एक फ़ीस जुड़ी हुई है।"
  },
  "feeDetails": {
    "message": "फ़ीस का ब्यौरा"
  },
  "fiat": {
    "message": "फिएट",
    "description": "Exchange type"
  },
  "fileImportFail": {
    "message": "फाइल इम्पोर्ट काम नहीं कर रहा है? यहां क्लिक करें!",
    "description": "Helps user import their account from a JSON file"
  },
  "findTheRightChainId": {
    "message": "यहां पर सही खोजें:"
  },
  "flaskWelcomeUninstall": {
    "message": "आपको इस एक्सटेन्शन को अनइंस्टाल करना चाहिए",
    "description": "This request is shown on the Flask Welcome screen. It is intended for non-developers, and will be bolded."
  },
  "flaskWelcomeWarning1": {
    "message": "Flask डेवलपर्स के लिए है ताकि वे नए अनस्टेबल API के साथ प्रयोग कर सकें। जब तक कि आप एक डेवलपर या बीटा टेस्टर नहीं है, $1।",
    "description": "This is a warning shown on the Flask Welcome screen, intended to encourage non-developers not to proceed any further. $1 is the bolded message 'flaskWelcomeUninstall'"
  },
  "flaskWelcomeWarning2": {
    "message": "हम इस एक्सटेन्शन की सुरक्षा या स्टेबिलिटी की गारंटी नहीं देते हैं। Flask द्वारा पेश किए गए नए API, फिशिंग हमलों के विरुद्ध सुरक्षित नहीं हैं। इसका अर्थ है कि कोई भी साइट या Snap जो Flask की मांग करता है, वो आपके एसेट्स को चुराने का एक बुरी नीयत वाला प्रयास हो सकता है।",
    "description": "This explains the risks of using MetaMask Flask"
  },
  "flaskWelcomeWarning3": {
    "message": "सभी Flask के API एक्सपेरिमेंटल हैं। उन्हें बिना किसी सूचना के बदला या हटाया जा सकता है, या वो स्टेबल MetaMask में माइग्रेट किए बिना अनिश्चित काल तक Flask पर रह सकते हैं। अपने जोखिम पर उनका इस्तेमाल करें।",
    "description": "This message warns developers about unstable Flask APIs"
  },
  "flaskWelcomeWarning4": {
    "message": "Flask का इस्तेमाल करते समय अपने नियमित MetaMask एक्सटेंशन को बंद ज़रूर कर दें।",
    "description": "This message calls to pay attention about multiple versions of MetaMask running on the same site (Flask + Prod)"
  },
  "flaskWelcomeWarningAcceptButton": {
    "message": "जोख़िमों को मैं स्वीकर करता हूं।",
    "description": "this text is shown on a button, which the user presses to confirm they understand the risks of using Flask"
  },
  "floatAmountToken": {
    "message": "टोकन अमाउंट एक पूर्णांक होना चाहिए"
  },
  "followUsOnTwitter": {
    "message": "हमें Twitter पर फॉलो करें"
  },
  "forbiddenIpfsGateway": {
    "message": "निषिद्ध IPFS गेटवे: कृपया एक CID गेटवे बताएं"
  },
  "forgetDevice": {
    "message": "इस डिवाइस को भूल जाएं"
  },
  "forgotPassword": {
    "message": "पासवर्ड भूल गए?"
  },
  "form": {
    "message": "फॉर्म"
  },
  "from": {
    "message": "भेजने वाले"
  },
  "fromAddress": {
    "message": "भेजने वाले: $1",
    "description": "$1 is the address to include in the From label. It is typically shortened first using shortenAddress"
  },
  "fromTokenLists": {
    "message": "टोकन लिस्टों से: $1"
  },
  "function": {
    "message": "फंक्शन: $1"
  },
  "functionApprove": {
    "message": "फंक्शन: एप्रूव करें"
  },
  "functionSetApprovalForAll": {
    "message": "फंक्शन: SetApprovalForAll"
  },
  "functionType": {
    "message": "फ़ंक्शन का प्रकार"
  },
  "fundYourWallet": {
    "message": "अपने वॉलेट को फंड करें"
  },
  "fundYourWalletDescription": {
    "message": "अपने वॉलेट में कुछ $1 जोड़कर शुरुआत करें।",
    "description": "$1 is the token symbol"
  },
  "gas": {
    "message": "गैस"
  },
  "gasDisplayAcknowledgeDappButtonText": {
    "message": "सुझाये गए गैस फ़ीस को बदलें"
  },
  "gasDisplayDappWarning": {
    "message": "यह गैस फ़ीस $1 द्वारा सुझाया गया है। इसे ओवरराइड करने से आपके ट्रांसेक्शन में समस्या हो सकती है। यदि आपके पास कोई सवाल हैं तो कृपया $1 से इंटरैक्ट करें।",
    "description": "$1 represents the Dapp's origin"
  },
  "gasIsETH": {
    "message": "गैस $1 है "
  },
  "gasLimit": {
    "message": "गैस लिमिट"
  },
  "gasLimitInfoTooltipContent": {
    "message": "गैस लिमिट, गैस की वह अधिकतम इकाइयाँ हैं, जिन्हें आप खर्च करना चाहते हैं।"
  },
  "gasLimitRecommended": {
    "message": "सुझाई गई गैस लिमिट $1 है। अगर गैस लिमिट उससे कम है, तो वह फेल हो सकता है।"
  },
  "gasLimitTooLow": {
    "message": "गैस लिमिट कम से कम 21000 होनी चाहिए"
  },
  "gasLimitTooLowWithDynamicFee": {
    "message": "गैस लिमिट कम से कम $1 होनी चाहिए",
    "description": "$1 is the custom gas limit, in decimal."
  },
  "gasLimitV2": {
    "message": "गैस लिमिट"
  },
  "gasOption": {
    "message": "गैस विकल्प"
  },
  "gasPrice": {
    "message": "गैस प्राइस (GWEI)"
  },
  "gasPriceExcessive": {
    "message": "आपका गैस फ़ीस अनावश्यक रूप से अधिक निर्धारित किया गया है। अमाउंट को कम करने पर विचार करें।"
  },
  "gasPriceExcessiveInput": {
    "message": "गैस प्राइस अधिक है"
  },
  "gasPriceExtremelyLow": {
    "message": "गैस प्राइस अत्यंत कम है"
  },
  "gasPriceFetchFailed": {
    "message": "गैस प्राइस अनुमान नेटवर्क गड़बड़ी के कारण नहीं हो पाया है।"
  },
  "gasPriceInfoTooltipContent": {
    "message": "गैस प्राइस, Ether के उस अमाउंट को बताता है, जो आप गैस की प्रत्येक इकाई के लिए देना चाहते हैं।"
  },
  "gasTimingHoursShort": {
    "message": "$1 घंटे",
    "description": "$1 represents a number of hours"
  },
  "gasTimingLow": {
    "message": "धीमा"
  },
  "gasTimingMinutesShort": {
    "message": "$1मिनट",
    "description": "$1 represents a number of minutes"
  },
  "gasTimingSecondsShort": {
    "message": "$1 सेकंड",
    "description": "$1 represents a number of seconds"
  },
  "gasUsed": {
    "message": "इस्तेमाल की गई गैस"
  },
  "general": {
    "message": "सामान्य"
  },
  "generalCameraError": {
    "message": "हम आपके कैमरे को ऐक्सेस नहीं कर पाए। कृपया दोबारा कोशिश करें।"
  },
  "generalCameraErrorTitle": {
    "message": "कुछ गलत हो गया..."
  },
  "genericExplorerView": {
    "message": "$1 पर अकाउंट देखें"
  },
  "getStartedWithNFTs": {
    "message": "NFTs खरीदने के लिए $1 प्राप्त करें",
    "description": "$1 is the token symbol"
  },
  "getStartedWithNFTsDescription": {
    "message": "अपने वॉलेट में कुछ $1 जोड़कर NFTs से शुरुआत करें।",
    "description": "$1 is the token symbol"
  },
  "goBack": {
    "message": "वापस जाएं"
  },
  "goToSite": {
    "message": "साइट पर जाएं"
  },
  "goerli": {
    "message": "Goerli टेस्ट नेटवर्क"
  },
  "gotIt": {
    "message": "समझ आ गया!"
  },
  "grantedToWithColon": {
    "message": "को प्रदान की गई:"
  },
  "gwei": {
    "message": "GWEI"
  },
  "hardware": {
    "message": "हार्डवेयर"
  },
  "hardwareWalletConnected": {
    "message": "hardware wallet कनेक्ट किया गया"
  },
  "hardwareWalletLegacyDescription": {
    "message": "(लेगसी)",
    "description": "Text representing the MEW path"
  },
  "hardwareWalletSupportLinkConversion": {
    "message": "यहां क्लिक करें"
  },
  "hardwareWallets": {
    "message": "hardware wallet कनेक्ट करें"
  },
  "hardwareWalletsInfo": {
    "message": "hardware wallet इंटीग्रेशन्स, एक्सटर्नल सर्वरों पर एपीआई कॉल्स की मदद लेते हैं, जो आपके आईपी एड्रेस और आपके द्वारा इंटरैक्ट किए गए स्मार्ट कॉन्ट्रैक्ट एड्रेस को देख सकता है।"
  },
  "hardwareWalletsMsg": {
    "message": "किसी hardware wallet को चुनें, जिसे आप MetaMask के साथ इस्तेमाल करना चाहते हैं।"
  },
  "here": {
    "message": "यहां",
    "description": "as in -click here- for more information (goes with troubleTokenBalances)"
  },
  "hexData": {
    "message": "हेक्स डेटा"
  },
  "hiddenAccounts": {
    "message": "छिपाए गए अकाउंट"
  },
  "hide": {
    "message": "छिपाएं"
  },
  "hideAccount": {
    "message": "अकाउंट छिपाएं"
  },
  "hideFullTransactionDetails": {
    "message": "ट्रांसेक्शन की पूरी जानकारी छिपा कर रखें"
  },
  "hideSeedPhrase": {
    "message": "सीड फ्रेज़ छुपा दें"
  },
  "hideSentitiveInfo": {
    "message": "संवेदनशील जानकारी छिपाएं"
  },
  "hideToken": {
    "message": "टोकन छुपा दें"
  },
  "hideTokenPrompt": {
    "message": "टोकन छिपाएं?"
  },
  "hideTokenSymbol": {
    "message": "$1 छिपाएं",
    "description": "$1 is the symbol for a token (e.g. 'DAI')"
  },
  "hideZeroBalanceTokens": {
    "message": "बिना बैलेंस वाले टोकन छिपाएं"
  },
  "high": {
    "message": "एग्रेसिव"
  },
  "highGasSettingToolTipMessage": {
    "message": "पॉपुलर NFT ड्रॉप जैसी चीज़ों की वजह से बढ़े नेटवर्क ट्रैफिक को कवर करने के लिए $1 का इस्तेमाल करें।",
    "description": "$1 is key 'high' (text: 'Aggressive') separated here so that it can be passed in with bold font-weight"
  },
  "highLowercase": {
    "message": "हाई"
  },
  "highestCurrentBid": {
    "message": "सबसे बड़ी वर्तमान बिड"
  },
  "highestFloorPrice": {
    "message": "सबसे बड़ी फ्लोर प्राइस"
  },
  "history": {
    "message": "इतिहास"
  },
  "holdToRevealContent1": {
    "message": "आपका सीक्रेट रिकवरी फ्रेज $1 प्रदान करता है",
    "description": "$1 is a bolded text with the message from 'holdToRevealContent2'"
  },
  "holdToRevealContent2": {
    "message": "आपके वॉलेट और फंड तक पूरी एक्सेस।",
    "description": "Is the bolded text in 'holdToRevealContent1'"
  },
  "holdToRevealContent3": {
    "message": "इसे किसी के साथ शेयर न करें। $1,$2",
    "description": "$1 is a message from 'holdToRevealContent4' and $2 is a text link with the message from 'holdToRevealContent5'"
  },
  "holdToRevealContent4": {
    "message": "MetaMask सपोर्ट इसका रिक्वेस्ट नहीं करेगा",
    "description": "Part of 'holdToRevealContent3'"
  },
  "holdToRevealContent5": {
    "message": "लेकिन फिशर कर सकते हैं।",
    "description": "The text link in 'holdToRevealContent3'"
  },
  "holdToRevealContentPrivateKey1": {
    "message": "आपकी प्राइवेट की (key) $1 प्रदान करती है",
    "description": "$1 is a bolded text with the message from 'holdToRevealContentPrivateKey2'"
  },
  "holdToRevealContentPrivateKey2": {
    "message": "आपके वॉलेट और फंड की पूरी एक्सेस।",
    "description": "Is the bolded text in 'holdToRevealContentPrivateKey2'"
  },
  "holdToRevealLockedLabel": {
    "message": "लॉक किए गए सर्कल को दिखाने के लिए होल्ड करें"
  },
  "holdToRevealPrivateKey": {
    "message": "प्राइवेट की (key) को दिखाने के लिए होल्ड करें"
  },
  "holdToRevealPrivateKeyTitle": {
    "message": "अपनी प्राइवेट की (key) सुरक्षित रखें"
  },
  "holdToRevealSRP": {
    "message": "SRP को दिखाने के लिए होल्ड करें"
  },
  "holdToRevealSRPTitle": {
    "message": "अपनी SRP सुरक्षित रखें"
  },
  "holdToRevealUnlockedLabel": {
    "message": "लॉक किए गए सर्कल को दिखाने के लिए होल्ड करें"
  },
  "id": {
    "message": "ID"
  },
  "ignoreAll": {
    "message": "सभी को अनदेखा करें"
  },
  "ignoreTokenWarning": {
    "message": "यदि आप टोकन छिपाते हैं, तो वे आपके वॉलेट में नहीं दिखाए जाएंगे। हालांकि, आप अभी भी उन्हें खोज कर जोड़ सकते हैं।"
  },
  "imToken": {
    "message": "imToken"
  },
  "import": {
    "message": "इम्पोर्ट करें",
    "description": "Button to import an account from a selected file"
  },
  "importAccount": {
    "message": "अकाउंट इम्पोर्ट करें"
  },
  "importAccountError": {
    "message": "अकाउंट इम्पोर्ट करने में गड़बड़ी।"
  },
  "importAccountErrorIsSRP": {
    "message": "आपने सीक्रेट रिकवरी फ्रेज (या स्मरक) दर्ज किया है। अकाउंट को यहां इंपोर्ट करने के लिए, आपको एक प्राइवेट की दर्ज करनी होगी, जो कि 64 कैरेक्टर की लंबाई की एक हेक्साडेसिमल स्ट्रिंग है।"
  },
  "importAccountErrorNotAValidPrivateKey": {
    "message": "यह वैलिड प्राइवेट की (key) नहीं है। आपने हेक्साडेसिमल स्ट्रिंग दर्ज की है, लेकिन यह 64 कैरक्टर लंबी होनी चाहिए।"
  },
  "importAccountErrorNotHexadecimal": {
    "message": "यह वैलिड प्राइवेट की (key) नहीं है। आपको 64 कैरेक्टर की लंबाई की हेक्साडेसिमल स्ट्रिंग डालनी होगी।"
  },
  "importAccountJsonLoading1": {
    "message": "इस JSON इंपोर्ट में कुछ मिनट लग सकते हैं और MetaMask को फ्रीज करें।"
  },
  "importAccountJsonLoading2": {
    "message": "हम क्षमा चाहते हैं, और भविष्य में हम इसे और तेज़ करेंगे।"
  },
  "importAccountMsg": {
    "message": "इम्पोर्ट किए एकाउंट्स आपके MetaMask सीक्रेट रिकवरी फ्रेज़ से जुड़े नहीं होंगे। इम्पोर्ट किए एकाउंट्स के बारे में अधिक जानें"
  },
  "importMyWallet": {
    "message": "मेरा वॉलेट इम्पोर्ट करें"
  },
  "importNFT": {
    "message": "NFT इंपोर्ट करें"
  },
  "importNFTAddressToolTip": {
    "message": "उदाहरण के लिए, OpenSea पर, डिटेल्स के नीचे NFT के पेज पर, 'कॉन्ट्रैक्ट एड्रेस' के लेबल वाला एक नीला हाइपरलिंक्ड वैल्यू होता है। अगर आप इस पर क्लिक करते हैं, तो ये आपको Etherscan पर कॉन्ट्रैक्ट के एड्रेस पर ले जाएगा; उस पेज के ऊपर-बाईं ओर, 'कॉन्ट्रैक्ट' लेबल वाला एक आइकन होना चाहिए, और दाईं ओर अक्षरों और अंकों की एक लंबी श्रृंखला होगी। यह उस कॉन्ट्रैक्ट का एड्रेस है जिसने आपका NFT बनाया है। एड्रेस के दाईं ओर 'कॉपी' आइकन पर क्लिक करें, और ये आपके क्लिपबोर्ड पर आ जाएगा।"
  },
  "importNFTPage": {
    "message": "NFT के पेज को इंपोर्ट करें"
  },
  "importNFTTokenIdToolTip": {
    "message": "किसी NFT की ID एक विशिष्ट पहचानकर्ता है क्योंकि कोई भी दो NFT एक जैसे नहीं होते हैं। फिर से, OpenSea पर यह संख्या 'डिटेल्स' के नीचे होगी। इसे नोट कर लें या अपने क्लिपबोर्ड पर कॉपी कर लें।"
  },
  "importSelectedTokens": {
    "message": "चुना गया टोकन इम्पोर्ट करें?"
  },
  "importSelectedTokensDescription": {
    "message": "आपके द्वारा चुने गए टोकन केवल आपके वॉलेट में दिखाई देंगे। आप बाद में कभी भी छिपे हुए टोकन को खोज कर उन्हें इम्पोर्ट कर सकते हैं।"
  },
  "importTokenQuestion": {
    "message": "टोकन इम्पोर्ट करें?"
  },
  "importTokenWarning": {
    "message": "कोई भी किसी भी नाम के साथ एक टोकन बना सकता है, जिसमें मौजूदा टोकन के नकली वर्शन शामिल हैं। अपने जोखिम पर जोड़ें और ट्रेड करें!"
  },
  "importTokensCamelCase": {
    "message": "टोकन इम्पोर्ट करें"
  },
  "importTokensError": {
    "message": "हम टोकनों को इंपोर्ट नहीं कर सके। कृपया बाद में फिर से कोशिश करें।"
  },
  "importWithCount": {
    "message": "$1 इम्पोर्ट करें",
    "description": "$1 will the number of detected tokens that are selected for importing, if all of them are selected then $1 will be all"
  },
  "imported": {
    "message": "इम्पोर्टित",
    "description": "status showing that an account has been fully loaded into the keyring"
  },
  "inYourSettings": {
    "message": "आपके सेटिंग्स में"
  },
  "infuraBlockedNotification": {
    "message": "MetaMask ब्लॉकचेन होस्ट से कनेक्ट करने में असमर्थ है। संभावित कारणों की समीक्षा करें $1।",
    "description": "$1 is a clickable link with with text defined by the 'here' key"
  },
  "initialTransactionConfirmed": {
    "message": "नेटवर्क द्वारा आपके प्रारंभिक ट्रांसेक्शन को कन्फर्म किया गया था। वापस जाने के लिए ठीक पर क्लिक करें।"
  },
  "inputLogicEmptyState": {
    "message": "केवल वही संख्या डालें जो आप अभी या भविष्य में थर्ड पार्टी खर्च के साथ सहज महसूस करते हैं। आप बाद में कभी भी खर्च करने की लिमिट बढ़ा सकते हैं।"
  },
  "inputLogicEqualOrSmallerNumber": {
    "message": "यह आपको अपनी वर्तमान बैलेंस से $1 खर्च करने की अनुमति देता है।",
    "description": "$1 is the current token balance in the account and the name of the current token"
  },
  "inputLogicHigherNumber": {
    "message": "यह आपको अपने सभी टोकन बैलेंस को तब तक खर्च करने की अनुमति देता है जब तक कि यह सीमा तक नहीं पहुंच जाता या आप खर्च करने की लिमिट को कैंसिल नहीं कर देते। यदि आपका वह इरादा नहीं है, तो कम खर्च करने की लिमिट सेट करने पर विचार करें।"
  },
  "insightWarning": {
    "message": "चेतावनी"
  },
  "insightWarningCheckboxMessage": {
    "message": "$2 द्वारा किए अनुरोध को $1",
    "description": "$1 is the action i.e. sign, confirm. $2 is the origin making the request."
  },
  "insightWarningContentPlural": {
    "message": "$2 से पहले $1 को रिव्यु करें। एक बार बन जाने के बाद, $3 पहले जैसा नहीं किया जा सकता।",
    "description": "$1 the 'insightWarnings' message (2 warnings) representing warnings, $2 is the action (i.e. signing) and $3 is the result (i.e. signature, transaction)"
  },
  "insightWarningContentSingular": {
    "message": "$2 से पहले $1 को रिव्यु करें। एक बार बन जाने के बाद, $3 पहले जैसा नहीं किया जा सकता।",
    "description": "$1 is the 'insightWarning' message (1 warning), $2 is the action (i.e. signing) and $3 is the result (i.e. signature, transaction)"
  },
  "insightWarningHeader": {
    "message": "यह अनुरोध जोखिम भरा हो सकता है"
  },
  "insightWarnings": {
    "message": "चेतावनियाँ"
  },
  "insightsFromSnap": {
    "message": "$1 से इनसाइट्स",
    "description": "$1 represents the name of the snap"
  },
  "install": {
    "message": "इंस्टॉल करें"
  },
  "installExtension": {
    "message": "एक्सटेंशन इनस्टॉल करें"
  },
  "installExtensionDescription": {
    "message": "दुनिया में तेज़ी से अपना पाँव जमाने वाले Web3 वॉलेट, MetaMask का इंस्टीट्यूशन-कंप्लायंट संस्करण।"
  },
  "installOrigin": {
    "message": "ओरिजिन इंस्टॉल करें"
  },
  "installRequest": {
    "message": "MetaMask में जोड़ें"
  },
  "installedOn": {
    "message": "$1 पर इंस्टॉल किया गया",
    "description": "$1 is the date when the snap has been installed"
  },
  "insufficientBalance": {
    "message": "कम बैलेंस।"
  },
  "insufficientCurrencyBuyOrDeposit": {
    "message": "$2 नेटवर्क पर ट्रांसेक्शन फ़ीस का पेमेंट करने के लिए आपके अकाउंट में $1 कम है। $3 या किसी अन्य अकाउंट से जमा करें।",
    "description": "$1 is the native currency of the network, $2 is the name of the current network, $3 is the key 'buy' + the ticker symbol of the native currency of the chain wrapped in a button"
  },
  "insufficientCurrencyBuyOrReceive": {
    "message": "आपके अकाउंट में $2 नेटवर्क पर ट्रांसेक्शन फ़ीस का पेमेंट करने के लिए $1 कम है। दूसरे अकाउंट से $3 या $4।",
    "description": "$1 is the native currency of the network, $2 is the name of the current network, $3 is the key 'buy' + the ticker symbol of the native currency of the chain wrapped in a button, $4 is the key 'deposit' button"
  },
  "insufficientCurrencyDeposit": {
    "message": "$2 नेटवर्क पर ट्रांसेक्शन फ़ीस का पेमेंट करने के लिए आपके अकाउंट में $1 कम हैं। अन्य अकाउंट से $1 जमा करें।",
    "description": "$1 is the native currency of the network, $2 is the name of the current network"
  },
  "insufficientFunds": {
    "message": "कम अमाउंट।"
  },
  "insufficientFundsForGas": {
    "message": "गैस के लिए कम फंड"
  },
  "insufficientTokens": {
    "message": "कम टोकन।"
  },
  "interactingWith": {
    "message": "के साथ इंटरैक्ट कर रहा है"
  },
  "interactingWithTransactionDescription": {
    "message": "यह वही कॉन्ट्रैक्ट है जिसके साथ आप इंटरैक्ट कर रहे हैं। विवरण वेरीफाई करके स्कैमर्स से स्वयं को सुरक्षित रखें।"
  },
  "invalidAddress": {
    "message": "ग़लत एड्रेस"
  },
  "invalidAddressRecipient": {
    "message": "प्राप्तकर्ता का एड्रेस ग़लत है"
  },
  "invalidAssetType": {
    "message": "ये एसेट एक NFT है और इसे इंपोर्ट NFTज़ पेज पर फिर से जोड़ना होगा जो NFTज़ टैब के नीचे मिलेगा"
  },
  "invalidChainIdTooBig": {
    "message": "ग़लत चेन ID। चेन ID बहुत बड़ी है।"
  },
  "invalidCustomNetworkAlertContent1": {
    "message": "कस्टम नेटवर्क '$1' के लिए चेन ID को फिर से डालना होगा।",
    "description": "$1 is the name/identifier of the network."
  },
  "invalidCustomNetworkAlertContent2": {
    "message": "आपको बुरी नीयत वाला या दोषपूर्ण नेटवर्क प्रोवाइडरों से बचाने के लिए, अब सभी कस्टम नेटवर्क के लिए चेन ID की आवश्यकता होती है।"
  },
  "invalidCustomNetworkAlertContent3": {
    "message": "सेटिंग > नेटवर्क पर जाएँ और चेन ID डालें। आप $1 पर सबसे पॉपुलर नेटवर्क की चेन ID पा सकते हैं।",
    "description": "$1 is a link to https://chainid.network"
  },
  "invalidCustomNetworkAlertTitle": {
    "message": "ग़लत कस्टम नेटवर्क"
  },
  "invalidHexNumber": {
    "message": "ग़लत हेक्साडेसिमल संख्या।"
  },
  "invalidHexNumberLeadingZeros": {
    "message": "ग़लत हेक्साडेसिमल संख्या। आगे के किसी भी शून्य को निकाल दें।"
  },
  "invalidIpfsGateway": {
    "message": "ग़लत IPFS गेटवे: वैल्यू एक मान्य URL होना चाहिए"
  },
  "invalidNumber": {
    "message": "ग़लत संख्या। एक डेसीमल या '0x'-प्रीफिक्स्ड वाली हेक्साडेसिमल संख्या डालें।"
  },
  "invalidNumberLeadingZeros": {
    "message": "ग़लत संख्या। आगे के किसी भी शून्य को निकाल दें।"
  },
  "invalidRPC": {
    "message": "ग़लत RPC URL"
  },
  "invalidSeedPhrase": {
    "message": "ग़लत सीक्रेट रिकवरी फ्रेज"
  },
  "invalidSeedPhraseCaseSensitive": {
    "message": "ग़लत निवेश! गुप्त पुनर्प्राप्ति वाक्यांश केस संवेदी है।"
  },
  "ipfsGateway": {
    "message": "IPFS गेटवे"
  },
  "ipfsGatewayDescription": {
    "message": "IPFS पर स्टोर किए गए आपके NFT की इमेज दिखाने, आपके ब्राउज़़र के एड्रेस बार में एंटर किए गए ENS एड्रेस से संबंधित जानकारी दिखाने और अलग-अलग टोकनों के लिए आइकन लाने के लिए MetaMask थर्ड-पार्टी सर्विसेज़ का इस्तेमाल करता है। जब आप इन सेवाओं का इस्तेमाल कर रहे हों तो आपका IP एड्रेस इन सेवाओं को भी दिख सकता है।"
  },
  "ipfsToggleModalDescriptionOne": {
    "message": "हम IPFS पर स्टोर किए गए आपके NFT की इमेज दिखाने, आपके ब्राउज़़र के एड्रेस बार में एंटर किए गए ENS एड्रेस से संबंधित जानकारी दिखाने और अलग-अलग टोकनों के लिए आइकन लाने के लिए थर्ड-पार्टी सर्विसेज़ का इस्तेमाल करते हैं। जब आप इन सेवाओं का इस्तेमाल कर रहे हों तो आपका IP एड्रेस इन सेवाओं को भी दिख सकता है।"
  },
  "ipfsToggleModalDescriptionTwo": {
    "message": "पुष्टि को चुनने से IPFS रिजॉल्यूशन चालू हो जाता है। आप इसे किसी भी समय $1 में बंद कर सकते हैं।",
    "description": "$1 is the method to turn off ipfs"
  },
  "ipfsToggleModalSettings": {
    "message": "सेटिंग्स > सुरक्षा और गोपनीयता"
  },
  "isSigningOrSubmitting": {
    "message": "पिछला ट्रांसेक्शन अभी भी साइन या सबमिट किया जा रहा है"
  },
  "jazzAndBlockies": {
    "message": "जैज़आइकन्स और ब्लॉकीज़ यूनीक आइकनों की दो अलग-अलग शैलियां हैं जो आपको एक नज़र में किसी अकाउंट की पहचान करने में मदद करती हैं।"
  },
  "jazzicons": {
    "message": "जैज़आइकन्स"
  },
  "jsDeliver": {
    "message": "jsDeliver"
  },
  "jsonFile": {
    "message": "JSON फाइल",
    "description": "format for importing an account"
  },
  "keyringAccountName": {
    "message": "अकाउंट का नाम"
  },
  "keyringAccountPublicAddress": {
    "message": "पब्लिक एड्रेस"
  },
  "keyringSnapRemovalResult1": {
    "message": "$1 $2हटाया गया",
    "description": "Displays the result after removal of a keyring snap. $1 is the snap name, $2 is whether it is successful or not"
  },
  "keyringSnapRemovalResultNotSuccessful": {
    "message": "नहीं ",
    "description": "Displays the `not` word in $2."
  },
  "keyringSnapRemoveConfirmation": {
    "message": "अगर आप इस Snap को हटाना चाहते हैं तो इस बात को कन्फर्म करने के लिए $1 टाइप करें:",
    "description": "Asks user to input the name nap prior to deleting the snap. $1 is the snap name"
  },
  "keystone": {
    "message": "Keystone"
  },
  "knownAddressRecipient": {
    "message": "ज्ञात कॉन्ट्रैक्ट एड्रेस।"
  },
  "knownTokenWarning": {
    "message": "यह कार्रवाई उन टोकन को संपादित करेगी, जो पहले से ही आपके वॉलेट में लिस्टेड हैं, जिसका इस्तेमाल आपको फ़िश करने के लिए किया जा सकता है। केवल तभी एप्रूव करें, जब आप इस बात को लेकर सुनिश्चित हों कि आप इन टोकन का प्रतिनिधित्व बदलना चाहते हैं। $1 के बारे में और अधिक जानें"
  },
  "l1Fee": {
    "message": "L1 शुल्क"
  },
  "l1FeeTooltip": {
    "message": "L1 गैस फीस"
  },
  "l2Fee": {
    "message": "L2 शुल्क"
  },
  "l2FeeTooltip": {
    "message": "L2 गैस फीस"
  },
  "lastConnected": {
    "message": "अंतिम बार जुड़ा"
  },
  "lastSold": {
    "message": "पिछली बार बेचा गया"
  },
  "lavaDomeCopyWarning": {
    "message": "सुरक्षा कारणों से, इस टेक्स्ट को चुनने का विकल्प अभी उपलब्ध नहीं है।"
  },
  "layer1Fees": {
    "message": "परत 1 फ़ीस"
  },
  "layer2Fees": {
    "message": "लेयर 2 शुल्क"
  },
  "learnCancelSpeeedup": {
    "message": "$1 करने का तरीका जानें",
    "description": "$1 is link to cancel or speed up transactions"
  },
  "learnMore": {
    "message": "अधिक जानें"
  },
  "learnMoreAboutGas": {
    "message": "गैस के बारे में $1 चाहते हैं?",
    "description": "$1 will be replaced by the learnMore translation key"
  },
  "learnMoreKeystone": {
    "message": "और अधिक जानें"
  },
  "learnMoreUpperCase": {
    "message": "अधिक जानें"
  },
  "learnMoreUpperCaseWithDot": {
    "message": "ज़्यादा जानें।"
  },
  "learnScamRisk": {
    "message": "घोटाले और सुरक्षा जोखिम।"
  },
  "learnToBridge": {
    "message": "ब्रिज करना सीखें"
  },
  "leaveMetaMask": {
    "message": "MetaMask से बाहर निकलें?"
  },
  "leaveMetaMaskDesc": {
    "message": "आप MetaMask के बाहर किसी साइट पर जाने वाले हैं। जारी रखने से पहले URL को दोबारा जांचें।"
  },
  "ledgerAccountRestriction": {
    "message": "नया अकाउंट जोड़ने से पहले आपको अपने पिछले अकाउंट का इस्तेमाल करना होगा।"
  },
  "ledgerConnectionInstructionCloseOtherApps": {
    "message": "अपने डिवाइस से जुड़े किसी अन्य सॉफ्टवेयर को बंद करें और फिर रिफ्रेश करने के लिए यहां क्लिक करें।"
  },
  "ledgerConnectionInstructionHeader": {
    "message": "कन्फर्म पर क्लिक करने से पहले:"
  },
  "ledgerConnectionInstructionStepFour": {
    "message": "अपने Ledger डिवाइस पर \"स्मार्ट कॉन्ट्रैक्ट डेटा\" या \"ब्लाइंड साइनिंग\" एनेबल करें"
  },
  "ledgerConnectionInstructionStepThree": {
    "message": "अपने Ledger डिवाइस में प्लग इन करें और Ethereum ऐप चुनें"
  },
  "ledgerDeviceOpenFailureMessage": {
    "message": "Ledger डिवाइस खोलने में नहीं हो पाया। आपका Ledger अन्य सॉफ्टवेयर से कनेक्ट हो सकता है। कृपया Ledger लाइव या अपने Ledger डिवाइस से जुड़े अन्य ऐप्लिकेशन को बंद करें, और फिर से कनेक्ट करने की कोशिश करें।"
  },
  "ledgerErrorConnectionIssue": {
    "message": "अपने Ledger को फिर से कनेक्ट करें, ETH ऐप खोलें और फिर से प्रयास करें।"
  },
  "ledgerErrorDevicedLocked": {
    "message": "आपका Ledger लॉक हुआ पड़ा है। इसे अनलॉक करें और फिर से प्रयास करें।"
  },
  "ledgerErrorEthAppNotOpen": {
    "message": "समस्या को हल करने के लिए, अपने डिवाइस पर ETH एप्लिकेशन खोलें और फिर से प्रयास करें।"
  },
  "ledgerErrorTransactionDataNotPadded": {
    "message": "Ethereum ट्रांसेक्शन का इनपुट डेटा पर्याप्त रूप से पैडेड नहीं है।"
  },
  "ledgerLiveApp": {
    "message": "Ledger Live ऐप"
  },
  "ledgerLocked": {
    "message": "Ledger डिवाइस से कनेक्ट नहीं हो सकता। कृपया पक्का करें कि आपका डिवाइस अनलॉक है और Ethereum ऐप खुला है।"
  },
  "ledgerTimeout": {
    "message": "Ledger Live जवाब देने में बहुत अधिक समय ले रहा है या कनेक्शन टाइमआउट हो गया है। पक्का करें कि Ledger Live ऐप खुला है और आपका डिवाइस अनलॉक है।"
  },
  "ledgerWebHIDNotConnectedErrorMessage": {
    "message": "Ledger डिवाइस कनेक्ट नहीं था। यदि आप अपना Ledger कनेक्ट करना चाहते हैं, तो कृपया 'जारी रखें' पर फिर से क्लिक करें और HID कनेक्शन को एप्रूव करें",
    "description": "An error message shown to the user during the hardware connect flow."
  },
  "levelArrow": {
    "message": "लेवल ऐरो"
  },
  "lightTheme": {
    "message": "हल्की"
  },
  "likeToImportToken": {
    "message": "क्या आप इस टोकन को इंपोर्ट करना चाहेंगे?"
  },
  "likeToImportTokens": {
    "message": "क्या आप इन टोकन को इंपोर्ट करना चाहते हैं?"
  },
  "lineaGoerli": {
    "message": "Linea Goerli टेस्ट नेटवर्क"
  },
  "lineaMainnet": {
    "message": "Linea Mainnet"
  },
  "lineaSepolia": {
    "message": "Linea Sepolia टेस्ट नेटवर्क"
  },
  "link": {
    "message": "लिंक"
  },
  "links": {
    "message": "लिंक"
  },
  "loadMore": {
    "message": "अधिक लोड करें"
  },
  "loading": {
    "message": "लोड हो रहा है..."
  },
  "loadingScreenHardwareWalletMessage": {
    "message": "कृपया hardware wallet पर ट्रांजेक्शन पूरा करें।"
  },
  "loadingScreenSnapMessage": {
    "message": "कृपया Snap पर ट्रांजेक्शन पूरा करें।"
  },
  "loadingTokens": {
    "message": "टोकन लोड हो रहे हैं..."
  },
  "localhost": {
    "message": "लोकलहोस्ट 8545"
  },
  "lock": {
    "message": "लॉक"
  },
  "lockMetaMask": {
    "message": "MetaMask लॉक करें"
  },
  "lockTimeInvalid": {
    "message": "लॉक का समय 0 और 10080 के बीच की कोई संख्या होनी चाहिए"
  },
  "logo": {
    "message": "$1 लोगो",
    "description": "$1 is the name of the ticker"
  },
  "low": {
    "message": "निम्न"
  },
  "lowGasSettingToolTipMessage": {
    "message": "एक सस्ती कीमत की प्रतीक्षा के लिए $1 का इस्तेमाल करें। समय का अनुमान बहुत कम सही होता है क्योंकि कीमतें कुछ हद तक अप्रत्याशित होती हैं।",
    "description": "$1 is key 'low' separated here so that it can be passed in with bold font-weight"
  },
  "lowLowercase": {
    "message": "निम्न"
  },
  "lowPriorityMessage": {
    "message": "इसके बाद भविष्य के ट्रांसेक्शन होंगे। यह कीमत आखिरी बार कुछ समय पहले देखी गई थी।"
  },
  "mainnet": {
    "message": " Ethereum Mainnet"
  },
  "mainnetToken": {
    "message": "ये एड्रेस एक ज्ञात  Ethereum Mainnet टोकन के एड्रेस से मेल अकाउंट है। आप जिस टोकन को जोड़ने की कोशिश कर रहे हैं, उसके लिए कॉन्ट्रैक्ट एड्रेस और नेटवर्क दोबारा जांचें।"
  },
  "makeAnotherSwap": {
    "message": "एक नया स्वैप बनाएं"
  },
  "makeSureNoOneWatching": {
    "message": "पक्का करें कि इसे कोई भी नहीं देख रहा है",
    "description": "Warning to users to be care while creating and saving their new Secret Recovery Phrase"
  },
  "marketCap": {
    "message": "मार्केट कैप"
  },
  "marketDetails": {
    "message": "मार्केट का ब्यौरा"
  },
  "max": {
    "message": "अधिकतम"
  },
  "maxBaseFee": {
    "message": "अधिकतम बेस फी"
  },
  "maxFee": {
    "message": "अधिकतम फ़ीस"
  },
  "maxFeeTooltip": {
    "message": "ट्रांसेक्शन के भुगतान के लिए अधिकतम शुल्क प्रदान किया गया।"
  },
  "maxPriorityFee": {
    "message": "अधिकतम प्रायोरिटी फी"
  },
  "medium": {
    "message": "बाजार"
  },
  "mediumGasSettingToolTipMessage": {
    "message": "मौजूदा बाजार मूल्य पर तेज़ी से प्रोसेस करने के लिए $1का इस्तेमाल करें।",
    "description": "$1 is key 'medium' (text: 'Market') separated here so that it can be passed in with bold font-weight"
  },
  "memo": {
    "message": "मेमो"
  },
  "message": {
    "message": "मैसेज"
  },
  "metaMaskConnectStatusParagraphOne": {
    "message": "अब MetaMask में आपके अकाउंट के कनेक्शन पर आपका अधिक नियंत्रण है।"
  },
  "metaMaskConnectStatusParagraphThree": {
    "message": "अपने कनेक्ट किए गए एकाउंट्स को प्रबंधित करने के लिए इसे क्लिक करें।"
  },
  "metaMaskConnectStatusParagraphTwo": {
    "message": "कनेक्शन स्थिति बटन दिखाता है कि आप जिस वेबसाइट पर जा रहे हैं, वह आपके वर्तमान में चुना गया अकाउंट से कनेक्ट है।"
  },
  "metadataModalSourceTooltip": {
    "message": "$1 को npm पर होस्ट किया गया है और $2 इस Snap का यूनीक आइडेंटिफायर है।",
    "description": "$1 is the snap name and $2 is the snap NPM id."
  },
  "metamaskInstitutionalVersion": {
    "message": "MetaMask Institutional वर्शन"
  },
  "metamaskNotificationsAreOff": {
    "message": "वॉलेट नोटिफिकेशंस वर्तमान में सक्रिय नहीं हैं।"
  },
  "metamaskPortfolio": {
    "message": "MetaMask Portfolio."
  },
  "metamaskSwapsOfflineDescription": {
    "message": "MetaMask स्वैप का रखरखाव किया जा रहा है। कृपया बाद में वापस देखें।"
  },
  "metamaskVersion": {
    "message": "MetaMask वर्शन"
  },
  "methodData": {
    "message": "तरीका"
  },
  "methodDataTransactionDesc": {
    "message": "डिकोड किए गए इनपुट डेटा के आधार पर फ़ंक्शन पूरा किया गया।"
  },
  "methodNotSupported": {
    "message": "इस अकाउंट के साथ सपोर्ट नहीं करता है।"
  },
  "metrics": {
    "message": "मेट्रिक्स"
  },
  "millionAbbreviation": {
    "message": "M",
    "description": "Shortened form of 'million'"
  },
  "mismatchAccount": {
    "message": "आपका चुना गया अकाउंट ($1) साइन-इन करने की कोशिश करने वाले अकाउंट ($2) से अलग है"
  },
  "mismatchedChainLinkText": {
    "message": "नेटवर्क विवरण वेरीफ़ाई करें",
    "description": "Serves as link text for the 'mismatchedChain' key. This text will be embedded inside the translation for that key."
  },
  "mismatchedChainRecommendation": {
    "message": "हम सिफ़ारिश करते हैं कि आगे बढ़ने से पहले आप $1 करें।",
    "description": "$1 is a clickable link with text defined by the 'mismatchedChainLinkText' key. The link will open to instructions for users to validate custom network details."
  },
  "mismatchedNetworkName": {
    "message": "हमारे रिकॉर्ड के अनुसार, नेटवर्क का नाम इस चेन ID से ठीक से मेल नहीं खा सकता है।"
  },
  "mismatchedNetworkSymbol": {
    "message": "सबमिट किया गया करेंसी सिंबल इस चेन ID के लिए हमारी अपेक्षा से मेल नहीं खाता।"
  },
  "mismatchedRpcChainId": {
    "message": "कस्टम नेटवर्क द्वारा वापस की गई चेन ID सबमिट की गई चेन ID से मेल नहीं खाती।"
  },
  "mismatchedRpcUrl": {
    "message": "हमारे रिकॉर्ड के अनुसार, सबमिट किया गया RPC-URL वैल्यू इस चेन ID के लिए किसी ज्ञात प्रोवाइडर से मेल नहीं खाता।"
  },
  "missingSetting": {
    "message": "सेटिंग नहीं मिल पाया?"
  },
  "missingSettingRequest": {
    "message": "यहां रिक्वेस्ट करें"
  },
  "mmiBuiltAroundTheWorld": {
    "message": "MetaMask Institutional को दुनिया भर में डिजाइन किया और बनाया गया है।"
  },
  "mmiNewNFTDetectedInNFTsTabMessage": {
    "message": "MetaMask Institutional को ऑटोमेटिक तरीके से NFTs का पता लगाने और आपके वॉलेट में दिखाने के लिए अनुमति दें।"
  },
  "mmiPasswordSetupDetails": {
    "message": "यह पासवर्ड केवल आपके MetaMask Institutional एक्सटेंशन को ही अनलॉक करेगा।"
  },
  "more": {
    "message": "अधिक"
  },
  "multipleSnapConnectionWarning": {
    "message": "$1 $2 Snaps का उपयोग करना चाहता है",
    "description": "$1 is the dapp and $2 is the number of snaps it wants to connect to."
  },
  "mustSelectOne": {
    "message": "कम से कम 1 टोकन को चुनना होगा।"
  },
  "name": {
    "message": "नाम"
  },
  "nameAddressLabel": {
    "message": "एड्रेस",
    "description": "Label above address field in name component modal."
  },
  "nameInstructionsNew": {
    "message": "यदि आप इस एड्रेस को जानते हैं, तो भविष्य में इसे पहचानने के लिए इसे एक उपनाम दें।",
    "description": "Instruction text in name component modal when value is not recognised."
  },
  "nameInstructionsRecognized": {
    "message": "इस एड्रेस का एक डिफ़ॉल्ट उपनाम है, लेकिन आप इसे एडिट कर सकते हैं या अन्य सुझाव तलाश सकते हैं।",
    "description": "Instruction text in name component modal when value is recognized but not saved."
  },
  "nameInstructionsSaved": {
    "message": "आपने पहले इस एड्रेस के लिए एक उपनाम जोड़ा है। आप अन्य सुझाए गए उपनामों को एडिट कर या देख सकते हैं।",
    "description": "Instruction text in name component modal when value is saved."
  },
  "nameLabel": {
    "message": "उपनाम",
    "description": "Label above name input field in name component modal."
  },
  "nameModalMaybeProposedName": {
    "message": "शायद: $1",
    "description": "$1 is the proposed name"
  },
  "nameModalTitleNew": {
    "message": "अज्ञात एड्रेस",
    "description": "Title of the modal created by the name component when value is not recognised."
  },
  "nameModalTitleRecognized": {
    "message": "पहचाना गया एड्रेस",
    "description": "Title of the modal created by the name component when value is recognized but not saved."
  },
  "nameModalTitleSaved": {
    "message": "सहेजा गया एड्रेस",
    "description": "Title of the modal created by the name component when value is saved."
  },
  "nameProviderProposedBy": {
    "message": "$1 द्वारा प्रस्तावित",
    "description": "$1 is the name of the provider"
  },
  "nameProvider_ens": {
    "message": "एथेरियम नेम सर्विस (ENS)"
  },
  "nameProvider_etherscan": {
    "message": "Etherscan"
  },
  "nameProvider_lens": {
    "message": "लेंस प्रोटोकॉल"
  },
  "nameProvider_token": {
    "message": "MetaMask"
  },
  "nameSetPlaceholder": {
    "message": "एक उपनाम चुनें...",
    "description": "Placeholder text for name input field in name component modal."
  },
  "nativeNetworkPermissionRequestDescription": {
    "message": "$1 निम्नलिखित के लिए आपका एप्रूवल मांग रहा है:",
    "description": "$1 represents dapp name"
  },
  "nativePermissionRequestDescription": {
    "message": "क्या आप चाहते हैं कि यह साइट निम्नलिखित कार्य करे?",
    "description": "Description below header used on Permission Connect screen for native permissions."
  },
  "nativeToken": {
    "message": "इस नेटवर्क पर ओरिजिनल टोकन $1 है। यह गैस फ़ीस के लिए इस्तेमाल किया जाने वाला टोकन है।",
    "description": "$1 represents the name of the native token on the current network"
  },
  "nativeTokenScamWarningConversion": {
    "message": "नेटवर्क का ब्यौरा बदलें"
  },
  "nativeTokenScamWarningDescription": {
    "message": "यह नेटवर्क अपनी एसोसिएटेड चेन ID या नाम से मेल नहीं खाता है। कई लोकप्रिय टोकन $1 नाम का उपयोग करते हैं, जिससे इसमें स्कैम किया जा सकता है। स्कैम करने वाले आपको बदले में ज़्यादा कीमती करेंसी भेजने का झांसा दे सकते हैं। आगे बढ़ने से पहले सब कुछ वेरीफाई करें।",
    "description": "$1 represents the currency name, $2 represents the expected currency symbol"
  },
  "nativeTokenScamWarningTitle": {
    "message": "यह एक बड़ा स्कैम हो सकता है",
    "description": "Title for nativeTokenScamWarningDescription"
  },
  "needHelp": {
    "message": "मदद चाहिए? $1 से कॉन्टेक्ट करें",
    "description": "$1 represents `needHelpLinkText`, the text which goes in the help link"
  },
  "needHelpFeedback": {
    "message": "अपनी प्रतिक्रिया शेयर करें"
  },
  "needHelpLinkText": {
    "message": "MetaMask सपोर्ट"
  },
  "needHelpSubmitTicket": {
    "message": "टिकट जमा करें"
  },
  "needImportFile": {
    "message": "इंपोर्ट करने के लिए आपको एक फाइल को चुनना होगा।",
    "description": "User is important an account and needs to add a file to continue"
  },
  "negativeETH": {
    "message": "ETH के नेगेटिव अमाउंट नहीं भेज सकते।"
  },
  "negativeOrZeroAmountToken": {
    "message": "नेगेटिव या ज़ीरो वैल्यू के एसेट नहीं भेज सकते।"
  },
  "network": {
    "message": "नेटवर्क:"
  },
  "networkDetails": {
    "message": "नेटवर्क विवरण"
  },
  "networkIsBusy": {
    "message": "नेटवर्क व्यस्त है। गैस प्राइसें अधिक हैं और अनुमान कम सटीक हैं।"
  },
  "networkMenu": {
    "message": "नेटवर्क मेन्यू"
  },
  "networkMenuHeading": {
    "message": "एक नेटवर्क को चुनें"
  },
  "networkName": {
    "message": "नेटवर्क का नाम"
  },
  "networkNameArbitrum": {
    "message": "Arbitrum"
  },
  "networkNameAvalanche": {
    "message": "Avalanche"
  },
  "networkNameBSC": {
    "message": "BSC"
  },
  "networkNameBase": {
    "message": "बेस"
  },
  "networkNameBitcoin": {
    "message": "Bitcoin"
  },
  "networkNameDefinition": {
    "message": "इस नेटवर्क के साथ जुड़ा नाम।"
  },
  "networkNameEthereum": {
    "message": "Ethereum"
  },
  "networkNameGoerli": {
    "message": "गोएर्ली"
  },
  "networkNameLinea": {
    "message": "Linea"
  },
  "networkNameOpMainnet": {
    "message": "OP मेननेट (mainnet)"
  },
  "networkNamePolygon": {
    "message": "बहुभुज"
  },
  "networkNameTestnet": {
    "message": "Testnet"
  },
  "networkNameZkSyncEra": {
    "message": "zkSync Era"
  },
  "networkOptions": {
    "message": "नेटवर्क के विकल्प"
  },
  "networkProvider": {
    "message": "नेटवर्क प्रोवाइडर"
  },
  "networkStatus": {
    "message": "नेटवर्क का स्टेटस"
  },
  "networkStatusBaseFeeTooltip": {
    "message": "बेस फ़ीस नेटवर्क द्वारा निर्धारित किया जाता है और हर 13-14 सेकंड में बदलता है। हमारे $1 और $2 विकल्प अचानक वृद्धि के लिए जिम्मेदार हैं।",
    "description": "$1 and $2 are bold text for Medium and Aggressive respectively."
  },
  "networkStatusPriorityFeeTooltip": {
    "message": "प्रायोरिटी फ़ीस की सीमा (उर्फ \"माइनर टिप\")। यह माइनरों के पास जाता है और उन्हें आपके ट्रांसेक्शन को प्राथमिकता देने के लिए प्रोत्साहित करता है।"
  },
  "networkStatusStabilityFeeTooltip": {
    "message": "पिछले 72 घंटों के सापेक्ष गैस फ़ीस $1 है।",
    "description": "$1 is networks stability value - stable, low, high"
  },
  "networkSwitchConnectionError": {
    "message": "हम $1 से कनेक्ट नहीं कर सकते",
    "description": "$1 represents the network name"
  },
  "networkURL": {
    "message": "नेटवर्क URL"
  },
  "networkURLDefinition": {
    "message": "इस नेटवर्क तक पहुंचने के लिए इस्तेमाल किया जाने वाला URL।"
  },
  "networks": {
    "message": "नेटवर्क"
  },
  "nevermind": {
    "message": "कोई बात नहीं"
  },
  "new": {
    "message": "नया!"
  },
  "newAccount": {
    "message": "नया अकाउंट"
  },
  "newAccountNumberName": {
    "message": "अकाउंट $1",
    "description": "Default name of next account to be created on create account screen"
  },
  "newContact": {
    "message": "नया कॉन्टेक्ट"
  },
  "newContract": {
    "message": "नया कॉन्ट्रैक्ट"
  },
  "newNFTDetectedInImportNFTsMessageStrongText": {
    "message": "सेटिंग्स > सुरक्षा और गोपनीयता"
  },
  "newNFTDetectedInImportNFTsMsg": {
    "message": "अपने NFTs देखने के लिए OpenSea का उपयोग करने के लिए, $1 में 'NFT मीडिया दिखाएं' चालू करें।",
    "description": "$1 is used for newNFTDetectedInImportNFTsMessageStrongText"
  },
  "newNFTDetectedInNFTsTabMessage": {
    "message": "MetaMask को ऑटोमेटिक तरीके से NFTs का पता लगाने और आपके वॉलेट में दिखाने के लिए अनुमति दें।"
  },
  "newNFTsAutodetected": {
    "message": "NFT ऑटोडिटेक्शन"
  },
  "newNetworkAdded": {
    "message": "\"$1\" सफलतापूर्वक जोड़ा गया था!"
  },
  "newNetworkEdited": {
    "message": "\"$1\" सफलतापूर्वक बदला गया!"
  },
  "newNftAddedMessage": {
    "message": "NFT सफलतापूर्वक जोड़ा गया!"
  },
  "newPassword": {
    "message": "नया पासवर्ड (कम-से-कम 8 करैक्टर)"
  },
  "newPrivacyPolicyActionButton": {
    "message": "और पढ़ें"
  },
  "newPrivacyPolicyTitle": {
    "message": "हमने अपनी गोपनीयता नीति अपडेट कर दी है"
  },
  "newTokensImportedMessage": {
    "message": "आपने सफलतापूर्वक $1 इम्पोर्ट कर लिया है।",
    "description": "$1 is the string of symbols of all the tokens imported"
  },
  "newTokensImportedTitle": {
    "message": "टोकन इम्पोर्ट हो गया"
  },
  "next": {
    "message": "अगला"
  },
  "nextNonceWarning": {
    "message": "Nonce $1 के सुझाए गए Nonce से अधिक है",
    "description": "The next nonce according to MetaMask's internal logic"
  },
  "nftAddFailedMessage": {
    "message": "NFT जोड़ा नहीं जा सकता क्योंकि ओनरशिप की जानकारी मेल नहीं खा रही है। पक्का करें कि आपने सही जानकारी दर्ज की है।"
  },
  "nftAddressError": {
    "message": "ये टोकन एक NFT है। $1 जोड़ें",
    "description": "$1 is a clickable link with text defined by the 'importNFTPage' key"
  },
  "nftAlreadyAdded": {
    "message": "NFT पहले ही जोड़ा जा चुका है।"
  },
  "nftAutoDetectionEnabled": {
    "message": "NFT ऑटोडिटेक्शन चालू किया गया"
  },
  "nftDisclaimer": {
    "message": "अस्वीकरण: MetaMask मीडिया फ़ाइल को सोर्स url से खींचता है। यह url कभी-कभी मार्केटप्लेस द्वारा बदल दिया जाता है जिस पर NFT को मिंट किया गया था।"
  },
  "nftOptions": {
    "message": "NFT विकल्प"
  },
  "nftTokenIdPlaceholder": {
    "message": "टोकन ID डालें"
  },
  "nftWarningContent": {
    "message": "आप भविष्य में जिस पर भी आपकी ओनरशिप होगी उसके सहित, $1 को ऐक्सेस प्रदान कर रहे हैं। दूसरे छोर पर मौजूद पक्ष इन NFTs को आपके वॉलेट से किसी भी समय बिना आपसे पूछे तब तक ट्रांसफ़र कर सकता है जब तक कि आप इस एप्रूवल को कैंसिल नहीं कर देते। $2",
    "description": "$1 is nftWarningContentBold bold part, $2 is Learn more link"
  },
  "nftWarningContentBold": {
    "message": "आपके सभी $1 NFTs",
    "description": "$1 is name of the collection"
  },
  "nftWarningContentGrey": {
    "message": "सावधानी से आगे बढ़ें।"
  },
  "nfts": {
    "message": "NFT"
  },
  "nftsPreviouslyOwned": {
    "message": "पहले की ओनरशिप वाले"
  },
  "nickname": {
    "message": "उपनाम"
  },
  "noAccountsFound": {
    "message": "दी गई खोज क्वेरी के लिए कोई अकाउंट नहीं मिला"
  },
  "noConnectedAccountDescription": {
    "message": "जारी रखने के लिए जिस अकाउंट को आप इस साइट पर उपयोग करना चाहते हैं वह अकाउंट चुनें।"
  },
  "noConnectedAccountTitle": {
    "message": "MetaMask इस साइट से कनेक्टेड नहीं है।"
  },
  "noConversionDateAvailable": {
    "message": "कोई करेंसी कन्वर्शन तारीख उपलब्ध नहीं है"
  },
  "noConversionRateAvailable": {
    "message": "कोई भी कन्वर्शन दर उपलब्ध नहीं है"
  },
  "noDomainResolution": {
    "message": "डोमेन के लिए कोई रिज़ॉल्यूशन प्रदान नहीं किया गया।"
  },
  "noHardwareWalletOrSnapsSupport": {
    "message": "Snap और अधिकांश हार्डवेयर वॉलेट, आपके वर्तमान ब्राउज़र वर्जन के साथ काम नहीं करेंगे।"
  },
  "noNFTs": {
    "message": "अभी तक कोई NFT नहीं"
  },
  "noNetworksFound": {
    "message": "दी गई सर्च क्वेरी के लिए कोई नेटवर्क नहीं मिले"
  },
  "noSnaps": {
    "message": "आपके पास इंस्टाल किए गए Snap नहीं हैं।"
  },
  "noThanks": {
    "message": "जी नहीं, धन्यवाद"
  },
  "noTransactions": {
    "message": "आपके पास कोई ट्रांसेक्शन नहीं है"
  },
  "noWebcamFound": {
    "message": "आपके कंप्यूटर का वेबकैम नहीं मिला। कृपया फिर से कोशिश करें।"
  },
  "noWebcamFoundTitle": {
    "message": "वेबकैम नहीं मिला"
  },
  "nonCustodialAccounts": {
    "message": "MetaMask इंस्टीट्यूशनल आपको नॉन-कस्टोडियल अकाउंट का उपयोग करने की अनुमति देता है, यदि आप इन अकाउंट का उपयोग करने की योजना बना रहे हैं, तो सीक्रेट रिकवरी फ्रेज़ का बैकअप लें।"
  },
  "nonce": {
    "message": "Nonce"
  },
  "nonceField": {
    "message": "ट्रांसेक्शन Nonce कस्टमाइज़ करें"
  },
  "nonceFieldDesc": {
    "message": "एसेट भेजते समय Nonce (ट्रांसेक्शन संख्या) बदलने के लिए इसे चालू करें। यह एक एडवांस्ड सुविधा है, सावधानी से उपयोग करें।"
  },
  "nonceFieldHeading": {
    "message": "कस्टम Nonce"
  },
  "notBusy": {
    "message": "व्यस्त नहीं"
  },
  "notCurrentAccount": {
    "message": "क्या यह सही अकाउंट है? यह आपके वॉलेट में वर्तमान में चुना गया अकाउंट से अलग है"
  },
  "notEnoughBalance": {
    "message": "कम बैलेंस"
  },
  "notEnoughGas": {
    "message": "गैस कम है"
  },
  "note": {
    "message": "टिप्पणी"
  },
  "notePlaceholder": {
    "message": "अनुमोदक इस टिप्पणी को कस्टोडियन के पास ट्रांसेक्शन का एप्रूवल करते समय देखेगा।"
  },
  "notificationDetail": {
    "message": "विवरण"
  },
  "notificationDetailBaseFee": {
    "message": "बेस फी (GWEI)"
  },
  "notificationDetailGasLimit": {
    "message": "गैस लिमिट (इकाई)"
  },
  "notificationDetailGasUsed": {
    "message": "इस्तेमाल की गई गैस (इकाई)"
  },
  "notificationDetailMaxFee": {
    "message": "प्रति गैस अधिकतम फीस"
  },
  "notificationDetailNetwork": {
    "message": "नेटवर्क"
  },
  "notificationDetailNetworkFee": {
    "message": "नेटवर्क फी"
  },
  "notificationDetailPriorityFee": {
    "message": "प्रायोरिटी फी (GWEI)"
  },
  "notificationItemCheckBlockExplorer": {
    "message": "BlockExplorer पर चेक करें"
  },
  "notificationItemCollection": {
    "message": "संग्रह"
  },
  "notificationItemConfirmed": {
    "message": "कन्फर्म किया गया"
  },
  "notificationItemError": {
    "message": "फ़िलहाल फ़ीस फिर से र्प्राप्त करने में असमर्थ"
  },
  "notificationItemFrom": {
    "message": "प्रेषक"
  },
  "notificationItemLidoStakeReadyToBeWithdrawn": {
    "message": "विदड्रॉवल तैयार है"
  },
  "notificationItemLidoStakeReadyToBeWithdrawnMessage": {
    "message": "अब आप अपना अनस्टेक्ड $1 वापस ले सकते हैं"
  },
  "notificationItemLidoWithdrawalRequestedMessage": {
    "message": "$1 को अनस्टेक करने का आपका अनुरोध भेज दिया गया है"
  },
  "notificationItemNFTReceivedFrom": {
    "message": "से NFT को प्राप्त किया गया"
  },
  "notificationItemNFTSentTo": {
    "message": "को NFT भेजा गया"
  },
  "notificationItemNetwork": {
    "message": "नेटवर्क"
  },
  "notificationItemRate": {
    "message": "दर (शुल्क शामिल है)"
  },
  "notificationItemReceived": {
    "message": "प्राप्त किया गया"
  },
  "notificationItemReceivedFrom": {
    "message": "से प्राप्त किया गया"
  },
  "notificationItemSent": {
    "message": "भेजा गया"
  },
  "notificationItemSentTo": {
    "message": "को भेजा गया"
  },
  "notificationItemStakeCompleted": {
    "message": "स्टेक पूरा हुआ"
  },
  "notificationItemStaked": {
    "message": "स्टेक किया गया"
  },
  "notificationItemStakingProvider": {
    "message": "स्टेकिंग प्रदाता"
  },
  "notificationItemStatus": {
    "message": "स्टेटस"
  },
  "notificationItemSwapped": {
    "message": "स्वैप किया गया"
  },
  "notificationItemSwappedFor": {
    "message": "के लिए"
  },
  "notificationItemTo": {
    "message": "प्रति"
  },
  "notificationItemTransactionId": {
    "message": "ट्रांसेक्शन आईडी"
  },
  "notificationItemUnStakeCompleted": {
    "message": "अनस्टेकिंग पूरा हुआ"
  },
  "notificationItemUnStaked": {
    "message": "अनस्टेक किया गया"
  },
  "notificationItemUnStakingRequested": {
    "message": "अनस्टेकिंग का अनुरोध किया गया"
  },
  "notificationTransactionFailedMessage": {
    "message": "ट्रांसेक्शन $1 नहीं हो पाया! $2",
    "description": "Content of the browser notification that appears when a transaction fails"
  },
  "notificationTransactionFailedMessageMMI": {
    "message": "ट्रांसेक्शन नहीं हो पाया! $1",
    "description": "Content of the browser notification that appears when a transaction fails in MMI"
  },
  "notificationTransactionFailedTitle": {
    "message": "ट्रांसेक्शन नहीं हो पाया",
    "description": "Title of the browser notification that appears when a transaction fails"
  },
  "notificationTransactionSuccessMessage": {
    "message": "ट्रांसेक्शन $1 का कन्फर्मेशन हो गया!",
    "description": "Content of the browser notification that appears when a transaction is confirmed"
  },
  "notificationTransactionSuccessTitle": {
    "message": "कन्फर्म किया गया ट्रांसेक्शन",
    "description": "Title of the browser notification that appears when a transaction is confirmed"
  },
  "notificationTransactionSuccessView": {
    "message": "$1 पर देखें",
    "description": "Additional content in a notification that appears when a transaction is confirmed and has a block explorer URL."
  },
  "notifications": {
    "message": "सूचनाएं"
  },
  "notificationsDropLedgerFirefoxDescription": {
    "message": "Firefox अब U2F का सपोर्ट नहीं करता है, इसलिए Firefox पर MetaMask के साथ Ledger काम नहीं करेगा। इसके बजाय, Google Chrome पर MetaMask इस्तेमाल करके देखें।",
    "description": "Description of a notification in the 'See What's New' popup. Describes that ledger will not longer be supported for firefox users and they should use MetaMask on chrome for ledger support instead."
  },
  "notificationsDropLedgerFirefoxTitle": {
    "message": "Firefox के लिए Ledger को मिलने वाला सपोर्ट खत्म किया जा रहा है",
    "description": "Title for a notification in the 'See What's New' popup. Tells firefox users that ledger support is being dropped."
  },
  "notificationsFeatureToggle": {
    "message": "वॉलेट नोटिफिकेशन को चालू करें",
    "description": "Experimental feature title"
  },
  "notificationsFeatureToggleDescription": {
    "message": "इससे फंड भेजने/प्राप्त करने या nfts और फ़ीचर से संबंधित घोषणाओं जैसे वॉलेट नोटिफिकेशन चालू हो जाते हैं।",
    "description": "Description of the experimental notifications feature"
  },
  "notificationsMarkAllAsRead": {
    "message": "सभी को पढ़ा हुआ चिन्हित करें"
  },
  "notificationsPageEmptyTitle": {
    "message": "यहाँ देखने के लिए कुछ नहीं है।"
  },
  "notificationsPageErrorContent": {
    "message": "कृपया, इस पेज पर दोबारा आने का प्रयास करें।"
  },
  "notificationsPageErrorTitle": {
    "message": "एक गड़बड़ी हुई है"
  },
  "notificationsPageNoNotificationsContent": {
    "message": "आपको अभी तक कोई नोटिफिकेशंस नहीं मिली है।"
  },
  "notificationsSettingsBoxError": {
    "message": "कुछ गलत हो गया। कृपया फिर से कोशिश करें"
  },
  "notificationsSettingsPageAllowNotifications": {
    "message": "नोटिफिकेशंस के साथ आपके वॉलेट में क्या हो रहा है, इसकी जानकारी रखें। नोटिफिकेशंस का उपयोग करने के लिए, हम आपके डिवाइस में कुछ सेटिंग्स को सिंक करने के लिए एक प्रोफ़ाइल का उपयोग करते हैं। $1"
  },
  "notificationsSettingsPageAllowNotificationsLink": {
    "message": "जानें कि इस फीचर का उपयोग करते समय हम आपकी गोपनीयता की सुरक्षा कैसे करते हैं।"
  },
  "numberOfNewTokensDetectedPlural": {
    "message": "इस अकाउंट में $1 के नए टोकन पाए गए",
    "description": "$1 is the number of new tokens detected"
  },
  "numberOfNewTokensDetectedSingular": {
    "message": "इस अकाउंट में 1 नया टोकन पाया गया"
  },
  "numberOfTokens": {
    "message": "टोकन की संख्या"
  },
  "ofTextNofM": {
    "message": "का"
  },
  "off": {
    "message": "बंद"
  },
  "offlineForMaintenance": {
    "message": "रखरखाव के लिए ऑफलाइन है"
  },
  "ok": {
    "message": "ठीक है"
  },
  "on": {
    "message": "चालू"
  },
  "onboardedMetametricsAccept": {
    "message": "मैं सहमत हूं"
  },
  "onboardedMetametricsDisagree": {
    "message": "जी नहीं, धन्यवाद"
  },
  "onboardedMetametricsKey1": {
    "message": "लेटेस्ट डेवलप्मेंट्स"
  },
  "onboardedMetametricsKey2": {
    "message": "प्रॉडक्ट फीचर्स"
  },
  "onboardedMetametricsKey3": {
    "message": "अन्य प्रासंगिक प्रमोशनल सामग्री"
  },
  "onboardedMetametricsLink": {
    "message": "MetaMetrics"
  },
  "onboardedMetametricsParagraph1": {
    "message": "$1 के अलावा, हम यह समझने के लिए डेटा का उपयोग करना चाहेंगे कि आप मार्केटिंग कम्यूनिकेशन्स के साथ कैसे इंटरैक्ट करते हैं।",
    "description": "$1 represents the 'onboardedMetametricsLink' locale string"
  },
  "onboardedMetametricsParagraph2": {
    "message": "इससे हमें आपके साथ साझा की जाने वाली चीज़ों को निजीकृत करने में मदद मिलती है, जैसे:"
  },
  "onboardedMetametricsParagraph3": {
    "message": "याद रखें, हम आपके द्वारा प्रदान किया गया डेटा कभी नहीं बेचते हैं और आप किसी भी समय इससे बाहर निकल सकते हैं।"
  },
  "onboardedMetametricsTitle": {
    "message": "आपके अनुभव को बेहतर करने में हमारी सहायता करें"
  },
  "onboardingAdvancedPrivacyIPFSDescription": {
    "message": "IPFS (आईपीएफएस) गेटवे थर्ड पार्टियों द्वारा होस्ट किए गए डेटा को एक्सेस करना और देखना संभव बनाता है। आप एक कस्टम IPFS गेटवे जोड़ सकते हैं या डिफॉल्ट का इस्तेमाल जारी रख सकते हैं।"
  },
  "onboardingAdvancedPrivacyIPFSInvalid": {
    "message": "कृपया एक मान्य URL (यूआरएल) को डालें"
  },
  "onboardingAdvancedPrivacyIPFSTitle": {
    "message": "कस्टम IPFS गेटवे जोड़ें"
  },
  "onboardingAdvancedPrivacyIPFSValid": {
    "message": "IPFS गेटवे URL मान्य है"
  },
  "onboardingAdvancedPrivacyNetworkDescription": {
    "message": "हम अपने रिमोट प्रोसीजर कॉल (RPC) प्रोवाइडर के रूप में Infura का इस्तेमाल करते हैं ताकि हम Ethereum डेटा तक सबसे विश्वसनीय और निजी ऐक्सेस प्रदान कर सकें। आप अपना स्वयं का RPC चुन सकते हैं, लेकिन याद रखें कि कोई भी RPC ट्रांसेक्शन करने के लिए आपका IP एड्रेस और Ethereum वॉलेट प्राप्त करेगा। Infura डेटा को कैसे प्रबंधित करता है, इस बारे में अधिक जानने के लिए हमारा $1 पढ़ें।"
  },
  "onboardingAdvancedPrivacyNetworkTitle": {
    "message": "अपना नेटवर्क चुनें"
  },
  "onboardingCreateWallet": {
    "message": "एक नया वॉलेट बनाएं"
  },
  "onboardingImportWallet": {
    "message": "मौजूदा वॉलेट इम्पोर्ट करें"
  },
  "onboardingMetametricsAgree": {
    "message": "मैं सहमत हूं"
  },
  "onboardingMetametricsDescription": {
    "message": "हम MetaMask को बेहतर बनाने के लिए बुनियादी यूसेज और डाएगोनोस्टिक्स डेटा कलेक्ट करना चाहेंगे। जान लें कि हम आपके द्वारा यहां उपलब्ध कराया गया डेटा कभी नहीं बेचते हैं।"
  },
  "onboardingMetametricsDescription2": {
    "message": "जब हम मेट्रिक्स इकट्ठा करते हैं, तो यह हमेशा... रहेगा"
  },
  "onboardingMetametricsInfuraTerms": {
    "message": "यदि हम इस डेटा का उपयोग अन्य उद्देश्यों के लिए करने का निर्णय लेते हैं तो हम आपको बताएंगे। अधिक जानकारी के लिए आप हमारे $1 की समीक्षा कर सकते हैं। याद रखें, आप किसी भी समय सेटिंग्स में जाकर ऑप्ट आउट कर सकते हैं।",
    "description": "$1 represents `onboardingMetametricsInfuraTermsPolicy`"
  },
  "onboardingMetametricsInfuraTermsPolicy": {
    "message": "गोपनीयता नीति"
  },
  "onboardingMetametricsNeverCollect": {
    "message": "ऐप पर $1 क्लिक और व्यूज़ स्टोर किए जाते हैं, लेकिन अन्य विवरण (जैसे आपका पब्लिक एड्रेस) स्टोर नहीं होते।",
    "description": "$1 represents `onboardingMetametricsNeverCollectEmphasis`"
  },
  "onboardingMetametricsNeverCollectEmphasis": {
    "message": "निजी:"
  },
  "onboardingMetametricsNeverCollectIP": {
    "message": "$1 हम किसी सामान्य स्थान (जैसे आपका देश या क्षेत्र) का पता लगाने के लिए अस्थायी रूप से आपके आईपी ​​एड्रेस का उपयोग करते हैं, लेकिन इसे कभी स्टोर नहीं किया जाता है।",
    "description": "$1 represents `onboardingMetametricsNeverCollectIPEmphasis`"
  },
  "onboardingMetametricsNeverCollectIPEmphasis": {
    "message": "सामान्य:"
  },
  "onboardingMetametricsNeverSellData": {
    "message": "$1 आप तय करते हैं कि आप किसी भी समय सेटिंग्स के माध्यम से अपना यूसेज डेटा शेयर करना चाहते हैं या हटाना चाहते हैं।",
    "description": "$1 represents `onboardingMetametricsNeverSellDataEmphasis`"
  },
  "onboardingMetametricsNeverSellDataEmphasis": {
    "message": "वैकल्पिक:"
  },
  "onboardingMetametricsPrivacyDescription": {
    "message": "जानें कि आपके प्रोफ़ाइल के लिए यूसेज डेटा एकत्र करते समय हम आपकी गोपनीयता की सुरक्षा कैसे करते हैं।"
  },
  "onboardingMetametricsTitle": {
    "message": "MetaMask को बेहतर बनाने में हमारी मदद करें"
  },
  "onboardingMetametricsUseDataCheckbox": {
    "message": "हम इस डेटा का उपयोग यह जानने के लिए करेंगे कि आप हमारे मार्केटिंग कम्यूनिकेशन्स के साथ कैसे इंटरैक्ट करते हैं। हम प्रासंगिक समाचार (जैसे प्रॉडक्ट फीचर्स) साझा कर सकते हैं।"
  },
  "onboardingPinExtensionBillboardAccess": {
    "message": "पूरी एक्सेस"
  },
  "onboardingPinExtensionBillboardDescription": {
    "message": "ये एक्सटेंशन जानकारी देख और बदल सकते हैं"
  },
  "onboardingPinExtensionBillboardDescription2": {
    "message": "इस साइट पर।"
  },
  "onboardingPinExtensionBillboardTitle": {
    "message": "एक्सटेंशन"
  },
  "onboardingPinExtensionChrome": {
    "message": "ब्राउज़र एक्सटेंशन आइकन पर क्लिक करें"
  },
  "onboardingPinExtensionDescription": {
    "message": "अपने ब्राउज़र पर MetaMask को पिन करें ताकि यह सुलभ हो और ट्रांसेक्शन के कन्फर्मेशन को देखना आसान हो सके।"
  },
  "onboardingPinExtensionDescription2": {
    "message": "आप एक्सटेंशन पर क्लिक करके MetaMask खोल सकते हैं और 1 क्लिक से अपने वॉलेट तक पहुंच सकते हैं।"
  },
  "onboardingPinExtensionDescription3": {
    "message": "ब्राउज़र एक्सटेंशन आइकन पर क्लिक करें ताकि इस तक तुरंत पहुंच सकें"
  },
  "onboardingPinExtensionLabel": {
    "message": "MetaMask को पिन करें"
  },
  "onboardingPinExtensionStep1": {
    "message": "1"
  },
  "onboardingPinExtensionStep2": {
    "message": "2"
  },
  "onboardingPinExtensionTitle": {
    "message": "आपका MetaMask इंस्टॉल पूरा हो गया है!"
  },
  "onboardingPinMmiExtensionLabel": {
    "message": "MetaMask Institutional को पिन करें"
  },
  "onboardingUsePhishingDetectionDescription": {
    "message": "फिशिंग डिटेक्शन अलर्ट $1 के साथ संचार पर निर्भर करते हैं। jsDeliver की पहुंच आपके IP एड्रेस तक होगी। $2 देखें।",
    "description": "The $1 is the word 'jsDeliver', from key 'jsDeliver' and $2 is the words Privacy Policy from key 'privacyMsg', both separated here so that it can be wrapped as a link"
  },
  "oneDayAbbreviation": {
    "message": "1D",
    "description": "Shortened form of '1 day'"
  },
  "oneMonthAbbreviation": {
    "message": "1M",
    "description": "Shortened form of '1 month'"
  },
  "oneWeekAbbreviation": {
    "message": "1W",
    "description": "Shortened form of '1 week'"
  },
  "oneYearAbbreviation": {
    "message": "1Y",
    "description": "Shortened form of '1 year'"
  },
  "onekey": {
    "message": "OneKey"
  },
  "onlyConnectTrust": {
    "message": "केवल उन साइटों से कनेक्ट करें, जिन पर आप भरोसा करते हैं। $1",
    "description": "Text displayed above the buttons for connection confirmation. $1 is the link to the learn more web page."
  },
  "openCustodianApp": {
    "message": "$1 ऐप खोलें",
    "description": "The $1 is the name of the Custodian that will be open"
  },
  "openFullScreenForLedgerWebHid": {
    "message": "अपने Ledger को कनेक्ट करने के लिए फुल स्क्रीन पर जाएं।",
    "description": "Shown to the user on the confirm screen when they are viewing MetaMask in a popup window but need to connect their ledger via webhid."
  },
  "openInBlockExplorer": {
    "message": "ब्लॉक एक्सप्लोरर में खोलें"
  },
  "openSeaNew": {
    "message": "ओपनसी"
  },
  "operationFailed": {
    "message": "प्रचालन नहीं हो पाया"
  },
  "optional": {
    "message": "वैकल्पिक"
  },
  "options": {
    "message": "विकल्प"
  },
  "or": {
    "message": "या"
  },
  "origin": {
    "message": "ओरिजिन"
  },
  "osTheme": {
    "message": "सिस्टम"
  },
  "otherSnaps": {
    "message": "अन्य Snap",
    "description": "Used in the 'permission_rpc' message."
  },
  "outdatedBrowserNotification": {
    "message": "आपका ब्राउज़़र पुराना हो चुका है। यदि आप अपने ब्राउज़़र को अपडेट नहीं करते हैं, तो आप MetaMask से सुरक्षा पैच और नई फीचर्स प्राप्त नहीं कर पाएंगे।"
  },
  "padlock": {
    "message": "पैडलॉक"
  },
  "parameters": {
    "message": "पैरामीटर"
  },
  "participateInMetaMetrics": {
    "message": "MetaMetrics में भाग लें"
  },
  "participateInMetaMetricsDescription": {
    "message": "MetaMetrics में भाग लें, जिससे हमें MetaMask को बेहतर बनाने में मदद मिल सके"
  },
  "password": {
    "message": "पासवर्ड"
  },
  "passwordMmiTermsWarning": {
    "message": "मैं समझता हूं कि MetaMask Institutional मेरे लिए इस पासवर्ड को रिकवर नहीं कर सकता। $1"
  },
  "passwordNotLongEnough": {
    "message": "पासवर्ड की लंबाई पर्याप्त नहीं है"
  },
  "passwordSetupDetails": {
    "message": "यह पासवर्ड आपके MetaMask वॉलेट को केवल इसी डिवाइस पर अनलॉक करेगा। MetaMask इस पासवर्ड को फिर से प्राप्त नहीं कर सकता है।"
  },
  "passwordStrength": {
    "message": "पासवर्ड की मजबूती: $1",
    "description": "Return password strength to the user when user wants to create password."
  },
  "passwordStrengthDescription": {
    "message": "अगर आपका डिवाइस चोरी हो गया हो या उसके साथ छेड़छाड़ की गई है, तब एक मजबूत पासवर्ड आपके वॉलेट की सुरक्षा को बेहतर बना सकता है।"
  },
  "passwordTermsWarning": {
    "message": "मैं समझता हूं कि MetaMask मेरे लिए यह पासवर्ड फिर से प्राप्त नहीं कर सकता। $1"
  },
  "passwordsDontMatch": {
    "message": "पासवर्ड मेल नहीं खाता"
  },
  "pasteJWTToken": {
    "message": "अपना टोकन यहां पेस्ट या ड्रॉप करें:"
  },
  "pastePrivateKey": {
    "message": "अपनी प्राइवेट की (key) स्ट्रिंग यहाँ पेस्ट करें:",
    "description": "For importing an account from a private key"
  },
  "paymasterInUse": {
    "message": "इस ट्रांसेक्शन के लिए गैस का पेमेंट पेमास्टर द्वारा किया जाएगा।",
    "description": "Alert shown in transaction confirmation if paymaster in use."
  },
  "pending": {
    "message": "लंबित"
  },
  "pendingTransactionInfo": {
    "message": "यह ट्रांसेक्शन तब तक प्रोसेस नहीं होगा जब तक वह पूरा नहीं हो जाता।"
  },
  "pendingTransactionMultiple": {
    "message": "आपके पास ($1) लंबित ट्रांसेक्शन हैं।"
  },
  "pendingTransactionSingle": {
    "message": "आपके पास (1) लंबित ट्रांसेक्शन है।",
    "description": "$1 is count of pending transactions"
  },
  "permissionDetails": {
    "message": "अनुमति का ब्यौरा"
  },
  "permissionRequest": {
    "message": "अनुमति अनुरोध"
  },
  "permissionRequested": {
    "message": "अब रिक्वेस्ट किया गया"
  },
  "permissionRequestedForAccounts": {
    "message": "अभी $1 के लिए अनुरोध किया गया",
    "description": "Permission cell status for requested permission including accounts, rendered as AvatarGroup which is $1."
  },
  "permissionRevoked": {
    "message": "इस अपडेट में कैंसिल किया गया"
  },
  "permissionRevokedForAccounts": {
    "message": "$1 के लिए इस अपडेट में हटाया गया",
    "description": "Permission cell status for revoked permission including accounts, rendered as AvatarGroup which is $1."
  },
  "permission_accessNamedSnap": {
    "message": "$1 से कनेक्ट करें।",
    "description": "The description for the `wallet_snap` permission. $1 is the human-readable name of the snap."
  },
  "permission_accessNetwork": {
    "message": "इंटरनेट एक्सेस करें।",
    "description": "The description of the `endowment:network-access` permission."
  },
  "permission_accessNetworkDescription": {
    "message": "$1 को इंटरनेट एक्सेस करने दें। इसका इस्तेमाल थर्ड-पार्टी सर्वर के साथ डेटा भेजने और प्राप्त करने दोनों के लिए किया जा सकता है।",
    "description": "An extended description of the `endowment:network-access` permission. $1 is the snap name."
  },
  "permission_accessSnap": {
    "message": "$1 Snap से कनेक्ट करें।",
    "description": "The description for the `wallet_snap` permission. $1 is the name of the snap."
  },
  "permission_accessSnapDescription": {
    "message": "$1 के साथ इंटरैक्ट करने के लिए वेबसाइट या Snap को अनुमति दें।",
    "description": "The description for the `wallet_snap_*` permission. $1 is the name of the Snap."
  },
  "permission_cronjob": {
    "message": "समय-समय पर आने वाले क्रियाओं को शेड्यूल और निष्पादित करें।",
    "description": "The description for the `snap_cronjob` permission"
  },
  "permission_cronjobDescription": {
    "message": "$1 को अनुमति दें ताकि वह तय समय, तारीख या इंटरवल पर किए जाने वाले एक्शन कर सके। इसका इस्तेमाल टाइम-सेंसिटिव इंटरैक्शन या नोटिफिकेशन्स को ट्रिगर करने के लिए किया जा सकता है।",
    "description": "An extended description for the `snap_cronjob` permission. $1 is the snap name."
  },
  "permission_dialog": {
    "message": "MetaMask में डायलॉग विंडो प्रदर्शित करें।",
    "description": "The description for the `snap_dialog` permission"
  },
  "permission_dialogDescription": {
    "message": "$1 को MetaMask पॉपअप को कस्टम टेक्स्ट, इनपुट फील्ड और किसी एक्शन को एप्रूव या रिजेक्ट करने के बटन दिखाने की अनुमति दें।\nउदाहरण के लिए, Snap के लिए एलर्ट, कन्फर्मेशन और ऑप्ट-इन फ्लो क्रिएट करने के लिए इसका इस्तेमाल किया जा सकता है।",
    "description": "An extended description for the `snap_dialog` permission. $1 is the snap name."
  },
  "permission_ethereumAccounts": {
    "message": "एड्रेस, अकाउंट का बैलेंस, एक्टिविटी देखें और ट्रांसेक्शन शुरू करें",
    "description": "The description for the `eth_accounts` permission"
  },
  "permission_ethereumProvider": {
    "message": "Ethereum प्रोवाइडर को ऐक्सेस करें।",
    "description": "The description for the `endowment:ethereum-provider` permission"
  },
  "permission_ethereumProviderDescription": {
    "message": "$1 को MetaMask के साथ सीधे कम्यूनिकेट करने की अनुमति दें, ताकि वह ब्लॉकचेन से डेटा पढ़ सके और मैसेज और ट्रांसेक्शन का सुझाव दे सके।",
    "description": "An extended description for the `endowment:ethereum-provider` permission. $1 is the snap name."
  },
  "permission_getEntropy": {
    "message": "$1 के लिए unique arbitrary कीज़ डिराइव करें।",
    "description": "The description for the `snap_getEntropy` permission. $1 is the snap name."
  },
  "permission_getEntropyDescription": {
    "message": "सबके सामने लाए बिना, $1 को $1 के लिए unique arbitrary कीज़ डिराइव करने की अनुमति दें। ये कीज़ आपके MetaMask अकाउंट (एकाउंट्स) से अलग हैं और आपकी प्राइवेट कीज़ (keys) या सीक्रेट रिकवरी फ्रेज़ से संबंधित नहीं हैं। अन्य Snaps इस जानकारी को एक्सेस नहीं कर सकते।",
    "description": "An extended description for the `snap_getEntropy` permission. $1 is the snap name."
  },
  "permission_getLocale": {
    "message": "अपनी पसंदीदा भाषा देखें।",
    "description": "The description for the `snap_getLocale` permission"
  },
  "permission_getLocaleDescription": {
    "message": "$1 को आपकी MetaMask सेटिंग्स से आपकी पसंदीदा भाषा ऐक्सेस करने दें। इसे आपकी भाषा का उपयोग करके $1 के कंटेंट का स्थानीय भाषा में अनुवाद करने और उसे दिखाने के लिए इस्तेमाल किया जा सकता है।",
    "description": "An extended description for the `snap_getLocale` permission. $1 is the snap name."
  },
  "permission_homePage": {
    "message": "एक कस्टम स्क्रीन दिखाएं",
    "description": "The description for the `endowment:page-home` permission"
  },
  "permission_homePageDescription": {
    "message": "$1 को MetaMask में एक कस्टम होम स्क्रीन प्रदर्शित करने दें। इसका उपयोग यूजर इंटरफेस, कॉन्फ़िगरेशन और डैशबोर्ड के लिए किया जा सकता है।",
    "description": "An extended description for the `endowment:page-home` permission. $1 is the snap name."
  },
  "permission_keyring": {
    "message": "Ethereum एकाउंट्स को जोड़ने और नियंत्रित करने की अनुरोध को अनुमति दें",
    "description": "The description for the `endowment:keyring` permission"
  },
  "permission_keyringDescription": {
    "message": "$1 को एकाउंट्स जोड़ने या हटाने की रिक्वेस्ट रिसीव करने दें। साथ ही, इन एकाउंट्स की ओर से साइन करने और ट्रांसेक्शन करने दें।",
    "description": "An extended description for the `endowment:keyring` permission. $1 is the snap name."
  },
  "permission_lifecycleHooks": {
    "message": "लाइफसाइकल हुक्स का इस्तेमाल करें।",
    "description": "The description for the `endowment:lifecycle-hooks` permission"
  },
  "permission_lifecycleHooksDescription": {
    "message": "$1 को उसके लाइफसाइकल के दौरान खास समयों पर कोड चलाने के लिए लाइफसाइकल हुक का इस्तेमाल करने की अनुमति दें।",
    "description": "An extended description for the `endowment:lifecycle-hooks` permission. $1 is the snap name."
  },
  "permission_manageAccounts": {
    "message": "Ethereum अकाउंट जोड़ें और नियंत्रित करें",
    "description": "The description for `snap_manageAccounts` permission"
  },
  "permission_manageAccountsDescription": {
    "message": "$1 को Ethereum अकाउंट जोड़ने या हटाने, फिर इन एकाउंट्स से ट्रांसेक्ट करने और साइन करने की अनुमति दें।",
    "description": "An extended description for the `snap_manageAccounts` permission. $1 is the snap name."
  },
  "permission_manageBip32Keys": {
    "message": "$1 एकाउंट्स को मैनेज करें।",
    "description": "The description for the `snap_getBip32Entropy` permission. $1 is a derivation path, e.g. 'm/44'/0'/0' (secp256k1)'."
  },
  "permission_manageBip44AndBip32KeysDescription": {
    "message": "$1 को, रिक्वेस्ट किए गए नेटवर्क पर एकाउंट्स और एसेट्स को मैनेज करने की अनुमति दें। ये एकाउंट्स, आपके सीक्रेट रिकवरी फ्रेज़ (इसे सामने लाए बिना) का उपयोग करके डिराइव और बैकअप किए जाते हैं। $1 में Keys डिराइव करने की पावर होती है जिसके माध्यम से वह Ethereum (EVMs) के अलावा भी कई प्रकार के ब्लॉकचेन प्रोटोकॉल को सपोर्ट कर सकता है।",
    "description": "An extended description for the `snap_getBip44Entropy` and `snap_getBip44Entropy` permissions. $1 is the snap name."
  },
  "permission_manageBip44Keys": {
    "message": "$1 एकाउंट्स को मैनेज करें।",
    "description": "The description for the `snap_getBip44Entropy` permission. $1 is the name of a protocol, e.g. 'Filecoin'."
  },
  "permission_manageState": {
    "message": "उसके डेटा को अपने डिवाइस पर स्टोर करें और प्रबंधित करें।",
    "description": "The description for the `snap_manageState` permission"
  },
  "permission_manageStateDescription": {
    "message": "$1 को एन्क्रिप्शन के साथ सुरक्षित रूप से डेटा को स्टोर करने, अपडेट करने और फिर से पाने की अनुमति दें। अन्य Snaps इस जानकारी को एक्सेस नहीं कर सकते।",
    "description": "An extended description for the `snap_manageState` permission. $1 is the snap name."
  },
  "permission_nameLookup": {
    "message": "डोमेन और एड्रेस लुकअप उपलब्ध कराएं।",
    "description": "The description for the `endowment:name-lookup` permission."
  },
  "permission_nameLookupDescription": {
    "message": "Snap को MetaMask यूआई के विभिन्न हिस्सों में एड्रेस और डोमेन लुकअप को पाने और दिखाने की अनुमति दें।",
    "description": "An extended description for the `endowment:name-lookup` permission."
  },
  "permission_notifications": {
    "message": "नोटीफिकेशंस दिखाएं।",
    "description": "The description for the `snap_notify` permission"
  },
  "permission_notificationsDescription": {
    "message": "$1 को MetaMask के भीतर नोटिफिकेशन दिखाने की अनुमति दें। Snap के माध्यम से एक्शनेबल या टाइम-सेंसिटिव जानकारी के लिए एक शॉर्ट नोटिफिकेशन टेक्स्ट को ट्रिगर किया जा सकता है।",
    "description": "An extended description for the `snap_notify` permission. $1 is the snap name."
  },
  "permission_rpc": {
    "message": "$1 को $2 से सीधे कम्यूनिकेट करने की अनुमति दें।",
    "description": "The description for the `endowment:rpc` permission. $1 is 'other snaps' or 'websites', $2 is the snap name."
  },
  "permission_rpcDescription": {
    "message": "$1 को अनुमति दें कि वह $2 को मैसेज भेज सके और $2 से जवाब पा सके।",
    "description": "An extended description for the `endowment:rpc` permission. $1 is 'other snaps' or 'websites', $2 is the snap name."
  },
  "permission_rpcDescriptionOriginList": {
    "message": "$1 और $2",
    "description": "A list of allowed origins where $2 is the last origin of the list and $1 is the rest of the list separated by ','."
  },
  "permission_signatureInsight": {
    "message": "सिग्नेचर इनसाइट्स मोडल दिखाएं।",
    "description": "The description for the `endowment:signature-insight` permission"
  },
  "permission_signatureInsightDescription": {
    "message": "एप्रूव करने से पहले $1 को किसी भी सिग्नेचर रिक्वेस्ट पर इनसाइट्स के साथ एक मोडल दिखाने की अनुमति दें। इसका उपयोग एंटी-फ़िशिंग और सिक्योरटी सॉल्यूशंस के लिए किया जा सकता है।",
    "description": "An extended description for the `endowment:signature-insight` permission. $1 is the snap name."
  },
  "permission_signatureInsightOrigin": {
    "message": "उन वेबसाइटों के ओरिजिन देखें जो सिग्नेचर रिक्वेस्ट शुरू करती हैं",
    "description": "The description for the `signatureOrigin` caveat, to be used with the `endowment:signature-insight` permission"
  },
  "permission_signatureInsightOriginDescription": {
    "message": "सिग्नेचर रिक्वेस्ट शुरू करने वाली वेबसाइटों का ओरिजिन (URI) देखने के लिए $1 को अनुमति दें। इसका उपयोग एंटी-फ़िशिंग और सिक्योरटी सॉल्यूशंस के लिए किया जा सकता है।",
    "description": "An extended description for the `signatureOrigin` caveat, to be used with the `endowment:signature-insight` permission. $1 is the snap name."
  },
  "permission_transactionInsight": {
    "message": "ट्रांजैक्शन इनसाइट्स प्राप्त करें और प्रदर्शित करें।",
    "description": "The description for the `endowment:transaction-insight` permission"
  },
  "permission_transactionInsightDescription": {
    "message": "$1 को ट्रांसेक्शन को डिकोड करने और MetaMask UI के भीतर इनसाइट्स दिखाने की अनुमति दें। इसका इस्तेमाल एंटी-फिशिंग और सिक्यूरिटी सॉल्युशन्स के लिए किया जा सकता है।",
    "description": "An extended description for the `endowment:transaction-insight` permission. $1 is the snap name."
  },
  "permission_transactionInsightOrigin": {
    "message": "ट्रांसेक्शन का सुझाव देने वाली वेबसाइटों की स्रोत देखें",
    "description": "The description for the `transactionOrigin` caveat, to be used with the `endowment:transaction-insight` permission"
  },
  "permission_transactionInsightOriginDescription": {
    "message": "$1 को ट्रांसेक्शन का सुझाव देने वाली वेबसाइटों के ओरिजिन (URI) को देखने की अनुमति दें। इसका इस्तेमाल एंटी-फिशिंग और सिक्यूरिटी सॉल्युशन्स के लिए किया जा सकता है।",
    "description": "An extended description for the `transactionOrigin` caveat, to be used with the `endowment:transaction-insight` permission. $1 is the snap name."
  },
  "permission_unknown": {
    "message": "अज्ञात अनुमति: $1",
    "description": "$1 is the name of a requested permission that is not recognized."
  },
  "permission_viewBip32PublicKeys": {
    "message": "$1 ($2) के लिए अपनी पब्लिक की को देखें।",
    "description": "The description for the `snap_getBip32PublicKey` permission. $1 is a derivation path, e.g. 'm/44'/0'/0''. $2 is the elliptic curve name, e.g. 'secp256k1'."
  },
  "permission_viewBip32PublicKeysDescription": {
    "message": "$2 को यह अनुमति दें कि वह $1 के लिए आपकी पब्लिक कीज़ (keys) (और एड्रेसों) को देख सके। इस अनुमति से आपके एकाउंट्स या एसेट्स पर कोई कंट्रोल नहीं मिलता है।",
    "description": "An extended description for the `snap_getBip32PublicKey` permission. $1 is a derivation path (name). $2 is the snap name."
  },
  "permission_viewNamedBip32PublicKeys": {
    "message": "$1 के लिए अपनी पब्लिक की को देखें",
    "description": "The description for the `snap_getBip32PublicKey` permission. $1 is a name for the derivation path, e.g., 'Ethereum accounts'."
  },
  "permission_walletSwitchEthereumChain": {
    "message": "निम्न नेटवर्क पर स्विच करें और उसका उपयोग करें",
    "description": "The label for the `wallet_switchEthereumChain` permission"
  },
  "permission_webAssembly": {
    "message": "वेब असेंबली के लिए सपोर्ट।",
    "description": "The description of the `endowment:webassembly` permission."
  },
  "permission_webAssemblyDescription": {
    "message": "$1 को यह अनुमति दें कि वह WebAssembly के माध्यम से लो-लेवल एक्सीक्यूशन वाले एनवायरनमेंट को एक्सेस कर सके।",
    "description": "An extended description of the `endowment:webassembly` permission. $1 is the snap name."
  },
  "permissions": {
    "message": "अनुमतियाँ"
  },
  "permissionsPageEmptyContent": {
    "message": "यहाँ देखने के लिए कुछ नहीं है।"
  },
  "permissionsPageEmptySubContent": {
    "message": "यहां पर आप इंस्टॉल किए गए Snaps या कनेक्टेड साइटों को दी गई अनुमतियां देख सकते हैं।"
  },
  "permissionsPageTourDescription": {
    "message": "कनेक्टेड साइटों और इंस्टॉल किए गए Snaps को दी गई अनुमतियों को मैनेज करने के लिए यह आपका कंट्रोल पैनल है।"
  },
  "permissionsPageTourTitle": {
    "message": "कनेक्टेड साइटें अब अनुमतियां हैं"
  },
  "permitSimulationDetailInfo": {
    "message": "आप खर्च करने वाले को अपने अकाउंट से इतने सारे टोकन खर्च करने की अनुमति दे रहे हैं।"
  },
  "personalAddressDetected": {
    "message": "व्यक्तिगत एड्रेस का एड्रेस चला। टोकन कॉन्ट्रैक्ट एड्रेस डालें।"
  },
  "petnamesEnabledToggle": {
    "message": "उपनामों की अनुमति दें"
  },
  "petnamesEnabledToggleDescription": {
    "message": "यह आपको किसी भी एड्रेस पर एक उपनाम देने की सुविधा देता है। जब भी संभव होगा हम उन एड्रेसों के लिए नाम सुझाएंगे जिनसे आप इंटरैक्ट करते हैं।"
  },
  "pinExtensionDescription": {
    "message": "बिना रोक-टोक एक्सेस के लिए एक्सटेंशन मेनू पर जाएं और MetaMask Institutional को पिन करें।"
  },
  "pinExtensionTitle": {
    "message": "एक्सटेंशन को पिन करें"
  },
  "pinToTop": {
    "message": "सबसे ऊपर ले जाएं"
  },
  "pleaseConfirm": {
    "message": "कृपया कन्फर्म करें"
  },
  "plusMore": {
    "message": "+ $1 और",
    "description": "$1 is the number of additional items"
  },
  "plusXMore": {
    "message": "+ $1 अधिक",
    "description": "$1 is a number of additional but unshown items in a list- this message will be shown in place of those items"
  },
  "popularNetworkAddToolTip": {
    "message": "इनमें से कुछ नेटवर्क थर्ड पार्टीज़ पर निर्भर हैं। कनेक्शन कम विश्वसनीय हो सकते हैं या गतिविधि को ट्रैक करने के लिए थर्ड पार्टीज़ को चालू कर सकते हैं। $1",
    "description": "$1 is Learn more link"
  },
  "popularNetworkAddToolTip": {
    "message": "इनमें से कुछ नेटवर्क थर्ड पार्टीज़ पर निर्भर हैं। कनेक्शन कम विश्वसनीय हो सकते हैं या गतिविधि को ट्रैक करने के लिए थर्ड पार्टीज़ को चालू कर सकते हैं। $1",
    "description": "$1 is Learn more link"
  },
  "portfolio": {
    "message": "पोर्टफोलियो"
  },
  "portfolioDashboard": {
    "message": "पोर्टफोलियो डैशबोर्ड"
  },
  "preparingSwap": {
    "message": "स्वैप की तैयारी कर रहा है..."
  },
  "prev": {
    "message": "पिछला"
  },
  "price": {
    "message": "प्राइस"
  },
  "priceUnavailable": {
    "message": "प्राइस अनुपलब्ध है"
  },
  "primaryCurrencySetting": {
    "message": "प्राथमिक मुद्रा"
  },
  "primaryCurrencySettingDescription": {
    "message": "चेन की ओरिजिनल करेंसी (जैसे ETH) में प्रदर्शित वैल्यूज़ को प्राथमिकता देने के लिए ओरिजिनल को चुनें। अपनी चुना गया फिएट करेंसी में प्रदर्शित वैल्यूज़ को प्राथमिकता देने के लिए फिएट को चुनें।"
  },
  "primaryType": {
    "message": "प्राइमरी टाइप"
  },
  "priorityFee": {
    "message": "प्रायोरिटी फी"
  },
  "priorityFeeProperCase": {
    "message": "प्रायोरिटी फी"
  },
  "privacy": {
    "message": "गोपनीयता"
  },
  "privacyMsg": {
    "message": "गोपनीयता नीति"
  },
  "privateKey": {
    "message": "प्राइवेट की (key)",
    "description": "select this type of file to use to import an account"
  },
  "privateKeyCopyWarning": {
    "message": "$1 के लिए प्राइवेट की (key)",
    "description": "$1 represents the account name"
  },
  "privateKeyHidden": {
    "message": "प्राइवेट की (key) छिपी हुई है",
    "description": "Explains that the private key input is hidden"
  },
  "privateKeyShow": {
    "message": "प्राइवेट की (key) इनपुट को दिखाएं/छिपाएं",
    "description": "Describes a toggle that is used to show or hide the private key input"
  },
  "privateKeyShown": {
    "message": "प्राइवेट की (key) दिखाई जा रही है",
    "description": "Explains that the private key input is being shown"
  },
  "privateKeyWarning": {
    "message": "चेतावनी: इस कुंजी का खुलासा कभी न करें। आपकी निजी कुंजियों के साथ कोई भी व्यक्ति आपके अकाउंट में रखी कोई भी एसेट चुरा सकता है।"
  },
  "privateNetwork": {
    "message": "निजी नेटवर्क"
  },
  "proceedWithTransaction": {
    "message": "मैं फिर भी आगे बढ़ना चाहता हूं"
  },
  "productAnnouncements": {
    "message": "प्रॉडक्ट घोषणाएं"
  },
  "profileSync": {
    "message": "प्रोफ़ाइल सिंक"
  },
  "profileSyncConfirmation": {
    "message": "यदि आप प्रोफ़ाइल सिंक बंद कर देते हैं, तो आप नोटिफिकेशंस प्राप्त नहीं कर पाएंगे।"
  },
  "profileSyncDescription": {
    "message": "एक प्रोफ़ाइल बनाता है जिसका उपयोग MetaMask आपके डिवाइसों के बीच कुछ सेटिंग्स को सिंक करने के लिए करता है। नोटिफिकेशंस प्राप्त करने के लिए यह आवश्यक है। $1."
  },
  "profileSyncPrivacyLink": {
    "message": "जानें कि हम आपकी गोपनीयता की सुरक्षा कैसे करते हैं"
  },
  "proposedApprovalLimit": {
    "message": "प्रस्तावित एप्रूवल सीमा"
  },
  "provide": {
    "message": "प्रदान करें"
  },
  "publicAddress": {
    "message": "सार्वजनिक एड्रेस"
  },
  "pushPlatformNotificationsFundsReceivedDescription": {
    "message": "आपको $1 $2 प्राप्त हुए"
  },
  "pushPlatformNotificationsFundsReceivedDescriptionDefault": {
    "message": "आपको कुछ टोकन प्राप्त हुए"
  },
  "pushPlatformNotificationsFundsReceivedTitle": {
    "message": "फंड प्राप्त हुए"
  },
  "pushPlatformNotificationsFundsSentDescription": {
    "message": "आपने सफलतापूर्वक $1 $2 भेज दिया"
  },
  "pushPlatformNotificationsFundsSentDescriptionDefault": {
    "message": "आपने कुछ टोकन सफलतापूर्वक भेज दिए"
  },
  "pushPlatformNotificationsFundsSentTitle": {
    "message": "फंड भेजे गए"
  },
  "pushPlatformNotificationsNftReceivedDescription": {
    "message": "आपको नए NFT प्राप्त हुए"
  },
  "pushPlatformNotificationsNftReceivedTitle": {
    "message": "NFT प्राप्त हुआ"
  },
  "pushPlatformNotificationsNftSentDescription": {
    "message": "आपने सफलतापूर्वक NFT भेज दिया है"
  },
  "pushPlatformNotificationsNftSentTitle": {
    "message": "NFT भेजा गया"
  },
  "pushPlatformNotificationsStakingLidoStakeCompletedDescription": {
    "message": "आपका Lido स्टेक सफल रहा"
  },
  "pushPlatformNotificationsStakingLidoStakeCompletedTitle": {
    "message": "स्टेक पूरा हुआ"
  },
  "pushPlatformNotificationsStakingLidoStakeReadyToBeWithdrawnDescription": {
    "message": "आपका Lido स्टेक अब विदड्रॉ करने के लिए तैयार है"
  },
  "pushPlatformNotificationsStakingLidoStakeReadyToBeWithdrawnTitle": {
    "message": "स्टेक विदड्रॉ करने के लिए तैयार है"
  },
  "pushPlatformNotificationsStakingLidoWithdrawalCompletedDescription": {
    "message": "आपका Lido विदड्रॉवल सफल रहा"
  },
  "pushPlatformNotificationsStakingLidoWithdrawalCompletedTitle": {
    "message": "विदड्रॉवल पूरा हुआ"
  },
  "pushPlatformNotificationsStakingLidoWithdrawalRequestedDescription": {
    "message": "आपका Lido विदड्रॉवल अनुरोध सबमिट कर दिया गया था"
  },
  "pushPlatformNotificationsStakingLidoWithdrawalRequestedTitle": {
    "message": "विदड्रॉवल का अनुरोध किया गया"
  },
  "pushPlatformNotificationsStakingRocketpoolStakeCompletedDescription": {
    "message": "आपका RocketPool स्टेक सफल रहा"
  },
  "pushPlatformNotificationsStakingRocketpoolStakeCompletedTitle": {
    "message": "स्टेक पूरा हुआ"
  },
  "pushPlatformNotificationsStakingRocketpoolUnstakeCompletedDescription": {
    "message": "आपका RocketPool अनस्टेक सफल रहा"
  },
  "pushPlatformNotificationsStakingRocketpoolUnstakeCompletedTitle": {
    "message": "अनस्टेक पूरा हुआ"
  },
  "pushPlatformNotificationsSwapCompletedDescription": {
    "message": "आपका MetaMask स्वैप सफल रहा"
  },
  "pushPlatformNotificationsSwapCompletedTitle": {
    "message": "स्वैप पूरा हुआ"
  },
  "queued": {
    "message": "कतारबद्ध"
  },
  "quoteRate": {
    "message": "उद्धरण का दर"
  },
  "rank": {
    "message": "रैंक"
  },
  "reAddAccounts": {
    "message": "किसी अन्य अकाउंट को फिर से जोड़ें"
  },
  "reAdded": {
    "message": "फिर से जोड़ा गया"
  },
  "readdToken": {
    "message": "आप अपने एकाउंट्स के विकल्प मेन्यू में “टोकन जोड़ें” पर जाकर भविष्य में इस टोकन को वापस जोड़ सकते हैं।"
  },
  "receive": {
    "message": "प्राप्त करें"
  },
  "recommendedGasLabel": {
    "message": "अनुशंसित"
  },
  "recoveryPhraseReminderBackupStart": {
    "message": "यहां से प्रारंभ करें"
  },
  "recoveryPhraseReminderConfirm": {
    "message": "समझ गया"
  },
  "recoveryPhraseReminderHasBackedUp": {
    "message": "अपने सीक्रेट रिकवरी फ्रेज को हमेशा सुरक्षित और गुप्त स्थान पर रखें।"
  },
  "recoveryPhraseReminderHasNotBackedUp": {
    "message": "अपने सीक्रेट रिकवरी फ्रेज को फिर से बैकअप करने की आवश्यकता है?"
  },
  "recoveryPhraseReminderItemOne": {
    "message": "कभी भी अपना सीक्रेट रिकवरी फ्रेज किसी के साथ शेयर न करें"
  },
  "recoveryPhraseReminderItemTwo": {
    "message": "MetaMask टीम कभी भी आपके सीक्रेट रिकवरी फ्रेज के बारे में नहीं पूछेगी"
  },
  "recoveryPhraseReminderSubText": {
    "message": "आपका सीक्रेट रिकवरी फ्रेज आपके सभी एकाउंट्स को नियंत्रित करता है।"
  },
  "recoveryPhraseReminderTitle": {
    "message": "अपने धन को सुरक्षित रखें"
  },
  "redesignedConfirmationsEnabledToggle": {
    "message": "बेहतर सिग्नेचर अनुरोध"
  },
  "redesignedConfirmationsToggleDescription": {
    "message": "उन्नत फॉर्मेट में सिग्नेचर अनुरोध देखने के लिए इसे चालू करें।"
  },
  "redesignedTransactionsEnabledToggle": {
    "message": "बेहतर ट्रांसेक्शन के अनुरोध"
  },
  "redesignedTransactionsToggleDescription": {
    "message": "उन्नत फॉर्मेट में ट्रांसेक्शन के अनुरोध देखने के लिए इसे चालू करें।"
  },
  "refreshList": {
    "message": "लिस्ट रिफ्रेश करें"
  },
  "reject": {
    "message": "अस्वीकार करें"
  },
  "rejectAll": {
    "message": "सभी को अस्वीकार करें"
  },
  "rejectRequestsDescription": {
    "message": "आप $1 रिक्वेस्ट्स को बैच रूप से अस्वीकार करने वाले हैं।"
  },
  "rejectRequestsN": {
    "message": "$1 रिक्वेस्ट्स को अस्वीकार करें"
  },
  "rejectTxsDescription": {
    "message": "आप $1 ट्रांसेक्शनों को बैच में अस्वीकार करने वाले हैं।"
  },
  "rejectTxsN": {
    "message": "$1 ट्रांसेक्शनों को अस्वीकार करें"
  },
  "rejected": {
    "message": "रिजेक्ट"
  },
  "remember": {
    "message": "याद रखें:"
  },
  "remove": {
    "message": "हटाएं"
  },
  "removeAccount": {
    "message": "अकाउंट हटाएं"
  },
  "removeAccountDescription": {
    "message": "यह अकाउंट आपके वॉलेट से निकाल दिया जाएगा। कृपया पक्का करें कि जारी रखने से पहले आपके पास इस इम्पोर्टित अकाउंट के लिए ओरिजिनल सीक्रेट रिकवरी फ्रेज या प्राइवेट की (key) है। आप अकाउंट ड्रॉप-डाउन से फिर से अकाउंट इम्पोर्ट कर सकते हैं या बना सकते हैं। "
  },
  "removeJWT": {
    "message": "कस्टोडियन टोकन हटाएं"
  },
  "removeJWTDescription": {
    "message": "क्या आप सुनिश्चित हैं कि आप इस टोकन को हटाना चाहते हैं? इस टोकन को सौंपे गए सभी एकाउंट्स को एक्सटेंशन से भी हटा दिया जाएगा: "
  },
  "removeKeyringSnap": {
    "message": "इस Snap को हटाने पर ये एकाउंट्स MetaMask से हट जाते हैं:"
  },
  "removeKeyringSnapToolTip": {
    "message": "Snap इन एकाउंट्स को कंट्रोल करता है और अगर इसे हटा दिया जाता है तो एकाउंट्स MetaMask से भी हटा दिए जाएंगे। हालांकि, वे एकाउंट्स ब्लॉकचेन में बने रहेंगे।"
  },
  "removeNFT": {
    "message": "NFT हटाएं"
  },
  "removeNftErrorMessage": {
    "message": "हम इस NFT को नहीं हटा पाए।"
  },
  "removeNftMessage": {
    "message": "NET सफलतापूर्वक हटा दिया गया!"
  },
  "removeSnap": {
    "message": "Snap हटाएं"
  },
  "removeSnapAccountDescription": {
    "message": "यदि आप आगे बढ़ते हैं, तो यह अकाउंट अब MetaMask में उपलब्ध नहीं होगा।"
  },
  "removeSnapAccountTitle": {
    "message": "अकाउंट हटाएं"
  },
  "removeSnapConfirmation": {
    "message": "क्या आप वाकई $1 को हटाना चाहते हैं?",
    "description": "$1 represents the name of the snap"
  },
  "removeSnapDescription": {
    "message": "ये कदम Snap और उसके डेटा को हटा देगा और आपकी दी गई अनुमतियों को कैंसिल कर देगा।"
  },
  "replace": {
    "message": "बदलें"
  },
  "reportIssue": {
    "message": "किसी समस्या की रिपोर्ट करें"
  },
  "requestFlaggedAsMaliciousFallbackCopyReason": {
    "message": "सुरक्षा प्रोवाइडर ने अतिरिक्त जानकारी शेयर नहीं की है"
  },
  "requestFlaggedAsMaliciousFallbackCopyReasonTitle": {
    "message": "रिक्वेस्ट बुरी नीयत वाला के रूप में फ़्लैग किया गया"
  },
  "requestFrom": {
    "message": "इनसे मिली रिक्वेस्ट"
  },
  "requestFromInfo": {
    "message": "यह वह साइट है जो आपका सिग्नेचर मांग रही है।"
  },
  "requestFromTransactionDescription": {
    "message": "यह वही साइट है जो आपका कन्फर्मेशन मांग रही है।"
  },
  "requestMayNotBeSafe": {
    "message": "रिक्वेस्ट सुरक्षित नहीं हो सकता है"
  },
  "requestMayNotBeSafeError": {
    "message": "सुरक्षा प्रोवाइडर को किसी भी ज्ञात बुरी नीयत वाला एक्टिविटी का एड्रेस नहीं चला, लेकिन इसे जारी रखना अभी भी सुरक्षित नहीं हो सकता है।"
  },
  "requestNotVerified": {
    "message": "रिक्वेस्ट वेरीफ़ाई नहीं है"
  },
  "requestNotVerifiedError": {
    "message": "किसी गड़बड़ी के कारण, इस रिक्वेस्ट को सुरक्षा प्रोवाइडर द्वारा वेरीफ़ाई नहीं किया गया था। सावधानी के साथ आगे बढ़ना।"
  },
  "requestsAwaitingAcknowledgement": {
    "message": "रिक्वेस्ट्स के स्वीकार किए जाने की प्रतीक्षा की जा रही है"
  },
  "required": {
    "message": "आवश्यक"
  },
  "reset": {
    "message": "रीसेट करें"
  },
  "resetWallet": {
    "message": "वॉलेट रीसेट करें"
  },
  "resetWalletSubHeader": {
    "message": "MetaMask आपके पासवर्ड की कॉपी नहीं रखता है। अगर आपको अपना अकाउंट अनलॉक करने में दिक्कत हो रही है, तो आपको अपना वॉलेट रीसेट करना होगा। सीक्रेट रिकवरी फ़्रेज़ प्रदान करके आप ऐसा कर सकते हैं जिसका इस्तेमाल आपने अपना वॉलेट सेट करते समय किया था।"
  },
  "resetWalletUsingSRP": {
    "message": "इस कदम से इस डिवाइस से आपके वर्तमान वॉलेट और सीक्रेट रिकवरी फ़्रेज़ मिट जाएंगे, साथ ही, आपके द्वारा चुने गए अकाउंटों की लिस्ट भी हट जाएगी। सीक्रेट रिकवरी फ़्रेज़ के साथ रीसेट करने के बाद, आपको सीक्रेट रिकवरी फ़्रेज़ के आधार पर आकाउंटों की एक लिस्ट दिखाई देगी जिसका इस्तेमाल आप रीसेट करने के लिए करते हैं। इस नई लिस्ट में ऑटोमेटिक तरीके से उन अकाउंटों को शामिल किया जाएगा जिनके अंदर बैलेंस है। आप पहले बनाए गए को भी $1 कर पाएंगे। आपके द्वारा इंपोर्ट किए गए कस्टम अकाउंट्स का $2 होना जरूरी होगा, और आपके द्वारा किसी अकाउंट में जोड़े गए किसी भी कस्टम टोकन के लिए $3 होना भी जरूरी होगा।"
  },
  "resetWalletWarning": {
    "message": "आगे बढ़ने से पहले ये पक्का करें कि आप सही सीक्रेट रिकवरी फ़्रेज़ का इस्तेमाल कर रहे हैं। इसे आप अनडू नहीं कर पाएंगे।"
  },
  "restartMetamask": {
    "message": "MetaMask को फिर से शुरू करें"
  },
  "restore": {
    "message": "रीस्टोर करें"
  },
  "restoreUserData": {
    "message": "यूज़र डेटा रीस्टोर करें"
  },
  "resultPageError": {
    "message": "गड़बड़ी"
  },
  "resultPageErrorDefaultMessage": {
    "message": "परिचालन नहीं हो पाया।"
  },
  "resultPageSuccess": {
    "message": "सफल"
  },
  "resultPageSuccessDefaultMessage": {
    "message": "परिचालन सफलतापूर्वक पूरा हुआ।"
  },
  "retryTransaction": {
    "message": "ट्रांसेक्शन का फिर से कोशिश करें"
  },
  "reusedTokenNameWarning": {
    "message": "यहां पर एक टोकन आपके द्वारा देखे जाने वाले दूसरे टोकन से प्रतीक का पुनः इस्तेमाल करता है, यह भ्रामक या धोखाधड़ी वाला हो सकता है।"
  },
  "revealSeedWords": {
    "message": "सीक्रेट रिकवरी फ्रेज प्रकट करें"
  },
  "revealSeedWordsDescription1": {
    "message": "$1 प्रदान करता है $2",
    "description": "This is a sentence consisting of link using 'revealSeedWordsSRPName' as $1 and bolded text using 'revealSeedWordsDescription3' as $2."
  },
  "revealSeedWordsDescription2": {
    "message": "MetaMask एक $1 है। इसका मतलब आप आपने SRP के मालिक हैं।",
    "description": "$1 is text link with the message from 'revealSeedWordsNonCustodialWallet'"
  },
  "revealSeedWordsDescription3": {
    "message": "आपके वॉलेट और फंड तक पूरी एक्सेस।\n"
  },
  "revealSeedWordsNonCustodialWallet": {
    "message": "गैर-कस्टोडियल वॉलेट"
  },
  "revealSeedWordsQR": {
    "message": "QR"
  },
  "revealSeedWordsSRPName": {
    "message": "सीक्रेट रिकवरी फ्रेज (SRP)"
  },
  "revealSeedWordsText": {
    "message": "टेक्स्ट"
  },
  "revealSeedWordsWarning": {
    "message": "यह पक्का करें कि कोई भी आपकी स्क्रीन ना देख रहा हो। $1",
    "description": "$1 is bolded text using the message from 'revealSeedWordsWarning2'"
  },
  "revealSeedWordsWarning2": {
    "message": "MetaMask सपोर्ट कभी इसका रिक्वेस्ट नहीं करेगा।",
    "description": "The bolded texted in the second part of 'revealSeedWordsWarning'"
  },
  "revealSensitiveContent": {
    "message": "संवेदनशील कंटेंट दिखाएं"
  },
  "revealTheSeedPhrase": {
    "message": "सीड फ़्रेज़ दिखाएं"
  },
  "reviewAlerts": {
    "message": "एलर्ट की समीक्षा करें"
  },
  "reviewPermissions": {
    "message": "अनुमतियों की समीक्षा करें"
  },
  "revokeAllTokensTitle": {
    "message": "आपके सभी $1 को एक्सेस और ट्रांसफ़र करने की अनुमति निरस्त करें?",
    "description": "$1 is the symbol of the token for which the user is revoking approval"
  },
  "revokeAllTokensTitleWithoutSymbol": {
    "message": "आपके सभी NFT's को $1 से एक्सेस और ट्रांसफ़र करने की अनुमति कैंसिल करें?",
    "description": "$1 is a link to contract on the block explorer when we're not able to retrieve a erc721 or erc1155 name"
  },
  "revokeApproveForAllDescription": {
    "message": "यह बिना किसी नोटिस के आपके सभी $1 तक पहुंचने और ट्रांसफ़र करने के लिए किसी थर्ड पार्टी की अनुमति को निरस्त करता है।",
    "description": "$1 is either a string or link of a given token symbol or name"
  },
  "revokeApproveForAllDescriptionWithoutSymbol": {
    "message": "यह बिना किसी सूचना के आपके सभी NFT को $1 से एक्सेस और ट्रांसफ़र करने के लिए किसी थर्ड पार्टी की अनुमति को कैंसिल कर देता है।",
    "description": "$1 is a link to contract on the block explorer when we're not able to retrieve a erc721 or erc1155 name"
  },
  "revokePermission": {
    "message": "अनुमति कैंसिल करने की"
  },
  "revokeSpendingCap": {
    "message": "अपने $1 के लिए खर्च करने की लिमिट को हटा दें",
    "description": "$1 is a token symbol"
  },
  "revokeSpendingCapTooltipText": {
    "message": "यह थर्ड पार्टी आपके वर्तमान या भविष्य के और ज्यादा टोकन खर्च करने में असमर्थ होगा।"
  },
  "rpcUrl": {
    "message": "नया RPC URL"
  },
  "safeTransferFrom": {
    "message": "से सुरक्षित ट्रांसफर"
  },
  "save": {
    "message": "सेव करें"
  },
  "scanInstructions": {
    "message": "QR कोड को अपने कैमरे के सामने रखें"
  },
  "scanQrCode": {
    "message": "QR कोड स्कैन करें"
  },
  "scrollDown": {
    "message": "नीचे स्क्रॉल करें"
  },
  "search": {
    "message": "खोजें"
  },
  "searchAccounts": {
    "message": "अकाउंट्स खोजें"
  },
  "searchNfts": {
    "message": "NFT ढूंढें"
  },
  "searchTokens": {
    "message": "टोकनों को ढूंढें"
  },
  "secretRecoveryPhrase": {
    "message": "सीक्रेट रिकवरी फ्रेज"
  },
  "secureWallet": {
    "message": "सुरक्षित वॉलेट"
  },
  "security": {
    "message": "सुरक्षा"
  },
  "securityAlert": {
    "message": "$1 और $2 से सुरक्षा चेतावनी"
  },
  "securityAlerts": {
    "message": "सुरक्षा चेतावनी"
  },
  "securityAlertsDescription": {
    "message": "यह फीचर सक्रिय रूप से ट्रांसेक्शन और सिग्नेचर अनुरोधों की समीक्षा करके आपको बुरी नीयत वाली गतिविधि के प्रति एलर्ट करती है। $1",
    "description": "Link to learn more about security alerts"
  },
  "securityAndPrivacy": {
    "message": "सुरक्षा और गोपनीयता"
  },
  "securityProviderPoweredBy": {
    "message": "$1 द्वारा पावर्ड",
    "description": "The security provider that is providing data"
  },
  "seeDetails": {
    "message": "ब्यौरा देखें"
  },
  "seedPhraseConfirm": {
    "message": "सीक्रेट रिकवरी फ्रेज की कन्फर्म करें"
  },
  "seedPhraseEnterMissingWords": {
    "message": "सीक्रेट रिकवरी फ्रेज की कन्फर्म करें"
  },
  "seedPhraseIntroNotRecommendedButtonCopy": {
    "message": "मुझे बाद में याद दिलाएं (अनुशंसित नहीं)"
  },
  "seedPhraseIntroRecommendedButtonCopy": {
    "message": "मेरा वॉलेट सुरक्षित करें (अनुशंसित)"
  },
  "seedPhraseIntroSidebarBulletOne": {
    "message": "लिखें और कई गुप्त स्थानों में स्टोर करें।"
  },
  "seedPhraseIntroSidebarBulletTwo": {
    "message": "सेफ डिपॉजिट बॉक्स में स्टोर करें।"
  },
  "seedPhraseIntroSidebarCopyOne": {
    "message": "आपका सीक्रेट रिकवरी फ्रेज 12- शब्दों का फ्रेज है जो आपके वॉलेट और धन के लिए “मास्टर कुंजी” है।"
  },
  "seedPhraseIntroSidebarCopyThree": {
    "message": "यदि कोई व्यक्ति आपका रिकवरी फ्रेज मांगता है, तो संभावना है कि वे आपको धोखा देने की कोशिश कर रहे हैं।"
  },
  "seedPhraseIntroSidebarCopyTwo": {
    "message": "कभी भी अपना सीक्रेट रिकवरी फ्रेज शेयर न करें, MetaMask के साथ भी नहीं!"
  },
  "seedPhraseIntroSidebarTitleOne": {
    "message": "सीक्रेट रिकवरी फ्रेज क्या है?"
  },
  "seedPhraseIntroSidebarTitleThree": {
    "message": "क्या मुझे अपना सीक्रेट रिकवरी फ्रेज शेयर करना चाहिए?"
  },
  "seedPhraseIntroSidebarTitleTwo": {
    "message": "मैं अपना सीक्रेट रिकवरी फ्रेज कैसे सहेजूं?"
  },
  "seedPhraseIntroTitle": {
    "message": "अपने वॉलेट को सुरक्षित करें"
  },
  "seedPhraseIntroTitleCopy": {
    "message": "शुरुआत करने से पहले, अपने सीक्रेट रिकवरी फ्रेज और अपने वॉलेट को सुरक्षित रखने के तरीके के बारे में जानने के लिए यह छोटा-सा वीडियो देखें।"
  },
  "seedPhraseReq": {
    "message": "सीक्रेट रिकवरी फ्रेज में 12, 15, 18, 21 या 24 शब्द होते हैं"
  },
  "seedPhraseWriteDownDetails": {
    "message": "12-शब्दों के इस सीक्रेट रिकवरी फ्रेज को लिखें और ऐसे स्थान पर सेव करें, जहां आप भरोसा करते हैं और केवल आप ही पहुंच सकते हैं।"
  },
  "seedPhraseWriteDownHeader": {
    "message": "अपना सीक्रेट रिकवरी फ्रेज लिखें"
  },
  "select": {
    "message": "चयन करें"
  },
  "selectAccounts": {
    "message": "इस साइट पर इस्तेमाल करने के लिए अकाउंट (एकाउंट्स) को चुनें"
  },
  "selectAccountsForSnap": {
    "message": "इस Snap के साथ इस्तेमाल करने के लिए अकाउंट(एकाउंट्स) को चुनने की"
  },
  "selectAll": {
    "message": "सभी को चुनें"
  },
  "selectAllAccounts": {
    "message": "सभी एकाउंट्स को चुनें"
  },
  "selectAnAccount": {
    "message": "किसी अकाउंट को चुनें"
  },
  "selectAnAccountAlreadyConnected": {
    "message": "यह अकाउंट पहले ही MetaMask से जुड़ा हुआ है"
  },
  "selectAnAccountHelp": {
    "message": "MetaMask Institutional में इस्तेमाल करने के लिए कस्टोडियन एकाउंट्स को चुनें।"
  },
  "selectEnableDisplayMediaPrivacyPreference": {
    "message": "डिस्प्ले NFT मीडिया चालू करें"
  },
  "selectHdPath": {
    "message": "HD पथ को चुनें"
  },
  "selectJWT": {
    "message": "टोकन चुनें"
  },
  "selectNFTPrivacyPreference": {
    "message": "NFT ऑटोडिटेक्शन चालू करें"
  },
  "selectPathHelp": {
    "message": "यदि आपको अपनी पसंद के हिसाब से अकाउंट दिखाई नहीं देते हैं, तो HD पाथ या मौजूदा चुना गया नेटवर्क बदलने की कोशिश करें।"
  },
  "selectType": {
    "message": "प्रकार को चुनें"
  },
  "selectingAllWillAllow": {
    "message": "सभी को चुनने से यह साइट आपके सभी चालू एकाउंट्स को देखने की अनुमति देगी। पक्का करें कि आप इस साइट पर भरोसा करते हैं।"
  },
  "send": {
    "message": "भेजें"
  },
  "sendBugReport": {
    "message": "हमें एक बग रिपोर्ट भेजें।"
  },
  "sendNoContactsConversionText": {
    "message": "यहां क्लिक करें"
  },
  "sendNoContactsDescription": {
    "message": "कॉन्टेक्ट्स आपको कई बार ट्रांसेक्शन को दूसरे अकाउंट में सुरक्षित रूप से भेजने की अनुमति देते हैं। एक कॉन्टेक्ट बनाने के लिए, $1",
    "description": "$1 represents the action text 'click here'"
  },
  "sendNoContactsTitle": {
    "message": "आपके पास अभी तक कोई कॉन्टेक्ट्स नहीं हैं"
  },
  "sendSelectReceiveAsset": {
    "message": "प्राप्त करने के लिए एसेट को चुनें"
  },
  "sendSelectSendAsset": {
    "message": "भेजने के लिए एसेट को चुनें"
  },
  "sendSpecifiedTokens": {
    "message": "$1 भेजें",
    "description": "Symbol of the specified token"
  },
  "sendSwapSubmissionWarning": {
    "message": "इस बटन पर क्लिक करने से आपका स्वैप ट्रांसेक्शन तुरंत शुरू हो जाएगा। कृपया आगे बढ़ने से पहले अपने ट्रांसेक्शन विवरण की समीक्षा करें।"
  },
  "sendTokenAsToken": {
    "message": "$1 को $2 के रूप में भेजें",
    "description": "Used in the transaction display list to describe a swap and send. $1 and $2 are the symbols of tokens in involved in the swap."
  },
  "sendingAsset": {
    "message": "$1 भेजा जा रहा है"
  },
  "sendingDisabled": {
    "message": "ERC-1155 NFT एसेट्स भेजने को अभी सपोर्ट नहीं किया जाता।"
  },
  "sendingNativeAsset": {
    "message": "$1 भेजा जा रहा है",
    "description": "$1 represents the native currency symbol for the current network (e.g. ETH or BNB)"
  },
  "sendingToTokenContractWarning": {
    "message": "चेतावनी: आप एक टोकन कॉन्ट्रैक्ट को भेजने वाले हैं जिसके परिणामस्वरूप धन की हानि हो सकती है। $1",
    "description": "$1 is a clickable link with text defined by the 'learnMoreUpperCase' key. The link will open to a support article regarding the known contract address warning"
  },
  "sendingZeroAmount": {
    "message": "आप 0 $1 भेज रहे हैं।"
  },
  "sepolia": {
    "message": "Sepolia टेस्ट नेटवर्क"
  },
  "setAdvancedPrivacySettingsDetails": {
    "message": "MetaMask उत्पाद की उपयोगिता और सुरक्षा को बढ़ाने के लिए इन विश्वसनीय तीसरे-पक्ष की सेवाओं का इस्तेमाल करता है।"
  },
  "setApprovalForAll": {
    "message": "सभी के लिए स्वीकृति सेट करें"
  },
  "setApprovalForAllTitle": {
    "message": "बिना किसी खर्च की लिमिट के $1 एप्रूव करें",
    "description": "The token symbol that is being approved"
  },
  "settingAddSnapAccount": {
    "message": "अकाउंट Snap जोड़ें"
  },
  "settings": {
    "message": "सेटिंग"
  },
  "settingsSearchMatchingNotFound": {
    "message": "कोई मेल खाने वाला परिणाम नहीं मिला।"
  },
  "settingsSubHeadingSignaturesAndTransactions": {
    "message": "सिग्नेचर्स और ट्रांसेक्शन रिक्वेस्ट्स"
  },
  "show": {
    "message": "दिखाएं"
  },
  "showAccount": {
    "message": "अकाउंट दिखाएं"
  },
  "showExtensionInFullSizeView": {
    "message": "एक्सटेंशन को पूर्ण आकार दृश्य में दिखाएं"
  },
  "showExtensionInFullSizeViewDescription": {
    "message": "जब आप एक्सटेंशन आइकन पर क्लिक करते हैं तो पूर्ण आकार दृश्य को अपना डिफॉल्ट बनाने के लिए इसे चालू करें।"
  },
  "showFiatConversionInTestnets": {
    "message": "टेस्ट नेटवर्क पर कन्वर्शन दिखाएं"
  },
  "showFiatConversionInTestnetsDescription": {
    "message": "टेस्ट नेटवर्क पर फिएट कन्वर्शन दिखाने के लिए इसको चुनें"
  },
  "showHexData": {
    "message": "हेक्स डेटा दिखाएं"
  },
  "showHexDataDescription": {
    "message": "भेजने की स्क्रीन पर हेक्स डेटा फील्ड दिखाने के लिए इसको चुनें"
  },
  "showIncomingTransactions": {
    "message": "आने वाले ट्रांसेक्शन दिखाएं"
  },
  "showIncomingTransactionsDescription": {
    "message": "लेनदेन सूची में आने वाले लेनदेन को दिखाने के लिए Etherscan का उपयोग करने के लिए इसका चयन करें",
    "description": "$1 is the link to etherscan url and $2 is the link to the privacy policy of consensys APIs"
  },
  "showIncomingTransactionsExplainer": {
    "message": "यह हरेक नेटवर्क के लिए अलग-अलग थर्ड-पार्टी API पर निर्भर करता है, जो आपके Ethereum एड्रेस और आपके आईपी ​​एड्रेस को एक्स्पोज़ करता है।"
  },
  "showLess": {
    "message": "कम दिखाएं"
  },
  "showMore": {
    "message": "अधिक दिखाएं"
  },
  "showNft": {
    "message": "NFT दिखाएं"
  },
  "showPermissions": {
    "message": "अनुमतियां दिखाएं"
  },
  "showPrivateKey": {
    "message": "प्राइवेट की (key) दिखाएं"
  },
  "showTestnetNetworks": {
    "message": "परीक्षण नेटवर्क दिखाएं"
  },
  "showTestnetNetworksDescription": {
    "message": "नेटवर्क लिस्ट में परीक्षण नेटवर्क दिखाने के लिए इसे चुनें"
  },
  "sigRequest": {
    "message": "हस्ताक्षर का अनुरोध"
  },
  "sign": {
    "message": "हस्ताक्षर करें"
  },
  "signatureRequest": {
    "message": "हस्ताक्षर का अनुरोध"
  },
  "signatureRequestGuidance": {
    "message": "यदि आप कंटेंट को पूरी तरह से समझते हैं और रिक्वेस्ट करने वाली साइट पर भरोसा करते हैं तो ही इस मैसेज पर हस्ताक्षर करें।"
  },
  "signed": {
    "message": "हस्ताक्षर किया गया"
  },
  "signin": {
    "message": "साइन-इन करें"
  },
  "signing": {
    "message": "साइन हो रहा है"
  },
  "signingInWith": {
    "message": "के साथ साइन इन करना"
  },
  "simulationDetailsFailed": {
    "message": "आपका एस्टीमेशन लोड करने में गड़बड़ी हुई।"
  },
  "simulationDetailsFiatNotAvailable": {
    "message": "उपलब्ध नहीं है"
  },
  "simulationDetailsIncomingHeading": {
    "message": "आप पाते हैं"
  },
  "simulationDetailsNoBalanceChanges": {
    "message": "आपके वॉलेट के लिए किसी बदलाव का प्रेडिक्शन नहीं किया गया है"
  },
  "simulationDetailsOutgoingHeading": {
    "message": "आप भेजते हैं"
  },
  "simulationDetailsTitle": {
    "message": "अनुमानित बदलाव"
  },
  "simulationDetailsTitleTooltip": {
    "message": "अगर आप यह ट्रांसेक्शन करते हैं तो अनुमानित परिवर्तन हो सकते हैं। यह सिर्फ एक प्रेडिक्शन है, कोई गारंटी नहीं।"
  },
  "simulationDetailsTotalFiat": {
    "message": "टोटल = $1",
    "description": "$1 is the total amount in fiat currency on one side of the transaction"
  },
  "simulationDetailsTransactionReverted": {
    "message": "ये ट्रांसेक्शन विफल हो सकता है"
  },
  "simulationErrorMessageV2": {
    "message": "हम गैस का अनुमान नहीं लगा पाए। कॉन्ट्रैक्ट में कोई गड़बड़ी हो सकती है और यह ट्रांसेक्शन विफल हो सकता है।"
  },
  "simulationsSettingDescription": {
    "message": "ट्रांसेक्शन को कन्फर्म करने से पहले बैलेंस अमाउंट में बदलाव का अनुमान लगाने के लिए इसे चालू करें। यह आपके ट्रांसेक्शन के फाइनल आउटकम की गारंटी नहीं देता है।$1"
  },
  "simulationsSettingSubHeader": {
    "message": "बैलेंस अमाउंट में बदलावों का अनुमान लगाएं"
  },
  "siweIssued": {
    "message": "जारी किया गया"
  },
  "siweNetwork": {
    "message": "नेटवर्क"
  },
  "siweRequestId": {
    "message": "रिक्वेस्ट ID"
  },
  "siweResources": {
    "message": "संसाधन"
  },
  "siweSignatureSimulationDetailInfo": {
    "message": "आप किसी साइट पर साइन इन कर रहे हैं और आपके अकाउंट में कोई अनुमानित परिवर्तन नहीं हैं।"
  },
  "siweURI": {
    "message": "URL"
  },
  "skip": {
    "message": "छोड़ें"
  },
  "skipAccountSecurity": {
    "message": "अकाउंट सुरक्षा छोड़ें?"
  },
  "skipAccountSecurityDetails": {
    "message": "मैं समझता हूं कि जब तक मैं अपने सीक्रेट रिकवरी फ्रेज का बैकअप नहीं लेता, मैं अपने अकाउंट और उनकी सभी संपत्ति खो सकता हूं।"
  },
  "smartContracts": {
    "message": "स्मार्ट कॉन्ट्रैक्ट्स"
  },
  "smartSwapsErrorNotEnoughFunds": {
    "message": "स्मार्ट स्वैप के लिए पर्याप्त फंड नहीं है।"
  },
  "smartSwapsErrorUnavailable": {
    "message": "स्मार्ट स्वैप अस्थायी रूप से अनुपलब्ध हैं।"
  },
  "smartTransactionCancelled": {
    "message": "आपका ट्रांसेक्शन कैंसिल कर दिया गया था"
  },
  "smartTransactionCancelledDescription": {
    "message": "आपका ट्रांसेक्शन पूरा नहीं हो सका, इसलिए आपको अनावश्यक गैस फीस भरने से बचाने के लिए इसे कैंसिल कर दिया गया।"
  },
  "smartTransactionError": {
    "message": "आपका ट्रांसेक्शन नहीं हो पाया"
  },
  "smartTransactionErrorDescription": {
    "message": "बाज़ार में अचानक हुए परिवर्तन विफलताओं का कारण बन सकते हैं। यदि समस्या बनी रहती है, तो MetaMask कस्टमर सपोर्ट से संपर्क करें।"
  },
  "smartTransactionPending": {
    "message": "आपका ट्रांसेक्शन सबमिट कर रहे हैं"
  },
  "smartTransactionSuccess": {
    "message": "आपका ट्रांसेक्शन पूरा हो गया है"
  },
  "smartTransactionTakingTooLong": {
    "message": "माफ़ी चाहते हैं कि आपको इंतज़ार करना पड़ा"
  },
  "smartTransactionTakingTooLongDescription": {
    "message": "यदि आपका ट्रांसेक्शन $1 के भीतर फाइनलाइज़ नहीं होता है, तो इसे कैंसिल कर दिया जाएगा और आपसे गैस फ़ीस नहीं ली जाएगी।",
    "description": "$1 is remaining time in seconds"
  },
  "smartTransactions": {
    "message": "स्मार्ट ट्रांसेक्शन"
  },
  "smartTransactionsBenefit1": {
    "message": "99.5% सफलता दर"
  },
  "smartTransactionsBenefit2": {
    "message": "आपका पैसा बचाता है"
  },
  "smartTransactionsBenefit3": {
    "message": "रियल-टाइम अपडेट"
  },
  "smartTransactionsDescription": {
    "message": "स्मार्ट ट्रांसेक्शन के साथ उच्च सफलता दर, फ्रंटरनिंग सुरक्षा और बेहतर दृश्यता अनलॉक करें।"
  },
  "smartTransactionsDescription2": {
    "message": "केवल Ethereum पर उपलब्ध है। सेटिंग्स में किसी भी समय चालू करें या बंद करें। $1",
    "description": "$1 is an external link to learn more about Smart Transactions"
  },
  "smartTransactionsOptItModalTitle": {
    "message": "एनहांस्ड ट्रांसेक्शन प्रोटेक्शन"
  },
  "snapAccountCreated": {
    "message": "अकाउंट बनाया गया"
  },
  "snapAccountCreatedDescription": {
    "message": "आपका नया अकाउंट उपयोग के लिए तैयार है!"
  },
  "snapAccountCreationFailed": {
    "message": "अकाउंट बनाने की प्रक्रिया विफल हो गई"
  },
  "snapAccountCreationFailedDescription": {
    "message": "$1 आपके लिए अकाउंट नहीं बना पाया।",
    "description": "$1 is the snap name"
  },
  "snapAccountRedirectFinishSigningTitle": {
    "message": "साइन करने का काम पूरा करें"
  },
  "snapAccountRedirectSiteDescription": {
    "message": "$1 के निर्देशों का पालन करें"
  },
  "snapAccountRemovalFailed": {
    "message": "अकाउंट हटाने की प्रक्रिया विफल हो गई"
  },
  "snapAccountRemovalFailedDescription": {
    "message": "$1 आपके लिए अकाउंट नहीं हटा पाया।",
    "description": "$1 is the snap name"
  },
  "snapAccountRemoved": {
    "message": "अकाउंट हटाया गया"
  },
  "snapAccountRemovedDescription": {
    "message": "यह अकाउंट अब MetaMask में उपयोग के लिए उपलब्ध नहीं होगा।"
  },
  "snapAccounts": {
    "message": "अकाउंट Snaps"
  },
  "snapAccountsDescription": {
    "message": "थर्ड-पार्टी Snaps द्वारा कंट्रोल किए गए अकाउंट।"
  },
  "snapConnectTo": {
    "message": "$1 से कनेक्ट करें",
    "description": "$1 is the website URL or a Snap name. Used for Snaps pre-approved connections."
  },
  "snapConnectionPermissionDescription": {
    "message": "आपके एप्रूवल के बिना $1 को स्वचालित रूप से $2 से कनेक्ट होने दें।",
    "description": "Used for Snap pre-approved connections. $1 is the Snap name, $2 is a website URL."
  },
  "snapConnectionWarning": {
    "message": "$1 $2 का उपयोग करना चाहता है",
    "description": "$2 is the snap and $1 is the dapp requesting connection to the snap."
  },
  "snapContent": {
    "message": "यह कंटेंट $1 से आ रही है",
    "description": "This is shown when a snap shows transaction insight information in the confirmation UI. $1 is a link to the snap's settings page with the link text being the name of the snap."
  },
  "snapDetailWebsite": {
    "message": "वेबसाइट"
  },
  "snapHomeMenu": {
    "message": "Snap होम मेन्यू"
  },
  "snapInstallRequest": {
    "message": "$1 इंस्टॉल करने से इसे निम्नलिखित अनुमतियां मिलती हैं।",
    "description": "$1 is the snap name."
  },
  "snapInstallSuccess": {
    "message": "इंस्टॉलेशन समाप्त"
  },
  "snapInstallWarningCheck": {
    "message": "$1 यह अनुमति चाहता है कि:",
    "description": "Warning message used in popup displayed on snap install. $1 is the snap name."
  },
  "snapInstallWarningHeading": {
    "message": "सावधानी से आगे बढ़ें"
  },
  "snapInstallWarningPermissionDescriptionForBip32View": {
    "message": "$1 को यह अनुमति दी जाए कि वह आपकी पब्लिक कीज़ (keys) (और एड्रेसों) को देख सके। इस अनुमति से आपके एकाउंट्स या एसेट्स पर कोई कंट्रोल नहीं मिलता है।",
    "description": "An extended description for the `snap_getBip32PublicKey` permission used for tooltip on Snap Install Warning screen (popup/modal). $1 is the snap name."
  },
  "snapInstallWarningPermissionDescriptionForEntropy": {
    "message": "$1 Snap को, रिक्वेस्ट किए गए नेटवर्क पर एकाउंट्स और एसेट्स को मैनेज करने की अनुमति दी जाए। ये एकाउंट्स, आपके सीक्रेट रिकवरी फ्रेज़ (इसे सामने लाए बिना) का उपयोग करके डिराइव और बैकअप किए जाते हैं। $1 में Keys डिराइव करने की पावर होती है जिसके माध्यम से वह Ethereum (EVMs) के अलावा भी कई प्रकार के ब्लॉकचेन प्रोटोकॉल को सपोर्ट कर सकता है।",
    "description": "An extended description for the `snap_getBip44Entropy` and `snap_getBip44Entropy` permissions used for tooltip on Snap Install Warning screen (popup/modal). $1 is the snap name."
  },
  "snapInstallWarningPermissionNameForEntropy": {
    "message": "$1 एकाउंट्स को मैनेज करें।",
    "description": "Permission name used for the Permission Cell component displayed on warning popup when installing a Snap. $1 is list of account types."
  },
  "snapInstallWarningPermissionNameForViewPublicKey": {
    "message": "$1 के लिए अपनी पब्लिक की (key) को देखें",
    "description": "Permission name used for the Permission Cell component displayed on warning popup when installing a Snap. $1 is list of account types."
  },
  "snapInstallationErrorDescription": {
    "message": "$1 इंस्टॉल नहीं किया जा सका.",
    "description": "Error description used when snap installation fails. $1 is the snap name."
  },
  "snapInstallationErrorTitle": {
    "message": "इंस्टॉलेशन नहीं हो पाया",
    "description": "Error title used when snap installation fails."
  },
  "snapResultError": {
    "message": "गड़बड़ी"
  },
  "snapResultSuccess": {
    "message": "सफल"
  },
  "snapResultSuccessDescription": {
    "message": "$1 इस्तेमाल के लिए तैयार है"
  },
  "snapUpdateAlertDescription": {
    "message": "$1 का लेटेस्ट वर्ज़न पाएं",
    "description": "Description used in Snap update alert banner when snap update is available. $1 is the Snap name."
  },
  "snapUpdateAvailable": {
    "message": "अपडेट उपलब्ध है"
  },
  "snapUpdateErrorDescription": {
    "message": "$1 अपडेट नहीं किया जा सका।",
    "description": "Error description used when snap update fails. $1 is the snap name."
  },
  "snapUpdateErrorTitle": {
    "message": "अपडेट नहीं हो पाया",
    "description": "Error title used when snap update fails."
  },
  "snapUpdateRequest": {
    "message": "$1 को अपडेट करने से इसे निम्नलिखित अनुमतियां मिलती हैं।",
    "description": "$1 is the Snap name."
  },
  "snapUpdateSuccess": {
    "message": "अपडेट समाप्त"
  },
  "snapUrlIsBlocked": {
    "message": "यह Snap आपको एक ब्लॉक्ड साइट पर ले जाना चाहता है। $1."
  },
  "snaps": {
    "message": "Snaps"
  },
  "snapsConnected": {
    "message": "Snaps कनेक्ट किए गए"
  },
  "snapsNoInsight": {
    "message": "Snap ने कोई इनसाइट नहीं लौटाई"
  },
  "snapsPrivacyWarningFirstMessage": {
    "message": "आप स्वीकार करते हैं कि आपके द्वारा इंस्टॉल किया गया कोई भी Snap एक तृतीय पक्ष सेवा है, जब तक कि अन्यथा पहचाना न जाए, जैसा कि Consensys $1 में परिभाषित किया गया है। आपके द्वारा तृतीय पक्ष सेवाओं का उपयोग तृतीय पक्ष सेवा प्रदाता द्वारा निर्धारित अलग-अलग नियमों और शर्तों द्वारा नियंत्रित होता है। Consensys किसी विशेष कारण से किसी भी व्यक्ति द्वारा किसी भी Snap के उपयोग की सुझाव नहीं देता है। आप अपने जोखिम पर तृतीय पक्ष के सेवा की ऐक्सेस पाते हैं, उस पर भरोसा करते हैं या उसका उपयोग करते हैं। आपके द्वारा तृतीय पक्ष की सेवाओं के उपयोग के कारण होने वाले किसी भी नुकसान के लिए Consensys सभी जिम्मेदारी और उत्तरदायित्व से इनकार करता है।",
    "description": "First part of a message in popup modal displayed when installing a snap for the first time. $1 is terms of use link."
  },
  "snapsPrivacyWarningSecondMessage": {
    "message": "थर्ड पार्टी सेवाओं के साथ आप जो भी सूचना शेयर करते हैं, उसे उन थर्ड पार्टी सेवाओं द्वारा उनकी अपनी गोपनीयता नीतियों के अनुसार सीधे एकत्र की जाएगी। अधिक जानकारी के लिए कृपया उनकी गोपनीयता नीतियां देखें।",
    "description": "Second part of a message in popup modal displayed when installing a snap for the first time."
  },
  "snapsPrivacyWarningThirdMessage": {
    "message": "Consensys के पास तृतीय पक्ष की सेवाओं के साथ आपके द्वारा साझा की गई जानकारी की कोई ऐक्सेस नहीं है।",
    "description": "Third part of a message in popup modal displayed when installing a snap for the first time."
  },
  "snapsSettings": {
    "message": "Snap सेटिंग्स"
  },
  "snapsTermsOfUse": {
    "message": "इस्तेमाल की शर्तें"
  },
  "snapsToggle": {
    "message": "कोई Snap तभी चलेगा जब उसे इनेबल किया गया हो"
  },
  "snapsUIError": {
    "message": "अधिक सहायता के लिए $1 के निर्माताओं से कॉन्टेक्ट करें।",
    "description": "This is shown when the insight snap throws an error. $1 is the snap name"
  },
  "someNetworksMayPoseSecurity": {
    "message": "कुछ नेटवर्क सुरक्षा और/या गोपनीयता संबंधी जोखिम पैदा कर सकते हैं। नेटवर्क जोड़ने और इस्तेमाल करने से पहले जोखिमों को समझें।"
  },
  "somethingDoesntLookRight": {
    "message": "कुछ तो गड़बड़ है? $1",
    "description": "A false positive message for users to contact support. $1 is a link to the support page."
  },
  "somethingIsWrong": {
    "message": "कुछ गड़बड़ हो गया है। पेज को फिर से लोड करने की कोशिश करें।"
  },
  "somethingWentWrong": {
    "message": "ओह! कुछ गलत हो गया।"
  },
  "source": {
    "message": "स्त्रोत"
  },
  "speed": {
    "message": "गति"
  },
  "speedUp": {
    "message": "जल्दी करें"
  },
  "speedUpCancellation": {
    "message": "इस रद्दीकरण को गति दें"
  },
  "speedUpExplanation": {
    "message": "हमने मौजूदा नेटवर्क स्थितियों के आधार पर गैस फ़ीस को अपडेट किया है और इसे कम से कम 10% (नेटवर्क के लिए जरूरी) बढ़ा दिया है।"
  },
  "speedUpPopoverTitle": {
    "message": "ट्रांसेक्शन में तेज़ी लाएं"
  },
  "speedUpTooltipText": {
    "message": "नया गैस फ़ीस"
  },
  "speedUpTransaction": {
    "message": "इस ट्रांसेक्शन को गति दें"
  },
  "spendLimitInsufficient": {
    "message": "खर्च की लिमिट कम है"
  },
  "spendLimitInvalid": {
    "message": "खर्च की लिमिट ग़लत है; एक सकारात्मक संख्या होनी चाहिए"
  },
  "spendLimitPermission": {
    "message": "खर्च की लिमिट की अनुमति"
  },
  "spendLimitRequestedBy": {
    "message": "$1 द्वारा अनुरोधित खर्च की लिमिट",
    "description": "Origin of the site requesting the spend limit"
  },
  "spendLimitTooLarge": {
    "message": "खर्च की लिमिट बहुत अधिक है"
  },
  "spender": {
    "message": "खर्च करने वाला"
  },
  "spendingCap": {
    "message": "खर्च करने की लिमिट"
  },
  "spendingCapError": {
    "message": "गड़बड़ी: केवल संख्या डालें"
  },
  "spendingCapErrorDescription": {
    "message": "केवल वही संख्या डालें जिसे आप अभी या भविष्य में $1 तक ऐक्सेस करने में सहज महसूस करते हैं। आप टोकन सीमा को बाद में कभी भी बढ़ा सकते हैं।",
    "description": "$1 is origin of the site requesting the token limit"
  },
  "spendingCapRequest": {
    "message": "आपके $1 के लिए खर्च करने की लिमिट का अनुरोध"
  },
  "srpInputNumberOfWords": {
    "message": "मेरे पास एक $1-शब्द का फ़्रेज़ है",
    "description": "This is the text for each option in the dropdown where a user selects how many words their secret recovery phrase has during import. The $1 is the number of words (either 12, 15, 18, 21, or 24)."
  },
  "srpPasteFailedTooManyWords": {
    "message": "पेस्ट नहीं हो पाया क्योंकि उसमें 24 से ज़्यादा शब्द हैं। सीक्रेट रिकवरी फ़्रेज़ में अधिकतम 24 शब्द हो सकते हैं।",
    "description": "Description of SRP paste error when the pasted content has too many words"
  },
  "srpPasteTip": {
    "message": "आप अपना पूरा सीक्रेट रिकवरी फ़्रेज किसी भी फ़ील्ड में पेस्ट कर सकते हैं",
    "description": "Our secret recovery phrase input is split into one field per word. This message explains to users that they can paste their entire secrete recovery phrase into any field, and we will handle it correctly."
  },
  "srpSecurityQuizGetStarted": {
    "message": "शुरू करें"
  },
  "srpSecurityQuizImgAlt": {
    "message": "बीच में एक कीहोल वाली एक आई और तीन फ्लोटिंग पासवर्ड फील्ड"
  },
  "srpSecurityQuizIntroduction": {
    "message": "अपना सीक्रेट रिकवरी फ्रेज़ प्रकट करने के लिए, आपको दो प्रश्नों का सही उत्तर देना होगा"
  },
  "srpSecurityQuizQuestionOneQuestion": {
    "message": "यदि आप अपना सीक्रेट रिकवरी फ्रेज़ खो देते हैं, तो MetaMask..."
  },
  "srpSecurityQuizQuestionOneRightAnswer": {
    "message": "आपकी मदद नहीं कर सकता"
  },
  "srpSecurityQuizQuestionOneRightAnswerDescription": {
    "message": "इसे लिख लें, इसे किसी धातु पर उकेर दें, या इसे कई गुप्त स्थानों पर रखें ताकि आप इसे कभी न खोएं। यदि आप इसे खो देते हैं, तो यह हमेशा के लिए चला जाता है।"
  },
  "srpSecurityQuizQuestionOneRightAnswerTitle": {
    "message": "सही! आपके सीक्रेट रिकवरी फ्रेज़ को वापस पाने में कोई भी सहायता नहीं कर सकता"
  },
  "srpSecurityQuizQuestionOneWrongAnswer": {
    "message": "आपके लिए इसे वापस ला सकते हैं"
  },
  "srpSecurityQuizQuestionOneWrongAnswerDescription": {
    "message": "यदि आप अपना सीक्रेट रिकवरी फ्रेज़ खो देते हैं, तो यह हमेशा के लिए चला जाता है। इसे वापस पाने में कोई भी आपकी मदद नहीं कर सकता, चाहे वे कुछ भी कहें।"
  },
  "srpSecurityQuizQuestionOneWrongAnswerTitle": {
    "message": "गलत! आपके सीक्रेट रिकवरी फ्रेज़ को वापस पाने में कोई भी सहायता नहीं कर सकता"
  },
  "srpSecurityQuizQuestionTwoQuestion": {
    "message": "यदि कोई, यहां तक कि एक सहायक एजेंट भी, आपका सीक्रेट रिकवरी फ्रेज़ मांगता है..."
  },
  "srpSecurityQuizQuestionTwoRightAnswer": {
    "message": "तो आपके साथ धोखा किया जा रहा है"
  },
  "srpSecurityQuizQuestionTwoRightAnswerDescription": {
    "message": "आपके सीक्रेट रिकवरी फ्रेज़ की आवश्यकता का दावा करने वाला कोई भी व्यक्ति आपसे झूठ बोल रहा है। यदि आप इसे उनके साथ शेयर करते हैं, तो वे आपकी संपत्ति चुरा लेंगे।"
  },
  "srpSecurityQuizQuestionTwoRightAnswerTitle": {
    "message": "सही! अपना सीक्रेट रिकवरी फ्रेज़ शेयर करना कभी भी अच्छा विचार नहीं है"
  },
  "srpSecurityQuizQuestionTwoWrongAnswer": {
    "message": "आपको उन्हें यह देना चाहिए"
  },
  "srpSecurityQuizQuestionTwoWrongAnswerDescription": {
    "message": "आपके सीक्रेट रिकवरी फ्रेज़ की आवश्यकता का दावा करने वाला कोई भी व्यक्ति आपसे झूठ बोल रहा है। यदि आप इसे उनके साथ शेयर करते हैं, तो वे आपकी संपत्तियां चुरा लेंगे।"
  },
  "srpSecurityQuizQuestionTwoWrongAnswerTitle": {
    "message": "नहीं! अपने सीक्रेट रिकवरी फ्रेज़ को कभी भी किसी के साथ शेयर न करें"
  },
  "srpSecurityQuizTitle": {
    "message": "सुरक्षा प्रश्नोत्तरी"
  },
  "srpToggleShow": {
    "message": "सीक्रेट रिकवरी फ़्रेज का ये शब्द दिखाएं/छुपाएं",
    "description": "Describes a toggle that is used to show or hide a single word of the secret recovery phrase"
  },
  "srpWordHidden": {
    "message": "ये शब्द छुपा दिया गया",
    "description": "Explains that a word in the secret recovery phrase is hidden"
  },
  "srpWordShown": {
    "message": "ये शब्द दिखाया जा रहा है",
    "description": "Explains that a word in the secret recovery phrase is being shown"
  },
  "stable": {
    "message": "स्थिर"
  },
  "stableLowercase": {
    "message": "स्थिर"
  },
  "stake": {
    "message": "हिस्सेदारी"
  },
  "startYourJourney": {
    "message": "$1 से अपनी यात्रा शुरू करें",
    "description": "$1 is the token symbol"
  },
  "startYourJourneyDescription": {
    "message": "अपने वॉलेट में कुछ $1 जोड़कर Web3 से शुरुआत करें।",
    "description": "$1 is the token symbol"
  },
  "stateLogError": {
    "message": "स्टेट लॉग को पुनर्प्राप्त करने में गड़बड़ी।"
  },
  "stateLogFileName": {
    "message": "MetaMask स्टेट लॉग"
  },
  "stateLogs": {
    "message": "स्टेट लॉग"
  },
  "stateLogsDescription": {
    "message": "स्टेट लॉग में आपके सार्वजनिक अकाउंट के एड्रेस और भेजे गए ट्रांसेक्शन शामिल होते हैं।"
  },
  "status": {
    "message": "स्टेटस"
  },
  "statusNotConnected": {
    "message": "कनेक्ट नहीं है"
  },
  "statusNotConnectedAccount": {
    "message": "कोई अकाउंट जुड़ा नहीं है"
  },
  "step1LatticeWallet": {
    "message": "अपना Lattice1 कनेक्ट करें"
  },
  "step1LatticeWalletMsg": {
    "message": "MetaMask के सेट अप और ऑनलाइन होने के बाद आप उसे अपने Lattice1 डिवाइस से कनेक्ट कर सकते हैं। अपना डिवाइस अनलॉक करें और अपनी डिवाइस ID तैयार रखें।",
    "description": "$1 represents the `hardwareWalletSupportLinkConversion` localization key"
  },
  "step1LedgerWallet": {
    "message": "Ledger ऐप डाउनलोड करें"
  },
  "step1LedgerWalletMsg": {
    "message": "$1 अनलॉक करने के लिए डाउनलोड करें, सेट करें और अपना पासवर्ड डालें।",
    "description": "$1 represents the `ledgerLiveApp` localization value"
  },
  "step1TrezorWallet": {
    "message": "अपने Trezor को कनेक्ट करें"
  },
  "step1TrezorWalletMsg": {
    "message": "अपने Trezor को सीधे अपने कंप्यूटर में प्लग करें और इसे अनलॉक करें। पक्का करें कि आप सही पासफ्रेज का इस्तेमाल कर रहे हैं।",
    "description": "$1 represents the `hardwareWalletSupportLinkConversion` localization key"
  },
  "step2LedgerWallet": {
    "message": "अपने Ledger को कनेक्ट करें"
  },
  "step2LedgerWalletMsg": {
    "message": "अपने Ledger को सीधे अपने कंप्यूटर में प्लग करें, फिर इसे अनलॉक करें और Ethereum ऐप खोलें।",
    "description": "$1 represents the `hardwareWalletSupportLinkConversion` localization key"
  },
  "stillGettingMessage": {
    "message": "अभी भी यह मैसेज मिल रहा है?"
  },
  "strong": {
    "message": "मजबूत"
  },
  "stxCancelled": {
    "message": "स्वैप विफल हो सकता था"
  },
  "stxCancelledDescription": {
    "message": "आपका ट्रांसेक्शन विफल हो सकता था और उसे कैंसिल कर दिया गया ताकि आपको गैस फ़ीस का अनावश्यक पेमेंट करने से रोका जा सके।"
  },
  "stxCancelledSubDescription": {
    "message": "अपना स्वैप फिर से कोशिश करें। अगली बार भी इस तरह के जोखिमों से आपको बचाने के लिए हम यहां होंगे।"
  },
  "stxEstimatedCompletion": {
    "message": "<$1 में पूरा होने का अनुमान",
    "description": "$1 is remeaning time in minutes and seconds, e.g. 0:10"
  },
  "stxFailure": {
    "message": "स्वैप नहीं हो पाया"
  },
  "stxFailureDescription": {
    "message": "मार्केट के आकस्मिक बदलावों के कारण विफलताएं हो सकती हैं। अगर समस्या जारी रहती है, तो कृपया $1 से कॉन्टेक्ट करें।",
    "description": "This message is shown to a user if their swap fails. The $1 will be replaced by support.metamask.io"
  },
  "stxOptInDescription": {
    "message": "Ethereum Mainnet पर अधिक विश्वसनीय और सुरक्षित ट्रांसेक्शन के लिए स्मार्ट ट्रांसेक्शन चालू करें। $1"
  },
  "stxPendingPrivatelySubmittingSwap": {
    "message": "आपका स्वैप निजी रूप से सबमिट किया जा रहा है..."
  },
  "stxPendingPubliclySubmittingSwap": {
    "message": "आपका स्वैप सार्वजनिक रूप से सबमिट किया जा रहा है..."
  },
  "stxSuccess": {
    "message": "स्वैप पूरा हुआ!"
  },
  "stxSuccessDescription": {
    "message": "आपका $1 अब उपलब्ध है।",
    "description": "$1 is a token symbol, e.g. ETH"
  },
  "stxSwapCompleteIn": {
    "message": "स्वैप पूरा होने में बैलेंस समय <",
    "description": "'<' means 'less than', e.g. Swap will complete in < 2:59"
  },
  "stxTryingToCancel": {
    "message": "अपके ट्रांसेक्शन को कैंसिल करने की कोशिश कर रहा है..."
  },
  "stxUnknown": {
    "message": "स्टेटस अज्ञात"
  },
  "stxUnknownDescription": {
    "message": "एक ट्रांसेक्शन सफल हुआ है लेकिन हमें एड्रेस नहीं कि वो क्या था। ऐसा इसलिए हो सकता है क्योंकि स्वैप प्रोसेस होने के दौरान ही कोई अन्य ट्रांसेक्शन सबमिट कर दिया गया हो।"
  },
  "stxUserCancelled": {
    "message": "स्वैप कैंसिल हुआ"
  },
  "stxUserCancelledDescription": {
    "message": "आपका ट्रांसेक्शन कैंसिल किया गया और आपने किसी भी तरह के अनावश्यक गैस फ़ीस का पेमेंट नहीं किया।"
  },
  "submit": {
    "message": "सबमिट करें"
  },
  "submitted": {
    "message": "सबमिट किया गया"
  },
  "suggestedBySnap": {
    "message": "$1 के द्वारा सुझाव दिया गया",
    "description": "$1 is the snap name"
  },
  "suggestedTokenName": {
    "message": "सुझाया गया नाम:"
<<<<<<< HEAD
  },
  "suggestedTokenSymbol": {
    "message": "सुझाया गया टिकर सिंबल:"
=======
>>>>>>> ad7a5462
  },
  "support": {
    "message": "सहायता"
  },
  "supportCenter": {
    "message": "हमारे सहायता केंद्र पर जाएं"
  },
  "surveyConversion": {
    "message": "हमारे सर्वे में भाग लें"
  },
  "surveyTitle": {
    "message": "MetaMask के भविष्य को आकार दें"
  },
  "swap": {
    "message": "स्वैप करें"
  },
  "swapAdjustSlippage": {
    "message": "स्लिपेज को समायोजित करें"
  },
  "swapAggregator": {
    "message": "एग्रीगेटर"
  },
  "swapAllowSwappingOf": {
    "message": "$1 स्वैप करने की अनुमति दें",
    "description": "Shows a user that they need to allow a token for swapping on their hardware wallet"
  },
  "swapAmountReceived": {
    "message": "गारंटीकृत अमाउंट"
  },
  "swapAmountReceivedInfo": {
    "message": "यह आपको प्राप्त होने वाली कम-से-कम अमाउंट है। आप स्लिपेज के आधार पर अधिक प्राप्त कर सकते हैं।"
  },
  "swapAndSend": {
    "message": "स्वैप करें और भेजें"
  },
  "swapAnyway": {
    "message": "कैसे भी स्वैप करें"
  },
  "swapApproval": {
    "message": "स्वैप के लिए $1 एप्रूव करें",
    "description": "Used in the transaction display list to describe a transaction that is an approve call on a token that is to be swapped.. $1 is the symbol of a token that has been approved."
  },
  "swapApproveNeedMoreTokens": {
    "message": "इस स्वैप को पूरा करने के लिए आपको अधिक $1 और $2 की आवश्यकता होगी",
    "description": "Tells the user how many more of a given token they need for a specific swap. $1 is an amount of tokens and $2 is the token symbol."
  },
  "swapAreYouStillThere": {
    "message": "क्या आप अभी भी हैं?"
  },
  "swapAreYouStillThereDescription": {
    "message": "जब आप जारी रखना चाहते हैं तो हम आपको लेटेस्ट उद्धरण दिखाने के लिए तैयार हैं"
  },
  "swapBuildQuotePlaceHolderText": {
    "message": "$1 के मिलान वाले कोई भी टोकन उपलब्ध नहीं हैं",
    "description": "Tells the user that a given search string does not match any tokens in our token lists. $1 can be any string of text"
  },
  "swapConfirmWithHwWallet": {
    "message": "अपने hardware wallet से कन्फर्म करें"
  },
  "swapContinueSwapping": {
    "message": "स्वैप करना जारी रखें"
  },
  "swapContractDataDisabledErrorDescription": {
    "message": "अपने Ledger पर Ethereum ऐप में, \"सेटिंग\" पर जाएं और कॉन्ट्रैक्ट डेटा की अनुमति दें। फिर, अपने स्वैप का फिर से कोशिश करें।"
  },
  "swapContractDataDisabledErrorTitle": {
    "message": "आपके Ledger पर कॉन्ट्रैक्ट डेटा इनेबल नहीं है"
  },
  "swapCustom": {
    "message": "कस्टम"
  },
  "swapDecentralizedExchange": {
    "message": "विकेंद्रीकृत विनिमय"
  },
  "swapDirectContract": {
    "message": "प्रत्यक्ष कॉन्ट्रैक्ट"
  },
  "swapEditLimit": {
    "message": "सीमा बदलें"
  },
  "swapEnableDescription": {
    "message": "यह आवश्यक है और MetaMask को आपके $1 को स्वैप करने की अनुमति देता है।",
    "description": "Gives the user info about the required approval transaction for swaps. $1 will be the symbol of a token being approved for swaps."
  },
  "swapEnableTokenForSwapping": {
    "message": "विनिमय के लिए यह $1 होगा",
    "description": "$1 is for the 'enableToken' key, e.g. 'enable ETH'"
  },
  "swapEnterAmount": {
    "message": "रकम डालें"
  },
  "swapEstimatedNetworkFees": {
    "message": "अनुमानित नेटवर्क फ़ीस"
  },
  "swapEstimatedNetworkFeesInfo": {
    "message": "यह नेटवर्क फ़ीस का एक अनुमान है, जिसे आपके स्वैप को पूरा करने के लिए इस्तेमाल किया जाएगा। नेटवर्क का स्टेटसयों के अनुसार वास्तविक अमाउंट बदल सकती है।"
  },
  "swapFailedErrorDescriptionWithSupportLink": {
    "message": "ट्रांसेक्शन विफल हो जाता है और हम मदद करने के लिए उपलब्ध हैं। यदि यह समस्या बनी रहती है, तो आप आगे की सहायता के लिए $1 पर हमारे ग्राहक सहायता से कॉन्टेक्ट कर सकते हैं।",
    "description": "This message is shown to a user if their swap fails. The $1 will be replaced by support.metamask.io"
  },
  "swapFailedErrorTitle": {
    "message": "स्वैप नहीं हो पाया"
  },
  "swapFetchingQuote": {
    "message": "उद्धरण प्राप्त करना"
  },
  "swapFetchingQuoteNofN": {
    "message": "$2 का $1 उद्धरण लाया जा रहा है",
    "description": "A count of possible quotes shown to the user while they are waiting for quotes to be fetched. $1 is the number of quotes already loaded, and $2 is the total number of resources that we check for quotes. Keep in mind that not all resources will have a quote for a particular swap."
  },
  "swapFetchingQuotes": {
    "message": "कोटेशन प्राप्त कर रहे हैं.."
  },
  "swapFetchingQuotesErrorDescription": {
    "message": "हम्म्म... कुछ गलत हो गया। फिर से कोशिश करें या यदि गड़बड़ीयां बनी रहती हैं, तो ग्राहक सहायता से कॉन्टेक्ट करें।"
  },
  "swapFetchingQuotesErrorTitle": {
    "message": "उद्धरण प्राप्त करने में गड़बड़ी"
  },
  "swapFetchingTokens": {
    "message": "टोकन प्राप्त किए जा रहे हैं..."
  },
  "swapFromTo": {
    "message": "$1 से $2 का स्वैप",
    "description": "Tells a user that they need to confirm on their hardware wallet a swap of 2 tokens. $1 is a source token and $2 is a destination token"
  },
  "swapGasFeesDetails": {
    "message": "गैस फ़ीस का अनुमान लगाया जाता है और नेटवर्क ट्रैफिक और ट्रांसेक्शन की जटिलता के आधार पर इसमें उतार-चढ़ाव आएगा।"
  },
  "swapGasFeesLearnMore": {
    "message": "गैस फ़ीस के बारे में और अधिक जानें"
  },
  "swapGasFeesSplit": {
    "message": "पिछली स्क्रीन पर गैस फ़ीस इन दो ट्रांसेक्शन के बीच विभाजित हैं।"
  },
  "swapGasFeesSummary": {
    "message": "क्रिप्टो माइनरों को गैस फ़ीस का पेमेंट किया जाता है जो $1 नेटवर्क पर ट्रांसेक्शन की प्रक्रिया करते हैं। MetaMask को गैस फ़ीस से लाभ नहीं होता है।",
    "description": "$1 is the selected network, e.g. Ethereum or BSC"
  },
  "swapHighSlippage": {
    "message": "अधिक स्लिपेज"
  },
  "swapHighSlippageWarning": {
    "message": "स्लिपेज अमाउंट बहुत अधिक है।"
  },
  "swapIncludesMMFee": {
    "message": "$1% MetaMask फ़ीस शामिल है।",
    "description": "Provides information about the fee that metamask takes for swaps. $1 is a decimal number."
  },
  "swapIncludesMMFeeAlt": {
    "message": "उद्धरण $1% MetaMask शुल्क दर्शाता है",
    "description": "Provides information about the fee that metamask takes for swaps using the latest copy. $1 is a decimal number."
  },
  "swapIncludesMetaMaskFeeViewAllQuotes": {
    "message": "$1% MetaMask फ़ीस शामिल है - $2",
    "description": "Provides information about the fee that metamask takes for swaps. $1 is a decimal number and $2 is a link to view all quotes."
  },
  "swapLearnMore": {
    "message": "स्वैप के बारे में ज्यादा जानें"
  },
  "swapLiquiditySourceInfo": {
    "message": "एक्सचेंज रेट्स और नेटवर्क फ़ीस की तुलना करने के लिए, हम कई लिक्विडिटी सोर्सेज़ (एक्सचेंज, एग्रीगेटर्स और प्रोफेशनल मार्किट मेकर्स) ढूंढते हैं।"
  },
  "swapLowSlippage": {
    "message": "कम स्लिपेज"
  },
  "swapLowSlippageError": {
    "message": "ट्रांसेक्शन विफल हो सकता है, अधिकतम स्लिपेज बहुत कम है।"
  },
  "swapMaxSlippage": {
    "message": "अधिकतम स्लिपेज"
  },
  "swapMetaMaskFee": {
    "message": "MetaMask फ़ीस"
  },
  "swapMetaMaskFeeDescription": {
    "message": "$1% का फ़ीस ऑटोमेटिक तरीके से इस उद्धरण में समाविष्ट हो जाता है। आप इसे MetaMask's के तरलता प्रोवाइडर सूचना एकत्रीकरण सॉफ़्टवेयर का इस्तेमाल करने के लिए लाइसेंस के बदले में पेमेंट करते हैं।",
    "description": "Provides information about the fee that metamask takes for swaps. $1 is a decimal number."
  },
  "swapNQuotesWithDot": {
    "message": "$ 1 उद्धरण।",
    "description": "$1 is the number of quotes that the user can select from when opening the list of quotes on the 'view quote' screen"
  },
  "swapNewQuoteIn": {
    "message": "$1 में नए उद्धरण",
    "description": "Tells the user the amount of time until the currently displayed quotes are update. $1 is a time that is counting down from 1:00 to 0:00"
  },
  "swapNoTokensAvailable": {
    "message": "$1 के मिलान वाले कोई भी टोकन उपलब्ध नहीं हैं",
    "description": "Tells the user that a given search string does not match any tokens in our token lists. $1 can be any string of text"
  },
  "swapOnceTransactionHasProcess": {
    "message": "यह ट्रांसेक्शन संसाधित होने के बाद आपका $1 आपके अकाउंट में जोड़ दिया जाएगा।",
    "description": "This message communicates the token that is being transferred. It is shown on the awaiting swap screen. The $1 will be a token symbol."
  },
  "swapPriceDifference": {
    "message": "आप $1 $2 (~$3) को $4 $5 (~$6) में स्वैप करने वाले हैं।",
    "description": "This message represents the price slippage for the swap.  $1 and $4 are a number (ex: 2.89), $2 and $5 are symbols (ex: ETH), and $3 and $6 are fiat currency amounts."
  },
  "swapPriceDifferenceTitle": {
    "message": "~$1% का मूल्य अंतर",
    "description": "$1 is a number (ex: 1.23) that represents the price difference."
  },
  "swapPriceImpactTooltip": {
    "message": "मूल्य प्रभाव, वर्तमान बाजार मूल्य और ट्रांसेक्शन निष्पादन के दौरान प्राप्त अमाउंट के बीच का अंतर है। मूल्य प्रभाव चलनिधि पूल के आकार के सापेक्ष आपके व्यापार के आकार का एक कार्य है।"
  },
  "swapPriceUnavailableDescription": {
    "message": "बाजार मूल्य डेटा की कमी के कारण मूल्य प्रभाव को निर्धारित नहीं किया जा सका। कृपया कन्फर्म करें कि आप स्वैप करने से पहले प्राप्त होने वाले टोकन की अमाउंट को लेकर सहज हैं।"
  },
  "swapPriceUnavailableTitle": {
    "message": "आगे बढ़ने से पहले अपने दर की जांच करें"
  },
  "swapProcessing": {
    "message": "प्रवर्शन"
  },
  "swapQuoteDetails": {
    "message": "उद्धरण का विवरण"
  },
  "swapQuoteNofM": {
    "message": "$2 में से $1",
    "description": "A count of possible quotes shown to the user while they are waiting for quotes to be fetched. $1 is the number of quotes already loaded, and $2 is the total number of resources that we check for quotes. Keep in mind that not all resources will have a quote for a particular swap."
  },
  "swapQuoteSource": {
    "message": "उद्धरण का स्रोत"
  },
  "swapQuotesExpiredErrorDescription": {
    "message": "कृपया लेटेस्ट दरों को प्राप्त करने के लिए नए उद्धरणों का रिक्वेस्ट करें।"
  },
  "swapQuotesExpiredErrorTitle": {
    "message": "उद्धरणों का समय समाप्त"
  },
  "swapQuotesNotAvailableDescription": {
    "message": "अपने ट्रेड का आकार कम करें या एक अलग टोकन का इस्तेमाल करें।"
  },
  "swapQuotesNotAvailableErrorDescription": {
    "message": "अमाउंट या स्लिपेज सेटिंग को समायोजित करने की कोशिश करें और फिर से प्रयास करें।"
  },
  "swapQuotesNotAvailableErrorTitle": {
    "message": "कोई भी उद्धरण उपलब्ध नहीं हैं"
  },
  "swapRate": {
    "message": "दर"
  },
  "swapReceiving": {
    "message": "प्राप्त किया जा रहा है"
  },
  "swapReceivingInfoTooltip": {
    "message": "यह एक अनुमान है। सटीक अमाउंट स्लिपेज पर निर्भर करती है।"
  },
  "swapRequestForQuotation": {
    "message": "उद्धरण के लिए अनुरोध"
  },
  "swapReviewSwap": {
    "message": "स्वैप की समीक्षा करें"
  },
  "swapSearchNameOrAddress": {
    "message": "नाम खोजें या ऐड्रेस पेस्ट करें"
  },
  "swapSelect": {
    "message": "चयन करें"
  },
  "swapSelectAQuote": {
    "message": "एक उद्धरण को चुनें"
  },
  "swapSelectAToken": {
    "message": "टोकन चुनें"
  },
  "swapSelectQuotePopoverDescription": {
    "message": "नीचे दिए गए सभी उद्धरण कई चलनिधि स्रोतों से एकत्र किए गए हैं।"
  },
  "swapSelectToken": {
    "message": "टोकन चुनें"
  },
  "swapShowLatestQuotes": {
    "message": "सबसे नया उद्धरण दिखाएं"
  },
  "swapSlippageHighDescription": {
    "message": "दर्ज की गई स्लिपेज ($1%) को बहुत अधिक माना जाता है और इसकी वजह से खराब दर हो सकती है",
    "description": "$1 is the amount of % for slippage"
  },
  "swapSlippageHighTitle": {
    "message": "अधिक स्लिपेज"
  },
  "swapSlippageLowDescription": {
    "message": "इतने कम मूल्य ($1%) की वजह से विफल स्वैप हो सकता है",
    "description": "$1 is the amount of % for slippage"
  },
  "swapSlippageLowTitle": {
    "message": "कम स्लिपेज"
  },
  "swapSlippageNegative": {
    "message": "स्लिपेज शून्य से अधिक या बराबर होना चाहिए"
  },
  "swapSlippageNegativeDescription": {
    "message": "स्लिपेज शून्य से अधिक या बराबर होना चाहिए"
  },
  "swapSlippageNegativeTitle": {
    "message": "जारी रखने के लिए स्लिपेज बढ़ाएं"
  },
  "swapSlippageOverLimitDescription": {
    "message": "स्लिपेज टोलरेंस 15% या उससे कम होनी चाहिए। कुछ भी अधिक खराब दर में बदल जाएगा।"
  },
  "swapSlippageOverLimitTitle": {
    "message": "जारी रखने के लिए स्लिपेज घटाएं"
  },
  "swapSlippagePercent": {
    "message": "$1%",
    "description": "$1 is the amount of % for slippage"
  },
  "swapSlippageTooltip": {
    "message": "यदि आपके ऑर्डर किए जाने और पुष्टि किए जाने के समय के बीच मूल्य में परिवर्तन होता है, तो इसे \"स्लिपेज\" कहा जाता है। यदि स्लिपेज आपकी \"स्लिपेज टॉलरेंस\" सेटिंग से अधिक हो जाता है, तो आपका स्वैप स्वतः कैंसिल हो जाएगा।"
  },
  "swapSlippageZeroDescription": {
    "message": "शून्य-स्लिपेज उद्धरण प्रोवाइडर कम हैं, जिसके परिणामस्वरूप कम प्रतिस्पर्धी उद्धरण होगा।"
  },
  "swapSlippageZeroTitle": {
    "message": "शून्य-स्लिपेज प्रोवाइडरों की सोर्सिंग करना"
  },
  "swapSource": {
    "message": "चलनिधि का स्रोत"
  },
  "swapSuggested": {
    "message": "विनिमय का सुझाव"
  },
  "swapSuggestedGasSettingToolTipMessage": {
    "message": "विनिमय जटिल और समय के प्रति संवेदनशील ट्रांसेक्शन हैं। हम एक सफल विनिमय की लागत और विश्वास के बीच अच्छे संतुलन के लिए इस गैस फ़ीस की अनुशंसा करते हैं।"
  },
  "swapSwapFrom": {
    "message": "इससे स्वैप करें"
  },
  "swapSwapSwitch": {
    "message": "टोकन में आपस में स्विच करें"
  },
  "swapSwapTo": {
    "message": "इसमें स्वैप करें"
  },
  "swapToConfirmWithHwWallet": {
    "message": "अपने hardware wallet से पुष्टि करने के लिए"
  },
  "swapTokenAddedManuallyDescription": {
    "message": "इस टोकन को $1 पर वेरीफ़ाई करें और पक्का करें कि यह वही टोकन है जिससे आप ट्रेड करना चाहते हैं।",
    "description": "$1 points the user to etherscan as a place they can verify information about a token. $1 is replaced with the translation for \"etherscan\""
  },
  "swapTokenAddedManuallyTitle": {
    "message": "टोकन मैन्युअल रूप से जोड़ा गया"
  },
  "swapTokenAvailable": {
    "message": "आपके अकाउंट में आपका $1 जोड़ दिया गया है।",
    "description": "This message is shown after a swap is successful and communicates the exact amount of tokens the user has received for a swap. The $1 is a decimal number of tokens followed by the token symbol."
  },
  "swapTokenBalanceUnavailable": {
    "message": "हम आपके $1 बैलेंस को पुनः प्राप्त करने में असमर्थ रहे",
    "description": "This message communicates to the user that their balance of a given token is currently unavailable. $1 will be replaced by a token symbol"
  },
  "swapTokenNotAvailable": {
    "message": "इस क्षेत्र में स्वैप करने के लिए टोकन उपलब्ध नहीं है"
  },
  "swapTokenToToken": {
    "message": "$1 से $2 में स्वैप करें",
    "description": "Used in the transaction display list to describe a swap. $1 and $2 are the symbols of tokens in involved in a swap."
  },
  "swapTokenVerificationAddedManually": {
    "message": "इस टोकन को मैन्युअल रूप से जोड़ा गया है।"
  },
  "swapTokenVerificationMessage": {
    "message": "हमेशा $1 पर टोकन एड्रेस की कन्फर्म करें।",
    "description": "Points the user to Etherscan as a place they can verify information about a token. $1 is replaced with the translation for \"Etherscan\" followed by an info icon that shows more info on hover."
  },
  "swapTokenVerificationOnlyOneSource": {
    "message": "केवल 1 स्रोत पर वेरीफ़ाई।"
  },
  "swapTokenVerificationSources": {
    "message": "$1 स्रोतों पर वेरीफ़ाई।",
    "description": "Indicates the number of token information sources that recognize the symbol + address. $1 is a decimal number."
  },
  "swapTokenVerifiedOn1SourceDescription": {
    "message": "$1 केवल 1 स्रोत पर वेरीफ़ाई है। आगे बढ़ने से पहले इसे $2 पर वेरीफ़ाई करने पर विचार करें।",
    "description": "$1 is a token name, $2 points the user to etherscan as a place they can verify information about a token. $1 is replaced with the translation for \"etherscan\""
  },
  "swapTokenVerifiedOn1SourceTitle": {
    "message": "संभावित रूप से अप्रामाणिक टोकन"
  },
  "swapTooManyDecimalsError": {
    "message": "$1अनुमति देता है डेसीमल $2 तक की",
    "description": "$1 is a token symbol and $2 is the max. number of decimals allowed for the token"
  },
  "swapTransactionComplete": {
    "message": "ट्रांसेक्शन पूर्ण"
  },
  "swapTwoTransactions": {
    "message": "2 ट्रांसेक्शन"
  },
  "swapUnknown": {
    "message": "अज्ञात"
  },
  "swapVerifyTokenExplanation": {
    "message": "एकाधिक टोकन एक ही नाम और प्रतीक का इस्तेमाल कर सकते हैं। यह वेरीफ़ाई करने के लिए $1 देखें कि यह वही टोकन है, जिसकी आप तलाश कर रहे हैं।",
    "description": "This appears in a tooltip next to the verifyThisTokenOn message. It gives the user more information about why they should check the token on a block explorer. $1 will be the name or url of the block explorer, which will be the translation of 'etherscan' or a block explorer url specified for a custom network."
  },
  "swapYourTokenBalance": {
    "message": "$1 $2 स्वैप के लिए उपलब्ध है",
    "description": "Tells the user how much of a token they have in their balance. $1 is a decimal number amount of tokens, and $2 is a token symbol"
  },
  "swapZeroSlippage": {
    "message": "0% स्लिपेज"
  },
  "swapsAdvancedOptions": {
    "message": "एडवांस्ड विकल्प"
  },
  "swapsExcessiveSlippageWarning": {
    "message": "स्लिपेज अमाउंट बहुत अधिक है और इस वजह से खराब दर होगी। कृपया अपने स्लिपेज टॉलरेंस को 15% से नीचे के वैल्यू तक कम करें।"
  },
  "swapsMaxSlippage": {
    "message": "स्लिपेज टॉलरेंस"
  },
  "swapsNotEnoughForTx": {
    "message": "इस ट्रांसेक्शन को पूरा करने के लिए $1 कम है",
    "description": "Tells the user that they don't have enough of a token for a proposed swap. $1 is a token symbol"
  },
  "swapsNotEnoughToken": {
    "message": "$1 कम",
    "description": "Tells the user that they don't have enough of a token for a proposed swap. $1 is a token symbol"
  },
  "swapsViewInActivity": {
    "message": "एक्टिविटी में देखें"
  },
  "switch": {
    "message": "बदलें"
  },
  "switchEthereumChainConfirmationDescription": {
    "message": "इससे चुना गया नेटवर्क को MetaMask के भीतर पहले से जोड़े गए नेटवर्क में बदल दिया जाएगा:"
  },
  "switchEthereumChainConfirmationTitle": {
    "message": "इस साइट को नेटवर्क स्विच करने की अनुमति दें?"
  },
  "switchInputCurrency": {
    "message": "इनपुट करेंसी को स्विच करें"
  },
  "switchNetwork": {
    "message": "नेटवर्क स्विच करें"
  },
  "switchNetworks": {
    "message": "नेटवर्क स्विच करें"
  },
  "switchToNetwork": {
    "message": "$1 पर स्विच करें",
    "description": "$1 represents the custom network that has previously been added"
  },
  "switchToThisAccount": {
    "message": "इस अकाउंट पर स्विच करें"
  },
  "switchedNetworkToastDecline": {
    "message": "इसे दोबारा न दिखाएं"
  },
  "switchedNetworkToastMessage": {
    "message": "$1 अब $2 पर एक्टिव है",
    "description": "$1 represents the account name, $2 represents the network name"
  },
  "switchedTo": {
    "message": "आप अब इस्तेमाल कर रहे हैं"
  },
  "switchingNetworksCancelsPendingConfirmations": {
    "message": "नेटवर्क स्विच करने से सभी लंबित कन्फर्मेशन कैंसिल हो जाएंगे"
  },
  "symbol": {
    "message": "प्रतीक"
  },
  "symbolBetweenZeroTwelve": {
    "message": "प्रतीक 11 करैक्टर या उससे कम का होना चाहिए।"
  },
  "tenPercentIncreased": {
    "message": "10% बढ़ोत्तरी"
  },
  "terms": {
    "message": "इस्तेमाल की शर्तें"
  },
  "termsOfService": {
    "message": "सेवा की शर्तें"
  },
  "termsOfUseAgreeText": {
    "message": " मैं इस्तेमाल की शर्तों से सहमत हूं, जो MetaMask और इसकी सभी फीचर्स के मेरे इस्तेमाल पर लागू होती हैं"
  },
  "termsOfUseFooterText": {
    "message": "सभी वर्गों को पढ़ने के लिए कृपया स्क्रॉल करें"
  },
  "termsOfUseTitle": {
    "message": "हमारी इस्तेमाल की शर्तों को अपडेट कर दिया गया है"
  },
  "theme": {
    "message": "थीम"
  },
  "themeDescription": {
    "message": "अपनी पसंदीदा MetaMask थीम चुन लें"
  },
  "thingsToKeep": {
    "message": "ध्यान रखने योग्य बातें:"
  },
  "thirdPartySoftware": {
    "message": "थर्ड-पार्टी सॉफ्टवेयर नोटिस",
    "description": "Title of a popup modal displayed when installing a snap for the first time."
  },
  "thisCollection": {
    "message": "यह संग्रह"
  },
  "threeMonthsAbbreviation": {
    "message": "3M",
    "description": "Shortened form of '3 months'"
  },
  "time": {
    "message": "समय"
  },
  "tips": {
    "message": "युक्तियां"
  },
  "to": {
    "message": "प्रति"
  },
  "toAddress": {
    "message": "प्रति: $1",
    "description": "$1 is the address to include in the To label. It is typically shortened first using shortenAddress"
  },
  "toggleRequestQueueDescription": {
    "message": "ऐसा करके, आप सभी साइटों के लिए कोई सिंगल नेटवर्क चुनने के बजाय हरेक साइट के लिए एक नेटवर्क चुन सकते हैं। यह फीचर आपको मैन्युअल तरीके से नेटवर्क स्विच करने से रोकता है, इस वजह से कुछ साइटों पर आपका यूज़र अनुभव ख़राब हो सकता है।"
  },
  "toggleRequestQueueField": {
    "message": "हरेक साइट के लिए नेटवर्क चुनें"
  },
  "toggleRequestQueueOff": {
    "message": "बंद करें"
  },
  "toggleRequestQueueOn": {
    "message": "चालू करें"
  },
  "token": {
    "message": "टोकन"
  },
  "tokenAddress": {
    "message": "टोकन एड्रेस"
  },
  "tokenAlreadyAdded": {
    "message": "टोकन पहले ही जोड़ा जा चुका है।"
  },
  "tokenAutoDetection": {
    "message": "टोकन ऑटो-डिटेक्शन"
  },
  "tokenContractAddress": {
    "message": "टोकन कॉन्ट्रैक्ट एड्रेस"
  },
  "tokenDecimal": {
    "message": "टोकन डेसिमल"
  },
  "tokenDecimalFetchFailed": {
    "message": "टोकन डेसीमल की आवश्यकता है। इसे: $1 पर पाएं"
  },
  "tokenDecimalTitle": {
    "message": "टोकन डेसीमल:"
  },
  "tokenDetails": {
    "message": "टोकन विवरण"
  },
  "tokenFoundTitle": {
    "message": "1 नया टोकन मिला"
  },
  "tokenId": {
    "message": "टोकन आइडी"
  },
  "tokenList": {
    "message": "टोकन की सूचियां"
  },
  "tokenScamSecurityRisk": {
    "message": "टोकन घोटाले और सुरक्षा जोखिम"
  },
  "tokenShowUp": {
    "message": "हो सकता है आपके वॉलेट में आपके टोकन ऑटोमेटिकली दिखाई नहीं दें। "
  },
  "tokenStandard": {
    "message": "टोकन स्टैंडर्ड"
  },
  "tokenSymbol": {
    "message": "टोकन का प्रतीक"
  },
  "tokens": {
    "message": "टोकन"
  },
  "tokensFoundTitle": {
    "message": "$1 नए टोकन मिले",
    "description": "$1 is the number of new tokens detected"
  },
  "tokensInCollection": {
    "message": "संग्रह में टोकन"
  },
  "tooltipApproveButton": {
    "message": "मैं समझता हूं"
  },
  "tooltipSatusConnected": {
    "message": "जुड़े हुए"
  },
  "tooltipSatusConnectedUpperCase": {
    "message": "कनेक्ट किया गया"
  },
  "tooltipSatusNotConnected": {
    "message": "जुड़े नहीं हैं"
  },
  "total": {
    "message": "कुलयोग"
  },
  "totalVolume": {
    "message": "टोटल वॉल्यूम"
  },
  "transaction": {
    "message": "ट्रांसेक्शन"
  },
  "transactionCancelAttempted": {
    "message": "$2 में $1 के गैस फ़ीस के साथ ट्रांसेक्शन कैंसिल करने की कोशिश किया गया"
  },
  "transactionCancelSuccess": {
    "message": "ट्रांसेक्शन सफलतापूर्वक $2 पर कैंसिल कर दिया गया"
  },
  "transactionConfirmed": {
    "message": "ट्रांसेक्शन का कन्फर्मेशन $2 पर हुआ।"
  },
  "transactionCreated": {
    "message": "$2 पर $1 के मूल्य के साथ ट्रांसेक्शन बनाया गया।"
  },
  "transactionDataFunction": {
    "message": "फंक्शन"
  },
  "transactionDetailDappGasMoreInfo": {
    "message": "साइट का सुझाव दिया गया"
  },
  "transactionDetailDappGasTooltip": {
    "message": "लेटेस्ट ब्लॉक के आधार पर MetaMask द्वारा अनुशंसित गैस फ़ीस का इस्तेमाल करने के लिए बदलें।"
  },
  "transactionDetailGasHeading": {
    "message": "अनुमानित गैस फ़ीस"
  },
  "transactionDetailGasTooltipConversion": {
    "message": "गैस फ़ीस के बारे में और अधिक जानें"
  },
  "transactionDetailGasTooltipExplanation": {
    "message": "गैस फ़ीस नेटवर्क द्वारा निर्धारित किया जाता है और नेटवर्क ट्रैफिक और ट्रांसेक्शन की जटिलता के आधार पर उतार-चढ़ाव होता है।"
  },
  "transactionDetailGasTooltipIntro": {
    "message": "क्रिप्टो माइनरों को गैस फ़ीस का पेमेंट किया जाता है जो $1 नेटवर्क पर ट्रांसेक्शन की प्रक्रिया करते हैं। MetaMask को गैस फ़ीस से लाभ नहीं होता है।"
  },
  "transactionDetailGasTotalSubtitle": {
    "message": "अमाउंट + गैस फ़ीस"
  },
  "transactionDetailLayer2GasHeading": {
    "message": "लेयर 2 गैस फ़ीस"
  },
  "transactionDetailMultiLayerTotalSubtitle": {
    "message": "अमाउंट + फ़ीस"
  },
  "transactionDropped": {
    "message": "ट्रांसेक्शन $2 पर ड्रॉप किया गया।"
  },
  "transactionError": {
    "message": "ट्रांसेक्शन में गड़बड़ी। कॉन्ट्रैक्ट कोड में अपवाद डाला गया।"
  },
  "transactionErrorNoContract": {
    "message": "एक गैर-कॉन्ट्रैक्ट वाले एड्रेस पर एक फंक्शन को कॉल करने की कोशिश की जा रही है।"
  },
  "transactionErrored": {
    "message": "ट्रांसेक्शन में गड़बड़ी हुई।"
  },
  "transactionFailed": {
    "message": "ट्रांसेक्शन नहीं हो पाया"
  },
  "transactionFee": {
    "message": "ट्रांसेक्शन फ़ीस"
  },
  "transactionHistoryBaseFee": {
    "message": "बेस फ़ीस (GWEI)"
  },
  "transactionHistoryL1GasLabel": {
    "message": "कुल L1 गैस फ़ीस"
  },
  "transactionHistoryL2GasLimitLabel": {
    "message": "L2 गैस लिमिट"
  },
  "transactionHistoryL2GasPriceLabel": {
    "message": "L2 गैस कीमत"
  },
  "transactionHistoryMaxFeePerGas": {
    "message": "अधिकतम फ़ीस प्रति गैस"
  },
  "transactionHistoryPriorityFee": {
    "message": "प्रायोरिटी फ़ीस (GWEI)"
  },
  "transactionHistoryTotalGasFee": {
    "message": "कुल गैस फ़ीस"
  },
  "transactionNote": {
    "message": "ट्रांसेक्शन टिप्पणी"
  },
  "transactionResubmitted": {
    "message": "$2 गैस फ़ीस में $1 वृद्धि के साथ ट्रांसेक्शन फिर से सबमिट किया गया"
  },
  "transactionSettings": {
    "message": "ट्रांसेक्शन संबंधी सेटिंग्स"
  },
  "transactionSubmitted": {
    "message": "$2 पर $1 के गैस फ़ीस के साथ ट्रांसेक्शन सबमिट किया गया।"
  },
  "transactionUpdated": {
    "message": "$2 पर ट्रांसेक्शन अपडेट किया गया।"
  },
  "transactions": {
    "message": "ट्रांसेक्शन"
  },
  "transfer": {
    "message": "ट्रांसफ़र"
  },
  "transferFrom": {
    "message": "इससे ट्रांसफ़र करें"
  },
  "trillionAbbreviation": {
    "message": "T",
    "description": "Shortened form of 'trillion'"
  },
  "troubleConnectingToLedgerU2FOnFirefox": {
    "message": "हमें आपके Ledger को जोड़ने में समस्या आ रही है। $1",
    "description": "$1 is a link to the wallet connection guide;"
  },
  "troubleConnectingToLedgerU2FOnFirefox2": {
    "message": "हमारे hardware wallet कनेक्शन मार्गदर्शिका की समीक्षा करें और फिर से कोशिश करें।",
    "description": "$1 of the ledger wallet connection guide"
  },
  "troubleConnectingToLedgerU2FOnFirefoxLedgerSolution": {
    "message": "यदि आप फ़ायरफ़ॉक्स के लेटेस्ट वर्शन का इस्तेमाल कर रहे हैं, तो आप फ़ायरफ़ॉक्स से U2F सपोर्ट छोड़ने से संबंधित समस्या का अनुभव कर सकते हैं। इस समस्या को ठीक करने का तरीका जानें $1.",
    "description": "It is a link to the ledger website for the workaround."
  },
  "troubleConnectingToLedgerU2FOnFirefoxLedgerSolution2": {
    "message": "यहाँ",
    "description": "Second part of the error message; It is a link to the ledger website for the workaround."
  },
  "troubleConnectingToWallet": {
    "message": "हमें आपके $1 से कनेक्ट करने में परेशानी हुई, $2 की समीक्षा करने की कोशिश करें और दोबारा कोशिश करें।",
    "description": "$1 is the wallet device name; $2 is a link to wallet connection guide"
  },
  "troubleStarting": {
    "message": "MetaMask को शुरू करने में परेशानी आई। यह गड़बड़ी रुक-रुक कर हो सकती है, इसलिए एक्सटेंशन को फिर से शुरू करके देखें।"
  },
  "trustSiteApprovePermission": {
    "message": "अनुमति प्रदान करके, आप निम्नलिखित $1 को अपने फंड तक पहुंचने की इजाजत दे रहे हैं"
  },
  "tryAgain": {
    "message": "फिर से कोशिश करें"
  },
  "turnOff": {
    "message": "बंद करें"
  },
  "turnOffMetamaskNotificationsError": {
    "message": "नोटिफिकेशंस अक्षम करने में गड़बड़ी हुई। कृपया बाद में फिर से प्रयास करें।"
  },
  "turnOn": {
    "message": "चालू करें"
  },
  "turnOnMetamaskNotifications": {
    "message": "नोटिफिकेशंस चालू करें"
  },
  "turnOnMetamaskNotificationsButton": {
    "message": "चालू करें"
  },
  "turnOnMetamaskNotificationsError": {
    "message": "नोटिफिकेशंस बनाने में गड़बड़ी हुई। कृपया बाद में फिर से प्रयास करें।"
  },
  "turnOnMetamaskNotificationsMessageFirst": {
    "message": "नोटिफिकेशंस के साथ आपके वॉलेट में क्या हो रहा है, इसकी जानकारी रखें।"
  },
  "turnOnMetamaskNotificationsMessagePrivacyBold": {
    "message": "सेटिंग्स > नोटिफिकेशंस।"
  },
  "turnOnMetamaskNotificationsMessagePrivacyLink": {
    "message": "जानें कि इस फीचर का उपयोग करते समय हम आपकी गोपनीयता की सुरक्षा कैसे करते हैं।"
  },
  "turnOnMetamaskNotificationsMessageSecond": {
    "message": "वॉलेट नोटिफिकेशंस का उपयोग करने के लिए, हम आपके डिवाइस में कुछ सेटिंग्स को सिंक करने के लिए एक प्रोफ़ाइल का उपयोग करते हैं। $1"
  },
  "turnOnMetamaskNotificationsMessageThird": {
    "message": "आप किसी भी समय नोटिफिकेशंस बंद कर सकते हैं $1"
  },
  "turnOnTokenDetection": {
    "message": "एडवांस्ड टोकन डिटेक्शन चालू करें"
  },
  "tutorial": {
    "message": "ट्यूटोरियल"
  },
  "twelveHrTitle": {
    "message": "12 घंटे:"
  },
  "typeYourSRP": {
    "message": "अपना गुप्त रिकवरी वाक्यांश लिखें"
  },
  "u2f": {
    "message": "U2F",
    "description": "A name on an API for the browser to interact with devices that support the U2F protocol. On some browsers we use it to connect MetaMask to Ledger devices."
  },
  "unMatchedChain": {
    "message": "हमारे रिकॉर्ड के अनुसार, यह URL इस चेन ID के लिए ज्ञात प्रदाता से मेल नहीं खाता है।"
  },
  "unapproved": {
    "message": "रिजेक्ट"
  },
  "units": {
    "message": "इकाइयां"
  },
  "unknown": {
    "message": "अज्ञात"
  },
  "unknownCollection": {
    "message": "अनाम संग्रह"
  },
  "unknownNetwork": {
    "message": "अज्ञात निजी नेटवर्क"
  },
  "unknownNetworkForKeyEntropy": {
    "message": "अज्ञात नेटवर्क",
    "description": "Displayed on places like Snap install warning when regular name is not available."
  },
  "unknownQrCode": {
    "message": "गड़बड़ी: हम उस QR कोड की पहचान नहीं कर पाए"
  },
  "unlimited": {
    "message": "असीमित"
  },
  "unlock": {
    "message": "अनलॉक करें"
  },
  "unlockMessage": {
    "message": "विकेंद्रीकृत वेब प्रतीक्षारत है"
  },
  "unpin": {
    "message": "अनपिन करें"
  },
  "unrecognizedChain": {
    "message": "यह कस्टम नेटवर्क पहचाना नहीं गया है",
    "description": "$1 is a clickable link with text defined by the 'unrecognizedChanLinkText' key. The link will open to instructions for users to validate custom network details."
  },
  "unsendableAsset": {
    "message": "वर्तमान में NFT (ERC-721) टोकन भेजना समर्थित नहीं है",
    "description": "This is an error message we show the user if they attempt to send an NFT asset type, for which currently don't support sending"
  },
  "unverifiedContractAddressMessage": {
    "message": "हम इस कॉन्ट्रैक्ट को वेरीफ़ाई नहीं कर सकते हैं। पक्का करें कि आपको इस एड्रेस पर भरोसा हो।"
  },
  "upArrow": {
    "message": "अप ऐरो"
  },
  "update": {
    "message": "अपडेट करें"
  },
  "updateOrEditNetworkInformations": {
    "message": "अपनी जानकारी अपडेट करें या"
  },
  "updateRequest": {
    "message": "अपडेट का अनुरोध"
  },
  "updatedWithDate": {
    "message": "अपडेट किया गया $1"
  },
  "uploadDropFile": {
    "message": "अपनी फ़ाइल यहां छोड़ें"
  },
  "uploadFile": {
    "message": "फाइल अपलोड करें"
  },
  "urlErrorMsg": {
    "message": "URL को उपयुक्त HTTP/HTTPS प्रीफिक्स्ड की आवश्यकता होती है।"
  },
  "use4ByteResolution": {
    "message": "स्मार्ट कॉन्ट्रैक्ट्स को डीकोड करें"
  },
  "use4ByteResolutionDescription": {
    "message": "यूज़र के अनुभव को बेहतर बनाने के लिए, आपके द्वारा इंटरैक्ट किए गए स्मार्ट कॉन्ट्रैक्ट्स के आधार पर हम एक्टिविटी टैब को मैसेज के साथ कस्टमाइज़ करते हैं। डेटा को डीकोड करने और आसानी से पढ़े जा सकने वाले स्मार्ट कॉन्ट्रैक्ट्स का एक वर्शन आपको दिखाने के लिए MetaMask एक सर्विस इस्तेमाल करता है जिसका नाम 4byte.directory है। इससे आपके द्वारा बुरी नीयत वाले स्मार्ट कॉन्ट्रैक्ट एक्शन को मंजूरी देने की संभावनाओं को कम करने में मदद मिलती है। हालांकि, इसमें आपका IP एड्रेस शेयर होने का खतरा हो सकता है।"
  },
  "useMultiAccountBalanceChecker": {
    "message": "अकाउंट के बैलेंस के रिक्वेस्ट्स को बैच करें"
  },
  "useMultiAccountBalanceCheckerSettingDescription": {
    "message": "अकाउंट बैलेंस रिक्वेस्ट्स को बैच कर तेज़ी से बैलेंस अपडेट प्राप्त करें। इससे हमें आपके अकाउंट का बैलेंस एक साथ मिल जाती है, जिससे आपको बेहतर अनुभव के लिए जल्द अपडेट प्राप्त होते हैं। जब यह सुविधा बंद हो जाती है, तो थर्ड पार्टियों द्वारा आपके एकाउंट्स को एक-दूसरे के साथ संबद्ध करने की संभावना कम हो जाती है।"
  },
  "useNftDetection": {
    "message": "NFT को ऑटो-डिटेक्ट करें"
  },
  "useNftDetectionDescriptionText": {
    "message": "MetaMask को थर्ड पार्टी सर्विसेज़ का उपयोग करके आपके NFTs जोड़ने दें। NFTs को ऑटोडिटेक्ट करने से आपका आईपी और अकाउंट एड्रेस इन सेवाओं के सामने आ जाता है। इस फ़ीचर को चालू करने से आपका आईपी ​​एड्रेस आपके Ethereum एड्रेस के साथ जुड़ सकता है और धोखाधड़ी करने वाले लोगों द्वारा एयरड्रॉप किए गए नकली NFTs दिख सकते हैं। आप मैन्युअल तरीके से टोकन जोड़कर इस ख़तरे से बच सकते हैं।"
  },
  "usePhishingDetection": {
    "message": "फिशिंग डिटेक्शन का इस्तेमाल करें"
  },
  "usePhishingDetectionDescription": {
    "message": "Ethereum यूज़र्स को लक्षित करने वाले फिशिंग डोमेन के लिए एक चेतावनी प्रदर्शित करें"
  },
  "useSafeChainsListValidation": {
    "message": "नेटवर्क डिटेल्स की जांच"
  },
  "useSafeChainsListValidationDescription": {
    "message": "MetaMask, सटीक और स्टैंडर्डाइज़्ड नेटवर्क डिटेल्स दिखाने के लिए, $1 नाम की थर्ड-पार्टी सर्विस इस्तेमाल करता है। इससे बुरी नीयत वाले या गलत नेटवर्क से आपके जुड़ने की संभावना कम हो जाती है। इस फ़ीचर को इस्तेमाल करते समय आपका आईपी एड्रेस, chainid.network के सामने आ जाता है।"
  },
  "useSafeChainsListValidationWebsite": {
    "message": "chainid.network",
    "description": "useSafeChainsListValidationWebsite is separated from the rest of the text so that we can bold the third party service name in the middle of them"
  },
  "useSiteSuggestion": {
    "message": "साइट के सुझाव का प्रयोग करें"
  },
  "useTokenDetectionPrivacyDesc": {
    "message": "आपके अकाउंट में भेजे गए टोकन को ऑटोमेटिक तरीके से दिखाने में थर्ड पार्टी के सर्वर्स के साथ संचार शामिल रहेगा, जो टोकन के चित्रों को लाने का काम करते हैं। वे सर्वर्स आपके IP एड्रेस को एक्सेस कर पाएंगे।"
  },
  "usedByClients": {
    "message": "विभिन्न क्लाइंट द्वारा इस्तेमाल किया जाता है"
  },
  "userName": {
    "message": "यूज़र"
  },
  "userOpContractDeployError": {
    "message": "स्मार्ट कॉन्ट्रैक्ट अकाउंट से कॉन्ट्रैक्ट डीप्लॉयमेंट को सपोर्ट नहीं करता"
  },
  "verifyContractDetails": {
    "message": "थर्ड-पार्टी विवरण वेरीफ़ाई करें"
  },
  "verifyThisTokenOn": {
    "message": "इस टोकन को $1 पर वेरीफ़ाई करें",
    "description": "Points the user to etherscan as a place they can verify information about a token. $1 is replaced with the translation for \"etherscan\""
  },
  "verifyThisUnconfirmedTokenOn": {
    "message": "इस टोकन को $1 पर वेरीफ़ाई करें और पक्का करें कि यह वही टोकन है जिससे आप ट्रेड करना चाहते हैं।",
    "description": "Points the user to etherscan as a place they can verify information about a token. $1 is replaced with the translation for \"etherscan\""
  },
  "version": {
    "message": "वर्शन"
  },
  "view": {
    "message": "देखें"
  },
  "viewActivity": {
    "message": "एक्टिविटी देखें"
  },
  "viewAllDetails": {
    "message": "सभी विवरण देखें"
  },
  "viewAllQuotes": {
    "message": "सभी उद्धरण को देखें"
  },
  "viewContact": {
    "message": "कॉन्टेक्ट देखें"
  },
  "viewDetails": {
    "message": "विवरण देखें"
  },
  "viewFullTransactionDetails": {
    "message": "ट्रांसेक्शन की पूरी जानकारी देखें"
  },
  "viewMore": {
    "message": "और देखें"
  },
  "viewOnBlockExplorer": {
    "message": "ब्लॉक एक्सप्लोरर पर देखें"
  },
  "viewOnCustomBlockExplorer": {
    "message": "$1 को $2 पर देखें",
    "description": "$1 is the action type. e.g (Account, Transaction, Swap) and $2 is the Custom Block Explorer URL"
  },
  "viewOnEtherscan": {
    "message": "Etherscan पर $1 देखें",
    "description": "$1 is the action type. e.g (Account, Transaction, Swap)"
  },
  "viewOnExplorer": {
    "message": "एक्सप्लोरर पर देखें"
  },
  "viewOnOpensea": {
    "message": "Opensea पर देखें"
  },
  "viewTransaction": {
    "message": "ट्रांसेक्शन देखें"
  },
  "viewinCustodianApp": {
    "message": "Custodian ऐप में देखें"
  },
  "viewinExplorer": {
    "message": "एक्सप्लोरर में $1 देखें",
    "description": "$1 is the action type. e.g (Account, Transaction, Swap)"
  },
  "visitSite": {
    "message": "साइट पर जाएं"
  },
  "visitWebSite": {
    "message": "हमारी वेबसाइट पर जाएं"
  },
  "wallet": {
    "message": "वॉलेट"
  },
  "walletConnectionGuide": {
    "message": "हमारी hardware wallet कनेक्शन गाइड"
  },
  "walletCreationSuccessDetail": {
    "message": "आपने अपने वॉलेट को सफलतापूर्वक सुरक्षित कर लिया है। अपने सीक्रेट रिकवरी फ्रेज को सुरक्षित और गुप्त रखें -- यह आपकी जिम्मेदारी है!"
  },
  "walletCreationSuccessReminder1": {
    "message": "MetaMask आपके सीक्रेट रिकवरी फ्रेज को फिर से प्राप्त नहीं कर सकता है।"
  },
  "walletCreationSuccessReminder2": {
    "message": "MetaMask कभी भी आपके सीक्रेट रिकवरी फ्रेज के बारे में नहीं पूछेगा।"
  },
  "walletCreationSuccessReminder3": {
    "message": "$1 किसी के साथ या आपके फंड के चोरी होने का खतरा",
    "description": "$1 is separated as walletCreationSuccessReminder3BoldSection so that we can bold it"
  },
  "walletCreationSuccessReminder3BoldSection": {
    "message": "अपने सीक्रेट रिकवरी फ्रेज को कभी शेयर ना करें",
    "description": "This string is localized separately from walletCreationSuccessReminder3 so that we can bold it"
  },
  "walletCreationSuccessTitle": {
    "message": "वॉलेट का निर्माण सफल हुआ"
  },
  "wantToAddThisNetwork": {
    "message": "इस नेटवर्क को जोड़ना चाहते हैं?"
  },
  "wantsToAddThisAsset": {
    "message": "यह निम्नलिखित एसेट को आपके वॉलेट में जोड़ने की अनुमति देता है।"
  },
  "warning": {
    "message": "चेतावनी"
  },
  "warningFromSnap": {
    "message": "$1 से चेतावनी",
    "description": "$1 represents the name of the snap"
  },
  "warningTooltipText": {
    "message": "$1 थर्ड पार्टी आपकी संपूर्ण टोकन बैलेंस को बिना किसी सूचना या सहमति के खर्च कर सकता है। खर्च की कम सीमा को कस्टमाइज़ करके खुद को सुरक्षित रखें।",
    "description": "$1 is a warning icon with text 'Be careful' in 'warning' colour"
  },
  "weak": {
    "message": "कमज़ोर"
  },
  "web3": {
    "message": "Web3"
  },
  "web3ShimUsageNotification": {
    "message": "हमने देखा है कि वर्तमान वेबसाइट ने हटाए गए window.web3 API का इस्तेमाल करने की कोशिश की। यदि साइट में गड़बड़ी लगती है, तो कृपया अधिक जानकारी के लिए $1 पर क्लिक करें।",
    "description": "$1 is a clickable link."
  },
  "webhid": {
    "message": "WebHID",
    "description": "Refers to a interface for connecting external devices to the browser. Used for connecting ledger to the browser. Read more here https://developer.mozilla.org/en-US/docs/Web/API/WebHID_API"
  },
  "websites": {
    "message": "वेबसाइ",
    "description": "Used in the 'permission_rpc' message."
  },
  "welcomeBack": {
    "message": "वापसी पर स्वागत है!"
  },
  "welcomeExploreDescription": {
    "message": "क्रिप्टो करेंसी और संपत्तियों को स्टोर करें, भेजें और खर्च करें।"
  },
  "welcomeExploreTitle": {
    "message": "विकेन्द्रीकृत ऐप को एक्सप्लोर करें"
  },
  "welcomeLoginDescription": {
    "message": "विकेंद्रीकृत ऐप में लॉगिन करने के लिए अपने MetaMask का इस्तेमाल करें - किसी साइनअप की जरूरत नहीं है।"
  },
  "welcomeLoginTitle": {
    "message": "अपने वॉलेट को हैलो कहें"
  },
  "welcomeToMetaMask": {
    "message": "चलिए शुरु करते हैं"
  },
  "welcomeToMetaMaskIntro": {
    "message": "लाखों लोगों का भरोसेमंद, MetaMask एक सुरक्षित वॉलेट है जो वेब3 की दुनिया को सबके लिए सुलभ बनाता है।"
  },
  "whatsNew": {
    "message": "नया क्या है",
    "description": "This is the title of a popup that gives users notifications about new features and updates to MetaMask."
  },
  "whatsThis": {
    "message": "यह क्या है?"
  },
<<<<<<< HEAD
  "wrongChainId": {
    "message": "यह चेन ID नेटवर्क के नाम से मेल नहीं खाती।"
  },
=======
>>>>>>> ad7a5462
  "wrongNetworkName": {
    "message": "हमारे रिकॉर्ड के अनुसार, नेटवर्क का नाम इस चेन ID से ठीक से मेल नहीं खा सकता है।"
  },
  "xOfYPending": {
    "message": "$2 में से $1 लंबित",
    "description": "$1 and $2 are intended to be two numbers, where $2 is a total number of pending confirmations, and $1 is a count towards that total"
  },
  "yes": {
    "message": "हां"
  },
  "you": {
    "message": "आप"
  },
  "youNeedToAllowCameraAccess": {
    "message": "आपको इस सुविधा का इस्तेमाल करने के लिए कैमरे तक पहुंच की अनुमति देने की आवश्यकता है।"
  },
  "youSign": {
    "message": "आप हस्ताक्षर कर रहे हैं"
  },
  "yourAccounts": {
    "message": "आपके अकाउंट"
  },
  "yourActivity": {
    "message": "आपकी एक्टिविटी"
  },
  "yourBalance": {
    "message": "आपका बैलेंस"
  },
  "yourNFTmayBeAtRisk": {
    "message": "आपका NFT खतरे में हो सकता है"
  },
  "yourPrivateSeedPhrase": {
    "message": "आपका सीक्रेट रिकवरी फ्रेज"
  },
  "yourTransactionConfirmed": {
    "message": "ट्रांसेक्शन पहले ही कन्फर्म हो चुका है"
  },
  "yourTransactionJustConfirmed": {
    "message": "हम आपके ट्रांसेक्शन को रद्द नहीं कर सके क्योंकि ब्लॉकचेन पर यह पहले ही कन्फर्म हो चुका है।"
  },
  "zeroGasPriceOnSpeedUpError": {
    "message": "जीरो गैस प्राइस में तेज़ी"
  }
}<|MERGE_RESOLUTION|>--- conflicted
+++ resolved
@@ -41,12 +41,6 @@
   "QRHardwareWalletSteps1Title": {
     "message": "अपने QR hardware wallet को कनेक्ट करें"
   },
-<<<<<<< HEAD
-  "QRHardwareWalletSteps2Description": {
-    "message": "Ngrave Zero"
-  },
-=======
->>>>>>> ad7a5462
   "SIWEAddressInvalid": {
     "message": "साइन-इन रिक्वेस्ट का एड्रेस उस अकाउंट के एड्रेस से मेल नहीं खाता जिसका इस्तेमाल आप साइन इन करने के लिए कर रहे हैं।"
   },
@@ -313,12 +307,9 @@
   "addUrl": {
     "message": "URL जोड़ें"
   },
-<<<<<<< HEAD
-=======
   "addingAccount": {
     "message": "अकाउंट जोड़ा जा रहा है"
   },
->>>>>>> ad7a5462
   "addingCustomNetwork": {
     "message": "नेटवर्क जोड़ रहे हैं"
   },
@@ -328,12 +319,6 @@
   "additionalNetworks": {
     "message": "अतिरिक्त नेटवर्क"
   },
-<<<<<<< HEAD
-  "additionalRpcUrl": {
-    "message": "अतिरिक्त RPC URL"
-  },
-=======
->>>>>>> ad7a5462
   "address": {
     "message": "एड्रेस"
   },
@@ -1002,12 +987,6 @@
   "confirmConnectionTitle": {
     "message": "$1 से कनेक्शन को कन्फर्म करें"
   },
-<<<<<<< HEAD
-  "confirmDeletion": {
-    "message": "हटाना कन्फर्म करें"
-  },
-=======
->>>>>>> ad7a5462
   "confirmFieldPaymaster": {
     "message": "के द्वारा शुल्क का भुगतान किया गया"
   },
@@ -1020,36 +999,13 @@
   "confirmRecoveryPhrase": {
     "message": "सीक्रेट रिकवरी फ्रेज कन्फर्म करें"
   },
-<<<<<<< HEAD
-  "confirmRpcUrlDeletionMessage": {
-    "message": "क्या आप वाकई RPC URL को हटाना चाहते हैं? आपकी जानकारी इस नेटवर्क के लिए सेव नहीं की जाएगी।"
-  },
-  "confirmTitleDescContractInteractionTransaction": {
-    "message": "यदि आप कंटेंट को पूरी तरह से समझते हैं और अनुरोध करने वाली साइट पर भरोसा करते हैं तो ही इस ट्रांसेक्शन को कन्फर्म करें"
-  },
   "confirmTitleDescPermitSignature": {
     "message": "यह साइट आपके टोकन खर्च करने की अनुमति चाहती है।"
   },
   "confirmTitleDescSIWESignature": {
     "message": "एक साइट चाहती है कि आप यह साबित करने के लिए साइन इन करें कि यह आपका अकाउंट है।"
   },
-  "confirmTitleDescSignature": {
-    "message": "इस संदेश को केवल तभी कन्फर्म करें जब आप कंटेंट को एप्रूव करते हैं और अनुरोध करने वाली साइट पर भरोसा करते हैं।"
-=======
-  "confirmTitleDescPermitSignature": {
-    "message": "यह साइट आपके टोकन खर्च करने की अनुमति चाहती है।"
-  },
-  "confirmTitleDescSIWESignature": {
-    "message": "एक साइट चाहती है कि आप यह साबित करने के लिए साइन इन करें कि यह आपका अकाउंट है।"
-  },
   "confirmTitlePermitTokens": {
-    "message": "खर्च करने की सीमा का अनुरोध"
-  },
-  "confirmTitleSIWESignature": {
-    "message": "साइन-इन अनुरोध"
->>>>>>> ad7a5462
-  },
-  "confirmTitlePermitSignature": {
     "message": "खर्च करने की सीमा का अनुरोध"
   },
   "confirmTitleSIWESignature": {
@@ -1516,9 +1472,6 @@
     "message": "$1 नेटवर्क को हटाएं?",
     "description": "$1 represents the name of the network"
   },
-  "deleteRpcUrl": {
-    "message": "RPC URL को हटाएं"
-  },
   "deposit": {
     "message": "डिपॉज़िट करें"
   },
@@ -1544,12 +1497,9 @@
   "details": {
     "message": "विस्तृत जानकारी"
   },
-<<<<<<< HEAD
-=======
   "developerOptions": {
     "message": "डेवलपर विकल्प"
   },
->>>>>>> ad7a5462
   "disabledGasOptionToolTipMessage": {
     "message": "\"$1\" डिसेबल किया गया है क्योंकि यह ओरिजिनल गैस फ़ीस से कम-से-कम 10% वृद्धि को पूरा नहीं करता है।",
     "description": "$1 is gas estimate type which can be market or aggressive"
@@ -1883,13 +1833,8 @@
   "existingChainId": {
     "message": "आपके द्वारा दर्ज की गई जानकारी मौजूदा चेन ID से जुड़ी है।"
   },
-<<<<<<< HEAD
-  "existingRpcUrl": {
-    "message": "यह URL किसी अन्य चेन ID से जुड़ा है।"
-=======
   "existingRequestsBannerAlertDesc": {
     "message": "अपने सबसे हालिया अनुरोध को देखने और कन्फर्म करने के लिए, आपको पहले मौजूदा अनुरोधों को एप्रूव या रिजेक्ट करना होगा।"
->>>>>>> ad7a5462
   },
   "expandView": {
     "message": "व्यू को बड़ा करें"
@@ -1942,9 +1887,6 @@
     "message": "फाइल इम्पोर्ट काम नहीं कर रहा है? यहां क्लिक करें!",
     "description": "Helps user import their account from a JSON file"
   },
-  "findTheRightChainId": {
-    "message": "यहां पर सही खोजें:"
-  },
   "flaskWelcomeUninstall": {
     "message": "आपको इस एक्सटेन्शन को अनइंस्टाल करना चाहिए",
     "description": "This request is shown on the Flask Welcome screen. It is intended for non-developers, and will be bolded."
@@ -3961,10 +3903,6 @@
     "message": "इनमें से कुछ नेटवर्क थर्ड पार्टीज़ पर निर्भर हैं। कनेक्शन कम विश्वसनीय हो सकते हैं या गतिविधि को ट्रैक करने के लिए थर्ड पार्टीज़ को चालू कर सकते हैं। $1",
     "description": "$1 is Learn more link"
   },
-  "popularNetworkAddToolTip": {
-    "message": "इनमें से कुछ नेटवर्क थर्ड पार्टीज़ पर निर्भर हैं। कनेक्शन कम विश्वसनीय हो सकते हैं या गतिविधि को ट्रैक करने के लिए थर्ड पार्टीज़ को चालू कर सकते हैं। $1",
-    "description": "$1 is Learn more link"
-  },
   "portfolio": {
     "message": "पोर्टफोलियो"
   },
@@ -5296,12 +5234,6 @@
   },
   "suggestedTokenName": {
     "message": "सुझाया गया नाम:"
-<<<<<<< HEAD
-  },
-  "suggestedTokenSymbol": {
-    "message": "सुझाया गया टिकर सिंबल:"
-=======
->>>>>>> ad7a5462
   },
   "support": {
     "message": "सहायता"
@@ -6102,9 +6034,6 @@
     "message": "U2F",
     "description": "A name on an API for the browser to interact with devices that support the U2F protocol. On some browsers we use it to connect MetaMask to Ledger devices."
   },
-  "unMatchedChain": {
-    "message": "हमारे रिकॉर्ड के अनुसार, यह URL इस चेन ID के लिए ज्ञात प्रदाता से मेल नहीं खाता है।"
-  },
   "unapproved": {
     "message": "रिजेक्ट"
   },
@@ -6383,12 +6312,6 @@
   "whatsThis": {
     "message": "यह क्या है?"
   },
-<<<<<<< HEAD
-  "wrongChainId": {
-    "message": "यह चेन ID नेटवर्क के नाम से मेल नहीं खाती।"
-  },
-=======
->>>>>>> ad7a5462
   "wrongNetworkName": {
     "message": "हमारे रिकॉर्ड के अनुसार, नेटवर्क का नाम इस चेन ID से ठीक से मेल नहीं खा सकता है।"
   },
