--- conflicted
+++ resolved
@@ -987,12 +987,6 @@
   "confirmRecoveryPhrase": {
     "message": "सीक्रेट रिकवरी फ्रेज कन्फर्म करें"
   },
-<<<<<<< HEAD
-  "confirmRpcUrlDeletionMessage": {
-    "message": "क्या आप वाकई RPC URL को हटाना चाहते हैं? आपकी जानकारी इस नेटवर्क के लिए सेव नहीं की जाएगी।"
-  },
-=======
->>>>>>> 65e656c9
   "confirmTitleDescPermitSignature": {
     "message": "यह साइट आपके टोकन खर्च करने की अनुमति चाहती है।"
   },
@@ -4069,15 +4063,6 @@
   "receive": {
     "message": "प्राप्त करें"
   },
-<<<<<<< HEAD
-  "recipientAddressPlaceholder": {
-    "message": "सार्वजनिक एड्रेस (0x) या ENS नाम डालें"
-  },
-  "recipientAddressPlaceholderFlask": {
-    "message": "पब्लिक एड्रेस (0x) या डोमेन नाम एंटर करें"
-  },
-=======
->>>>>>> 65e656c9
   "recommendedGasLabel": {
     "message": "अनुशंसित"
   },
