--- conflicted
+++ resolved
@@ -1150,9 +1150,6 @@
   "confirmTitleApproveTransactionNFT": {
     "message": "Withdrawal request"
   },
-  "confirmTitleDelegationRevoke": {
-    "message": "Account update"
-  },
   "confirmTitleDeployContract": {
     "message": "Deploy a contract"
   },
@@ -1162,12 +1159,9 @@
   "confirmTitleDescDelegationRevoke": {
     "message": "You're switching back to a standard account (EOA)."
   },
-<<<<<<< HEAD
-=======
   "confirmTitleDescDelegationUpgrade": {
     "message": "You're switching to a smart account"
   },
->>>>>>> 2f987b6e
   "confirmTitleDescDeployContract": {
     "message": "This site wants you to deploy a contract"
   },
@@ -1201,21 +1195,6 @@
   "confirmTitleTransaction": {
     "message": "Transaction request"
   },
-<<<<<<< HEAD
-  "confirmUpgradeCancelModalButtonCancelTransaction": {
-    "message": "Cancel transaction"
-  },
-  "confirmUpgradeCancelModalButtonCancelUpgrade": {
-    "message": "Cancel update & transaction"
-  },
-  "confirmUpgradeCancelModalDescription": {
-    "message": "If you don't want to update your account, you can cancel it here.\n\nTo finish this transaction without an update, you'll need to make this request again on the site. $1."
-  },
-  "confirmUpgradeCancelModalTitle": {
-    "message": "Cancel transaction"
-  },
-=======
->>>>>>> 2f987b6e
   "confirmationAlertDetails": {
     "message": "To protect your assets, we suggest you reject the request."
   },
@@ -5116,23 +5095,18 @@
   "slideFundWalletTitle": {
     "message": "Fund your wallet"
   },
-<<<<<<< HEAD
-=======
   "slideMultiSrpDescription": {
     "message": "Import and use multiple wallets in MetaMask"
   },
   "slideMultiSrpTitle": {
     "message": "Add multiple Secret Recovery Phrases"
   },
->>>>>>> 2f987b6e
   "slideRemoteModeDescription": {
     "message": "Access your hardware wallet without plugging it in"
   },
   "slideRemoteModeTitle": {
     "message": "Remote mode is here!"
   },
-<<<<<<< HEAD
-=======
   "slideSmartAccountUpgradeDescription": {
     "message": "Same address, smarter features"
   },
@@ -5145,7 +5119,6 @@
   "slideSolanaTitle": {
     "message": "Solana is now supported"
   },
->>>>>>> 2f987b6e
   "slideSweepStakeDescription": {
     "message": "Mint an NFT now for a chance to win"
   },
@@ -5161,21 +5134,12 @@
   "smartAccountBetterTransactionDescription": {
     "message": "Save time and money by processing transactions together."
   },
-<<<<<<< HEAD
-  "smartAccountFeatures": {
-    "message": "Same account, smarter features"
-  },
   "smartAccountFeaturesDescription": {
     "message": "Keep the same account address, and you can switch back anytime."
   },
-=======
-  "smartAccountFeaturesDescription": {
-    "message": "Keep the same account address, and you can switch back anytime."
-  },
   "smartAccountLabel": {
     "message": "Smart Account"
   },
->>>>>>> 2f987b6e
   "smartAccountPayToken": {
     "message": "Pay with any token, any time"
   },
@@ -5191,15 +5155,12 @@
   "smartAccountSplashTitle": {
     "message": "Use smart account?"
   },
-<<<<<<< HEAD
-=======
   "smartAccountUpgradeBannerDescription": {
     "message": "Same address. Smarter features."
   },
   "smartAccountUpgradeBannerTitle": {
     "message": "Switch to smart account"
   },
->>>>>>> 2f987b6e
   "smartContracts": {
     "message": "Smart contracts"
   },
@@ -6394,12 +6355,9 @@
     "message": "Transaction ID",
     "description": "Label for the source transaction ID field."
   },
-<<<<<<< HEAD
-=======
   "transactionIncludesTypes": {
     "message": "This transaction includes: $1."
   },
->>>>>>> 2f987b6e
   "transactionResubmitted": {
     "message": "Transaction resubmitted with estimated gas fee increased to $1 at $2"
   },
