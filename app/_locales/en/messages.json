{
  "QRHardwareInvalidTransactionTitle": {
    "message": "Error"
  },
  "QRHardwareMismatchedSignId": {
    "message": "Incongruent transaction data. Please check the transaction details."
  },
  "QRHardwarePubkeyAccountOutOfRange": {
    "message": "No more accounts. If you would like to access another account unlisted below, please reconnect your hardware wallet and select it."
  },
  "QRHardwareScanInstructions": {
    "message": "Place the QR code in front of your camera. The screen is blurred, but it will not affect the reading."
  },
  "QRHardwareSignRequestCancel": {
    "message": "Reject"
  },
  "QRHardwareSignRequestDescription": {
    "message": "After you’ve signed with your wallet, click on 'Get Signature' to receive the signature"
  },
  "QRHardwareSignRequestGetSignature": {
    "message": "Get signature"
  },
  "QRHardwareSignRequestSubtitle": {
    "message": "Scan the QR code with your wallet"
  },
  "QRHardwareSignRequestTitle": {
    "message": "Request signature"
  },
  "QRHardwareUnknownQRCodeTitle": {
    "message": "Error"
  },
  "QRHardwareUnknownWalletQRCode": {
    "message": "Invalid QR code. Please scan the sync QR code of the hardware wallet."
  },
  "QRHardwareWalletImporterTitle": {
    "message": "Scan QR code"
  },
  "QRHardwareWalletSteps1Description": {
    "message": "You can choose from a list of official QR-code supporting partners below."
  },
  "QRHardwareWalletSteps1Title": {
    "message": "Connect your QR hardware wallet"
  },
  "QRHardwareWalletSteps2Description": {
    "message": "Ngrave Zero"
  },
  "SIWEAddressInvalid": {
    "message": "The address in the sign-in request does not match the address of the account you are using to sign in."
  },
  "SIWEDomainInvalidText": {
    "message": "The site you're attempting to sign into doesn't match the domain in the request. Proceed with caution."
  },
  "SIWEDomainInvalidTitle": {
    "message": "Deceptive site request."
  },
  "SIWEDomainWarningBody": {
    "message": "The website ($1) is asking you to sign in to the wrong domain. This may be a phishing attack.",
    "description": "$1 represents the website domain"
  },
  "SIWEDomainWarningLabel": {
    "message": "Unsafe"
  },
  "SIWELabelChainID": {
    "message": "Chain ID:"
  },
  "SIWELabelExpirationTime": {
    "message": "Expires At:"
  },
  "SIWELabelIssuedAt": {
    "message": "Issued At:"
  },
  "SIWELabelMessage": {
    "message": "Message:"
  },
  "SIWELabelNonce": {
    "message": "Nonce:"
  },
  "SIWELabelNotBefore": {
    "message": "Not Before:"
  },
  "SIWELabelRequestID": {
    "message": "Request ID:"
  },
  "SIWELabelResources": {
    "message": "Resources: $1",
    "description": "$1 represents the number of resources"
  },
  "SIWELabelURI": {
    "message": "URI:"
  },
  "SIWELabelVersion": {
    "message": "Version:"
  },
  "SIWESiteRequestSubtitle": {
    "message": "This site is requesting to sign in with"
  },
  "SIWESiteRequestTitle": {
    "message": "Sign-in request"
  },
  "SIWEWarningSubtitle": {
    "message": "To confirm you understand, check:"
  },
  "SIWEWarningTitle": {
    "message": "Are you sure?"
  },
  "about": {
    "message": "About"
  },
  "accept": {
    "message": "Accept"
  },
  "acceptTermsOfUse": {
    "message": "I have read and agree to the $1",
    "description": "$1 is the `terms` message"
  },
  "accessAndSpendNoticeNFT": {
    "message": "$1 may access and spend this asset",
    "description": "$1 is the url of the site requesting ability to spend"
  },
  "accessYourWalletWithSRP": {
    "message": "Access your wallet with your Secret Recovery Phrase"
  },
  "accessYourWalletWithSRPDescription": {
    "message": "MetaMask cannot recover your password. We will use your Secret Recovery Phrase to validate your ownership, restore your wallet and set up a new password. First, enter the Secret Recovery Phrase that you were given when you created your wallet. $1",
    "description": "$1 is the words 'Learn More' from key 'learnMore', separated here so that it can be added as a link"
  },
  "accessingYourCamera": {
    "message": "Accessing your camera..."
  },
  "account": {
    "message": "Account"
  },
  "accountActivity": {
    "message": "Account activity"
  },
  "accountActivityText": {
    "message": "Select the accounts you want to be notified about:"
  },
  "accountBalance": {
    "message": "Account balance"
  },
  "accountDetails": {
    "message": "Account details"
  },
  "accountIdenticon": {
    "message": "Account identicon"
  },
  "accountIsntConnectedToastText": {
    "message": "$1 isn't connected to $2"
  },
  "accountName": {
    "message": "Account name"
  },
  "accountNameDuplicate": {
    "message": "This account name already exists",
    "description": "This is an error message shown when the user enters a new account name that matches an existing account name"
  },
  "accountNameReserved": {
    "message": "This account name is reserved",
    "description": "This is an error message shown when the user enters a new account name that is reserved for future use"
  },
  "accountOptions": {
    "message": "Account options"
  },
  "accountPermissionToast": {
    "message": "Account permissions updated"
  },
  "accountSelectionRequired": {
    "message": "You need to select an account!"
  },
  "accountTypeNotSupported": {
    "message": "Account type not supported"
  },
  "accounts": {
    "message": "Accounts"
  },
  "accountsConnected": {
    "message": "Accounts connected"
  },
  "accountsPermissionsTitle": {
    "message": "See your accounts and suggest transactions"
  },
  "accountsSmallCase": {
    "message": "accounts"
  },
  "active": {
    "message": "Active"
  },
  "activity": {
    "message": "Activity"
  },
  "activityLog": {
    "message": "Activity log"
  },
  "add": {
    "message": "Add"
  },
  "addACustomNetwork": {
    "message": "Add a custom network"
  },
  "addANetwork": {
    "message": "Add a network"
  },
  "addANickname": {
    "message": "Add a nickname"
  },
  "addAUrl": {
    "message": "Add a URL"
  },
  "addAccount": {
    "message": "Add account"
  },
  "addAccountToMetaMask": {
    "message": "Add account to MetaMask"
  },
  "addAcquiredTokens": {
    "message": "Add the tokens you've acquired using MetaMask"
  },
  "addAlias": {
    "message": "Add alias"
  },
  "addBlockExplorer": {
    "message": "Add a block explorer"
  },
  "addBlockExplorerUrl": {
    "message": "Add a block explorer URL"
  },
  "addContact": {
    "message": "Add contact"
  },
  "addCustomNetwork": {
    "message": "Add custom network"
  },
  "addEthereumChainConfirmationDescription": {
    "message": "This will allow this network to be used within MetaMask."
  },
  "addEthereumChainConfirmationRisks": {
    "message": "MetaMask does not verify custom networks."
  },
  "addEthereumChainConfirmationRisksLearnMore": {
    "message": "Learn about $1.",
    "description": "$1 is a link with text that is provided by the 'addEthereumChainConfirmationRisksLearnMoreLink' key"
  },
  "addEthereumChainConfirmationRisksLearnMoreLink": {
    "message": "scams and network security risks",
    "description": "Link text for the 'addEthereumChainConfirmationRisksLearnMore' translation key"
  },
  "addEthereumChainConfirmationTitle": {
    "message": "Allow this site to add a network?"
  },
  "addEthereumChainWarningModalHeader": {
    "message": "Only add this RPC provider if you’re sure you can trust it. $1",
    "description": "$1 is addEthereumChainWarningModalHeaderPartTwo passed separately so that it can be bolded"
  },
  "addEthereumChainWarningModalHeaderPartTwo": {
    "message": "Malicious providers may lie about the state of the blockchain and record your network activity."
  },
  "addEthereumChainWarningModalListHeader": {
    "message": "It's important that your provider is reliable, as it has the power to:"
  },
  "addEthereumChainWarningModalListPointOne": {
    "message": "See your accounts and IP address, and associate them together"
  },
  "addEthereumChainWarningModalListPointThree": {
    "message": "Show account balances and other on-chain states"
  },
  "addEthereumChainWarningModalListPointTwo": {
    "message": "Broadcast your transactions"
  },
  "addEthereumChainWarningModalTitle": {
    "message": "You are adding a new RPC provider for Ethereum Mainnet"
  },
  "addEthereumWatchOnlyAccount": {
    "message": "Watch an Ethereum account (Beta)"
  },
  "addFriendsAndAddresses": {
    "message": "Add friends and addresses you trust"
  },
  "addHardwareWallet": {
    "message": "Add hardware wallet"
  },
  "addIPFSGateway": {
    "message": "Add your preferred IPFS gateway"
  },
  "addImportAccount": {
    "message": "Add account or hardware wallet"
  },
  "addMemo": {
    "message": "Add memo"
  },
  "addNetwork": {
    "message": "Add network"
  },
  "addNetworkConfirmationTitle": {
    "message": "Add $1",
    "description": "$1 represents network name"
  },
  "addNewAccount": {
    "message": "Add a new Ethereum account"
  },
  "addNewBitcoinAccount": {
    "message": "Add a new Bitcoin account (Beta)"
  },
  "addNewBitcoinTestnetAccount": {
    "message": "Add a new Bitcoin account (Testnet)"
  },
  "addNewToken": {
    "message": "Add new token"
  },
  "addNft": {
    "message": "Add NFT"
  },
  "addNfts": {
    "message": "Add NFTs"
  },
  "addRpcUrl": {
    "message": "Add RPC URL"
  },
  "addSnapAccountToggle": {
    "message": "Enable \"Add account Snap (Beta)\""
  },
  "addSnapAccountsDescription": {
    "message": "Turning on this feature will give you the option to add the new Beta account Snaps right from your account list. If you install an account Snap, remember that it is a third-party service."
  },
  "addSuggestedNFTs": {
    "message": "Add suggested NFTs"
  },
  "addSuggestedTokens": {
    "message": "Add suggested tokens"
  },
  "addToken": {
    "message": "Add token"
  },
  "addTokenByContractAddress": {
    "message": "Can’t find a token? You can manually add any token by pasting its address. Token contract addresses can be found on $1",
    "description": "$1 is a blockchain explorer for a specific network, e.g. Etherscan for Ethereum"
  },
  "addUrl": {
    "message": "Add URL"
  },
  "addingAccount": {
    "message": "Adding account"
  },
  "addingCustomNetwork": {
    "message": "Adding Network"
  },
  "addingTokens": {
    "message": "Adding tokens"
  },
  "additionalNetworks": {
    "message": "Additional networks"
  },
  "address": {
    "message": "Address"
  },
  "addressCopied": {
    "message": "Address copied!"
  },
  "addressMismatch": {
    "message": "Site address mismatch"
  },
  "addressMismatchOriginal": {
    "message": "Current URL: $1",
    "description": "$1 replaced by origin URL in confirmation request"
  },
  "addressMismatchPunycode": {
    "message": "Punycode version: $1",
    "description": "$1 replaced by punycode version of the URL in confirmation request"
  },
  "advanced": {
    "message": "Advanced"
  },
  "advancedBaseGasFeeToolTip": {
    "message": "When your transaction gets included in the block, any difference between your max base fee and the actual base fee will be refunded. Total amount is calculated as max base fee (in GWEI) * gas limit."
  },
  "advancedDetailsDataDesc": {
    "message": "Data"
  },
  "advancedDetailsHexDesc": {
    "message": "Hex"
  },
  "advancedDetailsNonceDesc": {
    "message": "Nonce"
  },
  "advancedDetailsNonceTooltip": {
    "message": "This is the transaction number of an account. Nonce for the first transaction is 0 and it increases in sequential order."
  },
  "advancedGasFeeDefaultOptIn": {
    "message": "Save these values as my default for the $1 network.",
    "description": "$1 is the current network name."
  },
  "advancedGasFeeModalTitle": {
    "message": "Advanced gas fee"
  },
  "advancedGasPriceTitle": {
    "message": "Gas price"
  },
  "advancedPriorityFeeToolTip": {
    "message": "Priority fee (aka “miner tip”) goes directly to miners and incentivizes them to prioritize your transaction."
  },
  "aggregatedBalancePopover": {
    "message": "This reflects the value of all tokens you own on a given network. If you prefer seeing this value in ETH or other currencies, go to $1.",
    "description": "$1 represents the settings page"
  },
  "agreeTermsOfUse": {
    "message": "I agree to MetaMask's $1",
    "description": "$1 is the `terms` link"
  },
  "airgapVault": {
    "message": "AirGap Vault"
  },
  "alert": {
    "message": "Alert"
  },
  "alertActionBuy": {
    "message": "Buy ETH"
  },
  "alertActionUpdateGas": {
    "message": "Update gas limit"
  },
  "alertActionUpdateGasFee": {
    "message": "Update fee"
  },
  "alertActionUpdateGasFeeLevel": {
    "message": "Update gas options"
  },
  "alertDisableTooltip": {
    "message": "This can be changed in \"Settings > Alerts\""
  },
  "alertMessageAddressMismatchWarning": {
    "message": "Attackers sometimes mimic sites by making small changes to the site address. Make sure you're interacting with the intended site before you continue."
  },
  "alertMessageGasEstimateFailed": {
    "message": "We’re unable to provide an accurate fee and this estimate might be high. We suggest you to input a custom gas limit, but there’s a risk the transaction will still fail."
  },
  "alertMessageGasFeeLow": {
    "message": "When choosing a low fee, expect slower transactions and longer wait times. For faster transactions, choose Market or Aggressive fee options."
  },
  "alertMessageGasTooLow": {
    "message": "To continue with this transaction, you’ll need to increase the gas limit to 21000 or higher."
  },
  "alertMessageInsufficientBalance2": {
    "message": "You do not have enough ETH in your account to pay for network fees."
  },
  "alertMessageNetworkBusy": {
    "message": "Gas prices are high and estimates are less accurate."
  },
  "alertMessageNoGasPrice": {
    "message": "We can’t move forward with this transaction until you manually update the fee."
  },
  "alertMessagePendingTransactions": {
    "message": "This transaction won’t go through until a previous transaction is complete. Learn how to cancel or speed up a transaction."
  },
  "alertMessageSignInDomainMismatch": {
    "message": "The site making the request is not the site you’re signing into. This could be an attempt to steal your login credentials."
  },
  "alertMessageSignInWrongAccount": {
    "message": "This site is asking you to sign in using the wrong account."
  },
  "alertMessageSigningOrSubmitting": {
    "message": "This transaction will only go through once your previous transaction is complete."
  },
  "alertModalAcknowledge": {
    "message": "I have acknowledged the risk and still want to proceed"
  },
  "alertModalDetails": {
    "message": "Alert Details"
  },
  "alertModalReviewAllAlerts": {
    "message": "Review all alerts"
  },
  "alertReasonGasEstimateFailed": {
    "message": "Inaccurate fee"
  },
  "alertReasonGasFeeLow": {
    "message": "Slow speed"
  },
  "alertReasonGasTooLow": {
    "message": "Low gas limit"
  },
  "alertReasonInsufficientBalance": {
    "message": "Insufficient funds"
  },
  "alertReasonNetworkBusy": {
    "message": "Network is busy"
  },
  "alertReasonNoGasPrice": {
    "message": "Fee estimate unavailable"
  },
  "alertReasonPendingTransactions": {
    "message": "Pending transaction"
  },
  "alertReasonSignIn": {
    "message": "Suspicious sign-in request"
  },
  "alertReasonWrongAccount": {
    "message": "Wrong account"
  },
  "alerts": {
    "message": "Alerts"
  },
  "all": {
    "message": "All"
  },
  "allCustodianAccountsConnectedSubtitle": {
    "message": "You have either already connected all your custodian accounts or don’t have any account to connect to MetaMask Institutional."
  },
  "allCustodianAccountsConnectedTitle": {
    "message": "No accounts available to connect"
  },
  "allOfYour": {
    "message": "All of your $1",
    "description": "$1 is the symbol or name of the token that the user is approving spending"
  },
  "allPermissions": {
    "message": "All Permissions"
  },
  "allTimeHigh": {
    "message": "All time high"
  },
  "allTimeLow": {
    "message": "All time low"
  },
  "allYourNFTsOf": {
    "message": "All of your NFTs from $1",
    "description": "$1 is a link to contract on the block explorer when we're not able to retrieve a erc721 or erc1155 name"
  },
  "allow": {
    "message": "Allow"
  },
  "allowMmiToConnectToCustodian": {
    "message": "This will allow MMI to connect to $1 to import your accounts."
  },
  "allowNotifications": {
    "message": "Allow notifications"
  },
  "allowSpendToken": {
    "message": "Give permission to access your $1?",
    "description": "$1 is the symbol of the token that are requesting to spend"
  },
  "allowWithdrawAndSpend": {
    "message": "Allow $1 to withdraw and spend up to the following amount:",
    "description": "The url of the site that requested permission to 'withdraw and spend'"
  },
  "amount": {
    "message": "Amount"
  },
  "amountReceived": {
    "message": "Amount Received"
  },
  "amountSent": {
    "message": "Amount Sent"
  },
  "andForListItems": {
    "message": "$1, and $2",
    "description": "$1 is the first item, $2 is the last item in a list of items. Used in Snap Install Warning modal."
  },
  "andForTwoItems": {
    "message": "$1 and $2",
    "description": "$1 is the first item, $2 is the second item. Used in Snap Install Warning modal."
  },
  "appDescription": {
    "message": "An Ethereum Wallet in your Browser",
    "description": "The description of the application"
  },
  "appName": {
    "message": "MetaMask",
    "description": "The name of the application"
  },
  "appNameBeta": {
    "message": "MetaMask Beta",
    "description": "The name of the application (Beta)"
  },
  "appNameFlask": {
    "message": "MetaMask Flask",
    "description": "The name of the application (Flask)"
  },
  "appNameMmi": {
    "message": "MetaMask Institutional",
    "description": "The name of the application (MMI)"
  },
  "approve": {
    "message": "Approve spend limit"
  },
  "approveAllTokensTitle": {
    "message": "Allow access to and transfer of all your $1?",
    "description": "$1 is the symbol of the token for which the user is granting approval"
  },
  "approveAllTokensTitleWithoutSymbol": {
    "message": "Allow access to and transfer all of your NFTs from $1?",
    "description": "$1 a link to contract on the block explorer when we're not able to retrieve a erc721 or erc1155 name"
  },
  "approveButtonText": {
    "message": "Approve"
  },
  "approveIncreaseAllowance": {
    "message": "Increase $1 spending cap",
    "description": "The token symbol that is being approved"
  },
  "approveSpendingCap": {
    "message": "Approve $1 spending cap",
    "description": "The token symbol that is being approved"
  },
  "approveTokenDescription": {
    "message": "This allows a third party to access and transfer the following NFTs without further notice until you revoke its access."
  },
  "approveTokenDescriptionWithoutSymbol": {
    "message": "This allows a third party to access and transfer all of your NFTs from $1 without further notice until you revoke its access.",
    "description": "$1 is a link to contract on the block explorer when we're not able to retrieve a erc721 or erc1155 name"
  },
  "approveTokenTitle": {
    "message": "Allow access to and transfer of your $1?",
    "description": "$1 is the symbol of the token for which the user is granting approval"
  },
  "approved": {
    "message": "Approved"
  },
  "approvedAsset": {
    "message": "Approved asset"
  },
  "approvedOn": {
    "message": "Approved on $1",
    "description": "$1 is the approval date for a permission"
  },
  "approvedOnForAccounts": {
    "message": "Approved on $1 for $2",
    "description": "$1 is the approval date for a permission. $2 is the AvatarGroup component displaying account images."
  },
  "areYouSure": {
    "message": "Are you sure?"
  },
  "asset": {
    "message": "Asset"
  },
  "assetOptions": {
    "message": "Asset options"
  },
  "assets": {
    "message": "Assets"
  },
  "assetsDescription": {
    "message": "Autodetect tokens in your wallet, display NFTs, and get batched account balance updates"
  },
  "attemptSendingAssets": {
    "message": "You may lose your assets if you try to send them from another network. Transfer funds safely between networks by using a bridge."
  },
  "attemptSendingAssetsWithPortfolio": {
    "message": "You may lose your assets if you try to send them from another network. Transfer funds safely between networks by using a bridge, like $1"
  },
  "attemptToCancelSwapForFree": {
    "message": "Attempt to cancel swap for free"
  },
  "attributes": {
    "message": "Attributes"
  },
  "attributions": {
    "message": "Attributions"
  },
  "auroraRpcDeprecationMessage": {
    "message": "The Infura RPC URL is no longer supporting Aurora."
  },
  "authorizedPermissions": {
    "message": "You have authorized the following permissions"
  },
  "autoDetectTokens": {
    "message": "Autodetect tokens"
  },
  "autoDetectTokensDescription": {
    "message": "We use third-party APIs to detect and display new tokens sent to your wallet. Turn off if you don’t want the app to automatically pull data from those services. $1",
    "description": "$1 is a link to a support article"
  },
  "autoLockTimeLimit": {
    "message": "Auto-lock timer (minutes)"
  },
  "autoLockTimeLimitDescription": {
    "message": "Set the idle time in minutes before MetaMask will become locked."
  },
  "average": {
    "message": "Average"
  },
  "awaitingApproval": {
    "message": "Awaiting approval..."
  },
  "back": {
    "message": "Back"
  },
  "backupApprovalInfo": {
    "message": "This secret code is required to recover your wallet in case you lose your device, forget your password, have to re-install MetaMask, or want to access your wallet on another device."
  },
  "backupApprovalNotice": {
    "message": "Back up your Secret Recovery Phrase to keep your wallet and funds secure."
  },
  "backupKeyringSnapReminder": {
    "message": "Be sure you can access any accounts created by this Snap on your own before removing it"
  },
  "backupNow": {
    "message": "Back up now"
  },
  "balance": {
    "message": "Balance"
  },
  "balanceOutdated": {
    "message": "Balance may be outdated"
  },
  "baseFee": {
    "message": "Base fee"
  },
  "basic": {
    "message": "Basic"
  },
  "basicConfigurationBannerCTA": {
    "message": "Turn on basic functionality"
  },
  "basicConfigurationBannerTitle": {
    "message": "Basic functionality is off"
  },
  "basicConfigurationDescription": {
    "message": "MetaMask offers basic features like token details and gas settings through internet services. When you use internet services, your IP address is shared, in this case with MetaMask. This is just like when you visit any website. MetaMask uses this data temporarily and never sells your data. You can use a VPN or turn off these services, but it may affect your MetaMask experience. To learn more read our $1.",
    "description": "$1 is to be replaced by the message for privacyMsg, and will link to https://consensys.io/privacy-policy"
  },
  "basicConfigurationLabel": {
    "message": "Basic functionality"
  },
  "basicConfigurationModalCheckbox": {
    "message": "I understand and want to continue"
  },
  "basicConfigurationModalDisclaimerOff": {
    "message": "This means you won't fully optimize your time on MetaMask. Basic features (like token details, optimal gas settings, and others) won't be available to you."
  },
  "basicConfigurationModalDisclaimerOn": {
    "message": "To optimize your time on MetaMask, you’ll need to turn on this feature. Basic functions (like token details, optimal gas settings, and others) are important to the web3 experience."
  },
  "basicConfigurationModalHeadingOff": {
    "message": "Turn off basic functionality"
  },
  "basicConfigurationModalHeadingOn": {
    "message": "Turn on basic functionality"
  },
  "beCareful": {
    "message": "Be careful"
  },
  "beta": {
    "message": "Beta"
  },
  "betaHeaderText": {
    "message": "This is a beta version. Please report bugs $1",
    "description": "$1 represents the word 'here' in a hyperlink"
  },
  "betaMetamaskInstitutionalVersion": {
    "message": "MetaMask Institutional Beta Version"
  },
  "betaMetamaskVersion": {
    "message": "MetaMask Beta Version"
  },
  "betaTerms": {
    "message": "Beta Terms of use"
  },
  "billionAbbreviation": {
    "message": "B",
    "description": "Shortened form of 'billion'"
  },
  "bitcoinActivityNotSupported": {
    "message": "Bitcoin activity is not supported"
  },
  "bitcoinSupportSectionTitle": {
    "message": "Bitcoin"
  },
  "bitcoinSupportToggleDescription": {
    "message": "Turning on this feature will give you the option to add a Bitcoin Account to your MetaMask Extension derived from your existing Secret Recovery Phrase. This is an experimental Beta feature, so you should use it at your own risk. To give us feedback on this new Bitcoin experience, please fill out this $1.",
    "description": "$1 is the link to a product feedback form"
  },
  "bitcoinSupportToggleTitle": {
    "message": "Enable \"Add a new Bitcoin account (Beta)\""
  },
  "bitcoinTestnetSupportToggleDescription": {
    "message": "Turning on this feature will give you the option to add a Bitcoin Account for the test network."
  },
  "bitcoinTestnetSupportToggleTitle": {
    "message": "Enable \"Add a new Bitcoin account (Testnet)\""
  },
  "blockExplorerAccountAction": {
    "message": "Account",
    "description": "This is used with viewOnEtherscan and viewInExplorer e.g View Account in Explorer"
  },
  "blockExplorerAssetAction": {
    "message": "Asset",
    "description": "This is used with viewOnEtherscan and viewInExplorer e.g View Asset in Explorer"
  },
  "blockExplorerSwapAction": {
    "message": "Swap",
    "description": "This is used with viewOnEtherscan e.g View Swap on Etherscan"
  },
  "blockExplorerUrl": {
    "message": "Block explorer URL"
  },
  "blockExplorerUrlDefinition": {
    "message": "The URL used as the block explorer for this network."
  },
  "blockExplorerView": {
    "message": "View account at $1",
    "description": "$1 replaced by URL for custom block explorer"
  },
  "blockaid": {
    "message": "Blockaid"
  },
  "blockaidAlertInfo": {
    "message": "We don't recommend proceeding with this request."
  },
  "blockaidDescriptionApproveFarming": {
    "message": "If you approve this request, a third party known for scams might take all your assets."
  },
  "blockaidDescriptionBlurFarming": {
    "message": "If you approve this request, someone can steal your assets listed on Blur."
  },
  "blockaidDescriptionErrored": {
    "message": "Because of an error, we couldn't check for security alerts. Only continue if you trust every address involved."
  },
  "blockaidDescriptionMaliciousDomain": {
    "message": "You're interacting with a malicious domain. If you approve this request, you might lose your assets."
  },
  "blockaidDescriptionMightLoseAssets": {
    "message": "If you approve this request, you might lose your assets."
  },
  "blockaidDescriptionSeaportFarming": {
    "message": "If you approve this request, someone can steal your assets listed on OpenSea."
  },
  "blockaidDescriptionTransferFarming": {
    "message": "If you approve this request, a third party known for scams will take all your assets."
  },
  "blockaidDescriptionWarning": {
    "message": "This could be a deceptive request. Only continue if you trust every address involved."
  },
  "blockaidMessage": {
    "message": "Privacy preserving - no data is shared with third parties. Available on Arbitrum, Avalanche, BNB chain, Ethereum Mainnet, Linea, Optimism, Polygon, Base and Sepolia."
  },
  "blockaidTitleDeceptive": {
    "message": "This is a deceptive request"
  },
  "blockaidTitleMayNotBeSafe": {
    "message": "Be careful"
  },
  "blockaidTitleSuspicious": {
    "message": "This is a suspicious request"
  },
  "blockies": {
    "message": "Blockies"
  },
  "boughtFor": {
    "message": "Bought for"
  },
  "bridge": {
    "message": "Bridge"
  },
  "bridgeDontSend": {
    "message": "Bridge, don't send"
  },
  "bridgeFrom": {
    "message": "Bridge from"
  },
  "bridgeSelectNetwork": {
    "message": "Select network"
  },
  "bridgeTo": {
    "message": "Bridge to"
  },
  "browserNotSupported": {
    "message": "Your browser is not supported..."
  },
  "buildContactList": {
    "message": "Build your contact list"
  },
  "builtAroundTheWorld": {
    "message": "MetaMask is designed and built around the world."
  },
  "busy": {
    "message": "Busy"
  },
  "buyAndSell": {
    "message": "Buy & Sell"
  },
  "buyAsset": {
    "message": "Buy $1",
    "description": "$1 is the ticker symbol of a an asset the user is being prompted to purchase"
  },
  "buyCrypto": {
    "message": "Buy crypto"
  },
  "buyFirstCrypto": {
    "message": "Buy your first crypto with a debit or credit card."
  },
  "buyMoreAsset": {
    "message": "Buy more $1",
    "description": "$1 is the ticker symbol of a an asset the user is being prompted to purchase"
  },
  "buyNow": {
    "message": "Buy Now"
  },
  "buyToken": {
    "message": "Buy $1",
    "description": "$1 is the token symbol"
  },
  "bytes": {
    "message": "Bytes"
  },
  "canToggleInSettings": {
    "message": "You can re-enable this notification in Settings > Alerts."
  },
  "cancel": {
    "message": "Cancel"
  },
  "cancelPopoverTitle": {
    "message": "Cancel transaction"
  },
  "cancelSpeedUp": {
    "message": "cancel or speed up a transaction."
  },
  "cancelSpeedUpLabel": {
    "message": "This gas fee will $1 the original.",
    "description": "$1 is text 'replace' in bold"
  },
  "cancelSpeedUpTransactionTooltip": {
    "message": "To $1 a transaction the gas fee must be increased by at least 10% for it to be recognized by the network.",
    "description": "$1 is string 'cancel' or 'speed up'"
  },
  "cancelled": {
    "message": "Cancelled"
  },
  "chainId": {
    "message": "Chain ID"
  },
  "chainIdDefinition": {
    "message": "The chain ID used to sign transactions for this network."
  },
  "chainIdExistsErrorMsg": {
    "message": "This Chain ID is currently used by the $1 network."
  },
  "chainListReturnedDifferentTickerSymbol": {
    "message": "This token symbol doesn't match the network name or chain ID entered. Many popular tokens use similar symbols, which scammers can use to trick you into sending them a more valuable token in return. Verify everything before you continue."
  },
  "chooseYourNetwork": {
    "message": "Choose your network"
  },
  "chooseYourNetworkDescription": {
    "message": "We use Infura as our remote procedure call (RPC) provider to offer the most reliable and private access to Ethereum data we can. You can choose your own RPC, but remember that any RPC will receive your IP address and Ethereum wallet to make transactions. Read our $1 to learn more about how Infura handles data.",
    "description": "$1 is a link to the privacy policy"
  },
  "chromeRequiredForHardwareWallets": {
    "message": "You need to use MetaMask on Google Chrome in order to connect to your Hardware Wallet."
  },
  "circulatingSupply": {
    "message": "Circulating supply"
  },
  "clear": {
    "message": "Clear"
  },
  "clearActivity": {
    "message": "Clear activity and nonce data"
  },
  "clearActivityButton": {
    "message": "Clear activity tab data"
  },
  "clearActivityDescription": {
    "message": "This resets the account's nonce and erases data from the activity tab in your wallet. Only the current account and network will be affected. Your balances and incoming transactions won't change."
  },
  "click": {
    "message": "Click"
  },
  "clickToConnectLedgerViaWebHID": {
    "message": "Click here to connect your Ledger via WebHID",
    "description": "Text that can be clicked to open a browser popup for connecting the ledger device via webhid"
  },
  "clickToManuallyAdd": {
    "message": "You can always add tokens manually."
  },
  "close": {
    "message": "Close"
  },
  "closeExtension": {
    "message": "Close extension"
  },
  "closeWindowAnytime": {
    "message": "You may close this window anytime."
  },
  "coingecko": {
    "message": "CoinGecko"
  },
  "collectionName": {
    "message": "Collection name"
  },
  "comboNoOptions": {
    "message": "No options found",
    "description": "Default text shown in the combo field dropdown if no options."
  },
  "configureSnapPopupDescription": {
    "message": "You're now leaving MetaMask to configure this snap."
  },
  "configureSnapPopupInstallDescription": {
    "message": "You're now leaving MetaMask to install this snap."
  },
  "configureSnapPopupInstallTitle": {
    "message": "Install snap"
  },
  "configureSnapPopupLink": {
    "message": "Click this link to continue:"
  },
  "configureSnapPopupTitle": {
    "message": "Configure snap"
  },
  "confirm": {
    "message": "Confirm"
  },
  "confirmAlertModalAcknowledgeMultiple": {
    "message": "I have acknowledged the alerts and still want to proceed"
  },
  "confirmAlertModalAcknowledgeSingle": {
    "message": "I have acknowledged the alert and still want to proceed"
  },
  "confirmConnectCustodianRedirect": {
    "message": "We will redirect you to $1 upon clicking continue."
  },
  "confirmConnectCustodianText": {
    "message": "To connect your accounts log into your $1 account and click on the 'connect to MMI' button."
  },
  "confirmConnectionTitle": {
    "message": "Confirm connection to $1"
  },
  "confirmFieldPaymaster": {
    "message": "Fee paid by"
  },
  "confirmFieldTooltipPaymaster": {
    "message": "The fee for this transaction will be paid by the paymaster smart contract."
  },
  "confirmPassword": {
    "message": "Confirm password"
  },
  "confirmRecoveryPhrase": {
    "message": "Confirm Secret Recovery Phrase"
  },
  "confirmTitleApproveTransaction": {
    "message": "Allowance request"
  },
  "confirmTitleDeployContract": {
    "message": "Deploy a contract"
  },
  "confirmTitleDescApproveTransaction": {
    "message": "This site wants permission to withdraw your NFTs"
  },
  "confirmTitleDescDeployContract": {
    "message": "This site wants you to deploy a contract"
  },
  "confirmTitleDescERC20ApproveTransaction": {
    "message": "This site wants permission to withdraw your tokens"
  },
  "confirmTitleDescPermitSignature": {
    "message": "This site wants permission to spend your tokens."
  },
  "confirmTitleDescSIWESignature": {
    "message": "A site wants you to sign in to prove you own this account."
  },
  "confirmTitleDescSign": {
    "message": "Review request details before you confirm."
  },
  "confirmTitlePermitTokens": {
    "message": "Spending cap request"
  },
  "confirmTitleRevokeApproveTransaction": {
    "message": "Remove permission"
  },
  "confirmTitleSIWESignature": {
    "message": "Sign-in request"
  },
  "confirmTitleSetApprovalForAllRevokeTransaction": {
    "message": "Remove permission"
  },
  "confirmTitleSignature": {
    "message": "Signature request"
  },
  "confirmTitleTransaction": {
    "message": "Transaction request"
  },
  "confirmationAlertModalDetails": {
    "message": "To protect your assets and login information, we suggest you reject the request."
  },
  "confirmationAlertModalTitle": {
    "message": "This request is suspicious"
  },
  "confirmed": {
    "message": "Confirmed"
  },
  "confusableUnicode": {
    "message": "'$1' is similar to '$2'."
  },
  "confusableZeroWidthUnicode": {
    "message": "Zero-width character found."
  },
  "confusingEnsDomain": {
    "message": "We have detected a confusable character in the ENS name. Check the ENS name to avoid a potential scam."
  },
  "congratulations": {
    "message": "Congratulations!"
  },
  "connect": {
    "message": "Connect"
  },
  "connectAccount": {
    "message": "Connect account"
  },
  "connectAccountOrCreate": {
    "message": "Connect account or create new"
  },
  "connectAccounts": {
    "message": "Connect accounts"
  },
  "connectCustodialAccountMenu": {
    "message": "Connect Custodial Account"
  },
  "connectCustodialAccountMsg": {
    "message": "Please choose the custodian you want to connect in order to add or refresh a token."
  },
  "connectCustodialAccountTitle": {
    "message": "Custodial Accounts"
  },
  "connectCustodianAccounts": {
    "message": "Connect $1 accounts"
  },
  "connectManually": {
    "message": "Manually connect to current site"
  },
  "connectMoreAccounts": {
    "message": "Connect more accounts"
  },
  "connectSnap": {
    "message": "Connect $1",
    "description": "$1 is the snap for which a connection is being requested."
  },
  "connectWithMetaMask": {
    "message": "Connect with MetaMask"
  },
  "connectedAccounts": {
    "message": "Connected accounts"
  },
  "connectedAccountsDescriptionPlural": {
    "message": "You have $1 accounts connected to this site.",
    "description": "$1 is the number of accounts"
  },
  "connectedAccountsDescriptionSingular": {
    "message": "You have 1 account connected to this site."
  },
  "connectedAccountsEmptyDescription": {
    "message": "MetaMask is not connected to this site. To connect to a web3 site, find and click the connect button."
  },
  "connectedAccountsListTooltip": {
    "message": "$1 can see the account balance, address, activity, and suggest transactions to approve for connected accounts.",
    "description": "$1 is the origin name"
  },
  "connectedAccountsToast": {
    "message": "Connected accounts updated"
  },
  "connectedSites": {
    "message": "Connected sites"
  },
  "connectedSitesAndSnaps": {
    "message": "Connected sites and Snaps"
  },
  "connectedSitesDescription": {
    "message": "$1 is connected to these sites. They can view your account address.",
    "description": "$1 is the account name"
  },
  "connectedSitesEmptyDescription": {
    "message": "$1 is not connected to any sites.",
    "description": "$1 is the account name"
  },
  "connectedSnapAndNoAccountDescription": {
    "message": "MetaMask is connected to this site, but no accounts are connected yet"
  },
  "connectedSnaps": {
    "message": "Connected Snaps"
  },
<<<<<<< HEAD
  "connectedWith": {
    "message": "Connected with"
=======
  "connectedWithAccount": {
    "message": "$1 accounts connected",
    "description": "$1 represents account length"
  },
  "connectedWithAccountName": {
    "message": "Connected with $1",
    "description": "$1 represents account name"
  },
  "connectedWithNetworks": {
    "message": "$1 networks connected",
    "description": "$1 represents network length"
>>>>>>> 6173a139
  },
  "connecting": {
    "message": "Connecting"
  },
  "connectingTo": {
    "message": "Connecting to $1"
  },
  "connectingToDeprecatedNetwork": {
    "message": "'$1' is being phased out and may not work. Try another network."
  },
  "connectingToGoerli": {
    "message": "Connecting to Goerli test network"
  },
  "connectingToLineaGoerli": {
    "message": "Connecting to Linea Goerli test network"
  },
  "connectingToLineaMainnet": {
    "message": "Connecting to Linea Mainnet"
  },
  "connectingToLineaSepolia": {
    "message": "Connecting to Linea Sepolia test network"
  },
  "connectingToMainnet": {
    "message": "Connecting to Ethereum Mainnet"
  },
  "connectingToSepolia": {
    "message": "Connecting to Sepolia test network"
  },
  "connectionDescription": {
    "message": "This site wants to"
  },
  "connectionFailed": {
    "message": "Connection failed"
  },
  "connectionFailedDescription": {
    "message": "Fetching of $1 failed, check your network and try again.",
    "description": "$1 is the name of the snap being fetched."
  },
  "connectionRequest": {
    "message": "Connection request"
  },
  "contactUs": {
    "message": "Contact us"
  },
  "contacts": {
    "message": "Contacts"
  },
  "contentFromSnap": {
    "message": "Content from $1",
    "description": "$1 represents the name of the snap"
  },
  "continue": {
    "message": "Continue"
  },
  "continueMmiOnboarding": {
    "message": "Continue MetaMask Institutional onboarding"
  },
  "continueToWallet": {
    "message": "Continue to wallet"
  },
  "contract": {
    "message": "Contract"
  },
  "contractAddress": {
    "message": "Contract address"
  },
  "contractAddressError": {
    "message": "You are sending tokens to the token's contract address. This may result in the loss of these tokens."
  },
  "contractDeployment": {
    "message": "Contract deployment"
  },
  "contractDescription": {
    "message": "To protect yourself against scammers, take a moment to verify third-party details."
  },
  "contractInteraction": {
    "message": "Contract interaction"
  },
  "contractNFT": {
    "message": "NFT contract"
  },
  "contractRequestingAccess": {
    "message": "Third party requesting access"
  },
  "contractRequestingSignature": {
    "message": "Third party requesting signature"
  },
  "contractRequestingSpendingCap": {
    "message": "Third party requesting spending cap"
  },
  "contractTitle": {
    "message": "Third-party details"
  },
  "contractToken": {
    "message": "Token contract"
  },
  "convertTokenToNFTDescription": {
    "message": "We've detected that this asset is an NFT. MetaMask now has full native support for NFTs. Would you like to remove it from your token list and add it as an NFT?"
  },
  "convertTokenToNFTExistDescription": {
    "message": "We’ve detected that this asset has been added as an NFT. Would you like to remove it from your token list?"
  },
  "coolWallet": {
    "message": "CoolWallet"
  },
  "copiedExclamation": {
    "message": "Copied."
  },
  "copyAddress": {
    "message": "Copy address to clipboard"
  },
  "copyAddressShort": {
    "message": "Copy address"
  },
  "copyPrivateKey": {
    "message": "Copy private key"
  },
  "copyRawTransactionData": {
    "message": "Copy raw transaction data"
  },
  "copyToClipboard": {
    "message": "Copy to clipboard"
  },
  "copyTransactionId": {
    "message": "Copy transaction ID"
  },
  "create": {
    "message": "Create"
  },
  "createNewWallet": {
    "message": "Create a new wallet"
  },
  "createPassword": {
    "message": "Create password"
  },
  "createSnapAccountDescription": {
    "message": "$1 wants to add a new account to MetaMask."
  },
  "createSnapAccountTitle": {
    "message": "Create account"
  },
  "creatorAddress": {
    "message": "Creator address"
  },
  "crossChainSwapsLink": {
    "message": "Swap across networks with MetaMask Portfolio"
  },
  "cryptoCompare": {
    "message": "CryptoCompare"
  },
  "currencyConversion": {
    "message": "Currency"
  },
  "currencyRateCheckToggle": {
    "message": "Show balance and token price checker"
  },
  "currencyRateCheckToggleDescription": {
    "message": "We use $1 and $2 APIs to display your balance and token price. $3",
    "description": "$1 represents Coingecko, $2 represents CryptoCompare and $3 represents Privacy Policy"
  },
  "currencySymbol": {
    "message": "Currency symbol"
  },
  "currencySymbolDefinition": {
    "message": "The ticker symbol displayed for this network’s currency."
  },
  "currentAccountNotConnected": {
    "message": "Your current account is not connected"
  },
  "currentExtension": {
    "message": "Current extension page"
  },
  "currentLanguage": {
    "message": "Current language"
  },
  "currentRpcUrlDeprecated": {
    "message": "The current rpc url for this network has been deprecated."
  },
  "currentTitle": {
    "message": "Current:"
  },
  "currentlyUnavailable": {
    "message": "Unavailable on this network"
  },
  "curveHighGasEstimate": {
    "message": "Aggressive gas estimate graph"
  },
  "curveLowGasEstimate": {
    "message": "Low gas estimate graph"
  },
  "curveMediumGasEstimate": {
    "message": "Market gas estimate graph"
  },
  "custodian": {
    "message": "Custodian"
  },
  "custodianAccountAddedDesc": {
    "message": "You can now use your accounts in MetaMask Institutional."
  },
  "custodianAccountAddedTitle": {
    "message": "Selected $1 accounts have been added."
  },
  "custodianQRCodeScan": {
    "message": "Scan QR code with your $1 mobile app"
  },
  "custodianQRCodeScanDescription": {
    "message": "Or log into your $1 account and click on the 'Connect to MMI' button"
  },
  "custodianReplaceRefreshTokenChangedFailed": {
    "message": "Please go to $1 and click the 'Connect to MMI' button within their user interface to connect your accounts to MMI again."
  },
  "custodianReplaceRefreshTokenChangedSubtitle": {
    "message": "You can now use your custodian accounts in MetaMask Institutional."
  },
  "custodianReplaceRefreshTokenChangedTitle": {
    "message": "Your custodian token has been refreshed"
  },
  "custodianReplaceRefreshTokenSubtitle": {
    "message": "This is will replace the custodian token for the following address:"
  },
  "custodianReplaceRefreshTokenTitle": {
    "message": "Replace custodian token"
  },
  "custodyDeeplinkDescription": {
    "message": "Approve the transaction in the $1 app. Once all required custody approvals have been performed the transaction will complete. Check your $1 app for status."
  },
  "custodyRefreshTokenModalDescription": {
    "message": "Please go to $1 and click the 'Connect to MMI' button within their user interface to connect your accounts to MMI again."
  },
  "custodyRefreshTokenModalDescription1": {
    "message": "Your custodian issues a token that authenticates the MetaMask Institutional extension, allowing you to connect your accounts."
  },
  "custodyRefreshTokenModalDescription2": {
    "message": "This token expires after a certain period for security reasons. This requires you to reconnect to MMI."
  },
  "custodyRefreshTokenModalSubtitle": {
    "message": "Why am I seeing this?"
  },
  "custodyRefreshTokenModalTitle": {
    "message": "Your custodian session has expired"
  },
  "custodySessionExpired": {
    "message": "Custodian session expired."
  },
  "custodyWrongChain": {
    "message": "This account is not set up for use with $1"
  },
  "custom": {
    "message": "Advanced"
  },
  "customGasSettingToolTipMessage": {
    "message": "Use $1 to customize the gas price. This can be confusing if you aren’t familiar. Interact at your own risk.",
    "description": "$1 is key 'advanced' (text: 'Advanced') separated here so that it can be passed in with bold font-weight"
  },
  "customSpendLimit": {
    "message": "Custom spend limit"
  },
  "customSpendingCap": {
    "message": "Custom spending cap"
  },
  "customToken": {
    "message": "Custom token"
  },
  "customTokenWarningInNonTokenDetectionNetwork": {
    "message": "Token detection is not available on this network yet. Please import token manually and make sure you trust it. Learn about $1"
  },
  "customTokenWarningInTokenDetectionNetwork": {
    "message": "Anyone can create a token, including creating fake versions of existing tokens. Learn about $1"
  },
  "customTokenWarningInTokenDetectionNetworkWithTDOFF": {
    "message": "Make sure you trust a token before you import it. Learn how to avoid $1. You can also enable token detection $2."
  },
  "customerSupport": {
    "message": "customer support"
  },
  "customizeYourNotifications": {
    "message": "Customize your notifications"
  },
  "customizeYourNotificationsText": {
    "message": "Turn on the types of notifications you want to receive:"
  },
  "dappRequestedSpendingCap": {
    "message": "Site requested spending cap"
  },
  "dappSuggested": {
    "message": "Site suggested"
  },
  "dappSuggestedGasSettingToolTipMessage": {
    "message": "$1 has suggested this price.",
    "description": "$1 is url for the dapp that has suggested gas settings"
  },
  "dappSuggestedHigh": {
    "message": "Site suggested"
  },
  "dappSuggestedHighShortLabel": {
    "message": "Site (high)"
  },
  "dappSuggestedShortLabel": {
    "message": "Site"
  },
  "dappSuggestedTooltip": {
    "message": "$1 has recommended this price.",
    "description": "$1 represents the Dapp's origin"
  },
  "darkTheme": {
    "message": "Dark"
  },
  "data": {
    "message": "Data"
  },
  "dataCollectionForMarketing": {
    "message": "Data collection for marketing"
  },
  "dataCollectionForMarketingDescription": {
    "message": "We'll use MetaMetrics to learn how you interact with our marketing communications. We may share relevant news (like product features and other materials)."
  },
  "dataCollectionWarningPopoverButton": {
    "message": "Okay"
  },
  "dataCollectionWarningPopoverDescription": {
    "message": "You turned off data collection for our marketing purposes. This only applies to this device. If you use MetaMask on other devices, make sure to opt out there as well."
  },
  "dataHex": {
    "message": "Hex"
  },
  "dataUnavailable": {
    "message": "data unavailable"
  },
  "dateCreated": {
    "message": "Date created"
  },
  "dcent": {
    "message": "D'Cent"
  },
  "decimal": {
    "message": "Token decimal"
  },
  "decimalsMustZerotoTen": {
    "message": "Decimals must be at least 0, and not over 36."
  },
  "decrypt": {
    "message": "Decrypt"
  },
  "decryptCopy": {
    "message": "Copy encrypted message"
  },
  "decryptInlineError": {
    "message": "This message cannot be decrypted due to error: $1",
    "description": "$1 is error message"
  },
  "decryptMessageNotice": {
    "message": "$1 would like to read this message to complete your action",
    "description": "$1 is the web3 site name"
  },
  "decryptMetamask": {
    "message": "Decrypt message"
  },
  "decryptRequest": {
    "message": "Decrypt request"
  },
  "defaultRpcUrl": {
    "message": "Default RPC URL"
  },
  "defaultSettingsSubTitle": {
    "message": "MetaMask uses default settings to best balance safety and ease of use. Change these settings to further increase your privacy."
  },
  "defaultSettingsTitle": {
    "message": "Default privacy settings"
  },
  "delete": {
    "message": "Delete"
  },
  "deleteContact": {
    "message": "Delete contact"
  },
<<<<<<< HEAD
=======
  "deleteMetaMetricsData": {
    "message": "Delete MetaMetrics data"
  },
  "deleteMetaMetricsDataDescription": {
    "message": "This will delete historical MetaMetrics data associated with your use on this device. Your wallet and accounts will remain exactly as they are now after this data has been deleted. This process may take up to 30 days. View our $1.",
    "description": "$1 will have text saying Privacy Policy "
  },
  "deleteMetaMetricsDataErrorDesc": {
    "message": "This request can't be completed right now due to an analytics system server issue, please try again later"
  },
  "deleteMetaMetricsDataErrorTitle": {
    "message": "We are unable to delete this data right now"
  },
  "deleteMetaMetricsDataModalDesc": {
    "message": "We are about to remove all your MetaMetrics data. Are you sure?"
  },
  "deleteMetaMetricsDataModalTitle": {
    "message": "Delete MetaMetrics data?"
  },
  "deleteMetaMetricsDataRequestedDescription": {
    "message": "You initiated this action on $1. This process can take up to 30 days. View the $2",
    "description": "$1 will be the date on which teh deletion is requested and $2 will have text saying Privacy Policy "
  },
>>>>>>> 6173a139
  "deleteNetworkIntro": {
    "message": "If you delete this network, you will need to add it again to view your assets in this network"
  },
  "deleteNetworkTitle": {
    "message": "Delete $1 network?",
    "description": "$1 represents the name of the network"
  },
  "deposit": {
    "message": "Deposit"
  },
  "depositCrypto": {
    "message": "Deposit crypto from another account with a wallet address or QR code."
  },
  "deprecatedGoerliNtwrkMsg": {
    "message": "Because of updates to the Ethereum system, the Goerli test network will be phased out soon."
  },
  "deprecatedNetwork": {
    "message": "This network is deprecated"
  },
  "deprecatedNetworkButtonMsg": {
    "message": "Got it"
  },
  "deprecatedNetworkDescription": {
    "message": "The network you're trying to connect to is no longer supported by Metamask. $1"
  },
  "description": {
    "message": "Description"
  },
  "descriptionFromSnap": {
    "message": "Description from $1",
    "description": "$1 represents the name of the snap"
  },
  "details": {
    "message": "Details"
  },
  "developerOptions": {
    "message": "Developer Options"
  },
  "disabledGasOptionToolTipMessage": {
    "message": "“$1” is disabled because it does not meet the minimum of a 10% increase from the original gas fee.",
    "description": "$1 is gas estimate type which can be market or aggressive"
  },
  "disconnect": {
    "message": "Disconnect"
  },
  "disconnectAllAccounts": {
    "message": "Disconnect all accounts"
  },
  "disconnectAllAccountsConfirmationDescription": {
    "message": "Are you sure you want to disconnect? You may lose site functionality."
  },
  "disconnectAllAccountsText": {
    "message": "accounts"
  },
  "disconnectAllDescriptionText": {
    "message": "If you disconnect from this site, you’ll need to reconnect your accounts and networks to use this site again."
  },
  "disconnectAllSnapsText": {
    "message": "Snaps"
  },
  "disconnectMessage": {
    "message": "This will disconnect you from this site"
  },
  "disconnectPrompt": {
    "message": "Disconnect $1"
  },
  "disconnectThisAccount": {
    "message": "Disconnect this account"
  },
  "disconnectedAllAccountsToast": {
    "message": "All accounts disconnected from $1",
    "description": "$1 is name of the dapp`"
  },
  "disconnectedSingleAccountToast": {
    "message": "$1 disconnected from $2",
    "description": "$1 is name of the name and $2 represents the dapp name`"
  },
  "discoverSnaps": {
    "message": "Discover Snaps",
    "description": "Text that links to the Snaps website. Displayed in a banner on Snaps list page in settings."
  },
  "dismiss": {
    "message": "Dismiss"
  },
  "dismissReminderDescriptionField": {
    "message": "Turn this on to dismiss the Secret Recovery Phrase backup reminder message. We highly recommend that you back up your Secret Recovery Phrase to avoid loss of funds"
  },
  "dismissReminderField": {
    "message": "Dismiss Secret Recovery Phrase backup reminder"
  },
  "displayNftMedia": {
    "message": "Display NFT media"
  },
  "displayNftMediaDescription": {
    "message": "Displaying NFT media and data exposes your IP address to OpenSea or other third parties. This can allow attackers to associate your IP address with your Ethereum address. NFT autodetection relies on this setting, and won't be available when this is turned off."
  },
  "doNotShare": {
    "message": "Do not share this with anyone"
  },
  "domain": {
    "message": "Domain"
  },
  "done": {
    "message": "Done"
  },
  "dontShowThisAgain": {
    "message": "Don't show this again"
  },
  "downArrow": {
    "message": "down arrow"
  },
  "downloadGoogleChrome": {
    "message": "Download Google Chrome"
  },
  "downloadNow": {
    "message": "Download Now"
  },
  "downloadStateLogs": {
    "message": "Download state logs"
  },
  "dragAndDropBanner": {
    "message": "You can drag networks to reorder them. "
  },
  "dropped": {
    "message": "Dropped"
  },
  "edit": {
    "message": "Edit"
  },
  "editANickname": {
    "message": "Edit nickname"
  },
  "editAccounts": {
    "message": "Edit accounts"
  },
  "editAddressNickname": {
    "message": "Edit address nickname"
  },
  "editCancellationGasFeeModalTitle": {
    "message": "Edit cancellation gas fee"
  },
  "editContact": {
    "message": "Edit contact"
  },
  "editGasFeeModalTitle": {
    "message": "Edit gas fee"
  },
  "editGasLimitOutOfBounds": {
    "message": "Gas limit must be at least $1"
  },
  "editGasLimitOutOfBoundsV2": {
    "message": "Gas limit must be greater than $1 and less than $2",
    "description": "$1 is the minimum limit for gas and $2 is the maximum limit"
  },
  "editGasLimitTooltip": {
    "message": "Gas limit is the maximum units of gas you are willing to use. Units of gas are a multiplier to “Max priority fee” and “Max fee”."
  },
  "editGasMaxBaseFeeGWEIImbalance": {
    "message": "Max base fee cannot be lower than priority fee"
  },
  "editGasMaxBaseFeeHigh": {
    "message": "Max base fee is higher than necessary"
  },
  "editGasMaxBaseFeeLow": {
    "message": "Max base fee is low for current network conditions"
  },
  "editGasMaxFeeHigh": {
    "message": "Max fee is higher than necessary"
  },
  "editGasMaxFeeLow": {
    "message": "Max fee too low for network conditions"
  },
  "editGasMaxFeePriorityImbalance": {
    "message": "Max fee cannot be lower than max priority fee"
  },
  "editGasMaxPriorityFeeBelowMinimum": {
    "message": "Max priority fee must be greater than 0 GWEI"
  },
  "editGasMaxPriorityFeeBelowMinimumV2": {
    "message": "Priority fee must be greater than 0."
  },
  "editGasMaxPriorityFeeHigh": {
    "message": "Max priority fee is higher than necessary. You may pay more than needed."
  },
  "editGasMaxPriorityFeeHighV2": {
    "message": "Priority fee is higher than necessary. You may pay more than needed"
  },
  "editGasMaxPriorityFeeLow": {
    "message": "Max priority fee is low for current network conditions"
  },
  "editGasMaxPriorityFeeLowV2": {
    "message": "Priority fee is low for current network conditions"
  },
  "editGasPriceTooLow": {
    "message": "Gas price must be greater than 0"
  },
  "editGasPriceTooltip": {
    "message": "This network requires a “Gas price” field when submitting a transaction. Gas price is the amount you will pay pay per unit of gas."
  },
  "editGasSubTextAmountLabel": {
    "message": "Max amount:",
    "description": "This is meant to be used as the $1 substitution editGasSubTextAmount"
  },
  "editGasSubTextFeeLabel": {
    "message": "Max fee:"
  },
  "editGasTitle": {
    "message": "Edit priority"
  },
  "editGasTooLow": {
    "message": "Unknown processing time"
  },
  "editNetworkLink": {
    "message": "edit the original network"
  },
  "editNetworksTitle": {
    "message": "Edit networks"
  },
  "editNonceField": {
    "message": "Edit nonce"
  },
  "editNonceMessage": {
    "message": "This is an advanced feature, use cautiously."
  },
  "editPermission": {
    "message": "Edit permission"
  },
  "editPermissions": {
    "message": "Edit permissions"
  },
  "editSpeedUpEditGasFeeModalTitle": {
    "message": "Edit speed up gas fee"
  },
  "editSpendingCap": {
    "message": "Edit spending cap"
  },
  "editSpendingCapAccountBalance": {
    "message": "Account balance: $1 $2"
  },
  "editSpendingCapDesc": {
    "message": "Enter the amount that you feel comfortable being spent on your behalf."
  },
<<<<<<< HEAD
=======
  "editSpendingCapError": {
    "message": "The spending cap can’t exceed $1 decimal digits. Remove decimal digits to continue."
  },
>>>>>>> 6173a139
  "enable": {
    "message": "Enable"
  },
  "enableAutoDetect": {
    "message": " Enable autodetect"
  },
  "enableFromSettings": {
    "message": " Enable it from Settings."
  },
  "enableSnap": {
    "message": "Enable"
  },
  "enableToken": {
    "message": "enable $1",
    "description": "$1 is a token symbol, e.g. ETH"
  },
  "enabled": {
    "message": "Enabled"
  },
  "enabledNetworks": {
    "message": "Enabled networks"
  },
  "encryptionPublicKeyNotice": {
    "message": "$1 would like your public encryption key. By consenting, this site will be able to compose encrypted messages to you.",
    "description": "$1 is the web3 site name"
  },
  "encryptionPublicKeyRequest": {
    "message": "Request encryption public key"
  },
  "endpointReturnedDifferentChainId": {
    "message": "The RPC URL you have entered returned a different chain ID ($1).",
    "description": "$1 is the return value of eth_chainId from an RPC endpoint"
  },
  "enhancedTokenDetectionAlertMessage": {
    "message": "Enhanced token detection is currently available on $1. $2"
  },
  "ensDomainsSettingDescriptionIntroduction": {
    "message": "MetaMask lets you see ENS domains right in your browser's address bar. Here's how it works:"
  },
  "ensDomainsSettingDescriptionOutroduction": {
    "message": "Keep in mind that using this feature exposes your IP address to IPFS third-party services."
  },
  "ensDomainsSettingDescriptionPart1": {
    "message": "MetaMask checks with Ethereum's ENS contract to find the code connected to the ENS name."
  },
  "ensDomainsSettingDescriptionPart2": {
    "message": "If the code links to IPFS, you can see the content associated with it (usually a website)."
  },
  "ensDomainsSettingTitle": {
    "message": "Show ENS domains in address bar"
  },
  "ensUnknownError": {
    "message": "ENS lookup failed."
  },
  "enterANameToIdentifyTheUrl": {
    "message": "Enter a name to identify the URL"
  },
  "enterANumber": {
    "message": "Enter a number"
  },
  "enterChainId": {
    "message": "Enter Chain ID"
  },
  "enterCustodianToken": {
    "message": "Enter your $1 token or add a new token"
  },
  "enterMaxSpendLimit": {
    "message": "Enter max spend limit"
  },
  "enterNetworkName": {
    "message": "Enter network name"
  },
  "enterOptionalPassword": {
    "message": "Enter optional password"
  },
  "enterPasswordContinue": {
    "message": "Enter password to continue"
  },
  "enterRpcUrl": {
    "message": "Enter RPC URL"
  },
  "enterSymbol": {
    "message": "Enter symbol"
  },
  "enterTokenNameOrAddress": {
    "message": "Enter token name or paste address"
  },
  "enterYourPassword": {
    "message": "Enter your password"
  },
  "errorCode": {
    "message": "Code: $1",
    "description": "Displayed error code for debugging purposes. $1 is the error code"
  },
  "errorDetails": {
    "message": "Error details",
    "description": "Title for collapsible section that displays error details for debugging purposes"
  },
  "errorGettingSafeChainList": {
    "message": "Error while getting safe chain list, please continue with caution."
  },
  "errorMessage": {
    "message": "Message: $1",
    "description": "Displayed error message for debugging purposes. $1 is the error message"
  },
  "errorName": {
    "message": "Code: $1",
    "description": "Displayed error name for debugging purposes. $1 is the error name"
  },
  "errorPageMessage": {
    "message": "Try again by reloading the page, or contact support $1.",
    "description": "Message displayed on generic error page in the fullscreen or notification UI, $1 is a clickable link with text defined by the 'here' key. The link will open to a form where users can file support tickets."
  },
  "errorPagePopupMessage": {
    "message": "Try again by closing and reopening the popup, or contact support $1.",
    "description": "Message displayed on generic error page in the popup UI, $1 is a clickable link with text defined by the 'here' key. The link will open to a form where users can file support tickets."
  },
  "errorPageTitle": {
    "message": "MetaMask encountered an error",
    "description": "Title of generic error page"
  },
  "errorStack": {
    "message": "Stack:",
    "description": "Title for error stack, which is displayed for debugging purposes"
  },
  "errorWhileConnectingToRPC": {
    "message": "Error while connecting to the custom network."
  },
  "errorWithSnap": {
    "message": "Error with $1",
    "description": "$1 represents the name of the snap"
  },
  "estimatedFee": {
    "message": "Estimated fee"
  },
  "estimatedFeeTooltip": {
    "message": "Amount paid to process the transaction on network."
  },
  "ethGasPriceFetchWarning": {
    "message": "Backup gas price is provided as the main gas estimation service is unavailable right now."
  },
  "ethereumProviderAccess": {
    "message": "Grant Ethereum provider access to $1",
    "description": "The parameter is the name of the requesting origin"
  },
  "ethereumPublicAddress": {
    "message": "Ethereum public address"
  },
  "etherscan": {
    "message": "Etherscan"
  },
  "etherscanView": {
    "message": "View account on Etherscan"
  },
  "etherscanViewOn": {
    "message": "View on Etherscan"
  },
  "existingChainId": {
    "message": "The information you have entered is associated with an existing chain ID."
  },
  "existingRequestsBannerAlertDesc": {
    "message": "To view and confirm your most recent request, you'll need to approve or reject existing requests first."
  },
  "expandView": {
    "message": "Expand view"
  },
  "experimental": {
    "message": "Experimental"
  },
  "exportYourData": {
    "message": "Export your data"
  },
  "exportYourDataButton": {
    "message": "Download"
  },
  "exportYourDataDescription": {
    "message": "You can export data like your contacts and preferences."
  },
  "extendWalletWithSnaps": {
    "message": "Explore community-built Snaps to customize your web3 experience",
    "description": "Banner description displayed on Snaps list page in Settings when less than 6 Snaps is installed."
  },
  "extensionInsallCompleteDescription": {
    "message": "Return to the MetaMask Institutional product onboarding to connect your custodial or self-custodial accounts."
  },
  "extensionInsallCompleteTitle": {
    "message": "Extension install complete"
  },
  "externalExtension": {
    "message": "External extension"
  },
  "externalNameSourcesSetting": {
    "message": "Proposed nicknames"
  },
  "externalNameSourcesSettingDescription": {
    "message": "We’ll fetch proposed nicknames for addresses you interact with from third-party sources like Etherscan, Infura, and Lens Protocol. These sources will be able to see those addresses and your IP address. Your account address won’t be exposed to third parties."
  },
  "failed": {
    "message": "Failed"
  },
  "failedToFetchChainId": {
    "message": "Could not fetch chain ID. Is your RPC URL correct?"
  },
  "failureMessage": {
    "message": "Something went wrong, and we were unable to complete the action"
  },
  "fast": {
    "message": "Fast"
  },
  "feeAssociatedRequest": {
    "message": "A fee is associated with this request."
  },
  "feeDetails": {
    "message": "Fee details"
  },
  "fileImportFail": {
    "message": "File import not working? Click here!",
    "description": "Helps user import their account from a JSON file"
  },
  "flaskWelcomeUninstall": {
    "message": "you should uninstall this extension",
    "description": "This request is shown on the Flask Welcome screen. It is intended for non-developers, and will be bolded."
  },
  "flaskWelcomeWarning1": {
    "message": "Flask is for developers to experiment with new unstable APIs. Unless you are a developer or beta tester, $1.",
    "description": "This is a warning shown on the Flask Welcome screen, intended to encourage non-developers not to proceed any further. $1 is the bolded message 'flaskWelcomeUninstall'"
  },
  "flaskWelcomeWarning2": {
    "message": "We do not guarantee the safety or stability of this extension. The new APIs offered by Flask are not hardened against phishing attacks, meaning that any site or snap that requires Flask might be a malicious attempt to steal your assets.",
    "description": "This explains the risks of using MetaMask Flask"
  },
  "flaskWelcomeWarning3": {
    "message": "All Flask APIs are experimental. They may be changed or removed without notice, or they might stay on Flask indefinitely without ever being migrated to stable MetaMask. Use them at your own risk.",
    "description": "This message warns developers about unstable Flask APIs"
  },
  "flaskWelcomeWarning4": {
    "message": "Make sure to disable your regular MetaMask extension when using Flask.",
    "description": "This message calls to pay attention about multiple versions of MetaMask running on the same site (Flask + Prod)"
  },
  "flaskWelcomeWarningAcceptButton": {
    "message": "I accept the risks",
    "description": "this text is shown on a button, which the user presses to confirm they understand the risks of using Flask"
  },
  "floatAmountToken": {
    "message": "Token amount must be an integer"
  },
  "followUsOnTwitter": {
    "message": "Follow us on Twitter"
  },
  "forbiddenIpfsGateway": {
    "message": "Forbidden IPFS Gateway: Please specify a CID gateway"
  },
  "forgetDevice": {
    "message": "Forget this device"
  },
  "forgotPassword": {
    "message": "Forgot password?"
  },
  "form": {
    "message": "form"
  },
  "from": {
    "message": "From"
  },
  "fromAddress": {
    "message": "From: $1",
    "description": "$1 is the address to include in the From label. It is typically shortened first using shortenAddress"
  },
  "fromTokenLists": {
    "message": "From token lists: $1"
  },
  "function": {
    "message": "Function: $1"
  },
  "functionApprove": {
    "message": "Function: Approve"
  },
  "functionSetApprovalForAll": {
    "message": "Function: SetApprovalForAll"
  },
  "functionType": {
    "message": "Function type"
  },
  "fundYourWallet": {
    "message": "Fund your wallet"
  },
  "fundYourWalletDescription": {
    "message": "Get started by adding some $1 to your wallet.",
    "description": "$1 is the token symbol"
  },
  "gas": {
    "message": "Gas"
  },
  "gasDisplayAcknowledgeDappButtonText": {
    "message": "Edit suggested gas fee"
  },
  "gasDisplayDappWarning": {
    "message": "This gas fee has been suggested by $1. Overriding this may cause a problem with your transaction. Please reach out to $1 if you have questions.",
    "description": "$1 represents the Dapp's origin"
  },
  "gasFee": {
    "message": "Gas fee"
  },
  "gasIsETH": {
    "message": "Gas is $1 "
  },
  "gasLimit": {
    "message": "Gas limit"
  },
  "gasLimitInfoTooltipContent": {
    "message": "Gas limit is the maximum amount of units of gas you are willing to spend."
  },
  "gasLimitRecommended": {
    "message": "Recommended gas limit is $1. If the gas limit is less than that, it may fail."
  },
  "gasLimitTooLow": {
    "message": "Gas limit must be at least 21000"
  },
  "gasLimitTooLowWithDynamicFee": {
    "message": "Gas limit must be at least $1",
    "description": "$1 is the custom gas limit, in decimal."
  },
  "gasLimitV2": {
    "message": "Gas limit"
  },
  "gasOption": {
    "message": "Gas option"
  },
  "gasPrice": {
    "message": "Gas price (GWEI)"
  },
  "gasPriceExcessive": {
    "message": "Your gas fee is set unnecessarily high. Consider lowering the amount."
  },
  "gasPriceExcessiveInput": {
    "message": "Gas price is excessive"
  },
  "gasPriceExtremelyLow": {
    "message": "Gas price extremely low"
  },
  "gasPriceFetchFailed": {
    "message": "Gas price estimation failed due to network error."
  },
  "gasPriceInfoTooltipContent": {
    "message": "Gas price specifies the amount of Ether you are willing to pay for each unit of gas."
  },
  "gasTimingHoursShort": {
    "message": "$1 hrs",
    "description": "$1 represents a number of hours"
  },
  "gasTimingLow": {
    "message": "Slow"
  },
  "gasTimingMinutesShort": {
    "message": "$1 min",
    "description": "$1 represents a number of minutes"
  },
  "gasTimingSecondsShort": {
    "message": "$1 sec",
    "description": "$1 represents a number of seconds"
  },
  "gasUsed": {
    "message": "Gas used"
  },
  "general": {
    "message": "General"
  },
  "generalCameraError": {
    "message": "We couldn't access your camera. Please give it another try."
  },
  "generalCameraErrorTitle": {
    "message": "Something went wrong...."
  },
  "generalDescription": {
    "message": "Sync settings across devices, select network preferences, and track token data"
  },
  "genericExplorerView": {
    "message": "View account on $1"
  },
  "getStarted": {
    "message": "Get Started"
  },
  "getStartedByFundingWallet": {
    "message": "Get started by adding some crypto to your wallet."
  },
  "getStartedWithNFTs": {
    "message": "Get $1 to buy NFTs",
    "description": "$1 is the token symbol"
  },
  "getStartedWithNFTsDescription": {
    "message": "Get started with NFTs by adding some $1 to your wallet.",
    "description": "$1 is the token symbol"
  },
  "goBack": {
    "message": "Go back"
  },
  "goToSite": {
    "message": "Go to site"
  },
  "goerli": {
    "message": "Goerli test network"
  },
  "gotIt": {
    "message": "Got it"
  },
  "grantedToWithColon": {
    "message": "Granted to:"
  },
  "gwei": {
    "message": "GWEI"
  },
  "hardware": {
    "message": "Hardware"
  },
  "hardwareWalletConnected": {
    "message": "Hardware wallet connected"
  },
  "hardwareWalletLegacyDescription": {
    "message": "(legacy)",
    "description": "Text representing the MEW path"
  },
  "hardwareWalletSupportLinkConversion": {
    "message": "click here"
  },
  "hardwareWallets": {
    "message": "Connect a hardware wallet"
  },
  "hardwareWalletsInfo": {
    "message": "Hardware wallet integrations use API calls to external servers, which can see your IP address and the smart contract addresses you interact with."
  },
  "hardwareWalletsMsg": {
    "message": "Select a hardware wallet you would like to use with MetaMask."
  },
  "here": {
    "message": "here",
    "description": "as in -click here- for more information (goes with troubleTokenBalances)"
  },
  "hexData": {
    "message": "Hex data"
  },
  "hiddenAccounts": {
    "message": "Hidden accounts"
  },
  "hide": {
    "message": "Hide"
  },
  "hideAccount": {
    "message": "Hide account"
  },
  "hideFullTransactionDetails": {
    "message": "Hide full transaction details"
  },
  "hideSeedPhrase": {
    "message": "Hide seed phrase"
  },
  "hideSentitiveInfo": {
    "message": "Hide sensitive information"
  },
  "hideTokenPrompt": {
    "message": "Hide token?"
  },
  "hideTokenSymbol": {
    "message": "Hide $1",
    "description": "$1 is the symbol for a token (e.g. 'DAI')"
  },
  "hideZeroBalanceTokens": {
    "message": "Hide tokens without balance"
  },
  "high": {
    "message": "Aggressive"
  },
  "highGasSettingToolTipMessage": {
    "message": "High probability, even in volatile markets. Use $1 to cover surges in network traffic due to things like popular NFT drops.",
    "description": "$1 is key 'high' (text: 'Aggressive') separated here so that it can be passed in with bold font-weight"
  },
  "highLowercase": {
    "message": "high"
  },
  "highestCurrentBid": {
    "message": "Highest current bid"
  },
  "highestFloorPrice": {
    "message": "Highest floor price"
  },
  "history": {
    "message": "History"
  },
  "holdToRevealContent1": {
    "message": "Your Secret Recovery Phrase provides $1",
    "description": "$1 is a bolded text with the message from 'holdToRevealContent2'"
  },
  "holdToRevealContent2": {
    "message": "full access to your wallet and funds.",
    "description": "Is the bolded text in 'holdToRevealContent1'"
  },
  "holdToRevealContent3": {
    "message": "Do not share this with anyone. $1 $2",
    "description": "$1 is a message from 'holdToRevealContent4' and $2 is a text link with the message from 'holdToRevealContent5'"
  },
  "holdToRevealContent4": {
    "message": "MetaMask Support will not request this,",
    "description": "Part of 'holdToRevealContent3'"
  },
  "holdToRevealContent5": {
    "message": "but phishers might.",
    "description": "The text link in 'holdToRevealContent3'"
  },
  "holdToRevealContentPrivateKey1": {
    "message": "Your Private Key provides $1",
    "description": "$1 is a bolded text with the message from 'holdToRevealContentPrivateKey2'"
  },
  "holdToRevealContentPrivateKey2": {
    "message": "full access to your wallet and funds.",
    "description": "Is the bolded text in 'holdToRevealContentPrivateKey2'"
  },
  "holdToRevealLockedLabel": {
    "message": "hold to reveal circle locked"
  },
  "holdToRevealPrivateKey": {
    "message": "Hold to reveal Private Key"
  },
  "holdToRevealPrivateKeyTitle": {
    "message": "Keep your private key safe"
  },
  "holdToRevealSRP": {
    "message": "Hold to reveal SRP"
  },
  "holdToRevealSRPTitle": {
    "message": "Keep your SRP safe"
  },
  "holdToRevealUnlockedLabel": {
    "message": "hold to reveal circle unlocked"
  },
  "id": {
    "message": "ID"
  },
  "ifYouGetLockedOut": {
    "message": "If you get locked out of the app or get a new device, you will lose your funds. Be sure to back up your Secret Recovery Phrase in $1 ",
    "description": "$1 is the menu path to be shown with font weight bold"
  },
  "ignoreAll": {
    "message": "Ignore all"
  },
  "ignoreTokenWarning": {
    "message": "If you hide tokens, they will not be shown in your wallet. However, you can still add them by searching for them."
  },
  "imToken": {
    "message": "imToken"
  },
  "import": {
    "message": "Import",
    "description": "Button to import an account from a selected file"
  },
  "importAccount": {
    "message": "Import account"
  },
  "importAccountError": {
    "message": "Error importing account."
  },
  "importAccountErrorIsSRP": {
    "message": "You have entered a Secret Recovery Phrase (or mnemonic). To import an account here, you have to enter a private key, which is a hexadecimal string of length 64."
  },
  "importAccountErrorNotAValidPrivateKey": {
    "message": "This is not a valid private key. You have entered a hexadecimal string, but it must be 64 characters long."
  },
  "importAccountErrorNotHexadecimal": {
    "message": "This is not a valid private key. You must enter a hexadecimal string of length 64."
  },
  "importAccountJsonLoading1": {
    "message": "Expect this JSON import to take a few minutes and freeze MetaMask."
  },
  "importAccountJsonLoading2": {
    "message": "We apologize, and we will make it faster in the future."
  },
  "importAccountMsg": {
    "message": "Imported accounts won’t be associated with your MetaMask Secret Recovery Phrase. Learn more about imported accounts"
  },
  "importMyWallet": {
    "message": "Import my wallet"
  },
  "importNFT": {
    "message": "Import NFT"
  },
  "importNFTAddressToolTip": {
    "message": "On OpenSea, for example, on the NFT's page under Details, there is a blue hyperlinked value labeled 'Contract Address'. If you click on this, it will take you to the contract's address on Etherscan; at the top-left of that page, there should be an icon labeled 'Contract', and to the right, a long string of letters and numbers. This is the address of the contract that created your NFT. Click on the 'copy' icon to the right of the address, and you'll have it on your clipboard."
  },
  "importNFTPage": {
    "message": "Import NFT page"
  },
  "importNFTTokenIdToolTip": {
    "message": "An NFT's ID is a unique identifier since no two NFTs are alike. Again, on OpenSea this number is under 'Details'. Make a note of it, or copy it onto your clipboard."
  },
  "importSelectedTokens": {
    "message": "Import selected tokens?"
  },
  "importSelectedTokensDescription": {
    "message": "Only the tokens you've selected will appear in your wallet. You can always import hidden tokens later by searching for them."
  },
  "importTokenQuestion": {
    "message": "Import token?"
  },
  "importTokenWarning": {
    "message": "Anyone can create a token with any name, including fake versions of existing tokens. Add and trade at your own risk!"
  },
  "importTokensCamelCase": {
    "message": "Import tokens"
  },
  "importTokensError": {
    "message": "We could not import the tokens. Please try again later."
  },
  "importWithCount": {
    "message": "Import $1",
    "description": "$1 will the number of detected tokens that are selected for importing, if all of them are selected then $1 will be all"
  },
  "imported": {
    "message": "Imported",
    "description": "status showing that an account has been fully loaded into the keyring"
  },
  "inYourSettings": {
    "message": "in your Settings"
  },
  "included": {
    "message": "included"
  },
  "infuraBlockedNotification": {
    "message": "MetaMask is unable to connect to the blockchain host. Review possible reasons $1.",
    "description": "$1 is a clickable link with with text defined by the 'here' key"
  },
  "initialTransactionConfirmed": {
    "message": "Your initial transaction was confirmed by the network. Click OK to go back."
  },
  "inputLogicEmptyState": {
    "message": "Only enter a number that you're comfortable with the third party spending now or in the future. You can always increase the spending cap later."
  },
  "inputLogicEqualOrSmallerNumber": {
    "message": "This allows the third party to spend $1 from your current balance.",
    "description": "$1 is the current token balance in the account and the name of the current token"
  },
  "inputLogicHigherNumber": {
    "message": "This allows the third party to spend all your token balance until it reaches the cap or you revoke the spending cap. If this is not intended, consider setting a lower spending cap."
  },
  "insightWarning": {
    "message": "warning"
  },
  "insightWarningCheckboxMessage": {
    "message": "$1 the request by $2",
    "description": "$1 is the action i.e. sign, confirm. $2 is the origin making the request."
  },
  "insightWarningContentPlural": {
    "message": "Review $1 before $2. Once made, the $3 is irreversible.",
    "description": "$1 the 'insightWarnings' message (2 warnings) representing warnings, $2 is the action (i.e. signing) and $3 is the result (i.e. signature, transaction)"
  },
  "insightWarningContentSingular": {
    "message": "Review $1 before $2. Once made, the $3 is irreversible.",
    "description": "$1 is the 'insightWarning' message (1 warning), $2 is the action (i.e. signing) and $3 is the result (i.e. signature, transaction)"
  },
  "insightWarningHeader": {
    "message": "This request may be risky"
  },
  "insightWarnings": {
    "message": "warnings"
  },
  "insightsFromSnap": {
    "message": "Insights from $1",
    "description": "$1 represents the name of the snap"
  },
  "install": {
    "message": "Install"
  },
  "installExtension": {
    "message": "Install extension"
  },
  "installExtensionDescription": {
    "message": "The institution-compliant version of the world's leading web3 wallet, MetaMask."
  },
  "installOrigin": {
    "message": "Install origin"
  },
  "installRequest": {
    "message": "Add to MetaMask"
  },
  "installedOn": {
    "message": "Installed on $1",
    "description": "$1 is the date when the snap has been installed"
  },
  "insufficientBalance": {
    "message": "Insufficient balance."
  },
  "insufficientCurrencyBuyOrDeposit": {
    "message": "You do not have enough $1 in your account to pay for transaction fees on $2 network. $3 or deposit from another account.",
    "description": "$1 is the native currency of the network, $2 is the name of the current network, $3 is the key 'buy' + the ticker symbol of the native currency of the chain wrapped in a button"
  },
  "insufficientCurrencyBuyOrReceive": {
    "message": "You do not have enough $1 in your account to pay for transaction fees on $2 network. $3 or $4 from another account.",
    "description": "$1 is the native currency of the network, $2 is the name of the current network, $3 is the key 'buy' + the ticker symbol of the native currency of the chain wrapped in a button, $4 is the key 'deposit' button"
  },
  "insufficientCurrencyDeposit": {
    "message": "You do not have enough $1 in your account to pay for transaction fees on $2 network. Deposit $1 from another account.",
    "description": "$1 is the native currency of the network, $2 is the name of the current network"
  },
  "insufficientFunds": {
    "message": "Insufficient funds."
  },
  "insufficientFundsForGas": {
    "message": "Insufficient funds for gas"
  },
  "insufficientTokens": {
    "message": "Insufficient tokens."
  },
  "interactingWith": {
    "message": "Interacting with"
  },
  "interactingWithTransactionDescription": {
    "message": "This is the contract you're interacting with. Protect yourself from scammers by verifying the details."
  },
  "invalidAddress": {
    "message": "Invalid address"
  },
  "invalidAddressRecipient": {
    "message": "Recipient address is invalid"
  },
  "invalidAssetType": {
    "message": "This asset is an NFT and needs to be re-added on the Import NFTs page found under the NFTs tab"
  },
  "invalidChainIdTooBig": {
    "message": "Invalid chain ID. The chain ID is too big."
  },
  "invalidCustomNetworkAlertContent1": {
    "message": "The chain ID for custom network '$1' has to be re-entered.",
    "description": "$1 is the name/identifier of the network."
  },
  "invalidCustomNetworkAlertContent2": {
    "message": "To protect you from malicious or faulty network providers, chain IDs are now required for all custom networks."
  },
  "invalidCustomNetworkAlertContent3": {
    "message": "Go to Settings > Network and enter the chain ID. You can find the chain IDs of most popular networks on $1.",
    "description": "$1 is a link to https://chainid.network"
  },
  "invalidCustomNetworkAlertTitle": {
    "message": "Invalid custom network"
  },
  "invalidHexNumber": {
    "message": "Invalid hexadecimal number."
  },
  "invalidHexNumberLeadingZeros": {
    "message": "Invalid hexadecimal number. Remove any leading zeros."
  },
  "invalidIpfsGateway": {
    "message": "Invalid IPFS Gateway: The value must be a valid URL"
  },
  "invalidNumber": {
    "message": "Invalid number. Enter a decimal or '0x'-prefixed hexadecimal number."
  },
  "invalidNumberLeadingZeros": {
    "message": "Invalid number. Remove any leading zeros."
  },
  "invalidRPC": {
    "message": "Invalid RPC URL"
  },
  "invalidSeedPhrase": {
    "message": "Invalid Secret Recovery Phrase"
  },
  "invalidSeedPhraseCaseSensitive": {
    "message": "Invalid input! Secret Recovery Phrase is case sensitive."
  },
  "ipfsGateway": {
    "message": "IPFS gateway"
  },
  "ipfsGatewayDescription": {
    "message": "MetaMask uses third-party services to show images of your NFTs stored on IPFS, display information related to ENS addresses entered in your browser's address bar, and fetch icons for different tokens. Your IP address may be exposed to these services when you’re using them."
  },
  "ipfsToggleModalDescriptionOne": {
    "message": "We use third-party services to show images of your NFTs stored on IPFS, display information related to ENS addresses entered in your browser's address bar, and fetch icons for different tokens. Your IP address may be exposed to these services when you’re using them."
  },
  "ipfsToggleModalDescriptionTwo": {
    "message": "Selecting Confirm turns on IPFS resolution. You can turn it off in $1 at any time.",
    "description": "$1 is the method to turn off ipfs"
  },
  "ipfsToggleModalSettings": {
    "message": "Settings > Security and privacy"
  },
  "isSigningOrSubmitting": {
    "message": "A previous transaction is still being signed or submitted"
  },
  "jazzAndBlockies": {
    "message": "Jazzicons and Blockies are two different styles of unique icons that help you identify an account at a glance."
  },
  "jazzicons": {
    "message": "Jazzicons"
  },
  "jsonFile": {
    "message": "JSON File",
    "description": "format for importing an account"
  },
  "keepReminderOfSRP": {
    "message": "Keep a reminder of your Secret Recovery Phrase somewhere safe. If you lose it, no one can help you get it back. Even worse, you won’t be able access to your wallet ever again. $1",
    "description": "$1 is a learn more link"
  },
  "keyringAccountName": {
    "message": "Account name"
  },
  "keyringAccountPublicAddress": {
    "message": "Public Address"
  },
  "keyringSnapRemovalResult1": {
    "message": "$1 $2removed",
    "description": "Displays the result after removal of a keyring snap. $1 is the snap name, $2 is whether it is successful or not"
  },
  "keyringSnapRemovalResultNotSuccessful": {
    "message": "not ",
    "description": "Displays the `not` word in $2."
  },
  "keyringSnapRemoveConfirmation": {
    "message": "Type $1 to confirm you want to remove this snap:",
    "description": "Asks user to input the name nap prior to deleting the snap. $1 is the snap name"
  },
  "keystone": {
    "message": "Keystone"
  },
  "knownAddressRecipient": {
    "message": "Known contract address."
  },
  "knownTokenWarning": {
    "message": "This action will edit tokens that are already listed in your wallet, which can be used to phish you. Only approve if you are certain that you mean to change what these tokens represent. Learn more about $1"
  },
  "l1Fee": {
    "message": "L1 fee"
  },
  "l1FeeTooltip": {
    "message": "L1 gas fee"
  },
  "l2Fee": {
    "message": "L2 fee"
  },
  "l2FeeTooltip": {
    "message": "L2 gas fee"
  },
  "lastConnected": {
    "message": "Last connected"
  },
  "lastSold": {
    "message": "Last sold"
  },
  "lavaDomeCopyWarning": {
    "message": "For your safety, selecting this text is not available right now."
  },
  "layer1Fees": {
    "message": "Layer 1 fees"
  },
  "layer2Fees": {
    "message": "Layer 2 fees"
  },
  "learnCancelSpeeedup": {
    "message": "Learn how to $1",
    "description": "$1 is link to cancel or speed up transactions"
  },
  "learnHow": {
    "message": "Learn how"
  },
  "learnMore": {
    "message": "learn more"
  },
  "learnMoreAboutGas": {
    "message": "Want to $1 about gas?",
    "description": "$1 will be replaced by the learnMore translation key"
  },
  "learnMoreAboutPrivacy": {
    "message": "Learn more about privacy best practices."
  },
  "learnMoreKeystone": {
    "message": "Learn More"
  },
  "learnMoreUpperCase": {
    "message": "Learn more"
  },
  "learnMoreUpperCaseWithDot": {
    "message": "Learn more."
  },
  "learnScamRisk": {
    "message": "scams and security risks."
  },
  "learnToBridge": {
    "message": "Learn to bridge"
  },
  "leaveMetaMask": {
    "message": "Leave MetaMask?"
  },
  "leaveMetaMaskDesc": {
    "message": "You're about to visit a site outside of MetaMask. Double-check the URL before continuing."
  },
  "ledgerAccountRestriction": {
    "message": "You need to make use your last account before you can add a new one."
  },
  "ledgerConnectionInstructionCloseOtherApps": {
    "message": "Close any other software connected to your device and then click here to refresh."
  },
  "ledgerConnectionInstructionHeader": {
    "message": "Prior to clicking confirm:"
  },
  "ledgerConnectionInstructionStepFour": {
    "message": "Enable \"smart contract data\" or \"blind signing\" on your Ledger device."
  },
  "ledgerConnectionInstructionStepThree": {
    "message": "Be sure your Ledger is plugged in and to select the Ethereum app."
  },
  "ledgerDeviceOpenFailureMessage": {
    "message": "The Ledger device failed to open. Your Ledger might be connected to other software. Please close Ledger Live or other applications connected to your Ledger device, and try to connect again."
  },
  "ledgerErrorConnectionIssue": {
    "message": "Reconnect your ledger, open the ETH app and try again."
  },
  "ledgerErrorDevicedLocked": {
    "message": "Your Ledger is locked. Unlock it then try again."
  },
  "ledgerErrorEthAppNotOpen": {
    "message": "To solve the issue, open the ETH application on your device and retry."
  },
  "ledgerErrorTransactionDataNotPadded": {
    "message": "Ethereum transaction's input data isn't sufficiently padded."
  },
  "ledgerLiveApp": {
    "message": "Ledger Live App"
  },
  "ledgerLocked": {
    "message": "Cannot connect to Ledger device. Please make sure your device is unlocked and Ethereum app is opened."
  },
  "ledgerTimeout": {
    "message": "Ledger Live is taking too long to respond or connection timeout. Make sure Ledger Live app is opened and your device is unlocked."
  },
  "ledgerWebHIDNotConnectedErrorMessage": {
    "message": "The ledger device was not connected. If you wish to connect your Ledger, please click 'Continue' again and approve HID connection",
    "description": "An error message shown to the user during the hardware connect flow."
  },
  "levelArrow": {
    "message": "level arrow"
  },
  "lightTheme": {
    "message": "Light"
  },
  "likeToImportToken": {
    "message": "Would you like to import this token?"
  },
  "likeToImportTokens": {
    "message": "Would you like to import these tokens?"
  },
  "lineaGoerli": {
    "message": "Linea Goerli test network"
  },
  "lineaMainnet": {
    "message": "Linea Mainnet"
  },
  "lineaSepolia": {
    "message": "Linea Sepolia test network"
  },
  "link": {
    "message": "Link"
  },
  "linkCentralizedExchanges": {
    "message": "Link your Coinbase or Binance accounts to transfer crypto to MetaMask for free."
  },
  "links": {
    "message": "Links"
  },
  "loadMore": {
    "message": "Load more"
  },
  "loading": {
    "message": "Loading..."
  },
  "loadingScreenHardwareWalletMessage": {
    "message": "Please complete the transaction on the hardware wallet."
  },
  "loadingScreenSnapMessage": {
    "message": "Please complete the transaction on the Snap."
  },
  "loadingTokens": {
    "message": "Loading tokens..."
  },
  "localhost": {
    "message": "Localhost 8545"
  },
  "lock": {
    "message": "Lock"
  },
  "lockMetaMask": {
    "message": "Lock MetaMask"
  },
  "lockTimeInvalid": {
    "message": "Lock time must be a number between 0 and 10080"
  },
  "logo": {
    "message": "$1 logo",
    "description": "$1 is the name of the ticker"
  },
  "low": {
    "message": "Low"
  },
  "lowGasSettingToolTipMessage": {
    "message": "Use $1 to wait for a cheaper price. Time estimates are much less accurate as prices are somewhat unpredictable.",
    "description": "$1 is key 'low' separated here so that it can be passed in with bold font-weight"
  },
  "lowLowercase": {
    "message": "low"
  },
  "lowPriorityMessage": {
    "message": "Future transactions will queue after this one."
  },
  "mainnet": {
    "message": "Ethereum Mainnet"
  },
  "mainnetToken": {
    "message": "This address matches a known Ethereum Mainnet token address. Recheck the contract address and network for the token you are trying to add."
  },
  "makeAnotherSwap": {
    "message": "Create a new swap"
  },
  "makeSureNoOneWatching": {
    "message": "Make sure nobody is looking",
    "description": "Warning to users to be care while creating and saving their new Secret Recovery Phrase"
  },
  "manageDefaultSettings": {
    "message": "Manage default privacy settings"
  },
  "marketCap": {
    "message": "Market cap"
  },
  "marketDetails": {
    "message": "Market details"
  },
  "max": {
    "message": "Max"
  },
  "maxBaseFee": {
    "message": "Max base fee"
  },
  "maxFee": {
    "message": "Max fee"
  },
  "maxFeeTooltip": {
    "message": "A maximum fee provided to pay for the transaction."
  },
  "maxPriorityFee": {
    "message": "Max priority fee"
  },
  "medium": {
    "message": "Market"
  },
  "mediumGasSettingToolTipMessage": {
    "message": "Use $1 for fast processing at current market price.",
    "description": "$1 is key 'medium' (text: 'Market') separated here so that it can be passed in with bold font-weight"
  },
  "memo": {
    "message": "memo"
  },
  "message": {
    "message": "Message"
  },
  "metaMaskConnectStatusParagraphOne": {
    "message": "You now have more control over your account connections in MetaMask."
  },
  "metaMaskConnectStatusParagraphThree": {
    "message": "Click it to manage your connected accounts."
  },
  "metaMaskConnectStatusParagraphTwo": {
    "message": "The connection status button shows if the website you’re visiting is connected to your currently selected account."
  },
  "metaMetricsIdNotAvailableError": {
    "message": "Since you've never opted into MetaMetrics, there's no data to delete here."
  },
  "metadataModalSourceTooltip": {
    "message": "$1 is hosted on npm and $2 is this Snap’s unique identifier.",
    "description": "$1 is the snap name and $2 is the snap NPM id."
  },
  "metamaskInstitutionalVersion": {
    "message": "MetaMask Institutional Version"
  },
  "metamaskNotificationsAreOff": {
    "message": "Wallet notifications are currently not active."
  },
  "metamaskPortfolio": {
    "message": "MetaMask Portfolio."
  },
  "metamaskSwapsOfflineDescription": {
    "message": "MetaMask Swaps is undergoing maintenance. Please check back later."
  },
  "metamaskVersion": {
    "message": "MetaMask Version"
  },
  "methodData": {
    "message": "Method"
  },
  "methodDataTransactionDesc": {
    "message": "Function executed based on decoded input data."
  },
  "methodNotSupported": {
    "message": "Not supported with this account."
  },
  "metrics": {
    "message": "Metrics"
  },
  "millionAbbreviation": {
    "message": "M",
    "description": "Shortened form of 'million'"
  },
  "mismatchAccount": {
    "message": "Your selected account ($1) is different than the account trying to sign ($2)"
  },
  "mismatchedChainLinkText": {
    "message": "verify the network details",
    "description": "Serves as link text for the 'mismatchedChain' key. This text will be embedded inside the translation for that key."
  },
  "mismatchedChainRecommendation": {
    "message": "We recommend that you $1 before proceeding.",
    "description": "$1 is a clickable link with text defined by the 'mismatchedChainLinkText' key. The link will open to instructions for users to validate custom network details."
  },
  "mismatchedNetworkName": {
    "message": "According to our record the network name may not correctly match this chain ID."
  },
  "mismatchedNetworkSymbol": {
    "message": "The submitted currency symbol does not match what we expect for this chain ID."
  },
  "mismatchedRpcChainId": {
    "message": "Chain ID returned by the custom network does not match the submitted chain ID."
  },
  "mismatchedRpcUrl": {
    "message": "According to our records the submitted RPC URL value does not match a known provider for this chain ID."
  },
  "missingSetting": {
    "message": "Can't find a setting?"
  },
  "missingSettingRequest": {
    "message": "Request here"
  },
  "mmiBuiltAroundTheWorld": {
    "message": "MetaMask Institutional is designed and built around the world."
  },
  "mmiNewNFTDetectedInNFTsTabMessage": {
    "message": "Let MetaMask Institutional automatically detect and display NFTs in your wallet."
  },
  "mmiPasswordSetupDetails": {
    "message": "This password will unlock your MetaMask Institutional extension only."
  },
  "more": {
    "message": "more"
  },
  "moreAccounts": {
    "message": "+ $1 more accounts",
    "description": "$1 is the number of accounts"
  },
  "moreNetworks": {
    "message": "+ $1 more networks",
    "description": "$1 is the number of networks"
  },
  "multichainAddEthereumChainConfirmationDescription": {
    "message": "You're adding this network to MetaMask and giving this site permission to use it."
  },
  "multipleSnapConnectionWarning": {
    "message": "$1 wants to use $2 Snaps",
    "description": "$1 is the dapp and $2 is the number of snaps it wants to connect to."
  },
  "mustSelectOne": {
    "message": "Must select at least 1 token."
  },
  "name": {
    "message": "Name"
  },
  "nameAddressLabel": {
    "message": "Address",
    "description": "Label above address field in name component modal."
  },
  "nameInstructionsNew": {
    "message": "If you know this address, give it a nickname to recognize it in the future.",
    "description": "Instruction text in name component modal when value is not recognised."
  },
  "nameInstructionsRecognized": {
    "message": "This address has a default nickname, but you can edit it or explore other suggestions.",
    "description": "Instruction text in name component modal when value is recognized but not saved."
  },
  "nameInstructionsSaved": {
    "message": "You've added a nickname for this address before. You can edit or view other suggested nicknames.",
    "description": "Instruction text in name component modal when value is saved."
  },
  "nameLabel": {
    "message": "Nickname",
    "description": "Label above name input field in name component modal."
  },
  "nameModalMaybeProposedName": {
    "message": "Maybe: $1",
    "description": "$1 is the proposed name"
  },
  "nameModalTitleNew": {
    "message": "Unknown address",
    "description": "Title of the modal created by the name component when value is not recognised."
  },
  "nameModalTitleRecognized": {
    "message": "Recognized address",
    "description": "Title of the modal created by the name component when value is recognized but not saved."
  },
  "nameModalTitleSaved": {
    "message": "Saved address",
    "description": "Title of the modal created by the name component when value is saved."
  },
  "nameProviderProposedBy": {
    "message": "Proposed by $1",
    "description": "$1 is the name of the provider"
  },
  "nameProvider_ens": {
    "message": "Ethereum Name Service (ENS)"
  },
  "nameProvider_etherscan": {
    "message": "Etherscan"
  },
  "nameProvider_lens": {
    "message": "Lens Protocol"
  },
  "nameProvider_token": {
    "message": "MetaMask"
  },
  "nameSetPlaceholder": {
    "message": "Choose a nickname...",
    "description": "Placeholder text for name input field in name component modal."
  },
  "nativeNetworkPermissionRequestDescription": {
    "message": "$1 is asking for your approval to:",
    "description": "$1 represents dapp name"
  },
  "nativeToken": {
    "message": "The native token on this network is $1. It is the token used for gas fees. ",
    "description": "$1 represents the name of the native token on the current network"
  },
  "nativeTokenScamWarningConversion": {
    "message": "Edit network details"
  },
  "nativeTokenScamWarningDescription": {
    "message": "The native token symbol does not match the expected symbol of the native token for the network with the associated chain ID. You have entered $1 while the expected token symbol is $2. Please verify you are connected to the correct chain.",
    "description": "$1 represents the currency name, $2 represents the expected currency symbol"
  },
  "nativeTokenScamWarningDescriptionExpectedTokenFallback": {
    "message": "something else",
    "description": "graceful fallback for when token symbol isn't found"
  },
  "nativeTokenScamWarningTitle": {
    "message": "Unexpected Native Token Symbol",
    "description": "Title for nativeTokenScamWarningDescription"
  },
  "needHelp": {
    "message": "Need help? Contact $1",
    "description": "$1 represents `needHelpLinkText`, the text which goes in the help link"
  },
  "needHelpFeedback": {
    "message": "Share your feedback"
  },
  "needHelpLinkText": {
    "message": "MetaMask support"
  },
  "needHelpSubmitTicket": {
    "message": "Submit a ticket"
  },
  "needImportFile": {
    "message": "You must select a file to import.",
    "description": "User is important an account and needs to add a file to continue"
  },
  "negativeETH": {
    "message": "Can not send negative amounts of ETH."
  },
  "negativeOrZeroAmountToken": {
    "message": "Cannot send negative or zero amounts of asset."
  },
  "network": {
    "message": "Network:"
  },
  "networkDetails": {
    "message": "Network details"
  },
  "networkFee": {
    "message": "Network fee"
  },
  "networkIsBusy": {
    "message": "Network is busy. Gas prices are high and estimates are less accurate."
  },
  "networkMenu": {
    "message": "Network Menu"
  },
  "networkMenuHeading": {
    "message": "Select a network"
  },
  "networkName": {
    "message": "Network name"
  },
  "networkNameArbitrum": {
    "message": "Arbitrum"
  },
  "networkNameAvalanche": {
    "message": "Avalanche"
  },
  "networkNameBSC": {
    "message": "BSC"
  },
  "networkNameBase": {
    "message": "Base"
  },
  "networkNameBitcoin": {
    "message": "Bitcoin"
  },
  "networkNameDefinition": {
    "message": "The name associated with this network."
  },
  "networkNameEthereum": {
    "message": "Ethereum"
  },
  "networkNameGoerli": {
    "message": "Goerli"
  },
  "networkNameLinea": {
    "message": "Linea"
  },
  "networkNameOpMainnet": {
    "message": "OP Mainnet"
  },
  "networkNamePolygon": {
    "message": "Polygon"
  },
  "networkNameTestnet": {
    "message": "Testnet"
  },
  "networkNameZkSyncEra": {
    "message": "zkSync Era"
  },
  "networkOptions": {
    "message": "Network options"
  },
  "networkPermissionToast": {
    "message": "Network permissions updated"
  },
  "networkProvider": {
    "message": "Network provider"
  },
  "networkStatus": {
    "message": "Network status"
  },
  "networkStatusBaseFeeTooltip": {
    "message": "The base fee is set by the network and changes every 13-14 seconds. Our $1 and $2 options account for sudden increases.",
    "description": "$1 and $2 are bold text for Medium and Aggressive respectively."
  },
  "networkStatusPriorityFeeTooltip": {
    "message": "Range of priority fees (aka “miner tip”). This goes to miners and incentivizes them to prioritize your transaction."
  },
  "networkStatusStabilityFeeTooltip": {
    "message": "Gas fees are $1 relative to the past 72 hours.",
    "description": "$1 is networks stability value - stable, low, high"
  },
  "networkSwitchConnectionError": {
    "message": "We can't connect to $1",
    "description": "$1 represents the network name"
  },
  "networkSwitchMessage": {
    "message": "Network switched to $1",
    "description": "$1 represents the network name"
  },
  "networkURL": {
    "message": "Network URL"
  },
  "networkURLDefinition": {
    "message": "The URL used to access this network."
  },
  "networkUrlErrorWarning": {
    "message": "Attackers sometimes mimic sites by making small changes to the site address. Make sure you're interacting with the intended site before you continue. Punycode version: $1",
    "description": "$1 replaced by RPC URL for network"
  },
  "networks": {
    "message": "Networks"
  },
  "networksSmallCase": {
    "message": "networks"
  },
  "nevermind": {
    "message": "Nevermind"
  },
  "new": {
    "message": "New!"
  },
  "newAccount": {
    "message": "New account"
  },
  "newAccountNumberName": {
    "message": "Account $1",
    "description": "Default name of next account to be created on create account screen"
  },
  "newContact": {
    "message": "New contact"
  },
  "newContract": {
    "message": "New contract"
  },
  "newNFTDetectedInImportNFTsMessageStrongText": {
    "message": "Settings > Security and privacy"
  },
  "newNFTDetectedInImportNFTsMsg": {
    "message": "To use Opensea to see your NFTs, turn on 'Display NFT Media' in $1.",
    "description": "$1 is used for newNFTDetectedInImportNFTsMessageStrongText"
  },
  "newNFTDetectedInNFTsTabMessage": {
    "message": "Let MetaMask automatically detect and display NFTs in your wallet."
  },
  "newNFTsAutodetected": {
    "message": "NFT autodetection"
  },
  "newNetworkAdded": {
    "message": "“$1” was successfully added!"
  },
  "newNetworkEdited": {
    "message": "“$1” was successfully edited!"
  },
  "newNftAddedMessage": {
    "message": "NFT was successfully added!"
  },
  "newPassword": {
    "message": "New password (8 characters min)"
  },
  "newPrivacyPolicyActionButton": {
    "message": "Read more"
  },
  "newPrivacyPolicyTitle": {
    "message": "We’ve updated our privacy policy"
  },
  "newRpcUrl": {
    "message": "New RPC URL"
  },
  "newTokensImportedMessage": {
    "message": "You’ve successfully imported $1.",
    "description": "$1 is the string of symbols of all the tokens imported"
  },
  "newTokensImportedTitle": {
    "message": "Token imported"
  },
  "next": {
    "message": "Next"
  },
  "nextNonceWarning": {
    "message": "Nonce is higher than suggested nonce of $1",
    "description": "The next nonce according to MetaMask's internal logic"
  },
  "nftAddFailedMessage": {
    "message": "NFT can’t be added as the ownership details do not match. Make sure you have entered correct information."
  },
  "nftAddressError": {
    "message": "This token is an NFT. Add on the $1",
    "description": "$1 is a clickable link with text defined by the 'importNFTPage' key"
  },
  "nftAlreadyAdded": {
    "message": "NFT has already been added."
  },
  "nftAutoDetectionEnabled": {
    "message": "NFT autodetection enabled"
  },
  "nftDisclaimer": {
    "message": "Disclaimer: MetaMask pulls the media file from the source url. This url sometimes gets changed by the marketplace on which the NFT was minted."
  },
  "nftOptions": {
    "message": "NFT Options"
  },
  "nftTokenIdPlaceholder": {
    "message": "Enter the token id"
  },
  "nftWarningContent": {
    "message": "You're granting access to $1, including any you might own in the future. The party on the other end can transfer these NFTs from your wallet at any time without asking you until you revoke this approval. $2",
    "description": "$1 is nftWarningContentBold bold part, $2 is Learn more link"
  },
  "nftWarningContentBold": {
    "message": "all your $1 NFTs",
    "description": "$1 is name of the collection"
  },
  "nftWarningContentGrey": {
    "message": "Proceed with caution."
  },
  "nfts": {
    "message": "NFTs"
  },
  "nftsPreviouslyOwned": {
    "message": "Previously Owned"
  },
  "nickname": {
    "message": "Nickname"
  },
  "noAccountsFound": {
    "message": "No accounts found for the given search query"
  },
<<<<<<< HEAD
  "noConnectedAccountDescription": {
    "message": "Select an account you want to use on this site to continue."
  },
=======
>>>>>>> 6173a139
  "noConnectedAccountTitle": {
    "message": "MetaMask isn’t connected to this site"
  },
  "noConnectionDescription": {
    "message": "To connect to a site, find and select the \"connect\" button. Remember MetaMask can only connect to sites on web3"
  },
  "noConversionRateAvailable": {
    "message": "No conversion rate available"
  },
  "noDomainResolution": {
    "message": "No resolution for domain provided."
  },
  "noHardwareWalletOrSnapsSupport": {
    "message": "Snaps, and most hardware wallets, will not work with your current browser version."
  },
  "noNFTs": {
    "message": "No NFTs yet"
  },
  "noNetworksFound": {
    "message": "No networks found for the given search query"
  },
  "noSnaps": {
    "message": "You don't have any snaps installed."
  },
  "noThanks": {
    "message": "No thanks"
  },
  "noTransactions": {
    "message": "You have no transactions"
  },
  "noWebcamFound": {
    "message": "Your computer's webcam was not found. Please try again."
  },
  "noWebcamFoundTitle": {
    "message": "Webcam not found"
  },
  "nonCustodialAccounts": {
    "message": "MetaMask Institutional allows you to use non-custodial accounts, if you plan to use these accounts backup the Secret Recovery Phrase."
  },
  "nonce": {
    "message": "Nonce"
  },
  "nonceField": {
    "message": "Customize transaction nonce"
  },
  "nonceFieldDesc": {
    "message": "Turn this on to change the nonce (transaction number) when sending assets. This is an advanced feature, use cautiously."
  },
  "nonceFieldHeading": {
    "message": "Custom nonce"
  },
  "none": {
    "message": "None"
  },
  "notBusy": {
    "message": "Not busy"
  },
  "notCurrentAccount": {
    "message": "Is this the correct account? It's different from the currently selected account in your wallet"
  },
  "notEnoughBalance": {
    "message": "Insufficient balance"
  },
  "notEnoughGas": {
    "message": "Not enough gas"
  },
  "note": {
    "message": "Note"
  },
  "notePlaceholder": {
    "message": "The approver will see this note when approving the transaction at the custodian."
  },
  "notificationDetail": {
    "message": "Details"
  },
  "notificationDetailBaseFee": {
    "message": "Base fee (GWEI)"
  },
  "notificationDetailGasLimit": {
    "message": "Gas limit (units)"
  },
  "notificationDetailGasUsed": {
    "message": "Gas used (units)"
  },
  "notificationDetailMaxFee": {
    "message": "Max fee per gas"
  },
  "notificationDetailNetwork": {
    "message": "Network"
  },
  "notificationDetailNetworkFee": {
    "message": "Network fee"
  },
  "notificationDetailPriorityFee": {
    "message": "Priority fee (GWEI)"
  },
  "notificationItemCheckBlockExplorer": {
    "message": "Check on the Block Explorer"
  },
  "notificationItemCollection": {
    "message": "Collection"
  },
  "notificationItemConfirmed": {
    "message": "Confirmed"
  },
  "notificationItemError": {
    "message": "Unable to retrieve fees currently"
  },
  "notificationItemFrom": {
    "message": "From"
  },
  "notificationItemLidoStakeReadyToBeWithdrawn": {
    "message": "Withdrawal Ready"
  },
  "notificationItemLidoStakeReadyToBeWithdrawnMessage": {
    "message": "You can now withdraw your unstaked $1"
  },
  "notificationItemLidoWithdrawalRequestedMessage": {
    "message": "Your request to unstake $1 has been sent"
  },
  "notificationItemNFTReceivedFrom": {
    "message": "Received NFT from"
  },
  "notificationItemNFTSentTo": {
    "message": "Sent NFT to"
  },
  "notificationItemNetwork": {
    "message": "Network"
  },
  "notificationItemRate": {
    "message": "Rate (fee included)"
  },
  "notificationItemReceived": {
    "message": "Received"
  },
  "notificationItemReceivedFrom": {
    "message": "Received from"
  },
  "notificationItemSent": {
    "message": "Sent"
  },
  "notificationItemSentTo": {
    "message": "Sent to"
  },
  "notificationItemStakeCompleted": {
    "message": "Stake completed"
  },
  "notificationItemStaked": {
    "message": "Staked"
  },
  "notificationItemStakingProvider": {
    "message": "Staking Provider"
  },
  "notificationItemStatus": {
    "message": "Status"
  },
  "notificationItemSwapped": {
    "message": "Swapped"
  },
  "notificationItemSwappedFor": {
    "message": "for"
  },
  "notificationItemTo": {
    "message": "To"
  },
  "notificationItemTransactionId": {
    "message": "Transaction ID"
  },
  "notificationItemUnStakeCompleted": {
    "message": "UnStaking complete"
  },
  "notificationItemUnStaked": {
    "message": "Unstaked"
  },
  "notificationItemUnStakingRequested": {
    "message": "Unstaking requested"
  },
  "notificationTransactionFailedMessage": {
    "message": "Transaction $1 failed! $2",
    "description": "Content of the browser notification that appears when a transaction fails"
  },
  "notificationTransactionFailedMessageMMI": {
    "message": "Transaction failed! $1",
    "description": "Content of the browser notification that appears when a transaction fails in MMI"
  },
  "notificationTransactionFailedTitle": {
    "message": "Failed transaction",
    "description": "Title of the browser notification that appears when a transaction fails"
  },
  "notificationTransactionSuccessMessage": {
    "message": "Transaction $1 confirmed!",
    "description": "Content of the browser notification that appears when a transaction is confirmed"
  },
  "notificationTransactionSuccessTitle": {
    "message": "Confirmed transaction",
    "description": "Title of the browser notification that appears when a transaction is confirmed"
  },
  "notificationTransactionSuccessView": {
    "message": "View on $1",
    "description": "Additional content in a notification that appears when a transaction is confirmed and has a block explorer URL."
  },
  "notifications": {
    "message": "Notifications"
  },
  "notificationsDropLedgerFirefoxDescription": {
    "message": "Firefox no longer supports U2F, so Ledger won't work with MetaMask on Firefox. Try MetaMask on Google Chrome instead.",
    "description": "Description of a notification in the 'See What's New' popup. Describes that ledger will not longer be supported for firefox users and they should use MetaMask on chrome for ledger support instead."
  },
  "notificationsDropLedgerFirefoxTitle": {
    "message": "Dropping Ledger Support for Firefox",
    "description": "Title for a notification in the 'See What's New' popup. Tells firefox users that ledger support is being dropped."
  },
  "notificationsFeatureToggle": {
    "message": "Enable Wallet Notifications",
    "description": "Experimental feature title"
  },
  "notificationsFeatureToggleDescription": {
    "message": "This enables wallet notifications like send/receive funds or nfts and feature announcements.",
    "description": "Description of the experimental notifications feature"
  },
  "notificationsMarkAllAsRead": {
    "message": "Mark all as read"
  },
  "notificationsPageEmptyTitle": {
    "message": "Nothing to see here"
  },
  "notificationsPageErrorContent": {
    "message": "Please, try to visit this page again."
  },
  "notificationsPageErrorTitle": {
    "message": "There has been an error"
  },
  "notificationsPageNoNotificationsContent": {
    "message": "You have not received any notifications yet."
  },
  "notificationsSettingsBoxError": {
    "message": "Something went wrong. Please try again."
  },
  "notificationsSettingsPageAllowNotifications": {
    "message": "Stay in the loop on what’s happening in your wallet with notifications. To use notifications, we use a profile to sync some settings across your devices. $1"
  },
  "notificationsSettingsPageAllowNotificationsLink": {
    "message": "Learn how we protect your privacy while using this feature."
  },
  "numberOfNewTokensDetectedPlural": {
    "message": "$1 new tokens found in this account",
    "description": "$1 is the number of new tokens detected"
  },
  "numberOfNewTokensDetectedSingular": {
    "message": "1 new token found in this account"
  },
  "numberOfTokens": {
    "message": "Number of tokens"
  },
  "ofTextNofM": {
    "message": "of"
  },
  "off": {
    "message": "Off"
  },
  "offlineForMaintenance": {
    "message": "Offline for maintenance"
  },
  "ok": {
    "message": "Ok"
  },
  "on": {
    "message": "On"
  },
  "onboardedMetametricsAccept": {
    "message": "I agree"
  },
  "onboardedMetametricsDisagree": {
    "message": "No thanks"
  },
  "onboardedMetametricsKey1": {
    "message": "Latest developments"
  },
  "onboardedMetametricsKey2": {
    "message": "Product features"
  },
  "onboardedMetametricsKey3": {
    "message": "Other relevant promotional materials"
  },
  "onboardedMetametricsLink": {
    "message": "MetaMetrics"
  },
  "onboardedMetametricsParagraph1": {
    "message": "In addition to $1, we'd like to use data to understand how you interact with marketing communications.",
    "description": "$1 represents the 'onboardedMetametricsLink' locale string"
  },
  "onboardedMetametricsParagraph2": {
    "message": "This helps us personalize what we share with you, like:"
  },
  "onboardedMetametricsParagraph3": {
    "message": "Remember, we never sell the data you provide and you can opt out any time."
  },
  "onboardedMetametricsTitle": {
    "message": "Help us enhance your experience"
  },
  "onboardingAdvancedPrivacyIPFSDescription": {
    "message": "The IPFS gateway makes it possible to access and view data hosted by third parties. You can add a custom IPFS gateway or continue using the default."
  },
  "onboardingAdvancedPrivacyIPFSInvalid": {
    "message": "Please enter a valid URL"
  },
  "onboardingAdvancedPrivacyIPFSTitle": {
    "message": "Add custom IPFS Gateway"
  },
  "onboardingAdvancedPrivacyIPFSValid": {
    "message": "IPFS gateway URL is valid"
  },
  "onboardingAdvancedPrivacyNetworkDescription": {
    "message": "We use Infura as our remote procedure call (RPC) provider to offer the most reliable and private access to Ethereum data we can. You can choose your own RPC, but remember that any RPC will receive your IP address and Ethereum wallet to make transactions. Read our $1 to learn more about how Infura handles data."
  },
  "onboardingAdvancedPrivacyNetworkTitle": {
    "message": "Choose your network"
  },
  "onboardingCreateWallet": {
    "message": "Create a new wallet"
  },
  "onboardingImportWallet": {
    "message": "Import an existing wallet"
  },
  "onboardingMetametricsAgree": {
    "message": "I agree"
  },
  "onboardingMetametricsDescription": {
    "message": "We’d like to gather basic usage and diagnostics data to improve MetaMask. Know that we never sell the data you provide here."
  },
  "onboardingMetametricsDescription2": {
    "message": "When we gather metrics, it will always be..."
  },
  "onboardingMetametricsInfuraTerms": {
    "message": "We’ll let you know if we decide to use this data for other purposes. You can review our $1 for more information. Remember, you can go to settings and opt out at any time.",
    "description": "$1 represents `onboardingMetametricsInfuraTermsPolicy`"
  },
  "onboardingMetametricsInfuraTermsPolicy": {
    "message": "Privacy Policy"
  },
  "onboardingMetametricsNeverCollect": {
    "message": "$1 clicks and views on the app are stored, but other details (like your public address) are not.",
    "description": "$1 represents `onboardingMetametricsNeverCollectEmphasis`"
  },
  "onboardingMetametricsNeverCollectEmphasis": {
    "message": "Private:"
  },
  "onboardingMetametricsNeverCollectIP": {
    "message": "$1 we temporarily use your IP address to detect a general location (like your country or region), but it's never stored.",
    "description": "$1 represents `onboardingMetametricsNeverCollectIPEmphasis`"
  },
  "onboardingMetametricsNeverCollectIPEmphasis": {
    "message": "General:"
  },
  "onboardingMetametricsNeverSellData": {
    "message": "$1 you decide if you want to share or delete your usage data via settings any time.",
    "description": "$1 represents `onboardingMetametricsNeverSellDataEmphasis`"
  },
  "onboardingMetametricsNeverSellDataEmphasis": {
    "message": "Optional:"
  },
  "onboardingMetametricsPrivacyDescription": {
    "message": "Learn how we protect your privacy while collecting usage data for your profile."
  },
  "onboardingMetametricsTitle": {
    "message": "Help us improve MetaMask"
  },
  "onboardingMetametricsUseDataCheckbox": {
    "message": "We’ll use this data to learn how you interact with our marketing communications. We may share relevant news (like product features)."
  },
  "onboardingPinExtensionBillboardAccess": {
    "message": "Full access"
  },
  "onboardingPinExtensionBillboardDescription": {
    "message": "These extensions can see and change information"
  },
  "onboardingPinExtensionBillboardDescription2": {
    "message": "on this site."
  },
  "onboardingPinExtensionBillboardTitle": {
    "message": "Extensions"
  },
  "onboardingPinExtensionChrome": {
    "message": "Click the browser extension icon"
  },
  "onboardingPinExtensionDescription": {
    "message": "Pin MetaMask on your browser so it's accessible and easy to view transaction confirmations."
  },
  "onboardingPinExtensionDescription2": {
    "message": "You can open MetaMask by clicking on the extension and access your wallet with 1 click."
  },
  "onboardingPinExtensionDescription3": {
    "message": "Click browser extension icon to access it instantly"
  },
  "onboardingPinExtensionLabel": {
    "message": "Pin MetaMask"
  },
  "onboardingPinExtensionStep1": {
    "message": "1"
  },
  "onboardingPinExtensionStep2": {
    "message": "2"
  },
  "onboardingPinExtensionTitle": {
    "message": "Your MetaMask install is complete!"
  },
  "onboardingPinMmiExtensionLabel": {
    "message": "Pin MetaMask Institutional"
  },
  "oneDayAbbreviation": {
    "message": "1D",
    "description": "Shortened form of '1 day'"
  },
  "oneMonthAbbreviation": {
    "message": "1M",
    "description": "Shortened form of '1 month'"
  },
  "oneWeekAbbreviation": {
    "message": "1W",
    "description": "Shortened form of '1 week'"
  },
  "oneYearAbbreviation": {
    "message": "1Y",
    "description": "Shortened form of '1 year'"
  },
  "onekey": {
    "message": "OneKey"
  },
  "onlyConnectTrust": {
    "message": "Only connect with sites you trust. $1",
    "description": "Text displayed above the buttons for connection confirmation. $1 is the link to the learn more web page."
  },
  "openCustodianApp": {
    "message": "Open $1 app",
    "description": "The $1 is the name of the Custodian that will be open"
  },
  "openFullScreenForLedgerWebHid": {
    "message": "Go to full screen to connect your Ledger.",
    "description": "Shown to the user on the confirm screen when they are viewing MetaMask in a popup window but need to connect their ledger via webhid."
  },
  "openInBlockExplorer": {
    "message": "Open in block explorer"
  },
  "openSeaNew": {
    "message": "OpenSea"
  },
  "operationFailed": {
    "message": "Operation Failed"
  },
  "optional": {
    "message": "Optional"
  },
  "options": {
    "message": "Options"
  },
  "or": {
    "message": "or"
  },
  "origin": {
    "message": "Origin"
  },
  "osTheme": {
    "message": "System"
  },
  "otherSnaps": {
    "message": "other snaps",
    "description": "Used in the 'permission_rpc' message."
  },
  "outdatedBrowserNotification": {
    "message": "Your browser is out of date. If you don't update your browser, you won't be able to get security patches and new features from MetaMask."
  },
  "padlock": {
    "message": "Padlock"
  },
  "parameters": {
    "message": "Parameters"
  },
  "participateInMetaMetrics": {
    "message": "Participate in MetaMetrics"
  },
  "participateInMetaMetricsDescription": {
    "message": "Participate in MetaMetrics to help us make MetaMask better"
  },
  "password": {
    "message": "Password"
  },
  "passwordMmiTermsWarning": {
    "message": "I understand that MetaMask Institutional cannot recover this password for me. $1"
  },
  "passwordNotLongEnough": {
    "message": "Password not long enough"
  },
  "passwordSetupDetails": {
    "message": "This password will unlock your MetaMask wallet only on this device. MetaMask can not recover this password."
  },
  "passwordStrength": {
    "message": "Password strength: $1",
    "description": "Return password strength to the user when user wants to create password."
  },
  "passwordStrengthDescription": {
    "message": "A strong password can improve the security of your wallet should your device be stolen or compromised."
  },
  "passwordTermsWarning": {
    "message": "I understand that MetaMask cannot recover this password for me. $1"
  },
  "passwordsDontMatch": {
    "message": "Passwords don't match"
  },
  "pasteJWTToken": {
    "message": "Paste or drop your token here:"
  },
  "pastePrivateKey": {
    "message": "Enter your private key string here:",
    "description": "For importing an account from a private key"
  },
  "paymasterInUse": {
    "message": "The gas for this transaction will be paid by a paymaster.",
    "description": "Alert shown in transaction confirmation if paymaster in use."
  },
  "pending": {
    "message": "Pending"
  },
  "pendingTransactionInfo": {
    "message": "This transaction will not process until that one is complete."
  },
  "pendingTransactionMultiple": {
    "message": "You have ($1) pending transactions."
  },
  "pendingTransactionSingle": {
    "message": "You have (1) pending transaction.",
    "description": "$1 is count of pending transactions"
  },
  "permissionDetails": {
    "message": "Permission details"
  },
  "permissionFor": {
    "message": "Permission for"
  },
  "permissionFrom": {
    "message": "Permission from"
  },
  "permissionRequest": {
    "message": "Permission request"
  },
  "permissionRequested": {
    "message": "Requested now"
  },
  "permissionRequestedForAccounts": {
    "message": "Requested now for $1",
    "description": "Permission cell status for requested permission including accounts, rendered as AvatarGroup which is $1."
  },
  "permissionRevoked": {
    "message": "Revoked in this update"
  },
  "permissionRevokedForAccounts": {
    "message": "Revoked in this update for $1",
    "description": "Permission cell status for revoked permission including accounts, rendered as AvatarGroup which is $1."
  },
  "permission_accessNamedSnap": {
    "message": "Connect to $1.",
    "description": "The description for the `wallet_snap` permission. $1 is the human-readable name of the snap."
  },
  "permission_accessNetwork": {
    "message": "Access the internet.",
    "description": "The description of the `endowment:network-access` permission."
  },
  "permission_accessNetworkDescription": {
    "message": "Allow $1 to access the internet. This can be used to both send and receive data with third-party servers.",
    "description": "An extended description of the `endowment:network-access` permission. $1 is the snap name."
  },
  "permission_accessSnap": {
    "message": "Connect to the $1 snap.",
    "description": "The description for the `wallet_snap` permission. $1 is the name of the snap."
  },
  "permission_accessSnapDescription": {
    "message": "Allow the website or snap to interact with $1.",
    "description": "The description for the `wallet_snap_*` permission. $1 is the name of the Snap."
  },
  "permission_cronjob": {
    "message": "Schedule and execute periodic actions.",
    "description": "The description for the `snap_cronjob` permission"
  },
  "permission_cronjobDescription": {
    "message": "Allow $1 to perform actions that run periodically at fixed times, dates, or intervals. This can be used to trigger time-sensitive interactions or notifications.",
    "description": "An extended description for the `snap_cronjob` permission. $1 is the snap name."
  },
  "permission_dialog": {
    "message": "Display dialog windows in MetaMask.",
    "description": "The description for the `snap_dialog` permission"
  },
  "permission_dialogDescription": {
    "message": "Allow $1 to display MetaMask popups with custom text, input field, and buttons to approve or reject an action.\nCan be used to create e.g. alerts, confirmations, and opt-in flows for a snap.",
    "description": "An extended description for the `snap_dialog` permission. $1 is the snap name."
  },
  "permission_ethereumAccounts": {
    "message": "See address, account balance, activity and suggest transactions to approve",
    "description": "The description for the `eth_accounts` permission"
  },
  "permission_ethereumProvider": {
    "message": "Access the Ethereum provider.",
    "description": "The description for the `endowment:ethereum-provider` permission"
  },
  "permission_ethereumProviderDescription": {
    "message": "Allow $1 to communicate with MetaMask directly, in order for it to read data from the blockchain and suggest messages and transactions.",
    "description": "An extended description for the `endowment:ethereum-provider` permission. $1 is the snap name."
  },
  "permission_getEntropy": {
    "message": "Derive arbitrary keys unique to $1.",
    "description": "The description for the `snap_getEntropy` permission. $1 is the snap name."
  },
  "permission_getEntropyDescription": {
    "message": "Allow $1 to derive arbitrary keys unique to $1, without exposing them. These keys are separate from your MetaMask account(s) and not related to your private keys or Secret Recovery Phrase. Other snaps cannot access this information.",
    "description": "An extended description for the `snap_getEntropy` permission. $1 is the snap name."
  },
  "permission_getLocale": {
    "message": "View your preferred language.",
    "description": "The description for the `snap_getLocale` permission"
  },
  "permission_getLocaleDescription": {
    "message": "Let $1 access your preferred language from your MetaMask settings. This can be used to localize and display $1's content using your language.",
    "description": "An extended description for the `snap_getLocale` permission. $1 is the snap name."
  },
  "permission_getPreferences": {
    "message": "See information like your preferred language and fiat currency.",
    "description": "The description for the `snap_getPreferences` permission"
  },
  "permission_getPreferencesDescription": {
    "message": "Let $1 access information like your preferred language and fiat currency in your MetaMask settings. This helps $1 display content tailored to your preferences. ",
    "description": "An extended description for the `snap_getPreferences` permission. $1 is the snap name."
  },
  "permission_homePage": {
    "message": "Display a custom screen",
    "description": "The description for the `endowment:page-home` permission"
  },
  "permission_homePageDescription": {
    "message": "Let $1 display a custom home screen in MetaMask. This can be used for user interfaces, configuration, and dashboards.",
    "description": "An extended description for the `endowment:page-home` permission. $1 is the snap name."
  },
  "permission_keyring": {
    "message": "Allow requests for adding and controlling Ethereum accounts",
    "description": "The description for the `endowment:keyring` permission"
  },
  "permission_keyringDescription": {
    "message": "Let $1 receive requests to add or remove accounts, plus sign and transact on behalf of these accounts.",
    "description": "An extended description for the `endowment:keyring` permission. $1 is the snap name."
  },
  "permission_lifecycleHooks": {
    "message": "Use lifecycle hooks.",
    "description": "The description for the `endowment:lifecycle-hooks` permission"
  },
  "permission_lifecycleHooksDescription": {
    "message": "Allow $1 to use lifecycle hooks to run code at specific times during its lifecycle.",
    "description": "An extended description for the `endowment:lifecycle-hooks` permission. $1 is the snap name."
  },
  "permission_manageAccounts": {
    "message": "Add and control Ethereum accounts",
    "description": "The description for `snap_manageAccounts` permission"
  },
  "permission_manageAccountsDescription": {
    "message": "Allow $1 to add or remove Ethereum accounts, then transact and sign with these accounts.",
    "description": "An extended description for the `snap_manageAccounts` permission. $1 is the snap name."
  },
  "permission_manageBip32Keys": {
    "message": "Manage $1 accounts.",
    "description": "The description for the `snap_getBip32Entropy` permission. $1 is a derivation path, e.g. 'm/44'/0'/0' (secp256k1)'."
  },
  "permission_manageBip44AndBip32KeysDescription": {
    "message": "Allow $1 to manage accounts and assets on the requested network. These accounts are derived and backed up using your secret recovery phrase (without revealing it). With the power to derive keys, $1 can support a variety of blockchain protocols beyond Ethereum (EVMs).",
    "description": "An extended description for the `snap_getBip44Entropy` and `snap_getBip44Entropy` permissions. $1 is the snap name."
  },
  "permission_manageBip44Keys": {
    "message": "Manage $1 accounts.",
    "description": "The description for the `snap_getBip44Entropy` permission. $1 is the name of a protocol, e.g. 'Filecoin'."
  },
  "permission_manageState": {
    "message": "Store and manage its data on your device.",
    "description": "The description for the `snap_manageState` permission"
  },
  "permission_manageStateDescription": {
    "message": "Allow $1 to store, update, and retrieve data securely with encryption. Other snaps cannot access this information.",
    "description": "An extended description for the `snap_manageState` permission. $1 is the snap name."
  },
  "permission_nameLookup": {
    "message": "Provide domain and address lookups.",
    "description": "The description for the `endowment:name-lookup` permission."
  },
  "permission_nameLookupDescription": {
    "message": "Allow the snap to fetch and display address and domain lookups in different parts of the MetaMask UI.",
    "description": "An extended description for the `endowment:name-lookup` permission."
  },
  "permission_notifications": {
    "message": "Show notifications.",
    "description": "The description for the `snap_notify` permission"
  },
  "permission_notificationsDescription": {
    "message": "Allow $1 to display notifications within MetaMask. A short notification text can be triggered by a snap for actionable or time-sensitive information.",
    "description": "An extended description for the `snap_notify` permission. $1 is the snap name."
  },
  "permission_rpc": {
    "message": "Allow $1 to communicate directly with $2.",
    "description": "The description for the `endowment:rpc` permission. $1 is 'other snaps' or 'websites', $2 is the snap name."
  },
  "permission_rpcDescription": {
    "message": "Allow $1 to send messages to $2 and receive a response from $2.",
    "description": "An extended description for the `endowment:rpc` permission. $1 is 'other snaps' or 'websites', $2 is the snap name."
  },
  "permission_rpcDescriptionOriginList": {
    "message": "$1 and $2",
    "description": "A list of allowed origins where $2 is the last origin of the list and $1 is the rest of the list separated by ','."
  },
  "permission_signatureInsight": {
    "message": "Display signature insights modal.",
    "description": "The description for the `endowment:signature-insight` permission"
  },
  "permission_signatureInsightDescription": {
    "message": "Allow $1 to display a modal with insights on any signature request before approval. This can be used for anti-phishing and security solutions.",
    "description": "An extended description for the `endowment:signature-insight` permission. $1 is the snap name."
  },
  "permission_signatureInsightOrigin": {
    "message": "See the origins of websites that initiate a signature request",
    "description": "The description for the `signatureOrigin` caveat, to be used with the `endowment:signature-insight` permission"
  },
  "permission_signatureInsightOriginDescription": {
    "message": "Allow $1 to see the origin (URI) of websites that initiate signature requests. This can be used for anti-phishing and security solutions.",
    "description": "An extended description for the `signatureOrigin` caveat, to be used with the `endowment:signature-insight` permission. $1 is the snap name."
  },
  "permission_transactionInsight": {
    "message": "Fetch and display transaction insights.",
    "description": "The description for the `endowment:transaction-insight` permission"
  },
  "permission_transactionInsightDescription": {
    "message": "Allow $1 to decode transactions and show insights within the MetaMask UI. This can be used for anti-phishing and security solutions.",
    "description": "An extended description for the `endowment:transaction-insight` permission. $1 is the snap name."
  },
  "permission_transactionInsightOrigin": {
    "message": "See the origins of websites that suggest transactions",
    "description": "The description for the `transactionOrigin` caveat, to be used with the `endowment:transaction-insight` permission"
  },
  "permission_transactionInsightOriginDescription": {
    "message": "Allow $1 to see the origin (URI) of websites that suggest transactions. This can be used for anti-phishing and security solutions.",
    "description": "An extended description for the `transactionOrigin` caveat, to be used with the `endowment:transaction-insight` permission. $1 is the snap name."
  },
  "permission_unknown": {
    "message": "Unknown permission: $1",
    "description": "$1 is the name of a requested permission that is not recognized."
  },
  "permission_viewBip32PublicKeys": {
    "message": "View your public key for $1 ($2).",
    "description": "The description for the `snap_getBip32PublicKey` permission. $1 is a derivation path, e.g. 'm/44'/0'/0''. $2 is the elliptic curve name, e.g. 'secp256k1'."
  },
  "permission_viewBip32PublicKeysDescription": {
    "message": "Allow $2 to view your public keys (and addresses) for $1. This does not grant any control of accounts or assets.",
    "description": "An extended description for the `snap_getBip32PublicKey` permission. $1 is a derivation path (name). $2 is the snap name."
  },
  "permission_viewNamedBip32PublicKeys": {
    "message": "View your public key for $1.",
    "description": "The description for the `snap_getBip32PublicKey` permission. $1 is a name for the derivation path, e.g., 'Ethereum accounts'."
  },
  "permission_walletSwitchEthereumChain": {
    "message": "Use your enabled networks",
    "description": "The label for the `wallet_switchEthereumChain` permission"
  },
  "permission_webAssembly": {
    "message": "Support for WebAssembly.",
    "description": "The description of the `endowment:webassembly` permission."
  },
  "permission_webAssemblyDescription": {
    "message": "Allow $1 to access low-level execution environments via WebAssembly.",
    "description": "An extended description of the `endowment:webassembly` permission. $1 is the snap name."
  },
  "permissions": {
    "message": "Permissions"
  },
  "permissionsPageEmptyContent": {
    "message": "Nothing to see here"
  },
  "permissionsPageEmptySubContent": {
    "message": "This is where you can see the permissions you've given to installed Snaps or connected sites."
  },
  "permissionsPageTourDescription": {
    "message": "This is your control panel for managing permissions given to connected sites and installed Snaps."
  },
  "permissionsPageTourTitle": {
    "message": "Connected sites are now permissions"
  },
  "permitSimulationDetailInfo": {
    "message": "You're giving the spender permission to spend this many tokens from your account."
  },
  "permittedChainToastUpdate": {
    "message": "$1 has access to $2."
  },
  "personalAddressDetected": {
    "message": "Personal address detected. Input the token contract address."
  },
  "petnamesEnabledToggle": {
    "message": "Allow nicknames"
  },
  "petnamesEnabledToggleDescription": {
    "message": "This lets you assign a nickname to any address. We’ll suggest names for addresses that you interact with when possible."
  },
  "pinExtensionDescription": {
    "message": "Navigate to the extension menu and pin MetaMask Institutional for seamless access."
  },
  "pinExtensionTitle": {
    "message": "Pin extension"
  },
  "pinToTop": {
    "message": "Pin to top"
  },
  "pleaseConfirm": {
    "message": "Please confirm"
  },
  "plusMore": {
    "message": "+ $1 more",
    "description": "$1 is the number of additional items"
  },
  "plusXMore": {
    "message": "+ $1 more",
    "description": "$1 is a number of additional but unshown items in a list- this message will be shown in place of those items"
  },
  "popularNetworkAddToolTip": {
    "message": "Some of these networks rely on third parties. The connections may be less reliable or enable third-parties to track activity. $1",
    "description": "$1 is Learn more link"
  },
  "portfolio": {
    "message": "Portfolio"
  },
  "portfolioDashboard": {
    "message": "Portfolio Dashboard"
  },
  "preparingSwap": {
    "message": "Preparing swap..."
  },
  "prev": {
    "message": "Prev"
  },
  "price": {
    "message": "Price"
  },
  "priceUnavailable": {
    "message": "price unavailable"
  },
  "primaryType": {
    "message": "Primary type"
  },
  "priorityFee": {
    "message": "Priority fee"
  },
  "priorityFeeProperCase": {
    "message": "Priority Fee"
  },
  "privacy": {
    "message": "Privacy"
  },
  "privacyMsg": {
    "message": "Privacy policy"
  },
  "privateKey": {
    "message": "Private Key",
    "description": "select this type of file to use to import an account"
  },
  "privateKeyCopyWarning": {
    "message": "Private key for $1",
    "description": "$1 represents the account name"
  },
  "privateKeyHidden": {
    "message": "The private key is hidden",
    "description": "Explains that the private key input is hidden"
  },
  "privateKeyShow": {
    "message": "Show/Hide the private key input",
    "description": "Describes a toggle that is used to show or hide the private key input"
  },
  "privateKeyShown": {
    "message": "This private key is being shown",
    "description": "Explains that the private key input is being shown"
  },
  "privateKeyWarning": {
    "message": "Warning: Never disclose this key. Anyone with your private keys can steal any assets held in your account."
  },
  "privateNetwork": {
    "message": "Private network"
  },
  "proceedWithTransaction": {
    "message": "I want to proceed anyway"
  },
  "productAnnouncements": {
    "message": "Product announcements"
  },
  "profileSync": {
    "message": "Profile Sync"
  },
  "profileSyncConfirmation": {
    "message": "If you turn off profile sync, you won’t be able to receive notifications."
  },
  "profileSyncDescription": {
    "message": "Creates a profile that MetaMask uses to sync some settings among your devices. This is required to get notifications. $1."
  },
  "profileSyncPrivacyLink": {
    "message": "Learn how we protect your privacy"
  },
  "proposedApprovalLimit": {
    "message": "Proposed approval limit"
  },
  "provide": {
    "message": "Provide"
  },
  "publicAddress": {
    "message": "Public address"
  },
  "pushPlatformNotificationsFundsReceivedDescription": {
    "message": "You received $1 $2"
  },
  "pushPlatformNotificationsFundsReceivedDescriptionDefault": {
    "message": "You received some tokens"
  },
  "pushPlatformNotificationsFundsReceivedTitle": {
    "message": "Funds received"
  },
  "pushPlatformNotificationsFundsSentDescription": {
    "message": "You successfully sent $1 $2"
  },
  "pushPlatformNotificationsFundsSentDescriptionDefault": {
    "message": "You successfully sent some tokens"
  },
  "pushPlatformNotificationsFundsSentTitle": {
    "message": "Funds sent"
  },
  "pushPlatformNotificationsNftReceivedDescription": {
    "message": "You received new NFTs"
  },
  "pushPlatformNotificationsNftReceivedTitle": {
    "message": "NFT received"
  },
  "pushPlatformNotificationsNftSentDescription": {
    "message": "You have successfully sent an NFT"
  },
  "pushPlatformNotificationsNftSentTitle": {
    "message": "NFT sent"
  },
  "pushPlatformNotificationsStakingLidoStakeCompletedDescription": {
    "message": "Your Lido stake was successful"
  },
  "pushPlatformNotificationsStakingLidoStakeCompletedTitle": {
    "message": "Stake complete"
  },
  "pushPlatformNotificationsStakingLidoStakeReadyToBeWithdrawnDescription": {
    "message": "Your Lido stake is now ready to be withdrawn"
  },
  "pushPlatformNotificationsStakingLidoStakeReadyToBeWithdrawnTitle": {
    "message": "Stake ready for withdrawal"
  },
  "pushPlatformNotificationsStakingLidoWithdrawalCompletedDescription": {
    "message": "Your Lido withdrawal was successful"
  },
  "pushPlatformNotificationsStakingLidoWithdrawalCompletedTitle": {
    "message": "Withdrawal completed"
  },
  "pushPlatformNotificationsStakingLidoWithdrawalRequestedDescription": {
    "message": "Your Lido withdrawal request was submitted"
  },
  "pushPlatformNotificationsStakingLidoWithdrawalRequestedTitle": {
    "message": "Withdrawal requested"
  },
  "pushPlatformNotificationsStakingRocketpoolStakeCompletedDescription": {
    "message": "Your RocketPool stake was successful"
  },
  "pushPlatformNotificationsStakingRocketpoolStakeCompletedTitle": {
    "message": "Stake complete"
  },
  "pushPlatformNotificationsStakingRocketpoolUnstakeCompletedDescription": {
    "message": "Your RocketPool unstake was successful"
  },
  "pushPlatformNotificationsStakingRocketpoolUnstakeCompletedTitle": {
    "message": "Unstake complete"
  },
  "pushPlatformNotificationsSwapCompletedDescription": {
    "message": "Your MetaMask Swap was successful"
  },
  "pushPlatformNotificationsSwapCompletedTitle": {
    "message": "Swap completed"
  },
  "queued": {
    "message": "Queued"
  },
  "quoteRate": {
    "message": "Quote rate"
  },
  "rank": {
    "message": "Rank"
  },
  "reAddAccounts": {
    "message": "re-add any other accounts"
  },
  "reAdded": {
    "message": "re-added"
  },
  "readdToken": {
    "message": "You can add this token back in the future by going to “Import token” in your accounts options menu."
  },
  "receive": {
    "message": "Receive"
  },
  "receiveCrypto": {
    "message": "Receive crypto"
  },
  "recipientAddressPlaceholderNew": {
    "message": "Enter public address (0x) or domain name"
  },
  "recommendedGasLabel": {
    "message": "Recommended"
  },
  "recoveryPhraseReminderBackupStart": {
    "message": "Start here"
  },
  "recoveryPhraseReminderConfirm": {
    "message": "Got it"
  },
  "recoveryPhraseReminderHasBackedUp": {
    "message": "Always keep your Secret Recovery Phrase in a secure and secret place"
  },
  "recoveryPhraseReminderHasNotBackedUp": {
    "message": "Need to backup your Secret Recovery Phrase again?"
  },
  "recoveryPhraseReminderItemOne": {
    "message": "Never share your Secret Recovery Phrase with anyone"
  },
  "recoveryPhraseReminderItemTwo": {
    "message": "The MetaMask team will never ask for your Secret Recovery Phrase"
  },
  "recoveryPhraseReminderSubText": {
    "message": "Your Secret Recovery Phrase controls all of your accounts."
  },
  "recoveryPhraseReminderTitle": {
    "message": "Protect your funds"
  },
  "redesignedConfirmationsEnabledToggle": {
    "message": "Improved signature requests"
  },
  "redesignedConfirmationsToggleDescription": {
    "message": "Turn this on to see signature requests in an enhanced format."
  },
  "redesignedTransactionsEnabledToggle": {
    "message": "Improved transaction requests"
  },
  "redesignedTransactionsToggleDescription": {
    "message": "Turn this on to see transactions requests in an enhanced format."
  },
  "refreshList": {
    "message": "Refresh list"
  },
  "reject": {
    "message": "Reject"
  },
  "rejectAll": {
    "message": "Reject all"
  },
  "rejectRequestsDescription": {
    "message": "You are about to batch reject $1 requests."
  },
  "rejectRequestsN": {
    "message": "Reject $1 requests"
  },
  "rejectTxsDescription": {
    "message": "You are about to batch reject $1 transactions."
  },
  "rejectTxsN": {
    "message": "Reject $1 transactions"
  },
  "rejected": {
    "message": "Rejected"
  },
  "rememberSRPIfYouLooseAccess": {
    "message": "Remember, if you lose your Secret Recovery Phrase, you lose access to your wallet. $1 to keep this set of words safe so you can always access your funds."
  },
  "reminderSet": {
    "message": "Reminder set!"
  },
  "remove": {
    "message": "Remove"
  },
  "removeAccount": {
    "message": "Remove account"
  },
  "removeAccountDescription": {
    "message": "This account will be removed from your wallet. Please make sure you have the original Secret Recovery Phrase or private key for this imported account before continuing. You can import or create accounts again from the account drop-down. "
  },
  "removeJWT": {
    "message": "Remove custodian token"
  },
  "removeJWTDescription": {
    "message": "Are you sure you want to remove this token? All accounts assigned to this token will be removed from extension as well: "
  },
  "removeKeyringSnap": {
    "message": "Removing this Snap removes these accounts from MetaMask:"
  },
  "removeKeyringSnapToolTip": {
    "message": "The snap controls the accounts, and by removing it, the accounts will be removed from MetaMask, too, but they will remain in the blockchain."
  },
  "removeNFT": {
    "message": "Remove NFT"
  },
  "removeNftErrorMessage": {
    "message": "We could not remove this NFT."
  },
  "removeNftMessage": {
    "message": "NFT was successfully removed!"
  },
  "removeSnap": {
    "message": "Remove Snap"
  },
  "removeSnapAccountDescription": {
    "message": "If you proceed, this account will no longer be available in MetaMask."
  },
  "removeSnapAccountTitle": {
    "message": "Remove account"
  },
  "removeSnapConfirmation": {
    "message": "Are you sure you want to remove $1?",
    "description": "$1 represents the name of the snap"
  },
  "removeSnapDescription": {
    "message": "This action will delete the snap, its data and revoke your given permissions."
  },
  "replace": {
    "message": "replace"
  },
  "reportIssue": {
    "message": "Report an issue"
  },
  "requestFlaggedAsMaliciousFallbackCopyReason": {
    "message": "The security provider has not shared additional details"
  },
  "requestFlaggedAsMaliciousFallbackCopyReasonTitle": {
    "message": "Request flagged as malicious"
  },
  "requestFrom": {
    "message": "Request from"
  },
  "requestFromInfo": {
    "message": "This is the site asking for your signature."
  },
  "requestFromTransactionDescription": {
    "message": "This is the site asking for your confirmation."
  },
  "requestMayNotBeSafe": {
    "message": "Request may not be safe"
  },
  "requestMayNotBeSafeError": {
    "message": "The security provider didn't detect any known malicious activity, but it still may not be safe to continue."
  },
  "requestNotVerified": {
    "message": "Request not verified"
  },
  "requestNotVerifiedError": {
    "message": "Because of an error, this request was not verified by the security provider. Proceed with caution."
  },
  "requestingFor": {
    "message": "Requesting for"
  },
  "requestingForAccount": {
    "message": "Requesting for $1",
    "description": "Name of Account"
  },
  "requestsAwaitingAcknowledgement": {
    "message": "requests waiting to be acknowledged"
  },
  "required": {
    "message": "Required"
  },
  "reset": {
    "message": "Reset"
  },
  "resetWallet": {
    "message": "Reset wallet"
  },
  "resetWalletSubHeader": {
    "message": "MetaMask does not keep a copy of your password. If you’re having trouble unlocking your account, you will need to reset your wallet. You can do this by providing the Secret Recovery Phrase you used when you set up your wallet."
  },
  "resetWalletUsingSRP": {
    "message": "This action will delete your current wallet and Secret Recovery Phrase from this device, along with the list of accounts you’ve curated. After resetting with a Secret Recovery Phrase, you’ll see a list of accounts based on the Secret Recovery Phrase you use to reset. This new list will automatically include accounts that have a balance. You’ll also be able to $1 created previously. Custom accounts that you’ve imported will need to be $2, and any custom tokens you’ve added to an account will need to be $3 as well."
  },
  "resetWalletWarning": {
    "message": "Make sure you’re using the correct Secret Recovery Phrase before proceeding. You will not be able to undo this."
  },
  "restartMetamask": {
    "message": "Restart MetaMask"
  },
  "restore": {
    "message": "Restore"
  },
  "restoreUserData": {
    "message": "Restore user data"
  },
  "resultPageError": {
    "message": "Error"
  },
  "resultPageErrorDefaultMessage": {
    "message": "The operation failed."
  },
  "resultPageSuccess": {
    "message": "Success"
  },
  "resultPageSuccessDefaultMessage": {
    "message": "The operation completed successfully."
  },
  "retryTransaction": {
    "message": "Retry transaction"
  },
  "reusedTokenNameWarning": {
    "message": "A token here reuses a symbol from another token you watch, this can be confusing or deceptive."
  },
  "revealSeedWords": {
    "message": "Reveal Secret Recovery Phrase"
  },
  "revealSeedWordsDescription1": {
    "message": "The $1 provides $2",
    "description": "This is a sentence consisting of link using 'revealSeedWordsSRPName' as $1 and bolded text using 'revealSeedWordsDescription3' as $2."
  },
  "revealSeedWordsDescription2": {
    "message": "MetaMask is a $1. That means you're the owner of your SRP.",
    "description": "$1 is text link with the message from 'revealSeedWordsNonCustodialWallet'"
  },
  "revealSeedWordsDescription3": {
    "message": "full access to your wallet and funds.\n"
  },
  "revealSeedWordsNonCustodialWallet": {
    "message": "non-custodial wallet"
  },
  "revealSeedWordsQR": {
    "message": "QR"
  },
  "revealSeedWordsSRPName": {
    "message": "Secret Recovery Phrase (SRP)"
  },
  "revealSeedWordsText": {
    "message": "Text"
  },
  "revealSeedWordsWarning": {
    "message": "Make sure no one is looking at your screen. $1",
    "description": "$1 is bolded text using the message from 'revealSeedWordsWarning2'"
  },
  "revealSeedWordsWarning2": {
    "message": "MetaMask Support will never request this.",
    "description": "The bolded texted in the second part of 'revealSeedWordsWarning'"
  },
  "revealSensitiveContent": {
    "message": "Reveal sensitive content"
  },
  "revealTheSeedPhrase": {
    "message": "Reveal seed phrase"
  },
  "review": {
    "message": "Review"
  },
  "reviewAlert": {
    "message": "Review alert"
  },
  "reviewAlerts": {
    "message": "Review alerts"
  },
  "reviewPermissions": {
    "message": "Review permissions"
  },
  "revokeAllTokensTitle": {
    "message": "Revoke permission to access and transfer all of your $1?",
    "description": "$1 is the symbol of the token for which the user is revoking approval"
  },
  "revokeAllTokensTitleWithoutSymbol": {
    "message": "Revoke permission to access and transfer all of your NFTs from $1?",
    "description": "$1 is a link to contract on the block explorer when we're not able to retrieve a erc721 or erc1155 name"
  },
  "revokeApproveForAllDescription": {
    "message": "This revokes the permission for a third party to access and transfer all of your $1 without further notice.",
    "description": "$1 is either a string or link of a given token symbol or name"
  },
  "revokeApproveForAllDescriptionWithoutSymbol": {
    "message": "This revokes the permission for a third party to access and transfer all of your NFTs from $1 without further notice.",
    "description": "$1 is a link to contract on the block explorer when we're not able to retrieve a erc721 or erc1155 name"
  },
  "revokePermission": {
    "message": "Revoke permission"
  },
  "revokeSimulationDetailsDesc": {
    "message": "You're removing someone's permission to spend tokens from your account."
  },
  "revokeSpendingCap": {
    "message": "Revoke spending cap for your $1",
    "description": "$1 is a token symbol"
  },
  "revokeSpendingCapTooltipText": {
    "message": "This third party will be unable to spend any more of your current or future tokens."
  },
  "rpcNameOptional": {
    "message": "RPC Name (Optional)"
  },
  "rpcUrl": {
    "message": "RPC URL"
  },
  "safeTransferFrom": {
    "message": "Safe transfer from"
  },
  "save": {
    "message": "Save"
  },
  "scanInstructions": {
    "message": "Place the QR code in front of your camera"
  },
  "scanQrCode": {
    "message": "Scan QR code"
  },
  "scrollDown": {
    "message": "Scroll down"
  },
  "search": {
    "message": "Search"
  },
  "searchAccounts": {
    "message": "Search accounts"
  },
  "searchNfts": {
    "message": "Search NFTs"
  },
  "searchTokens": {
    "message": "Search tokens"
  },
  "secretRecoveryPhrase": {
    "message": "Secret Recovery Phrase"
  },
  "secureWallet": {
    "message": "Secure wallet"
  },
  "security": {
    "message": "Security"
  },
  "securityAlert": {
    "message": "Security alert from $1 and $2"
  },
  "securityAlerts": {
    "message": "Security alerts"
  },
  "securityAlertsDescription": {
    "message": "This feature alerts you to malicious activity by actively reviewing transaction and signature requests. $1",
    "description": "Link to learn more about security alerts"
  },
  "securityAndPrivacy": {
    "message": "Security & privacy"
  },
  "securityDescription": {
    "message": "Reduce your chances of joining unsafe networks and protect your accounts"
  },
  "securityPrivacyPath": {
    "message": "Settings > Security & Privacy."
  },
  "securityProviderPoweredBy": {
    "message": "Powered by $1",
    "description": "The security provider that is providing data"
  },
  "seeAllPermissions": {
    "message": "See all permissions",
    "description": "Used for revealing more content (e.g. permission list, etc.)"
  },
  "seeDetails": {
    "message": "See details"
  },
  "seedPhraseConfirm": {
    "message": "Confirm Secret Recovery Phrase"
  },
  "seedPhraseEnterMissingWords": {
    "message": "Confirm Secret Recovery Phrase"
  },
  "seedPhraseIntroNotRecommendedButtonCopy": {
    "message": "Remind me later (not recommended)"
  },
  "seedPhraseIntroRecommendedButtonCopy": {
    "message": "Secure my wallet (recommended)"
  },
  "seedPhraseIntroSidebarBulletOne": {
    "message": "Write down and store in multiple secret places"
  },
  "seedPhraseIntroSidebarBulletTwo": {
    "message": "Store in a safe deposit box"
  },
  "seedPhraseIntroSidebarCopyOne": {
    "message": "Your Secret Recovery Phrase is a 12-word phrase that is the “master key” to your wallet and your funds"
  },
  "seedPhraseIntroSidebarCopyThree": {
    "message": "If someone asks for your recovery phrase they are likely trying to scam you and steal your wallet funds."
  },
  "seedPhraseIntroSidebarCopyTwo": {
    "message": "Never, ever share your Secret Recovery Phrase, not even with MetaMask!"
  },
  "seedPhraseIntroSidebarTitleOne": {
    "message": "What is a Secret Recovery Phrase?"
  },
  "seedPhraseIntroSidebarTitleThree": {
    "message": "Should I share my Secret Recovery Phrase?"
  },
  "seedPhraseIntroSidebarTitleTwo": {
    "message": "How do I save my Secret Recovery Phrase?"
  },
  "seedPhraseIntroTitle": {
    "message": "Secure your wallet"
  },
  "seedPhraseIntroTitleCopy": {
    "message": "Before getting started, watch this short video to learn about your Secret Recovery Phrase and how to keep your wallet safe."
  },
  "seedPhraseReq": {
    "message": "Secret Recovery Phrases contain 12, 15, 18, 21, or 24 words"
  },
  "seedPhraseWriteDownDetails": {
    "message": "Write down this 12-word Secret Recovery Phrase and save it in a place that you trust and only you can access."
  },
  "seedPhraseWriteDownHeader": {
    "message": "Write down your Secret Recovery Phrase"
  },
  "select": {
    "message": "Select"
  },
  "selectAccounts": {
    "message": "Select the account(s) to use on this site"
  },
  "selectAccountsForSnap": {
    "message": "Select the account(s) to use with this snap"
  },
  "selectAll": {
    "message": "Select all"
  },
  "selectAllAccounts": {
    "message": "Select all accounts"
  },
  "selectAnAccount": {
    "message": "Select an account"
  },
  "selectAnAccountAlreadyConnected": {
    "message": "This account has already been connected to MetaMask"
  },
  "selectAnAccountHelp": {
    "message": "Select the custodian accounts to use in MetaMask Institutional."
  },
  "selectEnableDisplayMediaPrivacyPreference": {
    "message": "Turn on Display NFT Media"
  },
  "selectFundingMethod": {
    "message": "Select a funding method"
  },
  "selectHdPath": {
    "message": "Select HD path"
  },
  "selectJWT": {
    "message": "Select token"
  },
  "selectNFTPrivacyPreference": {
    "message": "Enable NFT Autodetection"
  },
  "selectPathHelp": {
    "message": "If you don't see the accounts you expect, try switching the HD path or current selected network."
  },
  "selectRpcUrl": {
    "message": "Select RPC URL"
  },
  "selectType": {
    "message": "Select Type"
  },
  "selectingAllWillAllow": {
    "message": "Selecting all will allow this site to view all of your current accounts. Make sure you trust this site."
  },
  "send": {
    "message": "Send"
  },
  "sendBugReport": {
    "message": "Send us a bug report."
  },
  "sendNoContactsConversionText": {
    "message": "click here"
  },
  "sendNoContactsDescription": {
    "message": "Contacts allow you to safely send transactions to another account multiple times.  To create a contact, $1",
    "description": "$1 represents the action text 'click here'"
  },
  "sendNoContactsTitle": {
    "message": "You don't have any contacts yet"
  },
  "sendSelectReceiveAsset": {
    "message": "Select asset to receive"
  },
  "sendSelectSendAsset": {
    "message": "Select asset to send"
  },
  "sendSpecifiedTokens": {
    "message": "Send $1",
    "description": "Symbol of the specified token"
  },
  "sendSwapSubmissionWarning": {
    "message": "Clicking this button will immediately initiate your swap transaction. Please review your transaction details before proceeding."
  },
  "sendTokenAsToken": {
    "message": "Send $1 as $2",
    "description": "Used in the transaction display list to describe a swap and send. $1 and $2 are the symbols of tokens in involved in the swap."
  },
  "sendingAsset": {
    "message": "Sending $1"
  },
  "sendingDisabled": {
    "message": "Sending of ERC-1155 NFT assets is not yet supported."
  },
  "sendingNativeAsset": {
    "message": "Sending $1",
    "description": "$1 represents the native currency symbol for the current network (e.g. ETH or BNB)"
  },
  "sendingToTokenContractWarning": {
    "message": "Warning: you are about to send to a token contract which could result in a loss of funds. $1",
    "description": "$1 is a clickable link with text defined by the 'learnMoreUpperCase' key. The link will open to a support article regarding the known contract address warning"
  },
  "sendingZeroAmount": {
    "message": "You are sending 0 $1."
  },
  "sepolia": {
    "message": "Sepolia test network"
  },
  "setApprovalForAll": {
    "message": "Set approval for all"
  },
  "setApprovalForAllRedesignedTitle": {
    "message": "Withdrawal request"
  },
  "setApprovalForAllTitle": {
    "message": "Approve $1 with no spend limit",
    "description": "The token symbol that is being approved"
  },
  "settingAddSnapAccount": {
    "message": "Add account Snap"
  },
  "settings": {
    "message": "Settings"
  },
  "settingsOptimisedForEaseOfUseAndSecurity": {
    "message": "Settings are optimised for ease of use and security. Change these any time."
  },
  "settingsSearchMatchingNotFound": {
    "message": "No matching results found."
  },
  "settingsSubHeadingSignaturesAndTransactions": {
    "message": "Signature and transaction requests"
  },
  "show": {
    "message": "Show"
  },
  "showAccount": {
    "message": "Show account"
  },
  "showExtensionInFullSizeView": {
    "message": "Show extension in full-size view"
  },
  "showExtensionInFullSizeViewDescription": {
    "message": "Turn this on to make full-size view your default when you click the extension icon."
  },
  "showFiatConversionInTestnets": {
    "message": "Show conversion on test networks"
  },
  "showFiatConversionInTestnetsDescription": {
    "message": "Select this to show fiat conversion on test networks"
  },
  "showHexData": {
    "message": "Show hex data"
  },
  "showHexDataDescription": {
    "message": "Select this to show the hex data field on the send screen"
  },
  "showIncomingTransactions": {
    "message": "Show incoming transactions"
  },
  "showIncomingTransactionsDescription": {
    "message": "This relies on $1 which will have access to your Ethereum address and your IP address. $2",
    "description": "$1 is the link to etherscan url and $2 is the link to the privacy policy of consensys APIs"
  },
  "showIncomingTransactionsExplainer": {
    "message": "This relies on different third-party APIs for each network, which expose your Ethereum address and your IP address."
  },
  "showLess": {
    "message": "Show less"
  },
  "showMore": {
    "message": "Show more"
  },
  "showNativeTokenAsMainBalance": {
    "message": "Show native token as main balance"
  },
  "showNft": {
    "message": "Show NFT"
  },
  "showPermissions": {
    "message": "Show permissions"
  },
  "showPrivateKey": {
    "message": "Show private key"
  },
  "showTestnetNetworks": {
    "message": "Show test networks"
  },
  "showTestnetNetworksDescription": {
    "message": "Select this to show test networks in network list"
  },
  "sigRequest": {
    "message": "Signature request"
  },
  "sign": {
    "message": "Sign"
  },
  "signatureRequest": {
    "message": "Signature request"
  },
  "signatureRequestGuidance": {
    "message": "Only sign this message if you fully understand the content and trust the requesting site."
  },
  "signed": {
    "message": "Signed"
  },
  "signin": {
    "message": "Sign-In"
  },
  "signing": {
    "message": "Signing"
  },
  "signingInWith": {
    "message": "Signing in with"
  },
  "simulationApproveHeading": {
    "message": "Withdraw"
  },
  "simulationDetailsApproveDesc": {
    "message": "You're giving someone else permission to withdraw NFTs from your account."
  },
  "simulationDetailsERC20ApproveDesc": {
    "message": "You're giving someone else permission to spend this amount from your account."
  },
  "simulationDetailsFailed": {
    "message": "There was an error loading your estimation."
  },
  "simulationDetailsFiatNotAvailable": {
    "message": "Not Available"
  },
  "simulationDetailsIncomingHeading": {
    "message": "You receive"
  },
  "simulationDetailsNoBalanceChanges": {
    "message": "No changes predicted for your wallet"
  },
  "simulationDetailsOutgoingHeading": {
    "message": "You send"
  },
  "simulationDetailsRevokeSetApprovalForAllDesc": {
    "message": "You're removing someone else's permission to withdraw NFTs from your account."
  },
  "simulationDetailsSetApprovalForAllDesc": {
    "message": "You're giving permission for someone else to withdraw NFTs from your account."
  },
  "simulationDetailsTitle": {
    "message": "Estimated changes"
  },
  "simulationDetailsTitleTooltip": {
    "message": "Estimated changes are what might happen if you go through with this transaction. This is just a prediction, not a guarantee."
  },
  "simulationDetailsTotalFiat": {
    "message": "Total = $1",
    "description": "$1 is the total amount in fiat currency on one side of the transaction"
  },
  "simulationDetailsTransactionReverted": {
    "message": "This transaction is likely to fail"
  },
  "simulationErrorMessageV2": {
    "message": "We were not able to estimate gas. There might be an error in the contract and this transaction may fail."
  },
  "simulationsSettingDescription": {
    "message": "Turn this on to estimate balance changes of transactions before you confirm them. This doesn't guarantee the final outcome of your transactions. $1"
  },
  "simulationsSettingSubHeader": {
    "message": "Estimate balance changes"
  },
  "siweIssued": {
    "message": "Issued"
  },
  "siweNetwork": {
    "message": "Network"
  },
  "siweRequestId": {
    "message": "Request ID"
  },
  "siweResources": {
    "message": "Resources"
  },
  "siweSignatureSimulationDetailInfo": {
    "message": "You’re signing into a site and there are no predicted changes to your account."
  },
  "siweURI": {
    "message": "URL"
  },
  "skip": {
    "message": "Skip"
  },
  "skipAccountSecurity": {
    "message": "Skip account security?"
  },
  "skipAccountSecurityDetails": {
    "message": "I understand that until I back up my Secret Recovery Phrase, I may lose my accounts and all of their assets."
  },
  "smartContracts": {
    "message": "Smart contracts"
  },
  "smartSwapsErrorNotEnoughFunds": {
    "message": "Not enough funds for a smart swap."
  },
  "smartSwapsErrorUnavailable": {
    "message": "Smart Swaps are temporarily unavailable."
  },
  "smartTransactionCancelled": {
    "message": "Your transaction was canceled"
  },
  "smartTransactionCancelledDescription": {
    "message": "Your transaction couldn't be completed, so it was canceled to save you from paying unnecessary gas fees."
  },
  "smartTransactionError": {
    "message": "Your transaction failed"
  },
  "smartTransactionErrorDescription": {
    "message": "Sudden market changes can cause failures. If the problem continues, reach out to MetaMask customer support."
  },
  "smartTransactionPending": {
    "message": "Your transaction was submitted"
  },
  "smartTransactionSuccess": {
    "message": "Your transaction is complete"
  },
  "smartTransactions": {
    "message": "Smart Transactions"
  },
  "smartTransactionsBenefit1": {
    "message": "99.5% success rate"
  },
  "smartTransactionsBenefit2": {
    "message": "Saves you money"
  },
  "smartTransactionsBenefit3": {
    "message": "Real-time updates"
  },
  "smartTransactionsDescription": {
    "message": "Unlock higher success rates, frontrunning protection, and better visibility with Smart Transactions."
  },
  "smartTransactionsDescription2": {
    "message": "Only available on Ethereum. Enable or disable any time in settings. $1",
    "description": "$1 is an external link to learn more about Smart Transactions"
  },
  "smartTransactionsOptItModalTitle": {
    "message": "Enhanced Transaction Protection"
  },
  "snapAccountCreated": {
    "message": "Account created"
  },
  "snapAccountCreatedDescription": {
    "message": "Your new account is ready to use!"
  },
  "snapAccountCreationFailed": {
    "message": "Account creation failed"
  },
  "snapAccountCreationFailedDescription": {
    "message": "$1 didn't manage to create an account for you.",
    "description": "$1 is the snap name"
  },
  "snapAccountRedirectFinishSigningTitle": {
    "message": "Finish signing"
  },
  "snapAccountRedirectSiteDescription": {
    "message": "Follow the instructions from $1"
  },
  "snapAccountRemovalFailed": {
    "message": "Account removal failed"
  },
  "snapAccountRemovalFailedDescription": {
    "message": "$1 didn't manage to remove this account for you.",
    "description": "$1 is the snap name"
  },
  "snapAccountRemoved": {
    "message": "Account removed"
  },
  "snapAccountRemovedDescription": {
    "message": "This account will no longer be available to use in MetaMask."
  },
  "snapAccounts": {
    "message": "Account Snaps"
  },
  "snapAccountsDescription": {
    "message": "Accounts controlled by third-party Snaps."
  },
  "snapConnectTo": {
    "message": "Connect to $1",
    "description": "$1 is the website URL or a Snap name. Used for Snaps pre-approved connections."
  },
  "snapConnectionPermissionDescription": {
    "message": "Let $1 automatically connect to $2 without your approval.",
    "description": "Used for Snap pre-approved connections. $1 is the Snap name, $2 is a website URL."
  },
  "snapConnectionWarning": {
    "message": "$1 wants to use $2",
    "description": "$2 is the snap and $1 is the dapp requesting connection to the snap."
  },
  "snapContent": {
    "message": "This content is coming from $1",
    "description": "This is shown when a snap shows transaction insight information in the confirmation UI. $1 is a link to the snap's settings page with the link text being the name of the snap."
  },
  "snapDetailWebsite": {
    "message": "Website"
  },
  "snapHomeMenu": {
    "message": "Snap Home Menu"
  },
  "snapInstallRequest": {
    "message": "Installing $1 gives it the following permissions.",
    "description": "$1 is the snap name."
  },
  "snapInstallSuccess": {
    "message": "Installation complete"
  },
  "snapInstallWarningCheck": {
    "message": "$1 wants permission to do the following:",
    "description": "Warning message used in popup displayed on snap install. $1 is the snap name."
  },
  "snapInstallWarningHeading": {
    "message": "Proceed with caution"
  },
  "snapInstallWarningPermissionDescriptionForBip32View": {
    "message": "Allow $1 to view your public keys (and addresses). This does not grant any control of accounts or assets.",
    "description": "An extended description for the `snap_getBip32PublicKey` permission used for tooltip on Snap Install Warning screen (popup/modal). $1 is the snap name."
  },
  "snapInstallWarningPermissionDescriptionForEntropy": {
    "message": "Allow $1 Snap to manage accounts and assets on the requested network(s). These accounts are derived and backed up using your secret recovery phrase (without revealing it). With the power to derive keys, $1 can support a variety of blockchain protocols beyond Ethereum (EVMs).",
    "description": "An extended description for the `snap_getBip44Entropy` and `snap_getBip44Entropy` permissions used for tooltip on Snap Install Warning screen (popup/modal). $1 is the snap name."
  },
  "snapInstallWarningPermissionNameForEntropy": {
    "message": "Manage $1 accounts",
    "description": "Permission name used for the Permission Cell component displayed on warning popup when installing a Snap. $1 is list of account types."
  },
  "snapInstallWarningPermissionNameForViewPublicKey": {
    "message": "View your public key for $1",
    "description": "Permission name used for the Permission Cell component displayed on warning popup when installing a Snap. $1 is list of account types."
  },
  "snapInstallationErrorDescription": {
    "message": "$1 couldn’t be installed.",
    "description": "Error description used when snap installation fails. $1 is the snap name."
  },
  "snapInstallationErrorTitle": {
    "message": "Installation failed",
    "description": "Error title used when snap installation fails."
  },
  "snapResultError": {
    "message": "Error"
  },
  "snapResultSuccess": {
    "message": "Success"
  },
  "snapResultSuccessDescription": {
    "message": "$1 is ready to use"
  },
  "snapUpdateAlertDescription": {
    "message": "Get the latest version of $1",
    "description": "Description used in Snap update alert banner when snap update is available. $1 is the Snap name."
  },
  "snapUpdateAvailable": {
    "message": "Update available"
  },
  "snapUpdateErrorDescription": {
    "message": "$1 couldn’t be updated.",
    "description": "Error description used when snap update fails. $1 is the snap name."
  },
  "snapUpdateErrorTitle": {
    "message": "Update failed",
    "description": "Error title used when snap update fails."
  },
  "snapUpdateRequest": {
    "message": "Updating $1 gives it the following permissions.",
    "description": "$1 is the Snap name."
  },
  "snapUpdateSuccess": {
    "message": "Update complete"
  },
  "snapUrlIsBlocked": {
    "message": "This Snap wants to take you to a blocked site. $1."
  },
  "snaps": {
    "message": "Snaps"
  },
  "snapsConnected": {
    "message": "Snaps connected"
  },
  "snapsNoInsight": {
    "message": "No insight to show"
  },
  "snapsPrivacyWarningFirstMessage": {
    "message": "You acknowledge that any Snap that you install is a Third Party Service, unless otherwise identified, as defined in the Consensys $1. Your use of Third Party Services is governed by separate terms and conditions set forth by the Third Party Service provider. Consensys does not recommend the use of any Snap by any particular person for any particular reason. You access, rely upon or use the Third Party Service at your own risk. Consensys disclaims all responsibility and liability for any losses on account of your use of Third Party Services.",
    "description": "First part of a message in popup modal displayed when installing a snap for the first time. $1 is terms of use link."
  },
  "snapsPrivacyWarningSecondMessage": {
    "message": "Any information you share with Third Party Services will be collected directly by those Third Party Services in accordance with their privacy policies. Please refer to their privacy policies for more information.",
    "description": "Second part of a message in popup modal displayed when installing a snap for the first time."
  },
  "snapsPrivacyWarningThirdMessage": {
    "message": "Consensys has no access to information you share with Third Party Services.",
    "description": "Third part of a message in popup modal displayed when installing a snap for the first time."
  },
  "snapsSettings": {
    "message": "Snap settings"
  },
  "snapsTermsOfUse": {
    "message": "Terms of Use"
  },
  "snapsToggle": {
    "message": "A snap will only run if it is enabled"
  },
  "snapsUIError": {
    "message": "Contact the creators of $1 for further support.",
    "description": "This is shown when the insight snap throws an error. $1 is the snap name"
  },
  "someNetworksMayPoseSecurity": {
    "message": "Some networks may pose security and/or privacy risks. Understand the risks before adding & using a network."
  },
  "somethingDoesntLookRight": {
    "message": "Something doesn't look right? $1",
    "description": "A false positive message for users to contact support. $1 is a link to the support page."
  },
  "somethingIsWrong": {
    "message": "Something's gone wrong. Try reloading the page."
  },
  "somethingWentWrong": {
    "message": "Oops! Something went wrong."
  },
  "sortBy": {
    "message": "Sort by"
  },
  "sortByAlphabetically": {
    "message": "Alphabetically (A-Z)"
  },
  "sortByDecliningBalance": {
    "message": "Declining balance ($1 high-low)",
    "description": "Indicates a descending order based on token fiat balance. $1 is the preferred currency symbol"
  },
  "source": {
    "message": "Source"
  },
  "speed": {
    "message": "Speed"
  },
  "speedUp": {
    "message": "Speed up"
  },
  "speedUpCancellation": {
    "message": "Speed up this cancellation"
  },
  "speedUpExplanation": {
    "message": "We’ve updated the gas fee based on current network conditions and have increased it by at least 10% (required by the network)."
  },
  "speedUpPopoverTitle": {
    "message": "Speed up transaction"
  },
  "speedUpTooltipText": {
    "message": "New gas fee"
  },
  "speedUpTransaction": {
    "message": "Speed up this transaction"
  },
  "spendLimitInsufficient": {
    "message": "Spend limit insufficient"
  },
  "spendLimitInvalid": {
    "message": "Spend limit invalid; must be a positive number"
  },
  "spendLimitPermission": {
    "message": "Spend limit permission"
  },
  "spendLimitRequestedBy": {
    "message": "Spend limit requested by $1",
    "description": "Origin of the site requesting the spend limit"
  },
  "spendLimitTooLarge": {
    "message": "Spend limit too large"
  },
  "spender": {
    "message": "Spender"
  },
  "spenderTooltipDesc": {
    "message": "This is the address that will be able to withdraw your NFTs."
  },
  "spenderTooltipERC20ApproveDesc": {
    "message": "This is the address that will be able to spend your tokens on your behalf."
  },
  "spendingCap": {
    "message": "Spending cap"
  },
  "spendingCapError": {
    "message": "Error: Enter numbers only"
  },
  "spendingCapErrorDescription": {
    "message": "Only enter a number that you're comfortable with $1 accessing now or in the future. You can always increase the token limit later.",
    "description": "$1 is origin of the site requesting the token limit"
  },
  "spendingCapRequest": {
    "message": "Spending cap request for your $1"
  },
  "spendingCapTooltipDesc": {
    "message": "This is the amount of tokens the spender will be able to access on your behalf."
  },
  "srpInputNumberOfWords": {
    "message": "I have a $1-word phrase",
    "description": "This is the text for each option in the dropdown where a user selects how many words their secret recovery phrase has during import. The $1 is the number of words (either 12, 15, 18, 21, or 24)."
  },
  "srpPasteFailedTooManyWords": {
    "message": "Paste failed because it contained over 24 words. A secret recovery phrase can have a maximum of 24 words.",
    "description": "Description of SRP paste error when the pasted content has too many words"
  },
  "srpPasteTip": {
    "message": "You can paste your entire secret recovery phrase into any field",
    "description": "Our secret recovery phrase input is split into one field per word. This message explains to users that they can paste their entire secrete recovery phrase into any field, and we will handle it correctly."
  },
  "srpSecurityQuizGetStarted": {
    "message": "Get started"
  },
  "srpSecurityQuizImgAlt": {
    "message": "An eye with a keyhole in the center, and three floating password fields"
  },
  "srpSecurityQuizIntroduction": {
    "message": "To reveal your Secret Recovery Phrase, you need to correctly answer two questions"
  },
  "srpSecurityQuizQuestionOneQuestion": {
    "message": "If you lose your Secret Recovery Phrase, MetaMask..."
  },
  "srpSecurityQuizQuestionOneRightAnswer": {
    "message": "Can’t help you"
  },
  "srpSecurityQuizQuestionOneRightAnswerDescription": {
    "message": "Write it down, engrave it on metal, or keep it in multiple secret spots so you never lose it. If you lose it, it’s gone forever."
  },
  "srpSecurityQuizQuestionOneRightAnswerTitle": {
    "message": "Right! No one can help get your Secret Recovery Phrase back"
  },
  "srpSecurityQuizQuestionOneWrongAnswer": {
    "message": "Can get it back for you"
  },
  "srpSecurityQuizQuestionOneWrongAnswerDescription": {
    "message": "If you lose your Secret Recovery Phrase, it’s gone forever. No one can help you get it back, no matter what they might say."
  },
  "srpSecurityQuizQuestionOneWrongAnswerTitle": {
    "message": "Wrong! No one can help get your Secret Recovery Phrase back"
  },
  "srpSecurityQuizQuestionTwoQuestion": {
    "message": "If anyone, even a support agent, asks for your Secret Recovery Phrase..."
  },
  "srpSecurityQuizQuestionTwoRightAnswer": {
    "message": "You’re being scammed"
  },
  "srpSecurityQuizQuestionTwoRightAnswerDescription": {
    "message": "Anyone claiming to need your Secret Recovery Phrase is lying to you. If you share it with them, they will steal your assets."
  },
  "srpSecurityQuizQuestionTwoRightAnswerTitle": {
    "message": "Correct! Sharing your Secret Recovery Phrase is never a good idea"
  },
  "srpSecurityQuizQuestionTwoWrongAnswer": {
    "message": "You should give it to them"
  },
  "srpSecurityQuizQuestionTwoWrongAnswerDescription": {
    "message": "Anyone claiming to need your Secret Recovery Phrase is lying to you. If you share it with them, they will steal your assets."
  },
  "srpSecurityQuizQuestionTwoWrongAnswerTitle": {
    "message": "Nope! Never share your Secret Recovery Phrase with anyone, ever"
  },
  "srpSecurityQuizTitle": {
    "message": "Security quiz"
  },
  "srpToggleShow": {
    "message": "Show/Hide this word of the secret recovery phrase",
    "description": "Describes a toggle that is used to show or hide a single word of the secret recovery phrase"
  },
  "srpWordHidden": {
    "message": "This word is hidden",
    "description": "Explains that a word in the secret recovery phrase is hidden"
  },
  "srpWordShown": {
    "message": "This word is being shown",
    "description": "Explains that a word in the secret recovery phrase is being shown"
  },
  "stable": {
    "message": "Stable"
  },
  "stableLowercase": {
    "message": "stable"
  },
  "stake": {
    "message": "Stake"
  },
  "startYourJourney": {
    "message": "Start your journey with $1",
    "description": "$1 is the token symbol"
  },
  "startYourJourneyDescription": {
    "message": "Get started with web3 by adding some $1 to your wallet.",
    "description": "$1 is the token symbol"
  },
  "stateLogError": {
    "message": "Error in retrieving state logs."
  },
  "stateLogFileName": {
    "message": "MetaMask state logs"
  },
  "stateLogs": {
    "message": "State logs"
  },
  "stateLogsDescription": {
    "message": "State logs contain your public account addresses and sent transactions."
  },
  "status": {
    "message": "Status"
  },
  "statusNotConnected": {
    "message": "Not connected"
  },
  "statusNotConnectedAccount": {
    "message": "No accounts connected"
  },
  "step1LatticeWallet": {
    "message": "Connect your Lattice1"
  },
  "step1LatticeWalletMsg": {
    "message": "You can connect MetaMask to your Lattice1 device once it is set up and online. Unlock your device and have your Device ID ready.",
    "description": "$1 represents the `hardwareWalletSupportLinkConversion` localization key"
  },
  "step1LedgerWallet": {
    "message": "Download Ledger app"
  },
  "step1LedgerWalletMsg": {
    "message": "Download, set up, and enter your password to unlock $1.",
    "description": "$1 represents the `ledgerLiveApp` localization value"
  },
  "step1TrezorWallet": {
    "message": "Connect your Trezor"
  },
  "step1TrezorWalletMsg": {
    "message": "Plug your Trezor directly into your computer and unlock it. Make sure you use the correct passphrase.",
    "description": "$1 represents the `hardwareWalletSupportLinkConversion` localization key"
  },
  "step2LedgerWallet": {
    "message": "Connect your Ledger"
  },
  "step2LedgerWalletMsg": {
    "message": "Plug your Ledger directly into your computer, then  unlock it and open the Ethereum app.",
    "description": "$1 represents the `hardwareWalletSupportLinkConversion` localization key"
  },
  "stillGettingMessage": {
    "message": "Still getting this message?"
  },
  "strong": {
    "message": "Strong"
  },
  "stxCancelled": {
    "message": "Swap would have failed"
  },
  "stxCancelledDescription": {
    "message": "Your transaction would have failed and was cancelled to protect you from paying unnecessary gas fees."
  },
  "stxCancelledSubDescription": {
    "message": "Try your swap again. We’ll be here to protect you against similar risks next time."
  },
  "stxFailure": {
    "message": "Swap failed"
  },
  "stxFailureDescription": {
    "message": "Sudden market changes can cause failures. If the problem persists, please reach out to $1.",
    "description": "This message is shown to a user if their swap fails. The $1 will be replaced by support.metamask.io"
  },
  "stxOptInDescription": {
    "message": "Turn on Smart Transactions for more reliable and secure transactions on Ethereum Mainnet. $1"
  },
  "stxPendingPrivatelySubmittingSwap": {
    "message": "Privately submitting your Swap..."
  },
  "stxPendingPubliclySubmittingSwap": {
    "message": "Publicly submitting your Swap..."
  },
  "stxSuccess": {
    "message": "Swap complete!"
  },
  "stxSuccessDescription": {
    "message": "Your $1 is now available.",
    "description": "$1 is a token symbol, e.g. ETH"
  },
  "stxSwapCompleteIn": {
    "message": "Swap will complete in <",
    "description": "'<' means 'less than', e.g. Swap will complete in < 2:59"
  },
  "stxTryingToCancel": {
    "message": "Trying to cancel your transaction..."
  },
  "stxUnknown": {
    "message": "Status unknown"
  },
  "stxUnknownDescription": {
    "message": "A transaction has been successful but we’re unsure what it is. This may be due to submitting another transaction while this swap was processing."
  },
  "stxUserCancelled": {
    "message": "Swap cancelled"
  },
  "stxUserCancelledDescription": {
    "message": "Your transaction has been cancelled and you did not pay any unnecessary gas fees."
  },
  "submit": {
    "message": "Submit"
  },
  "submitted": {
    "message": "Submitted"
  },
  "suggestedBySnap": {
    "message": "Suggested by $1",
    "description": "$1 is the snap name"
  },
  "suggestedCurrencySymbol": {
    "message": "Suggested currency symbol:"
  },
  "suggestedTokenName": {
    "message": "Suggested name:"
  },
  "support": {
    "message": "Support"
  },
  "supportCenter": {
    "message": "Visit our support center"
  },
  "supportMultiRpcInformation": {
    "message": "We now support multiple RPCs for a single network. Your most recent RPC has been selected as the default one to resolve conflicting information."
  },
  "surveyConversion": {
    "message": "Take our survey"
  },
  "surveyTitle": {
    "message": "Shape the future of MetaMask"
  },
  "swap": {
    "message": "Swap"
  },
  "swapAdjustSlippage": {
    "message": "Adjust slippage"
  },
  "swapAggregator": {
    "message": "Aggregator"
  },
  "swapAllowSwappingOf": {
    "message": "Allow swapping of $1",
    "description": "Shows a user that they need to allow a token for swapping on their hardware wallet"
  },
  "swapAmountReceived": {
    "message": "Guaranteed amount"
  },
  "swapAmountReceivedInfo": {
    "message": "This is the minimum amount you will receive. You may receive more depending on slippage."
  },
  "swapAndSend": {
    "message": "Swap & Send"
  },
  "swapAnyway": {
    "message": "Swap anyway"
  },
  "swapApproval": {
    "message": "Approve $1 for swaps",
    "description": "Used in the transaction display list to describe a transaction that is an approve call on a token that is to be swapped.. $1 is the symbol of a token that has been approved."
  },
  "swapApproveNeedMoreTokens": {
    "message": "You need $1 more $2 to complete this swap",
    "description": "Tells the user how many more of a given token they need for a specific swap. $1 is an amount of tokens and $2 is the token symbol."
  },
  "swapAreYouStillThere": {
    "message": "Are you still there?"
  },
  "swapAreYouStillThereDescription": {
    "message": "We’re ready to show you the latest quotes when you want to continue"
  },
  "swapConfirmWithHwWallet": {
    "message": "Confirm with your hardware wallet"
  },
  "swapContinueSwapping": {
    "message": "Continue swapping"
  },
  "swapContractDataDisabledErrorDescription": {
    "message": "In the Ethereum app on your Ledger, go to \"Settings\" and allow contract data. Then, try your swap again."
  },
  "swapContractDataDisabledErrorTitle": {
    "message": "Contract data is not enabled on your Ledger"
  },
  "swapCustom": {
    "message": "custom"
  },
  "swapDecentralizedExchange": {
    "message": "Decentralized exchange"
  },
  "swapDirectContract": {
    "message": "Direct contract"
  },
  "swapEditLimit": {
    "message": "Edit limit"
  },
  "swapEnableDescription": {
    "message": "This is required and gives MetaMask permission to swap your $1.",
    "description": "Gives the user info about the required approval transaction for swaps. $1 will be the symbol of a token being approved for swaps."
  },
  "swapEnableTokenForSwapping": {
    "message": "This will $1 for swapping",
    "description": "$1 is for the 'enableToken' key, e.g. 'enable ETH'"
  },
  "swapEnterAmount": {
    "message": "Enter an amount"
  },
  "swapEstimatedNetworkFees": {
    "message": "Estimated network fees"
  },
  "swapEstimatedNetworkFeesInfo": {
    "message": "This is an estimate of the network fee that will be used to complete your swap. The actual amount may change according to network conditions."
  },
  "swapFailedErrorDescriptionWithSupportLink": {
    "message": "Transaction failures happen and we are here to help. If this issue persists, you can reach our customer support at $1 for further assistance.",
    "description": "This message is shown to a user if their swap fails. The $1 will be replaced by support.metamask.io"
  },
  "swapFailedErrorTitle": {
    "message": "Swap failed"
  },
  "swapFetchingQuote": {
    "message": "Fetching quote"
  },
  "swapFetchingQuoteNofN": {
    "message": "Fetching quote $1 of $2",
    "description": "A count of possible quotes shown to the user while they are waiting for quotes to be fetched. $1 is the number of quotes already loaded, and $2 is the total number of resources that we check for quotes. Keep in mind that not all resources will have a quote for a particular swap."
  },
  "swapFetchingQuotes": {
    "message": "Fetching quotes..."
  },
  "swapFetchingQuotesErrorDescription": {
    "message": "Hmmm... something went wrong. Try again, or if errors persist, contact customer support."
  },
  "swapFetchingQuotesErrorTitle": {
    "message": "Error fetching quotes"
  },
  "swapFromTo": {
    "message": "The swap of $1 to $2",
    "description": "Tells a user that they need to confirm on their hardware wallet a swap of 2 tokens. $1 is a source token and $2 is a destination token"
  },
  "swapGasFeesDetails": {
    "message": "Gas fees are estimated and will fluctuate based on network traffic and transaction complexity."
  },
  "swapGasFeesExplanation": {
    "message": "MetaMask doesn't make money from gas fees. These fees are estimates and can change based on how busy the network is and how complex a transaction is. Learn more $1.",
    "description": "$1 is a link (text in link can be found at 'swapGasFeesSummaryLinkText')"
  },
  "swapGasFeesExplanationLinkText": {
    "message": "here",
    "description": "Text for link in swapGasFeesExplanation"
  },
  "swapGasFeesLearnMore": {
    "message": "Learn more about gas fees"
  },
  "swapGasFeesSplit": {
    "message": "Gas fees on the previous screen are split between these two transactions."
  },
  "swapGasFeesSummary": {
    "message": "Gas fees are paid to crypto miners who process transactions on the $1 network. MetaMask does not profit from gas fees.",
    "description": "$1 is the selected network, e.g. Ethereum or BSC"
  },
  "swapGasIncludedTooltipExplanation": {
    "message": "This quote incorporates gas fees by adjusting the token amount sent or received. You may receive ETH in a separate transaction on your activity list."
  },
  "swapGasIncludedTooltipExplanationLinkText": {
    "message": "Learn more about gas fees"
  },
  "swapHighSlippage": {
    "message": "High slippage"
  },
  "swapIncludesGasAndMetaMaskFee": {
    "message": "Includes gas and a $1% MetaMask fee",
    "description": "Provides information about the fee that metamask takes for swaps. $1 is a decimal number."
  },
  "swapIncludesMMFee": {
    "message": "Includes a $1% MetaMask fee.",
    "description": "Provides information about the fee that metamask takes for swaps. $1 is a decimal number."
  },
  "swapIncludesMMFeeAlt": {
    "message": "Quote reflects $1% MetaMask fee",
    "description": "Provides information about the fee that metamask takes for swaps using the latest copy. $1 is a decimal number."
  },
  "swapIncludesMetaMaskFeeViewAllQuotes": {
    "message": "Includes a $1% MetaMask fee – $2",
    "description": "Provides information about the fee that metamask takes for swaps. $1 is a decimal number and $2 is a link to view all quotes."
  },
  "swapLearnMore": {
    "message": "Learn more about Swaps"
  },
  "swapLiquiditySourceInfo": {
    "message": "We search multiple liquidity sources (exchanges, aggregators and professional market makers) to compare exchange rates and network fees."
  },
  "swapLowSlippage": {
    "message": "Low slippage"
  },
  "swapMaxSlippage": {
    "message": "Max slippage"
  },
  "swapMetaMaskFee": {
    "message": "MetaMask fee"
  },
  "swapMetaMaskFeeDescription": {
    "message": "The fee of $1% is automatically factored into this quote. You pay it in exchange for a license to use MetaMask's liquidity provider information aggregation software.",
    "description": "Provides information about the fee that metamask takes for swaps. $1 is a decimal number."
  },
  "swapNQuotesWithDot": {
    "message": "$1 quotes.",
    "description": "$1 is the number of quotes that the user can select from when opening the list of quotes on the 'view quote' screen"
  },
  "swapNewQuoteIn": {
    "message": "New quotes in $1",
    "description": "Tells the user the amount of time until the currently displayed quotes are update. $1 is a time that is counting down from 1:00 to 0:00"
  },
  "swapNoTokensAvailable": {
    "message": "No tokens available matching $1",
    "description": "Tells the user that a given search string does not match any tokens in our token lists. $1 can be any string of text"
  },
  "swapOnceTransactionHasProcess": {
    "message": "Your $1 will be added to your account once this transaction has processed.",
    "description": "This message communicates the token that is being transferred. It is shown on the awaiting swap screen. The $1 will be a token symbol."
  },
  "swapPriceDifference": {
    "message": "You are about to swap $1 $2 (~$3) for $4 $5 (~$6).",
    "description": "This message represents the price slippage for the swap.  $1 and $4 are a number (ex: 2.89), $2 and $5 are symbols (ex: ETH), and $3 and $6 are fiat currency amounts."
  },
  "swapPriceDifferenceTitle": {
    "message": "Price difference of ~$1%",
    "description": "$1 is a number (ex: 1.23) that represents the price difference."
  },
  "swapPriceUnavailableDescription": {
    "message": "Price impact could not be determined due to lack of market price data. Please confirm that you are comfortable with the amount of tokens you are about to receive before swapping."
  },
  "swapPriceUnavailableTitle": {
    "message": "Check your rate before proceeding"
  },
  "swapProcessing": {
    "message": "Processing"
  },
  "swapQuoteDetails": {
    "message": "Quote details"
  },
  "swapQuoteNofM": {
    "message": "$1 of $2",
    "description": "A count of possible quotes shown to the user while they are waiting for quotes to be fetched. $1 is the number of quotes already loaded, and $2 is the total number of resources that we check for quotes. Keep in mind that not all resources will have a quote for a particular swap."
  },
  "swapQuoteSource": {
    "message": "Quote source"
  },
  "swapQuotesExpiredErrorDescription": {
    "message": "Please request new quotes to get the latest rates."
  },
  "swapQuotesExpiredErrorTitle": {
    "message": "Quotes timeout"
  },
  "swapQuotesNotAvailableDescription": {
    "message": "Reduce the size of your trade or use a different token."
  },
  "swapQuotesNotAvailableErrorDescription": {
    "message": "Try adjusting the amount or slippage settings and try again."
  },
  "swapQuotesNotAvailableErrorTitle": {
    "message": "No quotes available"
  },
  "swapRate": {
    "message": "Rate"
  },
  "swapReceiving": {
    "message": "Receiving"
  },
  "swapReceivingInfoTooltip": {
    "message": "This is an estimate. The exact amount depends on slippage."
  },
  "swapRequestForQuotation": {
    "message": "Request for quotation"
  },
  "swapSelect": {
    "message": "Select"
  },
  "swapSelectAQuote": {
    "message": "Select a quote"
  },
  "swapSelectAToken": {
    "message": "Select token"
  },
  "swapSelectQuotePopoverDescription": {
    "message": "Below are all the quotes gathered from multiple liquidity sources."
  },
  "swapSelectToken": {
    "message": "Select token"
  },
  "swapShowLatestQuotes": {
    "message": "Show latest quotes"
  },
  "swapSlippageHighDescription": {
    "message": "The slippage entered ($1%) is considered very high and may result in a bad rate",
    "description": "$1 is the amount of % for slippage"
  },
  "swapSlippageHighTitle": {
    "message": "High slippage"
  },
  "swapSlippageLowDescription": {
    "message": "A value this low ($1%) may result in a failed swap",
    "description": "$1 is the amount of % for slippage"
  },
  "swapSlippageLowTitle": {
    "message": "Low slippage"
  },
  "swapSlippageNegativeDescription": {
    "message": "Slippage must be greater or equal to zero"
  },
  "swapSlippageNegativeTitle": {
    "message": "Increase slippage to continue"
  },
  "swapSlippageOverLimitDescription": {
    "message": "Slippage tolerance must be 15% or less. Anything higher will result in a bad rate."
  },
  "swapSlippageOverLimitTitle": {
    "message": "Very high slippage"
  },
  "swapSlippagePercent": {
    "message": "$1%",
    "description": "$1 is the amount of % for slippage"
  },
  "swapSlippageTooltip": {
    "message": "If the price changes between the time your order is placed and confirmed it’s called “slippage”. Your swap will automatically cancel if slippage exceeds your “slippage tolerance” setting."
  },
  "swapSlippageZeroDescription": {
    "message": "There are fewer zero-slippage quote providers which will result in a less competitive quote."
  },
  "swapSlippageZeroTitle": {
    "message": "Sourcing zero-slippage providers"
  },
  "swapSource": {
    "message": "Liquidity source"
  },
  "swapSuggested": {
    "message": "Swap suggested"
  },
  "swapSuggestedGasSettingToolTipMessage": {
    "message": "Swaps are complex and time sensitive transactions. We recommend this gas fee for a good balance between cost and confidence of a successful Swap."
  },
  "swapSwapFrom": {
    "message": "Swap from"
  },
  "swapSwapSwitch": {
    "message": "Switch token order"
  },
  "swapSwapTo": {
    "message": "Swap to"
  },
  "swapToConfirmWithHwWallet": {
    "message": "to confirm with your hardware wallet"
  },
  "swapTokenAddedManuallyDescription": {
    "message": "Verify this token on $1 and make sure it is the token you want to trade.",
    "description": "$1 points the user to etherscan as a place they can verify information about a token. $1 is replaced with the translation for \"etherscan\""
  },
  "swapTokenAddedManuallyTitle": {
    "message": "Token added manually"
  },
  "swapTokenAvailable": {
    "message": "Your $1 has been added to your account.",
    "description": "This message is shown after a swap is successful and communicates the exact amount of tokens the user has received for a swap. The $1 is a decimal number of tokens followed by the token symbol."
  },
  "swapTokenBalanceUnavailable": {
    "message": "We were unable to retrieve your $1 balance",
    "description": "This message communicates to the user that their balance of a given token is currently unavailable. $1 will be replaced by a token symbol"
  },
  "swapTokenNotAvailable": {
    "message": "Token is not available to swap in this region"
  },
  "swapTokenToToken": {
    "message": "Swap $1 to $2",
    "description": "Used in the transaction display list to describe a swap. $1 and $2 are the symbols of tokens in involved in a swap."
  },
  "swapTokenVerifiedOn1SourceDescription": {
    "message": "$1 is only verified on 1 source. Consider verifying it on $2 before proceeding.",
    "description": "$1 is a token name, $2 points the user to etherscan as a place they can verify information about a token. $1 is replaced with the translation for \"etherscan\""
  },
  "swapTokenVerifiedOn1SourceTitle": {
    "message": "Potentially inauthentic token"
  },
  "swapTooManyDecimalsError": {
    "message": "$1 allows up to $2 decimals",
    "description": "$1 is a token symbol and $2 is the max. number of decimals allowed for the token"
  },
  "swapTransactionComplete": {
    "message": "Transaction complete"
  },
  "swapTwoTransactions": {
    "message": "2 transactions"
  },
  "swapUnknown": {
    "message": "Unknown"
  },
  "swapZeroSlippage": {
    "message": "0% Slippage"
  },
  "swapsMaxSlippage": {
    "message": "Slippage tolerance"
  },
  "swapsNotEnoughToken": {
    "message": "Not enough $1",
    "description": "Tells the user that they don't have enough of a token for a proposed swap. $1 is a token symbol"
  },
  "swapsViewInActivity": {
    "message": "View in activity"
  },
  "switch": {
    "message": "Switch"
  },
  "switchEthereumChainConfirmationDescription": {
    "message": "This will switch the selected network within MetaMask to a previously added network:"
  },
  "switchEthereumChainConfirmationTitle": {
    "message": "Allow this site to switch the network?"
  },
  "switchInputCurrency": {
    "message": "Switch input currency"
  },
  "switchNetwork": {
    "message": "Switch network"
  },
  "switchNetworks": {
    "message": "Switch networks"
  },
  "switchToNetwork": {
    "message": "Switch to $1",
    "description": "$1 represents the custom network that has previously been added"
  },
  "switchToThisAccount": {
    "message": "Switch to this account"
  },
  "switchedNetworkToastDecline": {
    "message": "Don't show again"
  },
  "switchedNetworkToastMessage": {
    "message": "$1 is now active on $2",
    "description": "$1 represents the account name, $2 represents the network name"
  },
  "switchedTo": {
    "message": "You're now using"
  },
  "switchingNetworksCancelsPendingConfirmations": {
    "message": "Switching networks will cancel all pending confirmations"
  },
  "symbol": {
    "message": "Symbol"
  },
  "symbolBetweenZeroTwelve": {
    "message": "Symbol must be 11 characters or fewer."
  },
  "tenPercentIncreased": {
    "message": "10% increase"
  },
  "terms": {
    "message": "Terms of use"
  },
  "termsOfService": {
    "message": "Terms of service"
  },
  "termsOfUseAgreeText": {
    "message": " I agree to the Terms of Use, which apply to my use of MetaMask and all of its features"
  },
  "termsOfUseFooterText": {
    "message": "Please scroll to read all sections"
  },
  "termsOfUseTitle": {
    "message": "Our Terms of Use have updated"
  },
  "testnets": {
    "message": "Testnets"
  },
  "theme": {
    "message": "Theme"
  },
  "themeDescription": {
    "message": "Choose your preferred MetaMask theme."
  },
  "thingsToKeep": {
    "message": "Keep in mind:"
  },
  "thirdPartySoftware": {
    "message": "Third-party software notice",
    "description": "Title of a popup modal displayed when installing a snap for the first time."
  },
  "thisCollection": {
    "message": "this collection"
  },
  "threeMonthsAbbreviation": {
    "message": "3M",
    "description": "Shortened form of '3 months'"
  },
  "time": {
    "message": "Time"
  },
  "tips": {
    "message": "Tips"
  },
  "to": {
    "message": "To"
  },
  "toAddress": {
    "message": "To: $1",
    "description": "$1 is the address to include in the To label. It is typically shortened first using shortenAddress"
  },
  "toggleRequestQueueDescription": {
    "message": "This allows you to select a network for each site instead of a single selected network for all sites. This feature will prevent you from switching networks manually, which may break your user experience on certain sites."
  },
  "toggleRequestQueueField": {
    "message": "Select networks for each site"
  },
  "toggleRequestQueueOff": {
    "message": "Off"
  },
  "toggleRequestQueueOn": {
    "message": "On"
  },
  "token": {
    "message": "Token"
  },
  "tokenAddress": {
    "message": "Token address"
  },
  "tokenAlreadyAdded": {
    "message": "Token has already been added."
  },
  "tokenAutoDetection": {
    "message": "Token autodetection"
  },
  "tokenContractAddress": {
    "message": "Token contract address"
  },
  "tokenDecimal": {
    "message": "Token decimal"
  },
  "tokenDecimalFetchFailed": {
    "message": "Token decimal required. Find it on: $1"
  },
  "tokenDetails": {
    "message": "Token details"
  },
  "tokenFoundTitle": {
    "message": "1 new token found"
  },
  "tokenId": {
    "message": "Token ID"
  },
  "tokenList": {
    "message": "Token lists"
  },
  "tokenScamSecurityRisk": {
    "message": "token scams and security risks"
  },
  "tokenShowUp": {
    "message": "Your tokens may not automatically show up in your wallet. "
  },
  "tokenStandard": {
    "message": "Token standard"
  },
  "tokenSymbol": {
    "message": "Token symbol"
  },
  "tokens": {
    "message": "Tokens"
  },
  "tokensFoundTitle": {
    "message": "$1 new tokens found",
    "description": "$1 is the number of new tokens detected"
  },
  "tokensInCollection": {
    "message": "Tokens in collection"
  },
  "tooltipApproveButton": {
    "message": "I understand"
  },
  "tooltipSatusConnected": {
    "message": "connected"
  },
  "tooltipSatusConnectedUpperCase": {
    "message": "Connected"
  },
  "tooltipSatusNotConnected": {
    "message": "not connected"
  },
  "total": {
    "message": "Total"
  },
  "totalVolume": {
    "message": "Total volume"
  },
  "transaction": {
    "message": "transaction"
  },
  "transactionCancelAttempted": {
    "message": "Transaction cancel attempted with estimated gas fee of $1 at $2"
  },
  "transactionCancelSuccess": {
    "message": "Transaction successfully cancelled at $2"
  },
  "transactionConfirmed": {
    "message": "Transaction confirmed at $2."
  },
  "transactionCreated": {
    "message": "Transaction created with a value of $1 at $2."
  },
  "transactionDataFunction": {
    "message": "Function"
  },
  "transactionDetailDappGasMoreInfo": {
    "message": "Site suggested"
  },
  "transactionDetailDappGasTooltip": {
    "message": "Edit to use MetaMask's recommended gas fee based on the latest block."
  },
  "transactionDetailGasHeading": {
    "message": "Estimated gas fee"
  },
  "transactionDetailGasTooltipConversion": {
    "message": "Learn more about gas fees"
  },
  "transactionDetailGasTooltipExplanation": {
    "message": "Gas fees are set by the network and fluctuate based on network traffic and transaction complexity."
  },
  "transactionDetailGasTooltipIntro": {
    "message": "Gas fees are paid to crypto miners who process transactions on the $1 network. MetaMask does not profit from gas fees."
  },
  "transactionDetailGasTotalSubtitle": {
    "message": "Amount + gas fee"
  },
  "transactionDetailLayer2GasHeading": {
    "message": "Layer 2 gas fee"
  },
  "transactionDetailMultiLayerTotalSubtitle": {
    "message": "Amount + fees"
  },
  "transactionDropped": {
    "message": "Transaction dropped at $2."
  },
  "transactionError": {
    "message": "Transaction error. Exception thrown in contract code."
  },
  "transactionErrorNoContract": {
    "message": "Trying to call a function on a non-contract address."
  },
  "transactionErrored": {
    "message": "Transaction encountered an error."
  },
  "transactionFailed": {
    "message": "Transaction Failed"
  },
  "transactionFee": {
    "message": "Transaction fee"
  },
  "transactionFlowNetwork": {
    "message": "Network"
  },
  "transactionHistoryBaseFee": {
    "message": "Base fee (GWEI)"
  },
  "transactionHistoryL1GasLabel": {
    "message": "Total L1 gas fee"
  },
  "transactionHistoryL2GasLimitLabel": {
    "message": "L2 gas limit"
  },
  "transactionHistoryL2GasPriceLabel": {
    "message": "L2 gas price"
  },
  "transactionHistoryMaxFeePerGas": {
    "message": "Max fee per gas"
  },
  "transactionHistoryPriorityFee": {
    "message": "Priority fee (GWEI)"
  },
  "transactionHistoryTotalGasFee": {
    "message": "Total gas fee"
  },
  "transactionNote": {
    "message": "Transaction note"
  },
  "transactionResubmitted": {
    "message": "Transaction resubmitted with estimated gas fee increased to $1 at $2"
  },
  "transactionSettings": {
    "message": "Transaction settings"
  },
  "transactionSubmitted": {
    "message": "Transaction submitted with estimated gas fee of $1 at $2."
  },
  "transactionUpdated": {
    "message": "Transaction updated at $2."
  },
  "transactions": {
    "message": "Transactions"
  },
  "transfer": {
    "message": "Transfer"
  },
  "transferCrypto": {
    "message": "Transfer crypto"
  },
  "transferFrom": {
    "message": "Transfer from"
  },
  "transferRequest": {
    "message": "Transfer request"
  },
  "trillionAbbreviation": {
    "message": "T",
    "description": "Shortened form of 'trillion'"
  },
  "troubleConnectingToLedgerU2FOnFirefox": {
    "message": "We're having trouble connecting your Ledger. $1",
    "description": "$1 is a link to the wallet connection guide;"
  },
  "troubleConnectingToLedgerU2FOnFirefox2": {
    "message": "Review our hardware wallet connection guide and try again.",
    "description": "$1 of the ledger wallet connection guide"
  },
  "troubleConnectingToLedgerU2FOnFirefoxLedgerSolution": {
    "message": "If you're on the latest version of Firefox, you might be experiencing an issue related to Firefox dropping U2F support. Learn how to fix this issue $1.",
    "description": "It is a link to the ledger website for the workaround."
  },
  "troubleConnectingToLedgerU2FOnFirefoxLedgerSolution2": {
    "message": "here",
    "description": "Second part of the error message; It is a link to the ledger website for the workaround."
  },
  "troubleConnectingToWallet": {
    "message": "We had trouble connecting to your $1, try reviewing $2 and try again.",
    "description": "$1 is the wallet device name; $2 is a link to wallet connection guide"
  },
  "troubleStarting": {
    "message": "MetaMask had trouble starting. This error could be intermittent, so try restarting the extension."
  },
  "trustSiteApprovePermission": {
    "message": "By granting permission, you are allowing the following $1 to access your funds"
  },
  "tryAgain": {
    "message": "Try again"
  },
  "turnOff": {
    "message": "Turn off"
  },
  "turnOffMetamaskNotificationsError": {
    "message": "There was an error in disabling the notifications. Please try again later."
  },
  "turnOn": {
    "message": "Turn on"
  },
  "turnOnMetamaskNotifications": {
    "message": "Turn on notifications"
  },
  "turnOnMetamaskNotificationsButton": {
    "message": "Turn on"
  },
  "turnOnMetamaskNotificationsError": {
    "message": "There was an error in creating the notifications. Please try again later."
  },
  "turnOnMetamaskNotificationsMessageFirst": {
    "message": "Stay in the loop on what's happening in your wallet with notifications."
  },
  "turnOnMetamaskNotificationsMessagePrivacyBold": {
    "message": "notifications settings."
  },
  "turnOnMetamaskNotificationsMessagePrivacyLink": {
    "message": "Learn how we protect your privacy while using this feature."
  },
  "turnOnMetamaskNotificationsMessageSecond": {
    "message": "To use wallet notifications, we use a profile to sync some settings across your devices. $1"
  },
  "turnOnMetamaskNotificationsMessageThird": {
    "message": "You can turn off notifications at any time in the $1"
  },
  "turnOnTokenDetection": {
    "message": "Turn on enhanced token detection"
  },
  "tutorial": {
    "message": "Tutorial"
  },
  "twelveHrTitle": {
    "message": "12hr:"
  },
  "typeYourSRP": {
    "message": "Type your Secret Recovery Phrase"
  },
  "u2f": {
    "message": "U2F",
    "description": "A name on an API for the browser to interact with devices that support the U2F protocol. On some browsers we use it to connect MetaMask to Ledger devices."
  },
  "unapproved": {
    "message": "Unapproved"
  },
  "units": {
    "message": "units"
  },
  "unknown": {
    "message": "Unknown"
  },
  "unknownChainWarning": {
    "message": "We can’t verify custom networks. To avoid malicious providers from recording your network activity, only add networks you trust."
  },
  "unknownCollection": {
    "message": "Unnamed collection"
  },
  "unknownNetwork": {
    "message": "Unknown private network"
  },
  "unknownNetworkForKeyEntropy": {
    "message": "Unknown network",
    "description": "Displayed on places like Snap install warning when regular name is not available."
  },
  "unknownQrCode": {
    "message": "Error: We couldn't identify that QR code"
  },
  "unlimited": {
    "message": "Unlimited"
  },
  "unlock": {
    "message": "Unlock"
  },
  "unlockMessage": {
    "message": "The decentralized web awaits"
  },
  "unpin": {
    "message": "Unpin"
  },
  "unrecognizedChain": {
    "message": "This custom network is not recognized",
    "description": "$1 is a clickable link with text defined by the 'unrecognizedChanLinkText' key. The link will open to instructions for users to validate custom network details."
  },
  "unsendableAsset": {
    "message": "Sending NFT (ERC-721) tokens is not currently supported",
    "description": "This is an error message we show the user if they attempt to send an NFT asset type, for which currently don't support sending"
  },
  "unverifiedContractAddressMessage": {
    "message": "We cannot verify this contract. Make sure you trust this address."
  },
  "upArrow": {
    "message": "up arrow"
  },
  "update": {
    "message": "Update"
  },
  "updateEthereumChainConfirmationDescription": {
    "message": "This site is requesting to update your default network URL. You can edit defaults and network information any time."
  },
  "updateNetworkConfirmationTitle": {
    "message": "Update $1",
    "description": "$1 represents network name"
  },
  "updateOrEditNetworkInformations": {
    "message": "Update your information or"
  },
  "updateRequest": {
    "message": "Update request"
  },
  "updatedRpcForNetworks": {
    "message": "Network RPCs Updated"
<<<<<<< HEAD
  },
  "updatedWithDate": {
    "message": "Updated $1"
=======
>>>>>>> 6173a139
  },
  "uploadDropFile": {
    "message": "Drop your file here"
  },
  "uploadFile": {
    "message": "Upload file"
  },
  "urlErrorMsg": {
    "message": "URLs require the appropriate HTTP/HTTPS prefix."
  },
  "use4ByteResolution": {
    "message": "Decode smart contracts"
  },
  "use4ByteResolutionDescription": {
    "message": "To improve user experience, we customize the activity tab with messages based on the smart contracts you interact with. MetaMask uses a service called 4byte.directory to decode data and show you a version of a smart contract that's easier to read. This helps reduce your chances of approving malicious smart contract actions, but can result in your IP address being shared."
  },
  "useMultiAccountBalanceChecker": {
    "message": "Batch account balance requests"
  },
  "useMultiAccountBalanceCheckerSettingDescription": {
    "message": "Get faster balance updates by batching account balance requests. This lets us fetch your account balances together, so you get quicker updates for an improved experience. When this feature is off, third parties may be less likely to associate your accounts with each other."
  },
  "useNftDetection": {
    "message": "Autodetect NFTs"
  },
  "useNftDetectionDescriptionText": {
    "message": "Let MetaMask add NFTs you own using third-party services. Autodetecting NFTs exposes your IP and account address to these services. Enabling this feature could associate your IP address with your Ethereum address and display fake NFTs airdropped by scammers. You can add tokens manually to avoid this risk."
  },
  "usePhishingDetection": {
    "message": "Use phishing detection"
  },
  "usePhishingDetectionDescription": {
    "message": "Display a warning for phishing domains targeting Ethereum users"
  },
  "useSafeChainsListValidation": {
    "message": "Network details check"
  },
  "useSafeChainsListValidationDescription": {
    "message": "MetaMask uses a third-party service called $1 to show accurate and standardized network details. This reduces your chances of connecting to malicious or incorrect network. When using this feature, your IP address is exposed to chainid.network."
  },
  "useSafeChainsListValidationWebsite": {
    "message": "chainid.network",
    "description": "useSafeChainsListValidationWebsite is separated from the rest of the text so that we can bold the third party service name in the middle of them"
  },
  "useSiteSuggestion": {
    "message": "Use site suggestion"
  },
  "useTokenDetectionPrivacyDesc": {
    "message": "Automatically displaying tokens sent to your account involves communication with third party servers to fetch token’s images. Those serves will have access to your IP address."
  },
  "usedByClients": {
    "message": "Used by a variety of different clients"
  },
  "userName": {
    "message": "Username"
  },
  "userOpContractDeployError": {
    "message": "Contract deployment from a smart contract account is not supported"
  },
  "verifyContractDetails": {
    "message": "Verify third-party details"
  },
  "version": {
    "message": "Version"
  },
  "view": {
    "message": "View"
  },
  "viewActivity": {
    "message": "View activity"
  },
  "viewAllDetails": {
    "message": "View all details"
  },
  "viewAllQuotes": {
    "message": "view all quotes"
  },
  "viewContact": {
    "message": "View contact"
  },
  "viewDetails": {
    "message": "View details"
  },
  "viewFullTransactionDetails": {
    "message": "View full transaction details"
  },
  "viewMore": {
    "message": "View more"
  },
  "viewOnBlockExplorer": {
    "message": "View on block explorer"
  },
  "viewOnCustomBlockExplorer": {
    "message": "View $1 at $2",
    "description": "$1 is the action type. e.g (Account, Transaction, Swap) and $2 is the Custom Block Explorer URL"
  },
  "viewOnEtherscan": {
    "message": "View $1 on Etherscan",
    "description": "$1 is the action type. e.g (Account, Transaction, Swap)"
  },
  "viewOnExplorer": {
    "message": "View on explorer"
  },
  "viewOnOpensea": {
    "message": "View on Opensea"
  },
  "viewTransaction": {
    "message": "View transaction"
  },
  "viewinCustodianApp": {
    "message": "View in custodian app"
  },
  "viewinExplorer": {
    "message": "View $1 in explorer",
    "description": "$1 is the action type. e.g (Account, Transaction, Swap)"
  },
  "visitSite": {
    "message": "Visit site"
  },
  "visitWebSite": {
    "message": "Visit our website"
  },
  "wallet": {
    "message": "Wallet"
  },
  "walletConnectionGuide": {
    "message": "our hardware wallet connection guide"
  },
  "walletProtectedAndReadyToUse": {
    "message": "Your wallet is protected and ready to use. You can find your Secret Recovery Phrase in $1 ",
    "description": "$1 is the menu path to be shown with font weight bold"
  },
  "wantToAddThisNetwork": {
    "message": "Want to add this network?"
  },
  "wantsToAddThisAsset": {
    "message": "This allows the following asset to be added to your wallet."
  },
  "warning": {
    "message": "Warning"
  },
  "warningFromSnap": {
    "message": "Warning from $1",
    "description": "$1 represents the name of the snap"
  },
  "warningTooltipText": {
    "message": "$1 The third party could spend your entire token balance without further notice or consent. Protect yourself by customizing a lower spending cap.",
    "description": "$1 is a warning icon with text 'Be careful' in 'warning' colour"
  },
  "watchEthereumAccountsDescription": {
    "message": "Turning this option on will give you the ability to watch Ethereum accounts via a public address or ENS name. For feedback on this Beta feature please complete this $1.",
    "description": "$1 is the link to a product feedback form"
  },
  "watchEthereumAccountsToggle": {
    "message": "Watch Ethereum Accounts (Beta)"
  },
  "weak": {
    "message": "Weak"
  },
  "web3": {
    "message": "Web3"
  },
  "web3ShimUsageNotification": {
    "message": "We noticed that the current website tried to use the removed window.web3 API. If the site appears to be broken, please click $1 for more information.",
    "description": "$1 is a clickable link."
  },
  "webhid": {
    "message": "WebHID",
    "description": "Refers to a interface for connecting external devices to the browser. Used for connecting ledger to the browser. Read more here https://developer.mozilla.org/en-US/docs/Web/API/WebHID_API"
  },
  "websites": {
    "message": "websites",
    "description": "Used in the 'permission_rpc' message."
  },
  "welcomeBack": {
    "message": "Welcome back!"
  },
  "welcomeExploreDescription": {
    "message": "Store, send and spend crypto currencies and assets."
  },
  "welcomeExploreTitle": {
    "message": "Explore decentralized apps"
  },
  "welcomeLoginDescription": {
    "message": "Use your MetaMask to login to decentralized apps - no signup needed."
  },
  "welcomeLoginTitle": {
    "message": "Say hello to your wallet"
  },
  "welcomeToMetaMask": {
    "message": "Let's get started"
  },
  "welcomeToMetaMaskIntro": {
    "message": "Trusted by millions, MetaMask is a secure wallet making the world of web3 accessible to all."
  },
  "whatsNew": {
    "message": "What's new",
    "description": "This is the title of a popup that gives users notifications about new features and updates to MetaMask."
  },
  "whatsThis": {
    "message": "What's this?"
  },
  "withdrawing": {
    "message": "Withdrawing"
  },
  "wrongNetworkName": {
    "message": "According to our records, the network name may not correctly match this chain ID."
  },
  "xOfYPending": {
    "message": "$1 of $2 pending",
    "description": "$1 and $2 are intended to be two numbers, where $2 is a total number of pending confirmations, and $1 is a count towards that total"
  },
  "yes": {
    "message": "Yes"
  },
  "you": {
    "message": "You"
  },
  "youNeedToAllowCameraAccess": {
    "message": "You need to allow camera access to use this feature."
  },
  "youSign": {
    "message": "You are signing"
  },
  "yourAccounts": {
    "message": "Your accounts"
  },
  "yourActivity": {
    "message": "Your activity"
  },
  "yourBalance": {
    "message": "Your balance"
  },
  "yourBalanceIsAggregated": {
    "message": "Your balance is aggregated"
  },
  "yourNFTmayBeAtRisk": {
    "message": "Your NFT may be at risk"
  },
  "yourPrivateSeedPhrase": {
    "message": "Your Secret Recovery Phrase"
  },
  "yourTransactionConfirmed": {
    "message": "Transaction already confirmed"
  },
  "yourTransactionJustConfirmed": {
    "message": "We weren't able to cancel your transaction before it was confirmed on the blockchain."
  },
  "yourWalletIsReady": {
    "message": "Your wallet is ready"
  },
  "zeroGasPriceOnSpeedUpError": {
    "message": "Zero gas price on speed up"
  }
}<|MERGE_RESOLUTION|>--- conflicted
+++ resolved
@@ -1176,10 +1176,6 @@
   "connectedSnaps": {
     "message": "Connected Snaps"
   },
-<<<<<<< HEAD
-  "connectedWith": {
-    "message": "Connected with"
-=======
   "connectedWithAccount": {
     "message": "$1 accounts connected",
     "description": "$1 represents account length"
@@ -1191,7 +1187,6 @@
   "connectedWithNetworks": {
     "message": "$1 networks connected",
     "description": "$1 represents network length"
->>>>>>> 6173a139
   },
   "connecting": {
     "message": "Connecting"
@@ -1567,8 +1562,6 @@
   "deleteContact": {
     "message": "Delete contact"
   },
-<<<<<<< HEAD
-=======
   "deleteMetaMetricsData": {
     "message": "Delete MetaMetrics data"
   },
@@ -1592,7 +1585,6 @@
     "message": "You initiated this action on $1. This process can take up to 30 days. View the $2",
     "description": "$1 will be the date on which teh deletion is requested and $2 will have text saying Privacy Policy "
   },
->>>>>>> 6173a139
   "deleteNetworkIntro": {
     "message": "If you delete this network, you will need to add it again to view your assets in this network"
   },
@@ -1835,12 +1827,9 @@
   "editSpendingCapDesc": {
     "message": "Enter the amount that you feel comfortable being spent on your behalf."
   },
-<<<<<<< HEAD
-=======
   "editSpendingCapError": {
     "message": "The spending cap can’t exceed $1 decimal digits. Remove decimal digits to continue."
   },
->>>>>>> 6173a139
   "enable": {
     "message": "Enable"
   },
@@ -3328,12 +3317,6 @@
   "noAccountsFound": {
     "message": "No accounts found for the given search query"
   },
-<<<<<<< HEAD
-  "noConnectedAccountDescription": {
-    "message": "Select an account you want to use on this site to continue."
-  },
-=======
->>>>>>> 6173a139
   "noConnectedAccountTitle": {
     "message": "MetaMask isn’t connected to this site"
   },
@@ -6401,12 +6384,6 @@
   },
   "updatedRpcForNetworks": {
     "message": "Network RPCs Updated"
-<<<<<<< HEAD
-  },
-  "updatedWithDate": {
-    "message": "Updated $1"
-=======
->>>>>>> 6173a139
   },
   "uploadDropFile": {
     "message": "Drop your file here"
