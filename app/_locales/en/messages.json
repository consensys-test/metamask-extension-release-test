--- conflicted
+++ resolved
@@ -506,12 +506,9 @@
   "allCustodianAccountsConnectedTitle": {
     "message": "No accounts available to connect"
   },
-<<<<<<< HEAD
-=======
   "allNetworks": {
     "message": "All networks"
   },
->>>>>>> 16d16930
   "allOfYour": {
     "message": "All of your $1",
     "description": "$1 is the symbol or name of the token that the user is approving spending"
