--- conflicted
+++ resolved
@@ -1302,12 +1302,6 @@
   "noAccountsFound": {
     "message": "Nenhuma conta encontrada para a busca efetuada"
   },
-<<<<<<< HEAD
-  "noConversionDateAvailable": {
-    "message": "Não há uma data de conversão de moeda disponível"
-  },
-=======
->>>>>>> 6173a139
   "noConversionRateAvailable": {
     "message": "Não há uma taxa de conversão disponível"
   },
@@ -1395,13 +1389,6 @@
   "onboardingPinExtensionTitle": {
     "message": "Sua instalação da MetaMask está concluída!"
   },
-<<<<<<< HEAD
-  "onboardingUsePhishingDetectionDescription": {
-    "message": "Os alertas de detecção de phishing dependem de comunicação com $1. O jsDeliver terá acesso ao seu endereço IP. Veja $2.",
-    "description": "The $1 is the word 'jsDeliver', from key 'jsDeliver' and $2 is the words Privacy Policy from key 'privacyMsg', both separated here so that it can be wrapped as a link"
-  },
-=======
->>>>>>> 6173a139
   "onlyConnectTrust": {
     "message": "Conecte-se somente com sites em que você confia.",
     "description": "Text displayed above the buttons for connection confirmation. $1 is the link to the learn more web page."
