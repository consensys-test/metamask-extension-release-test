--- conflicted
+++ resolved
@@ -975,7 +975,6 @@
   },
   "desktopDisableButton": {
     "message": "禁用桌面应用程序"
-<<<<<<< HEAD
   },
   "desktopDisableErrorCTA": {
     "message": "禁用MetaMask桌面应用程序"
@@ -983,15 +982,6 @@
   "desktopEnableButton": {
     "message": "启用桌面应用程序"
   },
-=======
-  },
-  "desktopDisableErrorCTA": {
-    "message": "禁用MetaMask桌面应用程序"
-  },
-  "desktopEnableButton": {
-    "message": "启用桌面应用程序"
-  },
->>>>>>> 4b271868
   "desktopEnableButtonDescription": {
     "message": "点击以运行桌面应用程序中的所有后台进程。"
   },
@@ -1327,12 +1317,6 @@
   "etherscanViewOn": {
     "message": "在 Etherscan 上查看"
   },
-<<<<<<< HEAD
-  "expandExperience": {
-    "message": "扩展MetaMask Snap的web3体验"
-  },
-=======
->>>>>>> 4b271868
   "expandView": {
     "message": "展开视图"
   },
@@ -2197,19 +2181,6 @@
   "nextNonceWarning": {
     "message": "Nonce 高于建议的 nouce 值 $1",
     "description": "The next nonce according to MetaMask's internal logic"
-  },
-  "nftAddFailedMessage": {
-    "message": "由于所有权信息不匹配，无法添加NFT。请确保所输入的信息正确无误。"
-  },
-  "nftAddressError": {
-    "message": "此代币是NFT。另加上$1",
-    "description": "$1 is a clickable link with text defined by the 'importNFTPage' key"
-  },
-  "nftDisclaimer": {
-    "message": "免责声明：MetaMask从源网址中提取媒体文件。这个网址有时会因铸造NFT的市场而改变。"
-  },
-  "nftOptions": {
-    "message": "NFT 期权"
   },
   "nftAddFailedMessage": {
     "message": "由于所有权信息不匹配，无法添加NFT。请确保所输入的信息正确无误。"
