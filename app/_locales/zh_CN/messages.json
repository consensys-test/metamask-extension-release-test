{
  "QRHardwareInvalidTransactionTitle": {
    "message": "错误"
  },
  "QRHardwareMismatchedSignId": {
    "message": "不一致的交易数据。请查看交易详情。"
  },
  "QRHardwarePubkeyAccountOutOfRange": {
    "message": "暂无更多账户。若想访问下方未列出的其他账户，请重新连接您的硬件钱包并选择它。"
  },
  "QRHardwareScanInstructions": {
    "message": "将二维码放在摄像头前。屏幕是模糊的，但不影响对二维码的读取。"
  },
  "QRHardwareSignRequestCancel": {
    "message": "拒绝"
  },
  "QRHardwareSignRequestDescription": {
    "message": "使用钱包签名后，点击“获取签名”以接收签名"
  },
  "QRHardwareSignRequestGetSignature": {
    "message": "获取签名"
  },
  "QRHardwareSignRequestSubtitle": {
    "message": "用您的钱包扫描二维码"
  },
  "QRHardwareSignRequestTitle": {
    "message": "请求签名"
  },
  "QRHardwareUnknownQRCodeTitle": {
    "message": "错误"
  },
  "QRHardwareUnknownWalletQRCode": {
    "message": "二维码无效。请扫描硬件钱包的同步二维码。"
  },
  "QRHardwareWalletImporterTitle": {
    "message": "扫描二维码"
  },
  "QRHardwareWalletSteps1Description": {
    "message": "您可以从下面的官方二维码支持合作伙伴列表中选择。"
  },
  "QRHardwareWalletSteps1Title": {
    "message": "关联您的二维码硬件钱包"
  },
  "SIWEAddressInvalid": {
    "message": "登录请求中的地址与您用于登录的账户地址不匹配。"
  },
  "SIWEDomainInvalidText": {
    "message": "您尝试登录的网站与请求中的域名不匹配。请谨慎操作。"
  },
  "SIWEDomainInvalidTitle": {
    "message": "虚假网站请求。"
  },
  "SIWEDomainWarningBody": {
    "message": "网站（$1）要求您登录到错误的域名。这可能是网络钓鱼攻击。",
    "description": "$1 represents the website domain"
  },
  "SIWEDomainWarningLabel": {
    "message": "不安全"
  },
  "SIWELabelChainID": {
    "message": "链 ID："
  },
  "SIWELabelExpirationTime": {
    "message": "到期时间："
  },
  "SIWELabelIssuedAt": {
    "message": "发行于："
  },
  "SIWELabelMessage": {
    "message": "消息："
  },
  "SIWELabelNonce": {
    "message": "Nonce："
  },
  "SIWELabelNotBefore": {
    "message": "不早于："
  },
  "SIWELabelRequestID": {
    "message": "请求ID："
  },
  "SIWELabelResources": {
    "message": "资源：$1",
    "description": "$1 represents the number of resources"
  },
  "SIWELabelURI": {
    "message": "URI："
  },
  "SIWELabelVersion": {
    "message": "版本："
  },
  "SIWESiteRequestSubtitle": {
    "message": "此网站正在请求使用以下登录方式："
  },
  "SIWESiteRequestTitle": {
    "message": "登录请求"
  },
  "SIWEWarningSubtitle": {
    "message": "为表明您确认理解，请勾选："
  },
  "SIWEWarningTitle": {
    "message": "您确定吗？"
  },
  "about": {
    "message": "关于"
  },
  "accept": {
    "message": "接受"
  },
  "acceptTermsOfUse": {
    "message": "我已阅读并同意 $1",
    "description": "$1 is the `terms` message"
  },
  "accessAndSpendNoticeNFT": {
    "message": "$1可以访问并使用此资产",
    "description": "$1 is the url of the site requesting ability to spend"
  },
  "accessYourWalletWithSRP": {
    "message": "使用账户私钥助记词访问钱包"
  },
  "accessYourWalletWithSRPDescription": {
    "message": "MetaMask无法恢复您的密码。我们将使用您的私钥助记词来验证您的所有权、恢复您的钱包并设置新密码。首先，请输入创建钱包时获得的私钥助记词。$1",
    "description": "$1 is the words 'Learn More' from key 'learnMore', separated here so that it can be added as a link"
  },
  "accessingYourCamera": {
    "message": "正在访问您的相机……"
  },
  "account": {
    "message": "账户"
  },
  "accountActivity": {
    "message": "账户活动"
  },
  "accountActivityText": {
    "message": "选择您想要接收通知的账户："
  },
  "accountDetails": {
    "message": "账户详情"
  },
  "accountIdenticon": {
    "message": "账户 Identicon"
  },
  "accountIsntConnectedToastText": {
    "message": "$1 未连接到 $2"
  },
  "accountName": {
    "message": "账户名称"
  },
  "accountNameDuplicate": {
    "message": "此账户名称已存在",
    "description": "This is an error message shown when the user enters a new account name that matches an existing account name"
  },
  "accountNameReserved": {
    "message": "此账户名已被保留",
    "description": "This is an error message shown when the user enters a new account name that is reserved for future use"
  },
  "accountOptions": {
    "message": "账户选项"
  },
  "accountSelectionRequired": {
    "message": "您需要选择一个账户！"
  },
  "accountTypeNotSupported": {
    "message": "账户类型不受支持"
  },
  "accounts": {
    "message": "账户"
  },
  "accountsConnected": {
    "message": "账户已连接"
  },
  "active": {
    "message": "活跃"
  },
  "activity": {
    "message": "活动"
  },
  "activityLog": {
    "message": "活动日志"
  },
  "add": {
    "message": "添加"
  },
  "addANetwork": {
    "message": "添加网络"
  },
  "addANickname": {
    "message": "添加昵称"
  },
  "addAccount": {
    "message": "添加账户"
  },
  "addAccountToMetaMask": {
    "message": "向 MetaMask 添加账户"
  },
  "addAcquiredTokens": {
    "message": "添加您通过MetaMask获得的代币"
  },
  "addAlias": {
    "message": "添加别名"
  },
  "addBlockExplorer": {
    "message": "添加区块浏览器"
  },
  "addContact": {
    "message": "添加联系信息"
  },
  "addCustomNetwork": {
    "message": "添加自定义网络"
  },
  "addEthereumChainConfirmationDescription": {
    "message": "这将允许在 MetaMask 中使用此网络。"
  },
  "addEthereumChainConfirmationRisks": {
    "message": "MetaMask 不验证自定义网络。"
  },
  "addEthereumChainConfirmationRisksLearnMore": {
    "message": "了解 $1。",
    "description": "$1 is a link with text that is provided by the 'addEthereumChainConfirmationRisksLearnMoreLink' key"
  },
  "addEthereumChainConfirmationRisksLearnMoreLink": {
    "message": "欺诈和网络安全风险",
    "description": "Link text for the 'addEthereumChainConfirmationRisksLearnMore' translation key"
  },
  "addEthereumChainConfirmationTitle": {
    "message": "允许此网站添加一个网络到MetaMask上？"
  },
  "addEthereumChainWarningModalHeader": {
    "message": "仅当您确定可以信任此 RPC 提供商时才能添加它。$1",
    "description": "$1 is addEthereumChainWarningModalHeaderPartTwo passed separately so that it can be bolded"
  },
  "addEthereumChainWarningModalHeaderPartTwo": {
    "message": "恶意提供商可能会谎报区块链的状态，并记录您的网络活动。"
  },
  "addEthereumChainWarningModalListHeader": {
    "message": "您的提供商必须值得信赖，因为它能够："
  },
  "addEthereumChainWarningModalListPointOne": {
    "message": "查看您的账户和 IP 地址，并将它们相互关联"
  },
  "addEthereumChainWarningModalListPointThree": {
    "message": "显示账户余额和其他链上状态"
  },
  "addEthereumChainWarningModalListPointTwo": {
    "message": "公开传播您的交易"
  },
  "addEthereumChainWarningModalTitle": {
    "message": "您正在为以太坊主网添加新的 RPC 提供商"
  },
  "addFriendsAndAddresses": {
    "message": "添加您信任的朋友和地址"
  },
  "addHardwareWallet": {
    "message": "添加硬件钱包"
  },
  "addIPFSGateway": {
    "message": "添加您首选的IPFS网关"
  },
  "addImportAccount": {
    "message": "添加账户或硬件钱包"
  },
  "addMemo": {
    "message": "添加备忘录"
  },
  "addNetwork": {
    "message": "添加网络"
  },
  "addNewAccount": {
    "message": "添加新账户"
  },
  "addNewBitcoinAccount": {
    "message": "添加新的比特币账户（测试版）"
  },
  "addNewBitcoinTestnetAccount": {
    "message": "添加新的比特币账户（测试网）"
  },
  "addNewToken": {
    "message": "添加新代币"
  },
  "addNft": {
    "message": "添加 NFT"
  },
  "addNfts": {
    "message": "添加 NFT"
  },
  "addRpcUrl": {
    "message": "添加 RPC（远程过程调用）URL"
  },
  "addSnapAccountToggle": {
    "message": "启用“添加账户Snap（测试版）”"
  },
  "addSnapAccountsDescription": {
    "message": "启用此功能后，您可以直接使用账户列表来添加新的测试版账户Snap。如果您要安装账户Snap，请紧记，此为第三方服务。"
  },
  "addSuggestedNFTs": {
    "message": "添加推荐的 NFT"
  },
  "addSuggestedTokens": {
    "message": "添加推荐代币"
  },
  "addToken": {
    "message": "添加代币"
  },
  "addTokenByContractAddress": {
    "message": "找不到代币？您可以通过粘贴其地址手动添加任何代币。代币合约地址可以在 $1 上找到",
    "description": "$1 is a blockchain explorer for a specific network, e.g. Etherscan for Ethereum"
  },
  "addUrl": {
    "message": "添加 URL"
  },
  "addingAccount": {
    "message": "添加账户"
  },
  "addingCustomNetwork": {
    "message": "正在添加网络"
  },
  "addingTokens": {
    "message": "正在添加代币"
  },
  "additionalNetworks": {
    "message": "其他网络"
  },
  "address": {
    "message": "地址"
  },
  "addressCopied": {
    "message": "地址已复制！"
  },
  "advanced": {
    "message": "高级"
  },
  "advancedBaseGasFeeToolTip": {
    "message": "当您的交易被包含在区块中时，您的最大基础费用与实际基础费用之间的任何差额将被退还。总金额按最大基础费用（以GWEI为单位）*燃料限制计算。"
  },
  "advancedDetailsDataDesc": {
    "message": "数据"
  },
  "advancedDetailsHexDesc": {
    "message": "十六进制"
  },
  "advancedDetailsNonceDesc": {
    "message": "唯一交易标识号"
  },
  "advancedDetailsNonceTooltip": {
    "message": "这是一个账户的交易编号。第一笔交易的唯一交易标识号为 0，然后按顺序递增。"
  },
  "advancedGasFeeDefaultOptIn": {
    "message": "将这些值保存为 $1 网络的默认值。",
    "description": "$1 is the current network name."
  },
  "advancedGasFeeModalTitle": {
    "message": "高级燃料费"
  },
  "advancedGasPriceTitle": {
    "message": "燃料价格"
  },
  "advancedPriorityFeeToolTip": {
    "message": "优先费用（又称“矿工费”）直接向矿工支付，激励他们优先处理您的交易。"
  },
  "agreeTermsOfUse": {
    "message": "我同意MetaMask的$1",
    "description": "$1 is the `terms` link"
  },
  "airgapVault": {
    "message": "AirGap Vault"
  },
  "alert": {
    "message": "提醒"
  },
  "alertActionBuy": {
    "message": "买入 ETH"
  },
  "alertActionUpdateGas": {
    "message": "更新燃料限制"
  },
  "alertActionUpdateGasFee": {
    "message": "更新费用"
  },
  "alertActionUpdateGasFeeLevel": {
    "message": "更新燃料选项"
  },
  "alertDisableTooltip": {
    "message": "这可以在“设置 > 提醒”中进行更改"
  },
  "alertMessageGasEstimateFailed": {
    "message": "我们无法提供准确的费用，估算可能较高。我们建议您输入自定义的燃料限制，但交易仍存在失败风险。"
  },
  "alertMessageGasFeeLow": {
    "message": "在选择低级型费用时，预计交易速度较慢，等待时间较长。如需更快交易，请选择市场型或激进型费用选项。"
  },
  "alertMessageGasTooLow": {
    "message": "要继续此交易，您需要将燃料限制提高到 21000 或更高。"
  },
  "alertMessageNetworkBusy": {
    "message": "燃料价格很高，估算不太准确。"
  },
  "alertMessageNoGasPrice": {
    "message": "您手动更新费用后，我们才能继续进行此交易。"
  },
  "alertMessagePendingTransactions": {
    "message": "上一笔交易完成后，此交易才能继续进行。了解如何取消或加快交易。"
  },
  "alertMessageSignInDomainMismatch": {
    "message": "提出请求的网站不是您正在登录的网站。这可能试图窃取您的登录凭据。"
  },
  "alertMessageSignInWrongAccount": {
    "message": "此网站要求您使用错误的账户登录。"
  },
  "alertMessageSigningOrSubmitting": {
    "message": "您的上一笔交易完成后，此交易才能继续进行。"
  },
  "alertModalAcknowledge": {
    "message": "我已知晓风险并仍想继续"
  },
  "alertModalDetails": {
    "message": "提醒详情"
  },
  "alertModalReviewAllAlerts": {
    "message": "查看所有提醒"
  },
  "alertReasonGasEstimateFailed": {
    "message": "费用不准确"
  },
  "alertReasonGasFeeLow": {
    "message": "速度慢"
  },
  "alertReasonGasTooLow": {
    "message": "燃料限制较低"
  },
  "alertReasonInsufficientBalance": {
    "message": "资金不足"
  },
  "alertReasonNetworkBusy": {
    "message": "网络繁忙"
  },
  "alertReasonNoGasPrice": {
    "message": "无法使用费用估算"
  },
  "alertReasonPendingTransactions": {
    "message": "待定交易"
  },
  "alertReasonSignIn": {
    "message": "可疑登录请求"
  },
  "alertReasonWrongAccount": {
    "message": "错误账户"
  },
  "alerts": {
    "message": "提醒"
  },
  "all": {
    "message": "所有"
  },
  "allCustodianAccountsConnectedSubtitle": {
    "message": "您或者已连接所有托管账户，或者没有任何账户可连接到 MetaMask Institutional。"
  },
  "allCustodianAccountsConnectedTitle": {
    "message": "没有可连接的账户"
  },
  "allOfYour": {
    "message": "您的所有$1",
    "description": "$1 is the symbol or name of the token that the user is approving spending"
  },
  "allPermissions": {
    "message": "所有许可"
  },
  "allTimeHigh": {
    "message": "有史以来新高"
  },
  "allTimeLow": {
    "message": "有史以来新低"
  },
  "allYourNFTsOf": {
    "message": "您所有在$1的NFT",
    "description": "$1 is a link to contract on the block explorer when we're not able to retrieve a erc721 or erc1155 name"
  },
  "allow": {
    "message": "允许"
  },
  "allowMmiToConnectToCustodian": {
    "message": "这将允许 MMI 连接到 $1，以导入您的账户。"
  },
  "allowNotifications": {
    "message": "允许通知"
  },
  "allowSpendToken": {
    "message": "授予访问您的 $1 的权限？",
    "description": "$1 is the symbol of the token that are requesting to spend"
  },
  "allowWithdrawAndSpend": {
    "message": "允许 $1 提取和消费最高以下金额：",
    "description": "The url of the site that requested permission to 'withdraw and spend'"
  },
  "amount": {
    "message": "数额"
  },
  "amountReceived": {
    "message": "已收款金额"
  },
  "amountSent": {
    "message": "已发送金额"
  },
  "andForListItems": {
    "message": "$1，和 $2",
    "description": "$1 is the first item, $2 is the last item in a list of items. Used in Snap Install Warning modal."
  },
  "andForTwoItems": {
    "message": "$1 和 $2",
    "description": "$1 is the first item, $2 is the second item. Used in Snap Install Warning modal."
  },
  "appDescription": {
    "message": "浏览器中的以太坊钱包",
    "description": "The description of the application"
  },
  "appName": {
    "message": "MetaMask",
    "description": "The name of the application"
  },
  "appNameBeta": {
    "message": "MetaMask Beta",
    "description": "The name of the application (Beta)"
  },
  "appNameFlask": {
    "message": "MetaMask Flask",
    "description": "The name of the application (Flask)"
  },
  "appNameMmi": {
    "message": "MetaMask Institutional",
    "description": "The name of the application (MMI)"
  },
  "approve": {
    "message": "批准消费限额"
  },
  "approveAllTokensTitle": {
    "message": "是否允许访问并转账您所有的$1？",
    "description": "$1 is the symbol of the token for which the user is granting approval"
  },
  "approveAllTokensTitleWithoutSymbol": {
    "message": "是否允许访问并转账您所有在$1的NFT？",
    "description": "$1 a link to contract on the block explorer when we're not able to retrieve a erc721 or erc1155 name"
  },
  "approveButtonText": {
    "message": "批准"
  },
  "approveIncreaseAllowance": {
    "message": "增加 $1 支出上限",
    "description": "The token symbol that is being approved"
  },
  "approveSpendingCap": {
    "message": "批准 $1 支出上限",
    "description": "The token symbol that is being approved"
  },
  "approveTokenDescription": {
    "message": "这允许第三方访问并转账以下 NFT，而无需另行通知，直到您撤销其访问权限。"
  },
  "approveTokenDescriptionWithoutSymbol": {
    "message": "这会允许第三方访问并转账您所有在$1的NFT，而无需另行通知，直到您撤销其访问权限。",
    "description": "$1 is a link to contract on the block explorer when we're not able to retrieve a erc721 or erc1155 name"
  },
  "approveTokenTitle": {
    "message": "是否允许访问并转账您的 $1 ？",
    "description": "$1 is the symbol of the token for which the user is granting approval"
  },
  "approved": {
    "message": "已批准"
  },
  "approvedAsset": {
    "message": "已获批准的资产"
  },
  "approvedOn": {
    "message": "于$1获得批准",
    "description": "$1 is the approval date for a permission"
  },
  "approvedOnForAccounts": {
    "message": "于 $1 批准用于 $2",
    "description": "$1 is the approval date for a permission. $2 is the AvatarGroup component displaying account images."
  },
  "areYouSure": {
    "message": "您确定吗？"
  },
  "asset": {
    "message": "资产"
  },
  "assetOptions": {
    "message": "资产选项"
  },
  "attemptSendingAssets": {
    "message": "如果您试图将资产从一个网络直接发送到另一个网络，这可能会导致永久的资产损失。请务必使用跨链桥进行操作。"
  },
  "attemptSendingAssetsWithPortfolio": {
    "message": "如果您尝试将资产从一个网络发送到另一个网络，这可能会导致资产损失。请务必使用跨链桥在不同网络间安全转移资金，例如 $1"
  },
  "attemptToCancelSwapForFree": {
    "message": "尝试免费取消兑换"
  },
  "attributes": {
    "message": "属性"
  },
  "attributions": {
    "message": "参与者"
  },
  "auroraRpcDeprecationMessage": {
    "message": "Infura RPC（远程过程调用）URL 不再支持 Aurora。"
  },
  "authorizedPermissions": {
    "message": "您已授权以下权限"
  },
  "autoDetectTokens": {
    "message": "自动检测代币"
  },
  "autoDetectTokensDescription": {
    "message": "我们使用第三方 API 来检测和显示发送到您钱包的新代币。如果您不希望该应用程序从这些服务中提取数据，请将其关闭。$1",
    "description": "$1 is a link to a support article"
  },
  "autoLockTimeLimit": {
    "message": "自动锁定计时器（分钟）"
  },
  "autoLockTimeLimitDescription": {
    "message": "设置 MetaMask 将被锁定前的空闲时间（单位：分钟）。"
  },
  "average": {
    "message": "平均值"
  },
  "awaitingApproval": {
    "message": "等待批准......"
  },
  "back": {
    "message": "返回"
  },
  "backupApprovalInfo": {
    "message": "如果不慎丢失个人设备，忘记密码，需要重新安装 MetaMask，或者需在另一台设备上访问钱包，使用此助记词才能恢复您的钱包。"
  },
  "backupApprovalNotice": {
    "message": "请备份您的私钥助记词，确保您的钱包和资金安全。"
  },
  "backupKeyringSnapReminder": {
    "message": "请先确保您可以自行访问此Snap创建的任何账户，才可将其去除"
  },
  "backupNow": {
    "message": "立即备份"
  },
  "balance": {
    "message": "余额"
  },
  "balanceOutdated": {
    "message": "余额可能已过期"
  },
  "baseFee": {
    "message": "基础费用"
  },
  "basic": {
    "message": "基本"
  },
  "basicConfigurationBannerCTA": {
    "message": "开启基本功能"
  },
  "basicConfigurationBannerTitle": {
    "message": "基本功能已关闭"
  },
  "basicConfigurationDescription": {
    "message": "MetaMask 通过互联网服务提供代币详情和燃料设置等基本功能。当您使用互联网服务时，您的 IP 地址会共享，在本例中与 MetaMask 共享。这就像您访问任何网站一样。MetaMask 暂时使用这些数据，并且绝不会出卖您的数据。您可以使用 VPN 或关闭这些服务，但这可能会影响您的 MetaMask 体验。要了解详情，请参阅我们的 $1。",
    "description": "$1 is to be replaced by the message for privacyMsg, and will link to https://consensys.io/privacy-policy"
  },
  "basicConfigurationLabel": {
    "message": "基本功能"
  },
  "basicConfigurationModalCheckbox": {
    "message": "我理解并想继续"
  },
  "basicConfigurationModalDisclaimerOff": {
    "message": "这意味着您不能充分优化您在 MetaMask 上的时间。您将无法使用基本功能（例如代币详情、最优燃料设置等）。"
  },
  "basicConfigurationModalDisclaimerOn": {
    "message": "如需优化您在 MetaMask 上的时间，您将需要开启此功能。基本功能（例如代币详情、最优燃料设置等）对于 Web3 体验至关重要。"
  },
  "basicConfigurationModalHeadingOff": {
    "message": "关闭基本功能"
  },
  "basicConfigurationModalHeadingOn": {
    "message": "开启基本功能"
  },
  "beCareful": {
    "message": "请小心"
  },
  "beta": {
    "message": "测试版"
  },
  "betaHeaderText": {
    "message": "此为测试版。请$1报告错误",
    "description": "$1 represents the word 'here' in a hyperlink"
  },
  "betaMetamaskInstitutionalVersion": {
    "message": "MetaMask Institutional 测试版本"
  },
  "betaMetamaskVersion": {
    "message": "MetaMask 测试版本"
  },
  "betaTerms": {
    "message": "测试版使用条款"
  },
  "billionAbbreviation": {
    "message": "十亿",
    "description": "Shortened form of 'billion'"
  },
  "bitcoinActivityNotSupported": {
    "message": "比特币活动不受支持"
  },
  "bitcoinSupportSectionTitle": {
    "message": "比特币"
  },
  "bitcoinSupportToggleDescription": {
    "message": "启用此功能后，您可以选择将比特币账户添加到衍生自现有私钥助记词的 MetaMask Extension 中。这是一个实验性的测试版功能，因此您应自行承担使用风险。为了向我们提供有关此新比特币体验的反馈，请填写此 $1。",
    "description": "$1 is the link to a product feedback form"
  },
  "bitcoinSupportToggleTitle": {
    "message": "启用“添加新的比特币账户（测试版）”"
  },
  "bitcoinTestnetSupportToggleDescription": {
    "message": "启用此功能后，您可以选择为测试网络添加比特币账户。"
  },
  "bitcoinTestnetSupportToggleTitle": {
    "message": "启用“添加新的比特币账户（测试网）”"
  },
  "blockExplorerAccountAction": {
    "message": "账户",
    "description": "This is used with viewOnEtherscan and viewInExplorer e.g View Account in Explorer"
  },
  "blockExplorerAssetAction": {
    "message": "资产",
    "description": "This is used with viewOnEtherscan and viewInExplorer e.g View Asset in Explorer"
  },
  "blockExplorerSwapAction": {
    "message": "兑换",
    "description": "This is used with viewOnEtherscan e.g View Swap on Etherscan"
  },
  "blockExplorerUrl": {
    "message": "区块浏览器 URL"
  },
  "blockExplorerUrlDefinition": {
    "message": "用作此网络的区块浏览器的 URL。"
  },
  "blockExplorerView": {
    "message": "在 $1 查看账户",
    "description": "$1 replaced by URL for custom block explorer"
  },
  "blockaid": {
    "message": "Blockaid"
  },
  "blockaidAlertInfo": {
    "message": "我们不建议继续处理此请求。"
  },
  "blockaidDescriptionApproveFarming": {
    "message": "如果您批准此请求，以欺诈闻名的第三方可能会拿走您的所有资产。"
  },
  "blockaidDescriptionBlurFarming": {
    "message": "如果您批准此请求，则有人可以窃取您列于Blur上的资产。"
  },
  "blockaidDescriptionErrored": {
    "message": "由于出现错误，安全提供程序无法验证此请求。请谨慎操作。"
  },
  "blockaidDescriptionMaliciousDomain": {
    "message": "您正在与恶意网域交互。如果您批准此请求，您可能会失去您的资产。"
  },
  "blockaidDescriptionMightLoseAssets": {
    "message": "如果您批准此请求，您可能会失去您的资产。"
  },
  "blockaidDescriptionSeaportFarming": {
    "message": "如果您批准此请求，则有人可以窃取您列于OpenSea上的资产。"
  },
  "blockaidDescriptionTransferFarming": {
    "message": "如果您批准此请求，以欺诈闻名的第三方将会拿走您的所有资产。"
  },
  "blockaidDescriptionWarning": {
    "message": "这可能是欺骗性请求。仅在您信任所涉及的每个地址时才能继续。"
  },
  "blockaidMessage": {
    "message": "隐私保护 - 不会与第三方共享任何数据。适用于 Arbitrum、Avalanche、BNB Chain、以太坊主网、Linea、Optimism、Polygon、Base 和 Sepolia。"
  },
  "blockaidTitleDeceptive": {
    "message": "此请求属欺骗性质"
  },
  "blockaidTitleMayNotBeSafe": {
    "message": "请求可能不安全"
  },
  "blockaidTitleSuspicious": {
    "message": "此请求很可疑"
  },
  "blockies": {
    "message": "Blockies"
  },
  "boughtFor": {
    "message": "购买用于"
  },
  "bridge": {
    "message": "跨链桥"
  },
  "bridgeDontSend": {
    "message": "跨链桥，不要发送"
  },
  "browserNotSupported": {
    "message": "您的浏览器不受支持……"
  },
  "buildContactList": {
    "message": "建立您的联系人列表"
  },
  "builtAroundTheWorld": {
    "message": "MetaMask 是在世界各地设计和建造的。"
  },
  "busy": {
    "message": "忙碌中"
  },
  "buyAndSell": {
    "message": "出入金"
  },
  "buyAsset": {
    "message": "购买$1",
    "description": "$1 is the ticker symbol of a an asset the user is being prompted to purchase"
  },
  "buyMoreAsset": {
    "message": "购买更多$1",
    "description": "$1 is the ticker symbol of a an asset the user is being prompted to purchase"
  },
  "buyNow": {
    "message": "立即购买"
  },
  "buyToken": {
    "message": "购买 $1",
    "description": "$1 is the token symbol"
  },
  "bytes": {
    "message": "字节"
  },
  "canToggleInSettings": {
    "message": "您可以在“设置 -> 提醒”中重新启用该通知。"
  },
  "cancel": {
    "message": "取消"
  },
  "cancelPopoverTitle": {
    "message": "取消交易"
  },
  "cancelSpeedUp": {
    "message": "取消或加快交易。"
  },
  "cancelSpeedUpLabel": {
    "message": "这笔燃料费将$1原来的费用。",
    "description": "$1 is text 'replace' in bold"
  },
  "cancelSpeedUpTransactionTooltip": {
    "message": "若要$1交易，燃料费用必须增加至少10%才能被网络认可。",
    "description": "$1 is string 'cancel' or 'speed up'"
  },
  "cancelled": {
    "message": "已取消"
  },
  "chainId": {
    "message": "链 ID"
  },
  "chainIdDefinition": {
    "message": "用于签署此网络的交易的链 ID。"
  },
  "chainIdExistsErrorMsg": {
    "message": "此链 ID 目前已被 $1 网络使用。"
  },
  "chainListReturnedDifferentTickerSymbol": {
    "message": "此代币符号与输入的网络名称或链 ID 不匹配。许多热门代币使用类似的符号，骗子可能会使用这些符号来欺骗您，让您向他们发送更有价值的代币作为回报。在您继续之前请先验证所有信息。"
  },
  "chooseYourNetwork": {
    "message": "选择您的网络"
  },
  "chooseYourNetworkDescription": {
    "message": "我们使用 Infura 作为我们的远程过程调用（RPC）提供商，以提供最可靠和最私密的以太坊数据访问。您可以选择自己的 RPC，但请谨记，任何 RPC 都可以接收您的 IP 地址和以太坊钱包以进行交易。请阅读我们的 $1，进一步了解 Infura 如何处理数据。",
    "description": "$1 is a link to the privacy policy"
  },
  "chromeRequiredForHardwareWallets": {
    "message": "您需要在 Google Chrome 上使用 MetaMask 以连接到您的硬件钱包。"
  },
  "circulatingSupply": {
    "message": "循环供应"
  },
  "clear": {
    "message": "清除"
  },
  "clearActivity": {
    "message": "清除活动和 nonce 数据"
  },
  "clearActivityButton": {
    "message": "清除活动选项卡数据"
  },
  "clearActivityDescription": {
    "message": "这将会重置账户的 nonce，并删除钱包中的活动选项卡数据。只有当前账户和网络会受到影响。您的余额和传入的交易不会改变。"
  },
  "click": {
    "message": "点击"
  },
  "clickToConnectLedgerViaWebHID": {
    "message": "点击这里以通过 WebHID 连接您的 Ledger",
    "description": "Text that can be clicked to open a browser popup for connecting the ledger device via webhid"
  },
  "clickToManuallyAdd": {
    "message": "请点击这里，以手动添加代币。"
  },
  "close": {
    "message": "关闭"
  },
  "closeExtension": {
    "message": "关闭扩展程序"
  },
  "closeWindowAnytime": {
    "message": "您可以随时关闭此窗口。"
  },
  "coingecko": {
    "message": "CoinGecko"
  },
  "collectionName": {
    "message": "收藏品名称"
  },
  "comboNoOptions": {
    "message": "找不到任何选项",
    "description": "Default text shown in the combo field dropdown if no options."
  },
  "configureSnapPopupDescription": {
    "message": "您现在要离开MetaMask来配置此snap。"
  },
  "configureSnapPopupInstallDescription": {
    "message": "您现在要离开MetaMask来安装此snap。"
  },
  "configureSnapPopupInstallTitle": {
    "message": "安装snap"
  },
  "configureSnapPopupLink": {
    "message": "请点击此链接以继续："
  },
  "configureSnapPopupTitle": {
    "message": "配置snap"
  },
  "confirm": {
    "message": "确认"
  },
  "confirmAlertModalAcknowledgeMultiple": {
    "message": "我已知晓提醒并仍想继续"
  },
  "confirmAlertModalAcknowledgeSingle": {
    "message": "我已知晓提醒并仍想继续"
  },
  "confirmConnectCustodianRedirect": {
    "message": "点击“继续”后，我们会将您重定向到 $1。"
  },
  "confirmConnectCustodianText": {
    "message": "要连接您的账户，请登录您的 $1 账户，然后点击“连接到 MMI”按钮。"
  },
  "confirmConnectionTitle": {
    "message": "确认连接到$1"
  },
  "confirmFieldPaymaster": {
    "message": "费用支付方"
  },
  "confirmFieldTooltipPaymaster": {
    "message": "此交易的费用将由 paymaster 智能合约支付。"
  },
  "confirmPassword": {
    "message": "确认密码"
  },
  "confirmRecoveryPhrase": {
    "message": "确认私钥助记词"
  },
  "confirmTitleDescPermitSignature": {
    "message": "此网站需要获得许可来使用您的代币。"
  },
  "confirmTitleDescSIWESignature": {
    "message": "某个网站要求您登录以证明您拥有该账户。"
  },
  "confirmTitlePermitTokens": {
    "message": "支出上限请求"
  },
  "confirmTitleSIWESignature": {
    "message": "登录请求"
  },
  "confirmTitleSignature": {
    "message": "签名请求"
  },
  "confirmTitleTransaction": {
    "message": "交易请求"
  },
  "confirmed": {
    "message": "已确认"
  },
  "confusableUnicode": {
    "message": "'$1' 与 '$2' 相似。"
  },
  "confusableZeroWidthUnicode": {
    "message": "找到零宽字符。"
  },
  "confusingEnsDomain": {
    "message": "我们在 ENS 名称中检测到一个可令人混淆的字符。检查 ENS 名称以避免潜在的欺诈。"
  },
  "connect": {
    "message": "连接"
  },
  "connectAccount": {
    "message": "连接账户"
  },
  "connectAccountOrCreate": {
    "message": "连接账户或创建新账户"
  },
  "connectAccounts": {
    "message": "连接账户"
  },
  "connectCustodialAccountMenu": {
    "message": "连接托管账户"
  },
  "connectCustodialAccountMsg": {
    "message": "请选择您想要连接的托管账户，以添加或刷新代币。"
  },
  "connectCustodialAccountTitle": {
    "message": "托管账户"
  },
  "connectCustodianAccounts": {
    "message": "连接 $1 账户"
  },
  "connectManually": {
    "message": "手动连接到当前站点"
  },
  "connectMoreAccounts": {
    "message": "连接更多账户"
  },
  "connectSnap": {
    "message": "连接$1",
    "description": "$1 is the snap for which a connection is being requested."
  },
  "connectWithMetaMask": {
    "message": "与 MetaMask 连接"
  },
  "connectedAccounts": {
    "message": "已连接的账户"
  },
  "connectedAccountsDescriptionPlural": {
    "message": "您有 $1 个账户连接到了该网站。",
    "description": "$1 is the number of accounts"
  },
  "connectedAccountsDescriptionSingular": {
    "message": "您有1个账户连接到了该网站。"
  },
  "connectedAccountsEmptyDescription": {
    "message": "MetaMask 没有连接到该网站。要连接到 web3 网站，请找到并点击连接按钮。"
  },
  "connectedAccountsListTooltip": {
    "message": "$1 可以查看账户余额、地址、活动，并建议要批准的关联账户交易。",
    "description": "$1 is the origin name"
  },
  "connectedAccountsToast": {
    "message": "已更新连接的账户"
  },
  "connectedSites": {
    "message": "已连接的网站"
  },
  "connectedSitesDescription": {
    "message": "$1 已连接到这些网站。他们可以查看您的账户地址。",
    "description": "$1 is the account name"
  },
  "connectedSitesEmptyDescription": {
    "message": "$1 还没连接到任何网站。",
    "description": "$1 is the account name"
  },
  "connectedSnapAndNoAccountDescription": {
    "message": "MetaMask 已连接到此网站，但尚未连接任何账户"
  },
  "connecting": {
    "message": "连接中……"
  },
  "connectingTo": {
    "message": "正在连接 $1"
  },
  "connectingToDeprecatedNetwork": {
    "message": "“$1” 正在逐步淘汰，可能无法使用。请尝试其他网络。"
  },
  "connectingToGoerli": {
    "message": "正在连接 Goerli 测试网络"
  },
  "connectingToLineaGoerli": {
    "message": "正在连接 Linea Goerli 测试网络"
  },
  "connectingToLineaMainnet": {
    "message": "正在连接到 Linea 主网"
  },
  "connectingToLineaSepolia": {
    "message": "正在连接 Linea Sepolia 测试网络"
  },
  "connectingToMainnet": {
    "message": "正在连接到以太坊主网"
  },
  "connectingToSepolia": {
    "message": "正在连接Sepolia测试网络"
  },
  "connectionFailed": {
    "message": "连接失败"
  },
  "connectionFailedDescription": {
    "message": "获取$1失败，请检查您的网络，然后重试。",
    "description": "$1 is the name of the snap being fetched."
  },
  "connectionRequest": {
    "message": "连接请求"
  },
  "contactUs": {
    "message": "联系我们"
  },
  "contacts": {
    "message": "联系方式"
  },
  "contentFromSnap": {
    "message": "来自$1的内容",
    "description": "$1 represents the name of the snap"
  },
  "continue": {
    "message": "继续"
  },
  "continueMmiOnboarding": {
    "message": "继续MetaMask Institutional入门过程"
  },
  "continueToWallet": {
    "message": "继续前往钱包"
  },
  "contract": {
    "message": "合约"
  },
  "contractAddress": {
    "message": "合约地址"
  },
  "contractAddressError": {
    "message": "您正在向代币的合约地址发送代币。这可能导致这些代币丢失。"
  },
  "contractDeployment": {
    "message": "合约部署"
  },
  "contractDescription": {
    "message": "为保护自己免受欺诈，请花点时间验证第三方详情。"
  },
  "contractInteraction": {
    "message": "合约交互"
  },
  "contractNFT": {
    "message": "NFT 合约"
  },
  "contractRequestingAccess": {
    "message": "第三方请求访问"
  },
  "contractRequestingSignature": {
    "message": "第三方请求签名"
  },
  "contractRequestingSpendingCap": {
    "message": "第三方请求支出上限"
  },
  "contractTitle": {
    "message": "第三方详情"
  },
  "contractToken": {
    "message": "代币合约"
  },
  "convertTokenToNFTDescription": {
    "message": "我们检测到该资产是NFT。MetaMask现在完全原生支持NFT。您想将它从您的代币列表中删除并将它添加为NFT吗？"
  },
  "convertTokenToNFTExistDescription": {
    "message": "我们检测到该资产已作为NFT添加。是否要将其从代币列表中删除？"
  },
  "coolWallet": {
    "message": "CoolWallet"
  },
  "copiedExclamation": {
    "message": "已复制。"
  },
  "copyAddress": {
    "message": "复制地址到剪贴板"
  },
  "copyPrivateKey": {
    "message": "复制私钥"
  },
  "copyRawTransactionData": {
    "message": "复制原始交易数据"
  },
  "copyToClipboard": {
    "message": "复制到剪贴板"
  },
  "copyTransactionId": {
    "message": "复制交易 ID"
  },
  "create": {
    "message": "创建"
  },
  "createNewWallet": {
    "message": "创建新钱包"
  },
  "createPassword": {
    "message": "创建密码"
  },
  "createSnapAccountDescription": {
    "message": "$1 想在 MetaMask 添加一个新账户。"
  },
  "createSnapAccountTitle": {
    "message": "创建账户"
  },
  "creatorAddress": {
    "message": "创建者地址"
  },
  "crossChainSwapsLink": {
    "message": "使用 MetaMask Portfolio 跨网络兑换"
  },
  "cryptoCompare": {
    "message": "CryptoCompare"
  },
  "currencyConversion": {
    "message": "货币转换"
  },
  "currencyRateCheckToggle": {
    "message": "显示余额和代币价格检查器"
  },
  "currencyRateCheckToggleDescription": {
    "message": "我们使用$1和$2的API来显示您的余额和代币价格。$3",
    "description": "$1 represents Coingecko, $2 represents CryptoCompare and $3 represents Privacy Policy"
  },
  "currencySymbol": {
    "message": "货币符号"
  },
  "currencySymbolDefinition": {
    "message": "此网络的货币显示的股票代码。"
  },
  "currentAccountNotConnected": {
    "message": "您的当前账户没有连接"
  },
  "currentExtension": {
    "message": "当前扩展程序页面"
  },
  "currentLanguage": {
    "message": "当前语言"
  },
  "currentRpcUrlDeprecated": {
    "message": "此网络的当前 RPC URL 已被弃用。"
  },
  "currentTitle": {
    "message": "当前："
  },
  "currentlyUnavailable": {
    "message": "在此网络上不可用"
  },
  "curveHighGasEstimate": {
    "message": "激进型燃料估算图"
  },
  "curveLowGasEstimate": {
    "message": "低价燃料估算图"
  },
  "curveMediumGasEstimate": {
    "message": "市场价燃料估算图"
  },
  "custodian": {
    "message": "托管人"
  },
  "custodianAccountAddedDesc": {
    "message": "您现在可以在 MetaMask Institutional 使用您的账户。"
  },
  "custodianAccountAddedTitle": {
    "message": "已添加所选 $1 账户。"
  },
  "custodianQRCodeScan": {
    "message": "使用 $1 移动应用程序扫描二维码"
  },
  "custodianQRCodeScanDescription": {
    "message": "或者登录您的 $1 账户，然后点击“连接到 MMI” 按钮"
  },
  "custodianReplaceRefreshTokenChangedFailed": {
    "message": "请转到 $1，点击其用户界面内的“连接到 MMI”按钮，再次将您的账户连接到 MMI。"
  },
  "custodianReplaceRefreshTokenChangedSubtitle": {
    "message": "您现在可以在 MetaMask Institutional 使用您的托管账户。"
  },
  "custodianReplaceRefreshTokenChangedTitle": {
    "message": "您的托管代币已刷新"
  },
  "custodianReplaceRefreshTokenSubtitle": {
    "message": "这将替换以下地址的托管代币："
  },
  "custodianReplaceRefreshTokenTitle": {
    "message": "替换托管代币"
  },
  "custodyDeeplinkDescription": {
    "message": "在 $1 应用程序中批准交易。一旦执行了所有所需的托管批准，交易即完成。在您的 $1 应用程序中查看状态。"
  },
  "custodyRefreshTokenModalDescription": {
    "message": "请转到$1，然后点击用户界面中的“连接到MMI”按钮，将您的账户再次连接到MMI。"
  },
  "custodyRefreshTokenModalDescription1": {
    "message": "您的托管人会发出一个令牌来验证 MetaMask Institutional 扩展，使您可以连接您的账户。"
  },
  "custodyRefreshTokenModalDescription2": {
    "message": "由于安全原因，此令牌会在一段时间后过期。这使您需要重新连接到MMI。"
  },
  "custodyRefreshTokenModalSubtitle": {
    "message": "我为什么会看到这个？"
  },
  "custodyRefreshTokenModalTitle": {
    "message": "您的托管人会话已过期"
  },
  "custodySessionExpired": {
    "message": "托管会话已过期。"
  },
  "custodyWrongChain": {
    "message": "此账户未设置为与 $1 一起使用"
  },
  "custom": {
    "message": "高级"
  },
  "customGasSettingToolTipMessage": {
    "message": "使用$1来定制燃料价格。如果您不熟悉这可能会引起混淆。操作风险自付。",
    "description": "$1 is key 'advanced' (text: 'Advanced') separated here so that it can be passed in with bold font-weight"
  },
  "customSpendLimit": {
    "message": "自定义消费限额"
  },
  "customSpendingCap": {
    "message": "自定义支出上限"
  },
  "customToken": {
    "message": "自定义代币"
  },
  "customTokenWarningInNonTokenDetectionNetwork": {
    "message": "代币检测在此网络上尚不可用。请手动导入代币并确保您信任它。了解 $1"
  },
  "customTokenWarningInTokenDetectionNetwork": {
    "message": "任何人都可以创建代币，包括创建现有代币的虚假版本。了解 $1"
  },
  "customTokenWarningInTokenDetectionNetworkWithTDOFF": {
    "message": "在导入代币之前，请确保该代币是您所信任的。了解如何避免$1。您还可以启用代币检测$2。"
  },
  "customerSupport": {
    "message": "客户支持团队"
  },
  "customizeYourNotifications": {
    "message": "自定义您的通知"
  },
  "customizeYourNotificationsText": {
    "message": "开启您想要接收的通知类型："
  },
  "dappRequestedSpendingCap": {
    "message": "网站请求的支出上限"
  },
  "dappSuggested": {
    "message": "建议的网站"
  },
  "dappSuggestedGasSettingToolTipMessage": {
    "message": "$1 建议了这个价格。",
    "description": "$1 is url for the dapp that has suggested gas settings"
  },
  "dappSuggestedHigh": {
    "message": "建议的网站"
  },
  "dappSuggestedHighShortLabel": {
    "message": "网站（高）"
  },
  "dappSuggestedShortLabel": {
    "message": "网站"
  },
  "dappSuggestedTooltip": {
    "message": "$1 建议了这个价格。",
    "description": "$1 represents the Dapp's origin"
  },
  "darkTheme": {
    "message": "深色"
  },
  "data": {
    "message": "数据"
  },
  "dataCollectionForMarketing": {
    "message": "用于营销目的的数据收集"
  },
  "dataCollectionForMarketingDescription": {
    "message": "我们将使用 MetaMetrics 来了解您如何与我们的营销通信交互。我们可能会分享相关资讯（例如产品特点和其他内容）。"
  },
  "dataCollectionWarningPopoverButton": {
    "message": "好的"
  },
  "dataCollectionWarningPopoverDescription": {
    "message": "您关闭了我们用于营销目的的数据收集。此操作仅适用于此设备。如果您在其他设备上使用 MetaMask，请务必也在其他设备上选择关闭。"
  },
  "dataHex": {
    "message": "十六进制"
  },
  "dataUnavailable": {
    "message": "数据不可用"
  },
  "dateCreated": {
    "message": "创建日期"
  },
  "dcent": {
    "message": "D'Cent"
  },
  "decimal": {
    "message": "代币小数"
  },
  "decimalsMustZerotoTen": {
    "message": "小数位至少为0，且不得超过36。"
  },
  "decrypt": {
    "message": "解密"
  },
  "decryptCopy": {
    "message": "复制加密消息"
  },
  "decryptInlineError": {
    "message": "由于错误：$1，无法解密此消息",
    "description": "$1 is error message"
  },
  "decryptMessageNotice": {
    "message": "$1 希望阅读此消息来完成您的操作",
    "description": "$1 is the web3 site name"
  },
  "decryptMetamask": {
    "message": "解密消息"
  },
  "decryptRequest": {
    "message": "解密请求"
  },
  "defaultRpcUrl": {
    "message": "默认 RPC（远程过程调用）URL"
  },
  "delete": {
    "message": "删除"
  },
  "deleteContact": {
    "message": "删除联系人"
  },
  "deleteNetworkIntro": {
    "message": "如果您删除此网络，则需要再次添加此网络才能查看您在其中的资产"
  },
  "deleteNetworkTitle": {
    "message": "要删除$1网络吗？",
    "description": "$1 represents the name of the network"
  },
  "deposit": {
    "message": "保证金"
  },
  "deprecatedGoerliNtwrkMsg": {
    "message": "由于以太坊系统的升级，Goerli 测试网络将很快淘汰。"
  },
  "deprecatedNetwork": {
    "message": "该网络被弃用"
  },
  "deprecatedNetworkButtonMsg": {
    "message": "知道了"
  },
  "deprecatedNetworkDescription": {
    "message": "您尝试连接的网络不再由 Metamask 支持。$1"
  },
  "description": {
    "message": "描述"
  },
  "descriptionFromSnap": {
    "message": "来自 $1 的描述",
    "description": "$1 represents the name of the snap"
  },
  "details": {
    "message": "详细信息"
  },
  "developerOptions": {
    "message": "开发者选项"
  },
  "disabledGasOptionToolTipMessage": {
    "message": "“$1”已被禁用，因为它不满足在原来的燃料费用基础上至少增加10%的要求。",
    "description": "$1 is gas estimate type which can be market or aggressive"
  },
  "disconnect": {
    "message": "断开连接"
  },
  "disconnectAllAccounts": {
    "message": "断开所有账户的连接"
  },
  "disconnectAllAccountsConfirmationDescription": {
    "message": "您确定要断开连接吗？您可能会失去网站功能。"
  },
  "disconnectAllAccountsText": {
    "message": "账户"
  },
  "disconnectAllSnapsText": {
    "message": "Snap"
  },
  "disconnectPrompt": {
    "message": "断开连接 $1"
  },
  "disconnectThisAccount": {
    "message": "断开此账户的连接"
  },
  "disconnectedAllAccountsToast": {
    "message": "所有账户已与 $1 断开连接",
    "description": "$1 is name of the dapp`"
  },
  "disconnectedSingleAccountToast": {
    "message": "$1 已与 $2 断开连接",
    "description": "$1 is name of the name and $2 represents the dapp name`"
  },
  "discoverSnaps": {
    "message": "探索 Snap",
    "description": "Text that links to the Snaps website. Displayed in a banner on Snaps list page in settings."
  },
  "dismiss": {
    "message": "关闭"
  },
  "dismissReminderDescriptionField": {
    "message": "开启此选项以关闭账户私钥助记词备份提醒消息。我们强烈建议您备份您的账户私钥助记词，以避免资金损失"
  },
  "dismissReminderField": {
    "message": "关闭账户私钥助记词备份提醒"
  },
  "displayNftMedia": {
    "message": "显示 NFT 媒体"
  },
  "displayNftMediaDescription": {
    "message": "显示 NFT 媒体和数据会将您的 IP 地址暴露给 OpenSea 或其他第三方。这可以让攻击者将您的 IP 地址与您的以太坊地址相关联。NFT 自动检测依赖于此设置，当此设置关闭时将无法使用。"
  },
  "doNotShare": {
    "message": "请勿与任何人分享此信息"
  },
  "domain": {
    "message": "域"
  },
  "done": {
    "message": "完成"
  },
  "dontShowThisAgain": {
    "message": "不再显示此内容"
  },
  "downArrow": {
    "message": "向下箭头"
  },
  "downloadGoogleChrome": {
    "message": "下载 Google Chrome 浏览器"
  },
  "downloadNow": {
    "message": "立即下载"
  },
  "downloadStateLogs": {
    "message": "下载状态日志"
  },
  "dragAndDropBanner": {
    "message": "您可以拖动网络以对其进行重新排序。 "
  },
  "dropped": {
    "message": "失败"
  },
  "edit": {
    "message": "编辑"
  },
  "editANickname": {
    "message": "编辑昵称"
  },
  "editAddressNickname": {
    "message": "编辑地址昵称"
  },
  "editCancellationGasFeeModalTitle": {
    "message": "编辑取消燃料费用"
  },
  "editContact": {
    "message": "编辑联系信息"
  },
  "editGasFeeModalTitle": {
    "message": "编辑燃料费"
  },
  "editGasLimitOutOfBounds": {
    "message": "燃料上限至少为 $1"
  },
  "editGasLimitOutOfBoundsV2": {
    "message": "燃料限制必须大于 $1 且小于 $2",
    "description": "$1 is the minimum limit for gas and $2 is the maximum limit"
  },
  "editGasLimitTooltip": {
    "message": "燃料限制是您愿意使用的最大燃料单位。燃料单位是“最大优先交易费用”和“最大费用”的乘数。"
  },
  "editGasMaxBaseFeeGWEIImbalance": {
    "message": "最大基础费用不能低于优先费用"
  },
  "editGasMaxBaseFeeHigh": {
    "message": "最大基础费用高于必要水平"
  },
  "editGasMaxBaseFeeLow": {
    "message": "对于当前网络条件而言，最大基础费用较低"
  },
  "editGasMaxFeeHigh": {
    "message": "最大费用高于必要水平"
  },
  "editGasMaxFeeLow": {
    "message": "对于网络条件而言，最大费用过低"
  },
  "editGasMaxFeePriorityImbalance": {
    "message": "最大费用不能低于最大优先费用"
  },
  "editGasMaxPriorityFeeBelowMinimum": {
    "message": "最大优先费用必须大于0 GWEI。"
  },
  "editGasMaxPriorityFeeBelowMinimumV2": {
    "message": "优先费用必须大于0。"
  },
  "editGasMaxPriorityFeeHigh": {
    "message": "最大优先费用高于必要水平。您可以支付超过所需的费用。"
  },
  "editGasMaxPriorityFeeHighV2": {
    "message": "优先费用高于必要水平。您可以支付超过所需的费用"
  },
  "editGasMaxPriorityFeeLow": {
    "message": "对于当前网络条件而言，最大优先费用较低"
  },
  "editGasMaxPriorityFeeLowV2": {
    "message": "对于当前网络条件而言，优先费用较低"
  },
  "editGasPriceTooLow": {
    "message": "燃料价格必须大于0"
  },
  "editGasPriceTooltip": {
    "message": "此网络在提交交易时需要一个“燃料价格”字段。燃料价格是您支付的每单位燃料金额。"
  },
  "editGasSubTextAmountLabel": {
    "message": "最大金额:",
    "description": "This is meant to be used as the $1 substitution editGasSubTextAmount"
  },
  "editGasSubTextFeeLabel": {
    "message": "最大费用:"
  },
  "editGasTitle": {
    "message": "编辑优先级"
  },
  "editGasTooLow": {
    "message": "处理时间未知"
  },
  "editNetworkLink": {
    "message": "编辑原始网络"
  },
  "editNonceField": {
    "message": "编辑 nonce"
  },
  "editNonceMessage": {
    "message": "这是高级功能，请谨慎使用。"
  },
  "editPermission": {
    "message": "编辑权限"
  },
  "editSpeedUpEditGasFeeModalTitle": {
    "message": "编辑加速燃料费用"
  },
  "enable": {
    "message": "启用"
  },
  "enableAutoDetect": {
    "message": " 启用自动检测"
  },
  "enableFromSettings": {
    "message": " 从设置中启用它。"
  },
  "enableSnap": {
    "message": "启用"
  },
  "enableToken": {
    "message": "启用 $1",
    "description": "$1 is a token symbol, e.g. ETH"
  },
  "enabled": {
    "message": "已启用"
  },
  "enabledNetworks": {
    "message": "启用的网络"
  },
  "encryptionPublicKeyNotice": {
    "message": "$1 想要您的加密公钥。同意后，该网站将可以向您发送加密消息。",
    "description": "$1 is the web3 site name"
  },
  "encryptionPublicKeyRequest": {
    "message": "申请加密公钥"
  },
  "endpointReturnedDifferentChainId": {
    "message": "RPC 端点使用链不同的链 ID: $1",
    "description": "$1 is the return value of eth_chainId from an RPC endpoint"
  },
  "enhancedTokenDetectionAlertMessage": {
    "message": "$1. $2目前提供增强型代币检测"
  },
  "ensDomainsSettingDescriptionIntroduction": {
    "message": "MetaMask 让您可以直接在浏览器地址栏中看到 ENS（Ethereum 域名服务）域。其工作原理如下："
  },
  "ensDomainsSettingDescriptionOutroduction": {
    "message": "请谨记，使用此功能时，IPFS 第三方服务可以看到您的 IP 地址。"
  },
  "ensDomainsSettingDescriptionPart1": {
    "message": "MetaMask 会检查以太坊的 ENS（Ethereum 域名服务）合约，以查找与 ENS 名称相关的代码。"
  },
  "ensDomainsSettingDescriptionPart2": {
    "message": "如果代码与 IPFS 关联，您就可以看到与之相关的内容（通常是网站）。"
  },
  "ensDomainsSettingTitle": {
    "message": "在地址栏中显示ENS域"
  },
  "ensUnknownError": {
    "message": "ENS 查找失败。"
  },
  "enterANumber": {
    "message": "输入一个数字"
  },
  "enterCustodianToken": {
    "message": "输入您的 $1 代币或添加新代币"
  },
  "enterMaxSpendLimit": {
    "message": "输入最大消费限额"
  },
  "enterOptionalPassword": {
    "message": "输入可选密码"
  },
  "enterPasswordContinue": {
    "message": "输入密码继续"
  },
  "enterTokenNameOrAddress": {
    "message": "输入代币名称或粘贴地址"
  },
  "enterYourPassword": {
    "message": "输入您的密码"
  },
  "errorCode": {
    "message": "代码：$1",
    "description": "Displayed error code for debugging purposes. $1 is the error code"
  },
  "errorDetails": {
    "message": "错误详情",
    "description": "Title for collapsible section that displays error details for debugging purposes"
  },
  "errorGettingSafeChainList": {
    "message": "获取安全链列表时出错，请谨慎继续。"
  },
  "errorMessage": {
    "message": "信息：$1",
    "description": "Displayed error message for debugging purposes. $1 is the error message"
  },
  "errorName": {
    "message": "代码：$1",
    "description": "Displayed error name for debugging purposes. $1 is the error name"
  },
  "errorPageMessage": {
    "message": "通过重新加载页面再试一次，或联系支持团队 $1。",
    "description": "Message displayed on generic error page in the fullscreen or notification UI, $1 is a clickable link with text defined by the 'here' key. The link will open to a form where users can file support tickets."
  },
  "errorPagePopupMessage": {
    "message": "通过关闭并重新打开弹出窗口再试一次，或联系支持团队 $1。",
    "description": "Message displayed on generic error page in the popup UI, $1 is a clickable link with text defined by the 'here' key. The link will open to a form where users can file support tickets."
  },
  "errorPageTitle": {
    "message": "MetaMask 遇到了一个错误",
    "description": "Title of generic error page"
  },
  "errorStack": {
    "message": "栈：",
    "description": "Title for error stack, which is displayed for debugging purposes"
  },
  "errorWhileConnectingToRPC": {
    "message": "连接到自定义网络时出错。"
  },
  "errorWithSnap": {
    "message": "$1出错",
    "description": "$1 represents the name of the snap"
  },
  "estimatedFee": {
    "message": "预估费用"
  },
  "estimatedFeeTooltip": {
    "message": "为在网络上处理交易而支付的金额。"
  },
  "ethGasPriceFetchWarning": {
    "message": "由于目前主要的燃料估算服务不可用，因此提供了备用燃料价格。"
  },
  "ethereumProviderAccess": {
    "message": "授予以太坊提供商对 $1 的访问权限",
    "description": "The parameter is the name of the requesting origin"
  },
  "ethereumPublicAddress": {
    "message": "以太坊公钥"
  },
  "etherscan": {
    "message": "Etherscan"
  },
  "etherscanView": {
    "message": "在 Etherscan 上查看账户"
  },
  "etherscanViewOn": {
    "message": "在 Etherscan 上查看"
  },
  "existingChainId": {
    "message": "您输入的信息与现有的链 ID 相关联。"
  },
  "existingRequestsBannerAlertDesc": {
    "message": "如需查看和确认您的最新请求，您需要首先批准或拒绝现有请求。"
  },
  "expandView": {
    "message": "展开视图"
  },
  "experimental": {
    "message": "实验性"
  },
  "extendWalletWithSnaps": {
    "message": "探索社区构建的 Snap，定制您的 Web3 体验",
    "description": "Banner description displayed on Snaps list page in Settings when less than 6 Snaps is installed."
  },
  "extensionInsallCompleteDescription": {
    "message": "返回MetaMask Institutional产品的入门页面，以连接您的托管或自托管账户。"
  },
  "extensionInsallCompleteTitle": {
    "message": "扩展程序安装完成"
  },
  "externalExtension": {
    "message": "外部扩展程序"
  },
  "externalNameSourcesSetting": {
    "message": "建议的昵称"
  },
  "externalNameSourcesSettingDescription": {
    "message": "我们将从 Etherscan、Infura 和 Lens 协议等第三方来源为您与之交互的地址获取建议的昵称。这些来源将能够看到这些地址和您的 IP 地址。您的账户地址不会暴露给第三方。"
  },
  "failed": {
    "message": "失败"
  },
  "failedToFetchChainId": {
    "message": "无法获取链 ID。您的 RPC URL 正确吗？"
  },
  "failureMessage": {
    "message": "出了点问题，我们无法完成此操作"
  },
  "fast": {
    "message": "快"
  },
  "feeAssociatedRequest": {
    "message": "此请求需要支付一定的费用。"
  },
  "feeDetails": {
    "message": "费用详情"
  },
  "fileImportFail": {
    "message": "文件导入失败？点击这里！",
    "description": "Helps user import their account from a JSON file"
  },
  "flaskWelcomeUninstall": {
    "message": "您应该卸载此扩展程序",
    "description": "This request is shown on the Flask Welcome screen. It is intended for non-developers, and will be bolded."
  },
  "flaskWelcomeWarning1": {
    "message": "Flask 供开发人员试验不稳定的新 API。除非您是开发者或 Beta 测试人员，否则请 $1。",
    "description": "This is a warning shown on the Flask Welcome screen, intended to encourage non-developers not to proceed any further. $1 is the bolded message 'flaskWelcomeUninstall'"
  },
  "flaskWelcomeWarning2": {
    "message": "我们不保证此扩展程序的安全性或稳定性。Flask 提供的新API并未针对网络钓鱼攻击进行强化，这意味着任何需要 Flask 的站点或快取都可能是窃取您资产的恶意企图。",
    "description": "This explains the risks of using MetaMask Flask"
  },
  "flaskWelcomeWarning3": {
    "message": "所有Flask API都是实验性的。它们可能会在未事先通知的情况下被更改或删除，它们也可能会无限期地留在 Flask 上而不会迁移到稳定的 MetaMask。您需要自行承担使用它们的风险。",
    "description": "This message warns developers about unstable Flask APIs"
  },
  "flaskWelcomeWarning4": {
    "message": "确保在使用Flask时禁用常规 MetaMask 扩展程序。",
    "description": "This message calls to pay attention about multiple versions of MetaMask running on the same site (Flask + Prod)"
  },
  "flaskWelcomeWarningAcceptButton": {
    "message": "我接受风险",
    "description": "this text is shown on a button, which the user presses to confirm they understand the risks of using Flask"
  },
  "floatAmountToken": {
    "message": "代币金额必须是整数"
  },
  "followUsOnTwitter": {
    "message": "在 Twitter 上关注我们"
  },
  "forbiddenIpfsGateway": {
    "message": "禁用的 IPFS 网关：请指定一个 CID 网关"
  },
  "forgetDevice": {
    "message": "忽略此设备"
  },
  "forgotPassword": {
    "message": "忘记密码了？"
  },
  "form": {
    "message": "表格"
  },
  "from": {
    "message": "自"
  },
  "fromAddress": {
    "message": "从：$1",
    "description": "$1 is the address to include in the From label. It is typically shortened first using shortenAddress"
  },
  "fromTokenLists": {
    "message": "从代币列表：$1"
  },
  "function": {
    "message": "功能：$1"
  },
  "functionApprove": {
    "message": "功能：批准"
  },
  "functionSetApprovalForAll": {
    "message": "功能：SetApprovalForAll"
  },
  "functionType": {
    "message": "功能类型"
  },
  "fundYourWallet": {
    "message": "向您的钱包存入资金"
  },
  "fundYourWalletDescription": {
    "message": "将一些 $1 添加到您的钱包并开始使用",
    "description": "$1 is the token symbol"
  },
  "gas": {
    "message": "燃料"
  },
  "gasDisplayAcknowledgeDappButtonText": {
    "message": "编辑建议的燃料费"
  },
  "gasDisplayDappWarning": {
    "message": "这笔燃料费是由 $1 建议的。忽略它可能会导致您的交易出现问题。如果您有疑问，请联系 $1。",
    "description": "$1 represents the Dapp's origin"
  },
  "gasIsETH": {
    "message": "燃料是 $1 "
  },
  "gasLimit": {
    "message": "燃料限制"
  },
  "gasLimitInfoTooltipContent": {
    "message": "燃料限制是指您愿意花费的最大燃料单位量。"
  },
  "gasLimitRecommended": {
    "message": "建议的燃料限制是$1。如果燃料限制低于此值，则可能会失败。"
  },
  "gasLimitTooLow": {
    "message": "燃料限制至少为21000"
  },
  "gasLimitTooLowWithDynamicFee": {
    "message": "燃料限制至少为 $1",
    "description": "$1 is the custom gas limit, in decimal."
  },
  "gasLimitV2": {
    "message": "燃料限制"
  },
  "gasOption": {
    "message": "燃料选项"
  },
  "gasPrice": {
    "message": "Gas 价格（GWEI）"
  },
  "gasPriceExcessive": {
    "message": "您的燃料费设置得过高。请考虑降低金额。"
  },
  "gasPriceExcessiveInput": {
    "message": "燃料价格过高"
  },
  "gasPriceExtremelyLow": {
    "message": "燃料价格极低"
  },
  "gasPriceFetchFailed": {
    "message": "由于网络错误，燃料价格估算失败。"
  },
  "gasPriceInfoTooltipContent": {
    "message": "燃料价格指明了您愿意为每单位燃料支付的以太币数量。"
  },
  "gasTimingHoursShort": {
    "message": "$1 小时",
    "description": "$1 represents a number of hours"
  },
  "gasTimingLow": {
    "message": "慢"
  },
  "gasTimingMinutesShort": {
    "message": "$1 分钟",
    "description": "$1 represents a number of minutes"
  },
  "gasTimingSecondsShort": {
    "message": "$1 秒",
    "description": "$1 represents a number of seconds"
  },
  "gasUsed": {
    "message": "使用的燃料"
  },
  "general": {
    "message": "通用"
  },
  "generalCameraError": {
    "message": "我们无法访问您的摄像头。请再试一次。"
  },
  "generalCameraErrorTitle": {
    "message": "出错了..."
  },
  "genericExplorerView": {
    "message": "在$1查看账户"
  },
  "getStartedWithNFTs": {
    "message": "获取 $1 以购买 NFT",
    "description": "$1 is the token symbol"
  },
  "getStartedWithNFTsDescription": {
    "message": "将一些 $1 添加到您的钱包并开始使用 NFT",
    "description": "$1 is the token symbol"
  },
  "goBack": {
    "message": "返回"
  },
  "goToSite": {
    "message": "转到网站"
  },
  "goerli": {
    "message": "Goerli 测试网络"
  },
  "gotIt": {
    "message": "知道了"
  },
  "grantedToWithColon": {
    "message": "授予："
  },
  "gwei": {
    "message": "GWEI"
  },
  "hardware": {
    "message": "硬件"
  },
  "hardwareWalletConnected": {
    "message": "已连接的硬件钱包"
  },
  "hardwareWalletLegacyDescription": {
    "message": "（旧）",
    "description": "Text representing the MEW path"
  },
  "hardwareWalletSupportLinkConversion": {
    "message": "点击这里"
  },
  "hardwareWallets": {
    "message": "连接硬件钱包"
  },
  "hardwareWalletsInfo": {
    "message": "硬件钱包集成使用API调用外部服务器，这些外部服务器可以看到您的IP地址和您与之交互的智能合约地址。"
  },
  "hardwareWalletsMsg": {
    "message": "选择希望用于 MetaMask 的硬件钱包。"
  },
  "here": {
    "message": "此处",
    "description": "as in -click here- for more information (goes with troubleTokenBalances)"
  },
  "hexData": {
    "message": "十六进制数据"
  },
  "hiddenAccounts": {
    "message": "隐藏账户"
  },
  "hide": {
    "message": "隐藏"
  },
  "hideAccount": {
    "message": "隐藏账户"
  },
  "hideFullTransactionDetails": {
    "message": "隐藏完整的交易细节"
  },
  "hideSeedPhrase": {
    "message": "隐藏助记词"
  },
  "hideSentitiveInfo": {
    "message": "隐藏敏感信息"
  },
  "hideTokenPrompt": {
    "message": "隐藏代币？"
  },
  "hideTokenSymbol": {
    "message": "隐藏 $1",
    "description": "$1 is the symbol for a token (e.g. 'DAI')"
  },
  "hideZeroBalanceTokens": {
    "message": "隐藏没有余额的代币"
  },
  "high": {
    "message": "激进型"
  },
  "highGasSettingToolTipMessage": {
    "message": "使用$1来覆盖网络流量因像流行的 NFT 丢弃而出现的剧增。",
    "description": "$1 is key 'high' (text: 'Aggressive') separated here so that it can be passed in with bold font-weight"
  },
  "highLowercase": {
    "message": "高"
  },
  "highestCurrentBid": {
    "message": "当前最高出价"
  },
  "highestFloorPrice": {
    "message": "最高底价"
  },
  "history": {
    "message": "历史记录"
  },
  "holdToRevealContent1": {
    "message": "您的私钥助记词提供 $1",
    "description": "$1 is a bolded text with the message from 'holdToRevealContent2'"
  },
  "holdToRevealContent2": {
    "message": "对您的钱包和资金的完整访问权限。",
    "description": "Is the bolded text in 'holdToRevealContent1'"
  },
  "holdToRevealContent3": {
    "message": "请勿与任何人分享此信息。$1 $2",
    "description": "$1 is a message from 'holdToRevealContent4' and $2 is a text link with the message from 'holdToRevealContent5'"
  },
  "holdToRevealContent4": {
    "message": "MetaMask 支持团队不会要求提供此项信息，",
    "description": "Part of 'holdToRevealContent3'"
  },
  "holdToRevealContent5": {
    "message": "但网络钓鱼者可能会。",
    "description": "The text link in 'holdToRevealContent3'"
  },
  "holdToRevealContentPrivateKey1": {
    "message": "您的私钥提供 $1",
    "description": "$1 is a bolded text with the message from 'holdToRevealContentPrivateKey2'"
  },
  "holdToRevealContentPrivateKey2": {
    "message": "对您的钱包和资金的完整访问权限。",
    "description": "Is the bolded text in 'holdToRevealContentPrivateKey2'"
  },
  "holdToRevealLockedLabel": {
    "message": "按住以显示圆圈锁定"
  },
  "holdToRevealPrivateKey": {
    "message": "按住以显示私钥"
  },
  "holdToRevealPrivateKeyTitle": {
    "message": "保护好您的私钥"
  },
  "holdToRevealSRP": {
    "message": "按住以显示 SRP"
  },
  "holdToRevealSRPTitle": {
    "message": "保护好您的 SRP"
  },
  "holdToRevealUnlockedLabel": {
    "message": "按住以显示圆圈解锁"
  },
  "id": {
    "message": "ID"
  },
  "ignoreAll": {
    "message": "忽略所有"
  },
  "ignoreTokenWarning": {
    "message": "如果您隐藏代币，它们将不会在您的钱包中显示。但您仍然可以通过搜索代币来添加它们。"
  },
  "imToken": {
    "message": "imToken"
  },
  "import": {
    "message": "导入",
    "description": "Button to import an account from a selected file"
  },
  "importAccount": {
    "message": "导入账户"
  },
  "importAccountError": {
    "message": "导入账户时出错。"
  },
  "importAccountErrorIsSRP": {
    "message": "您输入了私钥助记词（或助记符）。要在此处导入账户，必须输入私钥，它是长度为 64 个字符的十六进制字符串。"
  },
  "importAccountErrorNotAValidPrivateKey": {
    "message": "这不是有效的私钥。您已输入十六进制字符串，但长度必须为 64 个字符。"
  },
  "importAccountErrorNotHexadecimal": {
    "message": "这不是有效的私钥。必须输入长度为 64 个字符的十六进制字符串。"
  },
  "importAccountJsonLoading1": {
    "message": "预计此 JSON 导入需要几分钟时间并暂停 MetaMask。"
  },
  "importAccountJsonLoading2": {
    "message": "很抱歉，在未来我们将会加快此流程。"
  },
  "importAccountMsg": {
    "message": "导入的账户将不会与最初创建的 MetaMask 账户私钥助记词相关联。了解更多有关导入账户的信息"
  },
  "importMyWallet": {
    "message": "导入我的钱包"
  },
  "importNFT": {
    "message": "导入 NFT"
  },
  "importNFTAddressToolTip": {
    "message": "例如，在OpenSea中，NFT页面的详情下，有一个蓝色的超链接值，标记为“合约地址”。如果您点击它，它将带您前往该合约在Etherscan上的地址；在该页面的左上角，应该有一个标记为“合约”的图标，在右侧，有一长串字母和数字。这是创建您的NFT的合约地址。点击地址右侧的“复制”图标，就可以将它复制到剪贴板上。"
  },
  "importNFTPage": {
    "message": "导入NFT页面"
  },
  "importNFTTokenIdToolTip": {
    "message": "NFT的ID是唯一标识符，因为所有NFT都是独一无二的。同样，在OpenSea上，此数字位于“详情”下方。记下它，或将它复制到剪贴板上。"
  },
  "importSelectedTokens": {
    "message": "要导入所选代币吗？"
  },
  "importSelectedTokensDescription": {
    "message": "只有您选择的代币才会出现在您的钱包中。您可以随时通过搜索隐藏的代币来导入它们。"
  },
  "importTokenQuestion": {
    "message": "导入代币？"
  },
  "importTokenWarning": {
    "message": "任何人都可以用任何名称创建代币，包括现有代币的虚假版本。添加和交易风险自负！"
  },
  "importTokensCamelCase": {
    "message": "添加代币"
  },
  "importTokensError": {
    "message": "我们无法导入代币。请稍后再试。"
  },
  "importWithCount": {
    "message": "导入$1",
    "description": "$1 will the number of detected tokens that are selected for importing, if all of them are selected then $1 will be all"
  },
  "imported": {
    "message": "已导入",
    "description": "status showing that an account has been fully loaded into the keyring"
  },
  "inYourSettings": {
    "message": "在设置中"
  },
  "infuraBlockedNotification": {
    "message": "MetaMask 无法连接到区块链主机。请检查可能的原因 $1。",
    "description": "$1 is a clickable link with with text defined by the 'here' key"
  },
  "initialTransactionConfirmed": {
    "message": "您的初始交易已被网络确认。请点击“确定”返回。"
  },
  "inputLogicEmptyState": {
    "message": "仅需输入一个您觉得比较恰当的现在或将来第三方支出的数字。以后您可以随时提高支出上限。"
  },
  "inputLogicEqualOrSmallerNumber": {
    "message": "此操作允许第三方从您的当前余额中支出 $1。",
    "description": "$1 is the current token balance in the account and the name of the current token"
  },
  "inputLogicHigherNumber": {
    "message": "此操作允许第三方支出您所有的代币余额，直到达到上限或您撤销支出上限为止。如果不是有意为之，请考虑设置较低的支出上限。"
  },
  "insightWarning": {
    "message": "警告"
  },
  "insightWarningCheckboxMessage": {
    "message": "$1 $2 的请求",
    "description": "$1 is the action i.e. sign, confirm. $2 is the origin making the request."
  },
  "insightWarningContentPlural": {
    "message": "在 $2 之前先查看 $1。操作后，$3 将不可逆转。",
    "description": "$1 the 'insightWarnings' message (2 warnings) representing warnings, $2 is the action (i.e. signing) and $3 is the result (i.e. signature, transaction)"
  },
  "insightWarningContentSingular": {
    "message": "在 $2 之前先查看 $1。操作后，$3 将不可逆转。",
    "description": "$1 is the 'insightWarning' message (1 warning), $2 is the action (i.e. signing) and $3 is the result (i.e. signature, transaction)"
  },
  "insightWarningHeader": {
    "message": "此请求可能有危险"
  },
  "insightWarnings": {
    "message": "警告"
  },
  "insightsFromSnap": {
    "message": "来自$1的见解",
    "description": "$1 represents the name of the snap"
  },
  "install": {
    "message": "安装"
  },
  "installExtension": {
    "message": "安装扩展程序"
  },
  "installExtensionDescription": {
    "message": "世界领先的web3钱包MetaMask的符合机构标准的版本。"
  },
  "installOrigin": {
    "message": "安装源"
  },
  "installRequest": {
    "message": "添加到 MetaMask"
  },
  "installedOn": {
    "message": "已在 $1 上安装",
    "description": "$1 is the date when the snap has been installed"
  },
  "insufficientBalance": {
    "message": "余额不足。"
  },
  "insufficientCurrencyBuyOrDeposit": {
    "message": "您的账户中没有足够的$1可以支付$2网络上的交易费用。$3或从另一个账户存入保证金。",
    "description": "$1 is the native currency of the network, $2 is the name of the current network, $3 is the key 'buy' + the ticker symbol of the native currency of the chain wrapped in a button"
  },
  "insufficientCurrencyBuyOrReceive": {
    "message": "您的账户中没有足够的 $1 可以用来支付 $2 网络的交易费用。请使用另一个账户的 $3 或 $4。",
    "description": "$1 is the native currency of the network, $2 is the name of the current network, $3 is the key 'buy' + the ticker symbol of the native currency of the chain wrapped in a button, $4 is the key 'deposit' button"
  },
  "insufficientCurrencyDeposit": {
    "message": "您的账户中没有足够的$1可以支付$2网络上的交易费用。请从另一个账户存入保证金 $1。",
    "description": "$1 is the native currency of the network, $2 is the name of the current network"
  },
  "insufficientFunds": {
    "message": "资金不足."
  },
  "insufficientFundsForGas": {
    "message": "燃料资金不足"
  },
  "insufficientTokens": {
    "message": "代币不足。"
  },
  "interactingWith": {
    "message": "正在与下述内容交互："
  },
  "interactingWithTransactionDescription": {
    "message": "这是您与之交互的合约。通过验证详细信息来保护自己免受诈骗。"
  },
  "invalidAddress": {
    "message": "地址无效"
  },
  "invalidAddressRecipient": {
    "message": "接收方地址无效"
  },
  "invalidAssetType": {
    "message": "该资产是NFT，需要在NFT选项卡下的“导入NFT”页面上重新添加"
  },
  "invalidChainIdTooBig": {
    "message": "无效的链 ID，链 ID 过大。"
  },
  "invalidCustomNetworkAlertContent1": {
    "message": "需要重新输入自定义网络 '$1' 的链 ID。",
    "description": "$1 is the name/identifier of the network."
  },
  "invalidCustomNetworkAlertContent2": {
    "message": "为了保护您免受恶意或有问题的网络供应商的影响，现在所有的自定义网络都需要有链 ID。"
  },
  "invalidCustomNetworkAlertContent3": {
    "message": "进入设置 > 网络并输入链 ID。您可以通过 $1 查找最热门网络的链 ID。",
    "description": "$1 is a link to https://chainid.network"
  },
  "invalidCustomNetworkAlertTitle": {
    "message": "无效的自定义网络"
  },
  "invalidHexNumber": {
    "message": "无效的十六进制数字。"
  },
  "invalidHexNumberLeadingZeros": {
    "message": "无效的十六进制数字。删除所有前导零。"
  },
  "invalidIpfsGateway": {
    "message": "无效的 IPFS 网关。该值必须是一个有效的 URL"
  },
  "invalidNumber": {
    "message": "无效数字。输入一个十进制或带有“0x”前缀的十六进制数字。"
  },
  "invalidNumberLeadingZeros": {
    "message": "无效数字。删除所有前导零。"
  },
  "invalidRPC": {
    "message": "RPC URL 无效"
  },
  "invalidSeedPhrase": {
    "message": "私钥助记词无效"
  },
  "invalidSeedPhraseCaseSensitive": {
    "message": "输入无效！私钥助记词须区分大小写。"
  },
  "ipfsGateway": {
    "message": "IPFS网关"
  },
  "ipfsGatewayDescription": {
    "message": "MetaMask使用第三方服务来显示您存储在IPFS上的NFT图像，显示与您输入到浏览器地址栏中的ENS地址相关信息，并获取不同代币的图标。当您使用这些服务时，这些服务可能会获悉您的IP地址。"
  },
  "ipfsToggleModalDescriptionOne": {
    "message": "我们使用第三方服务来显示存储在 IPFS 中的 NFT 图像，显示与在浏览器地址栏中输入的 ENS 地址相关的信息，并获取不同代币的图标。当您使用这些服务时，您的 IP 地址可能会被其获悉。"
  },
  "ipfsToggleModalDescriptionTwo": {
    "message": "选择“确认”将开启 IPFS 解析。您可以在 $1 中随时将其关闭。",
    "description": "$1 is the method to turn off ipfs"
  },
  "ipfsToggleModalSettings": {
    "message": "设置 > 安全和隐私"
  },
  "isSigningOrSubmitting": {
    "message": "先前的交易仍在签署或提交中"
  },
  "jazzAndBlockies": {
    "message": "哈希头像是帮助您一眼识别账户的独特图标，有 Jazzicons 和 Blockies 两种不同风格。"
  },
  "jazzicons": {
    "message": "Jazzicons"
  },
  "jsonFile": {
    "message": "JSON 文件",
    "description": "format for importing an account"
  },
  "keyringAccountName": {
    "message": "账户名称"
  },
  "keyringAccountPublicAddress": {
    "message": "公钥"
  },
  "keyringSnapRemovalResult1": {
    "message": "$1 $2去除",
    "description": "Displays the result after removal of a keyring snap. $1 is the snap name, $2 is whether it is successful or not"
  },
  "keyringSnapRemovalResultNotSuccessful": {
    "message": "未能 ",
    "description": "Displays the `not` word in $2."
  },
  "keyringSnapRemoveConfirmation": {
    "message": "键入$1以确认您要去除此Snap：",
    "description": "Asks user to input the name nap prior to deleting the snap. $1 is the snap name"
  },
  "keystone": {
    "message": "Keystone"
  },
  "knownAddressRecipient": {
    "message": "已知合约地址。"
  },
  "knownTokenWarning": {
    "message": "此操作将编辑已经在您的钱包中列出的代币，有肯能被用来欺骗您。只有确定要更改这些代币的内容时，才通过此操作。了解更多关于 $1"
  },
  "l1Fee": {
    "message": "L1 费用"
  },
  "l1FeeTooltip": {
    "message": "L1 燃料费"
  },
  "l2Fee": {
    "message": "L2 费用"
  },
  "l2FeeTooltip": {
    "message": "L2 燃料费"
  },
  "lastConnected": {
    "message": "最后连接"
  },
  "lastSold": {
    "message": "最后售出"
  },
  "lavaDomeCopyWarning": {
    "message": "为了您的安全，现在无法选择此文本。"
  },
  "layer1Fees": {
    "message": "一层公链费用"
  },
  "layer2Fees": {
    "message": "二层公链费用"
  },
  "learnCancelSpeeedup": {
    "message": "学习如何 $1",
    "description": "$1 is link to cancel or speed up transactions"
  },
  "learnMore": {
    "message": "了解更多"
  },
  "learnMoreAboutGas": {
    "message": "想了解有关燃料费的 $1？",
    "description": "$1 will be replaced by the learnMore translation key"
  },
  "learnMoreKeystone": {
    "message": "了解更多"
  },
  "learnMoreUpperCase": {
    "message": "了解更多"
  },
  "learnMoreUpperCaseWithDot": {
    "message": "了解更多。"
  },
  "learnScamRisk": {
    "message": "欺诈和安全风险信息。"
  },
  "learnToBridge": {
    "message": "了解跨链桥"
  },
  "leaveMetaMask": {
    "message": "要离开 MetaMask？"
  },
  "leaveMetaMaskDesc": {
    "message": "您即将访问 MetaMask 之外的网站。继续之前请仔细检查 URL。"
  },
  "ledgerAccountRestriction": {
    "message": "您需要先使用最后一个账户，然后才能添加新账户。"
  },
  "ledgerConnectionInstructionCloseOtherApps": {
    "message": "关闭任何连接到您设备的其他软件，然后点击这里刷新。"
  },
  "ledgerConnectionInstructionHeader": {
    "message": "点击确认前："
  },
  "ledgerConnectionInstructionStepFour": {
    "message": "在您的 Ledger 设备上启用“智能合约数据”或“盲签”。"
  },
  "ledgerConnectionInstructionStepThree": {
    "message": "请确保您的 Ledger 设备已插入并选择以太坊应用程序。"
  },
  "ledgerDeviceOpenFailureMessage": {
    "message": "Ledger 设备打开失败。您的 Ledger 可能已连接到其他软件。请关闭 Ledger Live 或其他连接到您的 Ledger 设备的应用程序，并尝试再次连接。"
  },
  "ledgerErrorConnectionIssue": {
    "message": "请重新连接Ledger，打开ETH应用程序，然后重试。"
  },
  "ledgerErrorDevicedLocked": {
    "message": "您的Ledger已锁定。请在解锁后重试。"
  },
  "ledgerErrorEthAppNotOpen": {
    "message": "要解决此问题，请在您的设备上打开ETH应用程序，然后重试。"
  },
  "ledgerErrorTransactionDataNotPadded": {
    "message": "以太坊交易输入数据填充不足。"
  },
  "ledgerLiveApp": {
    "message": "Ledger Live 应用程序"
  },
  "ledgerLocked": {
    "message": "无法连接到 Ledger 设备。请确保您的设备已解锁并打开 Etherum 应用程序。"
  },
  "ledgerTimeout": {
    "message": "Ledger Live 响应时间过长或连接超时。请确保 Ledger Live 应用程序已打开且您的设备已解锁。"
  },
  "ledgerWebHIDNotConnectedErrorMessage": {
    "message": "Ledger 设备未连接。如果您想要连接您的 Ledger，请再次点击“继续”并批准 HID 连接",
    "description": "An error message shown to the user during the hardware connect flow."
  },
  "levelArrow": {
    "message": "水平箭头"
  },
  "lightTheme": {
    "message": "浅色"
  },
  "likeToImportToken": {
    "message": "您想导入此代币吗？"
  },
  "likeToImportTokens": {
    "message": "您想导入这些代币吗？"
  },
  "lineaGoerli": {
    "message": "Linea Goerli 测试网络"
  },
  "lineaMainnet": {
    "message": "Linea 主网"
  },
  "lineaSepolia": {
    "message": "Linea Sepolia 测试网络"
  },
  "link": {
    "message": "链接"
  },
  "links": {
    "message": "链接"
  },
  "loadMore": {
    "message": "加载更多"
  },
  "loading": {
    "message": "正在加载..."
  },
  "loadingScreenHardwareWalletMessage": {
    "message": "请在硬件钱包上完成交易。"
  },
  "loadingScreenSnapMessage": {
    "message": "请在Snap上完成交易。"
  },
  "loadingTokens": {
    "message": "加载代币中……"
  },
  "localhost": {
    "message": "Localhost 8545"
  },
  "lock": {
    "message": "注销"
  },
  "lockMetaMask": {
    "message": "锁定 MetaMask"
  },
  "lockTimeInvalid": {
    "message": "锁定时间必须是 0 到 10080 之间的数字"
  },
  "logo": {
    "message": "$1标志",
    "description": "$1 is the name of the ticker"
  },
  "low": {
    "message": "低级型"
  },
  "lowGasSettingToolTipMessage": {
    "message": "使用$1等待较便宜的价格。时间估计远不准确，因为价格有些难以预测。",
    "description": "$1 is key 'low' separated here so that it can be passed in with bold font-weight"
  },
  "lowLowercase": {
    "message": "低"
  },
  "lowPriorityMessage": {
    "message": "以后的交易将在这个时候之后排队。最后一次看到的价格是在一段时间之前。"
  },
  "mainnet": {
    "message": "以太坊主网"
  },
  "mainnetToken": {
    "message": "该地址与已知的以太坊主网代币地址匹配。重新检查您尝试添加的代币的合约地址和网络。"
  },
  "makeAnotherSwap": {
    "message": "创建新的交换"
  },
  "makeSureNoOneWatching": {
    "message": "请确保没有人在看您的屏幕",
    "description": "Warning to users to be care while creating and saving their new Secret Recovery Phrase"
  },
  "marketCap": {
    "message": "市值"
  },
  "marketDetails": {
    "message": "市场详情"
  },
  "max": {
    "message": "最大"
  },
  "maxBaseFee": {
    "message": "最大基础费用"
  },
  "maxFee": {
    "message": "最大费用"
  },
  "maxFeeTooltip": {
    "message": "为支付交易而提供的最高费用。"
  },
  "maxPriorityFee": {
    "message": "最大优先费用"
  },
  "medium": {
    "message": "市场"
  },
  "mediumGasSettingToolTipMessage": {
    "message": "使用 $1 按当前市场价格快速处理。",
    "description": "$1 is key 'medium' (text: 'Market') separated here so that it can be passed in with bold font-weight"
  },
  "memo": {
    "message": "备注"
  },
  "message": {
    "message": "消息"
  },
  "metaMaskConnectStatusParagraphOne": {
    "message": "现在您可以更好地控制 MetaMask 中的账户连接。"
  },
  "metaMaskConnectStatusParagraphThree": {
    "message": "点击它以管理您的连接账户。"
  },
  "metaMaskConnectStatusParagraphTwo": {
    "message": "连接状态按钮显示所访问的网站是否与您当前选择的账户连接。"
  },
  "metadataModalSourceTooltip": {
    "message": "$1 托管于 npm 上，$2 是此 Snap 的唯一标识符。",
    "description": "$1 is the snap name and $2 is the snap NPM id."
  },
  "metamaskInstitutionalVersion": {
    "message": "MetaMask Institutional 版本"
  },
  "metamaskNotificationsAreOff": {
    "message": "钱包通知目前未开启。"
  },
  "metamaskPortfolio": {
    "message": "MetaMask Portfolio。"
  },
  "metamaskSwapsOfflineDescription": {
    "message": "MetaMask Swaps 正在进行维护。请稍后再查看。"
  },
  "metamaskVersion": {
    "message": "MetaMask 版本"
  },
  "methodData": {
    "message": "方法"
  },
  "methodDataTransactionDesc": {
    "message": "基于解码输入数据而执行的功能。"
  },
  "methodNotSupported": {
    "message": "不支持此账户。"
  },
  "metrics": {
    "message": "指标"
  },
  "millionAbbreviation": {
    "message": "百万",
    "description": "Shortened form of 'million'"
  },
  "mismatchAccount": {
    "message": "您选中的账户（$1）与尝试登录的账户（$2）不同"
  },
  "mismatchedChainLinkText": {
    "message": "验证网络信息",
    "description": "Serves as link text for the 'mismatchedChain' key. This text will be embedded inside the translation for that key."
  },
  "mismatchedChainRecommendation": {
    "message": "我们建议您在继续之前$1。",
    "description": "$1 is a clickable link with text defined by the 'mismatchedChainLinkText' key. The link will open to instructions for users to validate custom network details."
  },
  "mismatchedNetworkName": {
    "message": "根据我们的记录，该网络名称可能与此链 ID 不匹配。"
  },
  "mismatchedNetworkSymbol": {
    "message": "所提交的货币符号与我们对此链 ID 的预期不匹配。"
  },
  "mismatchedRpcChainId": {
    "message": "自定义网络返回的链 ID 与提交的链 ID 不匹配。"
  },
  "mismatchedRpcUrl": {
    "message": "根据我们的记录，所提交的RPC URL值与此链 ID 的已知提供者不匹配。"
  },
  "missingSetting": {
    "message": "找不到设置吗？"
  },
  "missingSettingRequest": {
    "message": "在这里请求"
  },
  "mmiBuiltAroundTheWorld": {
    "message": "MetaMask Institutional 面向全球各地设计并建立。"
  },
  "mmiNewNFTDetectedInNFTsTabMessage": {
    "message": "让 MetaMask Institutional 自动检测您钱包中的 NFT，并在检测到时显示那些 NFT。"
  },
  "mmiPasswordSetupDetails": {
    "message": "此密码仅会解锁您的MetaMask Institutional扩展程序。"
  },
  "more": {
    "message": "更多"
  },
  "multipleSnapConnectionWarning": {
    "message": "$1 想连接 $2 个 snap。",
    "description": "$1 is the dapp and $2 is the number of snaps it wants to connect to."
  },
  "mustSelectOne": {
    "message": "至少选择1种代币。"
  },
  "name": {
    "message": "名称"
  },
  "nameAddressLabel": {
    "message": "地址",
    "description": "Label above address field in name component modal."
  },
  "nameInstructionsNew": {
    "message": "如果您知道此地址，则为其添加昵称，以便将来识别。",
    "description": "Instruction text in name component modal when value is not recognised."
  },
  "nameInstructionsRecognized": {
    "message": "此地址有默认昵称，但您可以对其进行编辑或了解其他建议。",
    "description": "Instruction text in name component modal when value is recognized but not saved."
  },
  "nameInstructionsSaved": {
    "message": "您以前为此地址添加过昵称。您可以编辑或查看其他建议的昵称。",
    "description": "Instruction text in name component modal when value is saved."
  },
  "nameLabel": {
    "message": "昵称",
    "description": "Label above name input field in name component modal."
  },
  "nameModalMaybeProposedName": {
    "message": "可能：$1",
    "description": "$1 is the proposed name"
  },
  "nameModalTitleNew": {
    "message": "未知地址",
    "description": "Title of the modal created by the name component when value is not recognised."
  },
  "nameModalTitleRecognized": {
    "message": "已识别的地址",
    "description": "Title of the modal created by the name component when value is recognized but not saved."
  },
  "nameModalTitleSaved": {
    "message": "已保存的地址",
    "description": "Title of the modal created by the name component when value is saved."
  },
  "nameProviderProposedBy": {
    "message": "由 $1 提议",
    "description": "$1 is the name of the provider"
  },
  "nameProvider_ens": {
    "message": "以太坊域名服务（ENS）"
  },
  "nameProvider_etherscan": {
    "message": "Etherscan"
  },
  "nameProvider_lens": {
    "message": "Lens 协议"
  },
  "nameProvider_token": {
    "message": "MetaMask"
  },
  "nameSetPlaceholder": {
    "message": "选择昵称......",
    "description": "Placeholder text for name input field in name component modal."
  },
  "nativeNetworkPermissionRequestDescription": {
    "message": "$1 请求您的批准，以便：",
    "description": "$1 represents dapp name"
<<<<<<< HEAD
  },
  "nativePermissionRequestDescription": {
    "message": "您希望此网站执行以下操作吗？",
    "description": "Description below header used on Permission Connect screen for native permissions."
=======
>>>>>>> 6173a139
  },
  "nativeToken": {
    "message": "此网络上的原生代币为 $1。它是用于燃料费的代币。 ",
    "description": "$1 represents the name of the native token on the current network"
  },
  "nativeTokenScamWarningConversion": {
    "message": "编辑网络详情"
  },
  "nativeTokenScamWarningDescription": {
    "message": "此网络与其关联的链 ID 或名称不匹配。多种常用代币均使用名称 $1，使其成为欺诈目标。欺诈方可能会诱骗您向其发送更有价值的货币作为回报。在继续之前，请验证所有内容。",
    "description": "$1 represents the currency name, $2 represents the expected currency symbol"
  },
  "nativeTokenScamWarningTitle": {
    "message": "这可能是欺诈",
    "description": "Title for nativeTokenScamWarningDescription"
  },
  "needHelp": {
    "message": "需要帮助？请联系 $1",
    "description": "$1 represents `needHelpLinkText`, the text which goes in the help link"
  },
  "needHelpFeedback": {
    "message": "分享您的反馈"
  },
  "needHelpLinkText": {
    "message": "MetaMask 支持"
  },
  "needHelpSubmitTicket": {
    "message": "提交工单"
  },
  "needImportFile": {
    "message": "您必须选择一个文件来导入。",
    "description": "User is important an account and needs to add a file to continue"
  },
  "negativeETH": {
    "message": "不能发负值的 ETH。"
  },
  "negativeOrZeroAmountToken": {
    "message": "发送的资产金额不能为负数或零。"
  },
  "network": {
    "message": "网络： "
  },
  "networkDetails": {
    "message": "网络详情"
  },
  "networkIsBusy": {
    "message": "网络繁忙。燃料价格较高，估值较不准确。"
  },
  "networkMenu": {
    "message": "网络菜单"
  },
  "networkMenuHeading": {
    "message": "选择网络"
  },
  "networkName": {
    "message": "网络名称"
  },
  "networkNameArbitrum": {
    "message": "Arbitrum"
  },
  "networkNameAvalanche": {
    "message": "Avalanche"
  },
  "networkNameBSC": {
    "message": "BSC"
  },
  "networkNameBase": {
    "message": "基础"
  },
  "networkNameBitcoin": {
    "message": "比特币"
  },
  "networkNameDefinition": {
    "message": "与此网络关联的名称。"
  },
  "networkNameEthereum": {
    "message": "以太坊"
  },
  "networkNameGoerli": {
    "message": "Goerli"
  },
  "networkNameLinea": {
    "message": "Linea"
  },
  "networkNameOpMainnet": {
    "message": "OP主网"
  },
  "networkNamePolygon": {
    "message": "Polygon"
  },
  "networkNameTestnet": {
    "message": "Testnet"
  },
  "networkNameZkSyncEra": {
    "message": "zkSync Era"
  },
  "networkOptions": {
    "message": "网络选项"
  },
  "networkProvider": {
    "message": "网络提供商"
  },
  "networkStatus": {
    "message": "网络状态"
  },
  "networkStatusBaseFeeTooltip": {
    "message": "基础费用由网络设定，每13-14秒更改一次。我们的 $1 和 $2 选项用于剧增。",
    "description": "$1 and $2 are bold text for Medium and Aggressive respectively."
  },
  "networkStatusPriorityFeeTooltip": {
    "message": "优先费用（又称“矿工费”）。这笔费用直接向矿工支付，激励他们优先处理您的交易。"
  },
  "networkStatusStabilityFeeTooltip": {
    "message": "相对过去72小时，燃料费用为 $1。",
    "description": "$1 is networks stability value - stable, low, high"
  },
  "networkSwitchConnectionError": {
    "message": "我们无法连接到 $1",
    "description": "$1 represents the network name"
  },
  "networkURL": {
    "message": "网络 URL"
  },
  "networkURLDefinition": {
    "message": "用于访问此网络的 URL。"
  },
  "networks": {
    "message": "网络"
  },
  "nevermind": {
    "message": "没关系"
  },
  "new": {
    "message": "新推出！"
  },
  "newAccount": {
    "message": "新账户"
  },
  "newAccountNumberName": {
    "message": "账户 $1",
    "description": "Default name of next account to be created on create account screen"
  },
  "newContact": {
    "message": "新联系人"
  },
  "newContract": {
    "message": "新合约"
  },
  "newNFTDetectedInImportNFTsMessageStrongText": {
    "message": "设置 > 安全和隐私"
  },
  "newNFTDetectedInImportNFTsMsg": {
    "message": "要使用 Opensea 来查看您的 NFT，请在 $1 中打开“显示 NFT 媒体”。",
    "description": "$1 is used for newNFTDetectedInImportNFTsMessageStrongText"
  },
  "newNFTDetectedInNFTsTabMessage": {
    "message": "让 MetaMask 自动检测您钱包中的 NFT，并在检测到时显示那些 NFT。"
  },
  "newNFTsAutodetected": {
    "message": "NFT 自动检测"
  },
  "newNetworkAdded": {
    "message": "成功添加了 “$1”！"
  },
  "newNetworkEdited": {
    "message": "“$1” 已经成功编辑！"
  },
  "newNftAddedMessage": {
    "message": "NFT已成功添加！"
  },
  "newPassword": {
    "message": "新密码（至少 8 个字符）"
  },
  "newPrivacyPolicyActionButton": {
    "message": "了解更多"
  },
  "newPrivacyPolicyTitle": {
    "message": "我们已经更新了隐私政策"
  },
  "newTokensImportedMessage": {
    "message": "您已成功导入$1。",
    "description": "$1 is the string of symbols of all the tokens imported"
  },
  "newTokensImportedTitle": {
    "message": "已导入代币"
  },
  "next": {
    "message": "下一步"
  },
  "nextNonceWarning": {
    "message": "Nonce 高于所指出的 Nonce: $1",
    "description": "The next nonce according to MetaMask's internal logic"
  },
  "nftAddFailedMessage": {
    "message": "由于所有权信息不匹配，无法添加NFT。请确保所输入的信息正确无误。"
  },
  "nftAddressError": {
    "message": "此代币是NFT。另加上$1",
    "description": "$1 is a clickable link with text defined by the 'importNFTPage' key"
  },
  "nftAlreadyAdded": {
    "message": "此NFT已添加。"
  },
  "nftAutoDetectionEnabled": {
    "message": "已启用 NFT 自动检测"
  },
  "nftDisclaimer": {
    "message": "免责声明：MetaMask 从源网址中提取媒体文件。该网址有时会因铸造 NFT 的市场而改变。"
  },
  "nftOptions": {
    "message": "NFT 期权"
  },
  "nftTokenIdPlaceholder": {
    "message": "输入代币ID"
  },
  "nftWarningContent": {
    "message": "您正在授予对 $1 的访问权限，包括您将来可能拥有的任何 NFT。另一端的一方可以随时从您的钱包中转账这些NFT，而无需询问您，直到您撤销此授权。$2",
    "description": "$1 is nftWarningContentBold bold part, $2 is Learn more link"
  },
  "nftWarningContentBold": {
    "message": "您所有的 $1 NFT",
    "description": "$1 is name of the collection"
  },
  "nftWarningContentGrey": {
    "message": "请谨慎行事。"
  },
  "nfts": {
    "message": "收藏品"
  },
  "nftsPreviouslyOwned": {
    "message": "先前拥有的"
  },
  "nickname": {
    "message": "昵称"
  },
  "noAccountsFound": {
    "message": "未找到符合给定查询条件的账户"
  },
<<<<<<< HEAD
  "noConnectedAccountDescription": {
    "message": "选择要在此站点上使用的账户以继续。"
  },
=======
>>>>>>> 6173a139
  "noConnectedAccountTitle": {
    "message": "MetaMask 未连接到此站点"
  },
  "noConversionRateAvailable": {
    "message": "无可用汇率"
  },
  "noDomainResolution": {
    "message": "没有提供域名解析。"
  },
  "noHardwareWalletOrSnapsSupport": {
    "message": "Snaps 和大多数硬件钱包与您的当前浏览器版本不兼容。"
  },
  "noNFTs": {
    "message": "尚无 NFT"
  },
  "noNetworksFound": {
    "message": "未找到符合搜索查询条件的网络"
  },
  "noSnaps": {
    "message": "您没有安装 snap。"
  },
  "noThanks": {
    "message": "不，谢谢"
  },
  "noTransactions": {
    "message": "您没有任何交易"
  },
  "noWebcamFound": {
    "message": "未找到您电脑的网络摄像头。请重试。"
  },
  "noWebcamFoundTitle": {
    "message": "未找到网络摄像头"
  },
  "nonCustodialAccounts": {
    "message": "MetaMask Institutional 允许您使用非托管账户，如果您计划使用这些账户，请备份私钥助记词。"
  },
  "nonce": {
    "message": "Nonce"
  },
  "nonceField": {
    "message": "自定义交易 nonce"
  },
  "nonceFieldDesc": {
    "message": "启用此功能可更改发送资产时的唯一交易标识号（交易编号）。这是一个高级功能，请谨慎使用。"
  },
  "nonceFieldHeading": {
    "message": "自定义 nonce"
  },
  "notBusy": {
    "message": "非忙碌中"
  },
  "notCurrentAccount": {
    "message": "这是正确的账户吗？这与您钱包中当前选择的账户不同"
  },
  "notEnoughBalance": {
    "message": "余额不足"
  },
  "notEnoughGas": {
    "message": "燃料不足"
  },
  "note": {
    "message": "单据"
  },
  "notePlaceholder": {
    "message": "审批人在托管人处审批交易时会看到此单据。"
  },
  "notificationDetail": {
    "message": "详情"
  },
  "notificationDetailBaseFee": {
    "message": "基础费用（GWEI）"
  },
  "notificationDetailGasLimit": {
    "message": "燃料限制（单位）"
  },
  "notificationDetailGasUsed": {
    "message": "已使用燃料（单位）"
  },
  "notificationDetailMaxFee": {
    "message": "每单位燃料的最大费用"
  },
  "notificationDetailNetwork": {
    "message": "网络"
  },
  "notificationDetailNetworkFee": {
    "message": "网络费"
  },
  "notificationDetailPriorityFee": {
    "message": "优先费用（GWEI）"
  },
  "notificationItemCheckBlockExplorer": {
    "message": "在 BlockExplorer 中查看"
  },
  "notificationItemCollection": {
    "message": "收藏品"
  },
  "notificationItemConfirmed": {
    "message": "已确认"
  },
  "notificationItemError": {
    "message": "目前无法检索费用"
  },
  "notificationItemFrom": {
    "message": "从"
  },
  "notificationItemLidoStakeReadyToBeWithdrawn": {
    "message": "提取已就绪"
  },
  "notificationItemLidoStakeReadyToBeWithdrawnMessage": {
    "message": "您现在可以提取已解除质押的 $1"
  },
  "notificationItemLidoWithdrawalRequestedMessage": {
    "message": "您解除质押 $1 的请求已发送"
  },
  "notificationItemNFTReceivedFrom": {
    "message": "已从下列地址收到 NFT："
  },
  "notificationItemNFTSentTo": {
    "message": "已发送 NFT 至"
  },
  "notificationItemNetwork": {
    "message": "网络"
  },
  "notificationItemRate": {
    "message": "价格（包括费用）"
  },
  "notificationItemReceived": {
    "message": "已收到"
  },
  "notificationItemReceivedFrom": {
    "message": "已从下列地址收到："
  },
  "notificationItemSent": {
    "message": "已发送"
  },
  "notificationItemSentTo": {
    "message": "已发送至"
  },
  "notificationItemStakeCompleted": {
    "message": "质押已完成"
  },
  "notificationItemStaked": {
    "message": "已质押"
  },
  "notificationItemStakingProvider": {
    "message": "质押提供商"
  },
  "notificationItemStatus": {
    "message": "状态"
  },
  "notificationItemSwapped": {
    "message": "已兑换"
  },
  "notificationItemSwappedFor": {
    "message": "用于"
  },
  "notificationItemTo": {
    "message": "至"
  },
  "notificationItemTransactionId": {
    "message": "交易 ID"
  },
  "notificationItemUnStakeCompleted": {
    "message": "解除质押完成"
  },
  "notificationItemUnStaked": {
    "message": "已解除质押"
  },
  "notificationItemUnStakingRequested": {
    "message": "已请求解除质押"
  },
  "notificationTransactionFailedMessage": {
    "message": "交易 $1 失败！$2",
    "description": "Content of the browser notification that appears when a transaction fails"
  },
  "notificationTransactionFailedMessageMMI": {
    "message": "交易失败！ $1",
    "description": "Content of the browser notification that appears when a transaction fails in MMI"
  },
  "notificationTransactionFailedTitle": {
    "message": "失败交易",
    "description": "Title of the browser notification that appears when a transaction fails"
  },
  "notificationTransactionSuccessMessage": {
    "message": "交易 $1 已确认！",
    "description": "Content of the browser notification that appears when a transaction is confirmed"
  },
  "notificationTransactionSuccessTitle": {
    "message": "已确认交易",
    "description": "Title of the browser notification that appears when a transaction is confirmed"
  },
  "notificationTransactionSuccessView": {
    "message": "在 $1 上查看",
    "description": "Additional content in a notification that appears when a transaction is confirmed and has a block explorer URL."
  },
  "notifications": {
    "message": "通知"
  },
  "notificationsDropLedgerFirefoxDescription": {
    "message": "Firefox 不再支持 U2F，因此在 Firefox 上，MetaMask 无法使用 Ledger。请尝试在 Google Chrome 上使用 MetaMask。",
    "description": "Description of a notification in the 'See What's New' popup. Describes that ledger will not longer be supported for firefox users and they should use MetaMask on chrome for ledger support instead."
  },
  "notificationsDropLedgerFirefoxTitle": {
    "message": "放弃在 Firefox 上支持 Ledger",
    "description": "Title for a notification in the 'See What's New' popup. Tells firefox users that ledger support is being dropped."
  },
  "notificationsFeatureToggle": {
    "message": "启用钱包通知",
    "description": "Experimental feature title"
  },
  "notificationsFeatureToggleDescription": {
    "message": "这可以启用钱包通知，例如发送/接收资金或 NFT 和功能公告。",
    "description": "Description of the experimental notifications feature"
  },
  "notificationsMarkAllAsRead": {
    "message": "将所有标记为已读"
  },
  "notificationsPageEmptyTitle": {
    "message": "此处无内容"
  },
  "notificationsPageErrorContent": {
    "message": "请尝试再次访问此页面。"
  },
  "notificationsPageErrorTitle": {
    "message": "出错了"
  },
  "notificationsPageNoNotificationsContent": {
    "message": "您尚未收到任何通知。"
  },
  "notificationsSettingsBoxError": {
    "message": "出错了。请重试。"
  },
  "notificationsSettingsPageAllowNotifications": {
    "message": "通过通知随时了解您的钱包动态。为了使用通知，我们使用配置文件在您的不同设备上同步某些设置。$1"
  },
  "notificationsSettingsPageAllowNotificationsLink": {
    "message": "了解我们如何在使用此功能时保护您的隐私。"
  },
  "numberOfNewTokensDetectedPlural": {
    "message": "在此账户中找到$1枚新代币",
    "description": "$1 is the number of new tokens detected"
  },
  "numberOfNewTokensDetectedSingular": {
    "message": "在此账户中找到1枚新代币"
  },
  "numberOfTokens": {
    "message": "代币数量"
  },
  "ofTextNofM": {
    "message": "/"
  },
  "off": {
    "message": "关"
  },
  "offlineForMaintenance": {
    "message": "离线维护"
  },
  "ok": {
    "message": "确定"
  },
  "on": {
    "message": "开"
  },
  "onboardedMetametricsAccept": {
    "message": "我同意"
  },
  "onboardedMetametricsDisagree": {
    "message": "不，谢谢"
  },
  "onboardedMetametricsKey1": {
    "message": "最新发展动态"
  },
  "onboardedMetametricsKey2": {
    "message": "产品特点"
  },
  "onboardedMetametricsKey3": {
    "message": "其他相关宣传材料"
  },
  "onboardedMetametricsLink": {
    "message": "MetaMetrics"
  },
  "onboardedMetametricsParagraph1": {
    "message": "除了 $1，我们还想使用数据来了解您如何与营销通信交互。",
    "description": "$1 represents the 'onboardedMetametricsLink' locale string"
  },
  "onboardedMetametricsParagraph2": {
    "message": "这可以帮助我们个性化与您分享的内容，例如："
  },
  "onboardedMetametricsParagraph3": {
    "message": "请记住，我们绝不会出卖您提供的数据，而且您可以随时选择退出。"
  },
  "onboardedMetametricsTitle": {
    "message": "帮助我们改善您的体验"
  },
  "onboardingAdvancedPrivacyIPFSDescription": {
    "message": "IPFS 网关使访问和查看第三方托管的数据成为可能。您可以添加自定义 IPFS 网关或继续使用默认网关。"
  },
  "onboardingAdvancedPrivacyIPFSInvalid": {
    "message": "请输入有效的 URL"
  },
  "onboardingAdvancedPrivacyIPFSTitle": {
    "message": "添加自定义 IPFS 网关"
  },
  "onboardingAdvancedPrivacyIPFSValid": {
    "message": "IPFS 网关 URL 有效"
  },
  "onboardingAdvancedPrivacyNetworkDescription": {
    "message": "我们使用 Infura 作为我们的远程过程调用（RPC）提供商，以提供最可靠和最私密的以太坊数据访问。您可以选择自己的 RPC，但请谨记，任何 RPC 都可以接收您的 IP 地址和以太坊钱包以进行交易。请阅读我们的 $1，进一步了解 Infura 如何处理数据。"
  },
  "onboardingAdvancedPrivacyNetworkTitle": {
    "message": "选择您的网络"
  },
  "onboardingCreateWallet": {
    "message": "创建新钱包"
  },
  "onboardingImportWallet": {
    "message": "导入现有钱包"
  },
  "onboardingMetametricsAgree": {
    "message": "我同意"
  },
  "onboardingMetametricsDescription": {
    "message": "我们希望收集基本的使用和诊断数据，以改进 MetaMask。请注意，我们绝不会出卖您在此处提供的数据。"
  },
  "onboardingMetametricsDescription2": {
    "message": "当我们收集指标时，总是..."
  },
  "onboardingMetametricsInfuraTerms": {
    "message": "如果我们决定将这些数据用于其他目的，我们会通知您。您可以查看我们的 $1 以了解更多信息。请记住，您可以随时转到设置并选择退出。",
    "description": "$1 represents `onboardingMetametricsInfuraTermsPolicy`"
  },
  "onboardingMetametricsInfuraTermsPolicy": {
    "message": "隐私政策"
  },
  "onboardingMetametricsNeverCollect": {
    "message": "$1 会存储点击量和应用程序的浏览量，但不会存储其他详情（如您的公钥）。",
    "description": "$1 represents `onboardingMetametricsNeverCollectEmphasis`"
  },
  "onboardingMetametricsNeverCollectEmphasis": {
    "message": "私密："
  },
  "onboardingMetametricsNeverCollectIP": {
    "message": "$1 我们暂时使用您的 IP 地址来检测一般位置（如您的国家或地区），但从来不会进行存储。",
    "description": "$1 represents `onboardingMetametricsNeverCollectIPEmphasis`"
  },
  "onboardingMetametricsNeverCollectIPEmphasis": {
    "message": "通用："
  },
  "onboardingMetametricsNeverSellData": {
    "message": "$1 您可以随时决定是否通过设置共享或删除您的使用数据。",
    "description": "$1 represents `onboardingMetametricsNeverSellDataEmphasis`"
  },
  "onboardingMetametricsNeverSellDataEmphasis": {
    "message": "可选："
  },
  "onboardingMetametricsPrivacyDescription": {
    "message": "了解我们如何在收集您的个人资料使用数据的同时保护您的隐私。"
  },
  "onboardingMetametricsTitle": {
    "message": "请帮助我们改进 MetaMask"
  },
  "onboardingMetametricsUseDataCheckbox": {
    "message": "我们将使用此数据来了解您如何与我们的营销通信交互。我们可能会分享相关资讯（例如产品特点）。"
  },
  "onboardingPinExtensionBillboardAccess": {
    "message": "完全访问权限"
  },
  "onboardingPinExtensionBillboardDescription": {
    "message": "这些扩展程序可以查看和更改信息"
  },
  "onboardingPinExtensionBillboardDescription2": {
    "message": "在此网站上。"
  },
  "onboardingPinExtensionBillboardTitle": {
    "message": "扩展程序"
  },
  "onboardingPinExtensionChrome": {
    "message": "点击浏览器扩展程序图标"
  },
  "onboardingPinExtensionDescription": {
    "message": "在您的浏览器上固定 MetaMask，以便访问并轻松查看交易确认。"
  },
  "onboardingPinExtensionDescription2": {
    "message": "您可以通过点击扩展程序打开 MetaMask，并一键访问您的钱包。"
  },
  "onboardingPinExtensionDescription3": {
    "message": "点击浏览器扩展程序图标即可即时访问它"
  },
  "onboardingPinExtensionLabel": {
    "message": "固定 MetaMask"
  },
  "onboardingPinExtensionStep1": {
    "message": "1"
  },
  "onboardingPinExtensionStep2": {
    "message": "2"
  },
  "onboardingPinExtensionTitle": {
    "message": "您的 MetaMask 安装完成！"
  },
  "onboardingPinMmiExtensionLabel": {
    "message": "将MetaMask Institutional置顶"
  },
  "oneDayAbbreviation": {
    "message": "1 天",
    "description": "Shortened form of '1 day'"
  },
  "oneMonthAbbreviation": {
    "message": "1 个月",
    "description": "Shortened form of '1 month'"
  },
  "oneWeekAbbreviation": {
    "message": "1 周",
    "description": "Shortened form of '1 week'"
  },
  "oneYearAbbreviation": {
    "message": "1 年",
    "description": "Shortened form of '1 year'"
  },
  "onekey": {
    "message": "OneKey"
  },
  "onlyConnectTrust": {
    "message": "仅连接您信任的网站。$1",
    "description": "Text displayed above the buttons for connection confirmation. $1 is the link to the learn more web page."
  },
  "openCustodianApp": {
    "message": "打开$1应用程序",
    "description": "The $1 is the name of the Custodian that will be open"
  },
  "openFullScreenForLedgerWebHid": {
    "message": "全屏打开以连接您的 Ledger。",
    "description": "Shown to the user on the confirm screen when they are viewing MetaMask in a popup window but need to connect their ledger via webhid."
  },
  "openInBlockExplorer": {
    "message": "在区块浏览器上打开"
  },
  "openSeaNew": {
    "message": "OpenSea"
  },
  "operationFailed": {
    "message": "操作失败"
  },
  "optional": {
    "message": "可选"
  },
  "options": {
    "message": "期权"
  },
  "or": {
    "message": "或"
  },
  "origin": {
    "message": "来源"
  },
  "osTheme": {
    "message": "系统"
  },
  "otherSnaps": {
    "message": "其他 snap",
    "description": "Used in the 'permission_rpc' message."
  },
  "outdatedBrowserNotification": {
    "message": "您的浏览器已过期。如果不更新浏览器，您将无法获取MetaMask的安全补丁和新功能。"
  },
  "padlock": {
    "message": "挂锁"
  },
  "parameters": {
    "message": "参数"
  },
  "participateInMetaMetrics": {
    "message": "参加 MetaMetrics"
  },
  "participateInMetaMetricsDescription": {
    "message": "加入 MetaMetrics ，帮助我们改进 MetaMask"
  },
  "password": {
    "message": "密码"
  },
  "passwordMmiTermsWarning": {
    "message": "我明白MetaMask Institutional无法为我恢复此密码。$1"
  },
  "passwordNotLongEnough": {
    "message": "密码长度不足"
  },
  "passwordSetupDetails": {
    "message": "此密码只会在此设备上解锁您的 MetaMask 钱包。MetaMask 无法恢复此密码。"
  },
  "passwordStrength": {
    "message": "密码强度：$1",
    "description": "Return password strength to the user when user wants to create password."
  },
  "passwordStrengthDescription": {
    "message": "强密码可以提高钱包的安全性，以防设备被盗或被入侵。"
  },
  "passwordTermsWarning": {
    "message": "我明白 MetaMask 无法为我恢复此密码。$1"
  },
  "passwordsDontMatch": {
    "message": "密码不匹配"
  },
  "pasteJWTToken": {
    "message": "在此处粘贴或拖放代币："
  },
  "pastePrivateKey": {
    "message": "请粘贴您的私钥:",
    "description": "For importing an account from a private key"
  },
  "paymasterInUse": {
    "message": "这笔交易的燃料费将由代付者支付。",
    "description": "Alert shown in transaction confirmation if paymaster in use."
  },
  "pending": {
    "message": "待处理"
  },
  "pendingTransactionInfo": {
    "message": "在那笔交易完成之前，这笔交易不会被处理。"
  },
  "pendingTransactionMultiple": {
    "message": "您有 ($1) 笔待处理的交易"
  },
  "pendingTransactionSingle": {
    "message": "您有 (1) 笔待处理的交易。",
    "description": "$1 is count of pending transactions"
  },
  "permissionDetails": {
    "message": "许可详情"
  },
  "permissionRequest": {
    "message": "权限请求"
  },
  "permissionRequested": {
    "message": "立即请求"
  },
  "permissionRequestedForAccounts": {
    "message": "现在为 $1 请求",
    "description": "Permission cell status for requested permission including accounts, rendered as AvatarGroup which is $1."
  },
  "permissionRevoked": {
    "message": "在此更新中已撤销"
  },
  "permissionRevokedForAccounts": {
    "message": "此更新中已为 $1 撤销",
    "description": "Permission cell status for revoked permission including accounts, rendered as AvatarGroup which is $1."
  },
  "permission_accessNamedSnap": {
    "message": "连接至$1。",
    "description": "The description for the `wallet_snap` permission. $1 is the human-readable name of the snap."
  },
  "permission_accessNetwork": {
    "message": "访问互联网。",
    "description": "The description of the `endowment:network-access` permission."
  },
  "permission_accessNetworkDescription": {
    "message": "允许 $1 访问互联网。这可用于通过第三方服务器发送和接收数据。",
    "description": "An extended description of the `endowment:network-access` permission. $1 is the snap name."
  },
  "permission_accessSnap": {
    "message": "连接到$1 Snap。",
    "description": "The description for the `wallet_snap` permission. $1 is the name of the snap."
  },
  "permission_accessSnapDescription": {
    "message": "允许网站或snap与$1交互。",
    "description": "The description for the `wallet_snap_*` permission. $1 is the name of the Snap."
  },
  "permission_cronjob": {
    "message": "规划并执行定期操作。",
    "description": "The description for the `snap_cronjob` permission"
  },
  "permission_cronjobDescription": {
    "message": "允许 $1 执行按固定时间、日期或间隔定期运行的操作。这可用于触发对时间敏感的交互或通知。",
    "description": "An extended description for the `snap_cronjob` permission. $1 is the snap name."
  },
  "permission_dialog": {
    "message": "在 MetaMask 中显示对话框窗口。",
    "description": "The description for the `snap_dialog` permission"
  },
  "permission_dialogDescription": {
    "message": "允许 $1 显示带有以下内容的 MetaMask 弹出窗口：自定义文本、输入字段以及用于批准或拒绝操作的按钮。\n这适用于创建 snap 的提醒、确认和流程加入选项等。",
    "description": "An extended description for the `snap_dialog` permission. $1 is the snap name."
  },
  "permission_ethereumAccounts": {
    "message": "查看您允许的账户的地址（必填）",
    "description": "The description for the `eth_accounts` permission"
  },
  "permission_ethereumProvider": {
    "message": "访问以太坊提供商。",
    "description": "The description for the `endowment:ethereum-provider` permission"
  },
  "permission_ethereumProviderDescription": {
    "message": "允许 $1 直接与 MetaMask 通信，使其可以从区块链中读取数据，并提供消息和交易建议。",
    "description": "An extended description for the `endowment:ethereum-provider` permission. $1 is the snap name."
  },
  "permission_getEntropy": {
    "message": "派生 $1 独有的任意私钥。",
    "description": "The description for the `snap_getEntropy` permission. $1 is the snap name."
  },
  "permission_getEntropyDescription": {
    "message": "允许 $1 派生 $1 独有的任意私钥，但不公开私钥。这些私钥与您的 MetaMask 账户是分开的，与您的私钥或私钥助记词无关。其他 snap 无法访问此信息。",
    "description": "An extended description for the `snap_getEntropy` permission. $1 is the snap name."
  },
  "permission_getLocale": {
    "message": "查看您的首选语言。",
    "description": "The description for the `snap_getLocale` permission"
  },
  "permission_getLocaleDescription": {
    "message": "允许 $1 访问您的 MetaMask 首选语言设置。这可用于进行本地化，以及使用您的语言显示$1的内容。",
    "description": "An extended description for the `snap_getLocale` permission. $1 is the snap name."
  },
  "permission_homePage": {
    "message": "显示自定义屏幕",
    "description": "The description for the `endowment:page-home` permission"
  },
  "permission_homePageDescription": {
    "message": "让 $1 在 MetaMask 中显示自定义主屏幕。这可以用于用户界面、配置和控制面板。",
    "description": "An extended description for the `endowment:page-home` permission. $1 is the snap name."
  },
  "permission_keyring": {
    "message": "允许添加和控制以太坊账户的请求",
    "description": "The description for the `endowment:keyring` permission"
  },
  "permission_keyringDescription": {
    "message": "允许 $1 接收添加或删除账户的请求，并代表这些账户进行签名和交易。",
    "description": "An extended description for the `endowment:keyring` permission. $1 is the snap name."
  },
  "permission_lifecycleHooks": {
    "message": "使用生命周期挂钩。",
    "description": "The description for the `endowment:lifecycle-hooks` permission"
  },
  "permission_lifecycleHooksDescription": {
    "message": "允许 $1 使用生命周期挂钩，在其生命周期的特定时间运行代码。",
    "description": "An extended description for the `endowment:lifecycle-hooks` permission. $1 is the snap name."
  },
  "permission_manageAccounts": {
    "message": "添加并控制以太坊账户",
    "description": "The description for `snap_manageAccounts` permission"
  },
  "permission_manageAccountsDescription": {
    "message": "允许 $1 添加或删除以太坊账户，然后使用添加的账户来进行交易和签名。",
    "description": "An extended description for the `snap_manageAccounts` permission. $1 is the snap name."
  },
  "permission_manageBip32Keys": {
    "message": "管理 $1 账户。",
    "description": "The description for the `snap_getBip32Entropy` permission. $1 is a derivation path, e.g. 'm/44'/0'/0' (secp256k1)'."
  },
  "permission_manageBip44AndBip32KeysDescription": {
    "message": "允许 $1 在所请求的网络上管理账户和资产。这些账户使用您的私钥助记词（不会披露）进行派生和备份。$1 具有派生私钥的能力，因此可以支持以太坊（EVM）以外的多种区块链协议。",
    "description": "An extended description for the `snap_getBip44Entropy` and `snap_getBip44Entropy` permissions. $1 is the snap name."
  },
  "permission_manageBip44Keys": {
    "message": "管理 $1 账户。",
    "description": "The description for the `snap_getBip44Entropy` permission. $1 is the name of a protocol, e.g. 'Filecoin'."
  },
  "permission_manageState": {
    "message": "在您的设备上存储和管理其数据。",
    "description": "The description for the `snap_manageState` permission"
  },
  "permission_manageStateDescription": {
    "message": "允许 $1 通过加密安全地存储、更新和检索数据。其他 snap 无法访问此信息。",
    "description": "An extended description for the `snap_manageState` permission. $1 is the snap name."
  },
  "permission_nameLookup": {
    "message": "提供域和地址查找。",
    "description": "The description for the `endowment:name-lookup` permission."
  },
  "permission_nameLookupDescription": {
    "message": "允许 Snap 在 MetaMask UI 的不同部分中获取和显示地址并进行域查找。",
    "description": "An extended description for the `endowment:name-lookup` permission."
  },
  "permission_notifications": {
    "message": "显示通知。",
    "description": "The description for the `snap_notify` permission"
  },
  "permission_notificationsDescription": {
    "message": "允许 $1 在 MetaMask 中显示通知。snap 可以触发简短的通知文本，以提供可操作或对时间敏感的信息。",
    "description": "An extended description for the `snap_notify` permission. $1 is the snap name."
  },
  "permission_rpc": {
    "message": "允许 $1 直接与 $2 通信。",
    "description": "The description for the `endowment:rpc` permission. $1 is 'other snaps' or 'websites', $2 is the snap name."
  },
  "permission_rpcDescription": {
    "message": "允许 $1 向 $2 发送消息，以及接收来自$2的响应。",
    "description": "An extended description for the `endowment:rpc` permission. $1 is 'other snaps' or 'websites', $2 is the snap name."
  },
  "permission_rpcDescriptionOriginList": {
    "message": "$1 和 $2",
    "description": "A list of allowed origins where $2 is the last origin of the list and $1 is the rest of the list separated by ','."
  },
  "permission_signatureInsight": {
    "message": "显示签名见解模式。",
    "description": "The description for the `endowment:signature-insight` permission"
  },
  "permission_signatureInsightDescription": {
    "message": "在批准之前，允许 $1 显示一个模式，其中包含对任何签名请求的见解。这可用于反网络钓鱼和采取安全措施。",
    "description": "An extended description for the `endowment:signature-insight` permission. $1 is the snap name."
  },
  "permission_signatureInsightOrigin": {
    "message": "查看发起签名请求的网站来源",
    "description": "The description for the `signatureOrigin` caveat, to be used with the `endowment:signature-insight` permission"
  },
  "permission_signatureInsightOriginDescription": {
    "message": "允许 $1 查看发起签名请求的网站来源（URI）。这可用于防止网络钓鱼和采取安全措施。",
    "description": "An extended description for the `signatureOrigin` caveat, to be used with the `endowment:signature-insight` permission. $1 is the snap name."
  },
  "permission_transactionInsight": {
    "message": "获取并显示交易洞察。",
    "description": "The description for the `endowment:transaction-insight` permission"
  },
  "permission_transactionInsightDescription": {
    "message": "允许 $1 在 MetaMask UI 中对交易进行解码，并显示见解。这可用于防止网络钓鱼和采取安全措施。",
    "description": "An extended description for the `endowment:transaction-insight` permission. $1 is the snap name."
  },
  "permission_transactionInsightOrigin": {
    "message": "查看建议交易的网站来源",
    "description": "The description for the `transactionOrigin` caveat, to be used with the `endowment:transaction-insight` permission"
  },
  "permission_transactionInsightOriginDescription": {
    "message": "允许 $1 查看建议交易的网站的来源（URI）。这可用于防止网络钓鱼和采取安全措施。",
    "description": "An extended description for the `transactionOrigin` caveat, to be used with the `endowment:transaction-insight` permission. $1 is the snap name."
  },
  "permission_unknown": {
    "message": "未知权限：$1",
    "description": "$1 is the name of a requested permission that is not recognized."
  },
  "permission_viewBip32PublicKeys": {
    "message": "查看您的$1 ($2)公钥。",
    "description": "The description for the `snap_getBip32PublicKey` permission. $1 is a derivation path, e.g. 'm/44'/0'/0''. $2 is the elliptic curve name, e.g. 'secp256k1'."
  },
  "permission_viewBip32PublicKeysDescription": {
    "message": "允许 $2 查看您的 $1 公钥（和地址）。这并不会授予对账户或资产的任何控制权。",
    "description": "An extended description for the `snap_getBip32PublicKey` permission. $1 is a derivation path (name). $2 is the snap name."
  },
  "permission_viewNamedBip32PublicKeys": {
    "message": "查看您的$1公钥。",
    "description": "The description for the `snap_getBip32PublicKey` permission. $1 is a name for the derivation path, e.g., 'Ethereum accounts'."
  },
  "permission_walletSwitchEthereumChain": {
    "message": "切换并使用以下网络",
    "description": "The label for the `wallet_switchEthereumChain` permission"
  },
  "permission_webAssembly": {
    "message": "支持WebAssembly。",
    "description": "The description of the `endowment:webassembly` permission."
  },
  "permission_webAssemblyDescription": {
    "message": "允许 $1 通过 WebAssembly 访问低级执行环境。",
    "description": "An extended description of the `endowment:webassembly` permission. $1 is the snap name."
  },
  "permissions": {
    "message": "权限"
  },
  "permissionsPageEmptyContent": {
    "message": "此处无内容"
  },
  "permissionsPageEmptySubContent": {
    "message": "您可以在此处查看您授予已安装 Snap 或已连接站点的许可。"
  },
  "permissionsPageTourDescription": {
    "message": "这是您的控制面板，用于管理授予已连接站点和已安装 Snap 的许可。"
  },
  "permissionsPageTourTitle": {
    "message": "已连接的站点现已获得许可"
  },
  "permitSimulationDetailInfo": {
    "message": "您将授予该消费者许可从您的账户中支出这些代币。"
  },
  "personalAddressDetected": {
    "message": "检测到个人地址。请输入代币合约地址。"
  },
  "petnamesEnabledToggle": {
    "message": "允许昵称"
  },
  "petnamesEnabledToggleDescription": {
    "message": "这样可以协助您为任何地址添加昵称。我们将在可能的情况下为您与之交互的地址提供名称建议。"
  },
  "pinExtensionDescription": {
    "message": "前往扩展程序菜单，将MetaMask Institutional置顶，以实现无缝访问。"
  },
  "pinExtensionTitle": {
    "message": "将扩展程序置顶"
  },
  "pinToTop": {
    "message": "置顶"
  },
  "pleaseConfirm": {
    "message": "请确认"
  },
  "plusMore": {
    "message": "另外 $1 项",
    "description": "$1 is the number of additional items"
  },
  "plusXMore": {
    "message": "另外 $1 项",
    "description": "$1 is a number of additional but unshown items in a list- this message will be shown in place of those items"
  },
  "popularNetworkAddToolTip": {
    "message": "这些网络中的其中一些依赖于第三方。此连接可能不太可靠，或使第三方可进行活动跟踪。$1",
    "description": "$1 is Learn more link"
  },
  "portfolio": {
    "message": "Portfolio"
  },
  "portfolioDashboard": {
    "message": "Portfolio 控制面板"
  },
  "preparingSwap": {
    "message": "正在准备交换......"
  },
  "prev": {
    "message": "上一个"
  },
  "price": {
    "message": "价格"
  },
  "priceUnavailable": {
    "message": "价格不可用"
  },
  "primaryType": {
    "message": "主要类型"
  },
  "priorityFee": {
    "message": "优先费用"
  },
  "priorityFeeProperCase": {
    "message": "优先费用"
  },
  "privacy": {
    "message": "隐私"
  },
  "privacyMsg": {
    "message": "隐私政策"
  },
  "privateKey": {
    "message": "私钥",
    "description": "select this type of file to use to import an account"
  },
  "privateKeyCopyWarning": {
    "message": "$1 的私钥",
    "description": "$1 represents the account name"
  },
  "privateKeyHidden": {
    "message": "私钥已隐藏",
    "description": "Explains that the private key input is hidden"
  },
  "privateKeyShow": {
    "message": "显示/隐藏私钥输入",
    "description": "Describes a toggle that is used to show or hide the private key input"
  },
  "privateKeyShown": {
    "message": "正在显示此私钥",
    "description": "Explains that the private key input is being shown"
  },
  "privateKeyWarning": {
    "message": "警告：切勿泄露此私钥。任何拥有您私钥的人都可以窃取您账户中持有的任何资产。"
  },
  "privateNetwork": {
    "message": "私有网络"
  },
  "proceedWithTransaction": {
    "message": "我仍然想继续"
  },
  "productAnnouncements": {
    "message": "产品公告"
  },
  "profileSync": {
    "message": "配置文件同步"
  },
  "profileSyncConfirmation": {
    "message": "如果您关闭配置文件同步，您将无法收到通知。"
  },
  "profileSyncDescription": {
    "message": "创建配置文件，MetaMask 用以在您的不同设备之间同步某些设置。这是获取通知的必需条件。$1。"
  },
  "profileSyncPrivacyLink": {
    "message": "了解我们如何保护您的隐私"
  },
  "proposedApprovalLimit": {
    "message": "拟议的审批上限"
  },
  "provide": {
    "message": "提供"
  },
  "publicAddress": {
    "message": "公钥"
  },
  "pushPlatformNotificationsFundsReceivedDescription": {
    "message": "您收到了 $1 $2"
  },
  "pushPlatformNotificationsFundsReceivedDescriptionDefault": {
    "message": "您收到了一些代币"
  },
  "pushPlatformNotificationsFundsReceivedTitle": {
    "message": "已收到资金"
  },
  "pushPlatformNotificationsFundsSentDescription": {
    "message": "您已成功发送 $1 $2"
  },
  "pushPlatformNotificationsFundsSentDescriptionDefault": {
    "message": "您已成功发送了一些代币"
  },
  "pushPlatformNotificationsFundsSentTitle": {
    "message": "资金已发送"
  },
  "pushPlatformNotificationsNftReceivedDescription": {
    "message": "您收到了新的 NFT"
  },
  "pushPlatformNotificationsNftReceivedTitle": {
    "message": "已收到 NFT"
  },
  "pushPlatformNotificationsNftSentDescription": {
    "message": "您已成功发送一个 NFT"
  },
  "pushPlatformNotificationsNftSentTitle": {
    "message": "NFT 已发送"
  },
  "pushPlatformNotificationsStakingLidoStakeCompletedDescription": {
    "message": "您的 Lido 质押已成功"
  },
  "pushPlatformNotificationsStakingLidoStakeCompletedTitle": {
    "message": "质押完成"
  },
  "pushPlatformNotificationsStakingLidoStakeReadyToBeWithdrawnDescription": {
    "message": "您的 Lido 质押现已可以提取"
  },
  "pushPlatformNotificationsStakingLidoStakeReadyToBeWithdrawnTitle": {
    "message": "质押已可提取"
  },
  "pushPlatformNotificationsStakingLidoWithdrawalCompletedDescription": {
    "message": "您的 Lido 提取成功"
  },
  "pushPlatformNotificationsStakingLidoWithdrawalCompletedTitle": {
    "message": "提取已完成"
  },
  "pushPlatformNotificationsStakingLidoWithdrawalRequestedDescription": {
    "message": "您的 Lido 提取请求已提交"
  },
  "pushPlatformNotificationsStakingLidoWithdrawalRequestedTitle": {
    "message": "已请求提取"
  },
  "pushPlatformNotificationsStakingRocketpoolStakeCompletedDescription": {
    "message": "您的 RocketPool 质押已成功"
  },
  "pushPlatformNotificationsStakingRocketpoolStakeCompletedTitle": {
    "message": "质押完成"
  },
  "pushPlatformNotificationsStakingRocketpoolUnstakeCompletedDescription": {
    "message": "您的 RocketPool 解除质押已成功"
  },
  "pushPlatformNotificationsStakingRocketpoolUnstakeCompletedTitle": {
    "message": "解除质押完成"
  },
  "pushPlatformNotificationsSwapCompletedDescription": {
    "message": "您的 MetaMask 兑换已成功"
  },
  "pushPlatformNotificationsSwapCompletedTitle": {
    "message": "兑换已完成"
  },
  "queued": {
    "message": "队列中"
  },
  "quoteRate": {
    "message": "报价"
  },
  "rank": {
    "message": "排名"
  },
  "reAddAccounts": {
    "message": "重新添加任何其他账户"
  },
  "reAdded": {
    "message": "重新添加"
  },
  "readdToken": {
    "message": "将来您还可以通过账户选项菜单中的“导入代币”来添加此代币。"
  },
  "receive": {
    "message": "收款"
  },
  "recommendedGasLabel": {
    "message": "建议"
  },
  "recoveryPhraseReminderBackupStart": {
    "message": "从这里开始"
  },
  "recoveryPhraseReminderConfirm": {
    "message": "明白了"
  },
  "recoveryPhraseReminderHasBackedUp": {
    "message": "始终将您的账户私钥助记词保存在安全和秘密的地方"
  },
  "recoveryPhraseReminderHasNotBackedUp": {
    "message": "需要再次备份您的账户私钥助记词？"
  },
  "recoveryPhraseReminderItemOne": {
    "message": "切勿与任何人分享您的账户私钥助记词"
  },
  "recoveryPhraseReminderItemTwo": {
    "message": "MetaMask 团队绝对不会索要您的账户私钥助记词"
  },
  "recoveryPhraseReminderSubText": {
    "message": "您的账户私钥助记词控制您的所有账户。"
  },
  "recoveryPhraseReminderTitle": {
    "message": "保护您的资金"
  },
  "redesignedConfirmationsEnabledToggle": {
    "message": "批准的签名请求"
  },
  "redesignedConfirmationsToggleDescription": {
    "message": "开启此选项以查看增强格式的签名请求。"
  },
  "redesignedTransactionsEnabledToggle": {
    "message": "经过改进的交易请求"
  },
  "redesignedTransactionsToggleDescription": {
    "message": "开启此选项以查看增强格式的交易请求。"
  },
  "refreshList": {
    "message": "刷新列表"
  },
  "reject": {
    "message": "拒绝"
  },
  "rejectAll": {
    "message": "拒绝全部"
  },
  "rejectRequestsDescription": {
    "message": "您即将批量拒绝 $1 请求。"
  },
  "rejectRequestsN": {
    "message": "拒绝 $1 请求"
  },
  "rejectTxsDescription": {
    "message": "您将批量拒绝 $1 笔交易。"
  },
  "rejectTxsN": {
    "message": "拒绝 $1 笔交易"
  },
  "rejected": {
    "message": "已拒绝"
  },
  "remove": {
    "message": "删除"
  },
  "removeAccount": {
    "message": "删除账户"
  },
  "removeAccountDescription": {
    "message": "该账户将从您的钱包中删除。在继续操作前，确认您已拥有该导入账户的原始账户私钥助记词或私钥。您可以通过账户下拉菜单再次导入或创建账户。 "
  },
  "removeJWT": {
    "message": "删除托管代币"
  },
  "removeJWTDescription": {
    "message": "您确定要删除此代币吗？分配给此代币的所有账户也将从扩展中删除： "
  },
  "removeKeyringSnap": {
    "message": "去除此Snap，会同时将以下账户从MetaMask中去除："
  },
  "removeKeyringSnapToolTip": {
    "message": "Snap控制这些账户，去除此Snap，会同时将这些账户从MetaMask中去除，但账户将保留在区块链中。"
  },
  "removeNFT": {
    "message": "删除 NFT"
  },
  "removeNftErrorMessage": {
    "message": "我们无法去除此 NFT。"
  },
  "removeNftMessage": {
    "message": "NFT已成功移除！"
  },
  "removeSnap": {
    "message": "移除 Snap"
  },
  "removeSnapAccountDescription": {
    "message": "如果您继续，此账户将不可在 MetaMask 中使用。"
  },
  "removeSnapAccountTitle": {
    "message": "去除账户"
  },
  "removeSnapConfirmation": {
    "message": "您确定要移除$1吗？",
    "description": "$1 represents the name of the snap"
  },
  "removeSnapDescription": {
    "message": "此操作将会删除snap及其数据，并撤销您获授予的权限。"
  },
  "replace": {
    "message": "替换"
  },
  "reportIssue": {
    "message": "报告问题"
  },
  "requestFlaggedAsMaliciousFallbackCopyReason": {
    "message": "安全提供商没有分享其他详情"
  },
  "requestFlaggedAsMaliciousFallbackCopyReasonTitle": {
    "message": "请求被标记为恶意"
  },
  "requestFrom": {
    "message": "请求来自"
  },
  "requestFromInfo": {
    "message": "这是要求您签名的站点。"
  },
  "requestFromTransactionDescription": {
    "message": "这是要求您确认的网站。"
  },
  "requestMayNotBeSafe": {
    "message": "请求可能不安全"
  },
  "requestMayNotBeSafeError": {
    "message": "安全提供商没有检测到任何已知的恶意活动，但继续仍然可能是不安全的。"
  },
  "requestNotVerified": {
    "message": "请求尚未验证"
  },
  "requestNotVerifiedError": {
    "message": "由于出现错误，安全提供商没有验证此请求。请谨慎操作。"
  },
  "requestsAwaitingAcknowledgement": {
    "message": "待确认的请求"
  },
  "required": {
    "message": "必需"
  },
  "reset": {
    "message": "重置"
  },
  "resetWallet": {
    "message": "重置钱包"
  },
  "resetWalletSubHeader": {
    "message": "MetaMask不会保留密码的副本。如果您在解锁账户时遇到问题，需要重置您的钱包。您可以提供设置钱包时使用的私钥助记词，以进行重置。"
  },
  "resetWalletUsingSRP": {
    "message": "此操作将从此设备中删除您当前的钱包和私钥助记词，以及您编制的账户列表。使用助记词进行重置后，您将会看到一个账户列表（基于用于重置的助记词）。这个新列表将自动包括有余额的账户。您还可以使用之前创建的$1。您导入的自定义账户需要是$2，添加到账户中的任何自定义代币也需要是$3。"
  },
  "resetWalletWarning": {
    "message": "在继续之前，请确保您所使用的私钥助记词正确无误。您将无法撤消此操作。"
  },
  "restartMetamask": {
    "message": "重新启动MetaMask"
  },
  "restore": {
    "message": "恢复"
  },
  "restoreUserData": {
    "message": "恢复用户数据"
  },
  "resultPageError": {
    "message": "错误"
  },
  "resultPageErrorDefaultMessage": {
    "message": "操作失败。"
  },
  "resultPageSuccess": {
    "message": "成功"
  },
  "resultPageSuccessDefaultMessage": {
    "message": "操作已成功完成。"
  },
  "retryTransaction": {
    "message": "重试交易"
  },
  "reusedTokenNameWarning": {
    "message": "此处的代币使用了与您关注的另一种代币相同的符号，这可能会让人感到困惑或具有欺骗性。"
  },
  "revealSeedWords": {
    "message": "显示私钥助记词"
  },
  "revealSeedWordsDescription1": {
    "message": "$1 提供 $2",
    "description": "This is a sentence consisting of link using 'revealSeedWordsSRPName' as $1 and bolded text using 'revealSeedWordsDescription3' as $2."
  },
  "revealSeedWordsDescription2": {
    "message": "MetaMask 是$1。这意味着您是自己的 SRP 的所有者。",
    "description": "$1 is text link with the message from 'revealSeedWordsNonCustodialWallet'"
  },
  "revealSeedWordsDescription3": {
    "message": "对您的钱包和资金的完整访问权限。"
  },
  "revealSeedWordsNonCustodialWallet": {
    "message": "非托管钱包"
  },
  "revealSeedWordsQR": {
    "message": "QR"
  },
  "revealSeedWordsSRPName": {
    "message": "私钥助记词（SRP）"
  },
  "revealSeedWordsText": {
    "message": "文本"
  },
  "revealSeedWordsWarning": {
    "message": "确保没有人在看您的屏幕。$1",
    "description": "$1 is bolded text using the message from 'revealSeedWordsWarning2'"
  },
  "revealSeedWordsWarning2": {
    "message": "MetaMask 支持团队绝对不会要求提供此项信息。",
    "description": "The bolded texted in the second part of 'revealSeedWordsWarning'"
  },
  "revealSensitiveContent": {
    "message": "显示敏感内容"
  },
  "revealTheSeedPhrase": {
    "message": "显示助记词"
  },
  "reviewAlerts": {
    "message": "查看提醒"
  },
  "reviewPermissions": {
    "message": "查看许可"
  },
  "revokeAllTokensTitle": {
    "message": "撤销访问和转移您的所有 $1 的权限？",
    "description": "$1 is the symbol of the token for which the user is revoking approval"
  },
  "revokeAllTokensTitleWithoutSymbol": {
    "message": "要撤销访问并转账您所有在$1的NFT的权限吗？",
    "description": "$1 is a link to contract on the block explorer when we're not able to retrieve a erc721 or erc1155 name"
  },
  "revokeApproveForAllDescription": {
    "message": "这将撤销第三方访问并转账您的所有 $1 的权限，而无需另行通知。",
    "description": "$1 is either a string or link of a given token symbol or name"
  },
  "revokeApproveForAllDescriptionWithoutSymbol": {
    "message": "这会撤销第三方在无需另行通知的情况下访问并转账您所有在$1的NFT的权限。",
    "description": "$1 is a link to contract on the block explorer when we're not able to retrieve a erc721 or erc1155 name"
  },
  "revokePermission": {
    "message": "撤销权限"
  },
  "revokeSpendingCap": {
    "message": "撤销 $1 的支出上限",
    "description": "$1 is a token symbol"
  },
  "revokeSpendingCapTooltipText": {
    "message": "第三方将无法再使用您当前或未来的任何代币。"
  },
  "rpcUrl": {
    "message": "新的 RPC URL"
  },
  "safeTransferFrom": {
    "message": "安全转账来自"
  },
  "save": {
    "message": "保存"
  },
  "scanInstructions": {
    "message": "将二维码放在摄像头前"
  },
  "scanQrCode": {
    "message": "扫描二维码"
  },
  "scrollDown": {
    "message": "向下滚动"
  },
  "search": {
    "message": "搜索"
  },
  "searchAccounts": {
    "message": "搜索账户"
  },
  "searchNfts": {
    "message": "搜索 NFT"
  },
  "searchTokens": {
    "message": "搜索代币"
  },
  "secretRecoveryPhrase": {
    "message": "私钥助记词"
  },
  "secureWallet": {
    "message": "安全钱包"
  },
  "security": {
    "message": "安全"
  },
  "securityAlert": {
    "message": "来自 $1 和 $2 的安全警报"
  },
  "securityAlerts": {
    "message": "安全提醒"
  },
  "securityAlertsDescription": {
    "message": "此功能通过主动审查交易和签名请求向您发出恶意活动提醒。$1",
    "description": "Link to learn more about security alerts"
  },
  "securityAndPrivacy": {
    "message": "安全和隐私"
  },
  "securityProviderPoweredBy": {
    "message": "由 $1 提供支持",
    "description": "The security provider that is providing data"
  },
  "seeDetails": {
    "message": "查看详情"
  },
  "seedPhraseConfirm": {
    "message": "确认私钥助记词"
  },
  "seedPhraseEnterMissingWords": {
    "message": "确认私钥助记词"
  },
  "seedPhraseIntroNotRecommendedButtonCopy": {
    "message": "稍后提醒我（不推荐）"
  },
  "seedPhraseIntroRecommendedButtonCopy": {
    "message": "保护我的钱包（推荐）"
  },
  "seedPhraseIntroSidebarBulletOne": {
    "message": "写下并存储在多个秘密位置。"
  },
  "seedPhraseIntroSidebarBulletTwo": {
    "message": "安全存放在保险箱内。"
  },
  "seedPhraseIntroSidebarCopyOne": {
    "message": "您的账户私钥助记词是由12个单词组成的短语，它是您的钱包和资金的“主私钥”"
  },
  "seedPhraseIntroSidebarCopyThree": {
    "message": "如果有人要求您的恢复短语，他们可能会试图欺诈您并偷窃您的钱包资金"
  },
  "seedPhraseIntroSidebarCopyTwo": {
    "message": "切勿分享您的账户私钥助记词，包括也不能与 MetaMask 分享！"
  },
  "seedPhraseIntroSidebarTitleOne": {
    "message": "什么是账户私钥助记词？"
  },
  "seedPhraseIntroSidebarTitleThree": {
    "message": "我是否应该分享我的账户私钥助记词？"
  },
  "seedPhraseIntroSidebarTitleTwo": {
    "message": "如何保存我的账户私钥助记词？"
  },
  "seedPhraseIntroTitle": {
    "message": "保护您的钱包安全"
  },
  "seedPhraseIntroTitleCopy": {
    "message": "在开始之前，观看这个简短的视频来了解您的账户助记词以及如何保护您的钱包安全。"
  },
  "seedPhraseReq": {
    "message": "私钥助记词包含 12、15、18、21 或 24 个字词"
  },
  "seedPhraseWriteDownDetails": {
    "message": "请写下这个由12个单词组成的账户私钥助记词，然后将其保存到您信任并且只有您可以访问的地方。"
  },
  "seedPhraseWriteDownHeader": {
    "message": "写下您的私钥助记词"
  },
  "select": {
    "message": "选择"
  },
  "selectAccounts": {
    "message": "选择要在此网站上使用的账户"
  },
  "selectAccountsForSnap": {
    "message": "选择使用此 Snap 的账户"
  },
  "selectAll": {
    "message": "全部选择"
  },
  "selectAllAccounts": {
    "message": "选择所有账户"
  },
  "selectAnAccount": {
    "message": "选择一个账户"
  },
  "selectAnAccountAlreadyConnected": {
    "message": "此账户已连接到 MetaMask"
  },
  "selectAnAccountHelp": {
    "message": "选择要在 MetaMask Institutional 使用的托管账户。"
  },
  "selectEnableDisplayMediaPrivacyPreference": {
    "message": "打开\"显示 NFT 媒体\""
  },
  "selectHdPath": {
    "message": "选择 HD 路径"
  },
  "selectJWT": {
    "message": "选择代币"
  },
  "selectNFTPrivacyPreference": {
    "message": "在设置中打开 NFT 检测"
  },
  "selectPathHelp": {
    "message": "如果您没有看到您期望的账户，请尝试切换 HD 路径。"
  },
  "selectType": {
    "message": "选择类型"
  },
  "selectingAllWillAllow": {
    "message": "选择全部将允许本网站查看您当前的所有账户。确保您信任这个网站。"
  },
  "send": {
    "message": "发送"
  },
  "sendBugReport": {
    "message": "向我们发送错误报告。"
  },
  "sendNoContactsConversionText": {
    "message": "点击此处"
  },
  "sendNoContactsDescription": {
    "message": "联系人允许您多次将交易安全地发送到另一个账户。要创建联系人，$1",
    "description": "$1 represents the action text 'click here'"
  },
  "sendNoContactsTitle": {
    "message": "您还没有任何联系人"
  },
  "sendSelectReceiveAsset": {
    "message": "选择要接收的资产"
  },
  "sendSelectSendAsset": {
    "message": "选择要发送的资产"
  },
  "sendSpecifiedTokens": {
    "message": "发送 $1",
    "description": "Symbol of the specified token"
  },
  "sendSwapSubmissionWarning": {
    "message": "点击此按钮将立即启动您的兑换交易。在继续操作之前，请查看您的交易详情。"
  },
  "sendTokenAsToken": {
    "message": "将 $1 作为 $2 发送",
    "description": "Used in the transaction display list to describe a swap and send. $1 and $2 are the symbols of tokens in involved in the swap."
  },
  "sendingAsset": {
    "message": "正在发送 $1"
  },
  "sendingDisabled": {
    "message": "尚不支持发送ERC-1155 NFT资产。"
  },
  "sendingNativeAsset": {
    "message": "正在发送 $1",
    "description": "$1 represents the native currency symbol for the current network (e.g. ETH or BNB)"
  },
  "sendingToTokenContractWarning": {
    "message": "警告：您将要发送到代币合约，这可能会导致资金损失。$1",
    "description": "$1 is a clickable link with text defined by the 'learnMoreUpperCase' key. The link will open to a support article regarding the known contract address warning"
  },
  "sendingZeroAmount": {
    "message": "您发送的是0 $1。"
  },
  "sepolia": {
    "message": "Sepolia测试网络"
  },
  "setApprovalForAll": {
    "message": "设置批准所有"
  },
  "setApprovalForAllTitle": {
    "message": "批准$1，且无消费限制",
    "description": "The token symbol that is being approved"
  },
  "settingAddSnapAccount": {
    "message": "添加账户 Snap"
  },
  "settings": {
    "message": "设置"
  },
  "settingsSearchMatchingNotFound": {
    "message": "没有找到匹配的结果."
  },
  "settingsSubHeadingSignaturesAndTransactions": {
    "message": "签名和交易请求"
  },
  "show": {
    "message": "显示"
  },
  "showAccount": {
    "message": "显示账户"
  },
  "showExtensionInFullSizeView": {
    "message": "以全尺寸视图显示扩展程序"
  },
  "showExtensionInFullSizeViewDescription": {
    "message": "开启此选项，以便当您点击扩展程序图标时默认为全尺寸视图。"
  },
  "showFiatConversionInTestnets": {
    "message": "在测试网络上显示转换"
  },
  "showFiatConversionInTestnetsDescription": {
    "message": "选择此项以在测试网络上显示法币转换"
  },
  "showHexData": {
    "message": "显示十六进制数据"
  },
  "showHexDataDescription": {
    "message": "选择此项以在发送屏幕上显示十六进制数据字段"
  },
  "showIncomingTransactions": {
    "message": "显示传入的交易"
  },
  "showIncomingTransactionsDescription": {
    "message": "这取决于$1，即可以访问您的以太坊地址和 IP 地址的网络。$2",
    "description": "$1 is the link to etherscan url and $2 is the link to the privacy policy of consensys APIs"
  },
  "showIncomingTransactionsExplainer": {
    "message": "这依赖于每个网络的不同第三方 API，这些 API 会导致您的以太坊地址和 IP 地址被获悉。"
  },
  "showLess": {
    "message": "收起"
  },
  "showMore": {
    "message": "展开"
  },
  "showNft": {
    "message": "显示 NFT"
  },
  "showPermissions": {
    "message": "显示权限"
  },
  "showPrivateKey": {
    "message": "显示私钥"
  },
  "showTestnetNetworks": {
    "message": "显示测试网络"
  },
  "showTestnetNetworksDescription": {
    "message": "选择此项以在网络列表中显示测试网络"
  },
  "sigRequest": {
    "message": "签名请求"
  },
  "sign": {
    "message": "签名"
  },
  "signatureRequest": {
    "message": "签名请求"
  },
  "signatureRequestGuidance": {
    "message": "只有在您完全理解内容并信任请求网站的情况下，才能签署此消息。"
  },
  "signed": {
    "message": "已签名"
  },
  "signin": {
    "message": "登录"
  },
  "signing": {
    "message": "签名"
  },
  "signingInWith": {
    "message": "使用以下登录方式"
  },
  "simulationDetailsFailed": {
    "message": "加载估算时出错。"
  },
  "simulationDetailsFiatNotAvailable": {
    "message": "不可用"
  },
  "simulationDetailsIncomingHeading": {
    "message": "您收到"
  },
  "simulationDetailsNoBalanceChanges": {
    "message": "预计您的钱包不会发生变化"
  },
  "simulationDetailsOutgoingHeading": {
    "message": "您发送"
  },
  "simulationDetailsTitle": {
    "message": "预计变化"
  },
  "simulationDetailsTitleTooltip": {
    "message": "预计变化是指您完成该交易可能发生的变化。这只是一个预测，而不是保证。"
  },
  "simulationDetailsTotalFiat": {
    "message": "总计 = $1",
    "description": "$1 is the total amount in fiat currency on one side of the transaction"
  },
  "simulationDetailsTransactionReverted": {
    "message": "这笔交易可能会失败"
  },
  "simulationErrorMessageV2": {
    "message": "我们无法估算燃料。合约中可能存在错误，这笔交易可能会失败。"
  },
  "simulationsSettingDescription": {
    "message": "开启此选项，以便在确认交易之前估计交易余额的变化。这并不能保证交易的最终结果。$1"
  },
  "simulationsSettingSubHeader": {
    "message": "预计余额变化"
  },
  "siweIssued": {
    "message": "已签发"
  },
  "siweNetwork": {
    "message": "网络"
  },
  "siweRequestId": {
    "message": "请求 ID"
  },
  "siweResources": {
    "message": "资源"
  },
  "siweSignatureSimulationDetailInfo": {
    "message": "您正在登录某个网站，并且您的账户没有预期变化。"
  },
  "siweURI": {
    "message": "URL"
  },
  "skip": {
    "message": "跳过"
  },
  "skipAccountSecurity": {
    "message": "跳过账户安全？"
  },
  "skipAccountSecurityDetails": {
    "message": "我明白，在我备份我的账户私钥助记词之前，我可能会丢失我的账户及其所有资产。"
  },
  "smartContracts": {
    "message": "智能合约"
  },
  "smartSwapsErrorNotEnoughFunds": {
    "message": "没有足够的资金进行智能兑换。"
  },
  "smartSwapsErrorUnavailable": {
    "message": "智能兑换暂时不可用。"
  },
  "smartTransactionCancelled": {
    "message": "您的交易已取消"
  },
  "smartTransactionCancelledDescription": {
    "message": "您的交易无法完成，因此已取消，以避免您支付不必要的燃料费。"
  },
  "smartTransactionError": {
    "message": "您的交易失败"
  },
  "smartTransactionErrorDescription": {
    "message": "市场的突然变化可导致失败。如果问题仍然存在，请联系 MetaMask 客户支持团队。"
  },
  "smartTransactionPending": {
    "message": "正在提交您的交易"
  },
  "smartTransactionSuccess": {
    "message": "您的交易已完成"
  },
  "smartTransactions": {
    "message": "智能交易"
  },
  "smartTransactionsBenefit1": {
    "message": "99.5%的成功率"
  },
  "smartTransactionsBenefit2": {
    "message": "为您省钱"
  },
  "smartTransactionsBenefit3": {
    "message": "实时更新"
  },
  "smartTransactionsDescription": {
    "message": "通过智能交易解锁更高的成功率、抢先交易保护和更高的透明度。"
  },
  "smartTransactionsDescription2": {
    "message": "仅适用于以太坊。可随时在设置中启用或禁用。$1",
    "description": "$1 is an external link to learn more about Smart Transactions"
  },
  "smartTransactionsOptItModalTitle": {
    "message": "增强型交易保护"
  },
  "snapAccountCreated": {
    "message": "账户已创建"
  },
  "snapAccountCreatedDescription": {
    "message": "您的新账户已经可以使用了！"
  },
  "snapAccountCreationFailed": {
    "message": "账户创建失败"
  },
  "snapAccountCreationFailedDescription": {
    "message": "$1 未能为您创建账户。",
    "description": "$1 is the snap name"
  },
  "snapAccountRedirectFinishSigningTitle": {
    "message": "完成签名"
  },
  "snapAccountRedirectSiteDescription": {
    "message": "按照$1的说明操作"
  },
  "snapAccountRemovalFailed": {
    "message": "去除账户失败"
  },
  "snapAccountRemovalFailedDescription": {
    "message": "$1 未能为您去除此账户。",
    "description": "$1 is the snap name"
  },
  "snapAccountRemoved": {
    "message": "账户已去除"
  },
  "snapAccountRemovedDescription": {
    "message": "此账户将在 MetaMask 中不再可用。"
  },
  "snapAccounts": {
    "message": "账户Snap"
  },
  "snapAccountsDescription": {
    "message": "由第三方 Snap 控制的账户。"
  },
  "snapConnectTo": {
    "message": "连接到 $1",
    "description": "$1 is the website URL or a Snap name. Used for Snaps pre-approved connections."
  },
  "snapConnectionPermissionDescription": {
    "message": "让 $1 自动连接到 $2，无需您的批准。",
    "description": "Used for Snap pre-approved connections. $1 is the Snap name, $2 is a website URL."
  },
  "snapConnectionWarning": {
    "message": "$1想连接$2。",
    "description": "$2 is the snap and $1 is the dapp requesting connection to the snap."
  },
  "snapContent": {
    "message": "此内容来自$1",
    "description": "This is shown when a snap shows transaction insight information in the confirmation UI. $1 is a link to the snap's settings page with the link text being the name of the snap."
  },
  "snapDetailWebsite": {
    "message": "网站"
  },
  "snapHomeMenu": {
    "message": "Snap 主菜单"
  },
  "snapInstallRequest": {
    "message": "安装 $1 即赋予其以下许可。",
    "description": "$1 is the snap name."
  },
  "snapInstallSuccess": {
    "message": "安装完成"
  },
  "snapInstallWarningCheck": {
    "message": "$1 需要以下权限：",
    "description": "Warning message used in popup displayed on snap install. $1 is the snap name."
  },
  "snapInstallWarningHeading": {
    "message": "请谨慎行事"
  },
  "snapInstallWarningPermissionDescriptionForBip32View": {
    "message": "允许 $1 查看您的公钥（和地址）。这并不会授予对账户或资产的任何控制权。",
    "description": "An extended description for the `snap_getBip32PublicKey` permission used for tooltip on Snap Install Warning screen (popup/modal). $1 is the snap name."
  },
  "snapInstallWarningPermissionDescriptionForEntropy": {
    "message": "允许 $1 Snap 在所请求的网络上管理账户和资产。这些账户使用您的私钥助记词（不会披露）进行派生和备份。$1 具有派生私钥的能力，因此可以支持以太坊（EVM）以外的多种区块链协议。",
    "description": "An extended description for the `snap_getBip44Entropy` and `snap_getBip44Entropy` permissions used for tooltip on Snap Install Warning screen (popup/modal). $1 is the snap name."
  },
  "snapInstallWarningPermissionNameForEntropy": {
    "message": "管理 $1 账户",
    "description": "Permission name used for the Permission Cell component displayed on warning popup when installing a Snap. $1 is list of account types."
  },
  "snapInstallWarningPermissionNameForViewPublicKey": {
    "message": "查看您的 $1 公钥",
    "description": "Permission name used for the Permission Cell component displayed on warning popup when installing a Snap. $1 is list of account types."
  },
  "snapInstallationErrorDescription": {
    "message": "无法安装$1。",
    "description": "Error description used when snap installation fails. $1 is the snap name."
  },
  "snapInstallationErrorTitle": {
    "message": "安装失败",
    "description": "Error title used when snap installation fails."
  },
  "snapResultError": {
    "message": "错误"
  },
  "snapResultSuccess": {
    "message": "成功"
  },
  "snapResultSuccessDescription": {
    "message": "$1已可以使用"
  },
  "snapUpdateAlertDescription": {
    "message": "获取 $1 的最新版本",
    "description": "Description used in Snap update alert banner when snap update is available. $1 is the Snap name."
  },
  "snapUpdateAvailable": {
    "message": "有更新"
  },
  "snapUpdateErrorDescription": {
    "message": "无法更新$1。",
    "description": "Error description used when snap update fails. $1 is the snap name."
  },
  "snapUpdateErrorTitle": {
    "message": "更新失败",
    "description": "Error title used when snap update fails."
  },
  "snapUpdateRequest": {
    "message": "更新 $1 即赋予其以下许可。",
    "description": "$1 is the Snap name."
  },
  "snapUpdateSuccess": {
    "message": "更新完成"
  },
  "snapUrlIsBlocked": {
    "message": "此Snap想将您带到一个被封锁的网站。$1"
  },
  "snaps": {
    "message": "Snaps"
  },
  "snapsConnected": {
    "message": "Snap 已连接"
  },
  "snapsNoInsight": {
    "message": "Snap 没有返回任何洞察"
  },
  "snapsPrivacyWarningFirstMessage": {
    "message": "您确认，除非另有说明，否则您安装的任何 Snap 均是第三方服务（如 Consensys $1 中所定义）。您对第三方服务的使用，受第三方服务提供商规定的单独条款与条件约束。Consensys 不建议任何特定人员出于任何特定原因使用任何 Snap。您访问、依赖或使用第三方服务的风险由您自行承担。对于您因使用第三方服务而造成的任何损失，Consensys 概不承担任何责任。",
    "description": "First part of a message in popup modal displayed when installing a snap for the first time. $1 is terms of use link."
  },
  "snapsPrivacyWarningSecondMessage": {
    "message": "您与第三方服务分享的任何信息，将由这些第三方服务根据其隐私政策直接收集。请参阅其隐私政策以了解更多信息。",
    "description": "Second part of a message in popup modal displayed when installing a snap for the first time."
  },
  "snapsPrivacyWarningThirdMessage": {
    "message": "Consensys 无权访问您与第三方服务共享的信息。",
    "description": "Third part of a message in popup modal displayed when installing a snap for the first time."
  },
  "snapsSettings": {
    "message": "Snap 设置"
  },
  "snapsTermsOfUse": {
    "message": "使用条款"
  },
  "snapsToggle": {
    "message": "Snap 仅在启用后才会运行"
  },
  "snapsUIError": {
    "message": "联系 $1 的创建者以获得进一步支持。",
    "description": "This is shown when the insight snap throws an error. $1 is the snap name"
  },
  "someNetworksMayPoseSecurity": {
    "message": "某些网络可能会带来安全和/或隐私风险。在添加和使用网络之前，请先了解风险。"
  },
  "somethingDoesntLookRight": {
    "message": "有什么不对劲吗？$1",
    "description": "A false positive message for users to contact support. $1 is a link to the support page."
  },
  "somethingIsWrong": {
    "message": "出错了。尝试重新加载页面。"
  },
  "somethingWentWrong": {
    "message": "哎呀！出了点问题。"
  },
  "source": {
    "message": "来源"
  },
  "speed": {
    "message": "速度"
  },
  "speedUp": {
    "message": "加速"
  },
  "speedUpCancellation": {
    "message": "加速该取消操作"
  },
  "speedUpExplanation": {
    "message": "我们根据当前网络条件更新了燃料费用，将其提高了至少10%（网络要求）。"
  },
  "speedUpPopoverTitle": {
    "message": "加快交易速度"
  },
  "speedUpTooltipText": {
    "message": "新燃料费"
  },
  "speedUpTransaction": {
    "message": "加速该交易"
  },
  "spendLimitInsufficient": {
    "message": "消费限额不足"
  },
  "spendLimitInvalid": {
    "message": "消费限额无效；必须是正数"
  },
  "spendLimitPermission": {
    "message": "支付限额权限"
  },
  "spendLimitRequestedBy": {
    "message": "$1 请求的消费限额",
    "description": "Origin of the site requesting the spend limit"
  },
  "spendLimitTooLarge": {
    "message": "消费限额过大"
  },
  "spender": {
    "message": "消费者"
  },
  "spendingCap": {
    "message": "支出上限"
  },
  "spendingCapError": {
    "message": "错误：仅输入数字"
  },
  "spendingCapErrorDescription": {
    "message": "仅输入一个您觉得比较恰当的现在或将来存取 $1 的数字。您稍后可以随时增加代币限额。",
    "description": "$1 is origin of the site requesting the token limit"
  },
  "spendingCapRequest": {
    "message": "$1的支出上限请求"
  },
  "srpInputNumberOfWords": {
    "message": "我有一个包含$1个单词的私钥助记词",
    "description": "This is the text for each option in the dropdown where a user selects how many words their secret recovery phrase has during import. The $1 is the number of words (either 12, 15, 18, 21, or 24)."
  },
  "srpPasteFailedTooManyWords": {
    "message": "粘贴失败，因为它包含超过24个单词。一个私钥助记词最多可包含24个单词。",
    "description": "Description of SRP paste error when the pasted content has too many words"
  },
  "srpPasteTip": {
    "message": "您可以将整个私钥助记词粘贴到任何字段中",
    "description": "Our secret recovery phrase input is split into one field per word. This message explains to users that they can paste their entire secrete recovery phrase into any field, and we will handle it correctly."
  },
  "srpSecurityQuizGetStarted": {
    "message": "开始"
  },
  "srpSecurityQuizImgAlt": {
    "message": "一只眼睛，中央有一个钥匙孔，还有三个浮动密码字段"
  },
  "srpSecurityQuizIntroduction": {
    "message": "要查看私钥助记词，您需要答对两个问题"
  },
  "srpSecurityQuizQuestionOneQuestion": {
    "message": "如果您丢失了私钥助记词，MetaMask..."
  },
  "srpSecurityQuizQuestionOneRightAnswer": {
    "message": "无法帮助您"
  },
  "srpSecurityQuizQuestionOneRightAnswerDescription": {
    "message": "将它写下来、刻在金属上，或保存在多个秘密位置，这样您就不会丢失。如果丢失了，它就会永远消失。"
  },
  "srpSecurityQuizQuestionOneRightAnswerTitle": {
    "message": "答对了！没有人能够帮您找回您的私钥助记词"
  },
  "srpSecurityQuizQuestionOneWrongAnswer": {
    "message": "可以为您找回来"
  },
  "srpSecurityQuizQuestionOneWrongAnswerDescription": {
    "message": "一旦遗失私钥助记词，它将永远消失。无论他人如何保证，无人能够帮您找回。"
  },
  "srpSecurityQuizQuestionOneWrongAnswerTitle": {
    "message": "答错了！没有人能够帮您找回您的私钥助记词"
  },
  "srpSecurityQuizQuestionTwoQuestion": {
    "message": "如果有人（即使是技术支持人员）查问您的私钥助记词..."
  },
  "srpSecurityQuizQuestionTwoRightAnswer": {
    "message": "就是在对您进行欺诈"
  },
  "srpSecurityQuizQuestionTwoRightAnswerDescription": {
    "message": "任何声称需要您的私钥助记词的人都在对您进行欺诈。如果您与他们分享私钥助记词，他们就会偷窃您的资产。"
  },
  "srpSecurityQuizQuestionTwoRightAnswerTitle": {
    "message": "答对了！分享您的私钥助记词绝对不是个好主意"
  },
  "srpSecurityQuizQuestionTwoWrongAnswer": {
    "message": "您应该交给他们"
  },
  "srpSecurityQuizQuestionTwoWrongAnswerDescription": {
    "message": "任何声称需要您的私钥助记词的人都在对您进行欺诈。如果您与他们分享助记词，他们就会偷窃您的资产。"
  },
  "srpSecurityQuizQuestionTwoWrongAnswerTitle": {
    "message": "不！永远不要与任何人分享您的私钥助记词"
  },
  "srpSecurityQuizTitle": {
    "message": "安全问答"
  },
  "srpToggleShow": {
    "message": "显示/隐藏私钥助记词中的这个单词",
    "description": "Describes a toggle that is used to show or hide a single word of the secret recovery phrase"
  },
  "srpWordHidden": {
    "message": "这个单词已隐藏",
    "description": "Explains that a word in the secret recovery phrase is hidden"
  },
  "srpWordShown": {
    "message": "这个单词处于显示状态",
    "description": "Explains that a word in the secret recovery phrase is being shown"
  },
  "stable": {
    "message": "稳定"
  },
  "stableLowercase": {
    "message": "稳定"
  },
  "stake": {
    "message": "质押"
  },
  "startYourJourney": {
    "message": "从 $1 开始您的旅程",
    "description": "$1 is the token symbol"
  },
  "startYourJourneyDescription": {
    "message": "将一些 $1 添加到您的钱包并开始使用 Web3",
    "description": "$1 is the token symbol"
  },
  "stateLogError": {
    "message": "检索状态日志时出错。"
  },
  "stateLogFileName": {
    "message": "MetaMask 状态日志"
  },
  "stateLogs": {
    "message": "状态日志"
  },
  "stateLogsDescription": {
    "message": "状态日志包含您的公共账户地址和已发送的交易。"
  },
  "status": {
    "message": "状态"
  },
  "statusNotConnected": {
    "message": "未连接"
  },
  "statusNotConnectedAccount": {
    "message": "未连接任何账户"
  },
  "step1LatticeWallet": {
    "message": "关联您的 Lattice1"
  },
  "step1LatticeWalletMsg": {
    "message": "当您的 Lattice1 设备设置好并在线时，您可以将 MetaMask 与其相关联。解锁您的设备并准备好您的设备 ID。",
    "description": "$1 represents the `hardwareWalletSupportLinkConversion` localization key"
  },
  "step1LedgerWallet": {
    "message": "下载 Ledger 应用程序"
  },
  "step1LedgerWalletMsg": {
    "message": "下载、设置并输入您的密码以解锁 $1。",
    "description": "$1 represents the `ledgerLiveApp` localization value"
  },
  "step1TrezorWallet": {
    "message": "关联您的 Trezor"
  },
  "step1TrezorWalletMsg": {
    "message": "将您的 Trezor 直接插入电脑并解锁。确保使用正确的密语。",
    "description": "$1 represents the `hardwareWalletSupportLinkConversion` localization key"
  },
  "step2LedgerWallet": {
    "message": "关联您的 Ledger"
  },
  "step2LedgerWalletMsg": {
    "message": "将您的 Ledger 直接插入电脑，然后解锁并打开以太坊应用程序。",
    "description": "$1 represents the `hardwareWalletSupportLinkConversion` localization key"
  },
  "stillGettingMessage": {
    "message": "仍然收到此消息？"
  },
  "strong": {
    "message": "强"
  },
  "stxCancelled": {
    "message": "交换就会失败"
  },
  "stxCancelledDescription": {
    "message": "您的交易可能失败并被取消，以保护您免于支付不必要的燃料费。"
  },
  "stxCancelledSubDescription": {
    "message": "再次尝试进行交换。下次我们会在这里保护您免受类似风险。 "
  },
  "stxFailure": {
    "message": "交换失败"
  },
  "stxFailureDescription": {
    "message": "突然的市场变化可能导致失败。如果问题仍然存在，请联系$1。",
    "description": "This message is shown to a user if their swap fails. The $1 will be replaced by support.metamask.io"
  },
  "stxOptInDescription": {
    "message": "开启智能交易，以便在以太坊主网上实现更加安全可靠的交易。$1"
  },
  "stxPendingPrivatelySubmittingSwap": {
    "message": "正在秘密提交您的Swap..."
  },
  "stxPendingPubliclySubmittingSwap": {
    "message": "正在公开提交您的Swap..."
  },
  "stxSuccess": {
    "message": "交换完成！"
  },
  "stxSuccessDescription": {
    "message": "您的$1现在可用。",
    "description": "$1 is a token symbol, e.g. ETH"
  },
  "stxSwapCompleteIn": {
    "message": "Swap距离完成尚有<",
    "description": "'<' means 'less than', e.g. Swap will complete in < 2:59"
  },
  "stxTryingToCancel": {
    "message": "正在尝试取消您的交易......"
  },
  "stxUnknown": {
    "message": "状态未知"
  },
  "stxUnknownDescription": {
    "message": "有一笔交易已经成功，但我们不确定是哪一笔。这可能是由于在处理此交换时提交了另一笔交易。"
  },
  "stxUserCancelled": {
    "message": "交换已取消"
  },
  "stxUserCancelledDescription": {
    "message": "您的交易已被取消，您并未支付任何不必要的燃料费。"
  },
  "submit": {
    "message": "提交"
  },
  "submitted": {
    "message": "已提交"
  },
  "suggestedBySnap": {
    "message": "由 $1 建议",
    "description": "$1 is the snap name"
  },
  "suggestedTokenName": {
    "message": "建议名称："
  },
  "support": {
    "message": "获取帮助"
  },
  "supportCenter": {
    "message": "访问我们的支持中心"
  },
  "surveyConversion": {
    "message": "参与我们的调查"
  },
  "surveyTitle": {
    "message": "塑造MetaMask的未来"
  },
  "swap": {
    "message": "兑换"
  },
  "swapAdjustSlippage": {
    "message": "调整滑点"
  },
  "swapAggregator": {
    "message": "聚合器"
  },
  "swapAllowSwappingOf": {
    "message": "允许交换 $1",
    "description": "Shows a user that they need to allow a token for swapping on their hardware wallet"
  },
  "swapAmountReceived": {
    "message": "保证金额"
  },
  "swapAmountReceivedInfo": {
    "message": "这是您将收到的最低金额。根据滑点值，您可能会收到更多。"
  },
  "swapAndSend": {
    "message": "兑换并发送"
  },
  "swapAnyway": {
    "message": "仍然兑换"
  },
  "swapApproval": {
    "message": "批准 $1 进行交换",
    "description": "Used in the transaction display list to describe a transaction that is an approve call on a token that is to be swapped.. $1 is the symbol of a token that has been approved."
  },
  "swapApproveNeedMoreTokens": {
    "message": "您还需要 $1 的 $2 来完成这笔交换",
    "description": "Tells the user how many more of a given token they need for a specific swap. $1 is an amount of tokens and $2 is the token symbol."
  },
  "swapAreYouStillThere": {
    "message": "您还在吗？"
  },
  "swapAreYouStillThereDescription": {
    "message": "如果您想继续，我们准备好为您显示最新报价"
  },
  "swapConfirmWithHwWallet": {
    "message": "使用您的硬件钱包确认"
  },
  "swapContinueSwapping": {
    "message": "继续兑换"
  },
  "swapContractDataDisabledErrorDescription": {
    "message": "在您的 Ledger 的 Etherum 应用程序中，转到“设置”并允许合约数据。然后再次尝试交换。"
  },
  "swapContractDataDisabledErrorTitle": {
    "message": "您的 Ledger 上未启用合约数据"
  },
  "swapCustom": {
    "message": "自定义"
  },
  "swapDecentralizedExchange": {
    "message": "去中心化交易所"
  },
  "swapDirectContract": {
    "message": "直接合约"
  },
  "swapEditLimit": {
    "message": "编辑限制"
  },
  "swapEnableDescription": {
    "message": "这是必须的，并且允许 MetaMask 兑换您的 $1。",
    "description": "Gives the user info about the required approval transaction for swaps. $1 will be the symbol of a token being approved for swaps."
  },
  "swapEnableTokenForSwapping": {
    "message": "这将 $1 进行交换",
    "description": "$1 is for the 'enableToken' key, e.g. 'enable ETH'"
  },
  "swapEnterAmount": {
    "message": "输入金额"
  },
  "swapEstimatedNetworkFees": {
    "message": "预估网络费用"
  },
  "swapEstimatedNetworkFeesInfo": {
    "message": "这是预估的网络费用，将用于完成您的交换。实际金额可能会根据网络条件而变化。"
  },
  "swapFailedErrorDescriptionWithSupportLink": {
    "message": "交易有时会失败，我们随时为您提供帮助。如果此问题仍然存在，您可以在 $1 联系我们的客服，以获得进一步的帮助。",
    "description": "This message is shown to a user if their swap fails. The $1 will be replaced by support.metamask.io"
  },
  "swapFailedErrorTitle": {
    "message": "交换失败"
  },
  "swapFetchingQuote": {
    "message": "正在获取报价"
  },
  "swapFetchingQuoteNofN": {
    "message": "获取$2的$1报价",
    "description": "A count of possible quotes shown to the user while they are waiting for quotes to be fetched. $1 is the number of quotes already loaded, and $2 is the total number of resources that we check for quotes. Keep in mind that not all resources will have a quote for a particular swap."
  },
  "swapFetchingQuotes": {
    "message": "获取报价中……"
  },
  "swapFetchingQuotesErrorDescription": {
    "message": "呃……出错了。再试一次，如果错误仍存在，请联系客服。"
  },
  "swapFetchingQuotesErrorTitle": {
    "message": "获取报价出错"
  },
  "swapFromTo": {
    "message": "$1 到 $2 的交换",
    "description": "Tells a user that they need to confirm on their hardware wallet a swap of 2 tokens. $1 is a source token and $2 is a destination token"
  },
  "swapGasFeesDetails": {
    "message": "燃料费用是估算的，并将根据网络流量和交易复杂性而波动。"
  },
  "swapGasFeesLearnMore": {
    "message": "了解更多关于燃料费的信息"
  },
  "swapGasFeesSplit": {
    "message": "上一个屏幕上的燃料费用在这两笔交易之间分摊。"
  },
  "swapGasFeesSummary": {
    "message": "燃料费用支付给在 $1 网络上处理交易的加密矿工。MetaMask 不会从燃料费用中获利。",
    "description": "$1 is the selected network, e.g. Ethereum or BSC"
  },
  "swapHighSlippage": {
    "message": "高滑点"
  },
  "swapIncludesMMFee": {
    "message": "包括 $1% 的 MetaMask 费用。",
    "description": "Provides information about the fee that metamask takes for swaps. $1 is a decimal number."
  },
  "swapIncludesMMFeeAlt": {
    "message": "报价反映了 $1% MetaMask 费用",
    "description": "Provides information about the fee that metamask takes for swaps using the latest copy. $1 is a decimal number."
  },
  "swapIncludesMetaMaskFeeViewAllQuotes": {
    "message": "包含$1%的MetaMask费用 – $2",
    "description": "Provides information about the fee that metamask takes for swaps. $1 is a decimal number and $2 is a link to view all quotes."
  },
  "swapLearnMore": {
    "message": "了解有关 Swaps 的更多信息"
  },
  "swapLiquiditySourceInfo": {
    "message": "我们搜索多种流动性来源（交易所、聚合器和专业做市商），以比较汇率和网络费用。"
  },
  "swapLowSlippage": {
    "message": "低滑点"
  },
  "swapMaxSlippage": {
    "message": "最大滑点"
  },
  "swapMetaMaskFee": {
    "message": "MetaMask 费用"
  },
  "swapMetaMaskFeeDescription": {
    "message": "该报价中会自动计入一笔 $1% 的费用。您支付该费用以换取使用 MetaMask 流动性提供商信息聚合软件的许可证。",
    "description": "Provides information about the fee that metamask takes for swaps. $1 is a decimal number."
  },
  "swapNQuotesWithDot": {
    "message": "$1 报价。",
    "description": "$1 is the number of quotes that the user can select from when opening the list of quotes on the 'view quote' screen"
  },
  "swapNewQuoteIn": {
    "message": "$1 后更新报价",
    "description": "Tells the user the amount of time until the currently displayed quotes are update. $1 is a time that is counting down from 1:00 to 0:00"
  },
  "swapNoTokensAvailable": {
    "message": "没有与 $1 匹配的代币",
    "description": "Tells the user that a given search string does not match any tokens in our token lists. $1 can be any string of text"
  },
  "swapOnceTransactionHasProcess": {
    "message": "处理完此交易后，您的 $1 将被添加到您的账户中。",
    "description": "This message communicates the token that is being transferred. It is shown on the awaiting swap screen. The $1 will be a token symbol."
  },
  "swapPriceDifference": {
    "message": "您将用 $1 $2 (~$3) 交换 $4 $5 (~$6)。",
    "description": "This message represents the price slippage for the swap.  $1 and $4 are a number (ex: 2.89), $2 and $5 are symbols (ex: ETH), and $3 and $6 are fiat currency amounts."
  },
  "swapPriceDifferenceTitle": {
    "message": "~$1% 的价差",
    "description": "$1 is a number (ex: 1.23) that represents the price difference."
  },
  "swapPriceUnavailableDescription": {
    "message": "由于缺乏市场价格数据，无法确定价格影响。在交换之前，请确认您对即将收到的代币数量感到满意。"
  },
  "swapPriceUnavailableTitle": {
    "message": "在继续之前，请检查您的费率"
  },
  "swapProcessing": {
    "message": "处理中"
  },
  "swapQuoteDetails": {
    "message": "报价详情"
  },
  "swapQuoteNofM": {
    "message": "$1/$2",
    "description": "A count of possible quotes shown to the user while they are waiting for quotes to be fetched. $1 is the number of quotes already loaded, and $2 is the total number of resources that we check for quotes. Keep in mind that not all resources will have a quote for a particular swap."
  },
  "swapQuoteSource": {
    "message": "报价来源"
  },
  "swapQuotesExpiredErrorDescription": {
    "message": "请请求新的报价，以获得最新的价格。"
  },
  "swapQuotesExpiredErrorTitle": {
    "message": "报价超时"
  },
  "swapQuotesNotAvailableDescription": {
    "message": "缩小您的交易规模或者使用不同的代币。"
  },
  "swapQuotesNotAvailableErrorDescription": {
    "message": "尝试调整金额或滑点设置，然后重试。"
  },
  "swapQuotesNotAvailableErrorTitle": {
    "message": "无可用报价"
  },
  "swapRate": {
    "message": "费率"
  },
  "swapReceiving": {
    "message": "正在接收"
  },
  "swapReceivingInfoTooltip": {
    "message": "这是一个预估额。确切的金额取决于滑点。"
  },
  "swapRequestForQuotation": {
    "message": "请求报价"
  },
  "swapSelect": {
    "message": "选择"
  },
  "swapSelectAQuote": {
    "message": "选择一个报价"
  },
  "swapSelectAToken": {
    "message": "选择代币"
  },
  "swapSelectQuotePopoverDescription": {
    "message": "以下是从多个流动性来源收集到的所有报价。"
  },
  "swapSelectToken": {
    "message": "选择代币"
  },
  "swapShowLatestQuotes": {
    "message": "显示最新报价"
  },
  "swapSlippageHighDescription": {
    "message": "输入的滑点（$1%）被认为是很高的，可能会因而得到较差的汇率",
    "description": "$1 is the amount of % for slippage"
  },
  "swapSlippageHighTitle": {
    "message": "高滑点"
  },
  "swapSlippageLowDescription": {
    "message": "此值过低（$1%），可能会导致兑换失败",
    "description": "$1 is the amount of % for slippage"
  },
  "swapSlippageLowTitle": {
    "message": "低滑点"
  },
  "swapSlippageNegativeDescription": {
    "message": "滑点必须大于或等于 0"
  },
  "swapSlippageNegativeTitle": {
    "message": "提高滑点以继续"
  },
  "swapSlippageOverLimitDescription": {
    "message": "滑点容差必须小于等于 15%。任何更高的比例将导致不良费率。"
  },
  "swapSlippageOverLimitTitle": {
    "message": "很高的滑点"
  },
  "swapSlippagePercent": {
    "message": "$1%",
    "description": "$1 is the amount of % for slippage"
  },
  "swapSlippageTooltip": {
    "message": "如果价格于下单到订单确认期间发生变化，这被称为“滑点”。如果滑点超过“最大滑点”设置，您的兑换将会自动取消。"
  },
  "swapSlippageZeroDescription": {
    "message": "零滑点报价供应商较少，这将导致报价竞争力下降。"
  },
  "swapSlippageZeroTitle": {
    "message": "寻找零滑点供应商"
  },
  "swapSource": {
    "message": "流动性来源"
  },
  "swapSuggested": {
    "message": "建议的交换"
  },
  "swapSuggestedGasSettingToolTipMessage": {
    "message": "交换是复杂和时间敏感的交易。我们建议使用此燃料费用，以便在成本和成功交换的信心之间保持良好的平衡。"
  },
  "swapSwapFrom": {
    "message": "交换自"
  },
  "swapSwapSwitch": {
    "message": "切换代币顺序"
  },
  "swapSwapTo": {
    "message": "交换为"
  },
  "swapToConfirmWithHwWallet": {
    "message": "使用您的硬件钱包确认"
  },
  "swapTokenAddedManuallyDescription": {
    "message": "在 $1 上验证此代币，并确保这是您想要交易的代币。",
    "description": "$1 points the user to etherscan as a place they can verify information about a token. $1 is replaced with the translation for \"etherscan\""
  },
  "swapTokenAddedManuallyTitle": {
    "message": "已手动添加代币"
  },
  "swapTokenAvailable": {
    "message": "您的 $1 已添加到您的账户。",
    "description": "This message is shown after a swap is successful and communicates the exact amount of tokens the user has received for a swap. The $1 is a decimal number of tokens followed by the token symbol."
  },
  "swapTokenBalanceUnavailable": {
    "message": "我们无法检索您的 $1 余额",
    "description": "This message communicates to the user that their balance of a given token is currently unavailable. $1 will be replaced by a token symbol"
  },
  "swapTokenNotAvailable": {
    "message": "在此地区无法兑换代币"
  },
  "swapTokenToToken": {
    "message": "用 $1 交换 $2",
    "description": "Used in the transaction display list to describe a swap. $1 and $2 are the symbols of tokens in involved in a swap."
  },
  "swapTokenVerifiedOn1SourceDescription": {
    "message": "$1 仅在 1 个源上进行了验证。在继续之前，考虑在 $2 上进行验证。",
    "description": "$1 is a token name, $2 points the user to etherscan as a place they can verify information about a token. $1 is replaced with the translation for \"etherscan\""
  },
  "swapTokenVerifiedOn1SourceTitle": {
    "message": "可能伪造的代币"
  },
  "swapTooManyDecimalsError": {
    "message": "$1 允许最多 $2 个小数位",
    "description": "$1 is a token symbol and $2 is the max. number of decimals allowed for the token"
  },
  "swapTransactionComplete": {
    "message": "交易完成"
  },
  "swapTwoTransactions": {
    "message": "2笔交易"
  },
  "swapUnknown": {
    "message": "未知"
  },
  "swapZeroSlippage": {
    "message": "0%滑点"
  },
  "swapsMaxSlippage": {
    "message": "最大滑点"
  },
  "swapsNotEnoughToken": {
    "message": "$1 不足",
    "description": "Tells the user that they don't have enough of a token for a proposed swap. $1 is a token symbol"
  },
  "swapsViewInActivity": {
    "message": "在活动中查看"
  },
  "switch": {
    "message": "切换"
  },
  "switchEthereumChainConfirmationDescription": {
    "message": "这将切换 MetaMask 中选定的网络到以前添加的网络："
  },
  "switchEthereumChainConfirmationTitle": {
    "message": "允许此网站切换网络？"
  },
  "switchInputCurrency": {
    "message": "切换输入货币"
  },
  "switchNetwork": {
    "message": "切换网络"
  },
  "switchNetworks": {
    "message": "切换网络"
  },
  "switchToNetwork": {
    "message": "切换至$1",
    "description": "$1 represents the custom network that has previously been added"
  },
  "switchToThisAccount": {
    "message": "切换到该账户"
  },
  "switchedNetworkToastDecline": {
    "message": "不再显示此内容"
  },
  "switchedNetworkToastMessage": {
    "message": "$1 现已在 $2 上激活",
    "description": "$1 represents the account name, $2 represents the network name"
  },
  "switchedTo": {
    "message": "您现在使用的是"
  },
  "switchingNetworksCancelsPendingConfirmations": {
    "message": "切换网络将取消所有待处理的确认"
  },
  "symbol": {
    "message": "符号"
  },
  "symbolBetweenZeroTwelve": {
    "message": "符号不得超过11个字符。"
  },
  "tenPercentIncreased": {
    "message": "增加10%"
  },
  "terms": {
    "message": "使用条款"
  },
  "termsOfService": {
    "message": "服务条款"
  },
  "termsOfUseAgreeText": {
    "message": "我同意适用于我使用MetaMask及其所有功能的使用条款"
  },
  "termsOfUseFooterText": {
    "message": "请滚动以阅读所有章节"
  },
  "termsOfUseTitle": {
    "message": "我们的使用条款已更新"
  },
  "theme": {
    "message": "主题"
  },
  "themeDescription": {
    "message": "选择您喜欢的MetaMask主题。"
  },
  "thingsToKeep": {
    "message": "注意事项:"
  },
  "thirdPartySoftware": {
    "message": "第三方软件通告",
    "description": "Title of a popup modal displayed when installing a snap for the first time."
  },
  "thisCollection": {
    "message": "这个收藏品"
  },
  "threeMonthsAbbreviation": {
    "message": "3 个月",
    "description": "Shortened form of '3 months'"
  },
  "time": {
    "message": "时间"
  },
  "tips": {
    "message": "提示"
  },
  "to": {
    "message": "至"
  },
  "toAddress": {
    "message": "至：$1",
    "description": "$1 is the address to include in the To label. It is typically shortened first using shortenAddress"
  },
  "toggleRequestQueueDescription": {
    "message": "这使您可以为每个网站选择网络，而不是为所有网站选择同一个网络。此功能将阻止您手动切换网络，这可能会破坏您在某些网站上的用户体验。"
  },
  "toggleRequestQueueField": {
    "message": "为每个网站选择网络"
  },
  "toggleRequestQueueOff": {
    "message": "关"
  },
  "toggleRequestQueueOn": {
    "message": "开"
  },
  "token": {
    "message": "代币"
  },
  "tokenAddress": {
    "message": "代币地址"
  },
  "tokenAlreadyAdded": {
    "message": "代币已添加。"
  },
  "tokenAutoDetection": {
    "message": "代币自动检测"
  },
  "tokenContractAddress": {
    "message": "代币合约地址"
  },
  "tokenDecimal": {
    "message": "代币小数位"
  },
  "tokenDecimalFetchFailed": {
    "message": "需要代币小数位。请在下方查找：$1"
  },
  "tokenDetails": {
    "message": "代币详情"
  },
  "tokenFoundTitle": {
    "message": "找到1枚新代币"
  },
  "tokenId": {
    "message": "代币 ID"
  },
  "tokenList": {
    "message": "代币列表："
  },
  "tokenScamSecurityRisk": {
    "message": "代币欺诈和安全风险。"
  },
  "tokenShowUp": {
    "message": "您的代币可能不会自动显示在您的钱包中。"
  },
  "tokenStandard": {
    "message": "代币标准"
  },
  "tokenSymbol": {
    "message": "代币符号"
  },
  "tokens": {
    "message": "代币"
  },
  "tokensFoundTitle": {
    "message": "发现$1新代币",
    "description": "$1 is the number of new tokens detected"
  },
  "tokensInCollection": {
    "message": "收藏品中的代币"
  },
  "tooltipApproveButton": {
    "message": "我理解"
  },
  "tooltipSatusConnected": {
    "message": "已连接"
  },
  "tooltipSatusConnectedUpperCase": {
    "message": "已连接"
  },
  "tooltipSatusNotConnected": {
    "message": "未连接"
  },
  "total": {
    "message": "共计"
  },
  "totalVolume": {
    "message": "总交易额"
  },
  "transaction": {
    "message": "交易"
  },
  "transactionCancelAttempted": {
    "message": "已在 $2 尝试取消交易 ，燃料费用预计为 $1"
  },
  "transactionCancelSuccess": {
    "message": "交易已在 $2 成功取消。"
  },
  "transactionConfirmed": {
    "message": "交易已在 $2 确认。"
  },
  "transactionCreated": {
    "message": "在 $2 创建了值为 $1 的交易。"
  },
  "transactionDataFunction": {
    "message": "功能"
  },
  "transactionDetailDappGasMoreInfo": {
    "message": "建议的网站"
  },
  "transactionDetailDappGasTooltip": {
    "message": "编辑以使用 MetaMask 建议的基于最新区块的燃料费用。"
  },
  "transactionDetailGasHeading": {
    "message": "估算的燃料费"
  },
  "transactionDetailGasTooltipConversion": {
    "message": "了解更多关于燃料费的信息"
  },
  "transactionDetailGasTooltipExplanation": {
    "message": "燃料费由网络设定，并根据网络流量和交易的复杂性而波动。"
  },
  "transactionDetailGasTooltipIntro": {
    "message": "燃料费用支付给在 $1 网络上处理交易的加密矿工。MetaMask 不会从燃料费用中获利。"
  },
  "transactionDetailGasTotalSubtitle": {
    "message": "金额 + 燃料费"
  },
  "transactionDetailLayer2GasHeading": {
    "message": "二层公链燃料费"
  },
  "transactionDetailMultiLayerTotalSubtitle": {
    "message": "金额 + 费用"
  },
  "transactionDropped": {
    "message": "交易已在 $2 失败。"
  },
  "transactionError": {
    "message": "交易出错。合约代码中抛出异常。"
  },
  "transactionErrorNoContract": {
    "message": "试图在非合约地址上调用函数。"
  },
  "transactionErrored": {
    "message": "交易出现错误。"
  },
  "transactionFailed": {
    "message": "交易失败"
  },
  "transactionFee": {
    "message": "交易费用"
  },
  "transactionHistoryBaseFee": {
    "message": "基础费用（GWEI）"
  },
  "transactionHistoryL1GasLabel": {
    "message": "1层燃料费总计"
  },
  "transactionHistoryL2GasLimitLabel": {
    "message": "L2 燃料限制"
  },
  "transactionHistoryL2GasPriceLabel": {
    "message": "2层燃料价格"
  },
  "transactionHistoryMaxFeePerGas": {
    "message": "每单位燃料的最大费用"
  },
  "transactionHistoryPriorityFee": {
    "message": "优先费用（GWEI）"
  },
  "transactionHistoryTotalGasFee": {
    "message": "燃料费总额"
  },
  "transactionNote": {
    "message": "交易单据"
  },
  "transactionResubmitted": {
    "message": "已在 $2 重新提交交易，燃料费预计升至 $1"
  },
  "transactionSettings": {
    "message": "交易设置"
  },
  "transactionSubmitted": {
    "message": "已在 $2 提交交易，燃料费预计为 $1。"
  },
  "transactionUpdated": {
    "message": "交易于 $2 更新。"
  },
  "transactions": {
    "message": "交易"
  },
  "transfer": {
    "message": "转账"
  },
  "transferFrom": {
    "message": "转账自"
  },
  "trillionAbbreviation": {
    "message": "万亿",
    "description": "Shortened form of 'trillion'"
  },
  "troubleConnectingToLedgerU2FOnFirefox": {
    "message": "我们在连接您的 Ledger 时遇到问题。$1",
    "description": "$1 is a link to the wallet connection guide;"
  },
  "troubleConnectingToLedgerU2FOnFirefox2": {
    "message": "查看我们的硬件钱包连接指南并重试。",
    "description": "$1 of the ledger wallet connection guide"
  },
  "troubleConnectingToLedgerU2FOnFirefoxLedgerSolution": {
    "message": "如果您使用的是最新版本的 Firefox，您可能会遇到 Firefox 放弃 U2F（通用第二因素）支持的相关问题。了解如何修复此问题 $1。",
    "description": "It is a link to the ledger website for the workaround."
  },
  "troubleConnectingToLedgerU2FOnFirefoxLedgerSolution2": {
    "message": "此处",
    "description": "Second part of the error message; It is a link to the ledger website for the workaround."
  },
  "troubleConnectingToWallet": {
    "message": "我们在连接您的 $1 时遇到问题，尝试检查 $2 并重试。",
    "description": "$1 is the wallet device name; $2 is a link to wallet connection guide"
  },
  "troubleStarting": {
    "message": "MetaMask无法启动。可能发生间歇性错误，因此请尝试重新启动扩展程序。"
  },
  "trustSiteApprovePermission": {
    "message": "通过授予权限，您允许以下 $1 访问您的资金"
  },
  "tryAgain": {
    "message": "重试"
  },
  "turnOff": {
    "message": "关闭"
  },
  "turnOffMetamaskNotificationsError": {
    "message": "禁用通知时出错了。请稍后再试。"
  },
  "turnOn": {
    "message": "开启"
  },
  "turnOnMetamaskNotifications": {
    "message": "开启通知"
  },
  "turnOnMetamaskNotificationsButton": {
    "message": "开启"
  },
  "turnOnMetamaskNotificationsError": {
    "message": "创建通知时出错了。请稍后再试。"
  },
  "turnOnMetamaskNotificationsMessageFirst": {
    "message": "通过通知随时了解您的钱包动态。"
  },
  "turnOnMetamaskNotificationsMessagePrivacyBold": {
    "message": "设置 > 通知。"
  },
  "turnOnMetamaskNotificationsMessagePrivacyLink": {
    "message": "了解我们如何在使用此功能时保护您的隐私。"
  },
  "turnOnMetamaskNotificationsMessageSecond": {
    "message": "为了使用钱包通知，我们使用配置文件在您的不同设备上同步某些设置。$1"
  },
  "turnOnMetamaskNotificationsMessageThird": {
    "message": "您可以随时在 $1 中关闭通知"
  },
  "turnOnTokenDetection": {
    "message": "开启增强型代币检测"
  },
  "tutorial": {
    "message": "教程"
  },
  "twelveHrTitle": {
    "message": "12小时："
  },
  "typeYourSRP": {
    "message": "输入私钥助记词"
  },
  "u2f": {
    "message": "U2F",
    "description": "A name on an API for the browser to interact with devices that support the U2F protocol. On some browsers we use it to connect MetaMask to Ledger devices."
  },
  "unapproved": {
    "message": "未批准"
  },
  "units": {
    "message": "单位"
  },
  "unknown": {
    "message": "未知"
  },
  "unknownCollection": {
    "message": "未命名的收藏"
  },
  "unknownNetwork": {
    "message": "未知的私有网络"
  },
  "unknownNetworkForKeyEntropy": {
    "message": "未知网络",
    "description": "Displayed on places like Snap install warning when regular name is not available."
  },
  "unknownQrCode": {
    "message": "错误：我们无法识别该二维码"
  },
  "unlimited": {
    "message": "无限制"
  },
  "unlock": {
    "message": "登录"
  },
  "unlockMessage": {
    "message": "即将进入去中心化网络"
  },
  "unpin": {
    "message": "取消置顶"
  },
  "unrecognizedChain": {
    "message": "该自定义网络无法识别",
    "description": "$1 is a clickable link with text defined by the 'unrecognizedChanLinkText' key. The link will open to instructions for users to validate custom network details."
  },
  "unsendableAsset": {
    "message": "当前不支持发送NFT (ERC-721)代币",
    "description": "This is an error message we show the user if they attempt to send an NFT asset type, for which currently don't support sending"
  },
  "unverifiedContractAddressMessage": {
    "message": "我们无法验证此合约。请确保此地址是可靠的。"
  },
  "upArrow": {
    "message": "向上箭头"
  },
  "update": {
    "message": "更新"
  },
  "updateOrEditNetworkInformations": {
    "message": "更新您的信息或者"
  },
  "updateRequest": {
    "message": "更新请求"
  },
  "uploadDropFile": {
    "message": "将您的文件放在此处"
  },
  "uploadFile": {
    "message": "上传文件"
  },
  "urlErrorMsg": {
    "message": "URL 需要相应的 HTTP/HTTPS 前缀。"
  },
  "use4ByteResolution": {
    "message": "对智能合约进行解码"
  },
  "use4ByteResolutionDescription": {
    "message": "为了改善用户体验，我们根据与您交互的智能合约消息，自定义活动选项卡。MetaMask 使用名为 4byte.directory 的服务来对数据进行解码，并向您显示更方便阅读的智能合约版本。这有助于减少您批准恶意智能合约操作的机会，但可能导致您的 IP 地址被共享。"
  },
  "useMultiAccountBalanceChecker": {
    "message": "账户余额分批请求"
  },
  "useMultiAccountBalanceCheckerSettingDescription": {
    "message": "通过批处理账户余额请求，可更快获得余额更新。此操作让我们可以全面获取您的账户余额信息，以便您更快地获得更新，从而获得更佳体验。关闭此功能后，第三方将您的账户相互关联的概率会较低。"
  },
  "useNftDetection": {
    "message": "自动检测NFT"
  },
  "useNftDetectionDescriptionText": {
    "message": "让 MetaMask 使用第三方服务来添加您所拥有的 NFT。打开自动检测 NFT 功能后，这些服务就可以看到您的 IP 地址和账户地址。启用此功能可能会将您的 IP 地址与以太坊地址关联起来，并显示骗子空投的虚假 NFT。您可以手动添加代币以避免此风险。"
  },
  "usePhishingDetection": {
    "message": "使用网络钓鱼检测"
  },
  "usePhishingDetectionDescription": {
    "message": "显示针对以太坊用户的网络钓鱼域名警告"
  },
  "useSafeChainsListValidation": {
    "message": "网络详细信息检查"
  },
  "useSafeChainsListValidationDescription": {
    "message": "MetaMask 使用名为$1的第三方服务来显示标准化网络的准确详细信息。这可减少您连接到恶意或不正确网络的机会。使用此功能时，chainid.network 可以看到您的 IP 地址。"
  },
  "useSafeChainsListValidationWebsite": {
    "message": "chainid.network",
    "description": "useSafeChainsListValidationWebsite is separated from the rest of the text so that we can bold the third party service name in the middle of them"
  },
  "useSiteSuggestion": {
    "message": "使用网站建议"
  },
  "useTokenDetectionPrivacyDesc": {
    "message": "要自动显示发送到您账户的代币，需要与第三方服务器通信以获取代币的图像。这些服务器将拥有您的IP地址的访问权限。"
  },
  "usedByClients": {
    "message": "可用于各种不同的客户端"
  },
  "userName": {
    "message": "用户名"
  },
  "userOpContractDeployError": {
    "message": "不支持从智能合约账户进行合约部署"
  },
  "verifyContractDetails": {
    "message": "验证第三方详情"
  },
  "version": {
    "message": "版本"
  },
  "view": {
    "message": "查看"
  },
  "viewActivity": {
    "message": "查看活动"
  },
  "viewAllDetails": {
    "message": "查看所有详情"
  },
  "viewAllQuotes": {
    "message": "查看所有报价"
  },
  "viewContact": {
    "message": "查看联系人"
  },
  "viewDetails": {
    "message": "查看详情"
  },
  "viewFullTransactionDetails": {
    "message": "查看全部交易详情"
  },
  "viewMore": {
    "message": "查看更多"
  },
  "viewOnBlockExplorer": {
    "message": "在区块浏览器上查看"
  },
  "viewOnCustomBlockExplorer": {
    "message": "在 $2 上查看 $1",
    "description": "$1 is the action type. e.g (Account, Transaction, Swap) and $2 is the Custom Block Explorer URL"
  },
  "viewOnEtherscan": {
    "message": "在 Etherscan 上查看 $1",
    "description": "$1 is the action type. e.g (Account, Transaction, Swap)"
  },
  "viewOnExplorer": {
    "message": "在Explorer上查看 "
  },
  "viewOnOpensea": {
    "message": "在 Opensea 上查看"
  },
  "viewTransaction": {
    "message": "查看交易"
  },
  "viewinCustodianApp": {
    "message": "在托管应用程序中查看"
  },
  "viewinExplorer": {
    "message": "在 Explorer 中查看 $1",
    "description": "$1 is the action type. e.g (Account, Transaction, Swap)"
  },
  "visitSite": {
    "message": "访问网站"
  },
  "visitWebSite": {
    "message": "访问我们的网站"
  },
  "wallet": {
    "message": "钱包"
  },
  "walletConnectionGuide": {
    "message": "我们的硬件钱包连接指南"
  },
  "wantToAddThisNetwork": {
    "message": "想要添加此网络吗？"
  },
  "wantsToAddThisAsset": {
    "message": "$1 想将此资产添加到您的钱包"
  },
  "warning": {
    "message": "警告"
  },
  "warningFromSnap": {
    "message": "来自$1的警告",
    "description": "$1 represents the name of the snap"
  },
  "warningTooltipText": {
    "message": "$1 第三方可能会支出您的全部代币余额，无需进一步通知或同意。请自定义较低的支出上限以保护自己。",
    "description": "$1 is a warning icon with text 'Be careful' in 'warning' colour"
  },
  "weak": {
    "message": "弱"
  },
  "web3": {
    "message": "Web3"
  },
  "web3ShimUsageNotification": {
    "message": "我们发现当前的网站尝试使用已经删除的 window.web3 API。如果这个网站出现故障，请点击 $1 以获取更多信息。",
    "description": "$1 is a clickable link."
  },
  "webhid": {
    "message": "WebHID",
    "description": "Refers to a interface for connecting external devices to the browser. Used for connecting ledger to the browser. Read more here https://developer.mozilla.org/en-US/docs/Web/API/WebHID_API"
  },
  "websites": {
    "message": "网站",
    "description": "Used in the 'permission_rpc' message."
  },
  "welcomeBack": {
    "message": "欢迎回来！"
  },
  "welcomeExploreDescription": {
    "message": "存储、发送和使用加密货币和资产。"
  },
  "welcomeExploreTitle": {
    "message": "探索去中心化应用"
  },
  "welcomeLoginDescription": {
    "message": "使用您的 MetaMask 登录去中心化应用 - 无需注册。"
  },
  "welcomeLoginTitle": {
    "message": "迎接您的钱包"
  },
  "welcomeToMetaMask": {
    "message": "让我们开始吧"
  },
  "welcomeToMetaMaskIntro": {
    "message": "MetaMask 深受数百万人信任，是一款可以让所有人进入 web3 世界的安全钱包。"
  },
  "whatsNew": {
    "message": "最新动态",
    "description": "This is the title of a popup that gives users notifications about new features and updates to MetaMask."
  },
  "whatsThis": {
    "message": "这是什么？"
  },
  "wrongNetworkName": {
    "message": "根据我们的记录，该网络名称可能与此链 ID 不匹配。"
  },
  "xOfYPending": {
    "message": "$1 / $2 待处理",
    "description": "$1 and $2 are intended to be two numbers, where $2 is a total number of pending confirmations, and $1 is a count towards that total"
  },
  "yes": {
    "message": "是"
  },
  "you": {
    "message": "您"
  },
  "youNeedToAllowCameraAccess": {
    "message": "需要开启相机访问权限，才能使用该功能。"
  },
  "youSign": {
    "message": "您正在签名"
  },
  "yourAccounts": {
    "message": "您的账户"
  },
  "yourActivity": {
    "message": "您的活动"
  },
  "yourBalance": {
    "message": "您的余额"
  },
  "yourNFTmayBeAtRisk": {
    "message": "您的 NFT 可能面临风险"
  },
  "yourPrivateSeedPhrase": {
    "message": "您的个人账户私钥助记词"
  },
  "yourTransactionConfirmed": {
    "message": "交易已确认"
  },
  "yourTransactionJustConfirmed": {
    "message": "在区块链上确认之前，我们无法取消您的交易。"
  },
  "zeroGasPriceOnSpeedUpError": {
    "message": "加速时零燃料价格"
  }
}<|MERGE_RESOLUTION|>--- conflicted
+++ resolved
@@ -2793,13 +2793,6 @@
   "nativeNetworkPermissionRequestDescription": {
     "message": "$1 请求您的批准，以便：",
     "description": "$1 represents dapp name"
-<<<<<<< HEAD
-  },
-  "nativePermissionRequestDescription": {
-    "message": "您希望此网站执行以下操作吗？",
-    "description": "Description below header used on Permission Connect screen for native permissions."
-=======
->>>>>>> 6173a139
   },
   "nativeToken": {
     "message": "此网络上的原生代币为 $1。它是用于燃料费的代币。 ",
@@ -3038,12 +3031,6 @@
   "noAccountsFound": {
     "message": "未找到符合给定查询条件的账户"
   },
-<<<<<<< HEAD
-  "noConnectedAccountDescription": {
-    "message": "选择要在此站点上使用的账户以继续。"
-  },
-=======
->>>>>>> 6173a139
   "noConnectedAccountTitle": {
     "message": "MetaMask 未连接到此站点"
   },
