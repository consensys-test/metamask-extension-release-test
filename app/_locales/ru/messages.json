--- conflicted
+++ resolved
@@ -198,12 +198,6 @@
   "airgapVaultTutorial": {
     "message": "(Руководства)"
   },
-  "airgapVault": {
-    "message": "Хранилище AirGap"
-  },
-  "airgapVaultTutorial": {
-    "message": "(Руководства)"
-  },
   "alertDisableTooltip": {
     "message": "Это можно изменить в разделе «Настройки» > «Предупреждения»"
   },
@@ -637,11 +631,7 @@
     "message": "Взаимодействие по контракту"
   },
   "convertTokenToNFTDescription": {
-<<<<<<< HEAD
-    "message": "Мы обнаружили, что этот актив является NFT. Metamask теперь имеет полную встроенную поддержку NFT. Хотите удалить его из списка токенов и добавить в качестве NFT?"
-=======
     "message": "Мы обнаружили, что этот актив является NFT. MetaMask теперь имеет полную встроенную поддержку NFT. Хотите удалить его из списка токенов и добавить в качестве NFT?"
->>>>>>> 78682ea9
   },
   "convertTokenToNFTExistDescription": {
     "message": "Мы обнаружили, что этот актив был добавлен как NFT. Хотите удалить его из списка токенов?"
@@ -3093,18 +3083,6 @@
   "stxFallbackUnavailable": {
     "message": "Вы по-прежнему можете обменивать свои токены, даже если смарт-транзакции недоступны."
   },
-<<<<<<< HEAD
-  "stxPendingFinalizing": {
-    "message": "Завершение..."
-  },
-  "stxPendingOptimizingGas": {
-    "message": "Оптимизация газа..."
-  },
-  "stxPendingPrivatelySubmitting": {
-    "message": "Конфиденциальная отправка ооперации обмена..."
-  },
-=======
->>>>>>> 78682ea9
   "stxSubDescription": {
     "message": "* Смарт-транзакции попытаются несколько раз отправить вашу транзакцию в конфиденциальном порядке. Если все попытки не увенчаются успехом, транзакция будет показана публично, чтобы гарантировать успешное завершение вашего обмена."
   },
@@ -3192,10 +3170,6 @@
   "swapBuildQuotePlaceHolderText": {
     "message": "Нет доступных токенов, соответствующих $1",
     "description": "Tells the user that a given search string does not match any tokens in our token lists. $1 can be any string of text"
-  },
-  "swapCompleteIn": {
-    "message": "Обмен завершится через <",
-    "description": "'<' means 'less than', e.g. Swap complete in < 2:59"
   },
   "swapConfirmWithHwWallet": {
     "message": "Подтвердите с помощью аппаратного кошелька"
