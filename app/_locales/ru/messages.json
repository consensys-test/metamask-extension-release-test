{
  "QRHardwareInvalidTransactionTitle": {
    "message": "Ошибка"
  },
  "QRHardwareMismatchedSignId": {
    "message": "Несоответствующие данные транзакции. Проверьте ее реквизиты."
  },
  "QRHardwarePubkeyAccountOutOfRange": {
    "message": "Больше нет счетов. Если вы хотите получить доступ к другому счету, не указанному ниже, повторно подключите аппаратный кошелек и выберите его."
  },
  "QRHardwareScanInstructions": {
    "message": "Поместите QR-код перед камерой. Экран размытый, но это не повлияет на считывание."
  },
  "QRHardwareSignRequestCancel": {
    "message": "Отклонить"
  },
  "QRHardwareSignRequestDescription": {
    "message": "После подписания с помощью кошелька нажмите «Получить подпись»."
  },
  "QRHardwareSignRequestGetSignature": {
    "message": "Получить подпись"
  },
  "QRHardwareSignRequestSubtitle": {
    "message": "Отсканируйте QR-код с помощью кошелька"
  },
  "QRHardwareSignRequestTitle": {
    "message": "Запросить подпись"
  },
  "QRHardwareUnknownQRCodeTitle": {
    "message": "Ошибка"
  },
  "QRHardwareUnknownWalletQRCode": {
    "message": "Недействительный QR-код. Отсканируйте QR-код синхронизации аппаратного кошелька."
  },
  "QRHardwareWalletImporterTitle": {
    "message": "Сканировать QR-код"
  },
  "QRHardwareWalletSteps1Description": {
    "message": "Вы можете выбрать из списка официальных партнеров, поддерживающих QR-код ниже."
  },
  "QRHardwareWalletSteps1Title": {
    "message": "Подключите свой аппаратный кошелек на основе QR-кодов"
  },
  "QRHardwareWalletSteps2Description": {
    "message": "Ngrave (скоро появятся)"
  },
  "SIWEAddressInvalid": {
    "message": "Адрес в запросе на вход не соответствует адресу счета, который вы используете для входа."
  },
  "SIWEDomainInvalidText": {
    "message": "Сайт, на который вы пытаетесь войти, не соответствует домену в запросе. Действуйте с осторожностью."
  },
  "SIWEDomainInvalidTitle": {
    "message": "Запрос мошеннического сайта."
  },
  "SIWEDomainWarningBody": {
    "message": "Веб-сайт ($1) просит вас войти в неправильный домен. Это может быть фишинговая атака.",
    "description": "$1 represents the website domain"
  },
  "SIWEDomainWarningLabel": {
    "message": "Небезопасно"
  },
  "SIWELabelChainID": {
    "message": "ID блокчейна:"
  },
  "SIWELabelExpirationTime": {
    "message": "Истекает в:"
  },
  "SIWELabelIssuedAt": {
    "message": "Выпущено в:"
  },
  "SIWELabelMessage": {
    "message": "Сообщение:"
  },
  "SIWELabelNonce": {
    "message": "Одноразовый номер:"
  },
  "SIWELabelNotBefore": {
    "message": "Не раньше:"
  },
  "SIWELabelRequestID": {
    "message": "ID запроса:"
  },
  "SIWELabelResources": {
    "message": "Ресурсы: $1",
    "description": "$1 represents the number of resources"
  },
  "SIWELabelURI": {
    "message": "URI:"
  },
  "SIWELabelVersion": {
    "message": "Версии:"
  },
  "SIWESiteRequestSubtitle": {
    "message": "Этот сайт запрашивает вход с помощью"
  },
  "SIWESiteRequestTitle": {
    "message": "Запрос на вход"
  },
  "SIWEWarningSubtitle": {
    "message": "Отметьте, чтобы подтвердить понимание:"
  },
  "SIWEWarningTitle": {
    "message": "Вы уверены?"
  },
  "about": {
    "message": "О MetaMask"
  },
  "accept": {
    "message": "Согласиться"
  },
  "acceptTermsOfUse": {
    "message": "Я прочитал(-а) $1 и согласен(-на) с ними",
    "description": "$1 is the `terms` message"
  },
  "accessAndSpendNoticeNFT": {
    "message": "$1 может получить доступ к этому активу и потратить его",
    "description": "$1 is the url of the site requesting ability to spend"
  },
  "accessYourWalletWithSRP": {
    "message": "Получайте доступ к кошельку с помощью секретной фразы для восстановления"
  },
  "accessYourWalletWithSRPDescription": {
    "message": "MetaMask не может восстановить ваш пароль. Мы используем вашу cекретную фразу для восстановления, чтобы подтвердить ваше право собственности, восстановить ваш кошелек и установить новый пароль. Сначала введите секретную фразу для восстановления, которую вы получили при создании кошелька. $1",
    "description": "$1 is the words 'Learn More' from key 'learnMore', separated here so that it can be added as a link"
  },
  "accessingYourCamera": {
    "message": "Доступ к камере..."
  },
  "account": {
    "message": "Счет"
  },
  "accountActivity": {
    "message": "Активность счета"
  },
  "accountActivityText": {
    "message": "Выберите счета, о которых хотите получать уведомления:"
  },
  "accountDetails": {
    "message": "Реквизиты счета"
  },
  "accountIdenticon": {
    "message": "Идентикон счета"
  },
  "accountIsntConnectedToastText": {
    "message": "$1 не подключен к $2"
  },
  "accountName": {
    "message": "Имя счета"
  },
  "accountNameDuplicate": {
    "message": "Такое имя счета уже существует",
    "description": "This is an error message shown when the user enters a new account name that matches an existing account name"
  },
  "accountNameReserved": {
    "message": "Это название счета зарезервировано",
    "description": "This is an error message shown when the user enters a new account name that is reserved for future use"
  },
  "accountOptions": {
    "message": "Параметры счета"
  },
  "accountSelectionRequired": {
    "message": "Вам необходимо выбрать счет!"
  },
  "accounts": {
    "message": "Счета"
  },
  "accountsConnected": {
    "message": "Счета подключены"
  },
  "active": {
    "message": "Активный"
  },
  "activity": {
    "message": "Активность"
  },
  "activityLog": {
    "message": "Журнал активности"
  },
  "add": {
    "message": "Добавить"
  },
  "addANetwork": {
    "message": "Добавить сеть"
  },
  "addANetworkManually": {
    "message": "Добавить сеть вручную"
  },
  "addANickname": {
    "message": "Добавить ник"
  },
  "addAccount": {
    "message": "Добавить счет"
  },
  "addAcquiredTokens": {
    "message": "Добавьте токены, которые вы приобрели с помощью MetaMask"
  },
  "addAlias": {
    "message": "Добавить псевдоним"
  },
  "addBlockExplorer": {
    "message": "Добавить обозреватель блоков"
  },
  "addContact": {
    "message": "Добавить контакт"
  },
  "addCustomNetwork": {
    "message": "Добавить пользовательскую сеть"
  },
  "addEthereumChainConfirmationDescription": {
    "message": "Это позволит использовать эту сеть в MetaMask."
  },
  "addEthereumChainConfirmationRisks": {
    "message": "MetaMask не проверяет пользовательские сети."
  },
  "addEthereumChainConfirmationRisksLearnMore": {
    "message": "Подробнее о $1.",
    "description": "$1 is a link with text that is provided by the 'addEthereumChainConfirmationRisksLearnMoreLink' key"
  },
  "addEthereumChainConfirmationRisksLearnMoreLink": {
    "message": "мошенничестве и угрозах безопасности в сети",
    "description": "Link text for the 'addEthereumChainConfirmationRisksLearnMore' translation key"
  },
  "addEthereumChainConfirmationTitle": {
    "message": "Разрешить этому сайту добавить сеть?"
  },
  "addEthereumChainWarningModalHeader": {
    "message": "Добавляйте этого поставщика RPC только в том случае, если уверены, что ему можно доверять. $1",
    "description": "$1 is addEthereumChainWarningModalHeaderPartTwo passed separately so that it can be bolded"
  },
  "addEthereumChainWarningModalHeaderPartTwo": {
    "message": "Вредоносные провайдеры могут лгать о стейте блокчейна и записывать вашу сетевую активность."
  },
  "addEthereumChainWarningModalListHeader": {
    "message": "Важно, чтобы ваш поставщик был надежным, поскольку он способен:"
  },
  "addEthereumChainWarningModalListPointOne": {
    "message": "Просматривать ваши счета и IP-адрес и связывать их друг с другом"
  },
  "addEthereumChainWarningModalListPointThree": {
    "message": "Показывать балансы счетов и другие ончейн-стейты"
  },
  "addEthereumChainWarningModalListPointTwo": {
    "message": "Распространять ваши транзакции"
  },
  "addEthereumChainWarningModalTitle": {
    "message": "Вы добавляете нового поставщика RPC для Мейн-нета Ethereum"
  },
  "addFriendsAndAddresses": {
    "message": "Добавьте друзей и адреса, которым доверяете"
  },
  "addFromAListOfPopularNetworks": {
    "message": "Добавьте из списка популярных сетей или добавьте сеть вручную. Взаимодействуйте только с теми организациями, которым доверяете."
  },
  "addHardwareWallet": {
    "message": "Добавить аппаратный кошелек"
  },
  "addIPFSGateway": {
    "message": "Добавьте предпочтительный шлюз IPFS"
  },
  "addImportAccount": {
    "message": "Добавить счет или аппаратный кошелек"
  },
  "addMemo": {
    "message": "Добавить примечание"
  },
  "addMoreNetworks": {
    "message": "добавить другие сети вручную"
  },
  "addNetwork": {
    "message": "Добавить сеть"
  },
  "addNetworkTooltipWarning": {
    "message": "Это сетевое подключение зависит от третьих сторон. Оно может быть менее надежным или позволять третьим лицам отслеживать активность. $1",
    "description": "$1 is Learn more link"
  },
  "addNewAccount": {
    "message": "Добавить новый счет Ethereum"
  },
  "addNewToken": {
    "message": "Добавить новый токен"
  },
  "addNft": {
    "message": "Добавить NFT"
  },
  "addNfts": {
    "message": "Добавить NFT"
  },
  "addSnapAccountToggle": {
    "message": "Включите «Добавить Snap счета (бета)»"
  },
  "addSnapAccountsDescription": {
    "message": "Включение этой функции даст вам возможность добавлять новые бета-версии Snaps счетов прямо из списка счетов. Когда вы устанавливаете Snap счета, помните, что это сторонний сервис."
  },
  "addSuggestedNFTs": {
    "message": "Добавить рекомендованные NFT"
  },
  "addSuggestedTokens": {
    "message": "Добавить рекомендованные токены"
  },
  "addToken": {
    "message": "Добавить токен"
  },
  "addTokenByContractAddress": {
    "message": "Не можете найти токен? Можно вручную добавить любой токен, вставив его адрес. Адреса контракта токена можно найти на $1",
    "description": "$1 is a blockchain explorer for a specific network, e.g. Etherscan for Ethereum"
  },
  "addingCustomNetwork": {
    "message": "Добавление сети"
  },
  "addingTokens": {
    "message": "Добавление токенов"
  },
  "address": {
    "message": "Адрес"
  },
  "addressCopied": {
    "message": "Адрес скопирован!"
  },
  "advanced": {
    "message": "Дополнительно"
  },
  "advancedBaseGasFeeToolTip": {
    "message": "После включения вашей транзакции в блок возмещается любая разница между вашей максимальной базовой комиссией и фактической базовой комиссией. Общая сумма рассчитывается следующим образом: максимальная базовая комиссия (в Гвей) x лимит газа."
  },
  "advancedConfiguration": {
    "message": "Дополнительная конфигурация"
  },
  "advancedGasFeeDefaultOptIn": {
    "message": "Сохраните эти значения как значения по умолчанию для сети $1.",
    "description": "$1 is the current network name."
  },
  "advancedGasFeeModalTitle": {
    "message": "Дополнительная плата за газ"
  },
  "advancedGasPriceTitle": {
    "message": "Цена газа"
  },
  "advancedPriorityFeeToolTip": {
    "message": "Плата за приоритет (также известная как «чаевые» майнеру) направляется непосредственно майнерам, чтобы они уделили приоритетное внимание вашей транзакции."
  },
  "agreeTermsOfUse": {
    "message": "Я соглашаюсь с $1 MetaMask",
    "description": "$1 is the `terms` link"
  },
  "airgapVault": {
    "message": "AirGap Vault"
  },
  "alert": {
    "message": "Оповещение"
  },
  "alertBannerMultipleAlertsDescription": {
    "message": "Если вы одобрите этот запрос, третья сторона, которая, как известно, совершала мошеннические действия, может похитить все ваши активы."
  },
  "alertBannerMultipleAlertsTitle": {
    "message": "Множественные оповещения!"
  },
  "alertDisableTooltip": {
    "message": "Это можно изменить в разделе «Настройки» > «Оповещения»"
  },
  "alertModalAcknowledge": {
    "message": "Я осознал(-а) риск и все еще хочу продолжить"
  },
  "alertModalDetails": {
    "message": "Сведения об оповещении"
  },
  "alertModalReviewAllAlerts": {
    "message": "Просмотреть все оповещения"
  },
  "alertSettingsUnconnectedAccount": {
    "message": "Просмотр веб-сайта с выбранным неподключенным счетом"
  },
  "alertSettingsUnconnectedAccountDescription": {
    "message": "Это предупреждение отображается во всплывающем окне, когда вы просматриваете подключенный сайт web3, но текущий выбранный счет не подключен."
  },
  "alertSettingsWeb3ShimUsage": {
    "message": "Когда веб-сайт пытается использовать удаленный API window.web3"
  },
  "alertSettingsWeb3ShimUsageDescription": {
    "message": "Это предупреждение отображается во всплывающем окне, когда вы просматриваете сайт, который пытается использовать удаленный API window.web3 и из-за этого может не работать."
  },
  "alerts": {
    "message": "Оповещения"
  },
  "all": {
    "message": "Все"
  },
  "allCustodianAccountsConnectedSubtitle": {
    "message": "Вы либо уже подключили все свои счета депозитария, либо у вас нет счета для подключения к MetaMask Institutional."
  },
  "allCustodianAccountsConnectedTitle": {
    "message": "Нет доступных счетов для подключения"
  },
  "allOfYour": {
    "message": "Все ваши $1",
    "description": "$1 is the symbol or name of the token that the user is approving spending"
  },
  "allPermissions": {
    "message": "Все разрешения"
  },
  "allYourNFTsOf": {
    "message": "Все ваши NFT из $1",
    "description": "$1 is a link to contract on the block explorer when we're not able to retrieve a erc721 or erc1155 name"
  },
  "allow": {
    "message": "Разрешить"
  },
  "allowMmiToConnectToCustodian": {
    "message": "Это позволит MMI подключиться к $1 для импорта ваших счетов."
  },
  "allowNotifications": {
    "message": "Разрешить уведомления"
  },
  "allowSpendToken": {
    "message": "Разрешить доступ к вашему $1?",
    "description": "$1 is the symbol of the token that are requesting to spend"
  },
  "allowWithdrawAndSpend": {
    "message": "Разрешить $1 снять и потратить до следующей суммы:",
    "description": "The url of the site that requested permission to 'withdraw and spend'"
  },
  "amount": {
    "message": "Сумма"
  },
  "amountReceived": {
    "message": "Полученная сумма"
  },
  "amountSent": {
    "message": "Отправленная сумма"
  },
  "andForListItems": {
    "message": "$1, и $2",
    "description": "$1 is the first item, $2 is the last item in a list of items. Used in Snap Install Warning modal."
  },
  "andForTwoItems": {
    "message": "$1 и $2",
    "description": "$1 is the first item, $2 is the second item. Used in Snap Install Warning modal."
  },
  "announcements": {
    "message": "Объявления"
  },
  "appDescription": {
    "message": "Кошелек Ethereum в вашем браузере",
    "description": "The description of the application"
  },
  "appName": {
    "message": "MetaMask",
    "description": "The name of the application"
  },
  "appNameBeta": {
    "message": "Бета-версия MetaMask",
    "description": "The name of the application (Beta)"
  },
  "appNameFlask": {
    "message": "MetaMask Flask",
    "description": "The name of the application (Flask)"
  },
  "appNameMmi": {
    "message": "MetaMask Institutional",
    "description": "The name of the application (MMI)"
  },
  "approve": {
    "message": "Одобрить лимит расходов"
  },
  "approveAllTokensTitle": {
    "message": "Разрешить доступ ко всем вашим $1 и перевести их?",
    "description": "$1 is the symbol of the token for which the user is granting approval"
  },
  "approveAllTokensTitleWithoutSymbol": {
    "message": "Разрешить доступ к вашим NFT из $1 и перевести их?",
    "description": "$1 a link to contract on the block explorer when we're not able to retrieve a erc721 or erc1155 name"
  },
  "approveButtonText": {
    "message": "Одобрить"
  },
  "approveIncreaseAllowance": {
    "message": "Увеличить лимит расходов $1",
    "description": "The token symbol that is being approved"
  },
  "approveSpendingCap": {
    "message": "Одобрить лимит расходов в размере $1",
    "description": "The token symbol that is being approved"
  },
  "approveTokenDescription": {
    "message": "Это позволяет третьей стороне получать доступ и переводить следующие NFT без дополнительного уведомления, пока вы не отзовете ее доступ."
  },
  "approveTokenDescriptionWithoutSymbol": {
    "message": "Это позволяет третьей стороне получать доступ и переводить все ваши NFT из $1 без дополнительного уведомления, пока вы не закроете ей доступ.",
    "description": "$1 is a link to contract on the block explorer when we're not able to retrieve a erc721 or erc1155 name"
  },
  "approveTokenTitle": {
    "message": "Разрешить доступ и перевод ваших $1?",
    "description": "$1 is the symbol of the token for which the user is granting approval"
  },
  "approved": {
    "message": "Одобрен"
  },
  "approvedAsset": {
    "message": "Одобренный актив"
  },
  "approvedOn": {
    "message": "Одобрено $1",
    "description": "$1 is the approval date for a permission"
  },
  "approvedOnForAccounts": {
    "message": "Одобрено $1 для $2",
    "description": "$1 is the approval date for a permission. $2 is the AvatarGroup component displaying account images."
  },
  "areYouSure": {
    "message": "Вы уверены?"
  },
  "asset": {
    "message": "Актив"
  },
  "assetOptions": {
    "message": "Параметры актива"
  },
  "attemptSendingAssets": {
    "message": "Попытка отправки активов напрямую из одной сети в другую может привести к необратимой потере активов. Следует использовать мост."
  },
  "attemptSendingAssetsWithPortfolio": {
    "message": "Попытка отправки активов напрямую из одной сети в другую может привести к необратимой потере активов. Следует использовать мост, такой как $1"
  },
  "attemptToCancelSwapForFree": {
    "message": "Бесплатная попытка отменить своп"
  },
  "attributions": {
    "message": "Атрибуции"
  },
  "auroraRpcDeprecationMessage": {
    "message": "URL-адрес Infura RPC больше не поддерживает Aurora."
  },
  "authorizedPermissions": {
    "message": "Вы предоставили следующие разрешения"
  },
  "autoDetectTokens": {
    "message": "Автоопределение токенов"
  },
  "autoDetectTokensDescription": {
    "message": "Мы используем сторонние API для определения и отображения новых токенов, отправленных в ваш кошелек. Отключите, если не хотите, чтобы приложение извлекало данные из этих служб. $1",
    "description": "$1 is a link to a support article"
  },
  "autoLockTimeLimit": {
    "message": "Таймер автоблокировки (минуты)"
  },
  "autoLockTimeLimitDescription": {
    "message": "Установите время бездействия в минутах, прежде чем MetaMask будет заблокирован."
  },
  "average": {
    "message": "Средний"
  },
  "awaitingApproval": {
    "message": "Ожидание одобрения..."
  },
  "back": {
    "message": "Назад"
  },
  "backup": {
    "message": "Создать резервную копию"
  },
  "backupApprovalInfo": {
    "message": "Этот секретный код необходим для восстановления вашего кошелька в случае, если вы потеряете свое устройство, забудете пароль, вам придется переустановить MetaMask или захотите получить доступ к своему кошельку на другом устройстве."
  },
  "backupApprovalNotice": {
    "message": "Создайте резервную копию своей секретной фразы для восстановления, чтобы обезопасить свой кошелек и средства."
  },
  "backupKeyringSnapReminder": {
    "message": "Прежде чем удалять его, убедитесь, что у вас есть доступ к счетам, созданным с помощью этого Snap"
  },
  "backupNow": {
    "message": "Создать резервную копию сейчас"
  },
  "backupUserData": {
    "message": "Создайте резервную копию своих данных"
  },
  "backupUserDataDescription": {
    "message": "Вы можете создавать резервные копии таких данных, как ваши контакты и настройки."
  },
  "balance": {
    "message": "Баланс"
  },
  "balanceOutdated": {
    "message": "Баланс мог устареть"
  },
  "baseFee": {
    "message": "Базовая комиссия"
  },
  "basic": {
    "message": "Базовый"
  },
  "basicConfigurationBannerCTA": {
    "message": "Включить базовый функционал"
  },
  "basicConfigurationBannerTitle": {
    "message": "Базовый функционал отключен"
  },
  "basicConfigurationLabel": {
    "message": "Базовый функционал"
  },
  "basicConfigurationModalCheckbox": {
    "message": "Я понимаю и хочу продолжить"
  },
  "basicConfigurationModalDisclaimerOff": {
    "message": "Это означает, что вы не сможете полностью оптимизировать свое время в MetaMask. Вам будут недоступны базовые функции (например, сведения о токенах, оптимальные настройки газа и т. д.)."
  },
  "basicConfigurationModalDisclaimerOn": {
    "message": "Чтобы оптимизировать свое время в MetaMask, вам необходимо включить эту функцию. Базовые функции (например, сведения о токенах, оптимальные настройки газа и другие) важны для работы с web3."
  },
  "basicConfigurationModalHeadingOff": {
    "message": "Выключить базовый функционал"
  },
  "basicConfigurationModalHeadingOn": {
    "message": "Включить базовый функционал"
  },
  "beCareful": {
    "message": "Будьте осторожны"
  },
  "beta": {
    "message": "Бета-версия"
  },
  "betaHeaderText": {
    "message": "Это бета-версия. Пожалуйста, сообщайте об ошибках $1",
    "description": "$1 represents the word 'here' in a hyperlink"
  },
  "betaMetamaskInstitutionalVersion": {
    "message": "Бета-версия MetaMask Institutional"
  },
  "betaMetamaskVersion": {
    "message": "Бета-версия MetaMask"
  },
  "betaTerms": {
    "message": "Условия использования бета-версии"
  },
  "betaWalletCreationSuccessReminder1": {
    "message": "Бета-версия MetaMask не сможет восстановить вашу секретную фразу для восстановления."
  },
  "betaWalletCreationSuccessReminder2": {
    "message": "Бета-версия MetaMask никогда не запрашивает у вас секретную фразу для восстановления."
  },
  "blockExplorerAccountAction": {
    "message": "Счет",
    "description": "This is used with viewOnEtherscan and viewInExplorer e.g View Account in Explorer"
  },
  "blockExplorerAssetAction": {
    "message": "Актив",
    "description": "This is used with viewOnEtherscan and viewInExplorer e.g View Asset in Explorer"
  },
  "blockExplorerSwapAction": {
    "message": "Своп",
    "description": "This is used with viewOnEtherscan e.g View Swap on Etherscan"
  },
  "blockExplorerUrl": {
    "message": "URL обозревателя блоков"
  },
  "blockExplorerUrlDefinition": {
    "message": "URL, используемый как обозреватель блоков для этой сети."
  },
  "blockExplorerView": {
    "message": "Посмотреть счет в $1",
    "description": "$1 replaced by URL for custom block explorer"
  },
  "blockaid": {
    "message": "Blockaid"
  },
  "blockaidDescriptionApproveFarming": {
    "message": "Если вы одобрите этот запрос, третья сторона, известная мошенничеством, может похитить все ваши активы."
  },
  "blockaidDescriptionBlurFarming": {
    "message": "Если вы одобрите этот запрос, кто-то может украсть ваши активы, указанные в Blur."
  },
  "blockaidDescriptionErrored": {
    "message": "Из-за ошибки этот запрос не был подтвержден поставщиком услуг безопасности. Действуйте осторожно."
  },
  "blockaidDescriptionMaliciousDomain": {
    "message": "Вы взаимодействуете с вредоносным доменом. Если вы одобрите этот запрос, вы можете потерять свои активы."
  },
  "blockaidDescriptionMightLoseAssets": {
    "message": "Если вы одобрите этот запрос, вы можете потерять свои активы."
  },
  "blockaidDescriptionSeaportFarming": {
    "message": "Если вы одобрите этот запрос, кто-то может украсть ваши активы, указанные в OpenSea."
  },
  "blockaidDescriptionTransferFarming": {
    "message": "Если вы одобрите этот запрос, третья сторона, известная мошенничеством, похитит все ваши активы."
  },
  "blockaidMessage": {
    "message": "Сохранение конфиденциальности – никакие данные не передаются третьим сторонам. Доступно в Arbitrum, Avalanche, BNB Chain, Мейн-нете Ethereum, Linea, Optimism, Polygon, Base и Sepolia."
  },
  "blockaidTitleDeceptive": {
    "message": "Это запрос с целью обмана"
  },
  "blockaidTitleMayNotBeSafe": {
    "message": "Запрос может быть небезопасным"
  },
  "blockaidTitleSuspicious": {
    "message": "Это подозрительный запрос"
  },
  "blockies": {
    "message": "Blockies"
  },
  "bridge": {
    "message": "Мост"
  },
  "bridgeDontSend": {
    "message": "Мост, не отправлять"
  },
  "browserNotSupported": {
    "message": "Ваш браузер не поддерживается..."
  },
  "buildContactList": {
    "message": "Создайте список контактов"
  },
  "builtAroundTheWorld": {
    "message": "MetaMask разработан и создан с учетом потребностей мира."
  },
  "busy": {
    "message": "Занят"
  },
  "buyAndSell": {
    "message": "Купить и продать"
  },
  "buyAsset": {
    "message": "Купить $1",
    "description": "$1 is the ticker symbol of a an asset the user is being prompted to purchase"
  },
  "buyMoreAsset": {
    "message": "Купить еще $1",
    "description": "$1 is the ticker symbol of a an asset the user is being prompted to purchase"
  },
  "buyNow": {
    "message": "Купить сейчас"
  },
  "buyToken": {
    "message": "Купить $1",
    "description": "$1 is the token symbol"
  },
  "bytes": {
    "message": "Байты"
  },
  "canToggleInSettings": {
    "message": "Вы можете повторно включить это уведомление в разделе «Настройки» -> «Оповещения»."
  },
  "cancel": {
    "message": "Отмена"
  },
  "cancelPopoverTitle": {
    "message": "Отменить транзакцию"
  },
  "cancelSpeedUp": {
    "message": "отменить или ускорить транзакцию."
  },
  "cancelSpeedUpLabel": {
    "message": "Эта плата за газ составит $1 от первоначальной.",
    "description": "$1 is text 'replace' in bold"
  },
  "cancelSpeedUpTransactionTooltip": {
    "message": "Чтобы $1 транзакции плата за газ должна быть увеличена как минимум на 10%. Это позволит обеспечить прием транзакции сетью.",
    "description": "$1 is string 'cancel' or 'speed up'"
  },
  "cancelled": {
    "message": "Отменено"
  },
  "chainId": {
    "message": "ID блокчейна"
  },
  "chainIdDefinition": {
    "message": "ID блокчейна, используемый для подписания транзакций для этой сети."
  },
  "chainIdExistsErrorMsg": {
    "message": "Этот ID блокчейна в настоящее время используется сетью $1."
  },
  "chainListReturnedDifferentTickerSymbol": {
    "message": "Этот символ токена не соответствует введенному имени сети или идентификатору блокчейна. Многие популярные токены обозначаются похожими символами, которые мошенники могут использовать, чтобы обманом заставить вас отправить им взамен более ценный токен. Проверьте все, прежде чем продолжить."
  },
  "chooseYourNetwork": {
    "message": "Выберите свою сеть"
  },
  "chooseYourNetworkDescription": {
    "message": "Мы используем Infura в качестве нашего поставщика удаленного вызова процедур (RPC), чтобы предложить наиболее надежный и конфиденциальный доступ к данным Ethereum из возможных. Вы можете выбрать свой собственного RPC, но помните, что любой RPC получит ваш IP-адрес и номер кошелька Ethereum для совершения транзакций. См. наше $1, чтобы узнать больше о том, как Infura обрабатывает данные.",
    "description": "$1 is a link to the privacy policy"
  },
  "chromeRequiredForHardwareWallets": {
    "message": "Вам необходимо использовать MetaMask в Google Chrome, чтобы подключиться к аппаратному кошельку."
  },
  "clear": {
    "message": "Очистить"
  },
  "clearActivity": {
    "message": "Очистить данные о действиях и одноразовых номерах"
  },
  "clearActivityButton": {
    "message": "Очистить данные вкладки активности"
  },
  "clearActivityDescription": {
    "message": "Это приведет к сбросу одноразового номера для счета и удалению данных со вкладки \"Активность\" в вашем кошельке. Это затронет только текущий счет и сеть. Ваши балансы и входящие транзакции не изменятся."
  },
  "click": {
    "message": "Нажмите"
  },
  "clickToConnectLedgerViaWebHID": {
    "message": "Нажмите здесь, чтобы подключить свой Ledger через WebHID",
    "description": "Text that can be clicked to open a browser popup for connecting the ledger device via webhid"
  },
  "clickToManuallyAdd": {
    "message": "Нажмите здесь, чтобы вручную добавить токены."
  },
  "close": {
    "message": "Закрыть"
  },
  "closeExtension": {
    "message": "Закрыть расширение"
  },
  "closeWindowAnytime": {
    "message": "Вы можете закрыть это окно в любое время."
  },
  "coingecko": {
    "message": "CoinGecko"
  },
  "comboNoOptions": {
    "message": "Вариантов не найдено",
    "description": "Default text shown in the combo field dropdown if no options."
  },
  "configureSnapPopupDescription": {
    "message": "Теперь вы покидаете MetaMask, чтобы настроить этот snap."
  },
  "configureSnapPopupInstallDescription": {
    "message": "Теперь вы покидаете MetaMask, чтобы установить этот snap."
  },
  "configureSnapPopupInstallTitle": {
    "message": "Установить snap"
  },
  "configureSnapPopupLink": {
    "message": "Нажмите на эту ссылку, чтобы продолжить:"
  },
  "configureSnapPopupTitle": {
    "message": "Настроить snap"
  },
  "confirm": {
    "message": "Подтвердить"
  },
  "confirmAlertModalAcknowledgeMultiple": {
    "message": "Я подтвердил(-а) получение оповещений и все еще хочу продолжить"
  },
  "confirmAlertModalDetails": {
    "message": "Если вы войдете, третья сторона, которая, как известно, совершала мошеннические действия, может похитиь твсе ваши активы. Прежде чем продолжить, просмотрите оповещения."
  },
  "confirmAlertModalTitle": {
    "message": "Ваши активы могут быть в опасности"
  },
  "confirmConnectCustodianRedirect": {
    "message": "Мы перенаправим вас на $1 после нажатия кнопки «Продолжить»."
  },
  "confirmConnectCustodianText": {
    "message": "Чтобы подключить свои счета, войдите в свой счет $1 и нажмите кнопку «Подключиться к MMI»."
  },
  "confirmConnectionTitle": {
    "message": "Подтвердите подключение к $1"
  },
  "confirmPassword": {
    "message": "Подтвердить пароль"
  },
  "confirmRecoveryPhrase": {
    "message": "Подтвердите секретную фразу для восстановления"
  },
  "confirmTitleDescContractInteractionTransaction": {
    "message": "Подтверждайте эту транзакцию только в том случае, если вы полностью понимаете ее содержание и доверяете запрашивающему сайту."
  },
  "confirmTitleDescSignature": {
    "message": "Подтверждайте это сообщение только в том случае, если вы одобряете его содержание и доверяете запрашивающему сайту."
  },
  "confirmTitleSignature": {
    "message": "Запрос подписи"
  },
  "confirmTitleTransaction": {
    "message": "Запрос транзакции"
  },
  "confirmed": {
    "message": "Подтвержден(-а/о)"
  },
  "confusableUnicode": {
    "message": "«$1» совпадает с «$2»."
  },
  "confusableZeroWidthUnicode": {
    "message": "Найден символ нулевой ширины."
  },
  "confusingEnsDomain": {
    "message": "В имени ENS обнаружен непонятный символ. Проверьте это имя, что исключить возможное мошенничество."
  },
  "connect": {
    "message": "Подключиться"
  },
  "connectAccount": {
    "message": "Подключить счет"
  },
  "connectAccountOrCreate": {
    "message": "Подключите счет или создайте новый"
  },
  "connectAccounts": {
    "message": "Подключить счета"
  },
  "connectCustodialAccountMenu": {
    "message": "Подключить депозитарный счет"
  },
  "connectCustodialAccountMsg": {
    "message": "Выберите депозитария, к которому вы хотите подключиться, чтобы добавить или обновить токен."
  },
  "connectCustodialAccountTitle": {
    "message": "Депозитарные счета"
  },
  "connectCustodianAccounts": {
    "message": "Подключить счета $1"
  },
  "connectManually": {
    "message": "Подключиться к текущему сайту вручную"
  },
  "connectMoreAccounts": {
    "message": "Подключить еще счета"
  },
  "connectSnap": {
    "message": "Подключиться к $1",
    "description": "$1 is the snap for which a connection is being requested."
  },
  "connectWithMetaMask": {
    "message": "Подключиться с помощью MetaMask"
  },
  "connectedAccounts": {
    "message": "Подключенные счета"
  },
  "connectedAccountsDescriptionPlural": {
    "message": "К этому сайту подключено $1 ваших счета(-ов).",
    "description": "$1 is the number of accounts"
  },
  "connectedAccountsDescriptionSingular": {
    "message": "К этому сайту подключен 1 ваш счет."
  },
  "connectedAccountsEmptyDescription": {
    "message": "MetaMask не подключен к этому сайту. Чтобы подключиться к сайту web3, найдите и нажмите кнопку подключения."
  },
  "connectedAccountsListTooltip": {
    "message": "$1 может видеть баланс счета, адрес, активность и предлагать транзакции для одобрения для подключенных счетов.",
    "description": "$1 is the origin name"
  },
  "connectedAccountsToast": {
    "message": "Подключенные счета обновлены"
  },
  "connectedSites": {
    "message": "Подключенные сайты"
  },
  "connectedSitesDescription": {
    "message": "$1 подключен к этим сайтам. Они могут увидеть адрес вашего счета.",
    "description": "$1 is the account name"
  },
  "connectedSitesEmptyDescription": {
    "message": "$1 не подключен ни к каким сайтам.",
    "description": "$1 is the account name"
  },
  "connectedSnapAndNoAccountDescription": {
    "message": "MetaMask подключен к этому сайту, но счета пока не подключены"
  },
  "connectedWith": {
    "message": "Подключен(-а) к"
  },
  "connecting": {
    "message": "Подключение..."
  },
  "connectingTo": {
    "message": "Подключение к $1"
  },
  "connectingToDeprecatedNetwork": {
    "message": "«$1» постепенно выводится из эксплуатации и может не работать. Попробуйте другую сеть."
  },
  "connectingToGoerli": {
    "message": "Подключение к тестовой сети Goerli..."
  },
  "connectingToLineaGoerli": {
    "message": "Подключение к тестовой сети Linea Goerli..."
  },
  "connectingToLineaMainnet": {
    "message": "Подключение к Мейн-нету Linea"
  },
  "connectingToLineaSepolia": {
    "message": "Подключение к тестовой сети Linea Sepolia..."
  },
  "connectingToMainnet": {
    "message": "Подключение к Мейн-нету Ethereum..."
  },
  "connectingToSepolia": {
    "message": "Подключение к тестовой сети Sepolia..."
  },
  "connectionFailed": {
    "message": "Не удалось установить подключение"
  },
  "connectionFailedDescription": {
    "message": "Не удалось получить $1, проверьте свою сеть и повторите попытку.",
    "description": "$1 is the name of the snap being fetched."
  },
  "connectionRequest": {
    "message": "Запрос подключения"
  },
  "contactUs": {
    "message": "Свяжитесь с нами"
  },
  "contacts": {
    "message": "Контактная информация"
  },
  "contentFromSnap": {
    "message": "Контент из $1",
    "description": "$1 represents the name of the snap"
  },
  "continue": {
    "message": "Продолжить"
  },
  "continueMmiOnboarding": {
    "message": "Продолжить регистрацию в MetaMask Institutional"
  },
  "continueToWallet": {
    "message": "Перейти в кошелек"
  },
  "contract": {
    "message": "Контракт"
  },
  "contractAddress": {
    "message": "Адрес контракта"
  },
  "contractAddressError": {
    "message": "Вы отправляете токены на адрес контракта токена. Это может привести к потере токенов."
  },
  "contractDeployment": {
    "message": "Развертывание контракта"
  },
  "contractDescription": {
    "message": "Чтобы защитить себя от мошенников, найдите минутку, чтобы проверить данные третьей стороны."
  },
  "contractInteraction": {
    "message": "Взаимодействие по контракту"
  },
  "contractNFT": {
    "message": "NFT-контракт"
  },
  "contractRequestingAccess": {
    "message": "Третья сторона запрашивает доступ"
  },
  "contractRequestingSignature": {
    "message": "Третья сторона запрашивает подписание"
  },
  "contractRequestingSpendingCap": {
    "message": "Третья сторона запрашивает ограничение расходов"
  },
  "contractTitle": {
    "message": "Сведения о третьей стороне"
  },
  "contractToken": {
    "message": "Контракт на токен"
  },
  "convertTokenToNFTDescription": {
    "message": "Мы обнаружили, что этот актив является NFT. MetaMask теперь имеет полную встроенную поддержку NFT. Хотите удалить его из списка токенов и добавить в качестве NFT?"
  },
  "convertTokenToNFTExistDescription": {
    "message": "Мы обнаружили, что этот актив был добавлен как NFT. Хотите удалить его из списка токенов?"
  },
  "coolWallet": {
    "message": "CoolWallet"
  },
  "copiedExclamation": {
    "message": "Скопировано."
  },
  "copyAddress": {
    "message": "Скопировать адрес в буфер обмена"
  },
  "copyPrivateKey": {
    "message": "Копировать закрытый ключ"
  },
  "copyRawTransactionData": {
    "message": "Копировать необработанные данные транзакции"
  },
  "copyToClipboard": {
    "message": "Скопировать в буфер обмена"
  },
  "copyTransactionId": {
    "message": "Скопировать ID транзакции"
  },
  "create": {
    "message": "Создать"
  },
  "createNewWallet": {
    "message": "Создать новый кошелек"
  },
  "createPassword": {
    "message": "Создать пароль"
  },
  "createSnapAccountDescription": {
    "message": "$1 хочет добавить новый счет в MetaMask."
  },
  "createSnapAccountTitle": {
    "message": "Создать счет"
  },
  "crossChainSwapsLink": {
    "message": "Меняйте сети с помощью MetaMask Portfolio"
  },
  "cryptoCompare": {
    "message": "CryptoCompare"
  },
  "currencyConversion": {
    "message": "Обмен валюты"
  },
  "currencyRateCheckToggle": {
    "message": "Показать средство проверки баланса и цены токена"
  },
  "currencyRateCheckToggleDescription": {
    "message": "Мы используем API $1 и $2 для отображения вашего баланса и цены токена. $3",
    "description": "$1 represents Coingecko, $2 represents CryptoCompare and $3 represents Privacy Policy"
  },
  "currencySymbol": {
    "message": "Символ валюты"
  },
  "currencySymbolDefinition": {
    "message": "Тикер, который отображается для валюты этой сети."
  },
  "currentAccountNotConnected": {
    "message": "Ваша текущий счет не подключен"
  },
  "currentExtension": {
    "message": "Страница текущего расширения"
  },
  "currentLanguage": {
    "message": "Текущий язык"
  },
  "currentRpcUrlDeprecated": {
    "message": "Текущий URL rpc для этой сети устарел."
  },
  "currentTitle": {
    "message": "Текущий:"
  },
  "currentlyUnavailable": {
    "message": "Недоступно в этой сети"
  },
  "curveHighGasEstimate": {
    "message": "График агрессивной оценки газа"
  },
  "curveLowGasEstimate": {
    "message": "График низкой оценки газа"
  },
  "curveMediumGasEstimate": {
    "message": "График рыночной оценки газа"
  },
  "custodian": {
    "message": "Депозитарий"
  },
  "custodianAccountAddedDesc": {
    "message": "Теперь вы можете использовать свои счета в MetaMask Institutional."
  },
  "custodianAccountAddedTitle": {
    "message": "Добавлены $1 выбранных счета(-ов)."
  },
  "custodianQRCodeScan": {
    "message": "Отсканируйте QR-код с помощью мобильного приложения $1"
  },
  "custodianQRCodeScanDescription": {
    "message": "Или войдите в свой счет $1 и нажмите кнопку «Подключиться к MMI»"
  },
  "custodianReplaceRefreshTokenChangedFailed": {
    "message": "Перейдите к $1 и нажмите кнопку «Подключиться к MMI» в их пользовательском интерфейсе, чтобы снова подключить свои счета к MMI."
  },
  "custodianReplaceRefreshTokenChangedSubtitle": {
    "message": "Теперь вы можете использовать свои депозитарные счета в MetaMask Institutional."
  },
  "custodianReplaceRefreshTokenChangedTitle": {
    "message": "Ваш токен депозитария обновлен"
  },
  "custodianReplaceRefreshTokenSubtitle": {
    "message": "Он заменит токен депозитария для следующего адреса:"
  },
  "custodianReplaceRefreshTokenTitle": {
    "message": "Заменить токен депозитария"
  },
  "custodyDeeplinkDescription": {
    "message": "Подтвердите транзакцию в приложении $1. После того как все необходимые разрешения на депозитарное хранение будут предоставлены, транзакция будет завершена. Проверьте статус своего приложения $1."
  },
  "custodyRefreshTokenModalDescription": {
    "message": "Перейдите к $1 и нажмите кнопку «Подключиться к MMI» в их пользовательском интерфейсе, чтобы снова подключить свои счета к MMI."
  },
  "custodyRefreshTokenModalDescription1": {
    "message": "Ваш депозитарий выпускает токен, который аутентифицирует расширение MetaMask Institutional, позволяя вам подключать свои счета."
  },
  "custodyRefreshTokenModalDescription2": {
    "message": "Срок действия этого токена истекает через определенный срок по соображениям безопасности. Это требует повторного подключения к MMI."
  },
  "custodyRefreshTokenModalSubtitle": {
    "message": "Почему я это вижу?"
  },
  "custodyRefreshTokenModalTitle": {
    "message": "Срок сеанса вашего депозитария истек"
  },
  "custodySessionExpired": {
    "message": "Сеанс депозитария истек."
  },
  "custodyWrongChain": {
    "message": "Этот счет не настроен для использования с $1"
  },
  "custom": {
    "message": "Дополнительно"
  },
  "customContentSearch": {
    "message": "Поиск ранее добавленной сети"
  },
  "customGasSettingToolTipMessage": {
    "message": "Использовать $1, чтобы настроить цену на газ. Это может сбивать с толку, если вы не знакомы с этим. Взаимодействуйте на свой страх и риск.",
    "description": "$1 is key 'advanced' (text: 'Advanced') separated here so that it can be passed in with bold font-weight"
  },
  "customSpendLimit": {
    "message": "Пользовательский лимит расходов"
  },
  "customSpendingCap": {
    "message": "Пользовательское ограничение расходов"
  },
  "customToken": {
    "message": "Пользовательский токен"
  },
  "customTokenWarningInNonTokenDetectionNetwork": {
    "message": "Определение токена пока недоступно в этой сети. Импортируйте токен вручную и убедитесь, что вы ему доверяете. Подробнее о $1"
  },
  "customTokenWarningInTokenDetectionNetwork": {
    "message": "Кто угодно может создать токен, в том числе поддельные версии существующих токенов. Узнайте подробнее о $1"
  },
  "customTokenWarningInTokenDetectionNetworkWithTDOFF": {
    "message": "Перед импортом убедитесь, что вы доверяете токену. Узнайте, как избежать $1. Вы также можете включить определение токена $2."
  },
  "customerSupport": {
    "message": "поддержка клиентов"
  },
  "customizeYourNotifications": {
    "message": "Настройте свои уведомления"
  },
  "customizeYourNotificationsText": {
    "message": "Включите типы уведомлений, которые вы хотите получать:"
  },
  "dappRequestedSpendingCap": {
    "message": "Сайт запросил лимит расходов"
  },
  "dappSuggested": {
    "message": "Рекомендовано сайтом"
  },
  "dappSuggestedGasSettingToolTipMessage": {
    "message": "$1 рекомендовал эту цену.",
    "description": "$1 is url for the dapp that has suggested gas settings"
  },
  "dappSuggestedHigh": {
    "message": "Рекомендовано сайтом"
  },
  "dappSuggestedHighShortLabel": {
    "message": "Сайт (высокий)"
  },
  "dappSuggestedShortLabel": {
    "message": "Сайт"
  },
  "dappSuggestedTooltip": {
    "message": "$1 рекомендовал эту цену.",
    "description": "$1 represents the Dapp's origin"
  },
  "darkTheme": {
    "message": "Темная"
  },
  "data": {
    "message": "Данные"
  },
  "dataBackupSeemsCorrupt": {
    "message": "Не удается восстановить ваши данные. Файл, по-видимому, поврежден."
  },
  "dataHex": {
    "message": "Шестнадцатиричные"
  },
  "dcent": {
    "message": "D'Cent"
  },
  "decimal": {
    "message": "Число десятичных знаков токена"
  },
  "decimalsMustZerotoTen": {
    "message": "Число десятичных знаков должно быть не менее 0, но не более 36."
  },
  "decrypt": {
    "message": "Расшифровать"
  },
  "decryptCopy": {
    "message": "Скопировать зашифрованное сообщение"
  },
  "decryptInlineError": {
    "message": "Это сообщение невозможно расшифровать из-за ошибки: $1",
    "description": "$1 is error message"
  },
  "decryptMessageNotice": {
    "message": "$1 необходимо прочитать это сообщение, чтобы завершить свое действие",
    "description": "$1 is the web3 site name"
  },
  "decryptMetamask": {
    "message": "Расшифровать сообщение"
  },
  "decryptRequest": {
    "message": "Расшифровать запрос"
  },
  "delete": {
    "message": "Удалить"
  },
  "deleteContact": {
    "message": "Удалить контакт"
  },
  "deleteNetwork": {
    "message": "Удалить сеть?"
  },
  "deleteNetworkIntro": {
    "message": "Если вы удалите эту сеть, вам нужно будет добавить ее снова, чтобы просмотреть свои активы в этой сети"
  },
  "deleteNetworkTitle": {
    "message": "Удалить сеть $1?",
    "description": "$1 represents the name of the network"
  },
  "deposit": {
    "message": "Депозит"
  },
  "deprecatedGoerliNtwrkMsg": {
    "message": "Из-за обновлений системы Ethereum тестовая сеть Goerli скоро будет закрыта."
  },
  "deprecatedNetwork": {
    "message": "Эта сеть устарела"
  },
  "deprecatedNetworkButtonMsg": {
    "message": "Понятно"
  },
  "deprecatedNetworkDescription": {
    "message": "Сеть, к которой вы пытаетесь подключиться, больше не поддерживается Metamask. $1"
  },
  "description": {
    "message": "Описание"
  },
  "descriptionFromSnap": {
    "message": "Описание из $1",
    "description": "$1 represents the name of the snap"
  },
  "details": {
    "message": "Подробности"
  },
  "developerOptions": {
    "message": "Параметры разработчика"
  },
  "developerOptionsResetStatesAnnouncementsDescription": {
    "message": "Сбрасывает логическое значение isShown в значение false для всех объявлений. Объявления — это уведомления, отображаемые во всплывающем модальном окне «Что нового»."
  },
  "developerOptionsResetStatesOnboarding": {
    "message": "Сбрасывает различные состояния, связанные с регистрацией, и перенаправляет на страницу регистрации «Защитите свой кошелек»."
  },
  "developerOptionsServiceWorkerKeepAlive": {
    "message": "В результате отметка времени постоянно сохраняется в session.storage"
  },
  "disabledGasOptionToolTipMessage": {
    "message": "$1 отключена, поскольку не соответствует минимальному увеличению на 10% от первоначальной платы за газ.",
    "description": "$1 is gas estimate type which can be market or aggressive"
  },
  "disconnect": {
    "message": "Отключить"
  },
  "disconnectAllAccounts": {
    "message": "Отключить все счета"
  },
  "disconnectAllAccountsConfirmationDescription": {
    "message": "Уверены, что хотите отключить? Вы можете потерять доступ к функциям сайта."
  },
  "disconnectAllAccountsText": {
    "message": "счета"
  },
  "disconnectAllSnapsText": {
    "message": "Snaps"
  },
  "disconnectAllText": {
    "message": "Если вы отключите свои $1 от $2, вам придется повторно подключиться, чтобы использовать их снова.",
    "description": "$1 will map to `disconnectAllAccountsText` or `disconnectAllSnapsText`, $2 represents the website hostname"
  },
  "disconnectAllTitle": {
    "message": "Отключить все $1",
    "description": "$1 will map to `disconnectAllAccountsText` or `disconnectAllSnapsText`"
  },
  "disconnectPrompt": {
    "message": "Отключить $1"
  },
  "disconnectThisAccount": {
    "message": "Отключить этот счет"
  },
  "disconnectedAllAccountsToast": {
    "message": "Все счета отключены от $1",
    "description": "$1 is name of the dapp`"
  },
  "disconnectedSingleAccountToast": {
    "message": "$1 отключен от $2",
    "description": "$1 is name of the name and $2 represents the dapp name`"
  },
  "discoverSnaps": {
    "message": "Откройте для себя Snaps",
    "description": "Text that links to the Snaps website. Displayed in a banner on Snaps list page in settings."
  },
  "dismiss": {
    "message": "Отклонить"
  },
  "dismissReminderDescriptionField": {
    "message": "Включите этот параметр, чтобы отклонить сообщение с напоминанием о создании резервной копии фразы для восстановления. Мы настоятельно рекомендуем создать резервную копию секретной фразы для восстановления, чтобы избежать потери средств."
  },
  "dismissReminderField": {
    "message": "Отклонить напоминание о необходимости создать резервную копию секретной фразы для восстановления"
  },
  "displayNftMedia": {
    "message": "Показать носитель NFT"
  },
  "displayNftMediaDescription": {
    "message": "Отображение носителя и данных NFT раскрывает ваш IP-адрес для OpenSea или других третьих сторон. Это может позволить злоумышленникам связать ваш IP-адрес с вашим адресом Ethereum. Автоопределение NFT зависит от этого параметра и будет недоступно, если он отключен."
  },
  "doNotShare": {
    "message": "Не сообщайте ее никому"
  },
  "domain": {
    "message": "Домен"
  },
  "domainNotSupportedOnNetwork": {
    "message": "Сеть не поддерживает поиск домена"
  },
  "done": {
    "message": "Выполнено"
  },
  "dontShowThisAgain": {
    "message": "Не показывать снова"
  },
  "downArrow": {
    "message": "стрелка «вниз»"
  },
  "downloadGoogleChrome": {
    "message": "Скачать Google Chrome"
  },
  "downloadNow": {
    "message": "Скачать сейчас"
  },
  "downloadStateLogs": {
    "message": "Скачать журналы состояния"
  },
  "dragAndDropBanner": {
    "message": "Вы можете перетаскивать сети, чтобы изменять их порядок. "
  },
  "dropped": {
    "message": "Отменено"
  },
  "edit": {
    "message": "Изменить"
  },
  "editANickname": {
    "message": "Изменить ник"
  },
  "editAddressNickname": {
    "message": "Изменить ник адреса"
  },
  "editCancellationGasFeeModalTitle": {
    "message": "Изменить плату за газ за отмену"
  },
  "editContact": {
    "message": "Изменить контакт"
  },
  "editGasFeeModalTitle": {
    "message": "Изменить плату за газ"
  },
  "editGasLimitOutOfBounds": {
    "message": "Лимит газа должен быть не менее $1"
  },
  "editGasLimitOutOfBoundsV2": {
    "message": "Лимит газа должен быть больше $1 и меньше $2",
    "description": "$1 is the minimum limit for gas and $2 is the maximum limit"
  },
  "editGasLimitTooltip": {
    "message": "Лимит газа — это максимальное количество единиц газа, которое вы готовы использовать. Единицы газа являются множителем «Максимальной платы за приоритет» и «Максимальной комиссии»."
  },
  "editGasMaxBaseFeeGWEIImbalance": {
    "message": "Максимальная базовая комиссия не может быть ниже платы за приоритет."
  },
  "editGasMaxBaseFeeHigh": {
    "message": "Максимальная базовая комиссия выше необходимой"
  },
  "editGasMaxBaseFeeLow": {
    "message": "Максимальная базовая комиссия низкая для текущих условий сети"
  },
  "editGasMaxFeeHigh": {
    "message": "Максимальная комиссия выше, чем необходимо"
  },
  "editGasMaxFeeLow": {
    "message": "Максимальная комиссия слишком низкая для условий сети"
  },
  "editGasMaxFeePriorityImbalance": {
    "message": "Максимальная комиссия не может быть меньше максимальной платы за приоритет"
  },
  "editGasMaxPriorityFeeBelowMinimum": {
    "message": "Максимальная плата за приоритет должна быть больше 0 Гвей."
  },
  "editGasMaxPriorityFeeBelowMinimumV2": {
    "message": "Плата за приоритет должна быть больше 0."
  },
  "editGasMaxPriorityFeeHigh": {
    "message": "Максимальная плата за приоритет выше необходимой. Вы можете заплатить больше, чем нужно."
  },
  "editGasMaxPriorityFeeHighV2": {
    "message": "Плата за приоритет выше необходимой. Вы можете заплатить больше, чем нужно"
  },
  "editGasMaxPriorityFeeLow": {
    "message": "Максимальная плата за приоритет низкая для текущих условий сети"
  },
  "editGasMaxPriorityFeeLowV2": {
    "message": "Плата за приоритет низкая для текущих условий сети"
  },
  "editGasPriceTooLow": {
    "message": "Цена газа должна быть больше 0"
  },
  "editGasPriceTooltip": {
    "message": "В этой сети необходимо заполнить поле «Цена газа» при отправке транзакции. Цена газа — это сумма, которую вы будете платить за единицу газа."
  },
  "editGasSubTextAmountLabel": {
    "message": "Макс. сумма:",
    "description": "This is meant to be used as the $1 substitution editGasSubTextAmount"
  },
  "editGasSubTextFeeLabel": {
    "message": "Макс. комиссия:"
  },
  "editGasTitle": {
    "message": "Изменить приоритет"
  },
  "editGasTooLow": {
    "message": "Время обработки неизвестно"
  },
  "editNonceField": {
    "message": "Изменить одноразовый номер"
  },
  "editNonceMessage": {
    "message": "Это продвинутая функция, используйте ее с осторожностью."
  },
  "editPermission": {
    "message": "Изменить разрешение"
  },
  "editSpeedUpEditGasFeeModalTitle": {
    "message": "Изменить плату за газ за ускорение"
  },
  "enable": {
    "message": "Включить"
  },
  "enableAutoDetect": {
    "message": " Включить автоопределение"
  },
  "enableFromSettings": {
    "message": " Включите его в Настройках."
  },
  "enableSnap": {
    "message": "Включить"
  },
  "enableToken": {
    "message": "активирует для $1",
    "description": "$1 is a token symbol, e.g. ETH"
  },
  "enableTokenAutoDetection": {
    "message": "Включите автоопределение токена"
  },
  "enabled": {
    "message": "Включено"
  },
  "encryptionPublicKeyNotice": {
    "message": "$1 запрашивает ваш открытый ключ шифрования. После получения вашего согласия на это данный сайт сможет создавать зашифрованные сообщения для отправки в ваш адрес.",
    "description": "$1 is the web3 site name"
  },
  "encryptionPublicKeyRequest": {
    "message": "Запросить открытый ключ шифрования."
  },
  "endpointReturnedDifferentChainId": {
    "message": "Введенный вами URL RPC вернул другой ID блокчейна ($1). Обновите ID блокчейна, чтобы он соответствовал URLу RPC сети, которую вы пытаетесь добавить.",
    "description": "$1 is the return value of eth_chainId from an RPC endpoint"
  },
  "enhancedTokenDetectionAlertMessage": {
    "message": "Улучшенное определение токенов в настоящее время доступно на $1. $2"
  },
  "ensDomainsSettingDescriptionIntroduction": {
    "message": "MetaMask позволяет вам видеть домены ENS прямо в адресной строке вашего браузера. Вот как это работает:"
  },
  "ensDomainsSettingDescriptionOutroduction": {
    "message": "Имейте в виду, что использование этой функции открывает доступ к вашему IP-адресу сторонним сервисам IPFS."
  },
  "ensDomainsSettingDescriptionPart1": {
    "message": "MetaMask сверяется с контрактом ENS Ethereum, чтобы найти код, связанный с именем ENS."
  },
  "ensDomainsSettingDescriptionPart2": {
    "message": "Если код ссылается на IPFS, вы можете увидеть связанный с ним контент (обычно веб-сайт)."
  },
  "ensDomainsSettingTitle": {
    "message": "Показать домены ENS в адресной строке"
  },
  "ensIllegalCharacter": {
    "message": "Недопустимый символ для ENS."
  },
  "ensRegistrationError": {
    "message": "Ошибка при регистрации имени ENS"
  },
  "ensUnknownError": {
    "message": "Ошибка поиска ENS."
  },
  "enterANumber": {
    "message": "Введите цифру"
  },
  "enterCustodianToken": {
    "message": "Введите свой токен $1 или добавьте новый токен"
  },
  "enterMaxSpendLimit": {
    "message": "Введите максимальный лимит расходов"
  },
  "enterOptionalPassword": {
    "message": "Введите необязательный пароль"
  },
  "enterPasswordContinue": {
    "message": "Введите пароль, чтобы продолжить"
  },
  "enterTokenNameOrAddress": {
    "message": "Введите имя токена или вставьте адрес"
  },
  "enterYourPassword": {
    "message": "Введите свой пароль"
  },
  "errorCode": {
    "message": "Код: $1",
    "description": "Displayed error code for debugging purposes. $1 is the error code"
  },
  "errorDetails": {
    "message": "Сведения об ошибке",
    "description": "Title for collapsible section that displays error details for debugging purposes"
  },
  "errorGettingSafeChainList": {
    "message": "Ошибка при получении списка безопасных блокчейнов. Продолжайте с осторожностью."
  },
  "errorMessage": {
    "message": "Сообщение: $1",
    "description": "Displayed error message for debugging purposes. $1 is the error message"
  },
  "errorName": {
    "message": "Код: $1",
    "description": "Displayed error name for debugging purposes. $1 is the error name"
  },
  "errorPageMessage": {
    "message": "Повторите попытку, перезагрузив страницу, или обратитесь в поддержку $1.",
    "description": "Message displayed on generic error page in the fullscreen or notification UI, $1 is a clickable link with text defined by the 'here' key. The link will open to a form where users can file support tickets."
  },
  "errorPagePopupMessage": {
    "message": "Повторите попытку, закрыв и вновь открыв всплывающее окно, или обратитесь в поддержку $1.",
    "description": "Message displayed on generic error page in the popup UI, $1 is a clickable link with text defined by the 'here' key. The link will open to a form where users can file support tickets."
  },
  "errorPageTitle": {
    "message": "MetaMask обнаружил ошибку",
    "description": "Title of generic error page"
  },
  "errorStack": {
    "message": "Стек:",
    "description": "Title for error stack, which is displayed for debugging purposes"
  },
  "errorWhileConnectingToRPC": {
    "message": "Ошибка при подключении к пользовательской сети."
  },
  "errorWithSnap": {
    "message": "Ошибка с $1",
    "description": "$1 represents the name of the snap"
  },
  "estimatedFee": {
    "message": "Примерная комиссия"
  },
  "ethGasPriceFetchWarning": {
    "message": "Указана резервная цена газа, поскольку основной сервис определения цены газа сейчас недоступен."
  },
  "ethereumProviderAccess": {
    "message": "Предоставить поставщику Ethereum доступ к $1",
    "description": "The parameter is the name of the requesting origin"
  },
  "ethereumPublicAddress": {
    "message": "Публичный адрес Ethereum"
  },
  "etherscan": {
    "message": "Etherscan"
  },
  "etherscanView": {
    "message": "Посмотреть счет на Etherscan"
  },
  "etherscanViewOn": {
    "message": "Посмотреть на Etherscan"
  },
  "expandView": {
    "message": "Развернуть представление"
  },
  "experimental": {
    "message": "Экспериментальные"
  },
  "extendWalletWithSnaps": {
    "message": "Изучите Snaps, созданные сообществом, чтобы персонализировать работу с web3",
    "description": "Banner description displayed on Snaps list page in Settings when less than 6 Snaps is installed."
  },
  "extensionInsallCompleteDescription": {
    "message": "Вернитесь к настройке продукта MetaMask Institutional, чтобы подключить свои депозитарные или само-дерпозитарные счета."
  },
  "extensionInsallCompleteTitle": {
    "message": "Установка расширения завершена"
  },
  "externalExtension": {
    "message": "Внешнее расширение"
  },
  "externalNameSourcesSetting": {
    "message": "Предлагаемые псевдонимы"
  },
  "externalNameSourcesSettingDescription": {
    "message": "Мы будем получать предлагаемые псевдонимы для адресов, с которыми вы взаимодействуете, из сторонних источников, таких как Etherscan, Infura и Lens Protocol. Эти источники могут видеть эти адреса и ваш IP-адрес. Адрес вашего счета не будет доступен третьим сторонам."
  },
  "failed": {
    "message": "Не удалось"
  },
  "failedToFetchChainId": {
    "message": "Не удалось получить ID блокчейна. Ваш URL RPC правильный?"
  },
  "failedToFetchTickerSymbolData": {
    "message": "Данные проверки тикера в настоящее время недоступны. Убедитесь, что вы ввели правильный символ. Это повлияет на коэффициенты обмена, которые вы видите для этой сети."
  },
  "failureMessage": {
    "message": "Что-то пошло не так, и мы не смогли завершить действие"
  },
  "fast": {
    "message": "Быстрый"
  },
  "feeAssociatedRequest": {
    "message": "За выполнение этого запроса взимается комиссия."
  },
  "feeDetails": {
    "message": "Сведения о комиссии"
  },
  "fiat": {
    "message": "Фиатная",
    "description": "Exchange type"
  },
  "fileImportFail": {
    "message": "Импорт файлов не работает? Нажмите здесь!",
    "description": "Helps user import their account from a JSON file"
  },
  "flaskWelcomeUninstall": {
    "message": "вам нужно должны удалить это расширение",
    "description": "This request is shown on the Flask Welcome screen. It is intended for non-developers, and will be bolded."
  },
  "flaskWelcomeWarning1": {
    "message": "Flask предназначен для разработчиков,и позволяет им экспериментировать с новыми нестабильными API. Если вы не разработчик или бета-тестер, $1.",
    "description": "This is a warning shown on the Flask Welcome screen, intended to encourage non-developers not to proceed any further. $1 is the bolded message 'flaskWelcomeUninstall'"
  },
  "flaskWelcomeWarning2": {
    "message": "Мы не гарантируем безопасность и стабильность этого расширения. Новые API-интерфейсы, предлагаемые Flask, не защищены от фишинговых атак, а это означает, что любой сайт или snap, для которых требуется Flask, могут быть злонамеренной попыткой украсть ваши активы.",
    "description": "This explains the risks of using MetaMask Flask"
  },
  "flaskWelcomeWarning3": {
    "message": "Все API Flask являются экспериментальными. Они могут быть изменены или удалены без предварительного уведомления или могут оставаться во Flask на неопределенный срок без переноса в стабильную версию MetaMask. Используйте их на свой страх и риск.",
    "description": "This message warns developers about unstable Flask APIs"
  },
  "flaskWelcomeWarning4": {
    "message": "Обязательно отключите свое обычное расширение MetaMask при использовании Flask.",
    "description": "This message calls to pay attention about multiple versions of MetaMask running on the same site (Flask + Prod)"
  },
  "flaskWelcomeWarningAcceptButton": {
    "message": "Я принимаю риски",
    "description": "this text is shown on a button, which the user presses to confirm they understand the risks of using Flask"
  },
  "floatAmountToken": {
    "message": "Сумма токена должна быть целым числом"
  },
  "followUsOnTwitter": {
    "message": "Подпишитесь на нас в Twitter"
  },
  "forbiddenIpfsGateway": {
    "message": "Запрещенный шлюз IPFS. Укажите шлюз CID"
  },
  "forgetDevice": {
    "message": "Забыть это устройство"
  },
  "forgotPassword": {
    "message": "Забыли пароль?"
  },
  "from": {
    "message": "От"
  },
  "fromAddress": {
    "message": "От: $1",
    "description": "$1 is the address to include in the From label. It is typically shortened first using shortenAddress"
  },
  "fromTokenLists": {
    "message": "Из списков токенов: $1"
  },
  "function": {
    "message": "Функция: $1"
  },
  "functionApprove": {
    "message": "Функция: Одобрить"
  },
  "functionSetApprovalForAll": {
    "message": "Функция: SetApprovalForAll"
  },
  "functionType": {
    "message": "Тип функции"
  },
  "fundYourWallet": {
    "message": "Пополните свой кошелек"
  },
  "fundYourWalletDescription": {
    "message": "Начните с добавления $1 в свой кошелек.",
    "description": "$1 is the token symbol"
  },
  "gas": {
    "message": "Газ"
  },
  "gasDisplayAcknowledgeDappButtonText": {
    "message": "Изменить рекомендуемую плату за газ"
  },
  "gasDisplayDappWarning": {
    "message": "Эта плата за газ была предложена $1. Ее переопредление может вызвать проблемы с вашей транзакцией. При наличии вопросов обратитесь к $1.",
    "description": "$1 represents the Dapp's origin"
  },
  "gasIsETH": {
    "message": "Газ стоит $1 "
  },
  "gasLimit": {
    "message": "Лимит газа"
  },
  "gasLimitInfoTooltipContent": {
    "message": "Лимит газа — это максимальное количество единиц газа, которое вы готовы потратить."
  },
  "gasLimitRecommended": {
    "message": "Рекомендуемый лимит газа — $1. Если лимит газа меньше этого, он может оказаться неэффективным."
  },
  "gasLimitTooLow": {
    "message": "Лимит газа должен быть не менее 21 000"
  },
  "gasLimitTooLowWithDynamicFee": {
    "message": "Лимит газа должен быть не менее $1",
    "description": "$1 is the custom gas limit, in decimal."
  },
  "gasLimitV2": {
    "message": "Лимит газа"
  },
  "gasOption": {
    "message": "Настройка газа"
  },
  "gasPrice": {
    "message": "Цена газа (Гвей)"
  },
  "gasPriceExcessive": {
    "message": "Установлена неоправданно высокая плата за газ. Рекомендуем снизить ее."
  },
  "gasPriceExcessiveInput": {
    "message": "Цена газа очень высокая"
  },
  "gasPriceExtremelyLow": {
    "message": "Цена газа очень низкая"
  },
  "gasPriceFetchFailed": {
    "message": "Не удалось определить примерную цену газа из-за ошибки сети."
  },
  "gasPriceInfoTooltipContent": {
    "message": "Цена газа — это количество Ether, которое вы готовы платить за каждую единицу газа."
  },
  "gasTimingHoursShort": {
    "message": "$1 ч",
    "description": "$1 represents a number of hours"
  },
  "gasTimingLow": {
    "message": "Медленная"
  },
  "gasTimingMinutesShort": {
    "message": "$1 мин.",
    "description": "$1 represents a number of minutes"
  },
  "gasTimingSecondsShort": {
    "message": "$1 сек.",
    "description": "$1 represents a number of seconds"
  },
  "gasUsed": {
    "message": "Использовано газа"
  },
  "general": {
    "message": "Общие"
  },
  "generalCameraError": {
    "message": "Нам не удалось получить доступ к вашей камере. Пожалуйста, попробуйте еще раз."
  },
  "generalCameraErrorTitle": {
    "message": "Что-то пошло не так...."
  },
  "genericExplorerView": {
    "message": "Посмотреть счет на $1"
  },
  "getStartedWithNFTs": {
    "message": "Получите $1 для покупки NFT",
    "description": "$1 is the token symbol"
  },
  "getStartedWithNFTsDescription": {
    "message": "Начните использовать NFT, добавив $1 в свой кошелек.",
    "description": "$1 is the token symbol"
  },
  "goBack": {
    "message": "Назад"
  },
  "goToSite": {
    "message": "Перейти на сайт"
  },
  "goerli": {
    "message": "Тестовая сеть Goerli"
  },
  "gotIt": {
    "message": "Понятно!"
  },
  "grantedToWithColon": {
    "message": "Предоставляется:"
  },
  "gwei": {
    "message": "Гвей"
  },
  "hardware": {
    "message": "Аппаратный"
  },
  "hardwareWalletConnected": {
    "message": "Аппаратный кошелек подключен"
  },
  "hardwareWalletLegacyDescription": {
    "message": "(устаревший)",
    "description": "Text representing the MEW path"
  },
  "hardwareWalletSupportLinkConversion": {
    "message": "нажмите здесь"
  },
  "hardwareWallets": {
    "message": "Подключить аппаратный кошелек"
  },
  "hardwareWalletsInfo": {
    "message": "Интеграция с аппаратным кошельком использует вызовы API к внешним серверам, которые могут видеть ваш IP-адрес и адреса смарт-контрактов, с которыми вы взаимодействуете"
  },
  "hardwareWalletsMsg": {
    "message": "Выберите аппаратный кошелек, который хотите использовать с MetaMask."
  },
  "here": {
    "message": "здесь",
    "description": "as in -click here- for more information (goes with troubleTokenBalances)"
  },
  "hexData": {
    "message": "Шестнадцатеричные данные"
  },
  "hiddenAccounts": {
    "message": "Скрыть счета"
  },
  "hide": {
    "message": "Скрыть"
  },
  "hideAccount": {
    "message": "Скрыть счет"
  },
  "hideFullTransactionDetails": {
    "message": "Скрыть полную информацию о транзакции"
  },
  "hideSeedPhrase": {
    "message": "Скрыть сид-фразу"
  },
  "hideSentitiveInfo": {
    "message": "Скрыть конфиденциальную информацию"
  },
  "hideToken": {
    "message": "Скрыть токен"
  },
  "hideTokenPrompt": {
    "message": "Скрыть токен?"
  },
  "hideTokenSymbol": {
    "message": "Скрыть $1",
    "description": "$1 is the symbol for a token (e.g. 'DAI')"
  },
  "hideZeroBalanceTokens": {
    "message": "Скрыть токены без баланса"
  },
  "high": {
    "message": "Агрессивный"
  },
  "highGasSettingToolTipMessage": {
    "message": "Используйте $1, чтобы компенсировать скачки сетевого трафика из-за таких событий, как популярные NFT-дропы.",
    "description": "$1 is key 'high' (text: 'Aggressive') separated here so that it can be passed in with bold font-weight"
  },
  "highLowercase": {
    "message": "высокая"
  },
  "history": {
    "message": "История"
  },
  "holdToRevealContent1": {
    "message": "Ваша секретная фраза для восстановления дает $1",
    "description": "$1 is a bolded text with the message from 'holdToRevealContent2'"
  },
  "holdToRevealContent2": {
    "message": "полный доступ к вашему кошельку и средствам.",
    "description": "Is the bolded text in 'holdToRevealContent1'"
  },
  "holdToRevealContent3": {
    "message": "Не сообщайте ее никому. $1 $2",
    "description": "$1 is a message from 'holdToRevealContent4' and $2 is a text link with the message from 'holdToRevealContent5'"
  },
  "holdToRevealContent4": {
    "message": "Поддержка MetaMask не будет запрашивать это,",
    "description": "Part of 'holdToRevealContent3'"
  },
  "holdToRevealContent5": {
    "message": "но злоумышленники-фишеры могут.",
    "description": "The text link in 'holdToRevealContent3'"
  },
  "holdToRevealContentPrivateKey1": {
    "message": "Ваш закрытый ключ обеспечивает $1",
    "description": "$1 is a bolded text with the message from 'holdToRevealContentPrivateKey2'"
  },
  "holdToRevealContentPrivateKey2": {
    "message": "полный доступ к вашему кошельку и средствам.",
    "description": "Is the bolded text in 'holdToRevealContentPrivateKey2'"
  },
  "holdToRevealLockedLabel": {
    "message": "удерживайте, чтобы показать заблокированный круг"
  },
  "holdToRevealPrivateKey": {
    "message": "Удерживайте, чтобы показать закрытый ключ"
  },
  "holdToRevealPrivateKeyTitle": {
    "message": "Обеспечьте безопасность своего закрытого ключа"
  },
  "holdToRevealSRP": {
    "message": "Удерживайте для отображения СВФ"
  },
  "holdToRevealSRPTitle": {
    "message": "Обеспечьте безопасность своей СВФ"
  },
  "holdToRevealUnlockedLabel": {
    "message": "удерживайте, чтобы показать разблокированный круг"
  },
  "id": {
    "message": "ID"
  },
  "ignoreAll": {
    "message": "Игнорировать все"
  },
  "ignoreTokenWarning": {
    "message": "Если вы скроете токены, они не будут отображаться в вашем кошельке. Однако вы все равно можете добавить их, выполнив поиск по ним."
  },
  "imToken": {
    "message": "imToken"
  },
  "import": {
    "message": "Импорт",
    "description": "Button to import an account from a selected file"
  },
  "importAccount": {
    "message": "Импортировать счет"
  },
  "importAccountError": {
    "message": "Ошибка импорта счета."
  },
  "importAccountErrorIsSRP": {
    "message": "Вы ввели секретную фразу для восстановления (или мнемоническую фразу). Чтобы импортировать счет сюда, нужно ввести закрытый ключ, который представляет собой шестнадцатеричную строку длиной 64 символа."
  },
  "importAccountErrorNotAValidPrivateKey": {
    "message": "Это недействительный закрытый ключ. Вы ввели шестнадцатеричную строку, но она должна содержать 64 символа."
  },
  "importAccountErrorNotHexadecimal": {
    "message": "Это недействительный закрытый ключ. Вам нужно ввести шестнадцатеричную строку длиной 64 символа."
  },
  "importAccountJsonLoading1": {
    "message": "Ожидайте, что этот импорт JSON займет несколько минут и заблокирует MetaMask."
  },
  "importAccountJsonLoading2": {
    "message": "Мы приносим свои извинения, и мы сделаем это быстрее в будущем."
  },
  "importAccountMsg": {
    "message": "Импортированные счета не будут связаны с вашей секретной фразой для восстановления MetaMask. Узнайте больше об импортированных счетах"
  },
  "importMyWallet": {
    "message": "Импорт моего кошелька"
  },
  "importNFT": {
    "message": "Импорт NFT"
  },
  "importNFTAddressToolTip": {
    "message": "Например, в OpenSea на странице NFT в разделе «Подробности» есть синяя гиперссылка с надписью «Адрес контракта». Если вы нажмете на нее, вы попадете на адрес контракта на Etherscan; в левом верхнем углу этой страницы должен быть значок с надписью «Контракт», а справа — длинная строка букв и цифр. Это адрес контракта, который создал ваш NFT. Нажмите на значок «копировать» справа от адреса, и он окажется в буфере обмена."
  },
  "importNFTPage": {
    "message": "страницу импорта NFT"
  },
  "importNFTTokenIdToolTip": {
    "message": "ID NFT является уникальным идентификатором, поскольку нет двух одинаковых NFT. Опять же, в OpenSea этот номер находится в разделе «Подробности». Запишите его или скопируйте в буфер обмена."
  },
  "importSelectedTokens": {
    "message": "Импортировать выбранные токены?"
  },
  "importSelectedTokensDescription": {
    "message": "В вашем кошельке появятся только те токены, которые вы выбрали. Вы всегда можете импортировать скрытые токены позже, выполнив их поиск."
  },
  "importTokenQuestion": {
    "message": "Импортировать токен?"
  },
  "importTokenWarning": {
    "message": "Кто угодно может создать токен с любым именем, включая поддельные версии существующих токенов. Добавляйте и торгуйте на свой страх и риск!"
  },
  "importTokensCamelCase": {
    "message": "Импорт токенов"
  },
  "importTokensError": {
    "message": "Нам не удалось импортировать токены. Повторите попытку позже."
  },
  "importWithCount": {
    "message": "Импортировать $1",
    "description": "$1 will the number of detected tokens that are selected for importing, if all of them are selected then $1 will be all"
  },
  "imported": {
    "message": "Импортирован",
    "description": "status showing that an account has been fully loaded into the keyring"
  },
  "inYourSettings": {
    "message": "в ваших Настройках"
  },
  "infuraBlockedNotification": {
    "message": "MetaMask не удалось подключиться к хосту блокчейна. Узнать возможные причины можно $1.",
    "description": "$1 is a clickable link with with text defined by the 'here' key"
  },
  "initialTransactionConfirmed": {
    "message": "Ваша первоначальная транзакция подтверждена сетью. Нажмите ОК, чтобы вернуться."
  },
  "inputLogicEmptyState": {
    "message": "Введите только ту сумму, которую третья сторона, по вашему мнению, может тратить сейчас или в будущем. Вы всегда можете увеличить лимит расходов позже."
  },
  "inputLogicEqualOrSmallerNumber": {
    "message": "Это позволяет третьей стороне потратить $1 с вашего текущего баланса.",
    "description": "$1 is the current token balance in the account and the name of the current token"
  },
  "inputLogicHigherNumber": {
    "message": "Это позволяет третьей стороне расходовать весь ваш баланс токенов до тех пор, пока не будет достигнут лимит расходов или вы не отмените его. Если вы не хотите такого развития событий, подумайте о снижении лимита расходов."
  },
  "insightWarning": {
    "message": "предупреждение"
  },
  "insightWarningCheckboxMessage": {
    "message": "$1 запрос $2",
    "description": "$1 is the action i.e. sign, confirm. $2 is the origin making the request."
  },
  "insightWarningContentPlural": {
    "message": "Просмотрите $1 предупреждения(-ий) перед $2. После того как вы сделаете это, $3 нельзя будет отменить.",
    "description": "$1 the 'insightWarnings' message (2 warnings) representing warnings, $2 is the action (i.e. signing) and $3 is the result (i.e. signature, transaction)"
  },
  "insightWarningContentSingular": {
    "message": "Просмотрите $1 перед $2. После того как вы сделаете это, $3 нельзя будет отменить.",
    "description": "$1 is the 'insightWarning' message (1 warning), $2 is the action (i.e. signing) and $3 is the result (i.e. signature, transaction)"
  },
  "insightWarningHeader": {
    "message": "Этот запрос может быть рискованным"
  },
  "insightWarnings": {
    "message": "предупреждения"
  },
  "insightsFromSnap": {
    "message": "Аналитика от $1",
    "description": "$1 represents the name of the snap"
  },
  "install": {
    "message": "Установите,"
  },
  "installExtension": {
    "message": "Установить расширение"
  },
  "installExtensionDescription": {
    "message": "Соответствующая институциональным требованиям версия ведущего в мире web3-кошелька MetaMask."
  },
  "installOrigin": {
    "message": "Источник установки"
  },
  "installRequest": {
    "message": "Добавить в MetaMask"
  },
  "installedOn": {
    "message": "Установлено на $1",
    "description": "$1 is the date when the snap has been installed"
  },
  "insufficientBalance": {
    "message": "Недостаточный баланс."
  },
  "insufficientCurrencyBuyOrDeposit": {
    "message": "У вас недостаточно $1 для оплаты комиссий за транзакцию в сети $2. $3 или внесите депозит с другого счета.",
    "description": "$1 is the native currency of the network, $2 is the name of the current network, $3 is the key 'buy' + the ticker symbol of the native currency of the chain wrapped in a button"
  },
  "insufficientCurrencyBuyOrReceive": {
    "message": "У вас недостаточно $1 на счету для оплаты комиссий за транзакцию в сети $2. $3 или $4 с другого счета.",
    "description": "$1 is the native currency of the network, $2 is the name of the current network, $3 is the key 'buy' + the ticker symbol of the native currency of the chain wrapped in a button, $4 is the key 'deposit' button"
  },
  "insufficientCurrencyDeposit": {
    "message": "У вас недостаточно $1 для оплаты комиссий за транзакцию в сети $2. Внесите депозит $1 с другого счета.",
    "description": "$1 is the native currency of the network, $2 is the name of the current network"
  },
  "insufficientFunds": {
    "message": "Недостаточно средств."
  },
  "insufficientFundsForGas": {
    "message": "Недостаточно средств для оплаты газа"
  },
  "insufficientTokens": {
    "message": "Недостаточно токенов."
  },
  "interactingWith": {
    "message": "Взаимодействие с"
  },
  "interactingWithTransactionDescription": {
    "message": "Это контракт, с которым вы взаимодействуете. Защитите себя от мошенников, подтвердив данные"
  },
  "invalidAddress": {
    "message": "Недействительный адрес"
  },
  "invalidAddressRecipient": {
    "message": "Неверный адрес получателя"
  },
  "invalidAddressRecipientNotEthNetwork": {
    "message": "Не сеть ETH, задана в нижнем регистре"
  },
  "invalidAssetType": {
    "message": "Этот актив является NFT, и его необходимо повторно добавить на странице «Импорт NFT», которая находится на вкладке NFT."
  },
  "invalidBlockExplorerURL": {
    "message": "Недействительный URL обозревателя блоков"
  },
  "invalidChainIdTooBig": {
    "message": "Недействительный ID блокчейна. Он слишком длинный."
  },
  "invalidCustomNetworkAlertContent1": {
    "message": "Необходимо повторно ввести ID блокчейна для пользовательской сети «$1».",
    "description": "$1 is the name/identifier of the network."
  },
  "invalidCustomNetworkAlertContent2": {
    "message": "Для защиты вас от провайдеров-злоумышленников или провайдеров, у которых много ошибок, ID блокчейна теперь требуются для всех настраиваемых сетей."
  },
  "invalidCustomNetworkAlertContent3": {
    "message": "Перейдите в «Настройки» > «Сеть» и введите ID блокчейна. ID блокчейна наиболее популярных сетей можно найти на $1.",
    "description": "$1 is a link to https://chainid.network"
  },
  "invalidCustomNetworkAlertTitle": {
    "message": "Недействительная пользовательская сеть"
  },
  "invalidHexNumber": {
    "message": "Недействительное шестнадцатеричное число."
  },
  "invalidHexNumberLeadingZeros": {
    "message": "Недействительное шестнадцатеричное число. Удалите все начальные нули."
  },
  "invalidIpfsGateway": {
    "message": "Недействительный шлюз IPFS: значение должно быть действительным URL"
  },
  "invalidNumber": {
    "message": "Недействительное число. Введите десятичное или шестнадцатеричное число с префиксом “0x”."
  },
  "invalidNumberLeadingZeros": {
    "message": "Недействительное число. Удалите все начальные нули."
  },
  "invalidRPC": {
    "message": "Недействительный URL RPC"
  },
  "invalidSeedPhrase": {
    "message": "Недействительная секретная фраза для восстановления"
  },
  "invalidSeedPhraseCaseSensitive": {
    "message": "Введены недействительные данные! Секретная фраза для восстановления чувствительна к регистру."
  },
  "ipfsGateway": {
    "message": "Шлюз IPFS"
  },
  "ipfsGatewayDescription": {
    "message": "MetaMask использует сторонние службы для показа изображений ваших NFT, хранящихся в IPFS, отображения информации, связанной с адресами ENS, введенными в адресную строку вашего браузера, и получения значков для различных токенов. Ваш IP-адрес может быть открыт для этих служб, когда вы их используете."
  },
  "ipfsToggleModalDescriptionOne": {
    "message": "Мы задействуем сторонние службы для показа изображений ваших NFT, хранящихся в IPFS, отображения информации, связанной с адресами ENS, введенными в адресную строку вашего браузера, и получения значков для различных токенов. При использовании вами этих служб они могут узнать ваш IP-адрес."
  },
  "ipfsToggleModalDescriptionTwo": {
    "message": "При нажатии на «Подтвердить» включается разрешение IPFS. Вы можете отключить его в $1 в любое время.",
    "description": "$1 is the method to turn off ipfs"
  },
  "ipfsToggleModalSettings": {
    "message": "Настройки > Безопасность и конфиденциальность"
  },
  "isSigningOrSubmitting": {
    "message": "Предыдущая транзакция все еще подписывается или отправляется"
  },
  "jazzAndBlockies": {
    "message": "Jazzicons и Blockies — это два разных стиля уникальных значков, которые помогут вам с первого взгляда идентифицировать свой счет."
  },
  "jazzicons": {
    "message": "Jazzicons"
  },
  "jsDeliver": {
    "message": "jsDeliver"
  },
  "jsonFile": {
    "message": "JSON-файл",
    "description": "format for importing an account"
  },
  "keyringAccountName": {
    "message": "Название счета"
  },
  "keyringAccountPublicAddress": {
    "message": "Публичный адрес"
  },
  "keyringSnapRemovalResult1": {
    "message": "$1 $2 удален",
    "description": "Displays the result after removal of a keyring snap. $1 is the snap name, $2 is whether it is successful or not"
  },
  "keyringSnapRemovalResultNotSuccessful": {
    "message": "не",
    "description": "Displays the `not` word in $2."
  },
  "keyringSnapRemoveConfirmation": {
    "message": "Введите $1, чтобы подтвердить, что вы хотите удалить этот Snap:",
    "description": "Asks user to input the name nap prior to deleting the snap. $1 is the snap name"
  },
  "keystone": {
    "message": "Keystone"
  },
  "knownAddressRecipient": {
    "message": "Известный адрес контракта."
  },
  "knownTokenWarning": {
    "message": "Это действие изменит токены, уже указанные в вашем кошельке, которые можно использовать для фишинга. Утверждайте, только если вы уверены, что хотите изменить то, что представляют эти токены. Узнайте подробнее о $1"
  },
  "lastConnected": {
    "message": "Последнее подключение"
  },
  "lastPriceSold": {
    "message": "Последняя цена продажи"
  },
  "lastSold": {
    "message": "Последняя продажа"
  },
  "lavaDomeCopyWarning": {
    "message": "В целях вашей безопасности выбор этого текста в данный момент недоступен."
  },
  "layer1Fees": {
    "message": "Комиссии 1-го уровня"
  },
  "layer2Fees": {
    "message": "Комиссии 2-го уровня"
  },
  "learnCancelSpeeedup": {
    "message": "Узнайте подробнее, как $1",
    "description": "$1 is link to cancel or speed up transactions"
  },
  "learnMore": {
    "message": "подробнее"
  },
  "learnMoreAboutGas": {
    "message": "Хотите $1 о газе?",
    "description": "$1 will be replaced by the learnMore translation key"
  },
  "learnMoreKeystone": {
    "message": "Подробнее"
  },
  "learnMoreUpperCase": {
    "message": "Подробнее"
  },
  "learnMoreUpperCaseWithDot": {
    "message": "Узнайте подробнее."
  },
  "learnScamRisk": {
    "message": "мошенничество и угрозы безопасности."
  },
  "learnToBridge": {
    "message": "Научитесь создавать мост для"
  },
  "leaveMetaMask": {
    "message": "Выйти из MetaMask?"
  },
  "leaveMetaMaskDesc": {
    "message": "Вы собираетесь посетить сайт за пределами MetaMask. Прежде чем продолжить, перепроверьте URL-адрес."
  },
  "ledgerAccountRestriction": {
    "message": "Вам необходимо использовать свой последний счет, прежде чем вы сможете добавить новый."
  },
  "ledgerConnectionInstructionCloseOtherApps": {
    "message": "Закройте все остальные программы, подключенные к вашему устройству, и нажмите здесь для обновления."
  },
  "ledgerConnectionInstructionHeader": {
    "message": "Перед нажатием «Подтвердить»:"
  },
  "ledgerConnectionInstructionStepFour": {
    "message": "Включите «данные смарт-контракта» или «слепую подпись» в своем устройстве Ledger."
  },
  "ledgerConnectionInstructionStepThree": {
    "message": "Убедитесь, что Ledger подключен, и выберите приложение Ethereum."
  },
  "ledgerDeviceOpenFailureMessage": {
    "message": "Не удалось открыть Ledger. Он может быть подключен к другой программе. Закройте Ledger Live или другие приложения, подключенные к Ledger, и снова попробуйте подключиться."
  },
  "ledgerErrorConnectionIssue": {
    "message": "Переподключите свой Ledger, откройте приложение ETH и повторите попытку."
  },
  "ledgerErrorDevicedLocked": {
    "message": "Ваш Ledger заблокирован. Разблокируйте его и повторите попытку."
  },
  "ledgerErrorEthAppNotOpen": {
    "message": "Чтобы решить проблему, откройте приложение ETH на своем устройстве и повторите попытку."
  },
  "ledgerErrorTransactionDataNotPadded": {
    "message": "Входные данные транзакции Ethereum недостаточно подробно заполнены."
  },
  "ledgerLiveApp": {
    "message": "приложение Ledger Live"
  },
  "ledgerLocked": {
    "message": "Не удалось подключиться к Ledger. Убедитесь, что устройство разблокировано и приложение Ethereum открыто."
  },
  "ledgerTimeout": {
    "message": "Ledger Live слишком долго не отвечает, или время ожидания подключения истекло. Убедитесь, что приложение Ledger Live открыто и устройство разблокировано."
  },
  "ledgerWebHIDNotConnectedErrorMessage": {
    "message": "Ledger не подключен. Если хотите подключить Ledger, нажмите «Продолжить» еще раз и одобрите HID-подключение",
    "description": "An error message shown to the user during the hardware connect flow."
  },
  "levelArrow": {
    "message": "стрелка «уровень»"
  },
  "lightTheme": {
    "message": "Светлая"
  },
  "likeToImportToken": {
    "message": "Хотите импортировать этот токен?"
  },
  "likeToImportTokens": {
    "message": "Вы хотели бы импортировать эти токены?"
  },
  "lineaGoerli": {
    "message": "Тестовая сеть Linea Goerli"
  },
  "lineaMainnet": {
    "message": "Мейн-нет Linea"
  },
  "lineaSepolia": {
    "message": "Тестовая сеть Linea Sepolia"
  },
  "link": {
    "message": "Ссылка"
  },
  "links": {
    "message": "Ссылки"
  },
  "loadMore": {
    "message": "Загрузить еще"
  },
  "loading": {
    "message": "Загрузка..."
  },
  "loadingScreenHardwareWalletMessage": {
    "message": "Завершите транзакцию в аппаратном кошельке."
  },
  "loadingScreenSnapMessage": {
    "message": "Завершите транзакцию в Snap."
  },
  "loadingTokens": {
    "message": "Загрузка токенов..."
  },
  "localhost": {
    "message": "Локальный хост 8545"
  },
  "lock": {
    "message": "Заблокировать"
  },
  "lockMetaMask": {
    "message": "Заблокировать MetaMask"
  },
  "lockTimeInvalid": {
    "message": "Время блокировки будет числом от 0 до 10080"
  },
  "logo": {
    "message": "логотип $1",
    "description": "$1 is the name of the ticker"
  },
  "low": {
    "message": "Низкая"
  },
  "lowGasSettingToolTipMessage": {
    "message": "Используйте $1, чтобы дождаться более низкой цены. Оценки времени намного менее точны, поскольку цены в некоторой степени непредсказуемы.",
    "description": "$1 is key 'low' separated here so that it can be passed in with bold font-weight"
  },
  "lowLowercase": {
    "message": "низкая"
  },
  "lowPriorityMessage": {
    "message": "Последующие транзакции будут помещены в очередь после этой. Последний раз эту цену видели некоторое время назад."
  },
  "mainnet": {
    "message": "Мейн-нет Ethereum"
  },
  "mainnetToken": {
    "message": "Этот адрес соответствует известному адресу токена Мейн-нета Ethereum. Перепроверьте адрес контракта и сеть для токена, который вы пытаетесь добавить."
  },
  "makeAnotherSwap": {
    "message": "Создать новый своп"
  },
  "makeSureNoOneWatching": {
    "message": "Убедитесь, что никто не смотрит",
    "description": "Warning to users to be care while creating and saving their new Secret Recovery Phrase"
  },
  "max": {
    "message": "Макс."
  },
  "maxBaseFee": {
    "message": "Максимальная базовая комиссия"
  },
  "maxFee": {
    "message": "Максимальная комиссия"
  },
  "maxPriorityFee": {
    "message": "Максимальная плата за приоритет"
  },
  "medium": {
    "message": "Рынок"
  },
  "mediumGasSettingToolTipMessage": {
    "message": "Используйте $1 для быстрой обработки по текущей рыночной цене.",
    "description": "$1 is key 'medium' (text: 'Market') separated here so that it can be passed in with bold font-weight"
  },
  "memo": {
    "message": "заметка"
  },
  "message": {
    "message": "Сообщение"
  },
  "metaMaskConnectStatusParagraphOne": {
    "message": "Теперь у вас больше возможностей контроля за подключениями счетов в MetaMask."
  },
  "metaMaskConnectStatusParagraphThree": {
    "message": "Нажмите на него, чтобы управлять подключенными счетами."
  },
  "metaMaskConnectStatusParagraphTwo": {
    "message": "Кнопка статуса подключения показывает, подключен ли посещаемый вами веб-сайт, к выбранному вами в настоящее время счету."
  },
  "metadataModalSourceTooltip": {
    "message": "$1 размещается на npm, а $2 — это уникальный идентификатор Snap.",
    "description": "$1 is the snap name and $2 is the snap NPM id."
  },
  "metamaskInstitutionalVersion": {
    "message": "Версия MetaMask Institutional"
  },
  "metamaskNotificationsAreOff": {
    "message": "Уведомления кошелька в настоящее время неактивны."
  },
  "metamaskPortfolio": {
    "message": "MetaMask Portfolio."
  },
  "metamaskSwapsOfflineDescription": {
    "message": "Сервис свопов MetaMask на техобслуживании. Зайдите позже."
  },
  "metamaskVersion": {
    "message": "Версия MetaMask"
  },
  "methodData": {
    "message": "Метод"
  },
  "methodDataTransactionDescription": {
    "message": "Это конкретные действия, которые будут предприняты. Эти данные могут быть подделаны, поэтому убедитесь, что вы доверяете сайту на другом конце."
  },
  "methodNotSupported": {
    "message": "Не поддерживается с этим счётом."
  },
  "metrics": {
    "message": "Показатели"
  },
  "mismatchAccount": {
    "message": "Выбранный вами счет ($1) отличается от счета, который вы пытаетесь подписать ($2)"
  },
  "mismatchedChainLinkText": {
    "message": "проверить сведения о сети",
    "description": "Serves as link text for the 'mismatchedChain' key. This text will be embedded inside the translation for that key."
  },
  "mismatchedChainRecommendation": {
    "message": "Мы рекомендуем вам $1, прежде чем продолжить.",
    "description": "$1 is a clickable link with text defined by the 'mismatchedChainLinkText' key. The link will open to instructions for users to validate custom network details."
  },
  "mismatchedNetworkName": {
    "message": "Согласно нашим данным, имя сети может не соответствовать этому ID блокчейна."
  },
  "mismatchedNetworkSymbol": {
    "message": "Отправленный символ валюты не соответствует тому, что мы ожидаем для этого ID блокчейна."
  },
  "mismatchedRpcChainId": {
    "message": "ID блокчейна, возвращенный пользовательской сетью, не соответствует отправленному ID блокчейна."
  },
  "mismatchedRpcUrl": {
    "message": "Согласно нашим записям, отправленное значение URL RPC не соответствует известному поставщику для этого ID блокчейна."
  },
  "missingSetting": {
    "message": "Не удается найти настройку?"
  },
  "missingSettingRequest": {
    "message": "Запросите здесь"
  },
  "mmiBuiltAroundTheWorld": {
    "message": "MetaMask Institutional разработан и создан с учетом потребностей в разных частях мира."
  },
  "mmiNewNFTDetectedInNFTsTabMessage": {
    "message": "Разрешите MetaMask Institutional автоматически определять и отображать NFT в вашем кошельке."
  },
  "mmiPasswordSetupDetails": {
    "message": "Этот пароль разблокирует только ваше расширение MetaMask Institutional."
  },
  "more": {
    "message": "больше"
  },
  "multipleSnapConnectionWarning": {
    "message": "$1 хочет использовать $2 Snaps",
    "description": "$1 is the dapp and $2 is the number of snaps it wants to connect to."
  },
  "mustSelectOne": {
    "message": "Необходимо выбрать хотя бы 1 токен."
  },
  "name": {
    "message": "Имя"
  },
  "nameAddressLabel": {
    "message": "Адрес",
    "description": "Label above address field in name component modal."
  },
  "nameInstructionsNew": {
    "message": "Если вы знаете этот адрес, присвойте ему псевдоним, чтобы узнавать его в будущем.",
    "description": "Instruction text in name component modal when value is not recognised."
  },
  "nameInstructionsRecognized": {
    "message": "У этого адреса есть псевдоним по умолчанию, но вы можете изменить его или рассмотреть другие рекомендации.",
    "description": "Instruction text in name component modal when value is recognized but not saved."
  },
  "nameInstructionsSaved": {
    "message": "Вы уже добавили псевдоним для этого адреса ранее. Вы можете редактировать или просматривать другие рекомендованные псевдонимы.",
    "description": "Instruction text in name component modal when value is saved."
  },
  "nameLabel": {
    "message": "Ник",
    "description": "Label above name input field in name component modal."
  },
  "nameModalMaybeProposedName": {
    "message": "Может быть: $1",
    "description": "$1 is the proposed name"
  },
  "nameModalTitleNew": {
    "message": "Неизвестный адрес",
    "description": "Title of the modal created by the name component when value is not recognised."
  },
  "nameModalTitleRecognized": {
    "message": "Распознанный адрес",
    "description": "Title of the modal created by the name component when value is recognized but not saved."
  },
  "nameModalTitleSaved": {
    "message": "Сохраненный адрес",
    "description": "Title of the modal created by the name component when value is saved."
  },
  "nameProviderProposedBy": {
    "message": "Предложено $1",
    "description": "$1 is the name of the provider"
  },
  "nameProvider_ens": {
    "message": "Служба имен Ethereum (ENS)"
  },
  "nameProvider_etherscan": {
    "message": "Etherscan"
  },
  "nameProvider_lens": {
    "message": "Протокол Lens"
  },
  "nameProvider_token": {
    "message": "MetaMask"
  },
  "nameSetPlaceholder": {
    "message": "Выберите псевдоним...",
    "description": "Placeholder text for name input field in name component modal."
  },
  "nativePermissionRequestDescription": {
    "message": "Вы хотите, чтобы этот сайт делал следующее?",
    "description": "Description below header used on Permission Connect screen for native permissions."
  },
  "nativeToken": {
    "message": "Нативный токен этой сети — $1. Этот токен используется для внесения платы за газ.",
    "description": "$1 represents the name of the native token on the current network"
  },
  "nativeTokenScamWarningConversion": {
    "message": "Изменить сведения о сети"
  },
  "nativeTokenScamWarningDescription": {
    "message": "Эта сеть не соответствует ID или имени связанного с ней блокчейна. Многие популярные токены используют название $1, что делает его объектом мошенничества. Мошенники могут обманом заставить вас отправить им взамен более ценную валюту. Проверьте все, прежде чем продолжить.",
    "description": "$1 represents the currency name"
  },
  "nativeTokenScamWarningTitle": {
    "message": "Это потенциальное мошенничество"
  },
  "needHelp": {
    "message": "Нужна помощь? Обратитесь в $1",
    "description": "$1 represents `needHelpLinkText`, the text which goes in the help link"
  },
  "needHelpFeedback": {
    "message": "Оставьте отзыв"
  },
  "needHelpLinkText": {
    "message": "Поддержка MetaMask"
  },
  "needHelpSubmitTicket": {
    "message": "Отправить запрос о поддержке"
  },
  "needImportFile": {
    "message": "Нужно выбрать файл для импорта.",
    "description": "User is important an account and needs to add a file to continue"
  },
  "negativeETH": {
    "message": "Невозможно отправить отрицательную сумму ETH."
  },
  "negativeOrZeroAmountToken": {
    "message": "Невозможно отправить отрицательную или нулевую сумму актива."
  },
  "network": {
    "message": "Сеть:"
  },
  "networkAddedSuccessfully": {
    "message": "Сеть успешно добавлена!"
  },
  "networkDetails": {
    "message": "Сведения о сети"
  },
  "networkIsBusy": {
    "message": "Сеть занята. Цены газа высоки, а оценки менее точны."
  },
  "networkMenu": {
    "message": "Сетевое меню"
  },
  "networkMenuHeading": {
    "message": "Выбрать сеть"
  },
  "networkName": {
    "message": "Имя сети"
  },
  "networkNameArbitrum": {
    "message": "Arbitrum"
  },
  "networkNameAvalanche": {
    "message": "Avalanche"
  },
  "networkNameBSC": {
    "message": "BSC"
  },
  "networkNameBase": {
    "message": "Base"
  },
  "networkNameDefinition": {
    "message": "Имя, связанное с этой сетью."
  },
  "networkNameEthereum": {
    "message": "Ethereum"
  },
  "networkNameGoerli": {
    "message": "Goerli"
  },
  "networkNameLinea": {
    "message": "Linea"
  },
  "networkNameOpMainnet": {
    "message": "Мейн-нет OP"
  },
  "networkNamePolygon": {
    "message": "Polygon"
  },
  "networkNameTestnet": {
    "message": "Тестнет"
  },
  "networkNameZkSyncEra": {
    "message": "zkSync Era"
  },
  "networkProvider": {
    "message": "Поставщик услуг сети"
  },
  "networkSettingsChainIdDescription": {
    "message": "ID блокчейна используется для подписания транзакций. Он должен соответствовать ID блокчейна, возвращаемому сетью. Вы можете ввести десятичное или шестнадцатеричное число с префиксом «0x», но мы будем отображать число в десятичном виде."
  },
  "networkStatus": {
    "message": "Статус сети"
  },
  "networkStatusBaseFeeTooltip": {
    "message": "Базовая комиссия устанавливается сетью и меняется каждые 13–14 секунд. Наши варианты $1 и $2 учитывают внезапный рост комиссии.",
    "description": "$1 and $2 are bold text for Medium and Aggressive respectively."
  },
  "networkStatusPriorityFeeTooltip": {
    "message": "Диапазон платы за приоритет (также известной как «чаевые» майнеру), которая направляется непосредственно майнерам, чтобы они уделили приоритетное внимание вашей транзакции."
  },
  "networkStatusStabilityFeeTooltip": {
    "message": "Относительная плата за газ составляет $1 за последние 72 часа.",
    "description": "$1 is networks stability value - stable, low, high"
  },
  "networkSwitchConnectionError": {
    "message": "Нам не удается подключиться к $1",
    "description": "$1 represents the network name"
  },
  "networkURL": {
    "message": "URL сети"
  },
  "networkURLDefinition": {
    "message": "URL, используемый для доступа к этой сети."
  },
  "networks": {
    "message": "Сети"
  },
  "nevermind": {
    "message": "Неважно"
  },
  "new": {
    "message": "Новинка!"
  },
  "newAccount": {
    "message": "Новый счет"
  },
  "newAccountNumberName": {
    "message": "Счет $1",
    "description": "Default name of next account to be created on create account screen"
  },
  "newContact": {
    "message": "Новый контакт"
  },
  "newContract": {
    "message": "Новый контракт"
  },
  "newNFTDetectedInImportNFTsMessageStrongText": {
    "message": "Настройки > Безопасность и конфиденциальность"
  },
  "newNFTDetectedInImportNFTsMsg": {
    "message": "Чтобы использовать OpenSea для просмотра своих NFT, включите «Показать носитель NFT» в $1.",
    "description": "$1 is used for newNFTDetectedInImportNFTsMessageStrongText"
  },
  "newNFTDetectedInNFTsTabMessage": {
    "message": "Разрешите MetaMask автоматически определять и отображать NFT в вашем кошельке."
  },
  "newNFTsAutodetected": {
    "message": "Автоопределение NFT"
  },
  "newNetworkAdded": {
    "message": "«$1» успешно добавлен!"
  },
  "newNftAddedMessage": {
    "message": "NFT успешно добавлен!"
  },
  "newPassword": {
    "message": "Новый пароль (мин. 8 знаков)"
  },
  "newPrivacyPolicyActionButton": {
    "message": "Подробнее"
  },
  "newPrivacyPolicyTitle": {
    "message": "Мы обновили нашу политику конфиденциальности"
  },
  "newTokensImportedMessage": {
    "message": "Вы успешно импортировали $1.",
    "description": "$1 is the string of symbols of all the tokens imported"
  },
  "newTokensImportedTitle": {
    "message": "Токен импортирован"
  },
  "next": {
    "message": "Далее"
  },
  "nextNonceWarning": {
    "message": "Одноразовый номер больше, чем предложенный одноразовый номер $1",
    "description": "The next nonce according to MetaMask's internal logic"
  },
  "nftAddFailedMessage": {
    "message": "Невозможно добавить NFT, так как сведения о владельце не совпадают. Убедитесь, что вы ввели правильную информацию."
  },
  "nftAddressError": {
    "message": "Этот токен является NFT. Добавьте на $1",
    "description": "$1 is a clickable link with text defined by the 'importNFTPage' key"
  },
  "nftAlreadyAdded": {
    "message": "NFT уже добавлен."
  },
  "nftDisclaimer": {
    "message": "Отказ от ответственности: MetaMask извлекает медиафайл из исходного URL. Этот URL иногда изменяется торговой площадкой, на которой был выполнен минтинг NFT."
  },
  "nftOptions": {
    "message": "Опционы NFT"
  },
  "nftTokenIdPlaceholder": {
    "message": "Введите ID токена"
  },
  "nftWarningContent": {
    "message": "Вы предоставляете доступ к $1, включая все, что может принадлежать вам в будущем. Сторона на другом конце может перевести эти NFT из вашего кошелька в любое время, не спрашивая вас, пока вы не отзовете это одобрение. $2",
    "description": "$1 is nftWarningContentBold bold part, $2 is Learn more link"
  },
  "nftWarningContentBold": {
    "message": "все ваши NFT в $1",
    "description": "$1 is name of the collection"
  },
  "nftWarningContentGrey": {
    "message": "Действуйте с осторожностью."
  },
  "nfts": {
    "message": "NFT"
  },
  "nftsPreviouslyOwned": {
    "message": "Ранее было во владении"
  },
  "nickname": {
    "message": "Ник"
  },
  "noAccountsFound": {
    "message": "По данному поисковому запросу счетов не найдено"
  },
  "noAddressForName": {
    "message": "Для этого имени не задан адрес."
  },
  "noConnectedAccountDescription": {
    "message": "Для продолжения выберите счет, который вы хотите использовать на этом сайте."
  },
  "noConnectedAccountTitle": {
    "message": "MetaMask не подключен к этому сайту"
  },
  "noConversionDateAvailable": {
    "message": "Дата обмена валюты недоступна"
  },
  "noConversionRateAvailable": {
    "message": "Нет доступного обменного курса"
  },
  "noDomainResolution": {
    "message": "Разрешение для домена не предоставлено."
  },
  "noNFTs": {
    "message": "Пока нет NFT"
  },
  "noNetworksFound": {
    "message": "По заданному поисковому запросу сети не найдены"
  },
  "noSnaps": {
    "message": "Snaps не установлены."
  },
  "noThanks": {
    "message": "Нет, спасибо"
  },
  "noTransactions": {
    "message": "У вас нет транзакций"
  },
  "noWebcamFound": {
    "message": "Веб-камера вашего компьютера не найдена. Попробуйте еще раз."
  },
  "noWebcamFoundTitle": {
    "message": "Веб-камера не найдена"
  },
  "nonCustodialAccounts": {
    "message": "MetaMask Institutional позволяет вам использовать некастодиальные счета, если вы планируете использовать эти счета для резервного копирования секретной фразы для восстановления."
  },
  "nonce": {
    "message": "Одноразовый номер"
  },
  "nonceField": {
    "message": "Настроить одноразовый номер транзакции"
  },
  "nonceFieldDescription": {
    "message": "Включите это, чтобы изменить одноразовый номер (номер транзакции) на экранах подтверждения. Это продвинутая функция, используйте ее с осторожностью."
  },
  "nonceFieldHeading": {
    "message": "Пользовательский одноразовый номер"
  },
  "notBusy": {
    "message": "Не занят"
  },
  "notCurrentAccount": {
    "message": "Это правильный счет? Он отличается от счета, выбранного в настоящее время в вашем кошельке."
  },
  "notEnoughBalance": {
    "message": "Недостаточный баланс"
  },
  "notEnoughGas": {
    "message": "Недостаточно газа"
  },
  "note": {
    "message": "Примечание"
  },
  "notePlaceholder": {
    "message": "Утверждающее лицо увидит это примечание при одобрении транзакции у депозитария."
  },
  "notificationDetail": {
    "message": "Подробности"
  },
  "notificationDetailBaseFee": {
    "message": "Базовая комиссия (Гвей)"
  },
  "notificationDetailGasLimit": {
    "message": "Лимит газа (единицы)"
  },
  "notificationDetailGasUsed": {
    "message": "Использовано газа (единицы)"
  },
  "notificationDetailMaxFee": {
    "message": "Макс. комиссия на газ"
  },
  "notificationDetailNetwork": {
    "message": "Сеть"
  },
  "notificationDetailNetworkFee": {
    "message": "Комиссия сети"
  },
  "notificationDetailPriorityFee": {
    "message": "Плата за приоритет (Гвей)"
  },
  "notificationItemCheckBlockExplorer": {
    "message": "Проверить в BlockExplorer"
  },
  "notificationItemCollection": {
    "message": "Коллекция"
  },
  "notificationItemConfirmed": {
    "message": "Подтверждено"
  },
  "notificationItemError": {
    "message": "Сейчас невозможно получить данные о комиссиях"
  },
  "notificationItemFrom": {
    "message": "От"
  },
  "notificationItemLidoStakeReadyToBeWithdrawn": {
    "message": "Вывод выполнен"
  },
  "notificationItemLidoStakeReadyToBeWithdrawnMessage": {
    "message": "Теперь вы можете вывести свои $1, не используемые в стейкинге"
  },
  "notificationItemLidoWithdrawalRequestedMessage": {
    "message": "Ваш запрос на отмену стейкинга $1 отправлен"
  },
  "notificationItemNFTReceivedFrom": {
    "message": "Получил(-а) NFT от"
  },
  "notificationItemNFTSentTo": {
    "message": "Отправил(-а) NFT в адрес"
  },
  "notificationItemNetwork": {
    "message": "Сеть"
  },
  "notificationItemRate": {
    "message": "Курс (включая комиссию)"
  },
  "notificationItemReceived": {
    "message": "Получено"
  },
  "notificationItemReceivedFrom": {
    "message": "Получено от"
  },
  "notificationItemSent": {
    "message": "Отправлено"
  },
  "notificationItemSentTo": {
    "message": "Отправлено в адрес"
  },
  "notificationItemStakeCompleted": {
    "message": "Стейкинг завершен"
  },
  "notificationItemStaked": {
    "message": "В стейкинге"
  },
  "notificationItemStakingProvider": {
    "message": "Провайдер стейкинга"
  },
  "notificationItemStatus": {
    "message": "Статус"
  },
  "notificationItemSwapped": {
    "message": "Обменяно"
  },
  "notificationItemSwappedFor": {
    "message": "за"
  },
  "notificationItemTo": {
    "message": "В"
  },
  "notificationItemTransactionId": {
    "message": "ID транзакции"
  },
  "notificationItemUnStakeCompleted": {
    "message": "Отмена стейкинга завершена"
  },
  "notificationItemUnStaked": {
    "message": "Стейкинг отменен"
  },
  "notificationItemUnStakingRequested": {
    "message": "Запрошена отмена стейкинга"
  },
  "notificationTransactionFailedMessage": {
    "message": "Транзакция $1 не удалась! $2",
    "description": "Content of the browser notification that appears when a transaction fails"
  },
  "notificationTransactionFailedMessageMMI": {
    "message": "Транзакция не удалась! $1",
    "description": "Content of the browser notification that appears when a transaction fails in MMI"
  },
  "notificationTransactionFailedTitle": {
    "message": "Неудачная транзакция",
    "description": "Title of the browser notification that appears when a transaction fails"
  },
  "notificationTransactionSuccessMessage": {
    "message": "Транзакция $1 подтверждена!",
    "description": "Content of the browser notification that appears when a transaction is confirmed"
  },
  "notificationTransactionSuccessTitle": {
    "message": "Подтвержденная транзакция",
    "description": "Title of the browser notification that appears when a transaction is confirmed"
  },
  "notificationTransactionSuccessView": {
    "message": "Смотреть на $1",
    "description": "Additional content in a notification that appears when a transaction is confirmed and has a block explorer URL."
  },
  "notifications": {
    "message": "Уведомления"
  },
  "notificationsDropLedgerFirefoxDescription": {
    "message": "Firefox больше не поддерживает U2F, поэтому Ledger не будет работать с MetaMask в Firefox. Вместо этого попробуйте MetaMask в Google Chrome.",
    "description": "Description of a notification in the 'See What's New' popup. Describes that ledger will not longer be supported for firefox users and they should use MetaMask on chrome for ledger support instead."
  },
  "notificationsDropLedgerFirefoxTitle": {
    "message": "Прекращение поддержки Ledger в Firefox",
    "description": "Title for a notification in the 'See What's New' popup. Tells firefox users that ledger support is being dropped."
  },
  "notificationsFeatureToggle": {
    "message": "Включить уведомления кошелька",
    "description": "Experimental feature title"
  },
  "notificationsFeatureToggleDescription": {
    "message": "Это позволяет получать уведомления кошелька, такие как уведомления об отправке/получении средств или Nft, а также объявления о функциях.",
    "description": "Description of the experimental notifications feature"
  },
  "notificationsMarkAllAsRead": {
    "message": "Отметить все как прочитанные"
  },
  "notificationsPageEmptyTitle": {
    "message": "Здесь нечего смотреть"
  },
  "notificationsPageErrorContent": {
    "message": "Попробуйте еще раз посетить эту страницу."
  },
  "notificationsPageErrorTitle": {
    "message": "Возникла ошибка"
  },
  "notificationsPageNoNotificationsContent": {
    "message": "Вы еще не получили ни одного уведомления."
  },
  "notificationsSettingsBoxError": {
    "message": "Возникла проблема, повторите попытку позже."
  },
  "notificationsSettingsPageAllowNotifications": {
    "message": "Будьте в курсе того, что происходит в вашем кошельке, с помощью уведомлений. Чтобы отправлять уведомления, мы используем профиль для синхронизации некоторых настроек на ваших устройствах. $1"
  },
  "notificationsSettingsPageAllowNotificationsLink": {
    "message": "Узнайте, как мы защищаем вашу конфиденциальность при использовании этой функции."
  },
  "numberOfNewTokensDetectedPlural": {
    "message": "$1 новых токена(-ов) найдены в этом счете",
    "description": "$1 is the number of new tokens detected"
  },
  "numberOfNewTokensDetectedSingular": {
    "message": "1 новый токен найден в этом счете"
  },
  "ofTextNofM": {
    "message": "из"
  },
  "off": {
    "message": "Выкл."
  },
  "offlineForMaintenance": {
    "message": "Отключено для обслуживания"
  },
  "ok": {
    "message": "ОК"
  },
  "on": {
    "message": "Вкл."
  },
  "onboarding": {
    "message": "Регистрация"
  },
  "onboardingAdvancedPrivacyIPFSDescription": {
    "message": "Шлюз IPFS позволяет получать доступ к данным, размещенным третьими сторонами, и просматривать их. Вы можете добавить пользовательский шлюз IPFS или продолжить использовать шлюз по умолчанию."
  },
  "onboardingAdvancedPrivacyIPFSInvalid": {
    "message": "Введите действительный URL"
  },
  "onboardingAdvancedPrivacyIPFSTitle": {
    "message": "Добавить пользовательский шлюз IPFS"
  },
  "onboardingAdvancedPrivacyIPFSValid": {
    "message": "URL шлюза IPFS действителен"
  },
  "onboardingAdvancedPrivacyNetworkButton": {
    "message": "Добавить пользовательскую сеть"
  },
  "onboardingAdvancedPrivacyNetworkDescription": {
    "message": "Мы используем Infura в качестве нашего поставщика удаленного вызова процедур (RPC), чтобы предложить наиболее надежный и конфиденциальный доступ к данным Ethereum из возможных. Вы можете выбрать свой собственного RPC, но помните, что любой RPC получит ваш IP-адрес и номер кошелька Ethereum для совершения транзакций. См. наше $1, чтобы узнать больше о том, как Infura обрабатывает данные."
  },
  "onboardingAdvancedPrivacyNetworkTitle": {
    "message": "Выберите свою сеть"
  },
  "onboardingCreateWallet": {
    "message": "Создать новый кошелек"
  },
  "onboardingImportWallet": {
    "message": "Импорт существующего кошелька"
  },
  "onboardingMetametricsAgree": {
    "message": "Я согласен(-на)"
  },
  "onboardingMetametricsDescription": {
    "message": "Мы хотели бы собрать базовые данные об использовании и диагностике для улучшения MetaMask. Помните, что мы никогда не продаем данные, которые вы здесь предоставляете."
  },
  "onboardingMetametricsDescription2": {
    "message": "Когда мы собираем показатели, они всегда будут..."
  },
<<<<<<< HEAD
  "onboardingMetametricsDisagree": {
    "message": "Нет, спасибо"
=======
  "onboardingMetametricsDescription2Legacy": {
    "message": "MetaMask..."
  },
  "onboardingMetametricsDescriptionLegacy": {
    "message": "MetaMask хотел бы собрать данные об использовании, чтобы лучше понять, как наши пользователи взаимодействуют с MetaMask. Эти данные будут использоваться для предоставления обслуживания, в том числе его улучшения услуги на основе вашего использования."
>>>>>>> d5806d49
  },
  "onboardingMetametricsInfuraTerms": {
    "message": "Мы сообщим вам, если решим использовать эти данные для других целей. Вы можете ознакомиться с нашей $1 для получения дополнительной информации. Помните, что вы можете перейти в настройки и отказаться в любой момент.",
    "description": "$1 represents `onboardingMetametricsInfuraTermsPolicy`"
  },
  "onboardingMetametricsInfuraTermsPolicy": {
    "message": "Политикой конфиденциальности"
  },
  "onboardingMetametricsModalTitle": {
    "message": "Добавить пользовательскую сеть"
  },
  "onboardingMetametricsNeverCollect": {
    "message": "$1 клики и просмотры в приложении сохраняются, но другие данные (например, ваш публичный адрес) — нет.",
    "description": "$1 represents `onboardingMetametricsNeverCollectEmphasis`"
  },
  "onboardingMetametricsNeverCollectEmphasis": {
    "message": "Приватными:"
  },
  "onboardingMetametricsNeverCollectIP": {
    "message": "$1 мы временно используем ваш IP-адрес для определения общего местоположения (например, вашей страны или региона), но он никогда не сохраняется.",
    "description": "$1 represents `onboardingMetametricsNeverCollectIPEmphasis`"
  },
  "onboardingMetametricsNeverCollectIPEmphasis": {
    "message": "Общедоступными:"
  },
  "onboardingMetametricsNeverSellData": {
    "message": "$1 вы в любое время решаете, хотите ли вы поделиться своими данными об использовании или удалить их в настройках.",
    "description": "$1 represents `onboardingMetametricsNeverSellDataEmphasis`"
  },
  "onboardingMetametricsNeverSellDataEmphasis": {
    "message": "Необязательными:"
  },
  "onboardingMetametricsTitle": {
    "message": "Помогите нам улучшить MetaMask"
  },
  "onboardingPinExtensionBillboardAccess": {
    "message": "Полный доступ"
  },
  "onboardingPinExtensionBillboardDescription": {
    "message": "Эти расширения могут просматривать и изменять информацию"
  },
  "onboardingPinExtensionBillboardDescription2": {
    "message": "на этом сайте."
  },
  "onboardingPinExtensionBillboardTitle": {
    "message": "Расширения"
  },
  "onboardingPinExtensionChrome": {
    "message": "Нажмите на значок расширения браузера"
  },
  "onboardingPinExtensionDescription": {
    "message": "Закрепите расширение MetaMask в браузере для его постоянной доступности и легкого просмотра подтверждений транзакций."
  },
  "onboardingPinExtensionDescription2": {
    "message": "Вы можете открыть MetaMask, нажав на расширение, и получить доступ к своему кошельку одним щелчком мыши."
  },
  "onboardingPinExtensionDescription3": {
    "message": "Нажмите на значок расширения браузера для мгновенного перехода к нему"
  },
  "onboardingPinExtensionLabel": {
    "message": "Закрепить MetaMask"
  },
  "onboardingPinExtensionStep1": {
    "message": "1"
  },
  "onboardingPinExtensionStep2": {
    "message": "2"
  },
  "onboardingPinExtensionTitle": {
    "message": "Установка MetaMask завершена!"
  },
  "onboardingPinMmiExtensionLabel": {
    "message": "Закрепить MetaMask Institutional"
  },
  "onboardingUsePhishingDetectionDescription": {
    "message": "Оповещения об обнаружении фишинга зависят от связи с $1. jsDeliver получит доступ к вашему IP-адресу. Посмотрите $ 2.",
    "description": "The $1 is the word 'jsDeliver', from key 'jsDeliver' and $2 is the words Privacy Policy from key 'privacyMsg', both separated here so that it can be wrapped as a link"
  },
  "onekey": {
    "message": "OneKey"
  },
  "onlyAddTrustedNetworks": {
    "message": "Вредоносный сетевой провайдер может дезинформировать о состоянии блокчейна и записывать ваши действия в сети. Добавляйте только те пользовательские сети, которым доверяете."
  },
  "onlyConnectTrust": {
    "message": "Подключайтесь только к сайтам, которым доверяете. $1",
    "description": "Text displayed above the buttons for connection confirmation. $1 is the link to the learn more web page."
  },
  "openCustodianApp": {
    "message": "Открыть приложение $1",
    "description": "The $1 is the name of the Custodian that will be open"
  },
  "openFullScreenForLedgerWebHid": {
    "message": "Перейдите в полноэкранный режим, чтобы подключить свой Ledger.",
    "description": "Shown to the user on the confirm screen when they are viewing MetaMask in a popup window but need to connect their ledger via webhid."
  },
  "openInBlockExplorer": {
    "message": "Открыть в обозревателе блоков"
  },
  "openSeaNew": {
    "message": "OpenSea"
  },
  "openSeaToBlockaidBtnLabel": {
    "message": "Обзор Snaps"
  },
  "openSeaToBlockaidDescription": {
    "message": "Оповещения безопасности больше не доступны в этой сети. Установка Snap может повысить вашу безопасность."
  },
  "openSeaToBlockaidTitle": {
    "message": "Внимание!"
  },
  "operationFailed": {
    "message": "Операция не удалась"
  },
  "optional": {
    "message": "Необязательно"
  },
  "optionalWithParanthesis": {
    "message": "(Необязательно)"
  },
  "options": {
    "message": "Опционы"
  },
  "or": {
    "message": "или"
  },
  "origin": {
    "message": "Источник"
  },
  "osTheme": {
    "message": "Системная"
  },
  "otherSnaps": {
    "message": "другие snaps",
    "description": "Used in the 'permission_rpc' message."
  },
  "outdatedBrowserNotification": {
    "message": "Ваш браузер устарел. Если вы не обновите его, то не сможете получать исправления безопасности и новые функции от MetaMask."
  },
  "padlock": {
    "message": "Замок"
  },
  "parameters": {
    "message": "Параметры"
  },
  "participateInMetaMetrics": {
    "message": "Участие в MetaMetrics"
  },
  "participateInMetaMetricsDescription": {
    "message": "Участвуйте в MetaMetrics, чтобы помочь нам улучшить его"
  },
  "password": {
    "message": "Пароль"
  },
  "passwordMmiTermsWarning": {
    "message": "Я понимаю, что MetaMask Institutional не может восстановить этот пароль для меня. $1"
  },
  "passwordNotLongEnough": {
    "message": "Пароль недостаточно длинный"
  },
  "passwordSetupDetails": {
    "message": "Этот пароль разблокирует ваш кошелек MetaMask только на этом устройстве. MetaMask не может восстановить этот пароль."
  },
  "passwordStrength": {
    "message": "Надежность пароля: $1",
    "description": "Return password strength to the user when user wants to create password."
  },
  "passwordStrengthDescription": {
    "message": "Надежный пароль может повысить безопасность вашего кошелька в случае кражи или взлома вашего устройства."
  },
  "passwordTermsWarning": {
    "message": "Я понимаю, что MetaMask не может восстановить этот пароль для меня. $1"
  },
  "passwordsDontMatch": {
    "message": "Пароли не совпадают"
  },
  "pasteJWTToken": {
    "message": "Вставьте или перетащите свой токен сюда:"
  },
  "pastePrivateKey": {
    "message": "Вставьте строку вашего закрытого ключа сюда:",
    "description": "For importing an account from a private key"
  },
  "paymasterInUse": {
    "message": "Газ за транзакцию будет оплачен на paymaster.",
    "description": "Alert shown in transaction confirmation if paymaster in use."
  },
  "pending": {
    "message": "Ожидающий"
  },
  "pendingTransactionInfo": {
    "message": "Эта транзакция не будет обработана до ее завершения."
  },
  "pendingTransactionMultiple": {
    "message": "У вас есть ($1) ожидающих транзакции(-ий)."
  },
  "pendingTransactionSingle": {
    "message": "У вас есть (1) ожидающая транзакция.",
    "description": "$1 is count of pending transactions"
  },
  "permissionDetails": {
    "message": "Сведения о разрешении"
  },
  "permissionRequest": {
    "message": "Запрос разрешения"
  },
  "permissionRequested": {
    "message": "Запрошено сейчас"
  },
  "permissionRequestedForAccounts": {
    "message": "Запрошено сейчас для $1",
    "description": "Permission cell status for requested permission including accounts, rendered as AvatarGroup which is $1."
  },
  "permissionRevoked": {
    "message": "Отменено в этом обновлении"
  },
  "permissionRevokedForAccounts": {
    "message": "Отменено в этом обновлении для $1",
    "description": "Permission cell status for revoked permission including accounts, rendered as AvatarGroup which is $1."
  },
  "permission_accessNamedSnap": {
    "message": "Подключиться к $1.",
    "description": "The description for the `wallet_snap` permission. $1 is the human-readable name of the snap."
  },
  "permission_accessNetwork": {
    "message": "Доступ в Интернет.",
    "description": "The description of the `endowment:network-access` permission."
  },
  "permission_accessNetworkDescription": {
    "message": "Предоставьте $1 доступ к Интернету. Его можно использовать как для отправки, так и для получения данных со сторонних серверов.",
    "description": "An extended description of the `endowment:network-access` permission. $1 is the snap name."
  },
  "permission_accessSnap": {
    "message": "Подключение к спапу $1.",
    "description": "The description for the `wallet_snap` permission. $1 is the name of the snap."
  },
  "permission_accessSnapDescription": {
    "message": "Разрешите веб-сайту и snap взаимодействовать с $1.",
    "description": "The description for the `wallet_snap_*` permission. $1 is the name of the Snap."
  },
  "permission_cronjob": {
    "message": "Планируйте и выполняйте периодические действия.",
    "description": "The description for the `snap_cronjob` permission"
  },
  "permission_cronjobDescription": {
    "message": "Разрешите $1выполнять действия, которые выполняются периодически в фиксированное время, даты или интервалы. Его можно использовать для запуска срочных взаимодействий или уведомлений.",
    "description": "An extended description for the `snap_cronjob` permission. $1 is the snap name."
  },
  "permission_dialog": {
    "message": "Отображение диалоговых окон в MetaMask.",
    "description": "The description for the `snap_dialog` permission"
  },
  "permission_dialogDescription": {
    "message": "Разрешите $1 отображать всплывающие окна MetaMask с настраиваемым текстом, полем ввода и кнопками для одобрения или отклонения действия.\nМожет использоваться для создания, например, оповещения, подтверждения и процедуры получения согласия для snap.",
    "description": "An extended description for the `snap_dialog` permission. $1 is the snap name."
  },
  "permission_ethereumAccounts": {
    "message": "См. адрес, баланс счета, активность и рекомендуйте транзакции для одобрения",
    "description": "The description for the `eth_accounts` permission"
  },
  "permission_ethereumProvider": {
    "message": "Получите доступ к поставщику Ethereum.",
    "description": "The description for the `endowment:ethereum-provider` permission"
  },
  "permission_ethereumProviderDescription": {
    "message": "Разрешите $1 связываться с MetaMask напрямую, чтобы он мог считывать данные из блокчейна и предлагать сообщения и транзакции.",
    "description": "An extended description for the `endowment:ethereum-provider` permission. $1 is the snap name."
  },
  "permission_getEntropy": {
    "message": "Извлекайте произвольные ключи, уникальные для этого $1.",
    "description": "The description for the `snap_getEntropy` permission. $1 is the snap name."
  },
  "permission_getEntropyDescription": {
    "message": "Разрешите $1 извлекать произвольные ключи, уникальные для этого $1, не раскрывая их. Эти ключи отделены от вашего(-их) счета(-ов) MetaMask и не связаны с вашими закрытыми ключами или секретной фразой для восстановления. Другие snaps не могут получить доступ к этой информации.",
    "description": "An extended description for the `snap_getEntropy` permission. $1 is the snap name."
  },
  "permission_getLocale": {
    "message": "Просмотрите свой предпочитаемый язык.",
    "description": "The description for the `snap_getLocale` permission"
  },
  "permission_getLocaleDescription": {
    "message": "Разрешите $1 получить доступ к предпочитаемому вами языку в настройках MetaMask. Его можно использовать для локализации и отображения содержимого $1 на вашем языке.",
    "description": "An extended description for the `snap_getLocale` permission. $1 is the snap name."
  },
  "permission_homePage": {
    "message": "Показать пользовательский экран",
    "description": "The description for the `endowment:page-home` permission"
  },
  "permission_homePageDescription": {
    "message": "Разрешите $1 отображает собственный главный экран в MetaMask. Эту функцию можно использовать для пользовательских интерфейсов, конфигурации и инфопанелей.",
    "description": "An extended description for the `endowment:page-home` permission. $1 is the snap name."
  },
  "permission_keyring": {
    "message": "Разрешить запросы на добавление и управление счетами Ethereum",
    "description": "The description for the `endowment:keyring` permission"
  },
  "permission_keyringDescription": {
    "message": "Разрешите $1 получать запросы на добавление или удаление счетов, а также подписывать и совершать транзакции от имени этих счетов.",
    "description": "An extended description for the `endowment:keyring` permission. $1 is the snap name."
  },
  "permission_lifecycleHooks": {
    "message": "Используйте хуки жизненного цикла.",
    "description": "The description for the `endowment:lifecycle-hooks` permission"
  },
  "permission_lifecycleHooksDescription": {
    "message": "Разрешите $1 использовать обработчики жизненного цикла для запуска кода в определенное время в течение его жизненного цикла.",
    "description": "An extended description for the `endowment:lifecycle-hooks` permission. $1 is the snap name."
  },
  "permission_manageAccounts": {
    "message": "Добавляйте счета Ethereum и управляйте ими",
    "description": "The description for `snap_manageAccounts` permission"
  },
  "permission_manageAccountsDescription": {
    "message": "Разрешите $1 добавлять или удалять счета Ethereum, а затем совершать транзакции и подписывать с использованием этих счетов.",
    "description": "An extended description for the `snap_manageAccounts` permission. $1 is the snap name."
  },
  "permission_manageBip32Keys": {
    "message": "Управлять счетами $1.",
    "description": "The description for the `snap_getBip32Entropy` permission. $1 is a derivation path, e.g. 'm/44'/0'/0' (secp256k1)'."
  },
  "permission_manageBip44AndBip32KeysDescription": {
    "message": "Разрешите $1 управлять счетами и активами в запрошенной сети. Создание и резервное копирование этих счетов выполняется с использованием вашей секретной фразы для восстановления (без ее раскрытия). Благодаря возможности получения ключей $1 может поддерживать различные протоколы блокчейна, помимо Ethereum (EVM).",
    "description": "An extended description for the `snap_getBip44Entropy` and `snap_getBip44Entropy` permissions. $1 is the snap name."
  },
  "permission_manageBip44Keys": {
    "message": "Управлять счетами $1.",
    "description": "The description for the `snap_getBip44Entropy` permission. $1 is the name of a protocol, e.g. 'Filecoin'."
  },
  "permission_manageState": {
    "message": "Храните и управляйте его данными на вашем устройстве.",
    "description": "The description for the `snap_manageState` permission"
  },
  "permission_manageStateDescription": {
    "message": "Разрешите $1 безопасно хранить, обновлять и извлекать данные с помощью шифрования. Другие snaps не могут получить доступ к этой информации.",
    "description": "An extended description for the `snap_manageState` permission. $1 is the snap name."
  },
  "permission_nameLookup": {
    "message": "Выдаёт результаты поиска домена и адреса.",
    "description": "The description for the `endowment:name-lookup` permission."
  },
  "permission_nameLookupDescription": {
    "message": "Разрешите snap получать и отображать результаты поиска адресов и доменов в разных частях пользовательского интерфейса MetaMask.",
    "description": "An extended description for the `endowment:name-lookup` permission."
  },
  "permission_notifications": {
    "message": "Показать уведомления.",
    "description": "The description for the `snap_notify` permission"
  },
  "permission_notificationsDescription": {
    "message": "Разрешите $1 отображать уведомления в MetaMask. Текст короткого уведомления может отображаться snap для получения информации, требующей действий, или срочной информации.",
    "description": "An extended description for the `snap_notify` permission. $1 is the snap name."
  },
  "permission_rpc": {
    "message": "Разрешите $1 напрямую взаимодействовать с $2.",
    "description": "The description for the `endowment:rpc` permission. $1 is 'other snaps' or 'websites', $2 is the snap name."
  },
  "permission_rpcDescription": {
    "message": "Разрешите $1 отправлять сообщения в адрес $2 и получать ответ от $2.",
    "description": "An extended description for the `endowment:rpc` permission. $1 is 'other snaps' or 'websites', $2 is the snap name."
  },
  "permission_rpcDescriptionOriginList": {
    "message": "$1 и $2",
    "description": "A list of allowed origins where $2 is the last origin of the list and $1 is the rest of the list separated by ','."
  },
  "permission_signatureInsight": {
    "message": "Показывать модальное окно с информацией о подписях.",
    "description": "The description for the `endowment:signature-insight` permission"
  },
  "permission_signatureInsightDescription": {
    "message": "Разрешить $1 показывать модальное окно с информацией по любому запросу на подпись перед утверждением. Это можно использовать в решениях для защиты от фишинга и обеспечения безопасности.",
    "description": "An extended description for the `endowment:signature-insight` permission. $1 is the snap name."
  },
  "permission_signatureInsightOrigin": {
    "message": "Просматривайте источник веб-сайтов, которые инициируют запрос на подпись",
    "description": "The description for the `signatureOrigin` caveat, to be used with the `endowment:signature-insight` permission"
  },
  "permission_signatureInsightOriginDescription": {
    "message": "Разрешите $1 просматривать источник (URI) веб-сайтов, которые инициируют запросы на подпись. Это можно использовать в решениях для защиты от фишинга и обеспечения безопасности.",
    "description": "An extended description for the `signatureOrigin` caveat, to be used with the `endowment:signature-insight` permission. $1 is the snap name."
  },
  "permission_transactionInsight": {
    "message": "Получайте и отображайте подробную информацию о транзакциях.",
    "description": "The description for the `endowment:transaction-insight` permission"
  },
  "permission_transactionInsightDescription": {
    "message": "Разрешите $1 декодировать транзакции и показывать информацию в пользовательском интерфейсе MetaMask. Это можно использовать для защиты от фишинга и обеспечения безопасности.",
    "description": "An extended description for the `endowment:transaction-insight` permission. $1 is the snap name."
  },
  "permission_transactionInsightOrigin": {
    "message": "Смотрите происхождение веб-сайтов, которые предлагают транзакции",
    "description": "The description for the `transactionOrigin` caveat, to be used with the `endowment:transaction-insight` permission"
  },
  "permission_transactionInsightOriginDescription": {
    "message": "Разрешить $1 видеть происхождение (URI) веб-сайтов, предлагающих транзакции. Это можно использовать для защиты от фишинга и обеспечения безопасности.",
    "description": "An extended description for the `transactionOrigin` caveat, to be used with the `endowment:transaction-insight` permission. $1 is the snap name."
  },
  "permission_unknown": {
    "message": "Неизвестное разрешение: $1",
    "description": "$1 is the name of a requested permission that is not recognized."
  },
  "permission_viewBip32PublicKeys": {
    "message": "Просмотрите свой открытый ключ для $1 ($2).",
    "description": "The description for the `snap_getBip32PublicKey` permission. $1 is a derivation path, e.g. 'm/44'/0'/0''. $2 is the elliptic curve name, e.g. 'secp256k1'."
  },
  "permission_viewBip32PublicKeysDescription": {
    "message": "Разрешите $2 просматривать ваши открытые ключи (и адреса) для $1. Это не дает никакого контроля над счетами или активами.",
    "description": "An extended description for the `snap_getBip32PublicKey` permission. $1 is a derivation path (name). $2 is the snap name."
  },
  "permission_viewNamedBip32PublicKeys": {
    "message": "Просмотрите свой открытый ключ для $1.",
    "description": "The description for the `snap_getBip32PublicKey` permission. $1 is a name for the derivation path, e.g., 'Ethereum accounts'."
  },
  "permission_walletSwitchEthereumChain": {
    "message": "Переключитесь и используйте следующую сеть",
    "description": "The label for the `wallet_switchEthereumChain` permission"
  },
  "permission_webAssembly": {
    "message": "Поддержка WebAssembly.",
    "description": "The description of the `endowment:webassembly` permission."
  },
  "permission_webAssemblyDescription": {
    "message": "Разрешите $1 доступ к низкоуровневым средам исполнения через WebAssembly.",
    "description": "An extended description of the `endowment:webassembly` permission. $1 is the snap name."
  },
  "permissions": {
    "message": "Разрешения"
  },
  "permissionsPageEmptyContent": {
    "message": "Здесь не на что смотреть"
  },
  "permissionsPageEmptySubContent": {
    "message": "Здесь вы можете увидеть разрешения, которые вы предоставили установленным Snaps или подключенным сайтам."
  },
  "permissionsPageTourDescription": {
    "message": "Это ваша панель управления для управления разрешениями, предоставленными подключенным сайтам и установленным Snaps."
  },
  "permissionsPageTourTitle": {
    "message": "Подключенные сайты теперь имеют разрешения"
  },
  "personalAddressDetected": {
    "message": "Обнаружен личный адрес. Введите адрес контракта токена."
  },
  "petnamesEnabledToggle": {
    "message": "Разрешить псевдонимы"
  },
  "petnamesEnabledToggleDescription": {
    "message": "Эта функция позволяет вам присвоить псевдоним любому адресу. По возможности мы будем предлагать имена адресов, с которыми вы взаимодействуете."
  },
  "pinExtensionDescription": {
    "message": "Перейдите в меню расширения и закрепите MetaMask Institutional для беспрепятственного доступа."
  },
  "pinExtensionTitle": {
    "message": "Закрепить расширение"
  },
  "pinToTop": {
    "message": "Закрепить вверху"
  },
  "pleaseConfirm": {
    "message": "Пожалуйста, подтвердите"
  },
  "plusMore": {
    "message": "+ еще $1",
    "description": "$1 is the number of additional items"
  },
  "plusXMore": {
    "message": "+ еще $1",
    "description": "$1 is a number of additional but unshown items in a list- this message will be shown in place of those items"
  },
  "popularCustomNetworks": {
    "message": "Популярные пользовательские сети"
  },
  "portfolio": {
    "message": "Portfolio"
  },
  "portfolioDashboard": {
    "message": "Панель инструментов Portfolio"
  },
  "preparingSwap": {
    "message": "Подготовка свопа..."
  },
  "prev": {
    "message": "Пред."
  },
  "primaryCurrencySetting": {
    "message": "Основная валюта"
  },
  "primaryCurrencySettingDescription": {
    "message": "Выберите «собственная», чтобы установить приоритет отображения значений в собственной валюте блокчейна (например, ETH). Выберите «Фиатная», чтобы установить приоритет отображения значений в выбранной фиатной валюте."
  },
  "primaryType": {
    "message": "Основной тип"
  },
  "priorityFee": {
    "message": "Плата за приоритет"
  },
  "priorityFeeProperCase": {
    "message": "Плата за приоритет"
  },
  "privacy": {
    "message": "Конфиденциальность"
  },
  "privacyMsg": {
    "message": "Политика конфиденциальности"
  },
  "privateKey": {
    "message": "Закрытый ключ",
    "description": "select this type of file to use to import an account"
  },
  "privateKeyCopyWarning": {
    "message": "Закрытый ключ за $1",
    "description": "$1 represents the account name"
  },
  "privateKeyHidden": {
    "message": "Закрытый ключ скрыт",
    "description": "Explains that the private key input is hidden"
  },
  "privateKeyShow": {
    "message": "Показать/скрыть закрытый ключ при вводе",
    "description": "Describes a toggle that is used to show or hide the private key input"
  },
  "privateKeyShown": {
    "message": "Этот закрытый ключ отображается",
    "description": "Explains that the private key input is being shown"
  },
  "privateKeyWarning": {
    "message": "Предупреждение: никогда не раскрывайте этот ключ. Любой, у кого есть ваши закрытые ключи, может украсть любые активы, хранящиеся на вашем счете."
  },
  "privateNetwork": {
    "message": "Частная сеть"
  },
  "proceedWithTransaction": {
    "message": "Я все равно хочу продолжить"
  },
  "productAnnouncements": {
    "message": "Объявления о продуктах"
  },
  "profileSync": {
    "message": "Синхронизация профиля"
  },
  "profileSyncConfirmation": {
    "message": "Если вы отключите синхронизацию профиля, вы не сможете получать уведомления."
  },
  "profileSyncDescription": {
    "message": "Создает профиль, который MetaMask использует для синхронизации некоторых настроек между вашими устройствами. Это необходимо для получения уведомлений. $1."
  },
  "profileSyncPrivacyLink": {
    "message": "Узнайте, как мы защищаем вашу конфиденциальность"
  },
  "proposedApprovalLimit": {
    "message": "Предлагаемый лимит одобрения"
  },
  "provide": {
    "message": "Предоставить"
  },
  "publicAddress": {
    "message": "Публичный адрес"
  },
  "pushPlatformNotificationsFundsReceivedDescription": {
    "message": "Вы получили $1 $2"
  },
  "pushPlatformNotificationsFundsReceivedDescriptionDefault": {
    "message": "Вы получили несколько токенов"
  },
  "pushPlatformNotificationsFundsReceivedTitle": {
    "message": "Средства получены"
  },
  "pushPlatformNotificationsFundsSentDescription": {
    "message": "Вы успешно отправили $1 $2"
  },
  "pushPlatformNotificationsFundsSentDescriptionDefault": {
    "message": "Вы успешно отправили несколько токенов"
  },
  "pushPlatformNotificationsFundsSentTitle": {
    "message": "Средства отправлены"
  },
  "pushPlatformNotificationsNftReceivedDescription": {
    "message": "Вы получили новые NFT"
  },
  "pushPlatformNotificationsNftReceivedTitle": {
    "message": "NFT получен"
  },
  "pushPlatformNotificationsNftSentDescription": {
    "message": "Вы успешно отправили NFT"
  },
  "pushPlatformNotificationsNftSentTitle": {
    "message": "NFT отправлен"
  },
  "pushPlatformNotificationsStakingLidoStakeCompletedDescription": {
    "message": "Ваш стейкинг Lido выполнен"
  },
  "pushPlatformNotificationsStakingLidoStakeCompletedTitle": {
    "message": "Стейкинг выполнен"
  },
  "pushPlatformNotificationsStakingLidoStakeReadyToBeWithdrawnDescription": {
    "message": "Ваша доля Lido готова к выводу"
  },
  "pushPlatformNotificationsStakingLidoStakeReadyToBeWithdrawnTitle": {
    "message": "Доля готова к выводу"
  },
  "pushPlatformNotificationsStakingLidoWithdrawalCompletedDescription": {
    "message": "Ваш вывод средств из Lido выполнен"
  },
  "pushPlatformNotificationsStakingLidoWithdrawalCompletedTitle": {
    "message": "Вывод средств завершен"
  },
  "pushPlatformNotificationsStakingLidoWithdrawalRequestedDescription": {
    "message": "Ваш запрос на вывод средств из Lido отправлен"
  },
  "pushPlatformNotificationsStakingLidoWithdrawalRequestedTitle": {
    "message": "Запрошен вывод средств"
  },
  "pushPlatformNotificationsStakingRocketpoolStakeCompletedDescription": {
    "message": "Ваш стейкинг RocketPool выполнен"
  },
  "pushPlatformNotificationsStakingRocketpoolStakeCompletedTitle": {
    "message": "Стейкинг выполнен"
  },
  "pushPlatformNotificationsStakingRocketpoolUnstakeCompletedDescription": {
    "message": "Выполнена отмена стейкинга RocketPool"
  },
  "pushPlatformNotificationsStakingRocketpoolUnstakeCompletedTitle": {
    "message": "Отмена стейкинга завершена"
  },
  "pushPlatformNotificationsSwapCompletedDescription": {
    "message": "Ваш обмен MetaMask выполнен"
  },
  "pushPlatformNotificationsSwapCompletedTitle": {
    "message": "Обмен выполнен"
  },
  "queued": {
    "message": "В очереди"
  },
  "quoteRate": {
    "message": "Курс котировки"
  },
  "reAddAccounts": {
    "message": "повторно добавить любые другие счета"
  },
  "reAdded": {
    "message": "добавлены повторно"
  },
  "readdToken": {
    "message": "Вы можете снова добавить этот токен в будущем, выбрав «Импорт токена» в меню параметров вашего счета."
  },
  "receive": {
    "message": "Получить"
  },
  "receiveTokensCamelCase": {
    "message": "Получить токены"
  },
  "recipientAddressPlaceholder": {
    "message": "Введите публичный адрес (0x) или имя ENS"
  },
  "recipientAddressPlaceholderFlask": {
    "message": "Введите публичный адрес (0x) или имя домена"
  },
  "recommendedGasLabel": {
    "message": "Рекомендовано"
  },
  "recoveryPhraseReminderBackupStart": {
    "message": "Начните здесь"
  },
  "recoveryPhraseReminderConfirm": {
    "message": "Понятно"
  },
  "recoveryPhraseReminderHasBackedUp": {
    "message": "Всегда храните свою секретную фразу для восстановления в надежном и потайном месте."
  },
  "recoveryPhraseReminderHasNotBackedUp": {
    "message": "Хотите снова сделать резервную копию секретной фразы для восстановления?"
  },
  "recoveryPhraseReminderItemOne": {
    "message": "Никогда никому не сообщайте никому свою секретную фразу для восстановления."
  },
  "recoveryPhraseReminderItemTwo": {
    "message": "Команда MetaMask никогда неожиданно не запросит вашу секретную фразу для восстановления"
  },
  "recoveryPhraseReminderSubText": {
    "message": "Ваша секретная фраза для восстановления контролирует все ваши счета."
  },
  "recoveryPhraseReminderTitle": {
    "message": "Защитите свои средства"
  },
  "redesignedConfirmationsEnabledToggle": {
    "message": "Улучшенные запросы подписи"
  },
  "redesignedConfirmationsToggleDescription": {
    "message": "Включите эту опцию, чтобы видеть запросы на подпись в расширенном формате."
  },
  "refreshList": {
    "message": "Обновить список"
  },
  "reject": {
    "message": "Отклонить"
  },
  "rejectAll": {
    "message": "Отклонить все"
  },
  "rejectRequestsDescription": {
    "message": "Вы собираетесь отклонить сразу $1 запроса(-ов)."
  },
  "rejectRequestsN": {
    "message": "Отклонить $1 запроса(-ов)"
  },
  "rejectTxsDescription": {
    "message": "Вы собираетесь отклонить сразу $1 транзакции(-ий)."
  },
  "rejectTxsN": {
    "message": "Отклонить $1 транзакции(-ий)"
  },
  "rejected": {
    "message": "Отклонено"
  },
  "remember": {
    "message": "Помните:"
  },
  "remove": {
    "message": "Удалить"
  },
  "removeAccount": {
    "message": "Удалить счет"
  },
  "removeAccountDescription": {
    "message": "Этот счет будет удален из вашего кошелька. Перед продолжением убедитесь, что у вас есть секретная фраза для восстановления или закрытый ключ для этого импортированного счета. Вы можете импортировать или снова создать счета из раскрывающегося списка счетов. "
  },
  "removeJWT": {
    "message": "Удалить токен депозитария"
  },
  "removeJWTDescription": {
    "message": "Уверены, что хотите удалить этот токен? Все счета, назначенные этому токену, также будут удалены из расширения: "
  },
  "removeKeyringSnap": {
    "message": "Удаление этого Snap приведет к удалению этих счетов из MetaMask:"
  },
  "removeKeyringSnapToolTip": {
    "message": "Snap контролирует счета, и при его удалении счета будут удалены и из MetaMask, но останутся в блокчейне."
  },
  "removeNFT": {
    "message": "Удалить NFT"
  },
  "removeNftErrorMessage": {
    "message": "Нам не удалось удалить этот NFT."
  },
  "removeNftMessage": {
    "message": "NFT успешно удален!"
  },
  "removeSnap": {
    "message": "Удалить Snap"
  },
  "removeSnapAccountDescription": {
    "message": "Если вы продолжите, этот счет больше не будет доступен в MetaMask."
  },
  "removeSnapAccountTitle": {
    "message": "Удалить счет"
  },
  "removeSnapConfirmation": {
    "message": "Уверены, что хотите удалить $1?",
    "description": "$1 represents the name of the snap"
  },
  "removeSnapDescription": {
    "message": "Это действие удалит snap, его данные и аннулирует предоставленные вам разрешения."
  },
  "replace": {
    "message": "заменить"
  },
  "reportIssue": {
    "message": "Сообщить о проблеме"
  },
  "requestFlaggedAsMaliciousFallbackCopyReason": {
    "message": "Поставщик услуг безопасности не поделился дополнительной информацией"
  },
  "requestFlaggedAsMaliciousFallbackCopyReasonTitle": {
    "message": "Запрос помечен как вредоносный"
  },
  "requestFrom": {
    "message": "Запрос от"
  },
  "requestFromInfo": {
    "message": "Это сайт, который запрашивает вашу подпись."
  },
  "requestFromTransactionDescription": {
    "message": "Это сайт, запрашивающий ваше подтверждение."
  },
  "requestMayNotBeSafe": {
    "message": "Запрос может быть небезопасным"
  },
  "requestMayNotBeSafeError": {
    "message": "Поставщик услуг безопасности не обнаружил никакой известной вредоносной активности, но продолжать все равно может быть небезопасно."
  },
  "requestNotVerified": {
    "message": "Запрос не подтвержден"
  },
  "requestNotVerifiedError": {
    "message": "Из-за ошибки этот запрос не был подтвержден поставщиком услуг безопасности. Действуйте осторожно."
  },
  "requestsAwaitingAcknowledgement": {
    "message": "запросы, ожидающие подтверждения"
  },
  "required": {
    "message": "Требуется"
  },
  "reset": {
    "message": "Сбросить"
  },
  "resetStates": {
    "message": "Сбросить состояния"
  },
  "resetWallet": {
    "message": "Сбросить кошелек"
  },
  "resetWalletSubHeader": {
    "message": "MetaMask не хранит копию вашего пароля. Если у вас возникли проблемы с разблокировкой счета, вам необходимо сбросить настройки кошелька. Вы можете сделать это, введя секретную фразу для восстановления, которую вы использовали при настройке кошелька."
  },
  "resetWalletUsingSRP": {
    "message": "Это действие удалит ваш текущий кошелек и секретную фразу для восстановления с этого устройства, а также список счетов, которые вы курировали. После сброса с помощью секретной фразы для восстановления вы увидите список счетов, основанный на секретной фразе для восстановления, которую вы использовали для сброса. Этот новый список будет автоматически включать счета с балансом средств. Вы также сможете получить $1, созданный ранее. Пользовательские счета, которые вы импортировали, должны будут $2, и любые пользовательские токены, которые вы добавили на счет, также должны будут $3."
  },
  "resetWalletWarning": {
    "message": "Прежде чем продолжить, убедитесь, что вы используете правильную секретную фразу для восстановления. Вы не сможете отменить это."
  },
  "restartMetamask": {
    "message": "Перезапустить MetaMask"
  },
  "restore": {
    "message": "Восстановить"
  },
  "restoreFailed": {
    "message": "Не удается восстановить ваши данные из предоставленного файла"
  },
  "restoreSuccessful": {
    "message": "Ваши данные успешно восстановлены"
  },
  "restoreUserData": {
    "message": "Восстановить пользовательские данные"
  },
  "restoreUserDataDescription": {
    "message": "Вы можете восстановить пользовательские настройки, содержащие настройки и адреса счетов, из ранее сохраненного файла JSON."
  },
  "resultPageError": {
    "message": "Ошибка"
  },
  "resultPageErrorDefaultMessage": {
    "message": "Ошибка операции."
  },
  "resultPageSuccess": {
    "message": "Успех"
  },
  "resultPageSuccessDefaultMessage": {
    "message": "Операция выполнена."
  },
  "retryTransaction": {
    "message": "Повторить транзакцию"
  },
  "reusedTokenNameWarning": {
    "message": "В токене здесь используется символ другого токена, который вы отслеживаете. Это может запутать или ввести в заблуждение."
  },
  "revealSeedWords": {
    "message": "Показать секретную фразу для восстановления"
  },
  "revealSeedWordsDescription1": {
    "message": "$1 дает $2",
    "description": "This is a sentence consisting of link using 'revealSeedWordsSRPName' as $1 and bolded text using 'revealSeedWordsDescription3' as $2."
  },
  "revealSeedWordsDescription2": {
    "message": "MetaMask — $1. Это означает, что вы являетесь владельцем своей СВФ.",
    "description": "$1 is text link with the message from 'revealSeedWordsNonCustodialWallet'"
  },
  "revealSeedWordsDescription3": {
    "message": "полный доступ к вашему кошельку и средствам.\n"
  },
  "revealSeedWordsNonCustodialWallet": {
    "message": "некастодиальный кошелек"
  },
  "revealSeedWordsQR": {
    "message": "QR"
  },
  "revealSeedWordsSRPName": {
    "message": "Секретная фраза для восстановления (СВФ)"
  },
  "revealSeedWordsText": {
    "message": "Текст"
  },
  "revealSeedWordsWarning": {
    "message": "Убедитесь, что никто не смотрит на ваш экран. $1",
    "description": "$1 is bolded text using the message from 'revealSeedWordsWarning2'"
  },
  "revealSeedWordsWarning2": {
    "message": "Поддержка MetaMask никогда не будет запрашивать этот ключ.",
    "description": "The bolded texted in the second part of 'revealSeedWordsWarning'"
  },
  "revealSensitiveContent": {
    "message": "Показать конфиденциальный контент"
  },
  "revealTheSeedPhrase": {
    "message": "Показать сид-фразу"
  },
  "reviewAlerts": {
    "message": "Просмотреть оповещения"
  },
  "revokeAllTokensTitle": {
    "message": "Отозвать разрешение на доступ ко всем вашим $1 и их перевод?",
    "description": "$1 is the symbol of the token for which the user is revoking approval"
  },
  "revokeAllTokensTitleWithoutSymbol": {
    "message": "Отозвать разрешение на доступ ко всем вашим NFT из $1 и их перевод?",
    "description": "$1 is a link to contract on the block explorer when we're not able to retrieve a erc721 or erc1155 name"
  },
  "revokeApproveForAllDescription": {
    "message": "Это отменит разрешение третьей стороне на доступ ко всем вашим $1 и их перевод без дальнейшего уведомления.",
    "description": "$1 is either a string or link of a given token symbol or name"
  },
  "revokeApproveForAllDescriptionWithoutSymbol": {
    "message": "Это отменит разрешение третьей стороне на доступ ко всем вашим NFT из $1 и их перевод без дальнейшего уведомления.",
    "description": "$1 is a link to contract on the block explorer when we're not able to retrieve a erc721 or erc1155 name"
  },
  "revokePermission": {
    "message": "Отозвать разрешение"
  },
  "revokeSpendingCap": {
    "message": "Отменить верхний лимит расходов для вашего $1",
    "description": "$1 is a token symbol"
  },
  "revokeSpendingCapTooltipText": {
    "message": "Эта третья сторона больше не сможет тратить ваши текущие или будущие токены."
  },
  "rpcUrl": {
    "message": "Новый URL RPC"
  },
  "safeTransferFrom": {
    "message": "Безопасный перевод из"
  },
  "save": {
    "message": "Сохранить"
  },
  "scanInstructions": {
    "message": "Поместите QR-код перед камерой"
  },
  "scanQrCode": {
    "message": "Сканировать QR-код"
  },
  "scrollDown": {
    "message": "Прокрутить вниз"
  },
  "search": {
    "message": "Поиск"
  },
  "searchAccounts": {
    "message": "Поиск счетов"
  },
  "searchTokens": {
    "message": "Поиск токенов"
  },
  "secretRecoveryPhrase": {
    "message": "Секретная фраза для восстановления"
  },
  "secureWallet": {
    "message": "Безопасный кошелек"
  },
  "security": {
    "message": "Безопасность"
  },
  "securityAlert": {
    "message": "Оповещение о безопасности от $1 и $2"
  },
  "securityAlerts": {
    "message": "Оповещения безопасности"
  },
  "securityAlertsDescription": {
    "message": "Эта функция предупреждает вас о вредоносной активности, активно проверяя транзакции и запросы на подпись. $1",
    "description": "Link to learn more about security alerts"
  },
  "securityAndPrivacy": {
    "message": "Безопасность и конфиденциальность"
  },
  "securityProviderPoweredBy": {
    "message": "На основе $1",
    "description": "The security provider that is providing data"
  },
  "seeDetails": {
    "message": "См. подробности"
  },
  "seedPhraseConfirm": {
    "message": "Подтвердите секретную фразу для восстановления"
  },
  "seedPhraseEnterMissingWords": {
    "message": "Подтвердите секретную фразу для восстановления"
  },
  "seedPhraseIntroNotRecommendedButtonCopy": {
    "message": "Напомнить позже (не рекомендуется)"
  },
  "seedPhraseIntroRecommendedButtonCopy": {
    "message": "Защитить мой кошелек (рекомендуется)"
  },
  "seedPhraseIntroSidebarBulletFour": {
    "message": "Запишите и храните в нескольких секретных местах."
  },
  "seedPhraseIntroSidebarBulletOne": {
    "message": "Сохранить в менджере паролей"
  },
  "seedPhraseIntroSidebarBulletThree": {
    "message": "Храните в банковской ячейке."
  },
  "seedPhraseIntroSidebarCopyOne": {
    "message": "Ваша секретная фраза для восстановления — это фраза из 12 слов, которая является «главным ключом» от вашего кошелька и ваших средств."
  },
  "seedPhraseIntroSidebarCopyThree": {
    "message": "Если кто-то просит вас сообщить фразу для восстановления, этот человек, скорее всего, пытается вас обмануть и похитить деньги из вашего кошелька."
  },
  "seedPhraseIntroSidebarCopyTwo": {
    "message": "Никогда не сообщайте секретную фразу для восстановления никому, даже сотрудникам MetaMask!"
  },
  "seedPhraseIntroSidebarTitleOne": {
    "message": "Что такое секретная фраза для восстановления?"
  },
  "seedPhraseIntroSidebarTitleThree": {
    "message": "Можно ли сообщать кому-либо свою секретную фразу для восстановления?"
  },
  "seedPhraseIntroSidebarTitleTwo": {
    "message": "Как хранить мою секретную фразу для восстановления?"
  },
  "seedPhraseIntroTitle": {
    "message": "Защитите свой кошелек"
  },
  "seedPhraseIntroTitleCopy": {
    "message": "Прежде чем приступить к делу, посмотрите это короткое видео о секретной фразе для восстановления и споособах обезопасить кошелек."
  },
  "seedPhraseReq": {
    "message": "Секретные фразы для восстановления содержат 12, 15, 18, 21 или 24 слова"
  },
  "seedPhraseWriteDownDetails": {
    "message": "Запишите эту секретную фразу для восстановления из 12 слов и сохраните ее в надежном месте, доступном только вам."
  },
  "seedPhraseWriteDownHeader": {
    "message": "Запишите секретную фразу для восстановления"
  },
  "select": {
    "message": "Выбрать"
  },
  "selectAccounts": {
    "message": "Выберите счета(-а) для использования на этом сайте"
  },
  "selectAccountsForSnap": {
    "message": "Выберите счет(-а) для использования с этим snap"
  },
  "selectAll": {
    "message": "Выбрать все"
  },
  "selectAllAccounts": {
    "message": "Выбрать все счета"
  },
  "selectAnAccount": {
    "message": "Выберите счет"
  },
  "selectAnAccountAlreadyConnected": {
    "message": "Этот счет уже подключен к MetaMask"
  },
  "selectAnAccountHelp": {
    "message": "Выберите депозитарные счета для использования в MetaMask Institutional."
  },
  "selectEnableDisplayMediaPrivacyPreference": {
    "message": "Включить отображение носителя NFT"
  },
  "selectHdPath": {
    "message": "Выберите путь HD"
  },
  "selectJWT": {
    "message": "Выбрать токен"
  },
  "selectNFTPrivacyPreference": {
    "message": "Включите определение NFT в настройках"
  },
  "selectPathHelp": {
    "message": "Если вы не видите ожидаемые счета, попробуйте переключиться на путь HD."
  },
  "selectType": {
    "message": "Выбрать тип"
  },
  "selectingAllWillAllow": {
    "message": "Выбор всех позволит этому сайту просматривать все ваши текущие счета. Убедитесь, что вы доверяете этому сайту."
  },
  "send": {
    "message": "Отправить"
  },
  "sendAToken": {
    "message": "Отправить токен"
  },
  "sendBugReport": {
    "message": "Отправьте нам отчет об ошибке."
  },
  "sendNoContactsConversionText": {
    "message": "нажмите здесь"
  },
  "sendNoContactsDescription": {
    "message": "Контакты позволяют безопасно отправлять транзакции в другой счет несколько раз. Чтобы создать контакт, $1",
    "description": "$1 represents the action text 'click here'"
  },
  "sendNoContactsTitle": {
    "message": "У вас пока нет контактов"
  },
  "sendSelectReceiveAsset": {
    "message": "Выберите актив для получения"
  },
  "sendSelectSendAsset": {
    "message": "Выберите актив для отправки"
  },
  "sendSpecifiedTokens": {
    "message": "Отправить $1",
    "description": "Symbol of the specified token"
  },
  "sendSwapSubmissionWarning": {
    "message": "Нажатие этой кнопки немедленно инициирует транзакцию обмена. Прежде чем продолжить, проверьте детали транзакции."
  },
  "sendTokenAsToken": {
    "message": "Отправить $1 как $2",
    "description": "Used in the transaction display list to describe a swap and send. $1 and $2 are the symbols of tokens in involved in the swap."
  },
  "sendingAsset": {
    "message": "Идет отправка $1"
  },
  "sendingDisabled": {
    "message": "Отправка NFT-активов ERC-1155 пока не поддерживается."
  },
  "sendingNativeAsset": {
    "message": "Отправка $1...",
    "description": "$1 represents the native currency symbol for the current network (e.g. ETH or BNB)"
  },
  "sendingToTokenContractWarning": {
    "message": "Предупреждение: вы собираетесь отправить контракт на токены, что может привести к потере средств. $1",
    "description": "$1 is a clickable link with text defined by the 'learnMoreUpperCase' key. The link will open to a support article regarding the known contract address warning"
  },
  "sendingZeroAmount": {
    "message": "Вы отправляете 0 $1."
  },
  "sepolia": {
    "message": "Тестовая сеть Sepolia"
  },
  "serviceWorkerKeepAlive": {
    "message": "Поддерживать активным сервисный модуль"
  },
  "setAdvancedPrivacySettingsDetails": {
    "message": "MetaMask использует эти доверенные сторонние сервисы для повышения удобства использования и безопасности продукта."
  },
  "setApprovalForAll": {
    "message": "Установить одобрение для всех"
  },
  "setApprovalForAllTitle": {
    "message": "Одобрить $1 без ограничений по расходам",
    "description": "The token symbol that is being approved"
  },
  "settingAddSnapAccount": {
    "message": "Добавить Snap счета"
  },
  "settings": {
    "message": "Настройки"
  },
  "settingsSearchMatchingNotFound": {
    "message": "Совпадений не найдено."
  },
  "settingsSubHeadingSignaturesAndTransactions": {
    "message": "Запросы на подпись или транзакции"
  },
  "show": {
    "message": "Показать"
  },
  "showAccount": {
    "message": "Показать счет"
  },
  "showExtensionInFullSizeView": {
    "message": "Пказать расширение в полноразмерном виде"
  },
  "showExtensionInFullSizeViewDescription": {
    "message": "Включите этот параметр, чтобы полноразмерный просмотр отображался по умолчанию при щелчке по значку расширения."
  },
  "showFiatConversionInTestnets": {
    "message": "Показывать обмен в тестовых сетях"
  },
  "showFiatConversionInTestnetsDescription": {
    "message": "Выберите это, чтобы показывать обмен на фиатную валюту в тестовых сетях"
  },
  "showHexData": {
    "message": "Показать шестнадцатеричные данные"
  },
  "showHexDataDescription": {
    "message": "Выберите эту опцию, чтобы отобразить поле шестнадцатеричных данных на экране отправки"
  },
  "showIncomingTransactions": {
    "message": "Показать входящие транзакции"
  },
  "showIncomingTransactionsDescription": {
    "message": "Это использует $1, который будет иметь доступ к вашему адресу Ethereum и вашему IP-адресу. $2",
    "description": "$1 is the link to etherscan url and $2 is the link to the privacy policy of consensys APIs"
  },
  "showIncomingTransactionsExplainer": {
    "message": "Это базируется на различных сторонних API для каждой сети, которые раскрывают ваш адрес Ethereum и ваш IP-адрес."
  },
  "showMore": {
    "message": "Показать больше"
  },
  "showNft": {
    "message": "Показать NFT"
  },
  "showPermissions": {
    "message": "Показать разрешения"
  },
  "showPrivateKey": {
    "message": "Показать закрытый ключ"
  },
  "showTestnetNetworks": {
    "message": "Показать тестовые сети"
  },
  "showTestnetNetworksDescription": {
    "message": "Выберите эту опцию, чтобы показать тестовые сети в списке сетей"
  },
  "sigRequest": {
    "message": "Запрос подписи"
  },
  "sign": {
    "message": "Подписать"
  },
  "signatureRequest": {
    "message": "Запрос подписи"
  },
  "signatureRequestGuidance": {
    "message": "Подписывайте это сообщение только в том случае, если вы полностью понимаете его содержание и доверяете запрашивающему сайту."
  },
  "signatureRequestWarning": {
    "message": "Подписание этого сообщения может быть опасным. Возможно, вы предоставляете полный контроль над своим счетом и активами стороне на другом конце этого сообщения. Это означает, что она может опустошить ваш счет в любое время. Действуйте с осторожностью. $1."
  },
  "signed": {
    "message": "Подписано"
  },
  "signin": {
    "message": "Войти"
  },
  "signing": {
    "message": "Подписание"
  },
  "simulationDetailsFailed": {
    "message": "Не удалось загрузить прогноз."
  },
  "simulationDetailsFiatNotAvailable": {
    "message": "Недоступно"
  },
  "simulationDetailsIncomingHeading": {
    "message": "Вы получаете"
  },
  "simulationDetailsNoBalanceChanges": {
    "message": "Никаких изменений в вашем кошельке не прогнозируется"
  },
  "simulationDetailsOutgoingHeading": {
    "message": "Вы отправляете"
  },
  "simulationDetailsTitle": {
    "message": "Прогнозируемые изменения"
  },
  "simulationDetailsTitleTooltip": {
    "message": "Прогнозируемые изменения — это то, что может произойти, если вы завершите эту транзакцию. Это всего лишь прогноз, а не гарантия."
  },
  "simulationDetailsTotalFiat": {
    "message": "Итого = $1",
    "description": "$1 is the total amount in fiat currency on one side of the transaction"
  },
  "simulationDetailsTransactionReverted": {
    "message": "Эта транзакция, скорее всего, не удастся"
  },
  "simulationErrorMessageV2": {
    "message": "Мы не смогли оценить размер платы за газ. В контракте может быть ошибка, и эта транзакция может завершиться неудачно."
  },
  "simulationsSettingDescription": {
    "message": "Включите эту опцию, чтобы спрогнозировать изменения баланса транзакций перед их подтверждением. Это не гарантирует окончательный результат ваших транзакций. $1"
  },
  "simulationsSettingSubHeader": {
    "message": "Спрогнозировать изменения баланса"
  },
  "skip": {
    "message": "Пропустить"
  },
  "skipAccountSecurity": {
    "message": "Пропустить безопасность счета?"
  },
  "skipAccountSecurityDetails": {
    "message": "Я понимаю, что, если я не создам резервную копию своей секретной фразы для восстановления, я могу потерять доступ ко всем своим счетам и всем средствам на них."
  },
  "smartContracts": {
    "message": "Смарт-контракты"
  },
  "smartSwapsErrorNotEnoughFunds": {
    "message": "Недостаточно средств для смарт-свопа."
  },
  "smartSwapsErrorUnavailable": {
    "message": "Смарт-свопы временно недоступны."
  },
  "smartTransactionCancelled": {
    "message": "Ваша транзакция отменена"
  },
  "smartTransactionCancelledDescription": {
    "message": "Не удалось завершить вашу транзакцию, поэтому она была отменена, чтобы избавить вас от ненужной платы за газ."
  },
  "smartTransactionError": {
    "message": "Ваша транзакция не удалась"
  },
  "smartTransactionErrorDescription": {
    "message": "Внезапные изменения на рынке могут привести к неудачам. Если проблема не исчезнет, ​​обратитесь в поддержку MetaMask."
  },
  "smartTransactionPending": {
    "message": "Ваша транзакция отправляется"
  },
  "smartTransactionSuccess": {
    "message": "Ваша транзакция завершена"
  },
  "smartTransactionTakingTooLong": {
    "message": "Извините за ожидание"
  },
  "smartTransactionTakingTooLongDescription": {
    "message": "Если ваша транзакция не будет завершена в течение $1, она будет отменена и с вас не будет взиматься плата за газ.",
    "description": "$1 is remaining time in seconds"
  },
  "smartTransactions": {
    "message": "Умные транзакции"
  },
  "smartTransactionsBenefit1": {
    "message": "Коэффициент успеха 99,5%"
  },
  "smartTransactionsBenefit2": {
    "message": "Экономит вам деньги"
  },
  "smartTransactionsBenefit3": {
    "message": "Обновления в реальном времени"
  },
  "smartTransactionsDescription": {
    "message": "Откройте для себя более высокие коэффициенты успеха, передовую защиту и лучшую прозрачность с помощью умных транзакций."
  },
  "smartTransactionsDescription2": {
    "message": "Доступно только на Ethereum. Включайте или отключайте в любое время в настройках. $1",
    "description": "$1 is an external link to learn more about Smart Transactions"
  },
  "smartTransactionsOptItModalTitle": {
    "message": "Улучшенная защита транзакций"
  },
  "snapAccountCreated": {
    "message": "Счет создан"
  },
  "snapAccountCreatedDescription": {
    "message": "Ваш новый счет готов к использованию!"
  },
  "snapAccountCreationFailed": {
    "message": "Не удалось создать счет"
  },
  "snapAccountCreationFailedDescription": {
    "message": "$1 не удалось создать для вас счет.",
    "description": "$1 is the snap name"
  },
  "snapAccountRedirectFinishSigningTitle": {
    "message": "Завершить подписание"
  },
  "snapAccountRedirectSiteDescription": {
    "message": "Следуйте инструкциям от $1"
  },
  "snapAccountRemovalFailed": {
    "message": "Не удалось удалить счет"
  },
  "snapAccountRemovalFailedDescription": {
    "message": "$1 не удалось удалить для вас этот счет.",
    "description": "$1 is the snap name"
  },
  "snapAccountRemoved": {
    "message": "Счет удален"
  },
  "snapAccountRemovedDescription": {
    "message": "Этот счет больше не будет доступен для использования в MetaMask."
  },
  "snapAccounts": {
    "message": "Snaps счета"
  },
  "snapAccountsDescription": {
    "message": "Счета, контролируемые сторонними Snap."
  },
  "snapConnectionWarning": {
    "message": "$1 хочет использовать $2",
    "description": "$2 is the snap and $1 is the dapp requesting connection to the snap."
  },
  "snapContent": {
    "message": "Этот контент поступает от $1",
    "description": "This is shown when a snap shows transaction insight information in the confirmation UI. $1 is a link to the snap's settings page with the link text being the name of the snap."
  },
  "snapDetailWebsite": {
    "message": "Веб-сайт"
  },
  "snapInstallRequest": {
    "message": "Установка $1 дает ему следующие разрешения.",
    "description": "$1 is the snap name."
  },
  "snapInstallSuccess": {
    "message": "Установка завершена"
  },
  "snapInstallWarningCheck": {
    "message": "$1 требуется разрешение, чтобы сделать следующее:",
    "description": "Warning message used in popup displayed on snap install. $1 is the snap name."
  },
  "snapInstallWarningHeading": {
    "message": "Действуйте с осторожностью"
  },
  "snapInstallWarningPermissionDescriptionForBip32View": {
    "message": "Разрешите $1 просматривать ваши открытые ключи (и адреса). Это не дает никакого контроля над счетами или активами.",
    "description": "An extended description for the `snap_getBip32PublicKey` permission used for tooltip on Snap Install Warning screen (popup/modal). $1 is the snap name."
  },
  "snapInstallWarningPermissionDescriptionForEntropy": {
    "message": "Разрешите $1 управлять счетами и активами в запрошенной(-ых) сети(-ях). Создание и резервное копирование этих счетов выполняется с использованием вашей секретной фразы для восстановления (без ее раскрытия). Благодаря возможности получения ключей $1 может поддерживать различные протоколы блокчейна, помимо Ethereum (EVM).",
    "description": "An extended description for the `snap_getBip44Entropy` and `snap_getBip44Entropy` permissions used for tooltip on Snap Install Warning screen (popup/modal). $1 is the snap name."
  },
  "snapInstallWarningPermissionNameForEntropy": {
    "message": "Управлять счетами $1",
    "description": "Permission name used for the Permission Cell component displayed on warning popup when installing a Snap. $1 is list of account types."
  },
  "snapInstallWarningPermissionNameForViewPublicKey": {
    "message": "Посмотрите свой открытый ключ для $1",
    "description": "Permission name used for the Permission Cell component displayed on warning popup when installing a Snap. $1 is list of account types."
  },
  "snapInstallationErrorDescription": {
    "message": "Не удалось установить $1.",
    "description": "Error description used when snap installation fails. $1 is the snap name."
  },
  "snapInstallationErrorTitle": {
    "message": "Ошибка установки",
    "description": "Error title used when snap installation fails."
  },
  "snapResultError": {
    "message": "Ошибка"
  },
  "snapResultSuccess": {
    "message": "Успех"
  },
  "snapResultSuccessDescription": {
    "message": "$1 готово к использованию"
  },
  "snapUpdateAlertDescription": {
    "message": "Получите последнюю версию $1",
    "description": "Description used in Snap update alert banner when snap update is available. $1 is the Snap name."
  },
  "snapUpdateAvailable": {
    "message": "Доступно обновление"
  },
  "snapUpdateErrorDescription": {
    "message": "Не удалось обновить $1.",
    "description": "Error description used when snap update fails. $1 is the snap name."
  },
  "snapUpdateErrorTitle": {
    "message": "Ошибка обновления",
    "description": "Error title used when snap update fails."
  },
  "snapUpdateRequest": {
    "message": "Обновление $1 дает ему следующие разрешения.",
    "description": "$1 is the Snap name."
  },
  "snapUpdateSuccess": {
    "message": "Обновление завершено"
  },
  "snapUrlIsBlocked": {
    "message": "Этот Snap хочет перенаправить вас на заблокированный сайт. $1."
  },
  "snaps": {
    "message": "Snaps"
  },
  "snapsConnected": {
    "message": "Snaps подключены"
  },
  "snapsNoInsight": {
    "message": "Этот snap не выдал никакой аналитики"
  },
  "snapsPrivacyWarningFirstMessage": {
    "message": "Вы признаете, что Snap, который вы устанавливаете, является Сторонней службой, как она определена в $1 Consensys, кроме случаев, когда он определяется иначе. Использование вами Сторонних служб регулируется отдельными положениями и условиями, установленными сторонним поставщиком услуг. Consensys не рекомендует использовать Snap каком-либо конкретному лицу по какой-либо конкретной причине. Вы получаете доступ к Сторонней службе, полагаетесь на нее или используете его на свой страх и риск. Consensys отказывается от любой ответственности и ответственности за любые убытки, связанные с использованием вами сторонних услуг.",
    "description": "First part of a message in popup modal displayed when installing a snap for the first time. $1 is terms of use link."
  },
  "snapsPrivacyWarningSecondMessage": {
    "message": "Любая информация, которую вы передаете Сторонним службам, будет собираться непосредственно этими Сторонними службами в соответствии с их политикой конфиденциальности. Пожалуйста, обратитесь к их политике конфиденциальности для получения дополнительной информации.",
    "description": "Second part of a message in popup modal displayed when installing a snap for the first time."
  },
  "snapsPrivacyWarningThirdMessage": {
    "message": "Consensys не имеет доступа к информации, которую вы передаете Сторонним службам.",
    "description": "Third part of a message in popup modal displayed when installing a snap for the first time."
  },
  "snapsSettings": {
    "message": "Настройки Snap"
  },
  "snapsTermsOfUse": {
    "message": "Условия использования"
  },
  "snapsToggle": {
    "message": "Snap будет работать только в том случае, если он включен"
  },
  "snapsUIError": {
    "message": "Свяжитесь с авторами $1 для получения дополнительной поддержки.",
    "description": "This is shown when the insight snap throws an error. $1 is the snap name"
  },
  "someNetworksMayPoseSecurity": {
    "message": "Некоторые сети могут представлять угрозу безопасности и/или конфиденциальности. Прежде чем добавлять и использовать сеть, ознакомьтесь с рисками."
  },
  "somethingDoesntLookRight": {
    "message": "Что-то не так? $1",
    "description": "A false positive message for users to contact support. $1 is a link to the support page."
  },
  "somethingIsWrong": {
    "message": "Что-то пошло не так. Попробуйте перезагрузить страницу."
  },
  "somethingWentWrong": {
    "message": "Ой! Что-то пошло не так."
  },
  "source": {
    "message": "Источник"
  },
  "speedUp": {
    "message": "Ускорить"
  },
  "speedUpCancellation": {
    "message": "Ускорить эту отмену"
  },
  "speedUpExplanation": {
    "message": "Мы обновили плату за газ с учетом текущих условий сети и увеличили ее как минимум на 10% (это требование сети)."
  },
  "speedUpPopoverTitle": {
    "message": "Ускорить транзакцию"
  },
  "speedUpTooltipText": {
    "message": "Новая плата за газ"
  },
  "speedUpTransaction": {
    "message": "Ускорить эту транзакцию"
  },
  "spendLimitInsufficient": {
    "message": "Недостаточный лимит расходов"
  },
  "spendLimitInvalid": {
    "message": "Неверный лимит расходов. Должен быть положительным числом"
  },
  "spendLimitPermission": {
    "message": "Разрешение на лимит расходов"
  },
  "spendLimitRequestedBy": {
    "message": "Лимит расходов затребован $1",
    "description": "Origin of the site requesting the spend limit"
  },
  "spendLimitTooLarge": {
    "message": "Лимит расходов слишком велик"
  },
  "spendingCap": {
    "message": "Лимит расходов"
  },
  "spendingCapError": {
    "message": "Ошибка: вводите только цифры"
  },
  "spendingCapErrorDescription": {
    "message": "Введите только то число в качестве лимита для $1, которое приемлемо для вас. Вы всегда можете увеличить лимит токенов позже.",
    "description": "$1 is origin of the site requesting the token limit"
  },
  "spendingCapRequest": {
    "message": "Запрос лимита расходов для вашего $1"
  },
  "srpInputNumberOfWords": {
    "message": "У меня есть фраза из $1 слов(-а)",
    "description": "This is the text for each option in the dropdown where a user selects how many words their secret recovery phrase has during import. The $1 is the number of words (either 12, 15, 18, 21, or 24)."
  },
  "srpPasteFailedTooManyWords": {
    "message": "Не удалось вставить, так как он содержит более 24 слов. Секретная фраза для восстановления может содержать не более 24 слов.",
    "description": "Description of SRP paste error when the pasted content has too many words"
  },
  "srpPasteTip": {
    "message": "Вы можете вставить всю свою секретную фразу для восстановления в любое поле",
    "description": "Our secret recovery phrase input is split into one field per word. This message explains to users that they can paste their entire secrete recovery phrase into any field, and we will handle it correctly."
  },
  "srpSecurityQuizGetStarted": {
    "message": "Начало работы"
  },
  "srpSecurityQuizImgAlt": {
    "message": "Глаз с замочной скважиной в центре и три плавающих поля пароля"
  },
  "srpSecurityQuizIntroduction": {
    "message": "Чтобы увидеть свою секретную фразу для восстановления, вам нужно правильно ответить на два вопроса"
  },
  "srpSecurityQuizQuestionOneQuestion": {
    "message": "Если вы потеряете свою секретную фразу для восстановления, MetaMask..."
  },
  "srpSecurityQuizQuestionOneRightAnswer": {
    "message": "Не сможет вам помочь"
  },
  "srpSecurityQuizQuestionOneRightAnswerDescription": {
    "message": "Запишите ее, выгравируйте ее на металле или храните в нескольких потайных местах, чтобы никогда не потерять. Если вы потеряете ее, она пропадет навсегда."
  },
  "srpSecurityQuizQuestionOneRightAnswerTitle": {
    "message": "Правильно! Никто не может помочь вернуть вашу секретную фразу для восстановления"
  },
  "srpSecurityQuizQuestionOneWrongAnswer": {
    "message": "Не сможет вернуть ее вам"
  },
  "srpSecurityQuizQuestionOneWrongAnswerDescription": {
    "message": "Если вы потеряете свою секретную фразу для восстановления, она пропадет навсегда. Никто не может помочь вам вернуть ее, что бы кто ни говорил."
  },
  "srpSecurityQuizQuestionOneWrongAnswerTitle": {
    "message": "Неправильно! Никто не может помочь вернуть вашу секретную фразу для восстановления"
  },
  "srpSecurityQuizQuestionTwoQuestion": {
    "message": "Если кто-нибудь, даже представитель поддержки, попросит вашу секретную фразу для восстановления..."
  },
  "srpSecurityQuizQuestionTwoRightAnswer": {
    "message": "Вас обманывают"
  },
  "srpSecurityQuizQuestionTwoRightAnswerDescription": {
    "message": "Любой, кто утверждает, что ему нужна ваша секретная фраза для восстановления, лжет вам. Если вы сообщите эту фразу ему (ей), он(-а) украдет ваши активы."
  },
  "srpSecurityQuizQuestionTwoRightAnswerTitle": {
    "message": "Правильно! Сообщать кому-либо своей секретную фразу для восстановления — это всегда плохая идея"
  },
  "srpSecurityQuizQuestionTwoWrongAnswer": {
    "message": "Вы должны сообщите фразу ему (ей)"
  },
  "srpSecurityQuizQuestionTwoWrongAnswerDescription": {
    "message": "Любой, кто утверждает, что ему нужна ваша секретная фраза для восстановления, лжет вам. Если вы сообщите эту фразу ему (ей), он(-а) украдет ваши активы."
  },
  "srpSecurityQuizQuestionTwoWrongAnswerTitle": {
    "message": "Нет! Никогда никому не сообщайте никому свою секретную фразу для восстановления"
  },
  "srpSecurityQuizTitle": {
    "message": "Тест по безопасности"
  },
  "srpToggleShow": {
    "message": "Показать/скрыть это слово секретной фразы для восстановления",
    "description": "Describes a toggle that is used to show or hide a single word of the secret recovery phrase"
  },
  "srpWordHidden": {
    "message": "Этот слово скрыто",
    "description": "Explains that a word in the secret recovery phrase is hidden"
  },
  "srpWordShown": {
    "message": "Это слово отображается",
    "description": "Explains that a word in the secret recovery phrase is being shown"
  },
  "stable": {
    "message": "Стабильная"
  },
  "stableLowercase": {
    "message": "стабильная"
  },
  "stake": {
    "message": "Выполнить стейкинг"
  },
  "startYourJourney": {
    "message": "Начните свое путешествие с $1",
    "description": "$1 is the token symbol"
  },
  "startYourJourneyDescription": {
    "message": "Начните использовать Web3, добавив $1 в свой кошелек.",
    "description": "$1 is the token symbol"
  },
  "stateLogError": {
    "message": "Ошибка при получении журналов состояния."
  },
  "stateLogFileName": {
    "message": "Журналы состояния MetaMask"
  },
  "stateLogs": {
    "message": "Журналы состояний"
  },
  "stateLogsDescription": {
    "message": "Журналы состояния содержат ваши адреса публичных счетов и отправленные транзакции."
  },
  "states": {
    "message": "Состояния"
  },
  "status": {
    "message": "Статус"
  },
  "statusNotConnected": {
    "message": "Не подключено"
  },
  "statusNotConnectedAccount": {
    "message": "Счета не подключены"
  },
  "step1LatticeWallet": {
    "message": "Подключите Lattice1"
  },
  "step1LatticeWalletMsg": {
    "message": "Вы можете подключить MetaMask к своему устройству Lattice1, как только оно будет настроено и подключено к сети. Разблокируйте устройство и подготовьте свой ID устройства.",
    "description": "$1 represents the `hardwareWalletSupportLinkConversion` localization key"
  },
  "step1LedgerWallet": {
    "message": "Скачать приложение Ledger"
  },
  "step1LedgerWalletMsg": {
    "message": "Скачайте $1, настройте его и введите пароль для его разблокировки.",
    "description": "$1 represents the `ledgerLiveApp` localization value"
  },
  "step1TrezorWallet": {
    "message": "Подключить кошелек Trezor"
  },
  "step1TrezorWalletMsg": {
    "message": "Подключите кошелек Trezor напрямую к компьютеру и разблокируйте его. Убедитесь, что вы используете правильную парольную фразу.",
    "description": "$1 represents the `hardwareWalletSupportLinkConversion` localization key"
  },
  "step2LedgerWallet": {
    "message": "Подключите свой Ledger"
  },
  "step2LedgerWalletMsg": {
    "message": "Подключите Ledger напрямую к компьютеру, разблокируйте его и откройте приложение Ethereum.",
    "description": "$1 represents the `hardwareWalletSupportLinkConversion` localization key"
  },
  "stillGettingMessage": {
    "message": "Все еще получаете это сообщение?"
  },
  "strong": {
    "message": "Сильный"
  },
  "stxCancelled": {
    "message": "Своп бы не удался"
  },
  "stxCancelledDescription": {
    "message": "Ваша транзакция завершилась неудачно и была бы отменена, чтобы избежать ненужной платы за газ."
  },
  "stxCancelledSubDescription": {
    "message": "Попробуйте выполнить своп еще раз. Мы готовы защитить вас от подобных рисков в следующий раз."
  },
  "stxEstimatedCompletion": {
    "message": "Предполагаемое завершение через < $1",
    "description": "$1 is remeaning time in minutes and seconds, e.g. 0:10"
  },
  "stxFailure": {
    "message": "Своп не удался"
  },
  "stxFailureDescription": {
    "message": "Внезапные изменения на рынке могут привести к отказам. Если проблема не устранена, обратитесь по адресу $1.",
    "description": "This message is shown to a user if their swap fails. The $1 will be replaced by support.metamask.io"
  },
  "stxOptInDescription": {
    "message": "Включите умные транзакции для более надежных и безопасных транзакций в Мейн-нете Ethereum. $1"
  },
  "stxPendingPrivatelySubmittingSwap": {
    "message": "Приватная отправка вашего свопа..."
  },
  "stxPendingPubliclySubmittingSwap": {
    "message": "Публичная отправка вашего свопа..."
  },
  "stxSuccess": {
    "message": "Своп завершен!"
  },
  "stxSuccessDescription": {
    "message": "Ваши $1 уже доступны.",
    "description": "$1 is a token symbol, e.g. ETH"
  },
  "stxSwapCompleteIn": {
    "message": "Своп завершится через <",
    "description": "'<' means 'less than', e.g. Swap will complete in < 2:59"
  },
  "stxTryingToCancel": {
    "message": "Попытка отменить транзакцию..."
  },
  "stxUnknown": {
    "message": "Статус неизвестен"
  },
  "stxUnknownDescription": {
    "message": "Транзакция прошла успешно, но мы не уверены, что это такое. Это может быть связано с отправкой другой транзакции во время обработки этого свопа."
  },
  "stxUserCancelled": {
    "message": "Своп отменен"
  },
  "stxUserCancelledDescription": {
    "message": "Ваша транзакция была отменена, и вы не вносили никакой ненужной платы за газ."
  },
  "submit": {
    "message": "Отправить"
  },
  "submitted": {
    "message": "Отправлено"
  },
  "suggestedTokenSymbol": {
    "message": "Рекомендуемый символ-тикер:"
  },
  "support": {
    "message": "Поддержка"
  },
  "supportCenter": {
    "message": "Посетите наш центр поддержки"
  },
  "surveyConversion": {
    "message": "Пройдите наш опрос"
  },
  "surveyTitle": {
    "message": "Сформируйте будущее MetaMask"
  },
  "swap": {
    "message": "Своп"
  },
  "swapAdjustSlippage": {
    "message": "Откорректировать проскальзывание"
  },
  "swapAggregator": {
    "message": "Агрегатор"
  },
  "swapAllowSwappingOf": {
    "message": "Разрешите своп $1",
    "description": "Shows a user that they need to allow a token for swapping on their hardware wallet"
  },
  "swapAmountReceived": {
    "message": "Гарантированная сумма"
  },
  "swapAmountReceivedInfo": {
    "message": "Это минимальная сумма, которую вы получите. Вы можете получить больше в зависимости от проскальзывания."
  },
  "swapAndSend": {
    "message": "Обменять и отправить"
  },
  "swapAnyway": {
    "message": "Все равно выполнить своп"
  },
  "swapApproval": {
    "message": "Одобрить использование $1 для свопа",
    "description": "Used in the transaction display list to describe a transaction that is an approve call on a token that is to be swapped.. $1 is the symbol of a token that has been approved."
  },
  "swapApproveNeedMoreTokens": {
    "message": "Вам нужно еще $1 $2 для завершения этого свопа",
    "description": "Tells the user how many more of a given token they need for a specific swap. $1 is an amount of tokens and $2 is the token symbol."
  },
  "swapAreYouStillThere": {
    "message": "Вы все еще там?"
  },
  "swapAreYouStillThereDescription": {
    "message": "Мы готовы показать вам последние котировки, когда вы захотите продолжить"
  },
  "swapBuildQuotePlaceHolderText": {
    "message": "Нет доступных токенов, соответствующих $1",
    "description": "Tells the user that a given search string does not match any tokens in our token lists. $1 can be any string of text"
  },
  "swapConfirmWithHwWallet": {
    "message": "Подтвердите с помощью аппаратного кошелька"
  },
  "swapContinueSwapping": {
    "message": "Продолжить своп"
  },
  "swapContractDataDisabledErrorDescription": {
    "message": "В приложении Ethereum на Ledger перейдите в раздел «Настройки» и разрешите использование данных о контракте. Затем попробуйте повторить своп."
  },
  "swapContractDataDisabledErrorTitle": {
    "message": "На Ledger не включены данные о контракте"
  },
  "swapCustom": {
    "message": "пользовательский"
  },
  "swapDecentralizedExchange": {
    "message": "Децентрализованная биржа"
  },
  "swapDirectContract": {
    "message": "Прямой контракт"
  },
  "swapEditLimit": {
    "message": "Изменить лимит"
  },
  "swapEnableDescription": {
    "message": "Это необходимо и дает MetaMask разрешение на своп вашего $1.",
    "description": "Gives the user info about the required approval transaction for swaps. $1 will be the symbol of a token being approved for swaps."
  },
  "swapEnableTokenForSwapping": {
    "message": "Это $1 возможность свопа",
    "description": "$1 is for the 'enableToken' key, e.g. 'enable ETH'"
  },
  "swapEnterAmount": {
    "message": "Введите сумму"
  },
  "swapEstimatedNetworkFees": {
    "message": "Примерные комиссии сети"
  },
  "swapEstimatedNetworkFeesInfo": {
    "message": "Это оценочная сетевая комиссия, которая будет использована для завершения вашего свопа. Фактическая сумма может меняться в зависимости от условий сети."
  },
  "swapFailedErrorDescriptionWithSupportLink": {
    "message": "Иногда транзакции не удается выполнить. Мы рады помочь вам в таких случаях. Если проблема не исчезнет, обратитесь в нашу поддержку клентов на сайте $1.",
    "description": "This message is shown to a user if their swap fails. The $1 will be replaced by support.metamask.io"
  },
  "swapFailedErrorTitle": {
    "message": "Своп не удался"
  },
  "swapFetchingQuote": {
    "message": "Получение котировки..."
  },
  "swapFetchingQuoteNofN": {
    "message": "Получение котировки $1 из $2",
    "description": "A count of possible quotes shown to the user while they are waiting for quotes to be fetched. $1 is the number of quotes already loaded, and $2 is the total number of resources that we check for quotes. Keep in mind that not all resources will have a quote for a particular swap."
  },
  "swapFetchingQuotes": {
    "message": "Получение котировок..."
  },
  "swapFetchingQuotesErrorDescription": {
    "message": "Хмм... Что-то пошло не так. Повторите попытку или, если ошибка не исчезнет, обратитесь в поддержку."
  },
  "swapFetchingQuotesErrorTitle": {
    "message": "Ошибка при получении котировок"
  },
  "swapFetchingTokens": {
    "message": "Получение токенов..."
  },
  "swapFromTo": {
    "message": "Своп $1 на $2",
    "description": "Tells a user that they need to confirm on their hardware wallet a swap of 2 tokens. $1 is a source token and $2 is a destination token"
  },
  "swapGasFeesDetails": {
    "message": "Плата за газ является примерной и будет колебаться в зависимости от сетевого трафика и сложности транзакции."
  },
  "swapGasFeesLearnMore": {
    "message": "Узнать больше о плате за газ"
  },
  "swapGasFeesSplit": {
    "message": "Плата за газ, указанная на предыдущем экране, распределяется между этими двумя транзакциями."
  },
  "swapGasFeesSummary": {
    "message": "Плата за газ переводится криптомайнерам, которые обрабатывают транзакции в сети $1. MetaMask не получает прибыли от платы за газ.",
    "description": "$1 is the selected network, e.g. Ethereum or BSC"
  },
  "swapHighSlippage": {
    "message": "Высокое проскальзывание"
  },
  "swapHighSlippageWarning": {
    "message": "Сумма проскальзывания очень велика."
  },
  "swapIncludesMMFee": {
    "message": "Включает комиссию MetaMask в размере $1%.",
    "description": "Provides information about the fee that metamask takes for swaps. $1 is a decimal number."
  },
  "swapIncludesMMFeeAlt": {
    "message": "Котировка с учетом комиссии MetaMask в размере $1 %",
    "description": "Provides information about the fee that metamask takes for swaps using the latest copy. $1 is a decimal number."
  },
  "swapIncludesMetaMaskFeeViewAllQuotes": {
    "message": "Включает комиссию MetaMask в размере $1% — $2.",
    "description": "Provides information about the fee that metamask takes for swaps. $1 is a decimal number and $2 is a link to view all quotes."
  },
  "swapLearnMore": {
    "message": "Узнайте больше о свопах"
  },
  "swapLiquiditySourceInfo": {
    "message": "Мы ищем по разным источникам ликвидности (биржи, агрегаторы и профессиональные маркет-мейкеры), чтобы сравнивать обменные курсы и комиссии сети."
  },
  "swapLowSlippage": {
    "message": "Низкое проскальзывание"
  },
  "swapLowSlippageError": {
    "message": "Возможно, не удастся выполнить транзакцию. Ммаксимальное проскальзывание слишком низкое."
  },
  "swapMaxSlippage": {
    "message": "Максимальное проскальзывание"
  },
  "swapMetaMaskFee": {
    "message": "Комиссия MetaMask"
  },
  "swapMetaMaskFeeDescription": {
    "message": "В этой котировке автоматически учитывается комиссия в размере $1%. Вы платите ее в обмен на лицензию на использование программного обеспечения MetaMask для сбора информации о поставщиках ликвидности.",
    "description": "Provides information about the fee that metamask takes for swaps. $1 is a decimal number."
  },
  "swapNQuotesWithDot": {
    "message": "$1 котировки(-ок).",
    "description": "$1 is the number of quotes that the user can select from when opening the list of quotes on the 'view quote' screen"
  },
  "swapNewQuoteIn": {
    "message": "Новые котировки через $1",
    "description": "Tells the user the amount of time until the currently displayed quotes are update. $1 is a time that is counting down from 1:00 to 0:00"
  },
  "swapNoTokensAvailable": {
    "message": "Нет доступных подходящих токенов $1",
    "description": "Tells the user that a given search string does not match any tokens in our token lists. $1 can be any string of text"
  },
  "swapOnceTransactionHasProcess": {
    "message": "Ваш $1 будет зачислен на ваш счет после обработки этой транзакции.",
    "description": "This message communicates the token that is being transferred. It is shown on the awaiting swap screen. The $1 will be a token symbol."
  },
  "swapPriceDifference": {
    "message": "Вы собираетесь выполнить своп $1 $2 (~$3) на $4 $5 (~$6).",
    "description": "This message represents the price slippage for the swap.  $1 and $4 are a number (ex: 2.89), $2 and $5 are symbols (ex: ETH), and $3 and $6 are fiat currency amounts."
  },
  "swapPriceDifferenceTitle": {
    "message": "Разница в цене составляет ~$1%",
    "description": "$1 is a number (ex: 1.23) that represents the price difference."
  },
  "swapPriceImpactTooltip": {
    "message": "Колебание цены — это разница между текущей рыночной ценой и суммой, полученной во время исполнения транзакции. Колебание цены зависит от соотношения размера вашей сделки и размера пула ликвидности."
  },
  "swapPriceUnavailableDescription": {
    "message": "Не удалось определить колебание цены из-за отсутствия данных о рыночных ценах. Перед свопом убедитесь, что вас устраивает количество токенов, которое вы получите."
  },
  "swapPriceUnavailableTitle": {
    "message": "Прежде чем продолжить, проверьте курс"
  },
  "swapProcessing": {
    "message": "Обработка..."
  },
  "swapQuoteDetails": {
    "message": "Свдения о котировке"
  },
  "swapQuoteNofM": {
    "message": "$1 из $2",
    "description": "A count of possible quotes shown to the user while they are waiting for quotes to be fetched. $1 is the number of quotes already loaded, and $2 is the total number of resources that we check for quotes. Keep in mind that not all resources will have a quote for a particular swap."
  },
  "swapQuoteSource": {
    "message": "Источник котировки"
  },
  "swapQuotesExpiredErrorDescription": {
    "message": "Запрашивайте новые котировки, чтобы узнать последние курсы."
  },
  "swapQuotesExpiredErrorTitle": {
    "message": "Таймаут котировок"
  },
  "swapQuotesNotAvailableDescription": {
    "message": "Уменьшите размер своей сделки или используйте другой токен."
  },
  "swapQuotesNotAvailableErrorDescription": {
    "message": "Попробуйте изменить настройки суммы или проскальзывания и повторить попытку."
  },
  "swapQuotesNotAvailableErrorTitle": {
    "message": "Нет доступных котировок"
  },
  "swapRate": {
    "message": "Курс"
  },
  "swapReceiving": {
    "message": "Получение"
  },
  "swapReceivingInfoTooltip": {
    "message": "Это примерное значение. Точная сумма зависит от проскальзывания."
  },
  "swapRequestForQuotation": {
    "message": "Запрос котировки"
  },
  "swapReviewSwap": {
    "message": "Проверить своп"
  },
  "swapSearchNameOrAddress": {
    "message": "Выполните поиск по имени или вставьте адрес"
  },
  "swapSelect": {
    "message": "Выбрать"
  },
  "swapSelectAQuote": {
    "message": "Выбрать котировку"
  },
  "swapSelectAToken": {
    "message": "Выбрать токен"
  },
  "swapSelectQuotePopoverDescription": {
    "message": "Ниже приведены все котировки, собранные из нескольких источников ликвидности."
  },
  "swapSelectToken": {
    "message": "Выберите токен"
  },
  "swapShowLatestQuotes": {
    "message": "Показать последние котировки"
  },
  "swapSlippageHighDescription": {
    "message": "Введенное проскальзывание ($1%) считается очень высоким и может привести к использованию плохого курса",
    "description": "$1 is the amount of % for slippage"
  },
  "swapSlippageHighTitle": {
    "message": "Высокое проскальзывание"
  },
  "swapSlippageLowDescription": {
    "message": "Такое низкое значение ($1%) может привести к неудачному свопу",
    "description": "$1 is the amount of % for slippage"
  },
  "swapSlippageLowTitle": {
    "message": "Низкое проскальзывание"
  },
  "swapSlippageNegative": {
    "message": "Проскальзывание должно быть больше нуля или равно нулю"
  },
  "swapSlippageNegativeDescription": {
    "message": "Проскальзывание должно быть больше или равно нулю"
  },
  "swapSlippageNegativeTitle": {
    "message": "Увеличьте проскальзывание, чтобы продолжить"
  },
  "swapSlippageOverLimitDescription": {
    "message": "Допуск на проскальзывание должен составлять 15% или менее. Все, что выше, приведет к неудачной ставке."
  },
  "swapSlippageOverLimitTitle": {
    "message": "Очень высокое проскальзывание"
  },
  "swapSlippagePercent": {
    "message": "$1%",
    "description": "$1 is the amount of % for slippage"
  },
  "swapSlippageTooltip": {
    "message": "Изменение цены в период между размещением заказа и подтверждением называется «проскальзыванием». Своп будет автоматически отменен, если фактическое проскальзывание превысит установленный «допуск проскальзывания»."
  },
  "swapSlippageZeroDescription": {
    "message": "Существует меньше поставщиков котировок с нулевым проскальзыванием, что приводит к менее конкурентоспособным котировкам."
  },
  "swapSlippageZeroTitle": {
    "message": "Поиск поставщиков с нулевым проскальзыванием"
  },
  "swapSource": {
    "message": "Источник ликвидности"
  },
  "swapSuggested": {
    "message": "Рекомендуется своп"
  },
  "swapSuggestedGasSettingToolTipMessage": {
    "message": "Своп — это сложная транзакция, выполнение которой зависят от имеющегося времени. Мы рекомендуем эту плату за газ для хорошего баланса между стоимостью и уверенностью в успехе свопа."
  },
  "swapSwapFrom": {
    "message": "Выполнить своп из"
  },
  "swapSwapSwitch": {
    "message": "Сменить порядок токенов"
  },
  "swapSwapTo": {
    "message": "Выполнить своп на"
  },
  "swapToConfirmWithHwWallet": {
    "message": "чтобы подтвердить с помощью аппаратного кошелька"
  },
  "swapTokenAddedManuallyDescription": {
    "message": "Проверьте этот токен на $1 и убедитесь, что это именно тот токен, которым вы хотите торговать.",
    "description": "$1 points the user to etherscan as a place they can verify information about a token. $1 is replaced with the translation for \"etherscan\""
  },
  "swapTokenAddedManuallyTitle": {
    "message": "Токен добавлен вручную"
  },
  "swapTokenAvailable": {
    "message": "Ваши $1 зачислены на ваш счет.",
    "description": "This message is shown after a swap is successful and communicates the exact amount of tokens the user has received for a swap. The $1 is a decimal number of tokens followed by the token symbol."
  },
  "swapTokenBalanceUnavailable": {
    "message": "Не удалось получить баланс $1",
    "description": "This message communicates to the user that their balance of a given token is currently unavailable. $1 will be replaced by a token symbol"
  },
  "swapTokenNotAvailable": {
    "message": "Своп токена в этом регионе недоступен"
  },
  "swapTokenToToken": {
    "message": "Выполнить своп $1 на $2",
    "description": "Used in the transaction display list to describe a swap. $1 and $2 are the symbols of tokens in involved in a swap."
  },
  "swapTokenVerificationAddedManually": {
    "message": "Этот токен был добавлен вручную."
  },
  "swapTokenVerificationMessage": {
    "message": "Всегда проверяйте адрес токена на $1.",
    "description": "Points the user to Etherscan as a place they can verify information about a token. $1 is replaced with the translation for \"Etherscan\" followed by an info icon that shows more info on hover."
  },
  "swapTokenVerificationOnlyOneSource": {
    "message": "Токен проверен только в 1 источнике."
  },
  "swapTokenVerificationSources": {
    "message": "Токен проверен в $1 источниках.",
    "description": "Indicates the number of token information sources that recognize the symbol + address. $1 is a decimal number."
  },
  "swapTokenVerifiedOn1SourceDescription": {
    "message": "$1 проверяется только на 1 источнике. Попробуйте проверить его на $2, прежде чем продолжить.",
    "description": "$1 is a token name, $2 points the user to etherscan as a place they can verify information about a token. $1 is replaced with the translation for \"etherscan\""
  },
  "swapTokenVerifiedOn1SourceTitle": {
    "message": "Потенциально неаутентичный токен"
  },
  "swapTooManyDecimalsError": {
    "message": "$1 позволяет использовать до $2 десятичных знаков",
    "description": "$1 is a token symbol and $2 is the max. number of decimals allowed for the token"
  },
  "swapTransactionComplete": {
    "message": "Транзакция завершена"
  },
  "swapTwoTransactions": {
    "message": "2 транзакции"
  },
  "swapUnknown": {
    "message": "Неизвестно"
  },
  "swapVerifyTokenExplanation": {
    "message": "Для обозначения нескольких токенов могут использоваться одно и то же имя и символ. Убедитесь, что $1 — это именно тот токен, который вы ищете.",
    "description": "This appears in a tooltip next to the verifyThisTokenOn message. It gives the user more information about why they should check the token on a block explorer. $1 will be the name or url of the block explorer, which will be the translation of 'etherscan' or a block explorer url specified for a custom network."
  },
  "swapYourTokenBalance": {
    "message": "$1 $2 доступны для свопа",
    "description": "Tells the user how much of a token they have in their balance. $1 is a decimal number amount of tokens, and $2 is a token symbol"
  },
  "swapZeroSlippage": {
    "message": "0% проскальзывания"
  },
  "swapsAdvancedOptions": {
    "message": "Дополнительные параметры"
  },
  "swapsExcessiveSlippageWarning": {
    "message": "Величина проскальзывания очень велика. Сделка будет невыгодной. Снизьте допуск проскальзывания ниже 15%."
  },
  "swapsMaxSlippage": {
    "message": "Допуск проскальзывания"
  },
  "swapsNotEnoughForTx": {
    "message": "Недостаточно $1 для выполнения этой транзакции",
    "description": "Tells the user that they don't have enough of a token for a proposed swap. $1 is a token symbol"
  },
  "swapsNotEnoughToken": {
    "message": "Недостаточно $1",
    "description": "Tells the user that they don't have enough of a token for a proposed swap. $1 is a token symbol"
  },
  "swapsViewInActivity": {
    "message": "Посмотреть в журнале активности"
  },
  "switch": {
    "message": "Сменить"
  },
  "switchEthereumChainConfirmationDescription": {
    "message": "В результате этого сеть, выбранная в MetaMask, будет изменена на ранее добавленную:"
  },
  "switchEthereumChainConfirmationTitle": {
    "message": "Разрешить этому сайту сменить сеть?"
  },
  "switchInputCurrency": {
    "message": "Изменить входную валюту"
  },
  "switchNetwork": {
    "message": "Сменить сеть"
  },
  "switchNetworks": {
    "message": "Сменить сети"
  },
  "switchToNetwork": {
    "message": "Сменить на $1",
    "description": "$1 represents the custom network that has previously been added"
  },
  "switchToThisAccount": {
    "message": "Переключиться на этот счет"
  },
  "switchedNetworkToastDecline": {
    "message": "Не показывать снова"
  },
  "switchedNetworkToastMessage": {
    "message": "$1 теперь активен в $2",
    "description": "$1 represents the account name, $2 represents the network name"
  },
  "switchedTo": {
    "message": "Вы переключились на"
  },
  "switchingNetworksCancelsPendingConfirmations": {
    "message": "В случае смены сетей все ожидающие подтверждения будут отменены"
  },
  "symbol": {
    "message": "Символ"
  },
  "symbolBetweenZeroTwelve": {
    "message": "Символ должен состоять из 11 или менее знаков."
  },
  "tenPercentIncreased": {
    "message": "Увеличение на 10%"
  },
  "terms": {
    "message": "Условия использования"
  },
  "termsOfService": {
    "message": "Условия обслуживания"
  },
  "termsOfUseAgreeText": {
    "message": " Я согласен(-на) с Условиями использования, которые применяются к использованию мною MetaMask и всех его функций"
  },
  "termsOfUseFooterText": {
    "message": "Прокрутите, чтобы прочитать все разделы"
  },
  "termsOfUseTitle": {
    "message": "Наши Условия использования обновлены"
  },
  "testNetworks": {
    "message": "Протестировать сети"
  },
  "theme": {
    "message": "Тема"
  },
  "themeDescription": {
    "message": "Выберите предпочитаемую тему MetaMask."
  },
  "thingsToKeep": {
    "message": "Что нужно помнить:"
  },
  "thirdPartySoftware": {
    "message": "Уведомление о стороннем ПО",
    "description": "Title of a popup modal displayed when installing a snap for the first time."
  },
  "thisCollection": {
    "message": "эта коллекция"
  },
  "time": {
    "message": "Время"
  },
  "tips": {
    "message": "Советы"
  },
  "to": {
    "message": "Адресат"
  },
  "toAddress": {
    "message": "Адресат: $1",
    "description": "$1 is the address to include in the To label. It is typically shortened first using shortenAddress"
  },
  "toggleEthSignBannerDescription": {
    "message": "Вы подвержены риску фишинговых атак. Защитите себя, отключив eth_sign."
  },
  "toggleEthSignDescriptionField": {
    "message": "Если вы включите этот параметр, вы можете получать запросы подписи, которые невозможно прочитать. Подписав сообщение, которое вы не понимаете, вы можете согласиться отдать свои средства и NFT."
  },
  "toggleEthSignField": {
    "message": "Запросы eth_sign"
  },
  "toggleEthSignModalBannerBoldText": {
    "message": " вас могут обмануть"
  },
  "toggleEthSignModalBannerText": {
    "message": "Если вас попросили включить этот параметр,"
  },
  "toggleEthSignModalCheckBox": {
    "message": "Я понимаю, что могу потерять все свои средства и NFT, если включу запросы eth_sign. "
  },
  "toggleEthSignModalDescription": {
    "message": "Разрешение запросов eth_sign может сделать вас уязвимыми для фишинговых атак. Всегда проверяйте URL и будьте осторожны при подписании сообщений, содержащих код."
  },
  "toggleEthSignModalFormError": {
    "message": "Текст неверный"
  },
  "toggleEthSignModalFormLabel": {
    "message": "Введите «Я подписываю только то, что понимаю», чтобы продолжить."
  },
  "toggleEthSignModalFormValidation": {
    "message": "Я подписываю только то, что понимаю"
  },
  "toggleEthSignModalTitle": {
    "message": "Используйте на свой риск"
  },
  "toggleEthSignOff": {
    "message": "ВЫКЛ. (рекомендуется)"
  },
  "toggleEthSignOn": {
    "message": "ВКЛ. (не рекомендуется)"
  },
  "toggleRequestQueueDescription": {
    "message": "Это позволяет вам выбрать сеть для каждого сайта вместо одной выбранной сети для всех сайтов. Эта функция не позволит вам переключать сети вручную, что может снизить удобство использования некоторых сайтов."
  },
  "toggleRequestQueueField": {
    "message": "Выберите сети для каждого сайта"
  },
  "toggleRequestQueueOff": {
    "message": "Выкл."
  },
  "toggleRequestQueueOn": {
    "message": "Вкл."
  },
  "token": {
    "message": "Токен"
  },
  "tokenAddress": {
    "message": "Адрес токена"
  },
  "tokenAlreadyAdded": {
    "message": "Токен уже добавлен."
  },
  "tokenAutoDetection": {
    "message": "Автоопределение токена"
  },
  "tokenContractAddress": {
    "message": "Адрес контракта токена"
  },
  "tokenDecimalFetchFailed": {
    "message": "Требуется десятичный токен. Найдите его здесь: $1"
  },
  "tokenDecimalTitle": {
    "message": "Десятичный токен:"
  },
  "tokenDetails": {
    "message": "Сведения о токене"
  },
  "tokenFoundTitle": {
    "message": "Найден 1 новый токен"
  },
  "tokenId": {
    "message": "ID токена"
  },
  "tokenList": {
    "message": "Списки токенов:"
  },
  "tokenScamSecurityRisk": {
    "message": "мошенничество с токенами и угрозы безопасности"
  },
  "tokenShowUp": {
    "message": "Ваши токены могут не отображаться автоматически в вашем кошельке."
  },
  "tokenSymbol": {
    "message": "Символ токена"
  },
  "tokens": {
    "message": "Токены"
  },
  "tokensFoundTitle": {
    "message": "Найдены $1 новых токена(-ов)",
    "description": "$1 is the number of new tokens detected"
  },
  "tooltipApproveButton": {
    "message": "Я понимаю"
  },
  "tooltipSatusConnected": {
    "message": "подключено"
  },
  "tooltipSatusConnectedUpperCase": {
    "message": "Подключен"
  },
  "tooltipSatusNotConnected": {
    "message": "не подключено"
  },
  "total": {
    "message": "Итого"
  },
  "transaction": {
    "message": "транзакция"
  },
  "transactionCancelAttempted": {
    "message": "Предпринята попытка отменить транзакцию с примерной платой за газ в размере $1 в $2"
  },
  "transactionCancelSuccess": {
    "message": "Транзакция успешно отменена в $2"
  },
  "transactionConfirmed": {
    "message": "Транзакция подтверждена в $2."
  },
  "transactionCreated": {
    "message": "В $2 создана транзакция на сумму $1."
  },
  "transactionDetailDappGasMoreInfo": {
    "message": "Рекомендовано сайтом"
  },
  "transactionDetailDappGasTooltip": {
    "message": "Измените, чтобы использовать рекомендованную MetaMask плату за газ с учетом последнего блока."
  },
  "transactionDetailGasHeading": {
    "message": "Примерная плата за газ"
  },
  "transactionDetailGasTooltipConversion": {
    "message": "Подробнее о плате за газ"
  },
  "transactionDetailGasTooltipExplanation": {
    "message": "Плата за газ устанавливается сетью и варьируется в зависимости от сетевого трафика и сложности транзакции."
  },
  "transactionDetailGasTooltipIntro": {
    "message": "Плата за газ переводится криптомайнерам, которые обрабатывают транзакции в сети $1. MetaMask не получает прибыли от платы за газ."
  },
  "transactionDetailGasTotalSubtitle": {
    "message": "Сумма + плата за газ"
  },
  "transactionDetailLayer2GasHeading": {
    "message": "Плата за газ 2-го уровня"
  },
  "transactionDetailMultiLayerTotalSubtitle": {
    "message": "Сумма + комиссии"
  },
  "transactionDropped": {
    "message": "Транзакция отменена в $2."
  },
  "transactionError": {
    "message": "Ошибка транзакции. Исключение в коде контракта."
  },
  "transactionErrorNoContract": {
    "message": "Попытка вызвать функцию на неконтрактном адресе."
  },
  "transactionErrored": {
    "message": "Транзакция обнаружила ошибку."
  },
  "transactionFailed": {
    "message": "Транзакция не удалась"
  },
  "transactionFee": {
    "message": "Комиссия за транзакцию"
  },
  "transactionHistoryBaseFee": {
    "message": "Базовая комиссия (Гвей)"
  },
  "transactionHistoryL1GasLabel": {
    "message": "Итого платы за газ L1"
  },
  "transactionHistoryL2GasLimitLabel": {
    "message": "Лимит газа L2"
  },
  "transactionHistoryL2GasPriceLabel": {
    "message": "Цена газа L2"
  },
  "transactionHistoryMaxFeePerGas": {
    "message": "Макс. плата за газ"
  },
  "transactionHistoryPriorityFee": {
    "message": "Плата за приоритет (Гвей)"
  },
  "transactionHistoryTotalGasFee": {
    "message": "Итого платы за газ"
  },
  "transactionNote": {
    "message": "Примечание к транзакции"
  },
  "transactionResubmitted": {
    "message": "Транзакция отправлена повторно с платой за газ, увеличенной до $1, в $2"
  },
  "transactionSettings": {
    "message": "Настройки транзакции"
  },
  "transactionSubmitted": {
    "message": "Транзакция отправлена с платой за газ в размере $1 в $2."
  },
  "transactionUpdated": {
    "message": "Транзакция обновлена в $2."
  },
  "transactions": {
    "message": "Транзакции"
  },
  "transfer": {
    "message": "Перевести"
  },
  "transferFrom": {
    "message": "Перевести из"
  },
  "troubleConnectingToLedgerU2FOnFirefox": {
    "message": "У нас возникли проблемы с подключением вашего Ledger. $1",
    "description": "$1 is a link to the wallet connection guide;"
  },
  "troubleConnectingToLedgerU2FOnFirefox2": {
    "message": "Ознакомьтесь с нашим руководством по подключению аппаратного кошелька и повторите попытку.",
    "description": "$1 of the ledger wallet connection guide"
  },
  "troubleConnectingToLedgerU2FOnFirefoxLedgerSolution": {
    "message": "Если вы используете последнюю версию Firefox, у вас может возникнуть проблема, связанная с отказом Firefox от поддержки U2F. Узнайте, как решить эту проблему $1.",
    "description": "It is a link to the ledger website for the workaround."
  },
  "troubleConnectingToLedgerU2FOnFirefoxLedgerSolution2": {
    "message": "здесь",
    "description": "Second part of the error message; It is a link to the ledger website for the workaround."
  },
  "troubleConnectingToWallet": {
    "message": "Не удалось подключиться к вашему $1, попробуйте проверить $2 и повторите попытку.",
    "description": "$1 is the wallet device name; $2 is a link to wallet connection guide"
  },
  "troubleStarting": {
    "message": "У MetaMask возникли проблемы с запуском. Эта ошибка может быть непостоянной, поэтому попробуйте перезапустить расширение."
  },
  "trustSiteApprovePermission": {
    "message": "Давая разрешение, вы предоставляете следующему $1 доступ к вашим средствам."
  },
  "tryAgain": {
    "message": "Попробуйте еще раз"
  },
  "turnOff": {
    "message": "Выключить"
  },
  "turnOffMetamaskNotificationsError": {
    "message": "Произошла ошибка при отключении уведомлений. Повторите попытку позже."
  },
  "turnOn": {
    "message": "Включить"
  },
  "turnOnMetamaskNotifications": {
    "message": "Включить уведомления"
  },
  "turnOnMetamaskNotificationsButton": {
    "message": "Включить"
  },
  "turnOnMetamaskNotificationsError": {
    "message": "Произошла ошибка при создании уведомлений. Повторите попытку позже."
  },
  "turnOnMetamaskNotificationsMessageFirst": {
    "message": "Будьте в курсе того, что происходит в вашем кошельке, с помощью уведомлений."
  },
  "turnOnMetamaskNotificationsMessagePrivacyBold": {
    "message": "Настройки > Уведомления."
  },
  "turnOnMetamaskNotificationsMessagePrivacyLink": {
    "message": "Узнайте, как мы защищаем вашу конфиденциальность при использовании этой функции."
  },
  "turnOnMetamaskNotificationsMessageSecond": {
    "message": "Чтобы отправлять уведомления кошелька, мы используем профиль для синхронизации некоторых настроек на ваших устройствах ($1)."
  },
  "turnOnMetamaskNotificationsMessageThird": {
    "message": "Вы можете отключить уведомления в любое время в $1"
  },
  "turnOnTokenDetection": {
    "message": "Включите расширенное определение токенов"
  },
  "tutorial": {
    "message": "Руководство"
  },
  "twelveHrTitle": {
    "message": "12 ч:"
  },
  "typeYourSRP": {
    "message": "Введите секретную фразу для восстановления"
  },
  "u2f": {
    "message": "U2F",
    "description": "A name on an API for the browser to interact with devices that support the U2F protocol. On some browsers we use it to connect MetaMask to Ledger devices."
  },
  "unapproved": {
    "message": "Не одобрен"
  },
  "units": {
    "message": "единицы"
  },
  "unknown": {
    "message": "Неизвестно"
  },
  "unknownCollection": {
    "message": "Безымянная коллекция"
  },
  "unknownNetwork": {
    "message": "Неизвестная частная сеть"
  },
  "unknownNetworkForKeyEntropy": {
    "message": "Неизвестная сеть",
    "description": "Displayed on places like Snap install warning when regular name is not available."
  },
  "unknownQrCode": {
    "message": "Ошибка: мы не смогли идентифицировать этот QR-код"
  },
  "unlimited": {
    "message": "Без ограничений"
  },
  "unlock": {
    "message": "Разблокировать"
  },
  "unlockMessage": {
    "message": "Децентрализованная сеть ждет вас"
  },
  "unpin": {
    "message": "Открепить"
  },
  "unrecognizedChain": {
    "message": "Эта пользовательская сеть не распознана. Мы рекомендуем $1, прежде чем продолжить",
    "description": "$1 is a clickable link with text defined by the 'unrecognizedChanLinkText' key. The link will open to instructions for users to validate custom network details."
  },
  "unsendableAsset": {
    "message": "Отправка токенов NFT (ERC-721) сейчас не поддерживается",
    "description": "This is an error message we show the user if they attempt to send an NFT asset type, for which currently don't support sending"
  },
  "unverifiedContractAddressMessage": {
    "message": "Мы не можем проверить этот контракт. Убедитесь, что вы доверяете этому адресу."
  },
  "upArrow": {
    "message": "стрелка «вверх»"
  },
  "update": {
    "message": "Обновить"
  },
  "updateRequest": {
    "message": "Запрос обновления"
  },
  "updatedWithDate": {
    "message": "Обновлено $1"
  },
  "urlErrorMsg": {
    "message": "URL должен иметь соответствующий префикс HTTP/HTTPS."
  },
  "urlExistsErrorMsg": {
    "message": "Это URL в настоящее время используется сетью $1."
  },
  "use4ByteResolution": {
    "message": "Расшифровать смарт-контракты"
  },
  "use4ByteResolutionDescription": {
    "message": "Чтобы улучшить взаимодействие с пользователем, мы настраиваем вкладку действий, добавляя сообщения на основе смарт-контрактов, с которыми вы взаимодействуете. MetaMask использует службу под названием 4byte.directory для декодирования данных и показа версии смарт-контакта, которую легче читать. Это помогает снизить шансы того, что вы одобрите вредоносные действия смарт-контракта, но может привести к раскрытию вашего IP-адреса."
  },
  "useMultiAccountBalanceChecker": {
    "message": "Пакетные запросы баланса счета"
  },
  "useMultiAccountBalanceCheckerSettingDescription": {
    "message": "Получайте более быстрые обновления сведений о балансе, группируя запросы по балансу счета. Это позволяет нам извлекать совокупные данные о балансах ваших счетов, чтобы вы могли быстрее получать обновления для улучшения впечатлений от использования. Когда эта функция отключена, снижается вероятность того, что третьи стороны свяжут ваши счета друг с другом."
  },
  "useNftDetection": {
    "message": "Автоопределение NFT"
  },
  "useNftDetectionDescriptionText": {
    "message": "Разрешает MetaMask добавлять ваши собственные NFT с помощью сторонних сервисов. Автоопределение NFT раскрывает ваш IP-адрес и адрес счета этим сервисам. Включение этой функции может связать ваш IP-адрес с вашим адресом Ethereum и отобразить поддельные NFT-файлы, аирдропнутые мошенниками. Вы можете добавлять токены вручную, чтобы избежать этой угрозы."
  },
  "usePhishingDetection": {
    "message": "Использовать обнаружение фишинга"
  },
  "usePhishingDetectionDescription": {
    "message": "Показывать предупреждение для фишинговых доменов, нацеленных на пользователей Ethereum"
  },
  "useSafeChainsListValidation": {
    "message": "Проверка сведений о сети"
  },
  "useSafeChainsListValidationDescription": {
    "message": "MetaMask использует сторонний сервис под названием $1 для отображения точных и стандартизированных сведений о сети. Это снижает ваши шансы подключиться к вредоносной или неправильной сети. При использовании этой функции ваш IP-адрес доступен сети chainid.network."
  },
  "useSafeChainsListValidationWebsite": {
    "message": "chainid.network",
    "description": "useSafeChainsListValidationWebsite is separated from the rest of the text so that we can bold the third party service name in the middle of them"
  },
  "useSiteSuggestion": {
    "message": "Использовать рекомендацию сайта"
  },
  "useTokenDetectionPrivacyDesc": {
    "message": "Автоматическое отображение токенов, отправленных на ваш счет, требует обмена данными со сторонними серверами для получения изображений токенов. Эти серверы получат доступ к вашему IP-адресу."
  },
  "usedByClients": {
    "message": "Используется множеством разных клиентов"
  },
  "userName": {
    "message": "Имя пользователя"
  },
  "userOpContractDeployError": {
    "message": "Развертывание контракта из счета смарт-контракта не поддерживается"
  },
  "verifyContractDetails": {
    "message": "Проверьте информацию о третьей стороне"
  },
  "verifyThisTokenOn": {
    "message": "Проверить этот токен на $1",
    "description": "Points the user to etherscan as a place they can verify information about a token. $1 is replaced with the translation for \"etherscan\""
  },
  "verifyThisUnconfirmedTokenOn": {
    "message": "Проверьте этот токен на $1 и убедитесь, что это тот токен, которым вы хотите торговать.",
    "description": "Points the user to etherscan as a place they can verify information about a token. $1 is replaced with the translation for \"etherscan\""
  },
  "version": {
    "message": "Версия"
  },
  "view": {
    "message": "Просмотр"
  },
  "viewActivity": {
    "message": "Смотреть активность"
  },
  "viewAllDetails": {
    "message": "Смотреть все сведения"
  },
  "viewAllQuotes": {
    "message": "смотреть все котировки"
  },
  "viewContact": {
    "message": "Смотреть контакт"
  },
  "viewDetails": {
    "message": "Просмотр сведений"
  },
  "viewFullTransactionDetails": {
    "message": "Смотреть все реквизиты транзакции"
  },
  "viewMore": {
    "message": "Больше"
  },
  "viewOnBlockExplorer": {
    "message": "Смотреть в обозревателе блоков"
  },
  "viewOnCustomBlockExplorer": {
    "message": "Смотреть $1 в $2",
    "description": "$1 is the action type. e.g (Account, Transaction, Swap) and $2 is the Custom Block Explorer URL"
  },
  "viewOnEtherscan": {
    "message": "Смотреть 1$ на Etherscan",
    "description": "$1 is the action type. e.g (Account, Transaction, Swap)"
  },
  "viewOnExplorer": {
    "message": "Смотреть в обозревателе"
  },
  "viewOnOpensea": {
    "message": "Смотреть на OpenSea"
  },
  "viewTransaction": {
    "message": "Смотреть транзакцию"
  },
  "viewinCustodianApp": {
    "message": "Смотреть в приложении депозитария"
  },
  "viewinExplorer": {
    "message": "Смотреть $1 в обозревателе",
    "description": "$1 is the action type. e.g (Account, Transaction, Swap)"
  },
  "visitSite": {
    "message": "Посетить сайт"
  },
  "visitWebSite": {
    "message": "Посетите наш веб-сайт"
  },
  "wallet": {
    "message": "Кошелек"
  },
  "walletConnectionGuide": {
    "message": "наше руководство по подключению аппаратного кошелька"
  },
  "walletCreationSuccessDetail": {
    "message": "Вы успешно защитили свой кошелек. Сохраните секретную фразу для восстановления в тайне — вы отвечаете за ее сохранность!"
  },
  "walletCreationSuccessReminder1": {
    "message": "MetaMask не сможет восстановить вашу секретную фразу для восстановления."
  },
  "walletCreationSuccessReminder2": {
    "message": "MetaMask никогда не запрашивает у вас секретную фразу для восстановления."
  },
  "walletCreationSuccessReminder3": {
    "message": "$1, чтобы предотвратить кражу ваших средств",
    "description": "$1 is separated as walletCreationSuccessReminder3BoldSection so that we can bold it"
  },
  "walletCreationSuccessReminder3BoldSection": {
    "message": "Никогда не сообщайте никому свою секретную фразу для восстановления",
    "description": "This string is localized separately from walletCreationSuccessReminder3 so that we can bold it"
  },
  "walletCreationSuccessTitle": {
    "message": "Кошелек создан"
  },
  "wantToAddThisNetwork": {
    "message": "Хотите добавить эту сеть?"
  },
  "wantsToAddThisAsset": {
    "message": "$1 хочет добавить этот актив в ваш кошелек."
  },
  "warning": {
    "message": "Предупреждение"
  },
  "warningFromSnap": {
    "message": "Предупреждение от $1",
    "description": "$1 represents the name of the snap"
  },
  "warningTooltipText": {
    "message": "$1 Третья сторона может потратить весь ваш баланс токенов без дополнительного уведомления или согласия. Защитите себя, установив более низкий лимит расходов.",
    "description": "$1 is a warning icon with text 'Be careful' in 'warning' colour"
  },
  "weak": {
    "message": "Слабый"
  },
  "web3": {
    "message": "Web3"
  },
  "web3ShimUsageNotification": {
    "message": "Мы заметили, что текущий веб-сайт пытался использовать удаленный API window.web3. Если сайт не работает, нажмите $1 для получения дополнительной информации.",
    "description": "$1 is a clickable link."
  },
  "webhid": {
    "message": "WebHID",
    "description": "Refers to a interface for connecting external devices to the browser. Used for connecting ledger to the browser. Read more here https://developer.mozilla.org/en-US/docs/Web/API/WebHID_API"
  },
  "websites": {
    "message": "веб-сайты",
    "description": "Used in the 'permission_rpc' message."
  },
  "welcomeBack": {
    "message": "С возвращением!"
  },
  "welcomeExploreDescription": {
    "message": "Храните, отправляйте и тратьте криптовалюту и активы."
  },
  "welcomeExploreTitle": {
    "message": "Ознакомьтесь с децентрализованными приложениями"
  },
  "welcomeLoginDescription": {
    "message": "Используйте кошелек MetaMask для входа в децентрализованные приложения — регистрация не потребуется."
  },
  "welcomeLoginTitle": {
    "message": "Поприветствуйте свой кошелек"
  },
  "welcomeToMetaMask": {
    "message": "Давайте приступим к делу"
  },
  "welcomeToMetaMaskIntro": {
    "message": "MetaMask, которому доверяют миллионы, — это безопасный кошелек, предоставляющий всем доступ к миру web3."
  },
  "whatsNew": {
    "message": "Что нового",
    "description": "This is the title of a popup that gives users notifications about new features and updates to MetaMask."
  },
  "whatsThis": {
    "message": "Что это?"
  },
  "xOfYPending": {
    "message": "$1 из $2 ожидающих",
    "description": "$1 and $2 are intended to be two numbers, where $2 is a total number of pending confirmations, and $1 is a count towards that total"
  },
  "yes": {
    "message": "Да"
  },
  "you": {
    "message": "Вы"
  },
  "youHaveAddedAll": {
    "message": "Вы добавили все популярные сети. Вы можете открыть для себя больше сетей $1 или можете $2",
    "description": "$1 is a link with the text 'here' and $2 is a button with the text 'add more networks manually'"
  },
  "youNeedToAllowCameraAccess": {
    "message": "Для использования этой функции вам необходимо предоставить доступ к камере."
  },
  "youSign": {
    "message": "Вы подписываете"
  },
  "yourAccounts": {
    "message": "Ваши счета"
  },
  "yourFundsMayBeAtRisk": {
    "message": "Ваши средства могут быть в опасности"
  },
  "yourNFTmayBeAtRisk": {
    "message": "Ваш NFT могут быть в опасности"
  },
  "yourPrivateSeedPhrase": {
    "message": "Ваша личная секретная фраза для восстановления"
  },
  "yourTransactionConfirmed": {
    "message": "Транзакция уже подтверждена"
  },
  "yourTransactionJustConfirmed": {
    "message": "Нам не удалось отменить вашу транзакцию до ее подтверждения в блокчейне."
  },
  "zeroGasPriceOnSpeedUpError": {
    "message": "Нулевая цена газа при ускорении"
  }
}<|MERGE_RESOLUTION|>--- conflicted
+++ resolved
@@ -3212,16 +3212,8 @@
   "onboardingMetametricsDescription2": {
     "message": "Когда мы собираем показатели, они всегда будут..."
   },
-<<<<<<< HEAD
   "onboardingMetametricsDisagree": {
     "message": "Нет, спасибо"
-=======
-  "onboardingMetametricsDescription2Legacy": {
-    "message": "MetaMask..."
-  },
-  "onboardingMetametricsDescriptionLegacy": {
-    "message": "MetaMask хотел бы собрать данные об использовании, чтобы лучше понять, как наши пользователи взаимодействуют с MetaMask. Эти данные будут использоваться для предоставления обслуживания, в том числе его улучшения услуги на основе вашего использования."
->>>>>>> d5806d49
   },
   "onboardingMetametricsInfuraTerms": {
     "message": "Мы сообщим вам, если решим использовать эти данные для других целей. Вы можете ознакомиться с нашей $1 для получения дополнительной информации. Помните, что вы можете перейти в настройки и отказаться в любой момент.",
