--- conflicted
+++ resolved
@@ -3490,12 +3490,6 @@
   "onboardingMetametricsDescription2": {
     "message": "Когда мы собираем показатели, они всегда будут..."
   },
-<<<<<<< HEAD
-  "onboardingMetametricsDisagree": {
-    "message": "Нет, спасибо"
-  },
-=======
->>>>>>> f3548885
   "onboardingMetametricsInfuraTerms": {
     "message": "Мы сообщим вам, если решим использовать эти данные для других целей. Вы можете ознакомиться с нашей $1 для получения дополнительной информации. Помните, что вы можете перейти в настройки и отказаться в любой момент.",
     "description": "$1 represents `onboardingMetametricsInfuraTermsPolicy`"
