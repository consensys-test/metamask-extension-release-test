--- conflicted
+++ resolved
@@ -2392,13 +2392,10 @@
   "floatAmountToken": {
     "message": "Сумма токена должна быть целым числом"
   },
-<<<<<<< HEAD
-=======
   "followUsOnX": {
     "message": "Подпишитесь на нас в $1",
     "description": "$1 is the x icon"
   },
->>>>>>> 9ab104b0
   "forbiddenIpfsGateway": {
     "message": "Запрещенный шлюз IPFS. Укажите шлюз CID"
   },
@@ -4735,11 +4732,7 @@
     "message": "Создать резервную копию сейчас"
   },
   "recoveryPhraseReminderConfirm": {
-<<<<<<< HEAD
-    "message": "Понятно"
-=======
     "message": "Напомнить мне позже"
->>>>>>> 9ab104b0
   },
   "recoveryPhraseReminderSubText": {
     "message": "Если вы не сделаете резервную копию кошелька, вы потеряете доступ к своим средствам, когда не сможете войти в приложение или приобретете новое устройство."
@@ -5975,8 +5968,6 @@
   "standardAccountLabel": {
     "message": "Стандартный счет"
   },
-<<<<<<< HEAD
-=======
   "stateCorruptionAreYouSure": {
     "message": "Уверены, что хотите продолжить?"
   },
@@ -6016,7 +6007,6 @@
   "stateCorruptionTheseInstructionsLinkTitle": {
     "message": "Как восстановить вашу секретную фразу для восстановления"
   },
->>>>>>> 9ab104b0
   "stateLogError": {
     "message": "Ошибка при получении журналов состояния."
   },
