--- conflicted
+++ resolved
@@ -1765,15 +1765,12 @@
     "message": "ativar $1",
     "description": "$1 is a token symbol, e.g. ETH"
   },
-<<<<<<< HEAD
   "enableTokenAutoDetection": {
     "message": "Ativar detecção automática de tokens"
   },
   "enable_auto_detection_toggle_automatically": {
     "message": "Essa opção estará automaticamente ativada na extensão da Metamask v12.3.0 para usuários que tenham a funcionalidade básica ativada"
   },
-=======
->>>>>>> 535c139b
   "enabled": {
     "message": "Ativado"
   },
@@ -2821,12 +2818,9 @@
   "methodData": {
     "message": "Método"
   },
-<<<<<<< HEAD
   "methodDataTransactionDesc": {
     "message": "Função executada com base nos dados de entrada decodificados."
   },
-=======
->>>>>>> 535c139b
   "methodNotSupported": {
     "message": "Não suportado com esta conta."
   },
@@ -3532,12 +3526,9 @@
   "onboardingMetametricsDescription2": {
     "message": "Quando coletamos as métricas, elas sempre são..."
   },
-<<<<<<< HEAD
-=======
   "onboardingMetametricsDisagree": {
     "message": "Não, obrigado"
   },
->>>>>>> 535c139b
   "onboardingMetametricsInfuraTerms": {
     "message": "Informaremos a você se decidirmos usar esses dados para outras finalidades. Você pode analisar nossa $1 para obter mais informações. Lembre-se: você pode acessar as configurações e revogar a permissão a qualquer momento.",
     "description": "$1 represents `onboardingMetametricsInfuraTermsPolicy`"
