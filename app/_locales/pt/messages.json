--- conflicted
+++ resolved
@@ -3490,12 +3490,6 @@
   "onboardingMetametricsDescription2": {
     "message": "Quando coletamos as métricas, elas sempre são..."
   },
-<<<<<<< HEAD
-  "onboardingMetametricsDisagree": {
-    "message": "Não, obrigado"
-  },
-=======
->>>>>>> f3548885
   "onboardingMetametricsInfuraTerms": {
     "message": "Informaremos a você se decidirmos usar esses dados para outras finalidades. Você pode analisar nossa $1 para obter mais informações. Lembre-se: você pode acessar as configurações e revogar a permissão a qualquer momento.",
     "description": "$1 represents `onboardingMetametricsInfuraTermsPolicy`"
