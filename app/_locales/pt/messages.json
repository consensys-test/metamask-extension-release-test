{
  "QRHardwareInvalidTransactionTitle": {
    "message": "Erro"
  },
  "QRHardwareMismatchedSignId": {
    "message": "Os dados da transação são inconsistentes. Verifique os detalhes da transação."
  },
  "QRHardwarePubkeyAccountOutOfRange": {
    "message": "Não há mais contas. Se você gostaria de acessar outra conta não listada abaixo, reconecte sua carteira de hardware e selecione-a."
  },
  "QRHardwareScanInstructions": {
    "message": "Posicione o QR code na frente da sua câmera. A tela está desfocada, mas isso não afetará a leitura."
  },
  "QRHardwareSignRequestCancel": {
    "message": "Rejeitar"
  },
  "QRHardwareSignRequestDescription": {
    "message": "Depois de ter assinado com a sua carteira, clique em \"Receber assinatura\""
  },
  "QRHardwareSignRequestGetSignature": {
    "message": "Receber assinatura"
  },
  "QRHardwareSignRequestSubtitle": {
    "message": "Escaneie o QR code com a sua carteira"
  },
  "QRHardwareSignRequestTitle": {
    "message": "Solicitar assinatura"
  },
  "QRHardwareUnknownQRCodeTitle": {
    "message": "Erro"
  },
  "QRHardwareUnknownWalletQRCode": {
    "message": "QR code inválido. Escaneie o QR code de sincronização da carteira de hardware."
  },
  "QRHardwareWalletImporterTitle": {
    "message": "Escanear QR code"
  },
  "QRHardwareWalletSteps1Description": {
    "message": "Conecte uma carteira de hardware com lacuna de ar que se comunique através de QR codes. As carteiras de hardware com lacuna de ar aceitas oficialmente incluem:"
  },
  "QRHardwareWalletSteps1Title": {
    "message": "Carteira de hardware baseada em QR code"
  },
  "QRHardwareWalletSteps2Description": {
    "message": "AirGap Vault e Ngrave (em breve)"
  },
  "about": {
    "message": "Sobre"
  },
  "acceleratingATransaction": {
    "message": "* Acelerar uma transação usando um preço de gás mais alto aumenta as chances de agilizar o processamento pela rede, mas isso nem sempre é garantido."
  },
  "acceptTermsOfUse": {
    "message": "Eu li e concordo com os $1",
    "description": "$1 is the `terms` message"
  },
  "accessAndSpendNotice": {
    "message": "$1 pode acessar e gastar até esse valor máximo",
    "description": "$1 is the url of the site requesting ability to spend"
  },
  "accessAndSpendNoticeNFT": {
    "message": "$1 pode(m) acessar e usar esse ativo",
    "description": "$1 is the url of the site requesting ability to spend"
  },
  "accessYourWalletWithSRP": {
    "message": "Acesse sua carteira com sua Frase de Recuperação Secreta"
  },
  "accessYourWalletWithSRPDescription": {
    "message": "A MetaMask não consegue recuperar sua senha. Usaremos sua Frase de Recuperação Secreta para validar sua posse, restaurar sua carteira e definir uma nova senha. Primeiro, insira a Frase de Recuperação Secreta que você recebeu ao criar sua carteira. $1",
    "description": "$1 is the words 'Learn More' from key 'learnMore', separated here so that it can be added as a link"
  },
  "accessingYourCamera": {
    "message": "Acessando sua câmera..."
  },
  "account": {
    "message": "Conta"
  },
  "accountDetails": {
    "message": "Detalhes da Conta"
  },
  "accountIdenticon": {
    "message": "Identicon da conta"
  },
  "accountName": {
    "message": "Nome da Conta"
  },
  "accountNameDuplicate": {
    "message": "Esse nome de conta já existe",
    "description": "This is an error message shown when the user enters a new account name that matches an existing account name"
  },
  "accountOptions": {
    "message": "Opções da conta"
  },
  "accountSelectionRequired": {
    "message": "Você precisa selecionar uma conta!"
  },
  "active": {
    "message": "Ativo"
  },
  "activity": {
    "message": "Atividade"
  },
  "activityLog": {
    "message": "Registro de atividades"
  },
  "add": {
    "message": "Adicionar"
  },
  "addANetwork": {
    "message": "Adicionar uma rede"
  },
  "addANetworkManually": {
    "message": "Adicionar uma rede manualmente"
  },
  "addANickname": {
    "message": "Adicionar um apelido"
  },
  "addAcquiredTokens": {
    "message": "Adicione os tokens que você adquiriu usando a MetaMask"
  },
  "addAlias": {
    "message": "Adicionar pseudônimo"
  },
  "addContact": {
    "message": "Adicionar contato"
  },
  "addCustomToken": {
    "message": "Adicionar token personalizado"
  },
  "addCustomTokenByContractAddress": {
    "message": "Não consegue encontrar um token? Cole o endereço para adicionar manualmente qualquer token. Os endereços de contrato do token se encontram em $1.",
    "description": "$1 is a blockchain explorer for a specific network, e.g. Etherscan for Ethereum"
  },
  "addEthereumChainConfirmationDescription": {
    "message": "Isso permitirá que essa rede seja usada dentro da MetaMask."
  },
  "addEthereumChainConfirmationRisks": {
    "message": "A MetaMask não verifica redes personalizadas."
  },
  "addEthereumChainConfirmationRisksLearnMore": {
    "message": "Saiba mais sobre $1.",
    "description": "$1 is a link with text that is provided by the 'addEthereumChainConfirmationRisksLearnMoreLink' key"
  },
  "addEthereumChainConfirmationRisksLearnMoreLink": {
    "message": "golpes e riscos de segurança nas redes",
    "description": "Link text for the 'addEthereumChainConfirmationRisksLearnMore' translation key"
  },
  "addEthereumChainConfirmationTitle": {
    "message": "Permitir que este site adicione uma rede?"
  },
  "addFriendsAndAddresses": {
    "message": "Adicionar amigos e endereços confiáveis"
  },
  "addFromAListOfPopularNetworks": {
    "message": "Adicione a partir de uma lista de redes populares ou adicione uma rede manualmente. Interaja apenas com entidades de sua confiança."
  },
  "addMemo": {
    "message": "Adicionar observação"
  },
  "addNetwork": {
    "message": "Adicionar rede"
  },
  "addNetworkTooltipWarning": {
    "message": "Esta conexão de rede depende de terceiros. Esta conexão pode ser menos confiável ou permitir que terceiros rastreiem atividades. $1",
    "description": "$1 is Learn more link"
  },
  "addSuggestedTokens": {
    "message": "Adicionar tokens sugeridos"
  },
  "addToken": {
    "message": "Adicionar Token"
  },
  "address": {
    "message": "Endereço"
  },
  "addressBookIcon": {
    "message": "Ícone da agenda de endereços"
  },
  "advanced": {
    "message": "Avançado"
  },
  "advancedBaseGasFeeToolTip": {
    "message": "Quando a sua transação for incluída no bloco, qualquer diferença entre a sua taxa de base máxima e a taxa de base real será reembolsada. O cálculo do valor total é feito da seguinte forma: taxa de base máxima (em GWEI) * limite de gás."
  },
  "advancedGasFeeDefaultOptIn": {
    "message": "Salvar estes $1 como meu padrão para \"Avançado\""
  },
  "advancedGasFeeDefaultOptOut": {
    "message": "Sempre utilizar esses valores e a configuração avançada por padrão."
  },
  "advancedGasFeeModalTitle": {
    "message": "Taxa de gás avançada"
  },
  "advancedGasPriceTitle": {
    "message": "Preço do Gas"
  },
  "advancedOptions": {
    "message": "Opções avançadas"
  },
  "advancedPriorityFeeToolTip": {
    "message": "A taxa de prioridade (ou seja, \"gorjeta do minerador\") vai diretamente para os mineradores e os incentiva a priorizar a sua transação."
  },
  "affirmAgree": {
    "message": "Concordo"
  },
  "airgapVault": {
    "message": "AirGap Vault"
  },
  "airgapVaultTutorial": {
    "message": " (Tutoriais)"
  },
  "alertDisableTooltip": {
    "message": "Isso pode ser alterado em \"Configurações > Alertas\""
  },
  "alertSettingsUnconnectedAccount": {
    "message": "Navegando em um site com uma conta não conectada selecionada"
  },
  "alertSettingsUnconnectedAccountDescription": {
    "message": "Esse alerta é exibido no pop-up quando você estiver navegando em um site conectado da web3, mas a conta atualmente selecionada não estiver conectada."
  },
  "alertSettingsWeb3ShimUsage": {
    "message": "Quando um site tenta usar a API window.web3 removida"
  },
  "alertSettingsWeb3ShimUsageDescription": {
    "message": "Esse alerta é exibido no pop-up quando você estiver navegando em um site que tente usar a API window.web3 removida, e que consequentemente possa apresentar problemas."
  },
  "alerts": {
    "message": "Alertas"
  },
  "allowExternalExtensionTo": {
    "message": "Permitir que essa extensão externa:"
  },
  "allowSpendToken": {
    "message": "Você concede acesso aos seus $1?",
    "description": "$1 is the symbol of the token that are requesting to spend"
  },
  "allowThisSiteTo": {
    "message": "Permitir que esse site:"
  },
  "allowWithdrawAndSpend": {
    "message": "Permitir que $1 saque e gaste até o seguinte valor:",
    "description": "The url of the site that requested permission to 'withdraw and spend'"
  },
  "amount": {
    "message": "Valor"
  },
  "appDescription": {
    "message": "Extensão para o browser de Ethereum",
    "description": "The description of the application"
  },
  "appName": {
    "message": "MetaMask",
    "description": "The name of the application"
  },
  "appNameBeta": {
    "message": "MetaMask Beta",
    "description": "The name of the application (Beta)"
  },
  "appNameFlask": {
    "message": "MetaMask Flask",
    "description": "The name of the application (Flask)"
  },
  "approve": {
    "message": "Aprovar"
  },
  "approveAndInstall": {
    "message": "Aprovar e instalar"
  },
  "approveButtonText": {
    "message": "Aprovar"
  },
  "approveSpendLimit": {
    "message": "Aprovar limite de gastos de $1",
    "description": "The token symbol that is being approved"
  },
  "approved": {
    "message": "Aprovado"
  },
  "approvedAmountWithColon": {
    "message": "Valor aprovado:"
  },
  "approvedAsset": {
    "message": "Ativo aprovado"
  },
  "areYouDeveloper": {
    "message": "Você é desenvolvedor?"
  },
  "areYouSure": {
    "message": "Tem certeza?"
  },
  "asset": {
    "message": "Ativo"
  },
  "assetOptions": {
    "message": "Opções do ativo"
  },
  "assets": {
    "message": "Ativos"
  },
  "attemptToCancel": {
    "message": "Tentar cancelar?"
  },
  "attemptToCancelDescription": {
    "message": "Enviar essa tentativa não garante que sua transação original será cancelada. Caso a tentativa de cancelamento seja bem-sucedida, será cobrada a taxa de transação acima."
  },
  "attemptingConnect": {
    "message": "A tentar ligar à blockchain."
  },
  "attributions": {
    "message": "Atribuições"
  },
  "authorizedPermissions": {
    "message": "Você concedeu as seguintes permissões"
  },
  "autoLockTimeLimit": {
    "message": "Timer com bloqueio automático (minutos)"
  },
  "autoLockTimeLimitDescription": {
    "message": "Defina o tempo ocioso, em minutos, antes de a MetaMask ser bloqueada."
  },
  "average": {
    "message": "Média"
  },
  "back": {
    "message": "Voltar"
  },
  "backToAll": {
    "message": "Voltar para todos"
  },
  "backupApprovalInfo": {
    "message": "Esse código secreto é obrigatório para recuperar sua carteira caso você perca seu dispositivo, esqueça sua senha, precise reinstalar a MetaMask ou queira acessar sua carteira em outro dispositivo."
  },
  "backupApprovalNotice": {
    "message": "Faça backup da Frase de Recuperação Secreta para manter sua carteira e seus fundos em segurança."
  },
  "backupNow": {
    "message": "Fazer backup agora"
  },
  "balance": {
    "message": "Saldo:"
  },
  "balanceOutdated": {
    "message": "O saldo pode estar desatualizado"
  },
  "baseFee": {
    "message": "Taxa de base"
  },
  "basic": {
    "message": "Básico"
  },
  "betaMetamaskDescription": {
    "message": "Com a confiança de milhões de usuários, a MetaMask é uma carteira segura que torna o mundo da Web3 acessível a todos."
  },
  "betaMetamaskDescriptionExplanation": {
    "message": "Use esta versão para testar funcionalidades futuras antes de serem lançadas. Seu uso e feedback nos ajuda a desenvolver a melhor versão possível da MetaMask. O seu uso da MetaMask Beta está sujeito aos nossos $1 padrão, bem como aos nossos $2. Por ser uma versão Beta, pode haver um risco maior de bugs. Ao prosseguir, você aceita e reconhece esses riscos, bem como aqueles encontrados em nossos Termos e Termos da Versão Beta.",
    "description": "$1 represents localization item betaMetamaskDescriptionExplanationTermsLinkText.  $2 represents localization item betaMetamaskDescriptionExplanationBetaTermsLinkText"
  },
  "betaMetamaskDescriptionExplanationBetaTermsLinkText": {
    "message": "Termos Suplementares da Versão Beta"
  },
  "betaMetamaskDescriptionExplanationTermsLinkText": {
    "message": "Termos"
  },
  "betaMetamaskVersion": {
    "message": "Versão Beta da MetaMask"
  },
  "betaWelcome": {
    "message": "Bem-vindo à MetaMask Beta"
  },
  "blockExplorerAccountAction": {
    "message": "Conta",
    "description": "This is used with viewOnEtherscan and viewInExplorer e.g View Account in Explorer"
  },
  "blockExplorerAssetAction": {
    "message": "Ativo",
    "description": "This is used with viewOnEtherscan and viewInExplorer e.g View Asset in Explorer"
  },
  "blockExplorerSwapAction": {
    "message": "Swap",
    "description": "This is used with viewOnEtherscan e.g View Swap on Etherscan"
  },
  "blockExplorerUrl": {
    "message": "URL do explorador de blocos"
  },
  "blockExplorerUrlDefinition": {
    "message": "O URL usado como Block Explorer para essa rede."
  },
  "blockExplorerView": {
    "message": "Exibir conta em $1",
    "description": "$1 replaced by URL for custom block explorer"
  },
  "blockies": {
    "message": "Blockies"
  },
  "browserNotSupported": {
    "message": "Seu navegador não é compatível..."
  },
  "buildContactList": {
    "message": "Crie sua lista de contatos"
  },
  "builtAroundTheWorld": {
    "message": "A MetaMask é concebida e desenvolvida em todo o mundo."
  },
  "busy": {
    "message": "Ocupado"
  },
  "buy": {
    "message": "Comprar"
  },
  "buyAsset": {
    "message": "Comprar $1",
    "description": "$1 is the ticker symbol of a an asset the user is being prompted to purchase"
  },
  "buyCryptoWithCoinbasePay": {
    "message": "Comprar $1 com o Coinbase Pay",
    "description": "$1 represents the crypto symbol to be purchased"
  },
  "buyCryptoWithCoinbasePayDescription": {
    "message": "Você pode comprar ou transferir criptomoedas facilmente com sua conta na Coinbase.",
    "description": "$1 represents the crypto symbol to be purchased"
  },
  "buyCryptoWithMoonPay": {
    "message": "Compre $1 com o MoonPay",
    "description": "$1 represents the cypto symbol to be purchased"
  },
  "buyCryptoWithMoonPayDescription": {
    "message": "O MoonPay aceita formas de pagamento populares, incluindo Visa, Mastercard, Apple Pay, Google Pay, Samsung Pay e transferências bancárias em mais de 145 países. Os tokens são depositados na sua conta da MetaMask."
  },
  "buyCryptoWithTransak": {
    "message": "Comprar $1 com Transak",
    "description": "$1 represents the cypto symbol to be purchased"
  },
  "buyCryptoWithTransakDescription": {
    "message": "O Transak aceita cartões de crédito, cartões de débito, Apple Pay, MobiKwik e transferências bancárias (dependendo da localização) em mais de 100 países. $1 deposita diretamente na sua conta da MetaMask.",
    "description": "$1 represents the crypto symbol to be purchased"
  },
  "buyWithWyre": {
    "message": "Comprar $1 com Wyre"
  },
  "buyWithWyreDescription": {
    "message": "Com o Wyre, você pode usar um cartão de débito para depositar $1 diretamente na sua conta da MetaMask."
  },
  "bytes": {
    "message": "Bytes"
  },
  "canToggleInSettings": {
    "message": "Você pode reabilitar essa notificação em Configurações -> Alertas."
  },
  "cancel": {
    "message": "Cancelar"
  },
  "cancelEdit": {
    "message": "Cancelar edição"
  },
  "cancelPopoverTitle": {
    "message": "Cancelar transação"
  },
  "cancelSpeedUp": {
    "message": "cancelar ou acelerar uma transação."
  },
  "cancelSpeedUpLabel": {
    "message": "Essa taxa de gás vai $1 a original.",
    "description": "$1 is text 'replace' in bold"
  },
  "cancelSpeedUpTransactionTooltip": {
    "message": "Para $1 uma transação, a taxa de gás deve ser aumentada em pelo menos 10% para que seja reconhecida pela rede.",
    "description": "$1 is string 'cancel' or 'speed up'"
  },
  "cancellationGasFee": {
    "message": "Taxa de gás por cancelamento"
  },
  "cancelled": {
    "message": "Cancelada"
  },
  "chainId": {
    "message": "ID da cadeia"
  },
  "chainIdDefinition": {
    "message": "O ID da cadeia usado para assinar transações para essa rede."
  },
  "chainIdExistsErrorMsg": {
    "message": "Esse ID da cadeia é usado pela rede $1."
  },
  "chainListReturnedDifferentTickerSymbol": {
    "message": "A rede com ID de cadeia $1 pode usar um símbolo de moeda ($2) diferente do que você inseriu. Por favor, verifique antes de continuar.",
    "description": "$1 is the chain id currently entered in the network form and $2 is the return value of nativeCurrency.symbol from chainlist.network"
  },
  "chromeRequiredForHardwareWallets": {
    "message": "Você precisa usar a MetaMask no Google Chrome para se conectar com a sua carteira de hardware."
  },
  "clickToConnectLedgerViaWebHID": {
    "message": "Clique aqui para conectar seu Ledger por meio do WebHID",
    "description": "Text that can be clicked to open a browser popup for connecting the ledger device via webhid"
  },
  "clickToRevealSeed": {
    "message": "Clique aqui para revelar palavras secretas"
  },
  "close": {
    "message": "Fechar"
  },
  "collectibleAddFailedMessage": {
    "message": "O NFT não pôde ser adicionado, pois os dados de propriedade não coincidem. Certifique-se de ter inserido as informações corretas."
  },
  "collectibleAddressError": {
    "message": "Esse token é um NFT. Adicione-o na $1",
    "description": "$1 is a clickable link with text defined by the 'importNFTPage' key"
  },
  "confirm": {
    "message": "Confirmar"
  },
  "confirmPassword": {
    "message": "Confirmar Palavra-passe"
  },
  "confirmRecoveryPhrase": {
    "message": "Confirmar Frase Secreta de Recuperação"
  },
  "confirmSecretBackupPhrase": {
    "message": "Confirme sua Frase de Recuperação Secreta"
  },
  "confirmed": {
    "message": "Confirmada"
  },
  "confusableUnicode": {
    "message": "'$1' é similar a '$2'."
  },
  "confusableZeroWidthUnicode": {
    "message": "Foi encontrado um caractere de tamanho zero."
  },
  "confusingEnsDomain": {
    "message": "Detectamos um caractere ambíguo no nome ENS. Verifique o nome ENS para evitar um possível golpe."
  },
  "congratulations": {
    "message": "Parabéns"
  },
  "connect": {
    "message": "Conectar"
  },
  "connectAccountOrCreate": {
    "message": "Conectar conta ou criar nova"
  },
  "connectHardwareWallet": {
    "message": "Conectar carteira de hardware"
  },
  "connectManually": {
    "message": "Conectar manualmente ao site atual"
  },
  "connectTo": {
    "message": "Conectar a $1",
    "description": "$1 is the name/origin of a web3 site/application that the user can connect to metamask"
  },
  "connectToAll": {
    "message": "Conecte-se a todas as suas $1",
    "description": "$1 will be replaced by the translation of connectToAllAccounts"
  },
  "connectToAllAccounts": {
    "message": "contas",
    "description": "will replace $1 in connectToAll, completing the sentence 'connect to all of your accounts', will be text that shows list of accounts on hover"
  },
  "connectToMultiple": {
    "message": "Conecte-se a $1",
    "description": "$1 will be replaced by the translation of connectToMultipleNumberOfAccounts"
  },
  "connectToMultipleNumberOfAccounts": {
    "message": "$1 contas",
    "description": "$1 is the number of accounts to which the web3 site/application is asking to connect; this will substitute $1 in connectToMultiple"
  },
  "connectWithMetaMask": {
    "message": "Conectar-se com a MetaMask"
  },
  "connectedAccountsDescriptionPlural": {
    "message": "Você tem $1 contas conectadas a este site.",
    "description": "$1 is the number of accounts"
  },
  "connectedAccountsDescriptionSingular": {
    "message": "Você tem 1 conta conectada a este site."
  },
  "connectedAccountsEmptyDescription": {
    "message": "A MetaMask não está conectada a esse site. Para conectar-se a um site da web3, encontre e clique no botão \"conectar\"."
  },
  "connectedSites": {
    "message": "Sites conectados"
  },
  "connectedSitesDescription": {
    "message": "$1 está conectada a esses sites. Eles podem visualizar o endereço da sua conta.",
    "description": "$1 is the account name"
  },
  "connectedSitesEmptyDescription": {
    "message": "$1 não está conectada a nenhum site.",
    "description": "$1 is the account name"
  },
  "connectedSnapSites": {
    "message": "O snap $1 está conectado a estes sites. Eles têm acesso às permissões listadas acima.",
    "description": "$1 represents the name of the snap"
  },
  "connecting": {
    "message": "Conectando..."
  },
  "connectingTo": {
    "message": "Conectando a $1"
  },
  "connectingToGoerli": {
    "message": "Conectando à rede de testes Goerli"
  },
  "connectingToKovan": {
    "message": "Conectando à rede de testes Kovan"
  },
  "connectingToMainnet": {
    "message": "Conectando à mainnet do Ethereum"
  },
  "connectingToRinkeby": {
    "message": "Conectando à rede de testes Rinkeby"
  },
  "connectingToRopsten": {
    "message": "Conectando à rede de testes Ropsten"
  },
  "contactUs": {
    "message": "Fale conosco"
  },
  "contacts": {
    "message": "Contatos"
  },
  "continue": {
    "message": "Continuar"
  },
  "continueToCoinbasePay": {
    "message": "Prosseguir para o Coinbase Pay"
  },
  "continueToMoonPay": {
    "message": "Continuar para o MoonPay"
  },
  "continueToTransak": {
    "message": "Continuar para Transak"
  },
  "continueToWyre": {
    "message": "Continuar para o Wyre"
  },
  "contract": {
    "message": "Contrato"
  },
  "contractAddress": {
    "message": "Endereço do contrato"
  },
  "contractAddressError": {
    "message": "Você está enviando tokens ao endereço de contrato do token. Isso pode resultar na perda desses tokens."
  },
  "contractDeployment": {
    "message": "Distribuição do Contrato"
  },
  "contractInteraction": {
    "message": "Interação com contrato"
  },
  "convertTokenToNFTDescription": {
    "message": "Detectamos que esse ativo é um NFT. A MetaMask agora oferece suporte nativo a NFTs. Gostaria de removê-lo da sua lista de tokens e adicioná-lo como NFT?"
  },
  "convertTokenToNFTExistDescription": {
    "message": "Detectamos que esse ativo foi adicionado como NFT. Deseja removê-lo da sua lista de tokens?"
  },
  "copiedExclamation": {
    "message": "Copiado!"
  },
  "copyAddress": {
    "message": "Copiar endereço para a área de transferência"
  },
  "copyPrivateKey": {
    "message": "Esta é a sua chave privada (carregue para copiar)"
  },
  "copyRawTransactionData": {
    "message": "Copiar dados brutos da transação"
  },
  "copyToClipboard": {
    "message": "Copiar para o clipboard"
  },
  "copyTransactionId": {
    "message": "Copiar ID da transação"
  },
  "create": {
    "message": "Criar"
  },
  "createAWallet": {
    "message": "Criar uma carteira"
  },
  "createAccount": {
    "message": "Criar Conta"
  },
  "createNewWallet": {
    "message": "Criar uma nova carteira"
  },
  "createPassword": {
    "message": "Criar senha"
  },
  "currencyConversion": {
    "message": "Conversão de moeda"
  },
  "currencySymbol": {
    "message": "Símbolo da moeda"
  },
  "currencySymbolDefinition": {
    "message": "O símbolo do ticker exibido para a moeda dessa rede."
  },
  "currentAccountNotConnected": {
    "message": "Sua conta atual não está conectada"
  },
  "currentExtension": {
    "message": "Página atual da extensão"
  },
  "currentLanguage": {
    "message": "Idioma atual"
  },
  "currentTitle": {
    "message": "Atual:"
  },
  "currentlyUnavailable": {
    "message": "Indisponível nessa rede"
  },
  "curveHighGasEstimate": {
    "message": "Gráfico de estimativa agressiva de gás"
  },
  "curveLowGasEstimate": {
    "message": "Gráfico de estimativa reduzida de gás"
  },
  "curveMediumGasEstimate": {
    "message": "Gráfico de estimativa de gás do mercado"
  },
  "custom": {
    "message": "Avançado"
  },
  "customContentSearch": {
    "message": "Buscar uma rede previamente adicionada"
  },
  "customGas": {
    "message": "Customizar Gas"
  },
  "customGasSettingToolTipMessage": {
    "message": "Use $1 para personalizar o preço do gás. Isso pode parecer confuso se você não estiver familiarizado. Interaja por sua conta e risco.",
    "description": "$1 is key 'advanced' (text: 'Advanced') separated here so that it can be passed in with bold fontweight"
  },
  "customGasSubTitle": {
    "message": "Aumentar a taxa pode diminuir o tempo de processamento, mas isso não é garantido."
  },
  "customSpendLimit": {
    "message": "Limite de gastos personalizado"
  },
  "customToken": {
    "message": "Token personalizado"
  },
  "customTokenWarningInNonTokenDetectionNetwork": {
    "message": "A detecção de tokens ainda não está disponível nesta rede. Por favor, importe o token manualmente e certifique-se de que ele é confiável. Saiba mais sobre $1"
  },
  "customTokenWarningInTokenDetectionNetwork": {
    "message": "Antes de importar um token manualmente, certifique-se de que ele é confiável. Saiba mais sobre $1."
  },
  "customerSupport": {
    "message": "suporte ao cliente"
  },
  "dappSuggested": {
    "message": "Site sugerido"
  },
  "dappSuggestedGasSettingToolTipMessage": {
    "message": "$1 sugeriu esse preço.",
    "description": "$1 is url for the dapp that has suggested gas settings"
  },
  "dappSuggestedShortLabel": {
    "message": "Site"
  },
  "dappSuggestedTooltip": {
    "message": "$1 recomendou esse preço.",
    "description": "$1 represents the Dapp's origin"
  },
  "darkTheme": {
    "message": "Escuro"
  },
  "data": {
    "message": "Dados"
  },
  "dataBackupFoundInfo": {
    "message": "Foi feito o backup de alguns dos dados da sua conta durante uma instalação anterior da MetaMask. Isso pode incluir configurações, contatos e tokens. Gostaria de restaurar esses dados agora?"
  },
  "dataHex": {
    "message": "Hex"
  },
  "decimal": {
    "message": "Precisão em Decimais"
  },
  "decimalsMustZerotoTen": {
    "message": "Decimais devem ser no mínimo 0 e não passar de 36."
  },
  "decrypt": {
    "message": "Descriptografar"
  },
  "decryptCopy": {
    "message": "Copiar mensagem criptografada"
  },
  "decryptInlineError": {
    "message": "Essa mensagem não pode ser descriptografada devido ao seguinte erro: $1",
    "description": "$1 is error message"
  },
  "decryptMessageNotice": {
    "message": "$1 gostaria de ler essa mensagem para concluir sua ação",
    "description": "$1 is the web3 site name"
  },
  "decryptMetamask": {
    "message": "Descriptografar mensagem"
  },
  "decryptRequest": {
    "message": "Solicitação de descriptografia"
  },
  "delete": {
    "message": "Excluir"
  },
  "deleteAccount": {
    "message": "Excluir conta"
  },
  "deleteNetwork": {
    "message": "Excluir rede?"
  },
  "deleteNetworkDescription": {
    "message": "Quer mesmo excluir essa rede?"
  },
  "depositCrypto": {
    "message": "Depositar $1",
    "description": "$1 represents the cypto symbol to be purchased"
  },
  "description": {
    "message": "Descrição"
  },
  "details": {
    "message": "Detalhes"
  },
  "directDepositCrypto": {
    "message": "Depositar $1 diretamente"
  },
  "directDepositCryptoExplainer": {
    "message": "Se já tiver alguns $1, a forma mais rápida de colocar $1 em sua nova carteira é por depósito direto."
  },
  "disabledGasOptionToolTipMessage": {
    "message": "“$1” está desativado porque não satisfaz o aumento mínimo de 10% em relação à taxa de gás original.",
    "description": "$1 is gas estimate type which can be market or aggressive"
  },
  "disconnect": {
    "message": "Desconectar"
  },
  "disconnectAllAccounts": {
    "message": "Desconectar todas as contas"
  },
  "disconnectAllAccountsConfirmationDescription": {
    "message": "Quer mesmo desconectar? Você pode perder a funcionalidade do site."
  },
  "disconnectPrompt": {
    "message": "Desconectar $1"
  },
  "disconnectThisAccount": {
    "message": "Desconectar esta conta"
  },
  "dismiss": {
    "message": "Descartar"
  },
  "dismissReminderDescriptionField": {
    "message": "Ative isso para descartar a mensagem de lembrete de backup da Frase de Recuperação Secreta. Recomendamos enfaticamente que você faça o backup da sua Frase de Recuperação Secreta para evitar a perda de fundos"
  },
  "dismissReminderField": {
    "message": "Descartar o lembrete de backup da Frase de Recuperação Secreta"
  },
  "domain": {
    "message": "Domínio"
  },
  "done": {
    "message": "Finalizado"
  },
  "dontShowThisAgain": {
    "message": "Não mostrar isso novamente"
  },
  "downArrow": {
    "message": "seta para baixo"
  },
  "downloadGoogleChrome": {
    "message": "Baixar o Google Chrome"
  },
  "downloadSecretBackup": {
    "message": "Baixe essa Frase de Recuperação Secreta e mantenha-a guardada em segurança num disco rígido externo ou mídia de armazenamento criptografada."
  },
  "downloadStateLogs": {
    "message": "Descarregar Registos de Estado"
  },
  "dropped": {
    "message": "Abandonada"
  },
  "edit": {
    "message": "Editar"
  },
  "editANickname": {
    "message": "Editar apelido"
  },
  "editAddressNickname": {
    "message": "Editar apelido do endereço"
  },
  "editCancellationGasFeeModalTitle": {
    "message": "Editar taxa de gás por cancelamento"
  },
  "editContact": {
    "message": "Editar contato"
  },
  "editGasEducationButtonText": {
    "message": "Como eu escolho?"
  },
  "editGasEducationHighExplanation": {
    "message": "Essa é a melhor opção para transações suscetíveis ao tempo (como swaps), pois aumenta a probabilidade de sucesso da transação. Se um swap demorar demais para ser processado, ele pode falhar e resultar na perda de parte da taxa de Gas."
  },
  "editGasEducationLowExplanation": {
    "message": "Uma taxa de gás mais baixa só deve ser usada quando o tempo de processamento é menos importante. Taxas reduzidas dificultam a previsão de quando (ou se) a sua transação será bem-sucedida."
  },
  "editGasEducationMediumExplanation": {
    "message": "Uma taxa de Gas média é boa para envios, retiradas e outras transações não suscetíveis ao tempo. Essas condições quase sempre resultarão em uma transação de sucesso."
  },
  "editGasEducationModalIntro": {
    "message": "Selecionar a taxa de Gas correta depende do tipo de transação e do quanto ela é importante para você."
  },
  "editGasEducationModalTitle": {
    "message": "Como escolher?"
  },
  "editGasFeeModalTitle": {
    "message": "Editar taxa de Gas"
  },
  "editGasHigh": {
    "message": "Alta"
  },
  "editGasLimitOutOfBounds": {
    "message": "O limite de gás deve ser de pelo menos $1"
  },
  "editGasLimitOutOfBoundsV2": {
    "message": "O limite de gás deve ser superior a $1 e inferior a $2",
    "description": "$1 is the minimum limit for gas and $2 is the maximum limit"
  },
  "editGasLimitTooltip": {
    "message": "O limite de gás são as unidades máximas de gás que você está disposto a utilizar. Unidades de gás são um multiplicador para “Taxa de prioridade máxima” e “Taxa máxima”."
  },
  "editGasLow": {
    "message": "Baixa"
  },
  "editGasMaxBaseFeeGWEIImbalance": {
    "message": "A taxa de base máxima não pode ser inferior à taxa de prioridade"
  },
  "editGasMaxBaseFeeHigh": {
    "message": "A taxa de base máxima está mais elevada que o necessário"
  },
  "editGasMaxBaseFeeLow": {
    "message": "A taxa de base máxima está baixa para as condições atuais da rede"
  },
  "editGasMaxFeeHigh": {
    "message": "A taxa máxima está mais elevada que o necessário"
  },
  "editGasMaxFeeLow": {
    "message": "A taxa máxima está muito baixa para as condições da rede"
  },
  "editGasMaxFeePriorityImbalance": {
    "message": "A taxa máxima não pode ser inferior à taxa de prioridade máxima"
  },
  "editGasMaxFeeTooltip": {
    "message": "A taxa máxima é o valor máximo que você pagará (taxa base + taxa de prioridade)."
  },
  "editGasMaxPriorityFeeBelowMinimum": {
    "message": "A taxa de prioridade máxima deve ser superior a 0 GWEI"
  },
  "editGasMaxPriorityFeeBelowMinimumV2": {
    "message": "A taxa de prioridade deve ser superior a 0."
  },
  "editGasMaxPriorityFeeHigh": {
    "message": "A taxa de prioridade máxima está mais alta que o necessário. Talvez você pague mais que o necessário."
  },
  "editGasMaxPriorityFeeHighV2": {
    "message": "A taxa de prioridade está mais alta que o necessário. Talvez você pague mais que o necessário"
  },
  "editGasMaxPriorityFeeLow": {
    "message": "A taxa de prioridade máxima está baixa para as condições atuais da rede"
  },
  "editGasMaxPriorityFeeLowV2": {
    "message": "A taxa de prioridade está baixa para as condições atuais da rede"
  },
  "editGasMaxPriorityFeeTooltip": {
    "message": "A taxa máxima de prioridade (também conhecida como \"gorjeta do minerador\") vai diretamente para os mineradores e os incentiva a priorizar sua transação. Na maioria dos casos, você paga o valor máximo definido"
  },
  "editGasMedium": {
    "message": "Média"
  },
  "editGasPriceTooLow": {
    "message": "O preço do gás deve ser superior a 0"
  },
  "editGasPriceTooltip": {
    "message": "Essa rede requer um campo de \"Preço do gás\" ao enviar uma transação. O preço do gás é o valor pago por unidade de gás."
  },
  "editGasSubTextAmountLabel": {
    "message": "Valor máximo:",
    "description": "This is meant to be used as the $1 substitution editGasSubTextAmount"
  },
  "editGasSubTextFeeLabel": {
    "message": "Taxa máxima:"
  },
  "editGasTitle": {
    "message": "Editar prioridade"
  },
  "editGasTooLow": {
    "message": "Tempo de processamento desconhecido"
  },
  "editGasTooLowTooltip": {
    "message": "Sua taxa máxima ou taxa de prioridade máxima pode estar baixa para as condições atuais do mercado. Não sabemos quando (ou se) a sua transação será processada. "
  },
  "editGasTooLowWarningTooltip": {
    "message": "Isso reduz sua taxa máxima, mas, se o tráfego na rede aumentar, sua transação pode ser postergada ou falhar."
  },
  "editNonceField": {
    "message": "Editar nonce"
  },
  "editNonceMessage": {
    "message": "Esse é um recurso avançado; use com cautela."
  },
  "editPermission": {
    "message": "Editar permissão"
  },
  "editSpeedUpEditGasFeeModalTitle": {
    "message": "Editar taxa de gás para aceleração"
  },
  "enableAutoDetect": {
    "message": " Ativar detecção automática"
  },
  "enableEIP1559V2": {
    "message": "Ativar IU aprimorada para taxa de gás"
  },
  "enableEIP1559V2AlertMessage": {
    "message": "Atualizamos o funcionamento da estimativa e personalização da taxa de gás."
  },
  "enableEIP1559V2ButtonText": {
    "message": "Ative a IU aprimorada para taxa de gás nas configurações"
  },
  "enableEIP1559V2Description": {
    "message": "Atualizamos o funcionamento da estimativa e personalização de gás. Ative se quiser desfrutar a nova experiência de gás. $1",
    "description": "$1 here is Learn More link"
  },
  "enableEIP1559V2Header": {
    "message": "Nova experiência de gás"
  },
  "enableFromSettings": {
    "message": " Habilite-a nas configurações."
  },
  "enableOpenSeaAPI": {
    "message": "Habilitar API do OpenSea"
  },
  "enableOpenSeaAPIDescription": {
    "message": "Use a API OpenSea para recuperar dados de NFTs. A detecção automática de NFTs depende da API OpenSea e não estará disponível quando essa opção estiver desativada."
  },
  "enableSmartTransactions": {
    "message": "Ativar transações inteligentes"
  },
  "enableToken": {
    "message": "ativar $1",
    "description": "$1 is a token symbol, e.g. ETH"
  },
  "encryptionPublicKeyNotice": {
    "message": "$1 gostaria da sua chave pública de criptografia. Ao consentir, este site conseguirá redigir mensagens criptografadas para você.",
    "description": "$1 is the web3 site name"
  },
  "encryptionPublicKeyRequest": {
    "message": "Solicitar chave pública de criptografia"
  },
  "endOfFlowMessage1": {
    "message": "Você foi aprovado no teste. Guarde sua Frase de Recuperação Secreta em segurança, é sua responsabilidade!"
  },
  "endOfFlowMessage10": {
    "message": "Tudo pronto"
  },
  "endOfFlowMessage2": {
    "message": "Dicas para armazenar em segurança"
  },
  "endOfFlowMessage3": {
    "message": "Salve uma cópia em vários locais."
  },
  "endOfFlowMessage4": {
    "message": "Nunca compartilhe essa frase com ninguém."
  },
  "endOfFlowMessage5": {
    "message": "Cuidado com phishing! A MetaMask jamais pedirá espontaneamente sua Frase de Recuperação Secreta."
  },
  "endOfFlowMessage6": {
    "message": "Se você precisar fazer backup da sua Frase de Recuperação Secreta novamente, encontre-a em Configurações -> Segurança."
  },
  "endOfFlowMessage7": {
    "message": "Se você tiver alguma pergunta ou vir algo suspeito, entre em contato com o suporte $1.",
    "description": "$1 is a clickable link with text defined by the 'here' key. The link will open to a form where users can file support tickets."
  },
  "endOfFlowMessage8": {
    "message": "A MetaMask não pode recuperar sua Frase de Recuperação Secreta."
  },
  "endOfFlowMessage9": {
    "message": "Saiba mais."
  },
  "endpointReturnedDifferentChainId": {
    "message": "O endpoint retornou um ID diferente da chain: $1",
    "description": "$1 is the return value of eth_chainId from an RPC endpoint"
  },
  "ensIllegalCharacter": {
    "message": "Caractere inválido para ENS."
  },
  "ensNotFoundOnCurrentNetwork": {
    "message": "Nome ENS não encontrado na rede atual. Procure trocar para a mainnet do Ethereum."
  },
  "ensNotSupportedOnNetwork": {
    "message": "A rede não suporta ENS"
  },
  "ensRegistrationError": {
    "message": "Erro no registro do nome ENS"
  },
  "ensUnknownError": {
    "message": "Falha na busca de ENS."
  },
  "enterMaxSpendLimit": {
    "message": "Digite um limite máximo de gastos"
  },
  "enterPassword": {
    "message": "Introduza palavra-passe"
  },
  "enterPasswordContinue": {
    "message": "Insira a senha para continuar"
  },
  "errorCode": {
    "message": "Código: $1",
    "description": "Displayed error code for debugging purposes. $1 is the error code"
  },
  "errorDetails": {
    "message": "Detalhes do erro",
    "description": "Title for collapsible section that displays error details for debugging purposes"
  },
  "errorMessage": {
    "message": "Mensagem: $1",
    "description": "Displayed error message for debugging purposes. $1 is the error message"
  },
  "errorName": {
    "message": "Código: $1",
    "description": "Displayed error name for debugging purposes. $1 is the error name"
  },
  "errorPageMessage": {
    "message": "Recarregue a página para tentar novamente ou entre em contato com o suporte $1.",
    "description": "Message displayed on generic error page in the fullscreen or notification UI, $1 is a clickable link with text defined by the 'here' key. The link will open to a form where users can file support tickets."
  },
  "errorPagePopupMessage": {
    "message": "Feche e reabra o pop-up para tentar novamente ou entre em contato com o suporte $1.",
    "description": "Message displayed on generic error page in the popup UI, $1 is a clickable link with text defined by the 'here' key. The link will open to a form where users can file support tickets."
  },
  "errorPageTitle": {
    "message": "A MetaMask encontrou um erro",
    "description": "Title of generic error page"
  },
  "errorStack": {
    "message": "Lista:",
    "description": "Title for error stack, which is displayed for debugging purposes"
  },
  "estimatedProcessingTimes": {
    "message": "Tempos de processamento estimados"
  },
  "ethGasPriceFetchWarning": {
    "message": "O preço de backup do gás é fornecido porque a estimativa de gás principal está indisponível no momento."
  },
  "ethereumPublicAddress": {
    "message": "Endereço público do Ethereum"
  },
  "etherscan": {
    "message": "Etherscan"
  },
  "etherscanView": {
    "message": "Ver conta no Etherscan"
  },
  "etherscanViewOn": {
    "message": "Ver no Etherscan"
  },
  "expandExperience": {
    "message": "Expanda sua experiência web3"
  },
  "expandView": {
    "message": "Expandir exibição"
  },
  "experimental": {
    "message": "Experimental"
  },
  "exportPrivateKey": {
    "message": "Exportar Chave Privada"
  },
  "externalExtension": {
    "message": "Extensão externa"
  },
  "failed": {
    "message": "Falhou"
  },
  "failedToFetchChainId": {
    "message": "Não foi possível buscar o ID da cadeia. Seu URL da RPC está correto?"
  },
  "failedToFetchTickerSymbolData": {
    "message": "Dados de verificação do símbolo do ticker indisponíveis no momento. Certifique-se de que o símbolo inserido está correto. Isso afetará as taxas de conversão indicadas para essa rede"
  },
  "failureMessage": {
    "message": "Ocorreu algum erro e não conseguimos concluir a ação"
  },
  "fakeTokenWarning": {
    "message": "Qualquer um pode criar um token, incluindo versões falsas de tokens existentes. Saiba mais sobre $1"
  },
  "fast": {
    "message": "Rápido"
  },
  "fastest": {
    "message": "O mais rápido"
  },
  "feeAssociatedRequest": {
    "message": "Há uma taxa associada a essa solicitação."
  },
  "fiat": {
    "message": "FIAT",
    "description": "Exchange type"
  },
  "fileImportFail": {
    "message": "A importação de ficheiro não está a funcionar? Carregue aqui!",
    "description": "Helps user import their account from a JSON file"
  },
  "flaskSnapSettingsCardButtonCta": {
    "message": "Ver detalhes",
    "description": "Call to action a user can take to see more information about the Snap that is installed"
  },
  "flaskSnapSettingsCardDateAddedOn": {
    "message": "Adicionado em",
    "description": "Start of the sentence describing when and where snap was added"
  },
  "flaskSnapSettingsCardFrom": {
    "message": "de",
    "description": "Part of the sentence describing when and where snap was added"
  },
  "flaskWelcomeUninstall": {
    "message": "você deve desinstalar essa extensão",
    "description": "This request is shown on the Flask Welcome screen. It is intended for non-developers, and will be bolded."
  },
  "flaskWelcomeWarning1": {
    "message": "O Flask é para desenvolvedores experimentarem novas APIs instáveis. A menos que você seja um desenvolvedor ou beta tester, $1.",
    "description": "This is a warning shown on the Flask Welcome screen, intended to encourage non-developers not to proceed any further. $1 is the bolded message 'flaskWelcomeUninstall'"
  },
  "flaskWelcomeWarning2": {
    "message": "Não damos garantias sobre a segurança ou a estabilidade dessa extensão. As novas APIs oferecidas pelo Flask não estão protegidas contra ataques de phishing, ou seja, qualquer site ou snap que requeira o Flask pode ser uma tentativa mal-intencionada de roubar seus ativos.",
    "description": "This explains the risks of using MetaMask Flask"
  },
  "flaskWelcomeWarning3": {
    "message": "Todas as APIs do Flask são experimentais. Elas podem ser alteradas ou removidas sem aviso prévio, ou podem permanecer no Flask indefinidamente, sem jamais serem migradas para a MetaMask estável. Use-as com cautela.",
    "description": "This message warns developers about unstable Flask APIs"
  },
  "flaskWelcomeWarning4": {
    "message": "Certifique-se de desativar sua extensão MetaMask regular ao usar o Flask.",
    "description": "This message calls to pay attention about multiple versions of MetaMask running on the same site (Flask + Prod)"
  },
  "flaskWelcomeWarningAcceptButton": {
    "message": "Eu aceito os riscos",
    "description": "this text is shown on a button, which the user presses to confirm they understand the risks of using Flask"
  },
  "followUsOnTwitter": {
    "message": "Siga-nos no Twitter"
  },
  "forbiddenIpfsGateway": {
    "message": "Gateway IPFS proibido: especifique um gateway de CID"
  },
  "forgetDevice": {
    "message": "Esquecer este dispositivo"
  },
  "forgotPassword": {
    "message": "Esqueceu a senha?"
  },
  "from": {
    "message": "De"
  },
  "fromAddress": {
    "message": "De: $1",
    "description": "$1 is the address to include in the From label. It is typically shortened first using shortenAddress"
  },
  "fromTokenLists": {
    "message": "Das listas de tokens: $1"
  },
  "functionApprove": {
    "message": "Função: aprovar"
  },
  "functionType": {
    "message": "Tipo de função"
  },
  "gas": {
    "message": "Gás"
  },
  "gasDisplayAcknowledgeDappButtonText": {
    "message": "Editar taxa de Gas sugerida"
  },
  "gasDisplayDappWarning": {
    "message": "Essa taxa de gás foi sugerida por $1. Sua substituição pode causar um problema com a sua transação. Entre em contato com $1 se tiver perguntas.",
    "description": "$1 represents the Dapp's origin"
  },
  "gasEstimatesUnavailableWarning": {
    "message": "Nossas estimativas baixas, médias e altas não estão disponíveis."
  },
  "gasFee": {
    "message": "Taxa de gás"
  },
  "gasLimit": {
    "message": "Limite de Gas"
  },
  "gasLimitInfoTooltipContent": {
    "message": "O limite de gás é o valor máximo das unidades de gás que você está disposto a gastar."
  },
  "gasLimitRecommended": {
    "message": "O limite de gás recomendado é de $1. Um limite de gás inferior pode resultar em falha."
  },
  "gasLimitTooLow": {
    "message": "Limite de Gas deve ser no mínimo 21000"
  },
  "gasLimitTooLowWithDynamicFee": {
    "message": "O limite de gás deve ser de pelo menos $1",
    "description": "$1 is the custom gas limit, in decimal."
  },
  "gasLimitV2": {
    "message": "Limite de Gas"
  },
  "gasOption": {
    "message": "Opção de gás"
  },
  "gasPrice": {
    "message": "Preço Gas (GWEI)"
  },
  "gasPriceExcessive": {
    "message": "Sua taxa de gás está desnecessariamente alta. Considere reduzir o valor."
  },
  "gasPriceExcessiveInput": {
    "message": "O preço do gás está excessivo"
  },
  "gasPriceExtremelyLow": {
    "message": "O preço do gás está extremamente baixo"
  },
  "gasPriceFetchFailed": {
    "message": "A estimativa do preço do gás falhou devido a um erro na rede."
  },
  "gasPriceInfoTooltipContent": {
    "message": "O preço do gás especifica o valor de Ether que você está disposto a pagar para cada unidade de gás."
  },
  "gasTimingHoursShort": {
    "message": "$1 h",
    "description": "$1 represents a number of hours"
  },
  "gasTimingMinutes": {
    "message": "$1 minutos",
    "description": "$1 represents a number of minutes"
  },
  "gasTimingMinutesShort": {
    "message": "$1 min",
    "description": "$1 represents a number of minutes"
  },
  "gasTimingNegative": {
    "message": "Talvez em $1",
    "description": "$1 represents an amount of time"
  },
  "gasTimingPositive": {
    "message": "Provavelmente em < $1",
    "description": "$1 represents an amount of time"
  },
  "gasTimingSeconds": {
    "message": "$1 segundos",
    "description": "$1 represents a number of seconds"
  },
  "gasTimingSecondsShort": {
    "message": "$1 s",
    "description": "$1 represents a number of seconds"
  },
  "gasTimingVeryPositive": {
    "message": "Muito provavelmente em < $1",
    "description": "$1 represents an amount of time"
  },
  "gasUsed": {
    "message": "Gás usado"
  },
  "gdprMessage": {
    "message": "Conforme determinação da Lei Geral de Proteção de Dados (União Europeia) 2016/679, esses dados são agregados e, portanto, anônimos. Para obter mais informações relacionadas às nossas práticas de privacidade, confira nossa $1.",
    "description": "$1 refers to the gdprMessagePrivacyPolicy message, the translation of which is meant to be used exclusively in the context of gdprMessage"
  },
  "gdprMessagePrivacyPolicy": {
    "message": "Política de Privacidade aqui",
    "description": "this translation is intended to be exclusively used as the replacement for the $1 in the gdprMessage translation"
  },
  "general": {
    "message": "Geral"
  },
  "getEther": {
    "message": "Obter Ether"
  },
  "getEtherFromFaucet": {
    "message": "Obter Ether de um faucet por $1",
    "description": "Displays network name for Ether faucet"
  },
  "getStarted": {
    "message": "Comece agora"
  },
  "goBack": {
    "message": "Voltar"
  },
  "goerli": {
    "message": "Rede de testes Goerli"
  },
  "gotIt": {
    "message": "Entendi!"
  },
  "grantedToWithColon": {
    "message": "Concedido a:"
  },
  "gwei": {
    "message": "GWEI"
  },
  "happyToSeeYou": {
    "message": "É um prazer ver você."
  },
  "hardware": {
    "message": "Hardware"
  },
  "hardwareWalletConnected": {
    "message": "Carteira de hardware conectada"
  },
  "hardwareWalletLegacyDescription": {
    "message": "(antigo)",
    "description": "Text representing the MEW path"
  },
  "hardwareWalletSupportLinkConversion": {
    "message": "clique aqui"
  },
  "hardwareWallets": {
    "message": "Conecte uma carteira de hardware"
  },
  "hardwareWalletsMsg": {
    "message": "Selecione uma carteira de hardware que você gostaria de usar com a MetaMask."
  },
  "here": {
    "message": "aqui",
    "description": "as in -click here- for more information (goes with troubleTokenBalances)"
  },
  "hexData": {
    "message": "Dados em hexa"
  },
  "hide": {
    "message": "Ocultar"
  },
  "hideFullTransactionDetails": {
    "message": "Ocultar detalhes completos da transação"
  },
  "hideSeedPhrase": {
    "message": "Ocultar seed phrase (frase de recuperação)"
  },
  "hideToken": {
    "message": "Ocultar token"
  },
  "hideTokenPrompt": {
    "message": "Ocultar Token?"
  },
  "hideTokenSymbol": {
    "message": "Ocultar $1",
    "description": "$1 is the symbol for a token (e.g. 'DAI')"
  },
  "hideZeroBalanceTokens": {
    "message": "Ocultar tokens sem saldo"
  },
  "high": {
    "message": "Agressiva"
  },
  "highGasSettingToolTipMessage": {
    "message": "Alta probabilidade, mesmo em mercados voláteis. Use $1 para cobrir picos no tráfego de rede em razão de coisas como quedas em NFTs populares.",
    "description": "$1 is key 'high' (text: 'Aggressive') separated here so that it can be passed in with bold fontweight"
  },
  "highLowercase": {
    "message": "alta"
  },
  "history": {
    "message": "Histórico"
  },
  "ignoreAll": {
    "message": "Ignorar tudo"
  },
  "ignoreTokenWarning": {
    "message": "Se você ocultar tokens, eles não serão exibidos em sua carteira. No entanto, você ainda pode pesquisá-los para adicioná-los."
  },
  "import": {
    "message": "Importar",
    "description": "Button to import an account from a selected file"
  },
  "importAccount": {
    "message": "Importar Conta"
  },
  "importAccountError": {
    "message": "Erro de importação de conta."
  },
  "importAccountMsg": {
    "message": "Contas importadas não irão ser associadas com a frase seed da conta criada originalmente pelo MetaMask. Saiba mais sobre contas importadas."
  },
  "importAccountSeedPhrase": {
    "message": "Importe uma carteira com a Frase de Recuperação Secreta"
  },
  "importMyWallet": {
    "message": "Importar minha carteira"
  },
  "importNFT": {
    "message": "Importar NFT"
  },
  "importNFTAddressToolTip": {
    "message": "Na OpenSea, por exemplo, na página de NFTs em Detalhes, há um hiperlink de valor em azul rotulado \"Endereço do Contrato\". Clicando nele, você será levado ao endereço do contrato no Etherscan. Na parte superior esquerda da página há um ícone rotulado \"Contrato\", e, à direita, uma longa linha de letras e números. Esse é o endereço do contrato que criou seu NFT. Clique no ícone \"copiar\" à direita do endereço para adicioná-lo à sua área de transferência."
  },
  "importNFTPage": {
    "message": "página Importar NFT"
  },
  "importNFTTokenIdToolTip": {
    "message": "O ID do colecionável é um identificador único, pois não há dois NFTs iguais. Novamente, na OpenSea, esse número se encontra em \"Detalhes\". Anote-o ou copie-o para sua área de transferência."
  },
  "importNFTs": {
    "message": "Importar NFTs"
  },
  "importTokenQuestion": {
    "message": "Importar token?"
  },
  "importTokenWarning": {
    "message": "Qualquer pessoa pode criar um token com qualquer nome, incluindo versões falsas de tokens existentes. Adicione e negocie por sua conta e risco!"
  },
  "importTokens": {
    "message": "importar tokens"
  },
  "importTokensCamelCase": {
    "message": "Importar tokens"
  },
  "importWallet": {
    "message": "Importar carteira"
  },
  "importWithCount": {
    "message": "Importar $1",
    "description": "$1 will the number of detected tokens that are selected for importing, if all of them are selected then $1 will be all"
  },
  "importYourExisting": {
    "message": "Importe sua carteira existente usando uma Frase de Recuperação Secreta"
  },
  "imported": {
    "message": "Importado",
    "description": "status showing that an account has been fully loaded into the keyring"
  },
  "infuraBlockedNotification": {
    "message": "Não foi possível conectar a MetaMask com o servidor do blockchain. Revise possíveis motivos $1.",
    "description": "$1 is a clickable link with with text defined by the 'here' key"
  },
  "initialTransactionConfirmed": {
    "message": "Sua transação inicial foi confirmada pela rede. Clique em OK para voltar."
  },
  "insufficientBalance": {
    "message": "Saldo insuficiente."
  },
  "insufficientCurrencyBuyOrDeposit": {
    "message": "Você não tem $1 suficiente em sua conta para pagar as taxas de transação da rede $2. $3 ou deposite de outra conta.",
    "description": "$1 is the native currency of the network, $2 is the name of the current network, $3 is the key 'buy' + the ticker symbol of the native currency of the chain wrapped in a button"
  },
  "insufficientCurrencyDeposit": {
    "message": "Você não tem $1 suficiente em sua conta para pagar as taxas de transação na rede $2. Deposite $1 de outra conta.",
    "description": "$1 is the native currency of the network, $2 is the name of the current network"
  },
  "insufficientFunds": {
    "message": "Fundos insuficientes."
  },
  "insufficientFundsForGas": {
    "message": "Fundos insuficientes para o gás"
  },
  "insufficientTokens": {
    "message": "Tokens insuficientes."
  },
  "invalidAddress": {
    "message": "Endereço inválido"
  },
  "invalidAddressRecipient": {
    "message": "O endereço do destinatário é inválido "
  },
  "invalidAddressRecipientNotEthNetwork": {
    "message": "Não é uma rede de ETH; configurar em minúsculas"
  },
  "invalidAssetType": {
    "message": "Esse ativo é um NFT e precisa ser adicionado novamente à página Importar NFT, encontrada na aba NFTs."
  },
  "invalidBlockExplorerURL": {
    "message": "Block Explorer URI Inválido"
  },
  "invalidChainIdTooBig": {
    "message": "ID de cadeia inválido. O ID de cadeia é muito grande."
  },
  "invalidCustomNetworkAlertContent1": {
    "message": "O ID de cadeia da rede personalizada “$1” precisa ser digitado novamente.",
    "description": "$1 is the name/identifier of the network."
  },
  "invalidCustomNetworkAlertContent2": {
    "message": "Para proteger você contra provedores de rede maliciosos ou defeituosos, os IDs de cadeia agora são exigidos para todas as redes personalizadas."
  },
  "invalidCustomNetworkAlertContent3": {
    "message": "Acesse Configurações > Rede e informe o ID de cadeia. Encontre os IDs de cadeia das redes mais populares em $1.",
    "description": "$1 is a link to https://chainid.network"
  },
  "invalidCustomNetworkAlertTitle": {
    "message": "Rede personalizada inválida"
  },
  "invalidHexNumber": {
    "message": "Número hexadecimal inválido."
  },
  "invalidHexNumberLeadingZeros": {
    "message": "Número hexadecimal inválido. Remova os zeros à esquerda."
  },
  "invalidIpfsGateway": {
    "message": "Gateway IPFS inválido: o valor deve ser um URL válido"
  },
  "invalidNumber": {
    "message": "Número inválido. Insira um número decimal ou um hexadecimal com o prefixo '0x'."
  },
  "invalidNumberLeadingZeros": {
    "message": "Número inválido. Remova os zeros à esquerda."
  },
  "invalidRPC": {
    "message": "RPC URI Inválido"
  },
  "invalidSeedPhrase": {
    "message": "Frase Secreta de Recuperação inválida"
  },
  "ipfsGateway": {
    "message": "Gateway IPFS"
  },
  "ipfsGatewayDescription": {
    "message": "Informe o URL do gateway de CID do IPFS para usar com resolução de conteúdo de ENS."
  },
  "jazzAndBlockies": {
    "message": "Jazzicons e Blockies são dois estilos diferentes de ícones únicos que ajudam você a identificar uma conta num relance."
  },
  "jazzicons": {
    "message": "Jazzicons"
  },
  "jsDeliver": {
    "message": "jsDeliver"
  },
  "jsonFile": {
    "message": "Ficheiro JSON",
    "description": "format for importing an account"
  },
  "keystone": {
    "message": "Keystone"
  },
  "keystoneTutorial": {
    "message": " (Tutoriais)"
  },
  "knownAddressRecipient": {
    "message": "Endereço de contrato conhecido."
  },
  "knownTokenWarning": {
    "message": "Essa ação editará os tokens já listados na sua carteira, que podem ser usado para praticar phishing contra você. Só aprove se você tiver certeza de que quer alterar o que esses tokens representam."
  },
  "kovan": {
    "message": "Rede de Teste Kovan"
  },
  "lastConnected": {
    "message": "Conectado pela última vez em"
  },
  "learmMoreAboutGas": {
    "message": "Quer $1 sobre o gás?"
  },
  "learnCancelSpeeedup": {
    "message": "Saiba como $1",
    "description": "$1 is link to cancel or speed up transactions"
  },
  "learnMore": {
    "message": "saiba mais"
  },
  "learnMoreUpperCase": {
    "message": "Saiba mais"
  },
  "learnScamRisk": {
    "message": "golpes e riscos de segurança."
  },
  "ledgerAccountRestriction": {
    "message": "Você precisa usar sua última conta antes de adicionar uma nova."
  },
  "ledgerConnectionInstructionCloseOtherApps": {
    "message": "Encerre qualquer outro software conectado ao seu dispositivo e, em seguida, clique aqui para atualizar."
  },
  "ledgerConnectionInstructionHeader": {
    "message": "Antes de clicar em confirmar:"
  },
  "ledgerConnectionInstructionStepFour": {
    "message": "Ative \"dados de contrato inteligente\" ou \"assinatura cega\" no seu dispositivo Ledger"
  },
  "ledgerConnectionInstructionStepOne": {
    "message": "Ative Utilizar Ledger Live em Configurações > Avançado"
  },
  "ledgerConnectionInstructionStepThree": {
    "message": "Conecte o seu dispositivo Ledger e selecione o app Ethereum"
  },
  "ledgerConnectionInstructionStepTwo": {
    "message": "Abra e desbloqueie o app Ledger Live"
  },
  "ledgerConnectionPreferenceDescription": {
    "message": "Personalize como conectar sua Ledger à MetaMask. Recomenda-se utilizar $1, mas há outras opções. Leia mais aqui: $2",
    "description": "A description that appears above a dropdown where users can select between up to three options - Ledger Live, U2F or WebHID - depending on what is supported in their browser. $1 is the recommended browser option, it will be either WebHID or U2f. $2 is a link to an article where users can learn more, but will be the translation of the learnMore message."
  },
  "ledgerDeviceOpenFailureMessage": {
    "message": "Não foi possível abrir o dispositivo Ledger. Seu Ledger pode não estar conectado a outros softwares. Feche o Ledger Live ou outros aplicativos conectados ao seu dispositivo Ledger e tente reconectar."
  },
  "ledgerLive": {
    "message": "Ledger Live",
    "description": "The name of a desktop app that can be used with your ledger device. We can also use it to connect a users Ledger device to MetaMask."
  },
  "ledgerLiveApp": {
    "message": "Aplicativo Ledger Live"
  },
  "ledgerLocked": {
    "message": "Não é possível conectar ao dispositivo Ledger. Certifique-se de que seu dispositivo esteja desbloqueado e que o aplicativo Ethereum esteja aberto."
  },
  "ledgerTimeout": {
    "message": "O Ledger Live está demorando muito para responder ou a conexão expirou. Certifique-se de que o aplicativo do Ledger Live esteja aberto e que seu dispositivo esteja desbloqueado."
  },
  "ledgerTransportChangeWarning": {
    "message": "Se o seu aplicativo do Ledger Live estiver aberto, desconecte qualquer conexão aberta com o Ledger Live e feche o aplicativo do Ledger Live."
  },
  "ledgerWebHIDNotConnectedErrorMessage": {
    "message": "O dispositivo ledger não foi conectado. Se deseja conectar seu Ledger, clique em \"Continuar\" novamente e aprove a conexão HID",
    "description": "An error message shown to the user during the hardware connect flow."
  },
  "letsGoSetUp": {
    "message": "Sim, vamos fazer a configuração!"
  },
  "levelArrow": {
    "message": "seta de nível"
  },
  "lightTheme": {
    "message": "Claro"
  },
  "likeToImportTokens": {
    "message": "Gostaria de adicionar estes tokens?"
  },
  "link": {
    "message": "Link"
  },
  "links": {
    "message": "Links"
  },
  "loadMore": {
    "message": "Carregar mais"
  },
  "loading": {
    "message": "A carregar..."
  },
  "loadingNFTs": {
    "message": "Carregando NFTs..."
  },
  "loadingTokens": {
    "message": "A carregar Tokens..."
  },
  "localhost": {
    "message": "Host local 8545"
  },
  "lock": {
    "message": "Sair"
  },
  "lockTimeTooGreat": {
    "message": "O tempo de bloqueio é longo demais"
  },
  "logo": {
    "message": "Logotipo do $1",
    "description": "$1 is the name of the ticker"
  },
  "low": {
    "message": "Baixa"
  },
  "lowGasSettingToolTipMessage": {
    "message": "Use $1 para aguardar um preço mais baixo. As estimativas de tempo são muito menos exatas, pois os preços são relativamente imprevisíveis.",
    "description": "$1 is key 'low' separated here so that it can be passed in with bold fontweight"
  },
  "lowLowercase": {
    "message": "baixa"
  },
  "lowPriorityMessage": {
    "message": "Futuras transações serão colocadas depois dessa na fila."
  },
  "mainnet": {
    "message": "Rede Principal de Ethereum"
  },
  "mainnetToken": {
    "message": "Esse endereço coincide com um endereço de token conhecido na mainnet do Ethereum. Verifique novamente o endereço do contrato e a rede do token que você está tentando adicionar."
  },
  "makeAnotherSwap": {
    "message": "Criar nova troca"
  },
  "makeSureNoOneWatching": {
    "message": "Certifique-se de que não há ninguém vendo sua tela",
    "description": "Warning to users to be care while creating and saving their new Secret Recovery Phrase"
  },
  "malformedData": {
    "message": "Dados inválidos"
  },
  "manageSnaps": {
    "message": "Gerencie seus snaps instalados"
  },
  "max": {
    "message": "Máximo"
  },
  "maxBaseFee": {
    "message": "Taxa de base máxima"
  },
  "maxFee": {
    "message": "Taxa máxima"
  },
  "maxPriorityFee": {
    "message": "Taxa máxima de prioridade"
  },
  "medium": {
    "message": "Mercado"
  },
  "mediumGasSettingToolTipMessage": {
    "message": "Use $1 para um processamento rápido pelo preço atual de mercado.",
    "description": "$1 is key 'medium' (text: 'Market') separated here so that it can be passed in with bold fontweight"
  },
  "memo": {
    "message": "memorando"
  },
  "memorizePhrase": {
    "message": "Memorize essa frase."
  },
  "message": {
    "message": "Mensagem"
  },
  "metaMaskConnectStatusParagraphOne": {
    "message": "Agora você tem mais controle sobre as conexões da sua conta na MetaMask."
  },
  "metaMaskConnectStatusParagraphThree": {
    "message": "Clique para gerenciar suas contas conectadas."
  },
  "metaMaskConnectStatusParagraphTwo": {
    "message": "O botão de status da conexão mostra se o website que você está visitando está conectado à conta selecionada no momento."
  },
  "metamaskDescription": {
    "message": "O MetaMask é um lugar seguro para guardar a sua identidade em em Ethereum."
  },
  "metamaskSwapsOfflineDescription": {
    "message": "O recurso de swaps do MetaMask está em manutenção. Verifique novamente mais tarde."
  },
  "metamaskVersion": {
    "message": "Versão da MetaMask"
  },
  "metametricsCommitmentsAllowOptOut": {
    "message": "Sempre permitirá que você revogue a permissão nas configurações"
  },
  "metametricsCommitmentsAllowOptOut2": {
    "message": "Sempre conseguirá se excluir por meio das Configurações"
  },
  "metametricsCommitmentsBoldNever": {
    "message": "Nunca",
    "description": "This string is localized separately from some of the commitments so that we can bold it"
  },
  "metametricsCommitmentsIntro": {
    "message": "A MetaMask.."
  },
  "metametricsCommitmentsNeverCollect": {
    "message": "Nunca coletará chaves, endereços, transações, saldos, códigos hash ou qualquer informação pessoal"
  },
  "metametricsCommitmentsNeverCollectIP": {
    "message": "$1 coletarão seu endereço IP completo",
    "description": "The $1 is the bolded word 'Never', from 'metametricsCommitmentsBoldNever'"
  },
  "metametricsCommitmentsNeverCollectKeysEtc": {
    "message": "$1 coletarão chaves, endereços, transações, saldos, hashes ou qualquer outra informação pessoal",
    "description": "The $1 is the bolded word 'Never', from 'metametricsCommitmentsBoldNever'"
  },
  "metametricsCommitmentsNeverIP": {
    "message": "Nunca coletarão seu endereço IP completo"
  },
  "metametricsCommitmentsNeverSell": {
    "message": "Nunca venderá dados com o intuito de lucrar. Jamais!"
  },
  "metametricsCommitmentsNeverSellDataForProfit": {
    "message": "$1 venderão dados em troca de lucro. Jamais!",
    "description": "The $1 is the bolded word 'Never', from 'metametricsCommitmentsBoldNever'"
  },
  "metametricsCommitmentsSendAnonymizedEvents": {
    "message": "Enviará eventos anonimizados de cliques e visualizações de páginas"
  },
  "metametricsHelpImproveMetaMask": {
    "message": "Ajude a melhorar a MetaMask"
  },
  "metametricsOptInDescription": {
    "message": "A MetaMask gostaria de reunir dados de uso para entender melhor como nossos usuários interagem com a extensão. Esses dados serão usados para melhorar continuamente a usabilidade e a experiência do usuário com o nosso produto e o ecossistema do Ethereum."
  },
  "metametricsOptInDescription2": {
    "message": "Gostaríamos de reunir dados básicos de utilização para melhorar a usabilidade do nosso produto. Esses indicadores..."
  },
  "metametricsTitle": {
    "message": "Junte-se a mais de 6 milhões de usuários para melhorar a MetaMask"
  },
  "mismatchedChain": {
    "message": "Os detalhes da rede para esse ID da cadeia não correspondem aos dos nossos registros. Recomendamos que você $1 antes de continuar.",
    "description": "$1 is a clickable link with text defined by the 'mismatchedChainLinkText' key"
  },
  "mismatchedChainLinkText": {
    "message": "verifique os detalhes da rede",
    "description": "Serves as link text for the 'mismatchedChain' key. This text will be embedded inside the translation for that key."
  },
  "missingNFT": {
    "message": "Não está vendo o seu NFT?"
  },
  "missingSetting": {
    "message": "Não consegue encontrar uma configuração?"
  },
  "missingSettingRequest": {
    "message": "Solicite aqui"
  },
  "missingToken": {
    "message": "Não está vendo seu token?"
  },
  "mobileSyncWarning": {
    "message": "A funcionalidade \"Sincronizar com a extensão\" está temporariamente desativada. Se você quer usar sua carteira de extensão na MetaMask mobile, então, no seu app mobile: volte às opções de configuração da carteira e selecione a opção \"Importar com frase de recuperação secreta\". Use a frase secreta da sua carteira de extensão para, então, importar a sua carteira no celular."
  },
  "mustSelectOne": {
    "message": "Deve escolher no mínimo 1 token."
  },
  "myAccounts": {
    "message": "As minhas contas"
  },
  "name": {
    "message": "Nome"
  },
  "needCryptoInWallet": {
    "message": "Para interagir com aplicativos descentralizados usando a MetaMask, você precisará de $1 em sua carteira.",
    "description": "$1 represents the cypto symbol to be purchased"
  },
  "needHelp": {
    "message": "Precisa de ajuda? Contate $1",
    "description": "$1 represents `needHelpLinkText`, the text which goes in the help link"
  },
  "needHelpFeedback": {
    "message": "Compartilhe seu feedback"
  },
  "needHelpLinkText": {
    "message": "Suporte da MetaMask"
  },
  "needHelpSubmitTicket": {
    "message": "Envie um chamado"
  },
  "needImportFile": {
    "message": "Deve selecionar um ficheiro para importar.",
    "description": "User is important an account and needs to add a file to continue"
  },
  "negativeETH": {
    "message": "Não é possível enviar valores negativos de ETH."
  },
  "network": {
    "message": "Ethereum:"
  },
  "networkDetails": {
    "message": "Detalhes da rede"
  },
  "networkIsBusy": {
    "message": "A rede está ocupada. Os preços de gás estão altos e as estimativas estão menos exatas."
  },
  "networkName": {
    "message": "Nome da rede"
  },
  "networkNameAvalanche": {
    "message": "Avalanche"
  },
  "networkNameBSC": {
    "message": "BSC"
  },
  "networkNameDefinition": {
    "message": "O nome associado a essa rede."
  },
  "networkNameEthereum": {
    "message": "rede"
  },
  "networkNamePolygon": {
    "message": "Polygon"
  },
  "networkNameRinkeby": {
    "message": "Rinkeby"
  },
  "networkNameTestnet": {
    "message": "Testnet"
  },
  "networkSettingsChainIdDescription": {
    "message": "O ID da cadeia é usado para assinar transações. É preciso ser igual ao ID da cadeia retornado pela rede. Você pode informar um número decimal ou um número hexadecimal com prefixo “0x”, mas exibiremos o número em casas decimais."
  },
  "networkStatus": {
    "message": "Status da rede"
  },
  "networkStatusBaseFeeTooltip": {
    "message": "A taxa de base é definida pela rede e muda a cada 13 ou 14 segundos. Nossas opções $1 e $2 têm em conta os aumentos súbitos.",
    "description": "$1 and $2 are bold text for Medium and Aggressive respectively."
  },
  "networkStatusPriorityFeeTooltip": {
    "message": "Intervalo das taxas de prioridade (ou seja, a \"gorjeta dos mineradores\"). Esse valor vai para os mineradores e os incentiva a priorizar sua transação."
  },
  "networkStatusStabilityFeeTooltip": {
    "message": "As taxas de gás estão $1 em relação às últimas 72 horas.",
    "description": "$1 is networks stability value - stable, low, high"
  },
  "networkURL": {
    "message": "URL da rede"
  },
  "networkURLDefinition": {
    "message": "O URL usado para acessar essa rede."
  },
  "networks": {
    "message": "Redes"
  },
  "nevermind": {
    "message": "Desistir"
  },
  "newAccount": {
    "message": "Conta Nova"
  },
  "newAccountDetectedDialogMessage": {
    "message": "Novo endereço detectado! Clique aqui para adicionar à sua agenda de endereços."
  },
  "newAccountNumberName": {
    "message": "Conta $1",
    "description": "Default name of next account to be created on create account screen"
  },
  "newCollectibleAddedMessage": {
    "message": "O colecionável foi adicionado com sucesso!"
  },
  "newContact": {
    "message": "Novo contato"
  },
  "newContract": {
    "message": "Contrato Novo"
  },
  "newNFTDetectedMessage": {
    "message": "Permita que a MetaMask detecte automaticamente os NFTs do Opensea e mostre-os em sua carteira."
  },
  "newNFTsDetected": {
    "message": "Novidade! Detecção de NFT"
  },
  "newNetworkAdded": {
    "message": "“$1” foi adicionado com sucesso!"
  },
  "newPassword": {
    "message": "Nova Palavra-passe (min 8 caracteres)"
  },
  "newToMetaMask": {
    "message": "Novo na MetaMask?"
  },
  "newTokensImportedMessage": {
    "message": "Você importou $1 com sucesso.",
    "description": "$1 is the string of symbols of all the tokens imported"
  },
  "newTokensImportedTitle": {
    "message": "Token importado"
  },
  "newTotal": {
    "message": "Novo total"
  },
  "newTransactionFee": {
    "message": "Nova taxa de transação"
  },
  "newValues": {
    "message": "novos valores"
  },
  "next": {
    "message": "Próximo"
  },
  "nextNonceWarning": {
    "message": "Nonce é maior que o nonce sugerido de $1",
    "description": "The next nonce according to MetaMask's internal logic"
  },
  "nftTokenIdPlaceholder": {
    "message": "Insira o ID do token"
  },
  "nfts": {
    "message": "NFTs"
  },
  "nickname": {
    "message": "Apelido"
  },
  "noAccountsFound": {
    "message": "Nenhuma conta encontrada para a busca efetuada"
  },
  "noAddressForName": {
    "message": "Nenhum endereço foi estabelecido para este nome."
  },
  "noAlreadyHaveSeed": {
    "message": "Não, eu já tenho uma Frase de Recuperação Secreta"
  },
  "noConversionDateAvailable": {
    "message": "Não há uma data de conversão de moeda disponível"
  },
  "noConversionRateAvailable": {
    "message": "Não há uma taxa de conversão disponível"
  },
  "noNFTs": {
    "message": "Nenhum NFT até agora"
  },
  "noSnaps": {
    "message": "Nenhum snap instalado"
  },
  "noThanks": {
    "message": "Não, obrigado"
  },
  "noThanksVariant2": {
    "message": "Não, obrigado."
  },
  "noTransactions": {
    "message": "Sem Transações"
  },
  "noWebcamFound": {
    "message": "A webcam do seu computador não foi encontrada. Tente novamente."
  },
  "noWebcamFoundTitle": {
    "message": "Webcam não encontrada"
  },
  "nonce": {
    "message": "Nonce"
  },
  "nonceField": {
    "message": "Personalizar o nonce da transação"
  },
  "nonceFieldDescription": {
    "message": "Ative essa opção para alterar o nonce (número da transação) nas telas de confirmação. Trata-se de um recurso avançado, por isso use com cuidado."
  },
  "nonceFieldHeading": {
    "message": "Nonce personalizado"
  },
  "notBusy": {
    "message": "Não ocupado"
  },
  "notCurrentAccount": {
    "message": "Essa é a conta correta? É diferente da conta atualmente selecionada na sua carteira"
  },
  "notEnoughGas": {
    "message": "Não há gás suficiente"
  },
  "notifications": {
    "message": "Notificações"
  },
  "notifications10ActionText": {
    "message": "Veja em configurações",
    "description": "The 'call to action' on the button, or link, of the 'Visit in settings' notification. Upon clicking, users will be taken to settings page."
  },
  "notifications10DescriptionOne": {
    "message": "A detecção aperfeiçoada de tokens está atualmente disponível nas redes Ethereum Mainnet, Polygon, BSC e Avalanche. Há outras por vir!"
  },
  "notifications10DescriptionThree": {
    "message": "O recurso de detecção de tokens está automaticamente ATIVADO, mas você pode desativá-lo nas Configurações."
  },
  "notifications10DescriptionTwo": {
    "message": "Nós coletamos tokens em listas de tokens de terceiros. Os tokens presentes em mais de duas listas serão detectados automaticamente."
  },
  "notifications10Title": {
    "message": "Chegou a detecção aperfeiçoada de tokens"
  },
  "notifications11Description": {
    "message": "Tokens podem ser criados por qualquer pessoa e podem ter nomes duplicados. Caso você veja aparecer um token no qual você não confia ou com o qual não tenha interagido, é mais seguro não confiar nele."
  },
  "notifications11Title": {
    "message": "Golpes e riscos de segurança"
  },
  "notifications12ActionText": {
    "message": "Ativar o modo escuro"
  },
  "notifications12Description": {
    "message": "O Modo Escuro será ativado para novos usuários de acordo com suas preferências de sistema. Para usuários antigos, ative o Modo Escuro manualmente em Configurações -> Experimental."
  },
  "notifications12Title": {
    "message": "Modo escuro quando? Modo escuro agora! 🕶️🦊"
  },
  "notifications1Description": {
    "message": "Usuários da MetaMask Mobile agora podem trocar tokens dentro de sua carteira mobile. Leia o QR code para obter o aplicativo para dispositivos móveis e comece a trocar.",
    "description": "Description of a notification in the 'See What's New' popup. Describes the swapping on mobile feature."
  },
  "notifications1Title": {
    "message": "Você já pode fazer trocas em dispositivos móveis!",
    "description": "Title for a notification in the 'See What's New' popup. Tells users that they can now use MetaMask Swaps on Mobile."
  },
  "notifications3ActionText": {
    "message": "Ler mais",
    "description": "The 'call to action' on the button, or link, of the 'Stay secure' notification. Upon clicking, users will be taken to a page about security on the metamask support website."
  },
  "notifications3Description": {
    "message": "Fique ligado nas boas práticas de segurança da MetaMask e obtenha as últimas dicas de segurança com o suporte oficial da MetaMask.",
    "description": "Description of a notification in the 'See What's New' popup. Describes the information they can get on security from the linked support page."
  },
  "notifications3Title": {
    "message": "Mantenha-se protegido",
    "description": "Title for a notification in the 'See What's New' popup. Encourages users to consider security."
  },
  "notifications4ActionText": {
    "message": "Comece a fazer swap",
    "description": "The 'call to action' on the button, or link, of the 'Swap on Binance Smart Chain!' notification. Upon clicking, users will be taken to a page where then can swap tokens on Binance Smart Chain."
  },
  "notifications4Description": {
    "message": "Obtenha os melhores preços em trocas de tokens diretamente na sua carteira. Agora a MetaMask conecta você a vários agregadores de exchanges descentralizadas e formadores de mercado profissionais na Binance Smart Chain.",
    "description": "Description of a notification in the 'See What's New' popup."
  },
  "notifications4Title": {
    "message": "Troca na Binance Smart Chain",
    "description": "Title for a notification in the 'See What's New' popup. Encourages users to do swaps on Binance Smart Chain."
  },
  "notifications5Description": {
    "message": "A sua \"Frase de Seed\" agora é chamada de sua \"Frase de Recuperação Secreta\".",
    "description": "Description of a notification in the 'See What's New' popup. Describes the seed phrase wording update."
  },
  "notifications6DescriptionOne": {
    "message": "A partir da versão 91 do Chrome, a API que permitia nosso suporte ao Ledger (U2F) não é mais compatível com carteiras de hardware. A MetaMask implementou um novo suporte ao Ledger Live que permite continuar conectando o seu dispositivo Ledger por meio do aplicativo de desktop Ledger Live.",
    "description": "Description of a notification in the 'See What's New' popup. Describes the Ledger support update."
  },
  "notifications6DescriptionThree": {
    "message": "Ao interagir com a sua conta do Ledger na MetaMask, uma nova aba será aberta, e você será solicitado a abrir o aplicativo Ledger Live. Quando o aplicativo for aberto, você precisará permitir uma conexão do WebSocket com a sua conta da MetaMask.  Só isso!",
    "description": "Description of a notification in the 'See What's New' popup. Describes the Ledger support update."
  },
  "notifications6DescriptionTwo": {
    "message": "Você pode habilitar o suporte ao Ledger Live clicando em Configurações > Avançado > Usar Ledger Live.",
    "description": "Description of a notification in the 'See What's New' popup. Describes the Ledger support update."
  },
  "notifications6Title": {
    "message": "Atualização de suporte ao Ledger para usuários do Chrome",
    "description": "Title for a notification in the 'See What's New' popup. Lets users know about the Ledger support update"
  },
  "notifications7DescriptionOne": {
    "message": "A MetaMask v10.1.0 incluiu novo suporte para transações de EIP-1559 ao utilizar dispositivos Ledger.",
    "description": "Description of a notification in the 'See What's New' popup. Describes changes for ledger and EIP1559 in v10.1.0"
  },
  "notifications7DescriptionTwo": {
    "message": "Para efetuar transações na Mainnet do Ethereum, confirme que seu dispositivo Ledger possui o firmware mais recente.",
    "description": "Description of a notification in the 'See What's New' popup. Describes the need to update ledger firmware."
  },
  "notifications7Title": {
    "message": "Atualização de firmware do Ledger",
    "description": "Title for a notification in the 'See What's New' popup. Notifies ledger users of the need to update firmware."
  },
  "notifications8ActionText": {
    "message": "Ir para Configurações Avançadas",
    "description": "Description on an action button that appears in the What's New popup. Tells the user that if they click it, they will go to our Advanced Settings page."
  },
  "notifications8DescriptionOne": {
    "message": "A partir da MetaMask v10.4.0, não é mais necessário o Ledger Live para conectar o seu dispositivo Ledger à MetaMask.",
    "description": "Description of a notification in the 'See What's New' popup. Describes changes for how Ledger Live is no longer needed to connect the device."
  },
  "notifications8DescriptionTwo": {
    "message": "Para uma experiência mais fácil e estável com o ledger, vá até a aba Avançado das configurações e troque o \"Tipo de conexão preferencial com o Ledger\" para \"WebHID\".",
    "description": "Description of a notification in the 'See What's New' popup. Describes how the user can turn off the Ledger Live setting."
  },
  "notifications8Title": {
    "message": "Melhoria na conexão com o Ledger",
    "description": "Title for a notification in the 'See What's New' popup. Notifies ledger users that there is an improvement in how they can connect their device."
  },
  "notifications9DescriptionOne": {
    "message": "Agora oferecemos mais informações na aba \"Dados\" ao confirmar transações de contratos inteligentes."
  },
  "notifications9DescriptionTwo": {
    "message": "Agora você pode ter uma compreensão melhor dos detalhes da sua transação antes de confirmá-la, além de adicionar com maior facilidade os endereços das transações à sua agenda de endereços, ajudando você a tomar decisões seguras e esclarecidas."
  },
  "notifications9Title": {
    "message": "👓 Estamos facilitando a leitura das transações."
  },
  "notificationsEmptyText": {
    "message": "Nada para ver aqui."
  },
  "notificationsHeader": {
    "message": "Notificações"
  },
  "notificationsInfos": {
    "message": "$1 de $2",
    "description": "$1 is the date at which the notification has been dispatched and $2 is the link to the snap that dispatched the notification."
  },
  "notificationsMarkAllAsRead": {
    "message": "Marcar todas como lidas"
  },
  "numberOfNewTokensDetected": {
    "message": "$1 novos tokens encontrados nesta conta",
    "description": "$1 is the number of new tokens detected"
  },
  "ofTextNofM": {
    "message": "de"
  },
  "off": {
    "message": "Desativado"
  },
  "offlineForMaintenance": {
    "message": "Offline para manutenção"
  },
  "ok": {
    "message": "Ok"
  },
  "on": {
    "message": "Ativado"
  },
  "onboardingCreateWallet": {
    "message": "Criar uma nova carteira"
  },
  "onboardingImportWallet": {
    "message": "Importar uma carteira existente"
  },
  "onboardingPinExtensionBillboardAccess": {
    "message": "Acesso total"
  },
  "onboardingPinExtensionBillboardDescription": {
    "message": "Essas extensões podem ver e alterar informações"
  },
  "onboardingPinExtensionBillboardDescription2": {
    "message": "neste site."
  },
  "onboardingPinExtensionBillboardTitle": {
    "message": "Extensões"
  },
  "onboardingPinExtensionChrome": {
    "message": "Clique no ícone da extensão do navegador"
  },
  "onboardingPinExtensionDescription": {
    "message": "Fixe a MetaMask no seu navegador de modo que seja acessível e fácil de visualizar as confirmações das transações."
  },
  "onboardingPinExtensionDescription2": {
    "message": "Você pode abrir a MetaMask clicando na extensão e acessando a sua carteira com apenas um clique."
  },
  "onboardingPinExtensionDescription3": {
    "message": "Clique no ícone da extensão do navegador para acessá-la instantaneamente"
  },
  "onboardingPinExtensionLabel": {
    "message": "Fixar a MetaMask"
  },
  "onboardingPinExtensionStep1": {
    "message": "1"
  },
  "onboardingPinExtensionStep2": {
    "message": "2"
  },
  "onboardingPinExtensionTitle": {
    "message": "Sua instalação da MetaMask está concluída!"
  },
  "onboardingReturnNotice": {
    "message": "\"$1\" fechará esta aba e direcionará de volta para $2",
    "description": "Return the user to the site that initiated onboarding"
  },
  "onboardingShowIncomingTransactionsDescription": {
    "message": "A exibição de transações recebidas na sua carteira depende de comunicação com $1. O Etherscan terá acesso ao seu endereço Ethereum e ao seu endereço IP. Veja $2.",
    "description": "$1 is a clickable link with text defined by the 'etherscan' key. $2 is a clickable link with text defined by the 'privacyMsg' key."
  },
  "onboardingUsePhishingDetectionDescription": {
    "message": "Os alertas de detecção de phishing dependem de comunicação com $1. O jsDeliver terá acesso ao seu endereço IP. Veja $2.",
    "description": "The $1 is the word 'jsDeliver', from key 'jsDeliver' and $2 is the words Privacy Policy from key 'privacyMsg', both separated here so that it can be wrapped as a link"
  },
  "onlyAddTrustedNetworks": {
    "message": "Um provedor de rede mal-intencionado pode mentir sobre o estado do blockchain e registrar as atividades da sua rede. Adicione somente as redes personalizadas em que você confia."
  },
  "onlyConnectTrust": {
    "message": "Conecte-se somente com sites em que você confia."
  },
  "openFullScreenForLedgerWebHid": {
    "message": "Abra a MetaMask em tela cheia para conectar sua ledger por meio do WebHID.",
    "description": "Shown to the user on the confirm screen when they are viewing MetaMask in a popup window but need to connect their ledger via webhid."
  },
  "openSourceCode": {
    "message": "Verifique o código-fonte"
  },
  "optional": {
    "message": "Opcional"
  },
  "optionalWithParanthesis": {
    "message": "(Opcional)"
  },
  "or": {
    "message": "ou"
  },
  "origin": {
    "message": "Origem"
  },
  "osTheme": {
    "message": "Sistema"
  },
  "padlock": {
    "message": "Cadeado"
  },
  "parameters": {
    "message": "Parâmetros"
  },
  "participateInMetaMetrics": {
    "message": "Participar da MetaMetrics"
  },
  "participateInMetaMetricsDescription": {
    "message": "Participe da MetaMetrics para ajudar a melhorar a MetaMask"
  },
  "password": {
    "message": "Senha"
  },
  "passwordNotLongEnough": {
    "message": "A senha não é longa o suficiente"
  },
  "passwordSetupDetails": {
    "message": "Essa senha desbloqueará sua carteira MetaMask apenas neste dispositivo. A MetaMask não é capaz de recuperar essa senha."
  },
  "passwordStrength": {
    "message": "Segurança da senha: $1",
    "description": "Return password strength to the user when user wants to create password."
  },
  "passwordStrengthDescription": {
    "message": "Uma senha forte pode aumentar a segurança da sua carteira caso seu dispositivo seja roubado ou comprometido."
  },
  "passwordTermsWarning": {
    "message": "Compreendo que a MetaMask não é capaz de recuperar essa senha para mim. $1"
  },
  "passwordsDontMatch": {
    "message": "As senhas não coincidem"
  },
  "pastePrivateKey": {
    "message": "Cole aqui a sua chave privada:",
    "description": "For importing an account from a private key"
  },
  "pending": {
    "message": "Pendente"
  },
  "pendingTransactionInfo": {
    "message": "Essa transação só será processada quando a anterior estiver concluída."
  },
  "pendingTransactionMultiple": {
    "message": "Você tem ($1) transações pendentes."
  },
  "pendingTransactionSingle": {
    "message": "Você tem (1) transação pendente.",
    "description": "$1 is count of pending transactions"
  },
  "permissionRequest": {
    "message": "Solicitação de permissão"
  },
  "permissionRequestCapitalized": {
    "message": "Solicitação de permissão"
  },
  "permission_accessNetwork": {
    "message": "Acesse a internet.",
    "description": "The description of the `endowment:network-access` permission."
  },
  "permission_accessSnap": {
    "message": "Conecte-se ao snap $1.",
    "description": "The description for the `wallet_snap_*` permission. $1 is the name of the Snap."
  },
  "permission_customConfirmation": {
    "message": "Exibir uma confirmação na MetaMask.",
    "description": "The description for the `snap_confirm` permission"
  },
  "permission_ethereumAccounts": {
    "message": "Ver endereço, saldo da conta, atividade e iniciar transações",
    "description": "The description for the `eth_accounts` permission"
  },
  "permission_longRunning": {
    "message": "Executar indefinidamente.",
    "description": "The description for the `endowment:long-running` permission"
  },
  "permission_manageBip44Keys": {
    "message": "Controlar suas contas e ativos do \"$1\".",
    "description": "The description for the `snap_getBip44Entropy_*` permission. $1 is the name of a protocol, e.g. 'Filecoin'."
  },
  "permission_manageState": {
    "message": "Armazenar e gerenciar dados pertinentes em seu dispositivo.",
    "description": "The description for the `snap_manageState` permission"
  },
  "permission_notifications": {
    "message": "Mostrar notificações.",
    "description": "The description for the `snap_notify` permission"
  },
  "permission_unknown": {
    "message": "Permissão desconhecida: $1",
    "description": "$1 is the name of a requested permission that is not recognized."
  },
  "permissions": {
    "message": "Permissões"
  },
  "personalAddressDetected": {
    "message": "Endereço pessoal detectado. Introduza o endereço do contrato do token."
  },
  "pleaseConfirm": {
    "message": "Por favor, confirme"
  },
  "plusXMore": {
    "message": "E mais $1",
    "description": "$1 is a number of additional but unshown items in a list- this message will be shown in place of those items"
  },
  "popularCustomNetworks": {
    "message": "Redes personalizadas populares"
  },
  "preferredLedgerConnectionType": {
    "message": "Tipo de conexão preferencial com o Ledger",
    "description": "A header for a dropdown in the advanced section of settings. Appears above the ledgerConnectionPreferenceDescription message"
  },
  "preparingSwap": {
    "message": "Preparando swap..."
  },
  "prev": {
    "message": "Anterior"
  },
  "primaryCurrencySetting": {
    "message": "Moeda principal"
  },
  "primaryCurrencySettingDescription": {
    "message": "Selecione Nativa para priorizar a exibição de valores na moeda nativa da cadeia (por ex., ETH). Selecione Fiduciária para priorizar a exibição de valores na moeda fiduciária selecionada."
  },
  "priorityFee": {
    "message": "Taxa de prioridade"
  },
  "priorityFeeProperCase": {
    "message": "Taxa de prioridade"
  },
  "privacyMsg": {
    "message": "Política de Privacidade"
  },
  "privateKey": {
    "message": "Chave Privada",
    "description": "select this type of file to use to import an account"
  },
  "privateKeyWarning": {
    "message": "Atenção: Nunca revele esta chave. Qualquer pessoa com acesso à sua chave privada pode roubar os bens que esta contém."
  },
  "privateNetwork": {
    "message": "Rede Privada"
  },
  "proceedWithTransaction": {
    "message": "Quero prosseguir mesmo assim"
  },
  "proposedApprovalLimit": {
    "message": "Limite de aprovação proposto"
  },
  "provide": {
    "message": "Fornecer"
  },
  "publicAddress": {
    "message": "Endereço público"
  },
  "queue": {
    "message": "Fila"
  },
  "queued": {
    "message": "Na fila"
  },
  "reAddAccounts": {
    "message": "readicione outras contas"
  },
  "reAdded": {
    "message": "readicionar"
  },
  "readdToken": {
    "message": "Pode adicionar este token de novo clicando na opção “Adicionar token” no menu de opções da sua conta."
  },
  "receive": {
    "message": "Receber"
  },
  "recents": {
    "message": "Recentes"
  },
  "recipientAddressPlaceholder": {
    "message": "Pesquisa, endereço público (0x) ou ENS"
  },
  "recommendedGasLabel": {
    "message": "Recomendado"
  },
  "recoveryPhraseReminderBackupStart": {
    "message": "Comece aqui"
  },
  "recoveryPhraseReminderConfirm": {
    "message": "Entendi"
  },
  "recoveryPhraseReminderHasBackedUp": {
    "message": "Sempre mantenha a sua Frase de Recuperação Secreta em um lugar seguro e secreto"
  },
  "recoveryPhraseReminderHasNotBackedUp": {
    "message": "Precisa fazer backup da sua Frase de recuperação Secreta novamente?"
  },
  "recoveryPhraseReminderItemOne": {
    "message": "Nunca compartilhe a sua Frase de Recuperação Secreta com ninguém"
  },
  "recoveryPhraseReminderItemTwo": {
    "message": "A equipe da MetaMask jamais pedirá sua Frase de Recuperação Secreta"
  },
  "recoveryPhraseReminderSubText": {
    "message": "Sua Frase de Recuperação Secreta controla todas as suas contas."
  },
  "recoveryPhraseReminderTitle": {
    "message": "Proteja seus fundos"
  },
  "refreshList": {
    "message": "Atualizar lista"
  },
  "reject": {
    "message": "Rejeitar"
  },
  "rejectAll": {
    "message": "Rejeitar todas"
  },
  "rejectTxsDescription": {
    "message": "Você está prestes a rejeitar $1 transações em massa."
  },
  "rejectTxsN": {
    "message": "Rejeitar $1 transações"
  },
  "rejected": {
    "message": "Rejeitado"
  },
  "remember": {
    "message": "Lembre-se:"
  },
  "remindMeLater": {
    "message": "Lembre-me mais tarde"
  },
  "remove": {
    "message": "Remover"
  },
  "removeAccount": {
    "message": "Remover conta"
  },
  "removeAccountDescription": {
    "message": "Essa conta será removida da sua carteira. Antes de continuar, você precisa garantir que tem a Frase de Recuperação Secreta original ou chave privada para essa conta importada. Você pode importar ou criar contas novamente a partir do menu suspenso da conta. "
  },
  "removeNFT": {
    "message": "Remover NFT"
  },
  "removeSnap": {
    "message": "Remover snap"
  },
  "removeSnapConfirmation": {
    "message": "Tem certeza de que deseja remover $1?",
    "description": "$1 represents the name of the snap"
  },
  "removeSnapDescription": {
    "message": "Essa ação excluirá o snap, os dados dele e revogará as permissões concedidas."
  },
  "replace": {
    "message": "substituir"
  },
  "requestsAwaitingAcknowledgement": {
    "message": "solicitações aguardando confirmação"
  },
  "required": {
    "message": "Necessário"
  },
  "reset": {
    "message": "Redefinir"
  },
  "resetAccount": {
    "message": "Reinicializar Conta"
  },
  "resetAccountDescription": {
    "message": "A redefinição da sua conta limpará o histórico de transações. Isso não alterará os saldos nas suas contas nem exigirá a reintrodução da Frase de Recuperação Secreta."
  },
  "resetWallet": {
    "message": "Redefinir carteira"
  },
  "resetWalletSubHeader": {
    "message": "A MetaMask não mantém cópia de sua senha. Se estiver enfrentando problemas para desbloquear sua conta, você precisará redefinir sua carteira. É possível fazer isso informando a frase secreta de recuperação usada ao configurar sua carteira."
  },
  "resetWalletUsingSRP": {
    "message": "Essa ação excluirá sua carteira atual e a frase secreta de recuperação deste dispositivo, juntamente com a lista de contas que você tem curadoria. Após redefinir com a frase secreta de recuperação, você verá uma lista de contas baseada na frase secreta de recuperação que você usou para redefinir. Essa nova lista incluirá automaticamente novas contas que tenham saldo. Você também poderá $1 criadas anteriormente. Contas personalizadas importadas precisarão ser $2, e quaisquer tokens personalizados adicionados a uma conta também precisarão ser $3."
  },
  "resetWalletWarning": {
    "message": "Certifique-se de usar a frase secreta de recuperação correta antes de prosseguir. Você não poderá desfazer isso."
  },
  "restartMetamask": {
    "message": "Reiniciar a MetaMask"
  },
  "restore": {
    "message": "Restaurar"
  },
  "restoreWalletPreferences": {
    "message": "Encontramos um backup dos seus dados de $1. Gostaria de restaurar as preferências da sua carteira?",
    "description": "$1 is the date at which the data was backed up"
  },
  "retryTransaction": {
    "message": "Tentar transação novamente"
  },
  "reusedTokenNameWarning": {
    "message": "Um token aqui reutiliza um símbolo de outro token que você acompanha; isso pode causar confusão ou induzir a erros."
  },
  "revealSeedWords": {
    "message": "Revelar Palavras Seed"
  },
  "revealSeedWordsDescription": {
    "message": "Se você alguma vez mudar de navegador ou trocar de computador, precisará dessa Frase de Recuperação Secreta para acessar suas contas. Salve-as em um lugar seguro e secreto."
  },
  "revealSeedWordsWarning": {
    "message": "Não revele as palavras seed num espaço público! Estas palavras podem ser usadas para roubar todas as suas contas."
  },
  "revealSeedWordsWarningTitle": {
    "message": "NÃO compartilhe essa frase com ninguém!"
  },
  "revealTheSeedPhrase": {
    "message": "Revelar a frase de recuperação"
  },
  "rinkeby": {
    "message": "Rede de Teste Rinkeby"
  },
  "ropsten": {
    "message": "Rede de Teste Ropsten"
  },
  "rpcUrl": {
    "message": "Novo URL da RPC"
  },
  "safeTransferFrom": {
    "message": "Transferência segura de"
  },
  "save": {
    "message": "Guardar"
  },
  "saveAsCsvFile": {
    "message": "Salvar como arquivo CSV"
  },
  "scanInstructions": {
    "message": "Posicione o QR code na frente da sua câmera"
  },
  "scanQrCode": {
    "message": "Escaneie o QR code"
  },
  "scrollDown": {
    "message": "Role para baixo"
  },
  "search": {
    "message": "Procurar"
  },
  "searchAccounts": {
    "message": "Buscar contas"
  },
  "searchResults": {
    "message": "Resultados da busca"
  },
  "searchSettings": {
    "message": "Pesquisar nas configurações"
  },
  "searchTokens": {
    "message": "Pesquisar tokens"
  },
  "secretBackupPhraseDescription": {
    "message": "Sua Frase de Recuperação Secreta facilita o backup e a restauração da sua conta."
  },
  "secretBackupPhraseWarning": {
    "message": "ADVERTÊNCIA: jamais divulgue a sua Frase de Recuperação Secreta. Qualquer pessoa com essa frase pode tomar seus Ethers para sempre."
  },
  "secretPhrase": {
    "message": "Somente a primeira conta nessa carteira será carregada automaticamente. Após concluir esse processo, para adicionar mais contas, clique no menu suspenso e selecione Criar Conta."
  },
  "secretRecoveryPhrase": {
    "message": "Frase Secreta de Recuperação"
  },
  "secureWallet": {
    "message": "Carteira segura"
  },
  "securityAndPrivacy": {
    "message": "Segurança e privacidade"
  },
  "seedPhraseConfirm": {
    "message": "Confirmar Frase Secreta de Recuperação"
  },
  "seedPhraseEnterMissingWords": {
    "message": "Confirmar Frase Secreta de Recuperação"
  },
  "seedPhraseIntroNotRecommendedButtonCopy": {
    "message": "Lembre-me mais tarde (não recomendado)"
  },
  "seedPhraseIntroRecommendedButtonCopy": {
    "message": "Proteger minha carteira (recomendado)"
  },
  "seedPhraseIntroSidebarBulletFour": {
    "message": "Anote e guarde em vários locais secretos."
  },
  "seedPhraseIntroSidebarBulletOne": {
    "message": "Salve em um gerenciador de senhas"
  },
  "seedPhraseIntroSidebarBulletThree": {
    "message": "Guarde em um cofre de banco."
  },
  "seedPhraseIntroSidebarBulletTwo": {
    "message": "Guarde em uma caixa-forte."
  },
  "seedPhraseIntroSidebarCopyOne": {
    "message": "A sua Frase de Recuperação Secreta é uma frase de 12 palavras que é a “chave-mestra” para a sua carteira e seus fundos"
  },
  "seedPhraseIntroSidebarCopyThree": {
    "message": "Caso alguém lhe peça a sua frase de recuperação, essa pessoa provavelmente está tentando dar um golpe em você e roubar os fundos da sua carteira"
  },
  "seedPhraseIntroSidebarCopyTwo": {
    "message": "Jamais compartilhe a sua Frase de Recuperação Secreta, nem mesmo com a MetaMask!"
  },
  "seedPhraseIntroSidebarTitleOne": {
    "message": "O que é uma Frase de Recuperação Secreta?"
  },
  "seedPhraseIntroSidebarTitleThree": {
    "message": "Devo compartilhar minha Frase de Recuperação Secreta?"
  },
  "seedPhraseIntroSidebarTitleTwo": {
    "message": "Como salvo minha Frase de Recuperação Secreta?"
  },
  "seedPhraseIntroTitle": {
    "message": "Proteja sua carteira"
  },
  "seedPhraseIntroTitleCopy": {
    "message": "Antes de iniciar, assista a esse vídeo curto para aprender sobre sua Frase de Recuperação Secreta e sobre como manter sua carteira segura."
  },
  "seedPhraseReq": {
    "message": "seed phrases are 12 words long"
  },
  "seedPhraseWriteDownDetails": {
    "message": "Anote essa Frase de Recuperação Secreta de 12 palavras e guarde-a em algum lugar de sua confiança ao qual somente você tenha acesso."
  },
  "seedPhraseWriteDownHeader": {
    "message": "Anote sua Frase Secreta de Recuperação"
  },
  "selectAHigherGasFee": {
    "message": "Selecione uma taxa de gás mais alta para acelerar o processamento da sua transação.*"
  },
  "selectAccounts": {
    "message": "Selecione a(s) conta(s) para usar nesse site"
  },
  "selectAll": {
    "message": "Selecionar tudo"
  },
  "selectAnAccount": {
    "message": "Selecione uma conta"
  },
  "selectAnAccountAlreadyConnected": {
    "message": "Essa conta já foi conectada à MetaMask"
  },
  "selectEachPhrase": {
    "message": "Selecione cada frase para garantir que esteja correta."
  },
  "selectHdPath": {
    "message": "Selecione o caminho do disco rígido"
  },
  "selectNFTPrivacyPreference": {
    "message": "Ative a detecção de NFTs nas configurações"
  },
  "selectPathHelp": {
    "message": "Se você não vir as contas esperadas, tente trocar o caminho do HD."
  },
  "selectType": {
    "message": "Selecionar Tipo"
  },
  "selectingAllWillAllow": {
    "message": "Selecionar todos permitirá que esse site visualize todas as suas contas atuais. Certifique-se de confiar nesse site."
  },
  "send": {
    "message": "Enviar"
  },
  "sendAmount": {
    "message": "Enviar valor"
  },
  "sendBugReport": {
    "message": "Envie-nos um relatório de erros."
  },
  "sendSpecifiedTokens": {
    "message": "Enviar $1",
    "description": "Symbol of the specified token"
  },
  "sendTo": {
    "message": "Enviar para"
  },
  "sendTokens": {
    "message": "Enviar Tokens"
  },
  "sendingDisabled": {
    "message": "O envio de ativos NFT ERC-1155 ainda não é aceito."
  },
  "sendingNativeAsset": {
    "message": "Enviando $1",
    "description": "$1 represents the native currency symbol for the current network (e.g. ETH or BNB)"
  },
  "setAdvancedPrivacySettings": {
    "message": "Definir configurações avançadas de privacidade"
  },
  "setAdvancedPrivacySettingsDetails": {
    "message": "A MetaMask utiliza esses serviços terceirizados de confiança para aumentar a usabilidade e a segurança dos produtos."
  },
  "settings": {
    "message": "Definições"
  },
  "settingsSearchMatchingNotFound": {
    "message": "Nenhum resultado correspondente encontrado."
  },
  "shorthandVersion": {
    "message": "v$1",
    "description": "$1 is replaced by a version string (e.g. 1.2.3)"
  },
  "show": {
    "message": "Exibir"
  },
  "showAdvancedGasInline": {
    "message": "Controles avançados de gás"
  },
  "showAdvancedGasInlineDescription": {
    "message": "Selecione isso para mostrar o preço do gás e limitar os controles diretamente nas telas de envio e de confirmação."
  },
  "showFiatConversionInTestnets": {
    "message": "Mostrar conversão nas redes de teste"
  },
  "showFiatConversionInTestnetsDescription": {
    "message": "Selecione essa opção para mostrar a conversão de moeda fiduciária nas redes de teste"
  },
  "showHexData": {
    "message": "Exibir dados em hexa"
  },
  "showHexDataDescription": {
    "message": "Selecione essa opção para mostrar o campo de dados hexadecimais na tela de envio"
  },
  "showHide": {
    "message": "Mostrar/ocultar"
  },
  "showIncomingTransactions": {
    "message": "Mostrar transações recebidas"
  },
  "showIncomingTransactionsDescription": {
    "message": "Selecione essa opção para usar o Etherscan e mostrar as transações recebidas na lista de transações"
  },
  "showPermissions": {
    "message": "Mostrar permissões"
  },
  "showPrivateKeys": {
    "message": "Mostrar Chaves Privadas"
  },
  "showRecommendations": {
    "message": "Mostrar recomendações"
  },
  "showTestnetNetworks": {
    "message": "Mostrar redes de teste"
  },
  "showTestnetNetworksDescription": {
    "message": "Selecione essa opção para mostrar redes de teste na lista de redes"
  },
  "sigRequest": {
    "message": "Pedido de Assinatura"
  },
  "sign": {
    "message": "Assinar"
  },
  "signNotice": {
    "message": "Assinar esta mensagem pode ter \nefeitos laterais perigosos. Apenas assine mensagens de sites que \ntotalmente confia com a sua conta total.\n Este método perigoso será removido numa versão posterior."
  },
  "signatureRequest": {
    "message": "Pedido de Assinatura"
  },
  "signatureRequest1": {
    "message": "Mensagem"
  },
  "signed": {
    "message": "Assinado"
  },
  "simulationErrorMessageV2": {
    "message": "Não conseguimos estimar o preço do gás. Pode haver um erro no contrato, e essa transação poderá falhar."
  },
  "skip": {
    "message": "Ignorar"
  },
  "skipAccountSecurity": {
    "message": "Ignorar a segurança da conta?"
  },
  "skipAccountSecurityDetails": {
    "message": "Compreendo que, até fazer o backup da minha Frase de Recuperação Secreta, poderei perder minhas contas e todos os ativos contidos nela."
  },
  "slow": {
    "message": "Lento"
  },
  "smartTransaction": {
    "message": "Transação inteligente"
  },
  "snapAccess": {
    "message": "Snap $1 tem acesso a:",
    "description": "$1 represents the name of the snap"
  },
  "snapAdded": {
    "message": "Adicionado em $1 a partir de $2",
    "description": "$1 represents the date the snap was installed, $2 represents which origin installed the snap."
  },
  "snapError": {
    "message": "Erro no snap: '$1'. Código de erro: '$2'",
    "description": "This is shown when a snap encounters an error. $1 is the error message from the snap, and $2 is the error code."
  },
  "snapInstall": {
    "message": "Instalar snap"
  },
  "snapInstallWarningCheck": {
    "message": "Para confirmar que você entende, marque todas."
  },
  "snapInstallWarningKeyAccess": {
    "message": "Você está concedendo ao snap \"$1\" acesso à sua chave. Isso é irrevogável e concede a \"$1\" controle sobre suas contas e ativos. Certifique-se de que confia em \"$1\" antes de prosseguir.",
    "description": "The parameter is the name of the snap"
  },
  "snapRequestsPermission": {
    "message": "Esse snap está solicitando as seguintes permissões:"
  },
  "snaps": {
    "message": "Snaps"
  },
  "snapsSettingsDescription": {
    "message": "Gerencie seus snaps"
  },
  "snapsStatus": {
    "message": "O status do snap depende da atividade."
  },
  "snapsToggle": {
    "message": "O snap só será executado se estiver ativado"
  },
  "somethingWentWrong": {
    "message": "Ops! Algo deu errado."
  },
  "source": {
    "message": "Origem"
  },
  "speedUp": {
    "message": "Acelerar"
  },
  "speedUpCancellation": {
    "message": "Acelerar esse cancelamento"
  },
  "speedUpExplanation": {
    "message": "Atualizamos a taxa de gás baseada nas condições atuais da rede e a aumentamos em pelo menos 10% (exigido pela rede)."
  },
  "speedUpPopoverTitle": {
    "message": "Acelerar transação"
  },
  "speedUpTooltipText": {
    "message": "Nova taxa de Gas"
  },
  "speedUpTransaction": {
    "message": "Acelerar essa transação"
  },
  "spendLimitAmount": {
    "message": "Valor do limite de gastos"
  },
  "spendLimitInsufficient": {
    "message": "Limite de gastos insuficiente"
  },
  "spendLimitInvalid": {
    "message": "Limite de gastos inválido; o número precisa ser positivo"
  },
  "spendLimitPermission": {
    "message": "Permissão de limite de gasto"
  },
  "spendLimitRequestedBy": {
    "message": "Limite de gastos solicitado por $1",
    "description": "Origin of the site requesting the spend limit"
  },
  "spendLimitTooLarge": {
    "message": "O limite de gastos está alto demais"
  },
  "srpInputNumberOfWords": {
    "message": "Eu tenho uma frase com $1 palavras",
    "description": "This is the text for each option in the dropdown where a user selects how many words their secret recovery phrase has during import. The $1 is the number of words (either 12, 15, 18, 21, or 24)."
  },
  "srpPasteFailedTooManyWords": {
    "message": "A função colar falhou porque continha mais de 24 palavras. Uma frase secreta de recuperação pode ter no máximo 24 palavras.",
    "description": "Description of SRP paste erorr when the pasted content has too many words"
  },
  "srpPasteTip": {
    "message": "Você pode colar a sua frase secreta de recuperação inteira em qualquer campo",
    "description": "Our secret recovery phrase input is split into one field per word. This message explains to users that they can paste their entire secrete recovery phrase into any field, and we will handle it correctly."
  },
  "srpToggleShow": {
    "message": "Mostrar/Ocultar esta palavra da frase secreta de recuperação",
    "description": "Describes a toggle that is used to show or hide a single word of the secret recovery phrase"
  },
  "srpWordHidden": {
    "message": "Esta palavra está oculta",
    "description": "Explains that a word in the secret recovery phrase is hidden"
  },
  "srpWordShown": {
    "message": "Esta palavra está sendo mostrada",
    "description": "Explains that a word in the secret recovery phrase is being shown"
  },
  "stable": {
    "message": "Estável"
  },
  "stableLowercase": {
    "message": "estável"
  },
  "stateLogError": {
    "message": "Erro ao recuperar os registros de estado."
  },
  "stateLogFileName": {
    "message": "Registros de estado da MetaMask"
  },
  "stateLogs": {
    "message": "Registos de Estado"
  },
  "stateLogsDescription": {
    "message": "Registo de estado podem conter o seu endereço e transações enviadas da sua conta pública."
  },
  "status": {
    "message": "Status"
  },
  "statusConnected": {
    "message": "Conectado"
  },
  "statusNotConnected": {
    "message": "Não conectado"
  },
  "step1LatticeWallet": {
    "message": "Confirme que seu Lattice1 está pronto para se conectar"
  },
  "step1LatticeWalletMsg": {
    "message": "Você pode conectar a MetaMask ao seu dispositivo Lattice1 quando ele estiver configurado e online. Desbloqueie seu dispositivo e tenha o ID do seu dispositivo em mãos. Para saber mais sobre como usar carteiras de hardware, $1",
    "description": "$1 represents the `hardwareWalletSupportLinkConversion` localization key"
  },
  "step1LedgerWallet": {
    "message": "Baixar o aplicativo do Ledger"
  },
  "step1LedgerWalletMsg": {
    "message": "Baixe, configure e insira sua senha para desbloquear $1.",
    "description": "$1 represents the `ledgerLiveApp` localization value"
  },
  "step1TrezorWallet": {
    "message": "Conecte a carteira Trezor"
  },
  "step1TrezorWalletMsg": {
    "message": "Conecte sua carteira diretamente ao seu computador. Para obter mais informações sobre como usar seu dispositivo de carteira de hardware, $1",
    "description": "$1 represents the `hardwareWalletSupportLinkConversion` localization key"
  },
  "step2LedgerWallet": {
    "message": "Conecte a carteira Ledger"
  },
  "step2LedgerWalletMsg": {
    "message": "Conecte sua carteira diretamente ao seu computador.  Desbloqueie seu Ledger e abra o aplicativo do Ethereum. Para obter mais informações sobre como usar seu dispositivo de carteira de hardware, $1.",
    "description": "$1 represents the `hardwareWalletSupportLinkConversion` localization key"
  },
  "stillGettingMessage": {
    "message": "Ainda está recebendo essa mensagem?"
  },
  "storePhrase": {
    "message": "Guarde essa frase em um gerenciador de senhas, como o 1Password."
  },
  "strong": {
    "message": "Forte"
  },
  "stxAreHere": {
    "message": "As transações inteligentes chegaram!"
  },
  "stxBenefit1": {
    "message": "Minimize os custos das transações"
  },
  "stxBenefit2": {
    "message": "Reduza as falhas nas transações"
  },
  "stxBenefit3": {
    "message": "Elimine transações travadas"
  },
  "stxBenefit4": {
    "message": "Previna o front-running (uso de informações privilegiadas para negociações)"
  },
  "stxCancelled": {
    "message": "A swap teria falhado"
  },
  "stxCancelledDescription": {
    "message": "Sua transação teria falhado e foi cancelada para protegê-lo de pagar taxas de gás desnecessárias."
  },
  "stxCancelledSubDescription": {
    "message": "Tente fazer sua swap novamente. Estaremos aqui para te proteger contra riscos semelhantes no futuro."
  },
  "stxDescription": {
    "message": "As swaps na MetaMask ficaram muito mais inteligentes! A ativação de Transações Inteligentes permite que o MetaMask otimize programaticamente suas swaps para evitar:"
  },
  "stxErrorNotEnoughFunds": {
    "message": "Insuficiência de fundos para fazer uma transação inteligente."
  },
  "stxErrorUnavailable": {
    "message": "Indisponibilidade temporária de Transações Inteligentes."
  },
  "stxFailure": {
    "message": "Falha na troca"
  },
  "stxFailureDescription": {
    "message": "Mudanças repentinas no mercado podem causar falhas. Se o problema persistir, entre em contato com $1.",
    "description": "This message is shown to a user if their swap fails. The $1 will be replaced by support.metamask.io"
  },
  "stxFallbackPendingTx": {
    "message": "As Transações Inteligentes estão temporariamente indisponíveis porque você tem uma transação pendente."
  },
  "stxFallbackUnavailable": {
    "message": "Você ainda pode fazer swap com seus tokens mesmo quando as Transações Inteligentes estiverem indisponíveis."
  },
<<<<<<< HEAD
=======
  "stxPendingPrivatelySubmittingSwap": {
    "message": "Enviando seu swap de forma privada..."
  },
  "stxPendingPubliclySubmittingSwap": {
    "message": "Enviando seu swap de forma pública..."
  },
>>>>>>> afb3475d
  "stxSubDescription": {
    "message": "* A função de Transações Inteligentes tentará enviar a sua transação várias vezes de forma privada. Se todas as tentativas falharem, a transação será transmitida publicamente para garantir que sua Swap seja realizada com sucesso."
  },
  "stxSuccess": {
    "message": "Swap concluído!"
  },
  "stxSuccessDescription": {
    "message": "Seu $1 já está disponível.",
    "description": "$1 is a token symbol, e.g. ETH"
  },
  "stxSwapCompleteIn": {
    "message": "O swap será concluído em <",
    "description": "'<' means 'less than', e.g. Swap will complete in < 2:59"
  },
  "stxTooltip": {
    "message": "Simule as transações antes de finalizar para diminuir os custos de transação e reduzir a possibilidade de falhas."
  },
  "stxTryRegular": {
    "message": "Tente fazer uma swap comum."
  },
  "stxTryingToCancel": {
    "message": "Tentando cancelar sua transação..."
  },
  "stxUnavailable": {
    "message": "As Transações Inteligentes estão desativadas"
  },
  "stxUnknown": {
    "message": "Status desconhecido"
  },
  "stxUnknownDescription": {
    "message": "Uma transação foi bem-sucedida, mas não temos certeza do que se trata. Isso pode ter ocorrido em razão do envio de outra transação enquanto esse swap era processado."
  },
  "stxUserCancelled": {
    "message": "Swap cancelado"
  },
  "stxUserCancelledDescription": {
    "message": "Sua transação foi cancelada e você não pagou nenhuma taxa de gás desnecessária."
  },
  "stxYouCanOptOut": {
    "message": "Você pode cancelar a participação a qualquer momento nas configurações avançadas."
  },
  "submit": {
    "message": "Enviar"
  },
  "submitted": {
    "message": "Enviada"
  },
  "support": {
    "message": "Suporte"
  },
  "supportCenter": {
    "message": "Visitar o nosso Centro de Suporte"
  },
  "swap": {
    "message": "Swap"
  },
  "swapAdvancedSlippageInfo": {
    "message": "Se o preço varia entre o momento em que a sua ordem é efetuada e o momento em que é confirmada, isso recebe o nome de \"slippage\". Sua troca será automaticamente cancelada se o slippage exceder a sua configuração de \"slippage máximo\"."
  },
  "swapAggregator": {
    "message": "Agregador"
  },
  "swapAllowSwappingOf": {
    "message": "Permitir troca de $1",
    "description": "Shows a user that they need to allow a token for swapping on their hardware wallet"
  },
  "swapAmountReceived": {
    "message": "Valor garantido"
  },
  "swapAmountReceivedInfo": {
    "message": "Esse é o valor mínimo que você receberá. Você pode receber mais, dependendo do slippage."
  },
  "swapApproval": {
    "message": "Aprovar $1 para trocas",
    "description": "Used in the transaction display list to describe a transaction that is an approve call on a token that is to be swapped.. $1 is the symbol of a token that has been approved."
  },
  "swapApproveNeedMoreTokens": {
    "message": "Você precisa de mais $1 $2 para concluir essa troca",
    "description": "Tells the user how many more of a given token they need for a specific swap. $1 is an amount of tokens and $2 is the token symbol."
  },
  "swapApproveNeedMoreTokensSmartTransactions": {
    "message": "Você precisa de mais $1 para completar esse swap usando transações inteligentes.",
    "description": "Tells the user that they need more of a certain token ($1) before they can complete the swap via smart transactions."
  },
  "swapBestOfNQuotes": {
    "message": "Melhores cotações de $1.",
    "description": "$1 is the number of quotes that the user can select from when opening the list of quotes on the 'view quote' screen"
  },
  "swapBuildQuotePlaceHolderText": {
    "message": "Nenhum token disponível correspondente a $1",
    "description": "Tells the user that a given search string does not match any tokens in our token lists. $1 can be any string of text"
  },
  "swapConfirmWithHwWallet": {
    "message": "Confirme com sua carteira de hardware"
  },
  "swapContractDataDisabledErrorDescription": {
    "message": "No aplicativo do Ethereum em seu Ledger, vá para \"Configurações\" e habilite os dados do contrato. Em seguida, tente sua troca novamente."
  },
  "swapContractDataDisabledErrorTitle": {
    "message": "Os dados do contrato não estão habilitados em seu Ledger"
  },
  "swapCustom": {
    "message": "personalizado"
  },
  "swapDecentralizedExchange": {
    "message": "Exchange descentralizada"
  },
  "swapDirectContract": {
    "message": "Contrato direto"
  },
  "swapEditLimit": {
    "message": "Editar limite"
  },
  "swapEnableDescription": {
    "message": "Isso é obrigatório e dá à MetaMask permissão para trocar o seu $1.",
    "description": "Gives the user info about the required approval transaction for swaps. $1 will be the symbol of a token being approved for swaps."
  },
  "swapEnableTokenForSwapping": {
    "message": "Isso vai $1 para trocas",
    "description": "$1 is for the 'enableToken' key, e.g. 'enable ETH'"
  },
  "swapEstimatedNetworkFees": {
    "message": "Taxas de rede estimadas"
  },
  "swapEstimatedNetworkFeesInfo": {
    "message": "Essa é a estimativa da taxa de rede que será usada para concluir sua troca. O valor real pode mudar conforme as condições de rede."
  },
  "swapFailedErrorDescriptionWithSupportLink": {
    "message": "Falhas na transação acontecem, e estamos aqui para ajudar. Se esse problema persistir, você pode entrar em contato com nosso atendimento ao cliente em $1 para receber assistência adicional.",
    "description": "This message is shown to a user if their swap fails. The $1 will be replaced by support.metamask.io"
  },
  "swapFailedErrorTitle": {
    "message": "Falha na troca"
  },
  "swapFetchingQuoteNofN": {
    "message": "Obtendo cotação $1 de $2",
    "description": "A count of possible quotes shown to the user while they are waiting for quotes to be fetched. $1 is the number of quotes already loaded, and $2 is the total number of resources that we check for quotes. Keep in mind that not all resources will have a quote for a particular swap."
  },
  "swapFetchingQuotes": {
    "message": "Buscando cotações"
  },
  "swapFetchingQuotesErrorDescription": {
    "message": "Hmmm, ocorreu algum erro. Tente novamente. Ou, se os erros persistirem, entre em contato com o suporte."
  },
  "swapFetchingQuotesErrorTitle": {
    "message": "Erro ao obter cotações"
  },
  "swapFetchingTokens": {
    "message": "Obtendo tokens..."
  },
  "swapFromTo": {
    "message": "A troca de $1 para $2",
    "description": "Tells a user that they need to confirm on their hardware wallet a swap of 2 tokens. $1 is a source token and $2 is a destination token"
  },
  "swapGasFeesDetails": {
    "message": "As taxas de gás são estimadas e oscilam com base no tráfego da rede e na complexidade da transação."
  },
  "swapGasFeesLearnMore": {
    "message": "Saiba mais sobre as taxas de Gas"
  },
  "swapGasFeesSplit": {
    "message": "As taxas de gás da tela anterior estão divididas entre essas duas transações."
  },
  "swapGasFeesSummary": {
    "message": "As taxas de gás são pagas aos mineradores de criptoativos que processam as transações na rede de $1. A MetaMask não lucra com taxas de gás.",
    "description": "$1 is the selected network, e.g. Ethereum or BSC"
  },
  "swapHighSlippageWarning": {
    "message": "O valor de slippage está muito alto."
  },
  "swapIncludesMMFee": {
    "message": "Inclui uma taxa de $1% da MetaMask.",
    "description": "Provides information about the fee that metamask takes for swaps. $1 is a decimal number."
  },
  "swapLowSlippageError": {
    "message": "A transação pode falhar; o slippage máximo está baixo demais."
  },
  "swapMaxSlippage": {
    "message": "Slippage máximo"
  },
  "swapMetaMaskFee": {
    "message": "Taxa da MetaMask"
  },
  "swapMetaMaskFeeDescription": {
    "message": "Encontramos o melhor preço das principais fontes de liquidez – todas as vezes. Uma taxa de $1% é automaticamente incorporada nessa cotação.",
    "description": "Provides information about the fee that metamask takes for swaps. $1 is a decimal number."
  },
  "swapNQuotesWithDot": {
    "message": "$1 cotações.",
    "description": "$1 is the number of quotes that the user can select from when opening the list of quotes on the 'view quote' screen"
  },
  "swapNewQuoteIn": {
    "message": "Novas cotações em $1",
    "description": "Tells the user the amount of time until the currently displayed quotes are update. $1 is a time that is counting down from 1:00 to 0:00"
  },
  "swapOnceTransactionHasProcess": {
    "message": "Seu $1 será adicionado à sua conta quando essa transação for processada.",
    "description": "This message communicates the token that is being transferred. It is shown on the awaiting swap screen. The $1 will be a token symbol."
  },
  "swapPriceDifference": {
    "message": "Você está prestes a trocar $1 $2 (~$3) por $4 $5 (~$6).",
    "description": "This message represents the price slippage for the swap.  $1 and $4 are a number (ex: 2.89), $2 and $5 are symbols (ex: ETH), and $3 and $6 are fiat currency amounts."
  },
  "swapPriceDifferenceTitle": {
    "message": "Diferença de preço de aproximadamente $1%",
    "description": "$1 is a number (ex: 1.23) that represents the price difference."
  },
  "swapPriceImpactTooltip": {
    "message": "O impacto do preço é a diferença entre o preço de mercado atual e o valor recebido quando é executada a transação. O impacto do preço é resultado do tamanho da sua transação relativo ao tamanho do pool de liquidez."
  },
  "swapPriceUnavailableDescription": {
    "message": "O impacto no preço não pôde ser determinado devido à ausência de dados sobre o preço de mercado. Confirme que você está satisfeito com a quantidade de tokens que você está prestes a receber antes de fazer a troca."
  },
  "swapPriceUnavailableTitle": {
    "message": "Verifique o preço antes de prosseguir"
  },
  "swapProcessing": {
    "message": "Processando"
  },
  "swapQuoteDetails": {
    "message": "Detalhes da cotação"
  },
  "swapQuoteDetailsSlippageInfo": {
    "message": "Se o preço varia entre o momento em que a sua ordem é efetuada e o momento em que é confirmada, isso recebe o nome de \"slippage\". Sua troca será automaticamente cancelada se o slippage for superior à configuração de \"tolerância a slippage\"."
  },
  "swapQuoteSource": {
    "message": "Fonte da cotação"
  },
  "swapQuotesExpiredErrorDescription": {
    "message": "Solicite novas cotações para receber as taxas mais recentes."
  },
  "swapQuotesExpiredErrorTitle": {
    "message": "Cotações vencidas"
  },
  "swapQuotesNotAvailableErrorDescription": {
    "message": "Experimente ajustar a quantidade ou as configurações de slippage e tente novamente."
  },
  "swapQuotesNotAvailableErrorTitle": {
    "message": "Não há cotações disponíveis"
  },
  "swapRate": {
    "message": "Preço"
  },
  "swapReceiving": {
    "message": "Recebendo"
  },
  "swapReceivingInfoTooltip": {
    "message": "Essa é uma estimativa. O valor exato dependerá do slippage."
  },
  "swapRequestForQuotation": {
    "message": "Solicitação de cotação"
  },
  "swapReviewSwap": {
    "message": "Revisar troca"
  },
  "swapSearchForAToken": {
    "message": "Pesquisar um token"
  },
  "swapSelect": {
    "message": "Selecione"
  },
  "swapSelectAQuote": {
    "message": "Selecione uma cotação"
  },
  "swapSelectAToken": {
    "message": "Selecionar um token"
  },
  "swapSelectQuotePopoverDescription": {
    "message": "Abaixo estão todas as cotações reunidas de diversas fontes de liquidez."
  },
  "swapSlippageNegative": {
    "message": "O slippage deve ser maior ou igual a zero"
  },
  "swapSlippagePercent": {
    "message": "$1%",
    "description": "$1 is the amount of % for slippage"
  },
  "swapSource": {
    "message": "Fonte de liquidez"
  },
  "swapSourceInfo": {
    "message": "Pesquisamos várias fontes de liquidez (exchanges, agregadores e formadores de mercado profissionais) para descobrir as melhores tarifas e as taxas de rede mais baixas."
  },
  "swapSuggested": {
    "message": "Troca sugerida"
  },
  "swapSuggestedGasSettingToolTipMessage": {
    "message": "Trocas (swaps) são transações complexas e urgentes. Recomendamos essa taxa de gás para atingir o equilíbrio ideal entre o custo e a confiança de uma troca bem-sucedida."
  },
  "swapSwapFrom": {
    "message": "Trocar de"
  },
  "swapSwapSwitch": {
    "message": "Trocar de e para tokens"
  },
  "swapSwapTo": {
    "message": "Trocar por"
  },
  "swapToConfirmWithHwWallet": {
    "message": "para confirmar com a sua carteira de hardware"
  },
  "swapTokenAvailable": {
    "message": "Seu $1 foi adicionado à sua conta.",
    "description": "This message is shown after a swap is successful and communicates the exact amount of tokens the user has received for a swap. The $1 is a decimal number of tokens followed by the token symbol."
  },
  "swapTokenBalanceUnavailable": {
    "message": "Não foi possível obter seu saldo de $1",
    "description": "This message communicates to the user that their balance of a given token is currently unavailable. $1 will be replaced by a token symbol"
  },
  "swapTokenToToken": {
    "message": "Trocar $1 por $2",
    "description": "Used in the transaction display list to describe a swap. $1 and $2 are the symbols of tokens in involved in a swap."
  },
  "swapTokenVerificationAddedManually": {
    "message": "Esse token foi adicionado manualmente."
  },
  "swapTokenVerificationMessage": {
    "message": "Sempre confirme o endereço do token no $1.",
    "description": "Points the user to Etherscan as a place they can verify information about a token. $1 is replaced with the translation for \"Etherscan\" followed by an info icon that shows more info on hover."
  },
  "swapTokenVerificationOnlyOneSource": {
    "message": "Verificado somente em 1 fonte."
  },
  "swapTokenVerificationSources": {
    "message": "Verificado em $1 fontes.",
    "description": "Indicates the number of token information sources that recognize the symbol + address. $1 is a decimal number."
  },
  "swapTooManyDecimalsError": {
    "message": "$1 permite até $2 decimais",
    "description": "$1 is a token symbol and $2 is the max. number of decimals allowed for the token"
  },
  "swapTransactionComplete": {
    "message": "Transação concluída"
  },
  "swapTwoTransactions": {
    "message": "2 transações"
  },
  "swapUnknown": {
    "message": "Desconhecido"
  },
  "swapVerifyTokenExplanation": {
    "message": "Vários tokens podem usar o mesmo nome e símbolo. Confira $1 para verificar se esse é o token que você está buscando.",
    "description": "This appears in a tooltip next to the verifyThisTokenOn message. It gives the user more information about why they should check the token on a block explorer. $1 will be the name or url of the block explorer, which will be the translation of 'etherscan' or a block explorer url specified for a custom network."
  },
  "swapYourTokenBalance": {
    "message": "$1 $2 disponível para troca",
    "description": "Tells the user how much of a token they have in their balance. $1 is a decimal number amount of tokens, and $2 is a token symbol"
  },
  "swapZeroSlippage": {
    "message": "0% de slippage"
  },
  "swapsAdvancedOptions": {
    "message": "Opções avançadas"
  },
  "swapsExcessiveSlippageWarning": {
    "message": "O valor de slippage está muito alto e resultará em uma taxa ruim. Reduza sua tolerância a slippage para um valor inferior a 15%."
  },
  "swapsMaxSlippage": {
    "message": "Tolerância a slippage"
  },
  "swapsNotEnoughForTx": {
    "message": "Não há $1 suficiente para concluir essa transação",
    "description": "Tells the user that they don't have enough of a token for a proposed swap. $1 is a token symbol"
  },
  "swapsViewInActivity": {
    "message": "Ver na atividade"
  },
  "switchEthereumChainConfirmationDescription": {
    "message": "Isso mudará a rede selecionada dentro da MetaMask para uma rede adicionada anteriormente:"
  },
  "switchEthereumChainConfirmationTitle": {
    "message": "Permitir que esse site troque a rede?"
  },
  "switchNetwork": {
    "message": "Trocar de rede"
  },
  "switchNetworks": {
    "message": "Trocar redes"
  },
  "switchToThisAccount": {
    "message": "Trocar para esta conta"
  },
  "switchingNetworksCancelsPendingConfirmations": {
    "message": "A troca de redes cancelará todas as confirmações pendentes"
  },
  "symbol": {
    "message": "Símbolo"
  },
  "symbolBetweenZeroTwelve": {
    "message": "O símbolo deve ter 11 caracteres ou menos."
  },
  "syncFailed": {
    "message": "Falha na sincronização"
  },
  "syncInProgress": {
    "message": "Sincronização em andamento"
  },
  "syncWithMobile": {
    "message": "Sincronizar com dispositivo móvel"
  },
  "syncWithMobileBeCareful": {
    "message": "Ao escanear esse código, verifique se não há mais ninguém olhando para a sua tela"
  },
  "syncWithMobileComplete": {
    "message": "Seus dados foram sincronizados. Curta o app da MetaMask para dispositivos móveis!"
  },
  "syncWithMobileDesc": {
    "message": "Você pode sincronizar suas contas e informações com o seu dispositivo móvel. Abra o aplicativo da MetaMask para dispositivos móveis, acesse \"Configurações\" e toque em \"Sincronizar pela extensão do navegador\""
  },
  "syncWithMobileDescNewUsers": {
    "message": "Se você tiver acabado de abrir o app da MetaMask para dispositivos móveis pela primeira vez, basta seguir as etapas no seu telefone."
  },
  "syncWithMobileScanThisCode": {
    "message": "Escaneie esse código com seu app da MetaMask para dispositivos móveis"
  },
  "syncWithMobileTitle": {
    "message": "Sincronizar com dispositivo móvel"
  },
  "syncWithThreeBox": {
    "message": "Sincronizar dados com 3Box (experimental)"
  },
  "syncWithThreeBoxDescription": {
    "message": "Ative para fazer backup das suas configurações com o 3Box. Esse recurso é experimental; use por sua conta e risco."
  },
  "syncWithThreeBoxDisabled": {
    "message": "O 3Box foi desabilitado por conta de um erro durante a sincronização inicial"
  },
  "tenPercentIncreased": {
    "message": "10% de aumento"
  },
  "terms": {
    "message": "Termos de Uso"
  },
  "termsOfService": {
    "message": "Termos de Serviço"
  },
  "testFaucet": {
    "message": "Faucet de Teste"
  },
  "testNetworks": {
    "message": "Redes de teste"
  },
  "theme": {
    "message": "Tema"
  },
  "themeDescription": {
    "message": "Escolha o seu tema preferido para a MetaMask."
  },
  "thisWillCreate": {
    "message": "Isso criará uma nova carteira e Frase de Recuperação Secreta"
  },
  "time": {
    "message": "Hora"
  },
  "tips": {
    "message": "Dicas"
  },
  "to": {
    "message": "Para"
  },
  "toAddress": {
    "message": "Para: $1",
    "description": "$1 is the address to include in the To label. It is typically shortened first using shortenAddress"
  },
  "toggleTestNetworks": {
    "message": "$1 redes de teste",
    "description": "$1 is a clickable link with text defined by the 'showHide' key. The link will open to the advanced settings where users can enable the display of test networks in the network dropdown."
  },
  "token": {
    "message": "Token"
  },
  "tokenAddress": {
    "message": "Endereço do token"
  },
  "tokenAlreadyAdded": {
    "message": "Token já foi adicionado."
  },
  "tokenContractAddress": {
    "message": "Endereço de contrato do token"
  },
  "tokenDecimalFetchFailed": {
    "message": "A casa decimal do token é necessária."
  },
  "tokenDecimalTitle": {
    "message": "Precisão em Decimais:"
  },
  "tokenDetails": {
    "message": "Dados do token"
  },
  "tokenDetection": {
    "message": "Detecção de token"
  },
  "tokenDetectionAlertMessage": {
    "message": "A detecção de tokens está atualmente disponível em $1. $2"
  },
  "tokenDetectionAnnouncement": {
    "message": "Novidade! A detecção aprimorada de token está disponível na Mainnet do Ethereum como uma funcionalidade experimental. $1"
  },
  "tokenDetectionToggleDescription": {
    "message": "A API de token da ConsenSys agrega uma lista de tokens de várias listas de tokens de terceiros. Se você desativá-la, não haverá detecção de novos tokens adicionados à sua carteira, mas continuará com a opção de procurar tokens para importar."
  },
  "tokenId": {
    "message": "ID do token"
  },
  "tokenList": {
    "message": "Listas de tokens:"
  },
  "tokenSymbol": {
    "message": "Símbolo do Token"
  },
  "tokensFoundTitle": {
    "message": "$1 novos tokens encontrados",
    "description": "$1 is the number of new tokens detected"
  },
  "tooltipApproveButton": {
    "message": "Eu compreendo"
  },
  "total": {
    "message": "Total"
  },
  "transaction": {
    "message": "transação"
  },
  "transactionCancelAttempted": {
    "message": "Cancelamento da transação tentado com taxa de gás de $1 às $2"
  },
  "transactionCancelSuccess": {
    "message": "Transação cancelada às $2"
  },
  "transactionConfirmed": {
    "message": "Transação confirmada às $2."
  },
  "transactionCreated": {
    "message": "Transação criada com valor de $1 às $2."
  },
  "transactionData": {
    "message": "Dados da transação"
  },
  "transactionDecodingAccreditationDecoded": {
    "message": "Decodificado por Truffle"
  },
  "transactionDecodingAccreditationVerified": {
    "message": "Contrato verificado em $1"
  },
  "transactionDecodingUnsupportedNetworkError": {
    "message": "A decodificação da transação não está disponível para o chainId $1"
  },
  "transactionDetailDappGasMoreInfo": {
    "message": "Site sugerido"
  },
  "transactionDetailDappGasTooltip": {
    "message": "Edite para usar a taxa de gás recomendada pela MetaMask com base no bloco mais recente."
  },
  "transactionDetailGasHeading": {
    "message": "Taxa de Gas estimada"
  },
  "transactionDetailGasInfoV2": {
    "message": "estimada"
  },
  "transactionDetailGasTooltipConversion": {
    "message": "Saiba mais sobre as taxas de Gas"
  },
  "transactionDetailGasTooltipExplanation": {
    "message": "As taxas de Gas são definidas pela rede e flutuam com base no tráfego da rede e na complexidade da transação."
  },
  "transactionDetailGasTooltipIntro": {
    "message": "As taxas de gás são pagas aos mineradores de criptoativos que processam as transações na rede de $1. A MetaMask não lucra com taxas de gás."
  },
  "transactionDetailGasTotalSubtitle": {
    "message": "Valor + taxa de gás"
  },
  "transactionDetailLayer2GasHeading": {
    "message": "Taxa de gás de camada 2"
  },
  "transactionDetailMultiLayerTotalSubtitle": {
    "message": "Valor + taxas"
  },
  "transactionDropped": {
    "message": "Transação abandonada às $2."
  },
  "transactionError": {
    "message": "Erro de transação. Exceção gerada no código do contrato."
  },
  "transactionErrorNoContract": {
    "message": "Tentando chamar uma função em um endereço que não está no contrato."
  },
  "transactionErrored": {
    "message": "A transação encontrou um erro."
  },
  "transactionFee": {
    "message": "Taxa de transação"
  },
  "transactionHistoryBaseFee": {
    "message": "Taxa de base (GWEI)"
  },
  "transactionHistoryL1GasLabel": {
    "message": "Taxa de gás L1 total"
  },
  "transactionHistoryL2GasLimitLabel": {
    "message": "Limite de gás L2"
  },
  "transactionHistoryL2GasPriceLabel": {
    "message": "Preço do gás L2"
  },
  "transactionHistoryMaxFeePerGas": {
    "message": "Taxa máxima por gás"
  },
  "transactionHistoryPriorityFee": {
    "message": "Taxa de prioridade (GWEI)"
  },
  "transactionHistoryTotalGasFee": {
    "message": "Taxa de gás total"
  },
  "transactionResubmitted": {
    "message": "Transação reenviada com taxa de gás aumentada para $1 às $2"
  },
  "transactionSubmitted": {
    "message": "Transação enviada com taxa de gás estimada de $1 às $2."
  },
  "transactionUpdated": {
    "message": "Transação atualizada às $2."
  },
  "transfer": {
    "message": "Transferir"
  },
  "transferBetweenAccounts": {
    "message": "Transferir entre minhas contas"
  },
  "transferFrom": {
    "message": "Transferir de"
  },
  "troubleConnectingToWallet": {
    "message": "Tivemos dificuldade para conectar-nos à sua $1. Revise $2 e tente novamente.",
    "description": "$1 is the wallet device name; $2 is a link to wallet connection guide"
  },
  "troubleStarting": {
    "message": "A MetaMask teve problemas para iniciar. Esse erro pode ser intermitente, por isso tente reiniciar a extensão."
  },
  "troubleTokenBalances": {
    "message": "Tivemos um problema a carregar o balanço dos seus tokens. Pode vê-los em ",
    "description": "Followed by a link (here) to view token balances"
  },
  "trustSiteApprovePermission": {
    "message": "Ao conceder permissão, você estará autorizando que o $1 a seguir acesse seus fundos"
  },
  "tryAgain": {
    "message": "Tente novamente"
  },
  "turnOnTokenDetection": {
    "message": "Ativar detecção avançada de token"
  },
  "twelveHrTitle": {
    "message": "12 h:"
  },
  "txInsightsNotSupported": {
    "message": "As informações sobre transações não são suportadas para esse contrato, por ora."
  },
  "typePassword": {
    "message": "Digite a sua Palavra-passe"
  },
  "typeYourSRP": {
    "message": "Digite sua Frase de Recuperação Secreta"
  },
  "u2f": {
    "message": "U2F",
    "description": "A name on an API for the browser to interact with devices that support the U2F protocol. On some browsers we use it to connect MetaMask to Ledger devices."
  },
  "unapproved": {
    "message": "Não aprovado"
  },
  "units": {
    "message": "unidades"
  },
  "unknown": {
    "message": "Desconhecido"
  },
  "unknownCameraError": {
    "message": "Houve um erro ao tentar acessar sua câmera. Tente novamente..."
  },
  "unknownCameraErrorTitle": {
    "message": "Ops! Algo deu errado...."
  },
  "unknownNetwork": {
    "message": "Rede Privada Desconhecida"
  },
  "unknownQrCode": {
    "message": "Erro: não conseguimos identificar esse QR code"
  },
  "unlimited": {
    "message": "Ilimitado"
  },
  "unlock": {
    "message": "Entrar"
  },
  "unlockMessage": {
    "message": "A web descentralizada te aguarda"
  },
  "unrecognizedChain": {
    "message": "Essa rede personalizada não foi reconhecida. Recomendamos que você $1 antes de continuar",
    "description": "$1 is a clickable link with text defined by the 'unrecognizedChanLinkText' key. The link will open to instructions for users to validate custom network details."
  },
  "unrecognizedChainLinkText": {
    "message": "verifique os detalhes da rede",
    "description": "Serves as link text for the 'unrecognizedChain' key. This text will be embedded inside the translation for that key."
  },
  "unsendableAsset": {
    "message": "O envio de tokens colecionáveis (ERC-721) não é suportado no momento",
    "description": "This is an error message we show the user if they attempt to send a collectible asset type, for which currently don't support sending"
  },
  "unverifiedContractAddressMessage": {
    "message": "Não conseguimos verificar esse contrato. Certifique-se de que você confia nesse endereço."
  },
  "upArrow": {
    "message": "seta para cima"
  },
  "updatedWithDate": {
    "message": "Atualizado em $1"
  },
  "urlErrorMsg": {
    "message": "Links requerem o prefixo HTTP/HTTPS apropriado."
  },
  "urlExistsErrorMsg": {
    "message": "O ID da cadeia está sendo usado pela rede $1."
  },
  "useCollectibleDetection": {
    "message": "Detectar NFTs automaticamente"
  },
  "useCollectibleDetectionDescription": {
    "message": "A exibição de mídias e dados de NFTs pode expor seu endereço IP para servidores centralizados. APIs terceirizadas (como a OpenSea) são utilizadas para detectar NFTs na sua carteira. Isso expõe o endereço da sua conta com esses serviços. Deixe essa opção desativada se você não quer que o aplicativo extraia dados desses serviços."
  },
  "usePhishingDetection": {
    "message": "Usar detecção de phishing"
  },
  "usePhishingDetectionDescription": {
    "message": "Exibir uma advertência para os domínios de phishing destinados a usuários do Ethereum"
  },
  "useTokenDetection": {
    "message": "Usar detecção de tokens"
  },
  "useTokenDetectionDescription": {
    "message": "Utilizamos APIs terceirizadas para detectar e exibir novos tokens enviados à sua carteira. Desative essa opção se não deseja que a MetaMask extraia dados desses serviços."
  },
  "useTokenDetectionPrivacyDesc": {
    "message": "A exibição automática de tokens enviados para a sua conta envolve a comunicação com servidores de terceiros para buscar as imagens dos tokens. Esses servidores terão acesso ao seu endereço IP."
  },
  "usedByClients": {
    "message": "Utilizado por vários tipos de clientes"
  },
  "userName": {
    "message": "Nome de usuário"
  },
  "verifyThisTokenDecimalOn": {
    "message": "Os decimais do token podem ser encontrados no $1",
    "description": "Points the user to etherscan as a place they can verify information about a token. $1 is replaced with the translation for \"etherscan\""
  },
  "verifyThisTokenOn": {
    "message": "Verifique esse token no $1",
    "description": "Points the user to etherscan as a place they can verify information about a token. $1 is replaced with the translation for \"etherscan\""
  },
  "verifyThisUnconfirmedTokenOn": {
    "message": "Verifique esse token no $1 e confirme que é o token que você deseja negociar.",
    "description": "Points the user to etherscan as a place they can verify information about a token. $1 is replaced with the translation for \"etherscan\""
  },
  "viewAccount": {
    "message": "Ver Conta"
  },
  "viewAllDetails": {
    "message": "Ver todos os detalhes"
  },
  "viewContact": {
    "message": "Ver contato"
  },
  "viewFullTransactionDetails": {
    "message": "Ver detalhes completos da transação"
  },
  "viewMore": {
    "message": "Ver mais"
  },
  "viewOnBlockExplorer": {
    "message": "Ver no explorador de blocos"
  },
  "viewOnCustomBlockExplorer": {
    "message": "Ver $1 em $2",
    "description": "$1 is the action type. e.g (Account, Transaction, Swap) and $2 is the Custom Block Exporer URL"
  },
  "viewOnEtherscan": {
    "message": "Ver $1 no Etherscan",
    "description": "$1 is the action type. e.g (Account, Transaction, Swap)"
  },
  "viewOnOpensea": {
    "message": "Ver no Opensea"
  },
  "viewinExplorer": {
    "message": "Ver $1 no Explorer",
    "description": "$1 is the action type. e.g (Account, Transaction, Swap)"
  },
  "visitWebSite": {
    "message": "Visite o nosso site"
  },
  "walletConnectionGuide": {
    "message": "nosso guia de conexão com a carteira de hardware"
  },
  "walletCreationSuccessDetail": {
    "message": "Você protegeu sua carteira com sucesso. Guarde sua Frase de Recuperação Secreta em segredo e em segurança — é sua responsabilidade!"
  },
  "walletCreationSuccessReminder1": {
    "message": "A MetaMask não é capaz de recuperar sua Frase de Recuperação Secreta."
  },
  "walletCreationSuccessReminder2": {
    "message": "A equipe da MetaMask jamais pedirá sua Frase de Recuperação Secreta."
  },
  "walletCreationSuccessReminder3": {
    "message": "$1 com ninguém, senão seus fundos poderão ser roubados",
    "description": "$1 is separated as walletCreationSuccessReminder3BoldSection so that we can bold it"
  },
  "walletCreationSuccessReminder3BoldSection": {
    "message": "Nunca compartilhe a sua Frase de Recuperação Secreta",
    "description": "This string is localized separately from walletCreationSuccessReminder3 so that we can bold it"
  },
  "walletCreationSuccessTitle": {
    "message": "Carteira criada com sucesso"
  },
  "warning": {
    "message": "Atenção"
  },
  "weak": {
    "message": "Fraca"
  },
  "web3ShimUsageNotification": {
    "message": "Percebemos que o site atual tentou usar a API window.web3 removida. Se o site parecer estar corrompido, clique em $1 para obter mais informações.",
    "description": "$1 is a clickable link."
  },
  "webhid": {
    "message": "WebHID",
    "description": "Refers to a interface for connecting external devices to the browser. Used for connecting ledger to the browser. Read more here https://developer.mozilla.org/en-US/docs/Web/API/WebHID_API"
  },
  "welcome": {
    "message": "Bem-vindo ao MetaMask"
  },
  "welcomeBack": {
    "message": "Boas-vindas de volta!"
  },
  "welcomeExploreDescription": {
    "message": "Armazene, envie e gaste criptomoedas e criptoativos."
  },
  "welcomeExploreTitle": {
    "message": "Explore aplicativos descentralizados"
  },
  "welcomeLoginDescription": {
    "message": "Use a sua MetaMask para fazer login em aplicativos descentralizados, sem necessidade de cadastro."
  },
  "welcomeLoginTitle": {
    "message": "Diga olá à sua carteira"
  },
  "welcomeToMetaMask": {
    "message": "Vamos começar"
  },
  "welcomeToMetaMaskIntro": {
    "message": "Com a confiança de milhões de usuários, a MetaMask é uma carteira segura que torna o mundo da Web3 acessível a todos."
  },
  "whatsNew": {
    "message": "Novidades",
    "description": "This is the title of a popup that gives users notifications about new features and updates to MetaMask."
  },
  "whatsThis": {
    "message": "O que é isso?"
  },
  "writePhrase": {
    "message": "Escreva essa frase em um papel e guarde-o em um local seguro. Se você quiser ainda mais segurança, anote-a em vários pedaços de papel e guarde-os em dois ou três locais diferentes."
  },
  "xOfY": {
    "message": "$1 de $2",
    "description": "$1 and $2 are intended to be two numbers, where $2 is a total, and $1 is a count towards that total"
  },
  "xOfYPending": {
    "message": "$1 de $2 pendente",
    "description": "$1 and $2 are intended to be two numbers, where $2 is a total number of pending confirmations, and $1 is a count towards that total"
  },
  "yes": {
    "message": "Sim"
  },
  "yesLetsTry": {
    "message": "Sim, vamos tentar"
  },
  "youNeedToAllowCameraAccess": {
    "message": "Você precisa permitir o acesso à câmera para usar esse recurso."
  },
  "youSign": {
    "message": "Está a assinar"
  },
  "yourPrivateSeedPhrase": {
    "message": "Sua Frase de Recuperação Secreta privada"
  },
  "zeroGasPriceOnSpeedUpError": {
    "message": "O preço do gás está zerado na aceleração"
  }
}<|MERGE_RESOLUTION|>--- conflicted
+++ resolved
@@ -3167,15 +3167,12 @@
   "stxFallbackUnavailable": {
     "message": "Você ainda pode fazer swap com seus tokens mesmo quando as Transações Inteligentes estiverem indisponíveis."
   },
-<<<<<<< HEAD
-=======
   "stxPendingPrivatelySubmittingSwap": {
     "message": "Enviando seu swap de forma privada..."
   },
   "stxPendingPubliclySubmittingSwap": {
     "message": "Enviando seu swap de forma pública..."
   },
->>>>>>> afb3475d
   "stxSubDescription": {
     "message": "* A função de Transações Inteligentes tentará enviar a sua transação várias vezes de forma privada. Se todas as tentativas falharem, a transação será transmitida publicamente para garantir que sua Swap seja realizada com sucesso."
   },
