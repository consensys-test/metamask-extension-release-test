{
  "QRHardwareInvalidTransactionTitle": {
    "message": "Erro"
  },
  "QRHardwareMismatchedSignId": {
    "message": "Os dados da transação são inconsistentes. Verifique os detalhes da transação."
  },
  "QRHardwarePubkeyAccountOutOfRange": {
    "message": "Não há mais contas. Se você gostaria de acessar outra conta não listada abaixo, reconecte sua carteira de hardware e selecione-a."
  },
  "QRHardwareScanInstructions": {
    "message": "Posicione o código QR na frente da sua câmera. A tela está desfocada, mas isso não afetará a leitura."
  },
  "QRHardwareSignRequestCancel": {
    "message": "Recusar"
  },
  "QRHardwareSignRequestDescription": {
    "message": "Depois de ter assinado com a sua carteira, clique em \"Receber assinatura\""
  },
  "QRHardwareSignRequestGetSignature": {
    "message": "Receber assinatura"
  },
  "QRHardwareSignRequestSubtitle": {
    "message": "Leia o código QR com a sua carteira"
  },
  "QRHardwareSignRequestTitle": {
    "message": "Solicitar assinatura"
  },
  "QRHardwareUnknownQRCodeTitle": {
    "message": "Erro"
  },
  "QRHardwareUnknownWalletQRCode": {
    "message": "Código QR inválido. Leia o código QR de sincronização da carteira de hardware."
  },
  "QRHardwareWalletImporterTitle": {
    "message": "Ler código QR"
  },
  "QRHardwareWalletSteps1Description": {
    "message": "Você pode escolher abaixo em uma lista de parceiros oficiais que aceitam códigos QR."
  },
  "QRHardwareWalletSteps1Title": {
    "message": "Conecte sua carteira de hardware QR"
  },
  "QRHardwareWalletSteps2Description": {
    "message": "Ngrave Zero"
  },
  "SrpListHideAccounts": {
    "message": "Ocultar $1 contas",
    "description": "$1 is the number of accounts"
  },
  "SrpListHideSingleAccount": {
    "message": "Ocultar 1 conta"
  },
  "SrpListShowAccounts": {
    "message": "Exibir $1 contas",
    "description": "$1 is the number of accounts"
  },
  "SrpListShowSingleAccount": {
    "message": "Exibir 1 conta"
  },
  "about": {
    "message": "Sobre"
  },
  "accept": {
    "message": "Aceitar"
  },
  "acceptTermsOfUse": {
    "message": "Eu li e concordo com os $1",
    "description": "$1 is the `terms` message"
  },
  "accessingYourCamera": {
    "message": "Acessando sua câmera..."
  },
  "account": {
    "message": "Conta"
  },
  "accountActivity": {
    "message": "Atividade da conta"
  },
  "accountActivityText": {
    "message": "Selecione as contas das quais deseja receber notificações:"
  },
  "accountAlreadyExistsLogin": {
    "message": "Fazer login"
  },
  "accountAlreadyExistsLoginDescription": {
    "message": "Já existe uma carteira usando \"$1\". Em vez disso, deseja tentar fazer login?",
    "description": "$1 is the account email"
  },
  "accountAlreadyExistsTitle": {
    "message": "Carteira já existente"
  },
  "accountDetails": {
    "message": "Detalhes da conta"
  },
  "accountIdenticon": {
    "message": "Identicon da conta"
  },
  "accountIsntConnectedToastText": {
    "message": "$1 não está conectado a $2"
  },
  "accountName": {
    "message": "Nome da conta"
  },
  "accountNameDuplicate": {
    "message": "Esse nome de conta já existe",
    "description": "This is an error message shown when the user enters a new account name that matches an existing account name"
  },
  "accountNameReserved": {
    "message": "Esse nome de conta está reservado",
    "description": "This is an error message shown when the user enters a new account name that is reserved for future use"
  },
  "accountNotFoundCreateOne": {
    "message": "Sim, crie uma nova carteira"
  },
  "accountNotFoundDescription": {
    "message": "Não conseguimos encontrar uma carteira para \"$1\". Deseja criar uma nova com este login?",
    "description": "$1 is the account email"
  },
  "accountNotFoundTitle": {
    "message": "Carteira não encontrada"
  },
  "accountOptions": {
    "message": "Opções da conta"
  },
  "accountPermissionToast": {
    "message": "Permissões de conta atualizadas"
  },
  "accountSelectionRequired": {
    "message": "Você precisa selecionar uma conta!"
  },
  "accountTypeNotSupported": {
    "message": "Tipo de conta não compatível"
  },
  "accounts": {
    "message": "Contas"
  },
  "accountsConnected": {
    "message": "Contas conectadas"
  },
  "accountsPermissionsTitle": {
    "message": "Ver suas contas e sugerir transações"
  },
  "accountsSmallCase": {
    "message": "contas"
  },
  "active": {
    "message": "Ativo"
  },
  "activity": {
    "message": "Atividade"
  },
  "activityLog": {
    "message": "Registro de atividades"
  },
  "add": {
    "message": "Adicionar"
  },
  "addACustomNetwork": {
    "message": "Adicionar uma rede personalizada"
  },
  "addANetwork": {
    "message": "Adicionar uma rede"
  },
  "addANickname": {
    "message": "Adicionar um apelido"
  },
  "addAUrl": {
    "message": "Adicionar um URL"
  },
  "addAccount": {
    "message": "Adicionar conta"
  },
  "addAccountFromNetwork": {
    "message": "Adicionar conta $1",
    "description": "$1 is the network name, e.g. Bitcoin or Solana"
  },
  "addAccountToMetaMask": {
    "message": "Adicionar conta à MetaMask"
  },
  "addAcquiredTokens": {
    "message": "Adicione os tokens que você adquiriu usando a MetaMask"
  },
  "addAlias": {
    "message": "Adicionar pseudônimo"
  },
  "addBitcoinAccountLabel": {
    "message": "Conta Bitcoin"
  },
  "addBlockExplorer": {
    "message": "Adicionar um explorador de blocos"
  },
  "addBlockExplorerUrl": {
    "message": "Adicionar URL de um explorador de blocos"
  },
  "addContact": {
    "message": "Adicionar contato"
  },
  "addCustomNetwork": {
    "message": "Adicionar rede personalizada"
  },
  "addEthereumChainWarningModalHeader": {
    "message": "Adicione esse provedor de RPC apenas se tiver certeza de que é confiável. $1",
    "description": "$1 is addEthereumChainWarningModalHeaderPartTwo passed separately so that it can be bolded"
  },
  "addEthereumChainWarningModalHeaderPartTwo": {
    "message": "Provedores mal-intencionados podem mentir sobre o estado da blockchain e registrar a atividade da sua rede."
  },
  "addEthereumChainWarningModalListHeader": {
    "message": "É importante que o seu provedor seja confiável, pois ele tem poder para:"
  },
  "addEthereumChainWarningModalListPointOne": {
    "message": "Ver suas contas e endereços IP e cruzá-los"
  },
  "addEthereumChainWarningModalListPointThree": {
    "message": "Exibir saldos de conta e outros estados na rede"
  },
  "addEthereumChainWarningModalListPointTwo": {
    "message": "Transmitir suas transações"
  },
  "addEthereumChainWarningModalTitle": {
    "message": "Você está adicionando um novo provedor RPC para a Mainnet da Ethereum"
  },
  "addEthereumWatchOnlyAccount": {
    "message": "Visualize uma conta Ethereum (Beta)"
  },
  "addFriendsAndAddresses": {
    "message": "Adicionar amigos e endereços confiáveis"
  },
  "addHardwareWalletLabel": {
    "message": "Carteira de hardware"
  },
  "addIPFSGateway": {
    "message": "Adicione seu gateway IPFS preferencial"
  },
  "addImportAccount": {
    "message": "Adicionar conta ou carteira de hardware"
  },
  "addMemo": {
    "message": "Adicionar observação"
  },
  "addNetwork": {
    "message": "Adicionar rede"
  },
  "addNetworkConfirmationTitle": {
    "message": "Adicionar $1",
    "description": "$1 represents network name"
  },
  "addNewAccount": {
    "message": "Adicionar uma nova conta Ethereum"
  },
  "addNewEthereumAccountLabel": {
    "message": "Conta Ethereum"
  },
  "addNewSolanaAccountLabel": {
    "message": "Conta Solana"
  },
  "addNft": {
    "message": "Adicionar NFT"
  },
  "addNfts": {
    "message": "Adicionar NFTs"
  },
  "addNonEvmAccount": {
    "message": "Adicionar $1 conta",
    "description": "$1 is the non EVM network where the account is going to be created, e.g. Bitcoin or Solana"
  },
  "addNonEvmAccountFromNetworkPicker": {
    "message": "Para ativar a rede $1, é necessário criar uma conta $2.",
    "description": "$1 is the non EVM network where the account is going to be created, e.g. Solana Mainnet or Solana Devnet. $2 is the account type, e.g. Bitcoin or Solana"
  },
  "addRpcUrl": {
    "message": "Adicionar URL da RPC"
  },
  "addSnapAccountToggle": {
    "message": "Ativar \"Adicionar Snap da conta (Beta)\""
  },
  "addSnapAccountsDescription": {
    "message": "Ao ativar este recurso, você terá a opção de adicionar os novos Snaps de conta (Beta) direto da sua lista de contas. Se você instalar um Snap de conta, lembre-se de que ele é um serviço terceirizado."
  },
  "addSuggestedNFTs": {
    "message": "Adicionar NFTs sugeridos"
  },
  "addSuggestedTokens": {
    "message": "Adicionar tokens sugeridos"
  },
  "addToken": {
    "message": "Adicionar token"
  },
  "addTokenByContractAddress": {
    "message": "Não consegue encontrar um token? Você pode adicioná-lo manualmente colando seu endereço. Os endereços de contrato do token se encontram em $1",
    "description": "$1 is a blockchain explorer for a specific network, e.g. Etherscan for Ethereum"
  },
  "addUrl": {
    "message": "Adicionar URL"
  },
  "addingAccount": {
    "message": "Adicionando conta"
  },
  "addingCustomNetwork": {
    "message": "Adicionar rede"
  },
  "additionalNetworks": {
    "message": "Redes adicionais"
  },
  "address": {
    "message": "Endereço"
  },
  "addressMismatch": {
    "message": "Divergência no endereço do site"
  },
  "addressMismatchOriginal": {
    "message": "URL atual: $1",
    "description": "$1 replaced by origin URL in confirmation request"
  },
  "addressMismatchPunycode": {
    "message": "Versão Punycode: $1",
    "description": "$1 replaced by punycode version of the URL in confirmation request"
  },
  "advanced": {
    "message": "Avançado"
  },
  "advancedBaseGasFeeToolTip": {
    "message": "Quando a sua transação for incluída no bloco, qualquer diferença entre a sua taxa-base máxima e a taxa-base real será reembolsada. O cálculo do valor total é feito da seguinte forma: taxa-base máxima (em GWEI) * limite de gás."
  },
  "advancedDetailsDataDesc": {
    "message": "Dados"
  },
  "advancedDetailsHexDesc": {
    "message": "Hexadecimal"
  },
  "advancedDetailsNonceDesc": {
    "message": "Nonce"
  },
  "advancedDetailsNonceTooltip": {
    "message": "Esse é o número de transação de uma conta. O nonce da primeira transação é 0 e aumenta em ordem sequencial."
  },
  "advancedGasFeeDefaultOptIn": {
    "message": "Salvar esses valores como padrão para a rede $1.",
    "description": "$1 is the current network name."
  },
  "advancedGasFeeModalTitle": {
    "message": "Taxa de gás avançada"
  },
  "advancedGasPriceTitle": {
    "message": "Preço do gás"
  },
  "advancedPriorityFeeToolTip": {
    "message": "A taxa de prioridade (ou seja, \"gorjeta do minerador\") vai diretamente para os mineradores e os incentiva a priorizar a sua transação."
  },
  "airDropPatternDescription": {
    "message": "O histórico do token na rede revela ocorrências anteriores de atividades de airdrop suspeitas."
  },
  "airDropPatternTitle": {
    "message": "Padrão de airdrop"
  },
  "airgapVault": {
    "message": "AirGap Vault"
  },
  "alert": {
    "message": "Alerta"
  },
  "alertAccountTypeUpgradeMessage": {
    "message": "Você está atualizando sua conta para uma conta inteligente. Você manterá o mesmo endereço de conta, além de desbloquear transações mais rápidas e taxas de rede mais baixas. $1."
  },
  "alertAccountTypeUpgradeTitle": {
    "message": "Tipo de conta"
  },
  "alertActionBuyWithNativeCurrency": {
    "message": "Comprar $1"
  },
  "alertActionUpdateGas": {
    "message": "Atualizar limite de gás"
  },
  "alertActionUpdateGasFee": {
    "message": "Atualizar taxa"
  },
  "alertActionUpdateGasFeeLevel": {
    "message": "Atualizar opções de gás"
  },
  "alertContentMultipleApprovals": {
    "message": "Você está concedendo permissão para que outra pessoa retire seus tokens, mesmo que isso não seja necessário para esta transação."
  },
  "alertDisableTooltip": {
    "message": "Isso pode ser alterado em \"Configurações > Alertas\""
  },
  "alertMessageAddressMismatchWarning": {
    "message": "Golpistas às vezes imitam os sites fazendo pequenas alterações em seus endereços. Certifique-se de estar interagindo com o site correto antes de continuar."
  },
  "alertMessageAddressTrustSignal": {
    "message": "Se você confirmar essa solicitação, provavelmente perderá seus ativos para um golpista."
  },
  "alertMessageChangeInSimulationResults": {
    "message": "As mudanças estimadas para esta transação foram atualizadas. Revise-as com atenção antes de prosseguir."
  },
  "alertMessageFirstTimeInteraction": {
    "message": "Esta é sua primeira interação com este endereço. Certifique-se de que ele está correto antes de continuar."
  },
  "alertMessageGasEstimateFailed": {
    "message": "Não conseguimos fornecer uma taxa precisa, e essa estimativa pode estar alta. Sugerimos que você informe um limite de gás personalizado, mas há o risco de a transação falhar mesmo assim."
  },
  "alertMessageGasFeeLow": {
    "message": "Ao escolher uma taxa baixa, a expectativa é de transações mais lentas e tempos de espera maiores. Para transações mais rápidas, escolha as opções de taxa Mercado ou Agressiva."
  },
  "alertMessageGasTooLow": {
    "message": "Para continuar com essa transação, você precisará aumentar o limite de gás para 21000 ou mais."
  },
  "alertMessageInsufficientBalanceWithNativeCurrency": {
    "message": "Você não tem $1 suficiente em sua conta para pagar as taxas de rede."
  },
  "alertMessageNetworkBusy": {
    "message": "Os preços do gás são altos e as estimativas são menos precisas."
  },
  "alertMessageNoGasPrice": {
    "message": "Não podemos prosseguir com essa transação até você atualizar manualmente a taxa."
  },
  "alertMessageSignInDomainMismatch": {
    "message": "O site solicitante não é o mesmo em que você está entrando. Isso pode se tratar de uma tentativa de roubar suas credenciais de login."
  },
  "alertMessageSignInWrongAccount": {
    "message": "Este site está pedindo que você entre usando a conta incorreta."
  },
  "alertModalAcknowledge": {
    "message": "Eu reconheço o risco e ainda quero prosseguir"
  },
  "alertModalDetails": {
    "message": "Detalhes do alerta"
  },
  "alertModalReviewAllAlerts": {
    "message": "Conferir todos os alertas"
  },
  "alertReasonChangeInSimulationResults": {
    "message": "Os resultados mudaram"
  },
  "alertReasonFirstTimeInteraction": {
    "message": "1ª interação"
  },
  "alertReasonGasEstimateFailed": {
    "message": "Taxa imprecisa"
  },
  "alertReasonGasFeeLow": {
    "message": "Velocidade lenta"
  },
  "alertReasonGasTooLow": {
    "message": "Baixo limite de gás"
  },
  "alertReasonInsufficientBalance": {
    "message": "Fundos insuficientes"
  },
  "alertReasonMultipleApprovals": {
    "message": "Permissão desnecessária"
  },
  "alertReasonNetworkBusy": {
    "message": "Rede ocupada"
  },
  "alertReasonNoGasPrice": {
    "message": "Estimativa de taxa indisponível"
  },
  "alertReasonPendingTransactions": {
    "message": "Transação pendente"
  },
  "alertReasonSignIn": {
    "message": "Solicitação de entrada suspeita"
  },
  "alertReasonWrongAccount": {
    "message": "Conta incorreta"
  },
  "alertSelectedAccountWarning": {
    "message": "Esta solicitação é para uma conta diferente daquela selecionada em sua carteira. Para usar outra conta, conecte-a ao site."
  },
  "alerts": {
    "message": "Alertas"
  },
  "all": {
    "message": "Tudo"
  },
  "allNetworks": {
    "message": "Todas as redes"
  },
  "allPermissions": {
    "message": "Todas as permissões"
  },
  "allTimeHigh": {
    "message": "Alta histórica"
  },
  "allTimeLow": {
    "message": "Baixa histórica"
  },
  "allowNotifications": {
    "message": "Permitir notificações"
  },
  "allowWithdrawAndSpend": {
    "message": "Permitir que $1 saque e gaste até o seguinte valor:",
    "description": "The url of the site that requested permission to 'withdraw and spend'"
  },
  "amount": {
    "message": "Valor"
  },
  "amountReceived": {
    "message": "Valor recebido"
  },
  "amountSent": {
    "message": "Valor enviado"
  },
  "andForListItems": {
    "message": "$1 e $2",
    "description": "$1 is the first item, $2 is the last item in a list of items. Used in Snap Install Warning modal."
  },
  "andForTwoItems": {
    "message": "$1 e $2",
    "description": "$1 is the first item, $2 is the second item. Used in Snap Install Warning modal."
  },
  "appDescription": {
    "message": "A carteira de criptomoedas mais confiável do mundo",
    "description": "The description of the application"
  },
  "appName": {
    "message": "MetaMask",
    "description": "The name of the application"
  },
  "appNameBeta": {
    "message": "MetaMask Beta",
    "description": "The name of the application (Beta)"
  },
  "appNameFlask": {
    "message": "MetaMask Flask",
    "description": "The name of the application (Flask)"
  },
  "apply": {
    "message": "Aplicar"
  },
  "approve": {
    "message": "Aprovar limite de gastos"
  },
  "approveButtonText": {
    "message": "Aprovar"
  },
  "approveIncreaseAllowance": {
    "message": "Aumentar limite de gastos de $1",
    "description": "The token symbol that is being approved"
  },
  "approveSpendingCap": {
    "message": "Aprovar limite de gastos de $1",
    "description": "The token symbol that is being approved"
  },
  "approved": {
    "message": "Aprovado"
  },
  "approvedOn": {
    "message": "Aprovada em $1",
    "description": "$1 is the approval date for a permission"
  },
  "approvedOnForAccounts": {
    "message": "Aprovada em $1 para $2",
    "description": "$1 is the approval date for a permission. $2 is the AvatarGroup component displaying account images."
  },
  "areYouSure": {
    "message": "Tem certeza?"
  },
  "asset": {
    "message": "Ativo"
  },
  "assetChartNoHistoricalPrices": {
    "message": "Não foi possível obter dados históricos"
  },
  "assetMultipleNFTsBalance": {
    "message": "NFTs de $1"
  },
  "assetOptions": {
    "message": "Opções do ativo"
  },
  "assetSingleNFTBalance": {
    "message": "NFT de $1"
  },
  "assets": {
    "message": "Ativos"
  },
  "assetsDescription": {
    "message": "Detecte automaticamente os tokens em sua carteira, exiba NFTs e receba atualizações de saldo de contas em lote"
  },
  "attemptToCancelSwapForFree": {
    "message": "Tentar cancelar a troca sem custo"
  },
  "attributes": {
    "message": "Atributos"
  },
  "attributions": {
    "message": "Atribuições"
  },
  "auroraRpcDeprecationMessage": {
    "message": "A URL de RPC (Chamadas de Procedimento Remoto) da Infura não suporta mais Aurora."
  },
  "authorizedPermissions": {
    "message": "Você concedeu as seguintes permissões"
  },
  "autoDetectTokens": {
    "message": "Detectar tokens automaticamente"
  },
  "autoDetectTokensDescription": {
    "message": "Usamos APIs de terceiros para detectar e exibir novos tokens enviados à sua carteira. Desative essa opção se não quiser que o app extraia dados desses serviços automaticamente. $1",
    "description": "$1 is a link to a support article"
  },
  "autoLockTimeLimit": {
    "message": "Timer com bloqueio automático (minutos)"
  },
  "autoLockTimeLimitDescription": {
    "message": "Defina o tempo ocioso, em minutos, antes de a MetaMask ser bloqueada."
  },
  "average": {
    "message": "Média"
  },
  "back": {
    "message": "Voltar"
  },
  "backup": {
    "message": "Backup"
  },
  "backupAndSync": {
    "message": "Backup e sincronização"
  },
  "backupAndSyncBasicFunctionalityNameMention": {
    "message": "funcionalidade básica"
  },
  "backupAndSyncEnable": {
    "message": "Ativar backup e sincronização"
  },
  "backupAndSyncEnableConfirmation": {
    "message": "Ao ativar o backup e a sincronização, você também ativa a $1. Deseja continuar?",
    "description": "$1 is backupAndSyncBasicFunctionalityNameMention in bold."
  },
  "backupAndSyncEnableDescription": {
    "message": "O backup e a sincronização nos permitem armazenar dados criptografados para suas configurações e recursos personalizados. Isso mantém a uniformidade de sua experiência com a MetaMask em todos os dispositivos e restaura configurações e recursos se você precisar reinstalar a MetaMask. Não será feito backup da sua Frase de Recuperação Secreta. $1.",
    "description": "$1 is link to the backup and sync privacy policy."
  },
  "backupAndSyncEnableDescriptionUpdatePreferences": {
    "message": "Você pode atualizar suas preferências quando quiser em $1",
    "description": "$1 is a bolded text that highlights the path to the settings page."
  },
  "backupAndSyncEnableDescriptionUpdatePreferencesPath": {
    "message": "Configurações > Backup e sincronização."
  },
  "backupAndSyncFeatureAccounts": {
    "message": "Contas"
  },
  "backupAndSyncFeatureContacts": {
    "message": "Contatos"
  },
  "backupAndSyncManageWhatYouSync": {
    "message": "Gerencie o que você sincroniza"
  },
  "backupAndSyncManageWhatYouSyncDescription": {
    "message": "Ative o que é sincronizado entre seus dispositivos."
  },
  "backupAndSyncPrivacyLink": {
    "message": "Saiba como protegemos sua privacidade"
  },
  "backupAndSyncSlideDescription": {
    "message": "Faça backup de suas contas e configurações de sincronização."
  },
  "backupAndSyncSlideTitle": {
    "message": "Apresentando o backup e a sincronização"
  },
  "backupApprovalInfo": {
    "message": "Esse código secreto é obrigatório para recuperar sua carteira caso você perca seu dispositivo, esqueça sua senha, precise reinstalar a MetaMask ou queira acessar sua carteira em outro dispositivo."
  },
  "backupApprovalNotice": {
    "message": "Faça backup da Frase de Recuperação Secreta para manter sua carteira e seus fundos em segurança."
  },
  "backupKeyringSnapReminder": {
    "message": "Confirme se você consegue acessar por conta própria as contas criadas por esse Snap antes de removê-las"
  },
  "backupNow": {
    "message": "Fazer backup agora"
  },
  "balance": {
    "message": "Saldo"
  },
  "balanceOutdated": {
    "message": "O saldo pode estar desatualizado"
  },
  "baseFee": {
    "message": "Taxa-base"
  },
  "basic": {
    "message": "Básico"
  },
  "basicConfigurationBannerTitle": {
    "message": "A funcionalidade básica está desativada"
  },
  "basicConfigurationDescription": {
    "message": "A MetaMask oferece recursos básicos como detalhes de token e configurações de gás por meio de serviços de internet. Quando você usa serviços de internet, seu endereço IP é compartilhado, neste caso com a MetaMask. É exatamente igual a quando você visita qualquer site. A MetaMask usa esses dados temporariamente e nunca os vende. Você pode usar uma VPN ou desligar esses serviços, mas isso poderá afetar sua experiência com a MetaMask. Para saber mais, leia nossa $1.",
    "description": "$1 is to be replaced by the message for privacyMsg, and will link to https://consensys.io/privacy-policy"
  },
  "basicConfigurationLabel": {
    "message": "Funcionalidade básica"
  },
  "basicConfigurationModalCheckbox": {
    "message": "Entendo e quero continuar"
  },
  "basicConfigurationModalDisclaimerOff": {
    "message": "Isso significa que você não otimizará totalmente seu tempo na MetaMask. Os recursos básicos (como detalhes de tokens, configurações ideias de gás e outros) não estarão disponíveis."
  },
  "basicConfigurationModalDisclaimerOffAdditionalText": {
    "message": "Desativar isso também desativa todos os recursos em $1 e as $2.",
    "description": "$1 and $2 are bold text for basicConfigurationModalDisclaimerOffAdditionalTextFeaturesFirst and basicConfigurationModalDisclaimerOffAdditionalTextFeaturesLast respectively"
  },
  "basicConfigurationModalDisclaimerOffAdditionalTextFeaturesFirst": {
    "message": "segurança e privacidade, backup e sincronização"
  },
  "basicConfigurationModalDisclaimerOffAdditionalTextFeaturesLast": {
    "message": "notificações"
  },
  "basicConfigurationModalDisclaimerOn": {
    "message": "Para otimizar seu tempo na MetaMask, você precisará ativar este recurso. As funções básicas (como detalhes dos tokens, configurações ideais de gás e outras) são importantes para a experiência na web3."
  },
  "basicConfigurationModalHeadingOff": {
    "message": "Desativar funcionalidade básica"
  },
  "basicConfigurationModalHeadingOn": {
    "message": "Ativar funcionalidade básica"
  },
  "bestPrice": {
    "message": "Melhor preço"
  },
  "beta": {
    "message": "Beta"
  },
  "betaHeaderText": {
    "message": "Esta é uma versão beta. Pedimos que relatem os bugs $1"
  },
  "betaMetamaskVersion": {
    "message": "Versão Beta da MetaMask"
  },
  "betaTerms": {
    "message": "Termos de uso do Beta"
  },
  "billionAbbreviation": {
    "message": "B",
    "description": "Shortened form of 'billion'"
  },
  "blockExplorerAccountAction": {
    "message": "Conta",
    "description": "This is used with viewOnEtherscan and viewInExplorer e.g View Account in Explorer"
  },
  "blockExplorerAssetAction": {
    "message": "Ativo",
    "description": "This is used with viewOnEtherscan and viewInExplorer e.g View Asset in Explorer"
  },
  "blockExplorerSwapAction": {
    "message": "Troca",
    "description": "This is used with viewOnEtherscan e.g View Swap on Etherscan"
  },
  "blockExplorerUrl": {
    "message": "URL do explorador de blocos"
  },
  "blockExplorerUrlDefinition": {
    "message": "O URL usado como explorador de blocos para essa rede."
  },
  "blockExplorerView": {
    "message": "Exibir conta em $1",
    "description": "$1 replaced by URL for custom block explorer"
  },
  "blockaid": {
    "message": "Blockaid"
  },
  "blockaidAlertDescriptionBlur": {
    "message": "Se você continuar, todos os ativos que você listou na Blur podem estar em risco."
  },
  "blockaidAlertDescriptionMalicious": {
    "message": "Você está interagindo com um site mal-intencionado. Se você continuar, perderá seus ativos."
  },
  "blockaidAlertDescriptionOpenSea": {
    "message": "Se você continuar, todos os ativos listados na OpenSea podem estar em risco."
  },
  "blockaidAlertDescriptionOthers": {
    "message": "Se você confirmar essa solicitação, poderá perder seus ativos. Recomendamos que você cancele esta solicitação."
  },
  "blockaidAlertDescriptionTokenTransfer": {
    "message": "Você está enviando seus ativos para um golpista. Se você continuar, perderá esses ativos."
  },
  "blockaidAlertDescriptionWithdraw": {
    "message": "Se você confirmar essa solicitação, estará permitindo que um golpista saque e gaste seus ativos. Você não os receberá de volta."
  },
  "blockaidDescriptionApproveFarming": {
    "message": "Se você aprovar essa solicitação, algum terceiro conhecido por aplicar golpes poderá tomar todos os seus ativos."
  },
  "blockaidDescriptionBlurFarming": {
    "message": "Se você aprovar essa solicitação, alguém poderá roubar seus ativos listados na Blur."
  },
  "blockaidDescriptionErrored": {
    "message": "Devido a um erro, não foi possível verificar os alertas de segurança. Prossiga somente se você confiar em todos os endereços envolvidos."
  },
  "blockaidDescriptionMaliciousDomain": {
    "message": "Você está interagindo com um domínio mal-intencionado. Se você aprovar essa solicitação, poderá perder seus ativos."
  },
  "blockaidDescriptionMightLoseAssets": {
    "message": "Se você aprovar essa solicitação, poderá perder seus ativos."
  },
  "blockaidDescriptionSeaportFarming": {
    "message": "Se você aprovar essa solicitação, alguém poderá roubar seus ativos listados na OpenSea."
  },
  "blockaidDescriptionTransferFarming": {
    "message": "Se você aprovar essa solicitação, algum terceiro conhecido por aplicar golpes poderá tomar todos os seus ativos."
  },
  "blockaidMessage": {
    "message": "Proteção de privacidade: nenhum dado é compartilhado com terceiros. Disponível em Arbitrum, Avalanche, BNB Chain, Mainnet da Ethereum, Linea, Optimism, Polygon, Base e Sepolia."
  },
  "blockaidTitleDeceptive": {
    "message": "Esta solicitação é enganosa"
  },
  "blockaidTitleMayNotBeSafe": {
    "message": "Tenha cautela"
  },
  "blockaidTitleSuspicious": {
    "message": "Esta solicitação é suspeita"
  },
  "blockies": {
    "message": "Blockies"
  },
  "borrowed": {
    "message": "Tomou emprestado"
  },
  "boughtFor": {
    "message": "Comprado para"
  },
  "bridge": {
    "message": "Ponte"
  },
  "bridgeAllowSwappingOf": {
    "message": "Permitir acesso exato a $1 $2 em $3 para fazer ponte",
    "description": "Shows a user that they need to allow a token for swapping on their hardware wallet"
  },
  "bridgeApproval": {
    "message": "Aprovar $1 para fazer ponte",
    "description": "Used in the transaction display list to describe a transaction that is an approve call on a token that is to be bridged. $1 is the symbol of a token that has been approved."
  },
  "bridgeApprovalWarning": {
    "message": "Você está permitindo acesso ao valor especificado, $1 $2. O contrato não acessará nenhum fundo adicional."
  },
  "bridgeApprovalWarningForHardware": {
    "message": "Será necessário que você permita acesso a $1 $2 para fazer a ponte e em seguida, aprovar a ponte de $2. Isso exigirá duas confirmações separadas."
  },
  "bridgeBlockExplorerLinkCopied": {
    "message": "Link do explorador de blocos copiado!"
  },
  "bridgeCalculatingAmount": {
    "message": "Calculando..."
  },
  "bridgeConfirmTwoTransactions": {
    "message": "Será necessário confirmar 2 transações na sua carteira de hardware:"
  },
  "bridgeCreateSolanaAccount": {
    "message": "Criar conta Solana"
  },
  "bridgeCreateSolanaAccountDescription": {
    "message": "Para trocar para a rede Solana, é necessário ter uma conta e um endereço de recebimento."
  },
  "bridgeCreateSolanaAccountTitle": {
    "message": "Antes, você precisará de uma conta Solana."
  },
  "bridgeDetailsTitle": {
    "message": "Detalhes da ponte",
    "description": "Title for the modal showing details about a bridge transaction."
  },
  "bridgeEnterAmount": {
    "message": "Selecione o valor"
  },
  "bridgeEnterAmountAndSelectAccount": {
    "message": "Insira o valor e selecione a conta de destino"
  },
  "bridgeExplorerLinkViewOn": {
    "message": "Visualizar em $1"
  },
  "bridgeFetchNewQuotes": {
    "message": "Buscar um novo?"
  },
  "bridgeFrom": {
    "message": "Realizar ponte de"
  },
  "bridgeFromTo": {
    "message": "Realizar ponte de $1 $2 para $3",
    "description": "Tells a user that they need to confirm on their hardware wallet a bridge. $1 is amount of source token, $2 is the source network, and $3 is the destination network"
  },
  "bridgeGasFeesSplit": {
    "message": "Qualquer taxa de rede cotada na tela anterior inclui ambas as transações e será dividida."
  },
  "bridgeNetCost": {
    "message": "Custo líquido"
  },
  "bridgeQuoteExpired": {
    "message": "O prazo da sua cotação esgotou."
  },
  "bridgeSelectDestinationAccount": {
    "message": "Selecione a conta de destino"
  },
  "bridgeSelectDifferentQuote": {
    "message": "Selecione uma cotação diferente."
  },
  "bridgeSelectNetwork": {
    "message": "Selecionar rede"
  },
  "bridgeSelectTokenAmountAndAccount": {
    "message": "Selecione token, valor e conta de destino"
  },
  "bridgeSelectTokenAndAmount": {
    "message": "Selecionar token e valor"
  },
  "bridgeSolanaAccountCreated": {
    "message": "Conta Solana criada"
  },
  "bridgeStatusComplete": {
    "message": "Concluída",
    "description": "Status text indicating a bridge transaction has successfully completed."
  },
  "bridgeStatusFailed": {
    "message": "Falhou",
    "description": "Status text indicating a bridge transaction has failed."
  },
  "bridgeStatusInProgress": {
    "message": "Em andamento",
    "description": "Status text indicating a bridge transaction is currently processing."
  },
  "bridgeStepActionBridgeComplete": {
    "message": "$1 recebido em $2",
    "description": "$1 is the amount of the destination asset, $2 is the name of the destination network"
  },
  "bridgeStepActionBridgePending": {
    "message": "Recebendo $1 em $2",
    "description": "$1 is the amount of the destination asset, $2 is the name of the destination network"
  },
  "bridgeStepActionSwapComplete": {
    "message": "Realizado swap de $1 para $2",
    "description": "$1 is the amount of the source asset, $2 is the amount of the destination asset"
  },
  "bridgeStepActionSwapPending": {
    "message": "Realizando swap de $1 para $2",
    "description": "$1 is the amount of the source asset, $2 is the amount of the destination asset"
  },
  "bridgeTerms": {
    "message": "Termos"
  },
  "bridgeTimingMinutes": {
    "message": "$1 mín",
    "description": "$1 is the ticker symbol of a an asset the user is being prompted to purchase"
  },
  "bridgeTo": {
    "message": "Realizar ponte para"
  },
  "bridgeTokenCannotVerifyDescription": {
    "message": "Se você adicionou esse token manualmente, confirme que está ciente dos riscos para seus fundos antes de fazer a ponte."
  },
  "bridgeTokenCannotVerifyTitle": {
    "message": "Não foi possível confirmar esse token."
  },
  "bridgeTransactionProgress": {
    "message": "Transação $1 de 2"
  },
  "bridgeTxDetailsBridged": {
    "message": "Ponte realizada"
  },
  "bridgeTxDetailsBridging": {
    "message": "Realizando ponte"
  },
  "bridgeTxDetailsDelayedDescription": {
    "message": "Entre em contato com"
  },
  "bridgeTxDetailsDelayedDescriptionSupport": {
    "message": "Suporte da MetaMask"
  },
  "bridgeTxDetailsDelayedTitle": {
    "message": "Já se passaram mais de 3 horas?"
  },
  "bridgeTxDetailsNonce": {
    "message": "Nonce"
  },
  "bridgeTxDetailsStatus": {
    "message": "Status"
  },
  "bridgeTxDetailsSwapped": {
    "message": "Troca realizada"
  },
  "bridgeTxDetailsSwapping": {
    "message": "Trocando"
  },
  "bridgeTxDetailsTimestamp": {
    "message": "Carimbo de data/hora"
  },
  "bridgeTxDetailsTimestampValue": {
    "message": "$1 às $2",
    "description": "$1 is the date, $2 is the time"
  },
  "bridgeTxDetailsTokenAmountOnChain": {
    "message": "$1 $2 em",
    "description": "$1 is the amount of the token, $2 is the ticker symbol of the token"
  },
  "bridgeTxDetailsTotalGasFee": {
    "message": "Taxa de gás total"
  },
  "bridgeTxDetailsYouReceived": {
    "message": "Você recebeu"
  },
  "bridgeTxDetailsYouSent": {
    "message": "Você enviou"
  },
  "bridgeValidationInsufficientGasMessage": {
    "message": "Você não tem $1 suficiente para pagar a taxa de gás para esta ponte. Insira um valor menor ou compre mais $1."
  },
  "bridgeValidationInsufficientGasTitle": {
    "message": "Necessário mais $1 para gás"
  },
  "bridged": {
    "message": "Ponte realizada"
  },
  "bridgedToChain": {
    "message": "Ponte realizada para $1"
  },
  "bridging": {
    "message": "Realizando ponte"
  },
  "browserNotSupported": {
    "message": "Seu navegador não é compatível..."
  },
  "buildContactList": {
    "message": "Crie sua lista de contatos"
  },
  "builtAroundTheWorld": {
    "message": "A MetaMask é concebida e desenvolvida em todo o mundo."
  },
  "bulletpoint": {
    "message": "·"
  },
  "busy": {
    "message": "Ocupado"
  },
  "buyAndSell": {
    "message": "Comprar/vender"
  },
  "buyMoreAsset": {
    "message": "Comprar mais $1",
    "description": "$1 is the ticker symbol of a an asset the user is being prompted to purchase"
  },
  "buyNow": {
    "message": "Comprar agora"
  },
  "bytes": {
    "message": "Bytes"
  },
  "canToggleInSettings": {
    "message": "Você pode reativar essa notificação em Configurações -> Alertas."
  },
  "cancel": {
    "message": "Cancelar"
  },
  "cancelPopoverTitle": {
    "message": "Cancelar transação"
  },
  "cancelSpeedUpLabel": {
    "message": "Essa taxa de gás vai $1 a original.",
    "description": "$1 is text 'replace' in bold"
  },
  "cancelSpeedUpTransactionTooltip": {
    "message": "Para $1 uma transação, a taxa de gás deve ser aumentada em pelo menos 10% para que seja reconhecida pela rede.",
    "description": "$1 is string 'cancel' or 'speed up'"
  },
  "cancelled": {
    "message": "Cancelada"
  },
  "chainId": {
    "message": "ID da cadeia"
  },
  "chainIdDefinition": {
    "message": "O ID da cadeia usado para assinar transações para essa rede."
  },
  "chainIdExistsErrorMsg": {
    "message": "Esse ID da cadeia é usado pela rede $1."
  },
  "chainListReturnedDifferentTickerSymbol": {
    "message": "O símbolo deste token não corresponde ao nome ou ID da cadeia inseridos para a rede. Muitos tokens populares apresentam símbolos semelhantes, que podem ser usados por golpistas para induzir você ao erro de enviar um token mais valioso em troca. Verifique todos os detalhes antes de continuar."
  },
  "changePasswordLoading": {
    "message": "Alterando senha..."
  },
  "changePasswordLoadingNote": {
    "message": "Isso não deve demorar muito"
  },
  "changePasswordWarning": {
    "message": "Tem certeza?"
  },
  "changePasswordWarningDescription": {
    "message": "Alterar sua senha aqui bloqueará a MetaMask em outros dispositivos que você estiver usando. Você precisará fazer login novamente com sua nova senha."
  },
  "chooseYourNetwork": {
    "message": "Escolha sua rede"
  },
  "chooseYourNetworkDescription": {
    "message": "Quando você utiliza nossas configurações e definições padrão, utilizamos a Infura como nosso provedor padrão de chamada de procedimento remoto (RPC) para oferecer o acesso mais confiável e privado possível aos dados Ethereum. Em alguns casos, podemos utilizar outros provedores de RPC para proporcionar a melhor experiência possível aos nossos usuários. Você pode escolher sua própria RPC, mas lembre-se de que qualquer uma delas receberá seu endereço IP e sua carteira Ethereum para realizar transações. Para saber mais sobre como a Infura trata os dados de contas EVM, leia a nossa $1 e, para contas Solana, $2.",
    "description": "$1 is a link to the privacy policy, $2 is a link to Solana accounts support"
  },
  "chooseYourNetworkDescriptionCallToAction": {
    "message": "clique aqui"
  },
  "chromeRequiredForHardwareWallets": {
    "message": "Você precisa usar a MetaMask no Google Chrome para se conectar com a sua carteira de hardware."
  },
  "circulatingSupply": {
    "message": "Suprimento em circulação"
  },
  "clear": {
    "message": "Limpar"
  },
  "clearActivity": {
    "message": "Limpar dados de atividades e nonce"
  },
  "clearActivityButton": {
    "message": "Limpar dados da aba de atividades"
  },
  "clearActivityDescription": {
    "message": "Isso redefinirá o nonce da conta e apagará os dados da aba de atividades em sua carteira. Somente a conta e rede atuais serão afetadas. Seus saldos e transações recebidas não mudarão."
  },
  "click": {
    "message": "Clique"
  },
  "clickToConnectLedgerViaWebHID": {
    "message": "Clique aqui para conectar seu Ledger por meio do WebHID",
    "description": "Text that can be clicked to open a browser popup for connecting the ledger device via webhid"
  },
  "close": {
    "message": "Fechar"
  },
  "closeExtension": {
    "message": "Fechar extensão"
  },
  "closeWindowAnytime": {
    "message": "Você pode fechar esta janela a qualquer momento."
  },
  "coingecko": {
    "message": "CoinGecko"
  },
  "collectionName": {
    "message": "Nome da coleção"
  },
  "comboNoOptions": {
    "message": "Nenhuma opção encontrada",
    "description": "Default text shown in the combo field dropdown if no options."
  },
  "concentratedSupplyDistributionDescription": {
    "message": "A maior parte do suprimento de tokens está em posse dos principais detentores do token, o que representa um risco de manipulação centralizada de preços"
  },
  "concentratedSupplyDistributionTitle": {
    "message": "Suprimento com distribuição concentrada"
  },
  "configureSnapPopupDescription": {
    "message": "Você está saindo da MetaMask para configurar esse snap."
  },
  "configureSnapPopupInstallDescription": {
    "message": "Você está saindo da MetaMask para instalar esse snap."
  },
  "configureSnapPopupInstallTitle": {
    "message": "Instalar snap"
  },
  "configureSnapPopupLink": {
    "message": "Clique neste link para continuar:"
  },
  "configureSnapPopupTitle": {
    "message": "Configurar snap"
  },
  "confirm": {
    "message": "Confirmar"
  },
  "confirmAccountTypeSmartContract": {
    "message": "Conta inteligente"
  },
  "confirmAccountTypeStandard": {
    "message": "Conta padrão"
  },
  "confirmAlertModalAcknowledgeMultiple": {
    "message": "Confirmo que recebi os alertas e ainda quero prosseguir"
  },
  "confirmAlertModalAcknowledgeSingle": {
    "message": "Reconheço o alerta e quero prosseguir mesmo assim"
  },
  "confirmFieldPaymaster": {
    "message": "Taxa paga por"
  },
  "confirmFieldTooltipPaymaster": {
    "message": "A taxa dessa transação será paga pelo contrato inteligente do tesoureiro."
  },
  "confirmGasFeeTokenBalance": {
    "message": "Saldo:"
  },
  "confirmGasFeeTokenInsufficientBalance": {
    "message": "Fundos insuficientes"
  },
  "confirmGasFeeTokenMetaMaskFee": {
    "message": "Inclui taxa de $1"
  },
  "confirmGasFeeTokenModalNativeToggleMetaMask": {
    "message": "A MetaMask está complementando o saldo para realizar esta transação."
  },
  "confirmGasFeeTokenModalNativeToggleWallet": {
    "message": "Pague a taxa de rede usando o saldo da sua carteira."
  },
  "confirmGasFeeTokenModalPayETH": {
    "message": "Pagar com ETH"
  },
  "confirmGasFeeTokenModalPayToken": {
    "message": "Pagar com outros tokens"
  },
  "confirmGasFeeTokenModalTitle": {
    "message": "Selecione um token"
  },
  "confirmGasFeeTokenToast": {
    "message": "Você está pagando esta taxa de rede com $1"
  },
  "confirmGasFeeTokenTooltip": {
    "message": "Este valor é pago à rede para processar sua transação. Inclui uma taxa de $1 da MetaMask para tokens não ETH ou ETH pré-financiado."
  },
  "confirmInfoAccountNow": {
    "message": "Agora"
  },
  "confirmInfoSwitchingTo": {
    "message": "Mudando para"
  },
  "confirmNestedTransactionTitle": {
    "message": "Transação: $1"
  },
  "confirmPassword": {
    "message": "Confirmar a senha"
  },
  "confirmRecoveryPhrase": {
    "message": "Confirmar Frase de Recuperação Secreta"
  },
  "confirmRecoveryPhraseDetails": {
    "message": "Selecione as palavras faltantes na ordem correta."
  },
  "confirmRecoveryPhraseTitle": {
    "message": "Confirme sua Frase de Recuperação Secreta"
  },
  "confirmSimulationApprove": {
    "message": "Você aprova"
  },
  "confirmSrpErrorDescription": {
    "message": "Confirme sua Frase de Recuperação Secreta e tente novamente."
  },
  "confirmSrpErrorTitle": {
    "message": "Quase tudo certo"
  },
  "confirmSrpSuccessDescription": {
    "message": "Isso mesmo! E lembre-se: nunca compartilhe esta frase com ninguém, nunca."
  },
  "confirmSrpSuccessTitle": {
    "message": "Perfeito"
  },
  "confirmTitleAccountTypeSwitch": {
    "message": "Atualização da conta"
  },
  "confirmTitleApproveTransactionNFT": {
    "message": "Solicitação de saque"
  },
  "confirmTitleDeployContract": {
    "message": "Implementar um contrato"
  },
  "confirmTitleDescApproveTransaction": {
    "message": "Este site quer permissão para sacar seus NFTs"
  },
  "confirmTitleDescDelegationRevoke": {
    "message": "Você está voltando para uma conta padrão (EOA)."
  },
  "confirmTitleDescDelegationUpgrade": {
    "message": "Você está mudando para uma conta inteligente"
  },
  "confirmTitleDescDeployContract": {
    "message": "Este site quer que você implemente um contrato"
  },
  "confirmTitleDescERC20ApproveTransaction": {
    "message": "Este site quer permissão para sacar seus tokens"
  },
  "confirmTitleDescPermitSignature": {
    "message": "Este site quer permissão para gastar seus tokens."
  },
  "confirmTitleDescSIWESignature": {
    "message": "Um site quer que você faça login para comprovar que é titular desta conta."
  },
  "confirmTitleDescSign": {
    "message": "Revise os detalhes da solicitação antes de confirmar."
  },
  "confirmTitlePermitTokens": {
    "message": "Solicitação de limite de gastos"
  },
  "confirmTitleRevokeApproveTransaction": {
    "message": "Remover permissão"
  },
  "confirmTitleSIWESignature": {
    "message": "Solicitação de entrada"
  },
  "confirmTitleSetApprovalForAllRevokeTransaction": {
    "message": "Remover permissão"
  },
  "confirmTitleSignature": {
    "message": "Solicitação de assinatura"
  },
  "confirmTitleTransaction": {
    "message": "Solicitação de transação"
  },
  "confirmationAlertDetails": {
    "message": "Para proteger seus ativos, é recomendável que você recuse a solicitação."
  },
  "confirmationAlertModalTitleDescription": {
    "message": "Seus ativos podem estar em risco"
  },
  "confirmed": {
    "message": "Confirmada"
  },
  "confusableUnicode": {
    "message": "'$1' é similar a '$2'."
  },
  "confusableZeroWidthUnicode": {
    "message": "Foi encontrado um caractere de tamanho zero."
  },
  "confusingEnsDomain": {
    "message": "Detectamos um caractere ambíguo no nome ENS. Verifique o nome ENS para evitar um possível golpe."
  },
  "connect": {
    "message": "Conectar"
  },
  "connectAccount": {
    "message": "Conectar conta"
  },
  "connectAccountOrCreate": {
    "message": "Conectar conta ou criar nova"
  },
  "connectAccounts": {
    "message": "Conectar contas"
  },
  "connectAnAccountHeader": {
    "message": "Conectar uma conta"
  },
  "connectManually": {
    "message": "Conectar manualmente ao site atual"
  },
  "connectMoreAccounts": {
    "message": "Conectar mais contas"
  },
  "connectSnap": {
    "message": "Conectar $1",
    "description": "$1 is the snap for which a connection is being requested."
  },
  "connectWithMetaMask": {
    "message": "Conectar-se com a MetaMask"
  },
  "connectedAccounts": {
    "message": "Contas conectadas"
  },
  "connectedAccountsDescriptionPlural": {
    "message": "Você tem $1 contas conectadas a este site.",
    "description": "$1 is the number of accounts"
  },
  "connectedAccountsDescriptionSingular": {
    "message": "Você tem 1 conta conectada a este site."
  },
  "connectedAccountsEmptyDescription": {
    "message": "A MetaMask não está conectada a esse site. Para conectar-se a um site da web3, encontre e clique no botão \"conectar\"."
  },
  "connectedAccountsListTooltip": {
    "message": "$1 pode ver o saldo, endereço e atividade da conta, além das transações sugeridas para aprovar para contas conectadas.",
    "description": "$1 is the origin name"
  },
  "connectedAccountsToast": {
    "message": "As contas conectadas foram atualizadas"
  },
  "connectedSites": {
    "message": "Sites conectados"
  },
  "connectedSitesAndSnaps": {
    "message": "Sites e Snaps conectados"
  },
  "connectedSitesDescription": {
    "message": "$1 está conectada a esses sites. Eles podem visualizar o endereço da sua conta.",
    "description": "$1 is the account name"
  },
  "connectedSitesEmptyDescription": {
    "message": "$1 não está conectada a nenhum site.",
    "description": "$1 is the account name"
  },
  "connectedSnapAndNoAccountDescription": {
    "message": "A MetaMask está conectada a este site, mas nenhuma conta está conectada ainda"
  },
  "connectedSnaps": {
    "message": "Snaps conectados"
  },
  "connectedWithAccount": {
    "message": "$1 contas conectadas",
    "description": "$1 represents account length"
  },
  "connectedWithAccountName": {
    "message": "Conectado com $1",
    "description": "$1 represents account name"
  },
  "connectedWithNetwork": {
    "message": "$1 redes conectadas",
    "description": "$1 represents network length"
  },
  "connectedWithNetworkName": {
    "message": "Conectado com $1",
    "description": "$1 represents network name"
  },
  "connecting": {
    "message": "Conectando"
  },
  "connectingTo": {
    "message": "Conectando a $1"
  },
  "connectingToDeprecatedNetwork": {
    "message": "'$1' está sendo descontinuada e poderá não funcionar. Tente outra rede."
  },
  "connectingToGoerli": {
    "message": "Conectando à rede de teste Goerli"
  },
  "connectingToLineaGoerli": {
    "message": "Conectando à rede de teste Linea Goerli"
  },
  "connectingToLineaMainnet": {
    "message": "Conectando-se à Mainnet do Linea"
  },
  "connectingToLineaSepolia": {
    "message": "Conectando à rede de teste Linea Sepolia"
  },
  "connectingToMainnet": {
    "message": "Conectando à Mainnet da Ethereum"
  },
  "connectingToSepolia": {
    "message": "Conectando à rede de teste Sepolia"
  },
  "connectionDescription": {
    "message": "Conectar este site com a MetaMask"
  },
  "connectionFailed": {
    "message": "Falha na conexão"
  },
  "connectionFailedDescription": {
    "message": "Falha ao buscar $1. Verifique sua rede e tente de novo.",
    "description": "$1 is the name of the snap being fetched."
  },
  "connectionPopoverDescription": {
    "message": "Para se conectar a um site, selecione o botão \"conectar\". A MetaMask só pode se conectar a sites Web3."
  },
  "connectionRequest": {
    "message": "Solicitação de conexão"
  },
  "contactUs": {
    "message": "Fale conosco"
  },
  "contacts": {
    "message": "Contatos"
  },
  "contentFromSnap": {
    "message": "Conteúdo de $1",
    "description": "$1 represents the name of the snap"
  },
  "continue": {
    "message": "Continuar"
  },
  "contract": {
    "message": "Contrato"
  },
  "contractAddress": {
    "message": "Endereço do contrato"
  },
  "contractAddressError": {
    "message": "Você está enviando tokens ao endereço de contrato do token. Isso pode resultar na perda desses tokens."
  },
  "contractDeployment": {
    "message": "Implementação do contrato"
  },
  "contractInteraction": {
    "message": "Interação com o contrato"
  },
  "convertTokenToNFTDescription": {
    "message": "Detectamos que esse ativo é um NFT. A MetaMask agora oferece suporte nativo a NFTs. Gostaria de removê-lo de sua lista de tokens e adicioná-lo como NFT?"
  },
  "convertTokenToNFTExistDescription": {
    "message": "Detectamos que esse ativo foi adicionado como NFT. Deseja removê-lo da sua lista de tokens?"
  },
  "coolWallet": {
    "message": "CoolWallet"
  },
  "copiedExclamation": {
    "message": "Copiado."
  },
  "copyAddress": {
    "message": "Copiar endereço para a área de transferência"
  },
  "copyAddressShort": {
    "message": "Copiar endereço"
  },
  "copyPrivateKey": {
    "message": "Copiar chave privada"
  },
  "copyToClipboard": {
    "message": "Copiar para a área de transferência"
  },
  "copyTransactionId": {
    "message": "Copiar ID da transação"
  },
  "create": {
    "message": "Criar"
  },
  "createNewAccountHeader": {
    "message": "Crie uma conta"
  },
  "createPassword": {
    "message": "Senha da MetaMask"
  },
  "createPasswordCreate": {
    "message": "Criar senha"
  },
  "createPasswordDetails": {
    "message": "Desbloqueia a MetaMask somente neste dispositivo."
  },
  "createPasswordDetailsSocial": {
    "message": "Use isso para recuperação de carteira em todos os dispositivos."
  },
  "createSnapAccountDescription": {
    "message": "$1 quer adicionar uma nova conta à MetaMask."
  },
  "createSnapAccountTitle": {
    "message": "Criar conta"
  },
  "createSolanaAccount": {
    "message": "Criar conta Solana"
  },
  "creatorAddress": {
    "message": "Endereço do criador"
  },
  "crossChainSwapsLink": {
    "message": "Faça trocas entre redes com o MetaMask Portfolio"
  },
  "crossChainSwapsLinkNative": {
    "message": "Realize swap entre redes com Ponte"
  },
  "cryptoCompare": {
    "message": "CryptoCompare"
  },
  "currencyConversion": {
    "message": "Moeda"
  },
  "currencyRateCheckToggle": {
    "message": "Exibir saldo e verificador de preços de tokens"
  },
  "currencyRateCheckToggleDescription": {
    "message": "Usamos as APIs $1 e $2 para mostrar o seu saldo e o preço dos tokens. $3",
    "description": "$1 represents Coingecko, $2 represents CryptoCompare and $3 represents Privacy Policy"
  },
  "currencySymbol": {
    "message": "Símbolo da moeda"
  },
  "currencySymbolDefinition": {
    "message": "O símbolo do ticker exibido para a moeda dessa rede."
  },
  "currentAccountNotConnected": {
    "message": "Sua conta atual não está conectada"
  },
  "currentExtension": {
    "message": "Página atual da extensão"
  },
  "currentLanguage": {
    "message": "Idioma atual"
  },
  "currentNetwork": {
    "message": "Rede atual",
    "description": "Speicifies to token network filter to filter by current Network. Will render when network nickname is not available"
  },
  "currentRpcUrlDeprecated": {
    "message": "O atual URL da RPC para essa rede foi descontinuado."
  },
  "currentTitle": {
    "message": "Atual:"
  },
  "currentlyUnavailable": {
    "message": "Indisponível nessa rede"
  },
  "curveHighGasEstimate": {
    "message": "Gráfico de estimativa agressiva de gás"
  },
  "curveLowGasEstimate": {
    "message": "Gráfico de estimativa reduzida de gás"
  },
  "curveMediumGasEstimate": {
    "message": "Gráfico de estimativa de gás do mercado"
  },
  "custom": {
    "message": "Avançado"
  },
  "customGasSettingToolTipMessage": {
    "message": "Use $1 para personalizar o preço do gás. Isso pode parecer confuso se você não estiver familiarizado. Interaja por sua conta e risco.",
    "description": "$1 is key 'advanced' (text: 'Advanced') separated here so that it can be passed in with bold font-weight"
  },
  "customNetworks": {
    "message": "Redes personalizadas"
  },
  "customSlippage": {
    "message": "Personalizado"
  },
  "customSpendLimit": {
    "message": "Limite de gastos personalizado"
  },
  "customToken": {
    "message": "Token personalizado"
  },
  "customTokenWarningInNonTokenDetectionNetwork": {
    "message": "A detecção de tokens ainda não está disponível nesta rede. Por favor, importe o token manualmente e certifique-se de que ele é confiável. Saiba mais sobre $1"
  },
  "customTokenWarningInTokenDetectionNetwork": {
    "message": "Qualquer pessoa pode criar um token, inclusive versões falsas de tokens existentes. Saiba mais sobre $1"
  },
  "customTokenWarningInTokenDetectionNetworkWithTDOFF": {
    "message": "Certifique-se de que confia no token antes de importá-lo. Saiba como evitar $1. Você também pode ativar a detecção de tokens $2."
  },
  "customerSupport": {
    "message": "suporte ao cliente"
  },
  "customizeYourNotifications": {
    "message": "Personalize suas notificações"
  },
  "customizeYourNotificationsText": {
    "message": "Ative os tipos de notificação que deseja receber:"
  },
  "dappSuggested": {
    "message": "Site sugerido"
  },
  "dappSuggestedGasSettingToolTipMessage": {
    "message": "$1 sugeriu esse preço.",
    "description": "$1 is url for the dapp that has suggested gas settings"
  },
  "dappSuggestedHigh": {
    "message": "Site sugerido"
  },
  "dappSuggestedHighShortLabel": {
    "message": "Site (alto)"
  },
  "dappSuggestedShortLabel": {
    "message": "Site"
  },
  "dappSuggestedTooltip": {
    "message": "$1 recomendou esse preço.",
    "description": "$1 represents the Dapp's origin"
  },
  "darkTheme": {
    "message": "Escuro"
  },
  "data": {
    "message": "Dados"
  },
  "dataCollectionForMarketing": {
    "message": "Coleta de dados para marketing"
  },
  "dataCollectionForMarketingDescription": {
    "message": "Usaremos o MetaMetrics para saber como você interage com nossas comunicações de marketing. Poderemos compartilhar novidades relevantes (como recursos de produtos e outros materiais)."
  },
  "dataCollectionWarningPopoverButton": {
    "message": "OK"
  },
  "dataCollectionWarningPopoverDescription": {
    "message": "Você desativou a coleta de dados para fins de marketing. Isso é aplicável apenas a este dispositivo. Se você usa a MetaMask em outros dispositivos, desative-a neles também."
  },
  "dataUnavailable": {
    "message": "dados não disponíveis"
  },
  "dateCreated": {
    "message": "Data de criação"
  },
  "dcent": {
    "message": "D'Cent"
  },
  "debitCreditPurchaseOptions": {
    "message": "Opções de compra com cartão de débito ou crédito"
  },
  "decimal": {
    "message": "Decimal do token"
  },
  "decimalsMustZerotoTen": {
    "message": "Decimais devem ser no mínimo 0 e não passar de 36."
  },
  "decrypt": {
    "message": "Descriptografar"
  },
  "decryptCopy": {
    "message": "Copiar mensagem criptografada"
  },
  "decryptInlineError": {
    "message": "Essa mensagem não pode ser descriptografada devido ao seguinte erro: $1",
    "description": "$1 is error message"
  },
  "decryptMessageNotice": {
    "message": "$1 gostaria de ler essa mensagem para concluir sua ação",
    "description": "$1 is the web3 site name"
  },
  "decryptMetamask": {
    "message": "Descriptografar mensagem"
  },
  "decryptRequest": {
    "message": "Solicitação de descriptografia"
  },
  "deepLink_Caution": {
    "message": "Prossiga com cautela"
  },
  "deepLink_Continue": {
    "message": "Continuar"
  },
  "deepLink_ContinueDescription": {
    "message": "Se continuar, você abrirá $1.",
    "description": "$1 is the name of the page they'll be redirected to if they click the Continue button. Examples of $1: 'the home page'; 'the buy page'; 'the swaps page'; 'the notifications page'"
  },
  "deepLink_DontRemindMeAgain": {
    "message": "Não me lembrar de novo"
  },
  "deepLink_Error404Description": {
    "message": "Não foi possível encontrar a página que você procura."
  },
  "deepLink_Error404Title": {
    "message": "Esta página não existe"
  },
  "deepLink_ErrorMissingUrl": {
    "message": "Não foi fornecido nenhum URL para navegar."
  },
  "deepLink_ErrorOtherDescription": {
    "message": "Isso é um bug e deve ser informado à MetaMask."
  },
  "deepLink_ErrorOtherTitle": {
    "message": "Ocorreu um erro ao processar o link profundo"
  },
  "deepLink_GoToTheHomePageButton": {
    "message": "Acessar página inicial"
  },
  "deepLink_RedirectingToMetaMask": {
    "message": "Redirecionando para a MetaMask"
  },
  "deepLink_ThirdPartyDescription": {
    "message": "Você foi enviado para cá por terceiros, não pela MetaMask. $1",
    "description": "$1 is the message 'deepLink_ContinueDescription'"
  },
  "deepLink_theBuyPage": {
    "message": "a página de compra"
  },
  "deepLink_theHomePage": {
    "message": "a página inicial"
  },
  "deepLink_theNotificationsPage": {
    "message": "a página de notificações"
  },
  "deepLink_theSwapsPage": {
    "message": "a página de trocas"
  },
  "defaultRpcUrl": {
    "message": "URL padrão da RPC"
  },
  "defaultSettingsSubTitle": {
    "message": "A MetaMask usa as configurações padrão para melhor equilibrar a segurança e a facilidade de uso. Altere essas configurações para aumentar ainda mais sua privacidade."
  },
  "defaultSettingsTitle": {
    "message": "Configurações de privacidade padrão"
  },
  "defi": {
    "message": "DeFi"
  },
  "defiTabErrorContent": {
    "message": "Tente acessar novamente mais tarde."
  },
  "defiTabErrorTitle": {
    "message": "Não foi possível carregar esta página."
  },
  "delete": {
    "message": "Excluir"
  },
  "deleteContact": {
    "message": "Excluir contato"
  },
  "deleteMetaMetricsData": {
    "message": "Excluir dados do MetaMetrics"
  },
  "deleteMetaMetricsDataDescription": {
    "message": "Isso excluirá dados históricos do MetaMetrics associados ao seu uso neste dispositivo. Sua carteira e contas continuarão exatamente como estão agora após a exclusão desses dados. Esse processo pode levar até 30 dias. Veja nossa $1.",
    "description": "$1 will have text saying Privacy Policy "
  },
  "deleteMetaMetricsDataErrorDesc": {
    "message": "Não é possível atender a essa solicitação no momento devido a um problema no servidor do sistema de análises. Tente novamente mais tarde"
  },
  "deleteMetaMetricsDataErrorTitle": {
    "message": "Não é possível excluir estes dados no momento"
  },
  "deleteMetaMetricsDataModalDesc": {
    "message": "Estamos prestes a remover todos os seus dados do MetaMetrics. Tem certeza?"
  },
  "deleteMetaMetricsDataModalTitle": {
    "message": "Excluir dados do MetaMetrics?"
  },
  "deleteMetaMetricsDataRequestedDescription": {
    "message": "Você iniciou essa ação em $1. Esse processo pode levar até 30 dias. Consulte a $2",
    "description": "$1 will be the date on which teh deletion is requested and $2 will have text saying Privacy Policy "
  },
  "deleteNetworkIntro": {
    "message": "Se excluir essa rede, você precisará adicioná-la novamente para ver seus ativos nela"
  },
  "deleteNetworkTitle": {
    "message": "Excluir rede $1?",
    "description": "$1 represents the name of the network"
  },
  "depositCrypto": {
    "message": "Deposite criptomoedas de outra conta com um endereço de carteira ou código QR."
  },
  "deprecatedGoerliNtwrkMsg": {
    "message": "Devido a atualizações no sistema Ethereum, a rede de teste Goerli será descontinuada em breve."
  },
  "deprecatedNetwork": {
    "message": "Essa rede foi descontinuada"
  },
  "deprecatedNetworkButtonMsg": {
    "message": "Entendi"
  },
  "deprecatedNetworkDescription": {
    "message": "A rede à qual você está tentando conectar-se não é mais suportada pela MetaMask. $1"
  },
  "description": {
    "message": "Descrição"
  },
  "descriptionFromSnap": {
    "message": "Descrição de $1",
    "description": "$1 represents the name of the snap"
  },
  "deselectAll": {
    "message": "Desmarcar tudo"
  },
  "destinationAccountPickerNoEligible": {
    "message": "Nenhuma conta qualificada encontrada"
  },
  "destinationAccountPickerNoMatching": {
    "message": "Nenhuma conta correspondentes encontrada"
  },
  "destinationAccountPickerReceiveAt": {
    "message": "Receber em"
  },
  "destinationAccountPickerSearchPlaceholderToMainnet": {
    "message": "Endereço de recebimento ou ENS"
  },
  "destinationAccountPickerSearchPlaceholderToSolana": {
    "message": "Endereço de recebimento"
  },
  "destinationTransactionIdLabel": {
    "message": "ID da transação de destino",
    "description": "Label for the destination transaction ID field."
  },
  "details": {
    "message": "Detalhes"
  },
  "developerOptions": {
    "message": "Opções para desenvolvedores"
  },
  "disabledGasOptionToolTipMessage": {
    "message": "“$1” está desativado porque não satisfaz o aumento mínimo de 10% em relação à taxa de gás original.",
    "description": "$1 is gas estimate type which can be market or aggressive"
  },
  "disconnect": {
    "message": "Desconectar"
  },
  "disconnectAllAccounts": {
    "message": "Desconectar todas as contas"
  },
  "disconnectAllAccountsConfirmationDescription": {
    "message": "Quer mesmo desconectar? Você pode perder a funcionalidade do site."
  },
  "disconnectAllAccountsText": {
    "message": "contas"
  },
  "disconnectAllDescriptionText": {
    "message": "Se você se desconectar deste site, precisará reconectar suas contas e redes para usar este site novamente."
  },
  "disconnectAllSnapsText": {
    "message": "Snaps"
  },
  "disconnectMessage": {
    "message": "Isso desconectará você deste site"
  },
  "disconnectPrompt": {
    "message": "Desconectar $1"
  },
  "disconnectThisAccount": {
    "message": "Desconectar esta conta"
  },
  "disconnectedAllAccountsToast": {
    "message": "Todas as contas foram desconectadas de $1",
    "description": "$1 is name of the dapp`"
  },
  "disconnectedSingleAccountToast": {
    "message": "$1 desconectada de $2",
    "description": "$1 is name of the name and $2 represents the dapp name`"
  },
  "discover": {
    "message": "Descobrir"
  },
  "discoverSnaps": {
    "message": "Descobrir Snaps",
    "description": "Text that links to the Snaps website. Displayed in a banner on Snaps list page in settings."
  },
  "dismiss": {
    "message": "Descartar"
  },
  "dismissReminderDescriptionField": {
    "message": "Ative isso para descartar a mensagem de lembrete de backup da Frase de Recuperação Secreta. Recomendamos enfaticamente que você faça o backup da sua Frase de Recuperação Secreta para evitar a perda de fundos"
  },
  "dismissReminderField": {
    "message": "Descartar o lembrete de backup da Frase de Recuperação Secreta"
  },
  "dismissSmartAccountSuggestionEnabledDescription": {
    "message": "Ative esta opção para não ver mais a sugestão \"Mudar para conta inteligente\" em nenhuma conta. Contas inteligentes permitem transações mais rápidas, taxas de rede mais baixas e maior flexibilidade em seu pagamento."
  },
  "dismissSmartAccountSuggestionEnabledTitle": {
    "message": "Ignorar sugestão \"Mudar para conta inteligente\""
  },
  "displayNftMedia": {
    "message": "Exibir arquivos de mídia de NFTs"
  },
  "displayNftMediaDescription": {
    "message": "Exibir arquivos de mídia e dados de NFTs expõe seu endereço IP à OpenSea ou outros terceiros. Isso pode possibilitar que invasores associem seu endereço IP ao seu endereço Ethereum. A detecção automática de NFTs depende dessa configuração e ficará indisponível quando ela estiver desativada."
  },
  "doNotShare": {
    "message": "Não compartilhe isso com ninguém"
  },
  "domain": {
    "message": "Domínio"
  },
  "done": {
    "message": "Concluído"
  },
  "dontShowThisAgain": {
    "message": "Não exibir isso novamente"
  },
  "downArrow": {
    "message": "seta para baixo"
  },
  "downloadGoogleChrome": {
    "message": "Baixar o Google Chrome"
  },
  "downloadNow": {
    "message": "Baixar agora"
  },
  "downloadStateLogs": {
    "message": "Baixar logs de estado"
  },
  "dropped": {
    "message": "Abandonada"
  },
  "duplicateContactTooltip": {
    "message": "Este nome de contato já está em uso por uma conta ou contato existente"
  },
  "duplicateContactWarning": {
    "message": "Você tem contatos duplicados"
  },
  "durationSuffixDay": {
    "message": "D",
    "description": "Shortened form of 'day'"
  },
  "durationSuffixHour": {
    "message": "H",
    "description": "Shortened form of 'hour'"
  },
  "durationSuffixMillisecond": {
    "message": "MS",
    "description": "Shortened form of 'millisecond'"
  },
  "durationSuffixMinute": {
    "message": "M",
    "description": "Shortened form of 'minute'"
  },
  "durationSuffixMonth": {
    "message": "M",
    "description": "Shortened form of 'month'"
  },
  "durationSuffixSecond": {
    "message": "S",
    "description": "Shortened form of 'second'"
  },
  "durationSuffixWeek": {
    "message": "S",
    "description": "Shortened form of 'week'"
  },
  "durationSuffixYear": {
    "message": "A",
    "description": "Shortened form of 'year'"
  },
  "earn": {
    "message": "Ganhar"
  },
  "edit": {
    "message": "Editar"
  },
  "editANickname": {
    "message": "Editar apelido"
  },
  "editAccountName": {
    "message": "Editar nome da conta"
  },
  "editAccounts": {
    "message": "Editar contas"
  },
  "editAddressNickname": {
    "message": "Editar apelido do endereço"
  },
  "editCancellationGasFeeModalTitle": {
    "message": "Editar taxa de gás por cancelamento"
  },
  "editContact": {
    "message": "Editar contato"
  },
  "editGasFeeModalTitle": {
    "message": "Editar taxa de gás"
  },
  "editGasLimitOutOfBounds": {
    "message": "O limite de gás deve ser de pelo menos $1"
  },
  "editGasLimitOutOfBoundsV2": {
    "message": "O limite de gás deve ser superior a $1 e inferior a $2",
    "description": "$1 is the minimum limit for gas and $2 is the maximum limit"
  },
  "editGasLimitTooltip": {
    "message": "O limite de gás são as unidades máximas de gás que você está disposto a utilizar. Unidades de gás são um multiplicador para “Taxa de prioridade máxima” e “Taxa máxima”."
  },
  "editGasMaxBaseFeeGWEIImbalance": {
    "message": "A taxa-base máxima não pode ser inferior à taxa de prioridade"
  },
  "editGasMaxBaseFeeHigh": {
    "message": "A taxa-base máxima está mais elevada que o necessário"
  },
  "editGasMaxBaseFeeLow": {
    "message": "A taxa-base máxima está baixa para as condições atuais da rede"
  },
  "editGasMaxFeeHigh": {
    "message": "A taxa máxima está mais elevada que o necessário"
  },
  "editGasMaxFeeLow": {
    "message": "A taxa máxima está muito baixa para as condições da rede"
  },
  "editGasMaxFeePriorityImbalance": {
    "message": "A taxa máxima não pode ser inferior à taxa de prioridade máxima"
  },
  "editGasMaxPriorityFeeBelowMinimum": {
    "message": "A taxa de prioridade máxima deve ser superior a 0 GWEI"
  },
  "editGasMaxPriorityFeeBelowMinimumV2": {
    "message": "A taxa de prioridade deve ser superior a 0."
  },
  "editGasMaxPriorityFeeHigh": {
    "message": "A taxa de prioridade máxima está mais alta que o necessário. Talvez você pague mais que o necessário."
  },
  "editGasMaxPriorityFeeHighV2": {
    "message": "A taxa de prioridade está mais alta que o necessário. Talvez você pague mais que o necessário"
  },
  "editGasMaxPriorityFeeLow": {
    "message": "A taxa de prioridade máxima está baixa para as condições atuais da rede"
  },
  "editGasMaxPriorityFeeLowV2": {
    "message": "A taxa de prioridade está baixa para as condições atuais da rede"
  },
  "editGasPriceTooLow": {
    "message": "O preço do gás deve ser superior a 0"
  },
  "editGasPriceTooltip": {
    "message": "Essa rede requer um campo de \"preço do gás\" ao enviar uma transação. O preço do gás é o valor pago por unidade de gás."
  },
  "editGasSubTextFeeLabel": {
    "message": "Taxa máxima:"
  },
  "editGasTitle": {
    "message": "Editar prioridade"
  },
  "editGasTooLow": {
    "message": "Tempo de processamento desconhecido"
  },
  "editInPortfolio": {
    "message": "Editar no portfólio"
  },
  "editNetwork": {
    "message": "Editar rede"
  },
  "editNetworkLink": {
    "message": "editar a rede original"
  },
  "editNetworksTitle": {
    "message": "Editar redes"
  },
  "editNonceField": {
    "message": "Editar nonce"
  },
  "editNonceMessage": {
    "message": "Esse é um recurso avançado; use com cautela."
  },
  "editPermission": {
    "message": "Editar permissão"
  },
  "editPermissions": {
    "message": "Editar permissões"
  },
  "editSpeedUpEditGasFeeModalTitle": {
    "message": "Editar taxa de gás para aceleração"
  },
  "editSpendingCap": {
    "message": "Editar limite de gastos"
  },
  "editSpendingCapAccountBalance": {
    "message": "Saldo da conta: $1 $2"
  },
  "editSpendingCapDesc": {
    "message": "Insira o valor que você considera adequado que seja gasto em seu nome."
  },
  "editSpendingCapError": {
    "message": "O limite de gastos não pode exceder $1 dígitos decimais. Remova os dígitos decimais para continuar."
  },
  "editSpendingCapSpecialCharError": {
    "message": "Insira somente números"
  },
  "enableAutoDetect": {
    "message": " Ativar detecção automática"
  },
  "enableFromSettings": {
    "message": " Ative nas Configurações."
  },
  "enableIt": {
    "message": " Habilitar"
  },
  "enableSmartContractAccount": {
    "message": "Habilitar conta de contrato inteligente"
  },
  "enableSmartContractAccountDescription": {
    "message": "Você pode habilitar recursos de conta inteligente em redes suportadas."
  },
  "enableSnap": {
    "message": "Ativar"
  },
  "enableToken": {
    "message": "ativar $1",
    "description": "$1 is a token symbol, e.g. ETH"
  },
  "enabled": {
    "message": "Ativado"
  },
  "enabledNetworks": {
    "message": "Redes habilitadas"
  },
  "encryptionPublicKeyNotice": {
    "message": "$1 gostaria da sua chave pública de criptografia. Ao consentir, este site conseguirá redigir mensagens criptografadas para você.",
    "description": "$1 is the web3 site name"
  },
  "encryptionPublicKeyRequest": {
    "message": "Solicitar chave pública de criptografia"
  },
  "endpointReturnedDifferentChainId": {
    "message": "O URL da RPC inserido retornou um ID de cadeia diferente ($1).",
    "description": "$1 is the return value of eth_chainId from an RPC endpoint"
  },
  "enhancedTokenDetectionAlertMessage": {
    "message": "A detecção aprimorada de tokens está disponível no momento em $1. $2"
  },
  "ensDomainsSettingDescriptionIntroduction": {
    "message": "A MetaMask permite que você veja domínios ENS direto na barra de endereços do seu navegador. Veja como funciona:"
  },
  "ensDomainsSettingDescriptionOutroduction": {
    "message": "Tenha em mente que usar esse recurso expõe seu endereço IP a serviços de IPFS de terceiros."
  },
  "ensDomainsSettingDescriptionPart1": {
    "message": "A MetaMask verifica o contrato ENS da Ethereum para encontrar o código conectado ao nome ENS."
  },
  "ensDomainsSettingDescriptionPart2": {
    "message": "Se o código estiver vinculado ao IPFS, você poderá ver o conteúdo associado a ele (geralmente um site)."
  },
  "ensDomainsSettingTitle": {
    "message": "Exibir domínios ENS na barra de endereço"
  },
  "ensUnknownError": {
    "message": "Falha na busca de ENS."
  },
  "enterANameToIdentifyTheUrl": {
    "message": "Insira um nome para identificar o URL"
  },
  "enterChainId": {
    "message": "Insira a ID da cadeia"
  },
  "enterMaxSpendLimit": {
    "message": "Digite um limite máximo de gastos"
  },
  "enterNetworkName": {
    "message": "Insira o nome da rede"
  },
  "enterOptionalPassword": {
    "message": "Insira a senha opcional"
  },
  "enterPasswordContinue": {
    "message": "Insira a senha para continuar"
  },
  "enterPasswordCurrent": {
    "message": "Insira sua senha atual"
  },
  "enterRpcUrl": {
    "message": "Insira o URL da RPC"
  },
  "enterSymbol": {
    "message": "Insira o símbolo"
  },
  "enterTokenNameOrAddress": {
    "message": "Insira o nome do token ou cole o endereço"
  },
  "enterYourPassword": {
    "message": "Insira sua senha"
  },
  "enterYourPasswordContinue": {
    "message": "Insira a senha para continuar"
  },
  "enterYourPasswordSocialLoginFlow": {
    "message": "Insira a senha da MetaMask"
  },
  "errorCode": {
    "message": "Código: $1",
    "description": "Displayed error code for debugging purposes. $1 is the error code"
  },
  "errorGettingSafeChainList": {
    "message": "Erro ao obter uma lista segura da cadeia. Por favor, prossiga com cautela."
  },
  "errorMessage": {
    "message": "Mensagem: $1",
    "description": "Displayed error message for debugging purposes. $1 is the error message"
  },
  "errorName": {
    "message": "Código: $1",
    "description": "Displayed error name for debugging purposes. $1 is the error name"
  },
  "errorPageContactSupport": {
    "message": "Falar com o suporte",
    "description": "Button for contact MM support"
  },
  "errorPageDescribeUsWhatHappened": {
    "message": "Descreva o que aconteceu",
    "description": "Button for submitting report to sentry"
  },
  "errorPageInfo": {
    "message": "Suas informações não podem ser exibidas. Não se preocupe, sua carteira e fundos estão seguros.",
    "description": "Information banner shown in the error page"
  },
  "errorPageMessageTitle": {
    "message": "Mensagem de erro",
    "description": "Title for description, which is displayed for debugging purposes"
  },
  "errorPageSentryFormTitle": {
    "message": "Descreva o que aconteceu",
    "description": "In sentry feedback form, The title at the top of the feedback form."
  },
  "errorPageSentryMessagePlaceholder": {
    "message": "Compartilhar detalhes como a forma de reproduzir o erro nos ajudará a corrigir o problema.",
    "description": "In sentry feedback form, The placeholder for the feedback description input field."
  },
  "errorPageSentrySuccessMessageText": {
    "message": "Obrigado! Verificaremos em breve.",
    "description": "In sentry feedback form, The message displayed after a successful feedback submission."
  },
  "errorPageTitle": {
    "message": "A MetaMask encontrou um erro",
    "description": "Title of generic error page"
  },
  "errorPageTryAgain": {
    "message": "Tentar novamente",
    "description": "Button for try again"
  },
  "errorStack": {
    "message": "Lista:",
    "description": "Title for error stack, which is displayed for debugging purposes"
  },
  "errorWhileConnectingToRPC": {
    "message": "Erro ao conectar à rede personalizada."
  },
  "errorWithSnap": {
    "message": "Erro com $1",
    "description": "$1 represents the name of the snap"
  },
  "estimatedFee": {
    "message": "Taxa estimada"
  },
  "estimatedFeeTooltip": {
    "message": "Valor pago para processar a transação na rede."
  },
  "ethGasPriceFetchWarning": {
    "message": "O preço de backup do gás é fornecido porque a estimativa de gás principal está indisponível no momento."
  },
  "ethereumProviderAccess": {
    "message": "Conceder ao Ethereum acesso de provedor a $1",
    "description": "The parameter is the name of the requesting origin"
  },
  "ethereumPublicAddress": {
    "message": "Endereço público Ethereum"
  },
  "etherscan": {
    "message": "Etherscan"
  },
  "etherscanView": {
    "message": "Ver conta no Etherscan"
  },
  "etherscanViewOn": {
    "message": "Ver no Etherscan"
  },
  "existingChainId": {
    "message": "As informações que você inseriu estão associadas a um ID de cadeia existente."
  },
  "expandView": {
    "message": "Expandir exibição"
  },
  "experimental": {
    "message": "Experimental"
  },
  "exploreweb3": {
    "message": "Explore a Web3"
  },
  "exportYourData": {
    "message": "Exportar seus dados"
  },
  "exportYourDataButton": {
    "message": "Baixar"
  },
  "exportYourDataDescription": {
    "message": "Você pode exportar dados como seus contatos e preferências."
  },
  "extendWalletWithSnaps": {
    "message": "Explore Snaps desenvolvidos pela comunidade para personalizar sua experiência na web3",
    "description": "Banner description displayed on Snaps list page in Settings when less than 6 Snaps is installed."
  },
  "externalAccount": {
    "message": "Conta externa"
  },
  "externalExtension": {
    "message": "Extensão externa"
  },
  "externalNameSourcesSetting": {
    "message": "Apelidos propostos"
  },
  "externalNameSourcesSettingDescription": {
    "message": "Buscaremos os apelidos propostos para os endereços com os quais você interage em fontes terceirizadas como Etherscan, Infura e Lens Protocol. Essas fontes poderão ver esses endereços e o seu endereço IP. O endereço da sua conta não será exposto a terceiros."
  },
  "failed": {
    "message": "Falha"
  },
  "failedToFetchChainId": {
    "message": "Não foi possível buscar o ID da cadeia. Seu URL da RPC está correto?"
  },
  "failover": {
    "message": "Failover"
  },
  "failoverRpcUrl": {
    "message": "URL de failover da RPC"
  },
  "failureMessage": {
    "message": "Ocorreu algum erro e não conseguimos concluir a ação"
  },
  "fast": {
    "message": "Rápido"
  },
  "feeDetails": {
    "message": "Detalhes da taxa"
  },
  "fileImportFail": {
    "message": "A importação de arquivo não está funcionando? Clique aqui!",
    "description": "Helps user import their account from a JSON file"
  },
  "flaskWelcomeUninstall": {
    "message": "você deve desinstalar essa extensão",
    "description": "This request is shown on the Flask Welcome screen. It is intended for non-developers, and will be bolded."
  },
  "flaskWelcomeWarning1": {
    "message": "O Flask é para desenvolvedores experimentarem novas APIs instáveis. A menos que você seja um desenvolvedor ou beta tester, $1.",
    "description": "This is a warning shown on the Flask Welcome screen, intended to encourage non-developers not to proceed any further. $1 is the bolded message 'flaskWelcomeUninstall'"
  },
  "flaskWelcomeWarning2": {
    "message": "Não damos garantias sobre a segurança ou a estabilidade dessa extensão. As novas APIs oferecidas pelo Flask não estão protegidas contra ataques de phishing, ou seja, qualquer site ou snap que requeira o Flask pode ser uma tentativa mal-intencionada de roubar seus ativos.",
    "description": "This explains the risks of using MetaMask Flask"
  },
  "flaskWelcomeWarning3": {
    "message": "Todas as APIs do Flask são experimentais. Elas podem ser alteradas ou removidas sem aviso prévio, ou podem permanecer no Flask indefinidamente, sem jamais serem migradas para a MetaMask estável. Use-as com cautela.",
    "description": "This message warns developers about unstable Flask APIs"
  },
  "flaskWelcomeWarning4": {
    "message": "Certifique-se de desativar sua extensão MetaMask regular ao usar o Flask.",
    "description": "This message calls to pay attention about multiple versions of MetaMask running on the same site (Flask + Prod)"
  },
  "flaskWelcomeWarningAcceptButton": {
    "message": "Eu aceito os riscos",
    "description": "this text is shown on a button, which the user presses to confirm they understand the risks of using Flask"
  },
  "floatAmountToken": {
    "message": "A quantidade de tokens deve ser um número inteiro"
  },
<<<<<<< HEAD
=======
  "followUsOnX": {
    "message": "Siga-nos no $1",
    "description": "$1 is the x icon"
  },
>>>>>>> 9ab104b0
  "forbiddenIpfsGateway": {
    "message": "Gateway IPFS proibido: especifique um gateway de CID"
  },
  "forgetDevice": {
    "message": "Esquecer este dispositivo"
  },
  "forgotPassword": {
    "message": "Esqueceu a senha?"
  },
  "forgotPasswordModalButton": {
    "message": "Redefinir carteira"
  },
  "forgotPasswordModalDescription1": {
    "message": "A MetaMask não tem como recuperar sua senha para você."
  },
  "forgotPasswordModalDescription2": {
    "message": "Para redefinir sua carteira, insira a Frase de Recuperação Secreta que você usou ao configurar sua carteira."
  },
  "forgotPasswordModalTitle": {
    "message": "Esqueceu sua senha?"
  },
  "forgotPasswordSocialDescription": {
    "message": "A MetaMask não consegue recuperar sua senha para você."
  },
  "forgotPasswordSocialStep1": {
    "message": "Se você estiver conectado à MetaMask em um dispositivo com $1 (como Face ID), sua senha pode ser redefinida nele.",
    "description": "$1 is bold biometrics turned on"
  },
  "forgotPasswordSocialStep1Biometrics": {
    "message": "biometria ativada"
  },
  "forgotPasswordSocialStep2": {
    "message": "Se você tiver sua $1, poderá redefinir sua carteira atual e reimportá-la usando a $1.",
    "description": "$1 is bold Secret Recovery Phrase"
  },
  "form": {
    "message": "formulário"
  },
  "from": {
    "message": "De"
  },
  "fromAddress": {
    "message": "De: $1",
    "description": "$1 is the address to include in the From label. It is typically shortened first using shortenAddress"
  },
  "fromTokenLists": {
    "message": "Das listas de tokens: $1"
  },
  "function": {
    "message": "Função: $1"
  },
  "fundingMethod": {
    "message": "Forma de financiamento"
  },
  "gas": {
    "message": "Gás"
  },
  "gasDisplayAcknowledgeDappButtonText": {
    "message": "Editar taxa de gás sugerida"
  },
  "gasDisplayDappWarning": {
    "message": "Essa taxa de gás foi sugerida por $1. Sua substituição pode causar um problema com a sua transação. Entre em contato com $1 se tiver perguntas.",
    "description": "$1 represents the Dapp's origin"
  },
  "gasFee": {
    "message": "Taxa de gás"
  },
  "gasLimit": {
    "message": "Limite de gás"
  },
  "gasLimitRecommended": {
    "message": "O limite de gás recomendado é de $1. Um limite de gás inferior pode resultar em falha."
  },
  "gasLimitTooLow": {
    "message": "O limite de gás deve ser de pelo menos 21000"
  },
  "gasLimitV2": {
    "message": "Limite de gás"
  },
  "gasOption": {
    "message": "Opção de gás"
  },
  "gasPriceExcessive": {
    "message": "Sua taxa de gás está desnecessariamente alta. Considere reduzir o valor."
  },
  "gasPriceFetchFailed": {
    "message": "Ocorreu uma falha na estimativa do preço do gás devido a um erro na rede."
  },
  "gasTimingHoursShort": {
    "message": "$1 h",
    "description": "$1 represents a number of hours"
  },
  "gasTimingLow": {
    "message": "Lento"
  },
  "gasTimingMinutesShort": {
    "message": "$1 min",
    "description": "$1 represents a number of minutes"
  },
  "gasTimingSecondsShort": {
    "message": "$1 s",
    "description": "$1 represents a number of seconds"
  },
  "gasUsed": {
    "message": "Gás usado"
  },
  "general": {
    "message": "Geral"
  },
  "generalCameraError": {
    "message": "Não pudemos acessar sua câmera. Por favor, tente de novo."
  },
  "generalCameraErrorTitle": {
    "message": "Algo deu errado..."
  },
  "generalDescription": {
    "message": "Sincronize as configurações entre dispositivos, selecione as preferências de rede e rastreie dados de tokens"
  },
  "genericExplorerView": {
    "message": "Ver conta na $1"
  },
  "getTheNewestFeatures": {
    "message": "Obtenha os recursos mais recentes"
  },
  "goToSite": {
    "message": "Ir ao site"
  },
  "goerli": {
    "message": "Rede de teste Goerli"
  },
  "gotIt": {
    "message": "Entendi"
  },
  "grantExactAccess": {
    "message": "Conceder acesso exato"
  },
  "gwei": {
    "message": "GWEI"
  },
  "hardware": {
    "message": "Hardware"
  },
  "hardwareWalletConnected": {
    "message": "Carteira de hardware conectada"
  },
  "hardwareWalletLegacyDescription": {
    "message": "(antigo)",
    "description": "Text representing the MEW path"
  },
  "hardwareWalletSubmissionWarningStep1": {
    "message": "Certifique-se de conectar sua $1 e de selecionar o app Ethereum."
  },
  "hardwareWalletSubmissionWarningStep2": {
    "message": "Ative \"dados de contrato inteligente\" ou \"assinatura cega\" no seu dispositivo $1."
  },
  "hardwareWalletSubmissionWarningTitle": {
    "message": "Antes de clicar em enviar:"
  },
  "hardwareWalletSupportLinkConversion": {
    "message": "clique aqui"
  },
  "hardwareWallets": {
    "message": "Conecte uma carteira de hardware"
  },
  "hardwareWalletsInfo": {
    "message": "As integrações com carteiras de hardware usam chamadas de API para servidores externos, os quais podem ver seu endereço IP e os endereços de contratos inteligentes com os quais você interage."
  },
  "hardwareWalletsMsg": {
    "message": "Selecione uma carteira de hardware que você gostaria de usar com a MetaMask."
  },
  "here": {
    "message": "aqui",
    "description": "as in -click here- for more information (goes with troubleTokenBalances)"
  },
  "hexData": {
    "message": "Dados hexa"
  },
  "hiddenAccounts": {
    "message": "Contas ocultas"
  },
  "hide": {
    "message": "Ocultar"
  },
  "hideAccount": {
    "message": "Ocultar conta"
  },
  "hideAdvancedDetails": {
    "message": "Ocultar detalhes avançados"
  },
  "hideSentitiveInfo": {
    "message": "Ocultar informações confidenciais"
  },
  "hideTokenPrompt": {
    "message": "Ocultar token?"
  },
  "hideTokenSymbol": {
    "message": "Ocultar $1",
    "description": "$1 is the symbol for a token (e.g. 'DAI')"
  },
  "hideZeroBalanceTokens": {
    "message": "Ocultar tokens sem saldo"
  },
  "high": {
    "message": "Agressiva"
  },
  "highGasSettingToolTipMessage": {
    "message": "Alta probabilidade, mesmo em mercados voláteis. Use $1 para cobrir picos no tráfego da rede devido a situações como drops de NFTs populares.",
    "description": "$1 is key 'high' (text: 'Aggressive') separated here so that it can be passed in with bold font-weight"
  },
  "highLowercase": {
    "message": "alta"
  },
  "highestCurrentBid": {
    "message": "Maior lance atual"
  },
  "highestFloorPrice": {
    "message": "Maior preço mínimo"
  },
  "history": {
    "message": "Histórico"
  },
  "holdToRevealContent1": {
    "message": "Sua Frase de Recuperação Secreta concede $1",
    "description": "$1 is a bolded text with the message from 'holdToRevealContent2'"
  },
  "holdToRevealContent2": {
    "message": "acesso total à sua carteira e fundos.",
    "description": "Is the bolded text in 'holdToRevealContent1'"
  },
  "holdToRevealContent3": {
    "message": "Não compartilhe isso com ninguém. $1 $2",
    "description": "$1 is a message from 'holdToRevealContent4' and $2 is a text link with the message from 'holdToRevealContent5'"
  },
  "holdToRevealContent4": {
    "message": "O Suporte da MetaMask não solicita essa informação,",
    "description": "Part of 'holdToRevealContent3'"
  },
  "holdToRevealContent5": {
    "message": "mas os phishers talvez solicitem.",
    "description": "The text link in 'holdToRevealContent3'"
  },
  "holdToRevealContentPrivateKey1": {
    "message": "Sua chave privada oferece a $1",
    "description": "$1 is a bolded text with the message from 'holdToRevealContentPrivateKey2'"
  },
  "holdToRevealContentPrivateKey2": {
    "message": "acesso total à sua carteira e fundos.",
    "description": "Is the bolded text in 'holdToRevealContentPrivateKey2'"
  },
  "holdToRevealLockedLabel": {
    "message": "círculo \"segure para revelar\" bloqueado"
  },
  "holdToRevealPrivateKey": {
    "message": "Segure para revelar a chave privada"
  },
  "holdToRevealPrivateKeyTitle": {
    "message": "Mantenha sua chave privada em segurança"
  },
  "holdToRevealSRP": {
    "message": "Segure para revelar a FRS"
  },
  "holdToRevealSRPTitle": {
    "message": "Mantenha sua FRS em segurança"
  },
  "holdToRevealUnlockedLabel": {
    "message": "círculo \"segure para revelar\" desbloqueado"
  },
  "honeypotDescription": {
    "message": "Este token pode representar um risco de honeypot (armadilha). É recomendado realizar a devida diligência antes de interagir para evitar possíveis perdas financeiras."
  },
  "honeypotTitle": {
    "message": "Honeypot"
  },
  "howNetworkFeesWorkExplanation": {
    "message": "Taxa estimada necessária para processar a transação. A taxa máxima é $1."
  },
  "howQuotesWork": {
    "message": "Como as cotações funcionam"
  },
  "howQuotesWorkExplanation": {
    "message": "Das cotações que pesquisamos, essa é a que apresenta o melhor retorno. Isso é baseado na taxa de swap, que inclui taxas de ponte e uma taxa da MetaMask de $1%, menos taxas de gás. As taxas de gás dependem da carga da rede e da complexidade da transação."
  },
  "id": {
    "message": "ID"
  },
  "ignoreAll": {
    "message": "Ignorar tudo"
  },
  "ignoreTokenWarning": {
    "message": "Se você ocultar tokens, eles não serão exibidos em sua carteira. No entanto, você ainda pode pesquisá-los para adicioná-los."
  },
  "imToken": {
    "message": "imToken"
  },
  "import": {
    "message": "Importar",
    "description": "Button to import an account from a selected file"
  },
  "importAWallet": {
    "message": "Importar uma carteira"
  },
  "importAccountError": {
    "message": "Erro de importação de conta."
  },
  "importAccountErrorIsSRP": {
    "message": "Você inseriu uma Frase de Recuperação Secreta (ou mnemônica). Para importar uma conta aqui, você precisa inserir uma chave privada, que é uma sequência hexadecimal de 64 caracteres."
  },
  "importAccountErrorNotAValidPrivateKey": {
    "message": "Essa chave privada não é válida. Você inseriu uma sequência hexadecimal, mas seu tamanho deve ser de 64 caracteres."
  },
  "importAccountErrorNotHexadecimal": {
    "message": "Essa chave privada não é válida. Você deve inserir uma sequência hexadecimal de 64 caracteres."
  },
  "importAccountJsonLoading1": {
    "message": "É esperado que a importação do JSON leve alguns minutos e trave a MetaMask."
  },
  "importAccountJsonLoading2": {
    "message": "Pedimos desculpas, e vamos acelerar esse processo futuramente."
  },
  "importAccountMsg": {
    "message": "Contas importadas não serão associadas à sua Frase de Recuperação Secreta na MetaMask. Saiba mais sobre contas importadas"
  },
  "importNFT": {
    "message": "Importar NFT"
  },
  "importNFTAddressToolTip": {
    "message": "Na OpenSea, por exemplo, na página de NFTs em Detalhes, há um hiperlink de valor em azul rotulado \"Endereço do Contrato\". Clicando nele, você será levado ao endereço do contrato no Etherscan. Na parte superior esquerda da página há um ícone rotulado \"Contrato\", e, à direita, uma longa linha de letras e números. Esse é o endereço do contrato que criou seu NFT. Clique no ícone \"copiar\" à direita do endereço para adicioná-lo à sua área de transferência."
  },
  "importNFTPage": {
    "message": "página Importar NFT"
  },
  "importNFTTokenIdToolTip": {
    "message": "O ID de um NFT é um identificador único, pois não há dois NFTs iguais. Novamente, na OpenSea, esse número se encontra em \"Detalhes\". Anote-o ou copie-o para sua área de transferência."
  },
  "importNWordSRP": {
    "message": "Tenho uma Frase de Recuperação de $1 palavra(s)",
    "description": "$1 is the number of words in the recovery phrase"
  },
  "importPrivateKey": {
    "message": "Chave privada"
  },
  "importSRPDescription": {
    "message": "Importe uma carteira existente com sua Frase de Recuperação Secreta de 12 ou 24 palavras."
  },
  "importSRPNumberOfWordsError": {
    "message": "Frases de Recuperação Secretas contêm 12 ou 24 palavras"
  },
  "importSRPWordError": {
    "message": "A palavra $1 está incorreta ou contém erros de ortografia.",
    "description": "$1 is the word that is incorrect or misspelled"
  },
  "importSRPWordErrorAlternative": {
    "message": "Palavras $1 e $2 estão incorretas ou contêm erros de ortografia.",
    "description": "$1 and $2 are multiple words that are mispelled."
  },
  "importSecretRecoveryPhrase": {
    "message": "Importar Frase de Recuperação Secreta"
  },
  "importSecretRecoveryPhraseUnknownError": {
    "message": "Ocorreu um erro desconhecido."
  },
  "importSelectedTokens": {
    "message": "Importar tokens selecionados?"
  },
  "importSelectedTokensDescription": {
    "message": "Somente os tokens que você selecionou serão exibidos em sua carteira. Você pode importar os tokens ocultos a qualquer momento pesquisando por eles."
  },
  "importTokenQuestion": {
    "message": "Importar token?"
  },
  "importTokenWarning": {
    "message": "Qualquer pessoa pode criar um token com qualquer nome, incluindo versões falsas de tokens existentes. Adicione e negocie por sua conta e risco!"
  },
  "importTokensCamelCase": {
    "message": "Importar tokens"
  },
  "importTokensError": {
    "message": "Não foi possível importar os tokens. Volte a tentar mais tarde."
  },
  "importWallet": {
    "message": "Importar carteira"
  },
  "importWalletOrAccountHeader": {
    "message": "Importe uma carteira ou conta"
  },
  "importWalletSuccess": {
    "message": "Frase de Recuperação Secreta $1 importada",
    "description": "$1 is the index of the secret recovery phrase"
  },
  "importWithCount": {
    "message": "Importar $1",
    "description": "$1 will the number of detected tokens that are selected for importing, if all of them are selected then $1 will be all"
  },
  "imported": {
    "message": "Importada",
    "description": "status showing that an account has been fully loaded into the keyring"
  },
  "inYourSettings": {
    "message": "em suas Configurações"
  },
  "included": {
    "message": "incluída"
  },
  "includesXTransactions": {
    "message": "Inclui $1 transações"
  },
  "infuraBlockedNotification": {
    "message": "Não foi possível conectar a MetaMask ao servidor da blockchain. Revise possíveis motivos $1.",
    "description": "$1 is a clickable link with with text defined by the 'here' key"
  },
  "initialTransactionConfirmed": {
    "message": "Sua transação inicial foi confirmada pela rede. Clique em OK para voltar."
  },
  "insightsFromSnap": {
    "message": "Insights de $1",
    "description": "$1 represents the name of the snap"
  },
  "install": {
    "message": "Instalar"
  },
  "installOrigin": {
    "message": "Origem da instalação"
  },
  "installRequest": {
    "message": "Adicionar à MetaMask"
  },
  "installedOn": {
    "message": "Instalado em $1",
    "description": "$1 is the date when the snap has been installed"
  },
  "insufficientBalance": {
    "message": "Saldo insuficiente."
  },
  "insufficientFunds": {
    "message": "Fundos insuficientes."
  },
  "insufficientFundsForGas": {
    "message": "Fundos insuficientes para o gás"
  },
  "insufficientLockedLiquidityDescription": {
    "message": "Quando não se faz o bloqueio ou queima adequada de tokens de liquidez, o token se torna vulnerável a saques repentinos de liquidez, potencialmente causando instabilidade no mercado."
  },
  "insufficientLockedLiquidityTitle": {
    "message": "Liquidez bloqueada insuficiente"
  },
  "insufficientTokens": {
    "message": "Tokens insuficientes."
  },
  "interactWithSmartContract": {
    "message": "Contrato inteligente"
  },
  "interactingWith": {
    "message": "Interagindo com"
  },
  "interactingWithTransactionDescription": {
    "message": "Este é o contrato com o qual você está interagindo. Proteja-se contra golpistas verificando os detalhes."
  },
  "interaction": {
    "message": "Interação"
  },
  "invalidAddress": {
    "message": "Endereço inválido"
  },
  "invalidAddressRecipient": {
    "message": "O endereço do destinatário é inválido "
  },
  "invalidAssetType": {
    "message": "Esse ativo é um NFT e precisa ser adicionado novamente à página Importar NFT, encontrada na aba NFTs."
  },
  "invalidChainIdTooBig": {
    "message": "ID de cadeia inválido. O ID de cadeia é muito grande."
  },
  "invalidCustomNetworkAlertContent1": {
    "message": "O ID de cadeia da rede personalizada “$1” precisa ser digitado novamente.",
    "description": "$1 is the name/identifier of the network."
  },
  "invalidCustomNetworkAlertContent2": {
    "message": "Para proteger você contra provedores de rede mal-intencionados ou defeituosos, os IDs de cadeia agora são obrigatórios para todas as redes personalizadas."
  },
  "invalidCustomNetworkAlertContent3": {
    "message": "Acesse Configurações > Rede e informe o ID da cadeia. Encontre os IDs de cadeia das redes mais populares em $1.",
    "description": "$1 is a link to https://chainid.network"
  },
  "invalidCustomNetworkAlertTitle": {
    "message": "Rede personalizada inválida"
  },
  "invalidHexData": {
    "message": "Dados hexa inválidos"
  },
  "invalidHexNumber": {
    "message": "Número hexadecimal inválido."
  },
  "invalidHexNumberLeadingZeros": {
    "message": "Número hexadecimal inválido. Remova os zeros à esquerda."
  },
  "invalidIpfsGateway": {
    "message": "Gateway IPFS inválido: o valor deve ser um URL válido"
  },
  "invalidNumber": {
    "message": "Número inválido. Insira um número decimal ou um hexadecimal com o prefixo '0x'."
  },
  "invalidNumberLeadingZeros": {
    "message": "Número inválido. Remova os zeros à esquerda."
  },
  "invalidRPC": {
    "message": "URL da RPC inválido"
  },
  "invalidSeedPhrase": {
    "message": "Frase de Recuperação Secreta inválida"
  },
  "invalidSeedPhraseCaseSensitive": {
    "message": "Entrada inválida! A Frase de Recuperação Secreta diferencia maiúsculas de minúsculas."
  },
  "invalidSeedPhraseNotFound": {
    "message": "Frase de Recuperação Secreta não encontrada."
  },
  "ipfsGateway": {
    "message": "Gateway IPFS"
  },
  "ipfsGatewayDescription": {
    "message": "A MetaMask usa serviços terceirizados para exibir imagens de seus NFTs armazenados no IPFS, exibir informações relacionadas a endereços ENS inseridos na barra de endereço do seu navegador e buscar ícones para diferentes tokens. Seu endereço IP pode ser exposto a esses serviços ao usá-los."
  },
  "ipfsToggleModalDescriptionOne": {
    "message": "Usamos serviços terceirizados para exibir imagens de seus NFTs armazenados no IPFS, exibir informações relacionadas a endereços ENS inseridos na barra de endereço do seu navegador e buscar ícones para diferentes tokens. Seu endereço IP pode ser exposto a esses serviços durante o uso deles."
  },
  "ipfsToggleModalDescriptionTwo": {
    "message": "Ao selecionar Confirmar, é ativada a resolução IPFS. Você pode desativá-la a qualquer momento em $1.",
    "description": "$1 is the method to turn off ipfs"
  },
  "ipfsToggleModalSettings": {
    "message": "Configurações > Segurança e Privacidade"
  },
  "isSigningOrSubmitting": {
    "message": "Uma transação anterior ainda está sendo assinada ou enviada"
  },
  "jazzAndBlockies": {
    "message": "Jazzicons e Blockies são dois estilos diferentes de ícones únicos que ajudam você a identificar uma conta num relance."
  },
  "jazzicons": {
    "message": "Jazzicons"
  },
  "jsonFile": {
    "message": "Arquivo JSON",
    "description": "format for importing an account"
  },
  "keyringAccountName": {
    "message": "Nome da conta"
  },
  "keyringAccountPublicAddress": {
    "message": "Endereço público"
  },
  "keyringSnapRemovalResult1": {
    "message": "$1 $2removido",
    "description": "Displays the result after removal of a keyring snap. $1 is the snap name, $2 is whether it is successful or not"
  },
  "keyringSnapRemovalResultNotSuccessful": {
    "message": "não ",
    "description": "Displays the `not` word in $2."
  },
  "keyringSnapRemoveConfirmation": {
    "message": "Digite $1 para confirmar que deseja remover esse Snap:",
    "description": "Asks user to input the name nap prior to deleting the snap. $1 is the snap name"
  },
  "keystone": {
    "message": "Keystone"
  },
  "knownAddressRecipient": {
    "message": "Endereço de contrato conhecido."
  },
  "knownTokenWarning": {
    "message": "Essa ação editará os tokens já listados na sua carteira, que podem ser usados para praticar phishing contra você. Só aprove se você tiver certeza de que quer alterar o que esses tokens representam. Saiba mais sobre $1"
  },
  "l1Fee": {
    "message": "Taxa da L1"
  },
  "l1FeeTooltip": {
    "message": "Taxa de gás da L1"
  },
  "l2Fee": {
    "message": "Taxa da L2"
  },
  "l2FeeTooltip": {
    "message": "Taxa de gás da L2"
  },
  "lastConnected": {
    "message": "Última conexão"
  },
  "lastSold": {
    "message": "Última venda"
  },
  "lavaDomeCopyWarning": {
    "message": "Para sua segurança, não é possível selecionar este texto no momento."
  },
  "layer1Fees": {
    "message": "Taxas de camada 1"
  },
  "layer2Fees": {
    "message": "Taxas da Camada 2"
  },
  "learnHow": {
    "message": "Saiba como"
  },
  "learnMore": {
    "message": "saiba mais"
  },
  "learnMoreAboutGas": {
    "message": "Quer $1 sobre gás?",
    "description": "$1 will be replaced by the learnMore translation key"
  },
  "learnMoreAboutPrivacy": {
    "message": "Saiba mais sobre as melhores práticas de privacidade."
  },
  "learnMoreAboutSolanaAccounts": {
    "message": "Saiba mais sobre contas Solana"
  },
  "learnMoreKeystone": {
    "message": "Saiba mais"
  },
  "learnMoreUpperCase": {
    "message": "Saiba mais"
  },
  "learnMoreUpperCaseWithDot": {
    "message": "Saiba mais."
  },
  "learnScamRisk": {
    "message": "golpes e riscos de segurança."
  },
  "leaveMetaMask": {
    "message": "Sair da MetaMask?"
  },
  "leaveMetaMaskDesc": {
    "message": "Você está prestes a visitar um site fora da MetaMask. Confirme o URL antes de continuar."
  },
  "ledgerAccountRestriction": {
    "message": "Você precisa usar sua última conta antes de adicionar uma nova."
  },
  "ledgerConnectionInstructionCloseOtherApps": {
    "message": "Encerre qualquer outro software conectado ao seu dispositivo e, em seguida, clique aqui para atualizar."
  },
  "ledgerConnectionInstructionHeader": {
    "message": "Antes de clicar em confirmar:"
  },
  "ledgerConnectionInstructionStepFour": {
    "message": "Ative \"dados de contrato inteligente\" ou \"assinatura cega\" no seu dispositivo Ledger."
  },
  "ledgerConnectionInstructionStepThree": {
    "message": "Certifique-se de conectar o seu dispositivo Ledger e de selecionar o app Ethereum."
  },
  "ledgerDeviceOpenFailureMessage": {
    "message": "Ocorreu uma falha ao abrir o dispositivo Ledger. Seu Ledger pode não estar conectado a outros softwares. Feche o Ledger Live ou outros aplicativos conectados ao seu dispositivo Ledger e tente reconectar."
  },
  "ledgerErrorConnectionIssue": {
    "message": "Reconecte sua Ledger, abra o app ETH e tente novamente."
  },
  "ledgerErrorDevicedLocked": {
    "message": "Sua Ledger está bloqueada. Desbloqueie-a e tente novamente."
  },
  "ledgerErrorEthAppNotOpen": {
    "message": "Para resolver o problema, abra o aplicativo ETH em seu dispositivo e tente novamente."
  },
  "ledgerErrorTransactionDataNotPadded": {
    "message": "Os dados de entrada da transação Ethereum não têm padding suficiente."
  },
  "ledgerLiveApp": {
    "message": "Ledger Live App"
  },
  "ledgerLocked": {
    "message": "Não é possível conectar ao dispositivo Ledger. Certifique-se de que seu dispositivo esteja desbloqueado e que o aplicativo Ethereum esteja aberto."
  },
  "ledgerMultipleDevicesUnsupportedInfoDescription": {
    "message": "Para conectar um novo dispositivo, desconecte o anterior."
  },
  "ledgerMultipleDevicesUnsupportedInfoTitle": {
    "message": "Só é possível conectar uma Ledger de cada vez"
  },
  "ledgerTimeout": {
    "message": "O Ledger Live está demorando muito para responder ou a conexão expirou. Certifique-se de que o aplicativo do Ledger Live esteja aberto e que seu dispositivo esteja desbloqueado."
  },
  "ledgerWebHIDNotConnectedErrorMessage": {
    "message": "O dispositivo Ledger não foi conectado. Se deseja conectar seu Ledger, clique em \"Continuar\" novamente e aprove a conexão HID",
    "description": "An error message shown to the user during the hardware connect flow."
  },
  "levelArrow": {
    "message": "seta de nível"
  },
  "lightTheme": {
    "message": "Claro"
  },
  "likeToImportToken": {
    "message": "Gostaria de importar esse token?"
  },
  "likeToImportTokens": {
    "message": "Gostaria de importar esses tokens?"
  },
  "lineaGoerli": {
    "message": "Rede de teste Linea Goerli"
  },
  "lineaMainnet": {
    "message": "Mainnet do Linea"
  },
  "lineaSepolia": {
    "message": "Rede de teste Linea Sepolia"
  },
  "link": {
    "message": "Link"
  },
  "linkCentralizedExchanges": {
    "message": "Vincule suas contas Coinbase ou Binance para transferir gratuitamente criptomoedas para a MetaMask."
  },
  "links": {
    "message": "Links"
  },
  "loadMore": {
    "message": "Carregar mais"
  },
  "loading": {
    "message": "Carregando..."
  },
  "loadingScreenSnapMessage": {
    "message": "Por favor, conclua a transação no Snap."
  },
  "loadingTokenList": {
    "message": "Carregando lista de tokens"
  },
  "localhost": {
    "message": "Host local 8545"
  },
  "lock": {
    "message": "Bloquear"
  },
  "lockMetaMask": {
    "message": "Bloquear a MetaMask"
  },
  "lockTimeInvalid": {
    "message": "O tempo de bloqueio deve ser um número entre 0 e 10080"
  },
  "loginErrorConnectButton": {
    "message": "Tentar novamente"
  },
  "loginErrorConnectDescription": {
    "message": "Sua conexão de internet está instável. Verifique sua conexão e tente novamente."
  },
  "loginErrorConnectTitle": {
    "message": "Não é possível conectar"
  },
  "loginErrorGenericButton": {
    "message": "Tentar novamente"
  },
  "loginErrorGenericDescription": {
    "message": "Ocorreu um erro durante o login. Tente novamente e, se o problema persistir, entre em contato com o $1.",
    "description": "$1 is the key 'loginErrorGenericSupport'"
  },
  "loginErrorGenericSupport": {
    "message": "Suporte da MetaMask"
  },
  "loginErrorGenericTitle": {
    "message": "Algo deu errado"
  },
  "loginErrorSessionExpiredButton": {
    "message": "Fazer login"
  },
  "loginErrorSessionExpiredDescription": {
    "message": "Sua sessão expirou. Faça login novamente para continuar."
  },
  "loginErrorSessionExpiredTitle": {
    "message": "A sessão expirou"
  },
  "logo": {
    "message": "Logotipo do $1",
    "description": "$1 is the name of the ticker"
  },
  "low": {
    "message": "Baixa"
  },
  "lowEstimatedReturnTooltipMessage": {
    "message": "Você pagará mais de $1% do seu valor inicial em taxas. Confira o seu valor de recebimento e as taxas de rede."
  },
  "lowEstimatedReturnTooltipTitle": {
    "message": "Alto custo"
  },
  "lowGasSettingToolTipMessage": {
    "message": "Use $1 para aguardar um preço mais baixo. As estimativas de tempo são muito menos exatas, pois os preços são relativamente imprevisíveis.",
    "description": "$1 is key 'low' separated here so that it can be passed in with bold font-weight"
  },
  "lowLowercase": {
    "message": "baixa"
  },
  "mainnet": {
    "message": "Mainnet da Ethereum"
  },
  "mainnetToken": {
    "message": "Esse endereço coincide com um endereço de token conhecido na Mainnet da Ethereum. Verifique novamente o endereço do contrato e a rede do token que você está tentando adicionar."
  },
  "makeAnotherSwap": {
    "message": "Criar nova troca"
  },
  "makeSureNoOneWatching": {
    "message": "Certifique-se de que ninguém está olhando",
    "description": "Warning to users to be care while creating and saving their new Secret Recovery Phrase"
  },
  "manageDefaultSettings": {
    "message": "Gerenciar configurações padrão"
  },
  "manageInstitutionalWallets": {
    "message": "Gerenciar carteiras institucionais"
  },
  "manageInstitutionalWalletsDescription": {
    "message": "Ative essa opção para habilitar carteiras institucionais."
  },
  "manageNetworksMenuHeading": {
    "message": "Gerenciar redes"
  },
  "managePermissions": {
    "message": "Gerenciar permissões"
  },
  "marketCap": {
    "message": "Capitalização de mercado"
  },
  "marketDetails": {
    "message": "Detalhes do mercado"
  },
  "max": {
    "message": "Máximo"
  },
  "maxBaseFee": {
    "message": "Taxa-base máxima"
  },
  "maxFee": {
    "message": "Taxa máxima"
  },
  "maxFeeTooltip": {
    "message": "Uma taxa máxima fornecida para pagar pela transação."
  },
  "maxPriorityFee": {
    "message": "Taxa de prioridade máxima"
  },
  "medium": {
    "message": "Mercado"
  },
  "mediumGasSettingToolTipMessage": {
    "message": "Use $1 para um processamento rápido pelo preço atual de mercado.",
    "description": "$1 is key 'medium' (text: 'Market') separated here so that it can be passed in with bold font-weight"
  },
  "memo": {
    "message": "memorando"
  },
  "message": {
    "message": "Mensagem"
  },
  "metaMaskConnectStatusParagraphOne": {
    "message": "Agora você tem mais controle sobre as conexões da sua conta na MetaMask."
  },
  "metaMaskConnectStatusParagraphThree": {
    "message": "Clique para gerenciar suas contas conectadas."
  },
  "metaMaskConnectStatusParagraphTwo": {
    "message": "O botão de status da conexão mostra se o website que você está visitando está conectado à conta selecionada no momento."
  },
  "metaMetricsIdNotAvailableError": {
    "message": "Visto que você nunca aceitou participar do MetaMetrics, não há dados para excluir aqui."
  },
  "metadataModalSourceTooltip": {
    "message": "$1 está hospedado no npm e $2 é o identificador específico deste Snap.",
    "description": "$1 is the snap name and $2 is the snap NPM id."
  },
  "metamaskNotificationsAreOff": {
    "message": "As notificações de carteiras estão inativas no momento."
  },
  "metamaskSwapsOfflineDescription": {
    "message": "O recurso de Trocas da MetaMask está em manutenção. Verifique novamente mais tarde."
  },
  "metamaskVersion": {
    "message": "Versão da MetaMask"
  },
  "methodData": {
    "message": "Método"
  },
  "methodDataTransactionDesc": {
    "message": "Função executada com base nos dados de entrada decodificados."
  },
  "methodNotSupported": {
    "message": "Não suportado com esta conta."
  },
  "metrics": {
    "message": "Métricas"
  },
  "millionAbbreviation": {
    "message": "M",
    "description": "Shortened form of 'million'"
  },
  "mismatchedChainLinkText": {
    "message": "verifique os detalhes da rede",
    "description": "Serves as link text for the 'mismatchedChain' key. This text will be embedded inside the translation for that key."
  },
  "mismatchedChainRecommendation": {
    "message": "Recomendamos que você $1 antes de prosseguir.",
    "description": "$1 is a clickable link with text defined by the 'mismatchedChainLinkText' key. The link will open to instructions for users to validate custom network details."
  },
  "mismatchedNetworkName": {
    "message": "De acordo com os nossos registros, o nome da rede pode não corresponder a este ID de cadeia."
  },
  "mismatchedNetworkSymbol": {
    "message": "O símbolo de moeda enviado não corresponde ao esperado para este ID de cadeia."
  },
  "mismatchedRpcChainId": {
    "message": "A rede personalizada retornou um ID de cadeia que não coincide com o ID de cadeia enviado."
  },
  "mismatchedRpcUrl": {
    "message": "De acordo com os nossos registros, o valor de URL da RPC enviado não corresponde a um provedor conhecido para este ID de cadeia."
  },
  "missingSetting": {
    "message": "Não consegue encontrar uma configuração?"
  },
  "missingSettingRequest": {
    "message": "Solicite aqui"
  },
  "more": {
    "message": "mais"
  },
  "moreAccounts": {
    "message": "Mais $1 contas adicionais",
    "description": "$1 is the number of accounts"
  },
  "moreNetworks": {
    "message": "Mais $1 redes adicionais",
    "description": "$1 is the number of networks"
  },
  "moreQuotes": {
    "message": "Mais cotações"
  },
  "multichainAddEthereumChainConfirmationDescription": {
    "message": "Você está adicionando esta rede à MetaMask e dando a este site permissão para usá-la."
  },
  "multichainQuoteCardBridgingLabel": {
    "message": "Fazer ponte"
  },
  "multichainQuoteCardQuoteLabel": {
    "message": "Cotação"
  },
  "multichainQuoteCardTimeLabel": {
    "message": "Hora"
  },
  "multipleSnapConnectionWarning": {
    "message": "$1 quer usar Snaps de $2",
    "description": "$1 is the dapp and $2 is the number of snaps it wants to connect to."
  },
  "mustSelectOne": {
    "message": "Selecione pelo menos 1 token."
  },
  "name": {
    "message": "Nome"
  },
  "nameAddressLabel": {
    "message": "Endereço",
    "description": "Label above address field in name component modal."
  },
  "nameAlreadyInUse": {
    "message": "Nome já em uso"
  },
  "nameFooterTrustWarning": {
    "message": "Salve apenas endereços de sua confiança.",
    "description": "Footer warning text shown in name modal for malicious and warning addresses."
  },
  "nameInstructionsMalicious": {
    "message": "Este endereço foi identificado como mal-intencionado. É recomendável não interagir com ele.",
    "description": "Instruction text in name component modal when address is malicious."
  },
  "nameInstructionsNew": {
    "message": "Se você conhece esse endereço, dê um apelido a ele para reconhecê-lo posteriormente.",
    "description": "Instruction text in name component modal when value is not recognised."
  },
  "nameInstructionsRecognized": {
    "message": "Esse endereço tem um apelido padrão, mas você pode editá-lo ou explorar outras sugestões.",
    "description": "Instruction text in name component modal when value is recognized but not saved."
  },
  "nameInstructionsSaved": {
    "message": "Você já adicionou um apelido para esse endereço. Você pode editá-lo ou ver outros apelidos sugeridos.",
    "description": "Instruction text in name component modal when value is saved."
  },
  "nameInstructionsWarning": {
    "message": "Este conteúdo foi identificado como suspeito. Se você confia neste autor, defina um nome de exibição personalizado para reconhecê-lo nas próximas vezes.",
    "description": "Instruction text in name component modal when address has warning signals."
  },
  "nameLabel": {
    "message": "Apelido",
    "description": "Label above name input field in name component modal."
  },
  "nameModalMaybeProposedName": {
    "message": "Talvez: $1",
    "description": "$1 is the proposed name"
  },
  "nameModalTitleMalicious": {
    "message": "Endereço mal-intencionado",
    "description": "Title of the modal created by the name component when address is identified as malicious."
  },
  "nameModalTitleNew": {
    "message": "Endereço desconhecido",
    "description": "Title of the modal created by the name component when value is not recognised."
  },
  "nameModalTitleRecognized": {
    "message": "Endereço reconhecido",
    "description": "Title of the modal created by the name component when value is recognized but not saved."
  },
  "nameModalTitleSaved": {
    "message": "Endereço salvo",
    "description": "Title of the modal created by the name component when value is saved."
  },
  "nameModalTitleVerified": {
    "message": "Endereço verificado",
    "description": "Title of the modal created by the name component when address is verified."
  },
  "nameModalTitleWarning": {
    "message": "Endereço suspeito",
    "description": "Title of the modal created by the name component when address has warning trust signals."
  },
  "nameProviderProposedBy": {
    "message": "Proposto por $1",
    "description": "$1 is the name of the provider"
  },
  "nameProvider_ens": {
    "message": "Serviço de nomes Ethereum (ENS)"
  },
  "nameProvider_etherscan": {
    "message": "Etherscan"
  },
  "nameProvider_lens": {
    "message": "Lens Protocol"
  },
  "nameProvider_token": {
    "message": "MetaMask"
  },
  "nameSetPlaceholder": {
    "message": "Escolha um apelido...",
    "description": "Placeholder text for name input field in name component modal."
  },
  "nameSetPlaceholderSuggested": {
    "message": "Sugestão: $1",
    "description": "$1 is the proposed name"
  },
  "nativeNetworkPermissionRequestDescription": {
    "message": "$1 solicita sua aprovação para:",
    "description": "$1 represents dapp name"
  },
  "nativeTokenScamWarningConversion": {
    "message": "Editar detalhes da rede"
  },
  "nativeTokenScamWarningDescription": {
    "message": "O símbolo do token nativo é diferente do símbolo esperado do token nativo da rede com a ID da cadeia associada. Você inseriu $1, enquanto o símbolo de token esperado é $2. Verifique se você está conectado à cadeia correta.",
    "description": "$1 represents the currency name, $2 represents the expected currency symbol"
  },
  "nativeTokenScamWarningDescriptionExpectedTokenFallback": {
    "message": "outra coisa",
    "description": "graceful fallback for when token symbol isn't found"
  },
  "nativeTokenScamWarningTitle": {
    "message": "Símbolo de token nativo inesperado",
    "description": "Title for nativeTokenScamWarningDescription"
  },
  "needHelp": {
    "message": "Precisa de ajuda? Contate $1",
    "description": "$1 represents `needHelpLinkText`, the text which goes in the help link"
  },
  "needHelpFeedback": {
    "message": "Compartilhe seu feedback"
  },
  "needHelpLinkText": {
    "message": "Suporte da MetaMask"
  },
  "needHelpSubmitTicket": {
    "message": "Envie um chamado"
  },
  "needImportFile": {
    "message": "É preciso selecionar um arquivo para importar.",
    "description": "User is important an account and needs to add a file to continue"
  },
  "negativeETH": {
    "message": "Não é possível enviar valores negativos de ETH."
  },
  "negativeOrZeroAmountToken": {
    "message": "Não é possível enviar valores negativos ou zerados de ativos."
  },
  "network": {
    "message": "Rede"
  },
  "networkChanged": {
    "message": "Rede alterada"
  },
  "networkChangedMessage": {
    "message": "Agora você está realizando transações na $1.",
    "description": "$1 is the name of the network"
  },
  "networkDetails": {
    "message": "Detalhes da rede"
  },
  "networkFee": {
    "message": "Taxa de rede"
  },
  "networkIsBusy": {
    "message": "A rede está ocupada. Os preços de gás estão altos e as estimativas estão menos exatas."
  },
  "networkMenu": {
    "message": "Menu da rede"
  },
  "networkMenuHeading": {
    "message": "Selecione uma rede"
  },
  "networkName": {
    "message": "Nome da rede"
  },
  "networkNameArbitrum": {
    "message": "Arbitrum"
  },
  "networkNameAvalanche": {
    "message": "Avalanche"
  },
  "networkNameBSC": {
    "message": "BSC"
  },
  "networkNameBase": {
    "message": "Base"
  },
  "networkNameBitcoin": {
    "message": "Bitcoin"
  },
  "networkNameDefinition": {
    "message": "O nome associado a essa rede."
  },
  "networkNameEthereum": {
    "message": "rede"
  },
  "networkNameGoerli": {
    "message": "Goerli"
  },
  "networkNameLinea": {
    "message": "Linea"
  },
  "networkNameOpMainnet": {
    "message": "Mainnet da OP"
  },
  "networkNamePolygon": {
    "message": "Polygon"
  },
  "networkNameSolana": {
    "message": "Solana"
  },
  "networkNameTestnet": {
    "message": "Testnet"
  },
  "networkNameZkSyncEra": {
    "message": "zkSync Era"
  },
  "networkOptions": {
    "message": "Opções da rede"
  },
  "networkPermissionToast": {
    "message": "Permissões de rede atualizadas"
  },
  "networkProvider": {
    "message": "Provedor de rede"
  },
  "networkStatus": {
    "message": "Status da rede"
  },
  "networkStatusBaseFeeTooltip": {
    "message": "A taxa-base é definida pela rede e muda a cada 13 ou 14 segundos. Nossas opções $1 e $2 têm em conta os aumentos súbitos.",
    "description": "$1 and $2 are bold text for Medium and Aggressive respectively."
  },
  "networkStatusPriorityFeeTooltip": {
    "message": "Intervalo das taxas de prioridade (ou seja, a \"gorjeta do minerador\"). Esse valor vai para os mineradores e os incentiva a priorizar sua transação."
  },
  "networkStatusStabilityFeeTooltip": {
    "message": "As taxas de gás estão $1 em relação às últimas 72 horas.",
    "description": "$1 is networks stability value - stable, low, high"
  },
  "networkSwitchConnectionError": {
    "message": "Não podemos conectar a $1",
    "description": "$1 represents the network name"
  },
  "networkURL": {
    "message": "URL da rede"
  },
  "networkURLDefinition": {
    "message": "O URL usado para acessar essa rede."
  },
  "networkUrlErrorWarning": {
    "message": "Golpistas às vezes imitam os sites fazendo pequenas alterações em seus endereços. Certifique-se de estar interagindo com o site correto antes de continuar. Versão Punycode: $1",
    "description": "$1 replaced by RPC URL for network"
  },
  "networks": {
    "message": "Redes"
  },
  "networksSmallCase": {
    "message": "redes"
  },
  "nevermind": {
    "message": "Desistir"
  },
  "new": {
    "message": "Novo!"
  },
  "newAccount": {
    "message": "Nova conta"
  },
  "newAccountNumberName": {
    "message": "Conta $1",
    "description": "Default name of next account to be created on create account screen"
  },
  "newContact": {
    "message": "Novo contato"
  },
  "newContract": {
    "message": "Novo contrato"
  },
  "newNFTDetectedInImportNFTsMessageStrongText": {
    "message": "Configurações > Segurança e privacidade"
  },
  "newNFTDetectedInImportNFTsMsg": {
    "message": "Para usar o OpenSea para ver seus NFTs, ative \"Exibir arquivos de mídia de NFTs\" em $1.",
    "description": "$1 is used for newNFTDetectedInImportNFTsMessageStrongText"
  },
  "newNFTDetectedInNFTsTabMessage": {
    "message": "Permita que a MetaMask detecte e exiba NFTs automaticamente na sua carteira."
  },
  "newNFTsAutodetected": {
    "message": "Detecção automática de NFTs"
  },
  "newNetworkAdded": {
    "message": "“$1” foi adicionado com sucesso!"
  },
  "newNetworkEdited": {
    "message": "“$1” foi editada com sucesso!"
  },
  "newNftAddedMessage": {
    "message": "O NFT foi adicionado com sucesso!"
  },
  "newPassword": {
    "message": "Nova senha"
  },
  "newPasswordCreate": {
    "message": "Criar nova senha"
  },
  "newPrivacyPolicyActionButton": {
    "message": "Saiba mais"
  },
  "newPrivacyPolicyTitle": {
    "message": "Atualizamos nossa política de privacidade"
  },
  "newRpcUrl": {
    "message": "URL da nova RPC"
  },
  "newTokensImportedMessage": {
    "message": "Você importou $1 com sucesso.",
    "description": "$1 is the string of symbols of all the tokens imported"
  },
  "newTokensImportedTitle": {
    "message": "Token importado"
  },
  "next": {
    "message": "Próximo"
  },
  "nftAddFailedMessage": {
    "message": "O NFT não pôde ser adicionado, pois os dados de propriedade não coincidem. Certifique-se de ter inserido as informações corretas."
  },
  "nftAddressError": {
    "message": "Esse token é um NFT. Adicione-o à $1",
    "description": "$1 is a clickable link with text defined by the 'importNFTPage' key"
  },
  "nftAlreadyAdded": {
    "message": "O NFT já foi adicionado."
  },
  "nftAutoDetectionEnabled": {
    "message": "Detecção automática de NFTs ativada"
  },
  "nftDisclaimer": {
    "message": "Aviso legal: a MetaMask obtém o arquivo de mídia do URL de origem. Às vezes, esse URL é modificado pelo marketplace onde o NFT foi mintado."
  },
  "nftOptions": {
    "message": "Opções de NFT"
  },
  "nftTokenIdPlaceholder": {
    "message": "Insira o ID do token"
  },
  "nftWarningContent": {
    "message": "Você está concedendo acesso a $1, incluindo o que você vier a possuir no futuro. A parte na outra ponta pode transferir esses NFTs da sua carteira a qualquer momento, sem solicitar, até você revogar essa aprovação. $2",
    "description": "$1 is nftWarningContentBold bold part, $2 is Learn more link"
  },
  "nftWarningContentBold": {
    "message": "todos os seus NFTs $1",
    "description": "$1 is name of the collection"
  },
  "nftWarningContentGrey": {
    "message": "Prossiga com cautela."
  },
  "nfts": {
    "message": "NFTs"
  },
  "nftsPreviouslyOwned": {
    "message": "Detidos anteriormente"
  },
  "nickname": {
    "message": "Apelido"
  },
  "noAccountsFound": {
    "message": "Nenhuma conta encontrada para a pesquisa efetuada"
  },
  "noActivity": {
    "message": "Nenhuma atividade ainda"
  },
  "noConnectedAccountTitle": {
    "message": "A MetaMask não está conectada a este site"
  },
  "noConnectionDescription": {
    "message": "Para se conectar a um site, encontre e selecione o botão \"conectar\". Lembre-se de que a MetaMask só pode se conectar a sites na web3"
  },
  "noConversionRateAvailable": {
    "message": "Não há uma taxa de conversão disponível"
  },
  "noDomainResolution": {
    "message": "Nenhuma resolução fornecida para o domínio."
  },
  "noHardwareWalletOrSnapsSupport": {
    "message": "Snaps, e a maioria das carteiras de hardware, não funcionarão com a versão atual do navegador."
  },
  "noNFTs": {
    "message": "Nenhum NFT até agora"
  },
  "noNetworksFound": {
    "message": "Nenhuma rede encontrada para a pesquisa efetuada"
  },
  "noNetworksSelected": {
    "message": "Nenhuma rede selecionada"
  },
  "noOptionsAvailableMessage": {
    "message": "Esta rota de negociação não está disponível no momento. Tente alterar a quantia, rede ou token e encontraremos a melhor opção."
  },
  "noSnaps": {
    "message": "Você não tem nenhum snap instalado."
  },
  "noThanks": {
    "message": "Não, obrigado"
  },
  "noTransactions": {
    "message": "Você não tem transações"
  },
  "noWebcamFound": {
    "message": "A webcam do seu computador não foi encontrada. Tente novamente."
  },
  "noWebcamFoundTitle": {
    "message": "Webcam não encontrada"
  },
  "nonContractAddressAlertDesc": {
    "message": "Você está enviando dados de chamada para um endereço que não é um contrato. Isso pode fazer você perder valores. Certifique-se de que o endereço e a rede estão corretos antes de continuar."
  },
  "nonContractAddressAlertTitle": {
    "message": "Equívoco potencial"
  },
  "nonce": {
    "message": "Nonce"
  },
  "none": {
    "message": "Nenhum"
  },
  "notBusy": {
    "message": "Não ocupado"
  },
  "notCurrentAccount": {
    "message": "Essa é a conta correta? É diferente da conta atualmente selecionada na sua carteira"
  },
  "notEnoughBalance": {
    "message": "Saldo insuficiente"
  },
  "notEnoughGas": {
    "message": "Não há gás suficiente"
  },
  "notNow": {
    "message": "Agora não"
  },
  "notificationDetail": {
    "message": "Detalhes"
  },
  "notificationDetailBaseFee": {
    "message": "Taxa-base (GWEI)"
  },
  "notificationDetailGasLimit": {
    "message": "Limite de gás (unidades)"
  },
  "notificationDetailGasUsed": {
    "message": "Gás utilizado (unidades)"
  },
  "notificationDetailMaxFee": {
    "message": "Taxa máxima por gás"
  },
  "notificationDetailNetwork": {
    "message": "Rede"
  },
  "notificationDetailNetworkFee": {
    "message": "Taxa de rede"
  },
  "notificationDetailPriorityFee": {
    "message": "Taxa de prioridade (GWEI)"
  },
  "notificationItemCheckBlockExplorer": {
    "message": "Verifique no BlockExplorer"
  },
  "notificationItemCollection": {
    "message": "Coleção"
  },
  "notificationItemConfirmed": {
    "message": "Confirmado"
  },
  "notificationItemError": {
    "message": "Não é possível obter as taxas no momento"
  },
  "notificationItemFrom": {
    "message": "De"
  },
  "notificationItemLidoStakeReadyToBeWithdrawn": {
    "message": "Saque pronto"
  },
  "notificationItemLidoStakeReadyToBeWithdrawnMessage": {
    "message": "Você já pode sacar seus $1 sem staking"
  },
  "notificationItemLidoWithdrawalRequestedMessage": {
    "message": "Sua solicitação de remover $1 do staking foi enviada"
  },
  "notificationItemNFTReceivedFrom": {
    "message": "NFT recebido de"
  },
  "notificationItemNFTSentTo": {
    "message": "NFT enviado para"
  },
  "notificationItemNetwork": {
    "message": "Rede"
  },
  "notificationItemRate": {
    "message": "Cotação (taxa inclusa)"
  },
  "notificationItemReceived": {
    "message": "Recebido"
  },
  "notificationItemReceivedFrom": {
    "message": "Recebido de"
  },
  "notificationItemSent": {
    "message": "Enviado"
  },
  "notificationItemSentTo": {
    "message": "Enviado para"
  },
  "notificationItemStakeCompleted": {
    "message": "Staking concluído"
  },
  "notificationItemStaked": {
    "message": "Staking executado"
  },
  "notificationItemStakingProvider": {
    "message": "Provedor de staking"
  },
  "notificationItemStatus": {
    "message": "Status"
  },
  "notificationItemSwapped": {
    "message": "Swap executado"
  },
  "notificationItemSwappedFor": {
    "message": "por"
  },
  "notificationItemTo": {
    "message": "Para"
  },
  "notificationItemTransactionId": {
    "message": "ID da transação"
  },
  "notificationItemUnStakeCompleted": {
    "message": "Retirada de staking concluída"
  },
  "notificationItemUnStaked": {
    "message": "Retirada de staking executada"
  },
  "notificationItemUnStakingRequested": {
    "message": "Retirada de staking solicitada"
  },
  "notificationTransactionFailedMessage": {
    "message": "Falha na transação $1! $2",
    "description": "Content of the browser notification that appears when a transaction fails"
  },
  "notificationTransactionFailedTitle": {
    "message": "Falha na transação",
    "description": "Title of the browser notification that appears when a transaction fails"
  },
  "notificationTransactionSuccessMessage": {
    "message": "Transação $1 confirmada!",
    "description": "Content of the browser notification that appears when a transaction is confirmed"
  },
  "notificationTransactionSuccessTitle": {
    "message": "Transação confirmada",
    "description": "Title of the browser notification that appears when a transaction is confirmed"
  },
  "notificationTransactionSuccessView": {
    "message": "Ver em $1",
    "description": "Additional content in a notification that appears when a transaction is confirmed and has a block explorer URL."
  },
  "notifications": {
    "message": "Notificações"
  },
  "notificationsFeatureToggle": {
    "message": "Ativar notificações da carteira",
    "description": "Experimental feature title"
  },
  "notificationsFeatureToggleDescription": {
    "message": "Isso habilita as notificações da carteira, como enviar/receber valores ou NFTs e avisos de recursos.",
    "description": "Description of the experimental notifications feature"
  },
  "notificationsMarkAllAsRead": {
    "message": "Marcar todas como lidas"
  },
  "notificationsPageEmptyTitle": {
    "message": "Não há nada aqui"
  },
  "notificationsPageErrorContent": {
    "message": "Tente acessar esta página novamente."
  },
  "notificationsPageErrorTitle": {
    "message": "Ocorreu um erro"
  },
  "notificationsPageNoNotificationsContent": {
    "message": "Você ainda não recebeu nenhuma notificação."
  },
  "notificationsSettingsBoxError": {
    "message": "Ocorreu um erro. Tente novamente."
  },
  "notificationsSettingsPageAllowNotifications": {
    "message": "Fique por dentro do que acontece na sua carteira com as notificações. Para isso, nós usamos um perfil para sincronizar algumas configurações entre seus dispositivos. $1"
  },
  "notificationsSettingsPageAllowNotificationsLink": {
    "message": "Saiba como protegemos sua privacidade enquanto usa este recurso."
  },
  "numberOfNewTokensDetectedPlural": {
    "message": "$1 novos tokens encontrados nesta conta",
    "description": "$1 is the number of new tokens detected"
  },
  "numberOfNewTokensDetectedSingular": {
    "message": "1 novo token encontrado nesta conta"
  },
  "numberOfTokens": {
    "message": "Número de tokens"
  },
  "ofTextNofM": {
    "message": "de"
  },
  "off": {
    "message": "Desativado"
  },
  "offlineForMaintenance": {
    "message": "Offline para manutenção"
  },
  "ok": {
    "message": "Ok"
  },
  "on": {
    "message": "Ativado"
  },
  "onboardedMetametricsAccept": {
    "message": "Concordo"
  },
  "onboardedMetametricsDisagree": {
    "message": "Não, obrigado"
  },
  "onboardedMetametricsKey1": {
    "message": "Últimos desenvolvimentos"
  },
  "onboardedMetametricsKey2": {
    "message": "Recursos de produtos"
  },
  "onboardedMetametricsKey3": {
    "message": "Outros materiais promocionais relevantes"
  },
  "onboardedMetametricsLink": {
    "message": "MetaMetrics"
  },
  "onboardedMetametricsParagraph1": {
    "message": "Além do $1, gostaríamos de usar dados para entender como você interage com comunicações de marketing.",
    "description": "$1 represents the 'onboardedMetametricsLink' locale string"
  },
  "onboardedMetametricsParagraph2": {
    "message": "Isso nos ajuda a personalizar o que compartilhamos com você, como:"
  },
  "onboardedMetametricsParagraph3": {
    "message": "Lembre-se, nunca vendemos os dados que você fornece e você pode desativar quando quiser."
  },
  "onboardedMetametricsTitle": {
    "message": "Ajude-nos a melhorar sua experiência"
  },
  "onboardingAdvancedPrivacyIPFSDescription": {
    "message": "O gateway IPFS possibilita acessar e visualizar dados hospedados por terceiros. Você pode adicionar um gateway IPFS personalizado ou continuar usando o padrão."
  },
  "onboardingAdvancedPrivacyIPFSInvalid": {
    "message": "Favor inserir um URL válido"
  },
  "onboardingAdvancedPrivacyIPFSTitle": {
    "message": "Adicionar gateway IPFS personalizado"
  },
  "onboardingAdvancedPrivacyIPFSValid": {
    "message": "O URL do gateway IPFS é válido"
  },
  "onboardingAdvancedPrivacyNetworkDescription": {
    "message": "Quando você utiliza nossas configurações e definições padrão, utilizamos a Infura como nosso provedor padrão de chamada de procedimento remoto (RPC) para oferecer o acesso mais confiável e privado possível aos dados Ethereum. Em alguns casos, podemos utilizar outros provedores de RPC para proporcionar a melhor experiência possível aos nossos usuários. Você pode escolher sua própria RPC, mas lembre-se de que qualquer uma delas receberá seu endereço IP e sua carteira Ethereum para realizar transações. Para saber mais sobre como a Infura trata os dados de contas EVM, leia a nossa $1; para contas Solana, $2."
  },
  "onboardingAdvancedPrivacyNetworkDescriptionCallToAction": {
    "message": "clique aqui"
  },
  "onboardingAdvancedPrivacyNetworkTitle": {
    "message": "Escolha sua rede"
  },
  "onboardingContinueWith": {
    "message": "Continuar com $1",
    "description": "$1 is the type of login used Google, Apple, etc."
  },
  "onboardingCreateWallet": {
    "message": "Criar uma nova carteira"
  },
  "onboardingImportWallet": {
    "message": "Tenho uma carteira existente"
  },
  "onboardingMetametricsAgree": {
    "message": "Concordo"
  },
  "onboardingMetametricsDescription": {
    "message": "Gostaríamos de coletar dados básicos de uso e diagnóstico para aprimorar a MetaMask. Serão sempre os seguintes:"
  },
  "onboardingMetametricsInfuraTerms": {
    "message": "Você será informado se planejarmos usar esses dados para outros fins. Você pode consultar nossos $1 a qualquer momento (nunca vendemos os dados que você nos fornece aqui).",
    "description": "$1 represents `onboardingMetametricsInfuraTermsPolicy`"
  },
  "onboardingMetametricsInfuraTermsPolicy": {
    "message": "Política de Privacidade"
  },
  "onboardingMetametricsNeverCollect": {
    "message": "$1 Cliques e visualizações no aplicativo são armazenados, mas outros dados (como seu endereço público) não são.",
    "description": "$1 represents `onboardingMetametricsNeverCollectEmphasis`"
  },
  "onboardingMetametricsNeverCollectEmphasis": {
    "message": "Privadas:"
  },
  "onboardingMetametricsNeverCollectIP": {
    "message": "$1 Usamos temporariamente seu endereço IP para detectar uma localização geral (como seu país ou região), mas ele nunca é armazenado.",
    "description": "$1 represents `onboardingMetametricsNeverCollectIPEmphasis`"
  },
  "onboardingMetametricsNeverCollectIPEmphasis": {
    "message": "Gerais:"
  },
  "onboardingMetametricsNeverSellData": {
    "message": "$1 Você decide se deseja compartilhar ou excluir seus dados de uso por meio das configurações quando quiser.",
    "description": "$1 represents `onboardingMetametricsNeverSellDataEmphasis`"
  },
  "onboardingMetametricsNeverSellDataEmphasis": {
    "message": "Opcionais:"
  },
  "onboardingMetametricsTitle": {
    "message": "Ajude-nos a melhorar a MetaMask"
  },
  "onboardingMetametricsUseDataCheckbox": {
    "message": "Usaremos esses dados para saber como você interage com nossas comunicações de marketing. Podemos compartilhar novidades relevantes (como recursos de produtos)."
  },
  "onboardingOptionIcon": {
    "message": "Ícone $1",
    "description": "$1 is the icon name"
  },
  "onboardingOptionTitle": {
    "message": "Escolha uma opção para continuar"
  },
  "onboardingPinExtensionAltLaunch": {
    "message": "Iniciar extensão"
  },
  "onboardingPinExtensionAltPin": {
    "message": "Fixar extensão"
  },
  "onboardingPinExtensionDescription": {
    "message": "Fixe a MetaMask no seu navegador para torná-la acessível e facilitar a visualização das confirmações de transações."
  },
  "onboardingPinExtensionDescription2": {
    "message": "Acesse sua carteira MetaMask com 1 clique na extensão."
  },
  "onboardingPinExtensionDescription3": {
    "message": "Clique no ícone da extensão do $1 para acessá-la instantaneamente",
    "description": "$1 is the browser name"
  },
  "onboardingPinExtensionTitle": {
    "message": "Instalação concluída!"
  },
  "onboardingSignInWith": {
    "message": "Fazer login com $1",
    "description": "$1 is the type of login used Google, Apple, etc"
  },
  "onboardingSrpCreate": {
    "message": "Continuar com a Frase de Recuperação Secreta"
  },
  "onboardingSrpImport": {
    "message": "Importar usando a Frase de Recuperação Secreta"
  },
  "onboardingSrpImportError": {
    "message": "Use somente letras minúsculas, confira a ortografia e coloque as palavras na ordem original."
  },
  "onboardingSrpInputClearAll": {
    "message": "Limpar tudo"
  },
  "onboardingSrpInputHideAll": {
    "message": "Ocultar tudo"
  },
  "onboardingSrpInputPlaceholder": {
    "message": "Adicione um espaço entre cada palavra e certifique-se de que ninguém esteja olhando."
  },
  "onboardingSrpInputShowAll": {
    "message": "Mostrar tudo"
  },
  "onekey": {
    "message": "OneKey"
  },
  "only": {
    "message": "apenas"
  },
  "onlyConnectTrust": {
    "message": "Conecte-se somente com sites em que você confia. $1",
    "description": "Text displayed above the buttons for connection confirmation. $1 is the link to the learn more web page."
  },
  "openFullScreenForLedgerWebHid": {
    "message": "Abra o app em tela cheia para conectar seu Ledger.",
    "description": "Shown to the user on the confirm screen when they are viewing MetaMask in a popup window but need to connect their ledger via webhid."
  },
  "openInBlockExplorer": {
    "message": "Abrir no explorador de blocos"
  },
  "optional": {
    "message": "Opcional"
  },
  "options": {
    "message": "Opções"
  },
  "or": {
    "message": "Ou"
  },
  "origin": {
    "message": "Origem"
  },
  "originChanged": {
    "message": "Site alterado"
  },
  "originChangedMessage": {
    "message": "Agora você está analisando uma solicitação de $1.",
    "description": "$1 is the name of the origin"
  },
  "osTheme": {
    "message": "Sistema"
  },
  "other": {
    "message": "outro"
  },
  "otherSnaps": {
    "message": "outros snaps",
    "description": "Used in the 'permission_rpc' message."
  },
  "others": {
    "message": "outros"
  },
  "outdatedBrowserNotification": {
    "message": "Seu navegador está desatualizado. Se não o atualizar, você não conseguirá baixar patches de segurança e obter novos recursos da MetaMask."
  },
  "overrideContentSecurityPolicyHeader": {
    "message": "Substituir o cabeçalho Content-Security-Policy"
  },
  "overrideContentSecurityPolicyHeaderDescription": {
    "message": "Esta opção é uma solução alternativa a um problema conhecido no Firefox, onde o cabeçalho Content-Security-Policy de um dapp (aplicativo descentralizado) pode impedir que a extensão seja carregada corretamente. Não é recomendável desativar esta opção, a menos que necessário para compatibilidade com páginas web específicas."
  },
  "padlock": {
    "message": "Cadeado"
  },
  "participateInMetaMetrics": {
    "message": "Participar da MetaMetrics"
  },
  "participateInMetaMetricsDescription": {
    "message": "Participe da MetaMetrics para ajudar a melhorar a MetaMask"
  },
  "password": {
    "message": "Senha"
  },
  "passwordChangedRecently": {
    "message": "Sua senha foi alterada"
  },
  "passwordChangedRecentlyDescription": {
    "message": "Insira sua nova senha para permanecer conectado à MetaMask."
  },
  "passwordNotLongEnough": {
    "message": "A senha deve ter pelo menos 8 caracteres"
  },
  "passwordStrength": {
    "message": "Segurança da senha: $1",
    "description": "Return password strength to the user when user wants to create password."
  },
  "passwordStrengthDescription": {
    "message": "Uma senha forte pode aumentar a segurança da sua carteira caso seu dispositivo seja roubado ou comprometido."
  },
  "passwordTermsWarning": {
    "message": "Se eu esquecer essa senha, perderei o acesso à minha carteira permanentemente. A MetaMask não consegue redefini-la para mim."
  },
  "passwordToggleHide": {
    "message": "Ocultar senha"
  },
  "passwordToggleShow": {
    "message": "Mostrar senha"
  },
  "passwordsDontMatch": {
    "message": "As senhas não coincidem"
  },
  "paste": {
    "message": "Colar"
  },
  "pastePrivateKey": {
    "message": "Cole aqui a sequência de caracteres da sua chave privada:",
    "description": "For importing an account from a private key"
  },
  "pending": {
    "message": "Pendente"
  },
  "pendingConfirmationAddNetworkAlertMessage": {
    "message": "Atualizar a rede cancelará $1 transações pendentes deste site.",
    "description": "Number of transactions."
  },
  "pendingConfirmationSwitchNetworkAlertMessage": {
    "message": "Trocar de rede cancelará $1 transações pendentes deste site.",
    "description": "Number of transactions."
  },
  "pendingTransactionAlertMessage": {
    "message": "Esta transação só será realizada após a conclusão de uma transação anterior. $1",
    "description": "$1 represents the words 'how to cancel or speed up a transaction' in a hyperlink"
  },
  "pendingTransactionAlertMessageHyperlink": {
    "message": "Aprenda como cancelar ou agilizar uma transação.",
    "description": "The text for the hyperlink in the pending transaction alert message"
  },
  "permissionDetails": {
    "message": "Detalhes da permissão"
  },
  "permissionFor": {
    "message": "Permissão para"
  },
  "permissionFrom": {
    "message": "Permissão de"
  },
  "permissionRequested": {
    "message": "Solicitada agora"
  },
  "permissionRequestedForAccounts": {
    "message": "Solicitada agora para $1",
    "description": "Permission cell status for requested permission including accounts, rendered as AvatarGroup which is $1."
  },
  "permissionRevoked": {
    "message": "Revogada nesta atualização"
  },
  "permissionRevokedForAccounts": {
    "message": "Revogada nessa atualização para $1",
    "description": "Permission cell status for revoked permission including accounts, rendered as AvatarGroup which is $1."
  },
  "permission_accessNamedSnap": {
    "message": "Conectar a $1.",
    "description": "The description for the `wallet_snap` permission. $1 is the human-readable name of the snap."
  },
  "permission_accessNetwork": {
    "message": "Acesse a internet.",
    "description": "The description of the `endowment:network-access` permission."
  },
  "permission_accessNetworkDescription": {
    "message": "Permita que $1 acesse a internet. Isso pode ser usado para enviar e receber dados de servidores de terceiros.",
    "description": "An extended description of the `endowment:network-access` permission. $1 is the snap name."
  },
  "permission_accessSnap": {
    "message": "Conecte-se ao snap $1.",
    "description": "The description for the `wallet_snap` permission. $1 is the name of the snap."
  },
  "permission_accessSnapDescription": {
    "message": "Permitir que o site ou snap interaja com $1.",
    "description": "The description for the `wallet_snap_*` permission. $1 is the name of the Snap."
  },
  "permission_assets": {
    "message": "Exiba ativos da conta na MetaMask.",
    "description": "The description for the `endowment:assets` permission."
  },
  "permission_assetsDescription": {
    "message": "Permita que $1 forneça informações de ativos ao cliente da MetaMask. Os ativos podem ser na rede ou fora da rede.",
    "description": "An extended description for the `endowment:assets` permission. $1 is the name of the Snap."
  },
  "permission_cronjob": {
    "message": "Agende e execute ações periódicas.",
    "description": "The description for the `snap_cronjob` permission"
  },
  "permission_cronjobDescription": {
    "message": "Permita que $1 realize ações que são executadas periodicamente em horários, datas ou intervalos fixos. Isso pode ser usado para disparar interações ou notificações sensíveis ao tempo.",
    "description": "An extended description for the `snap_cronjob` permission. $1 is the snap name."
  },
  "permission_dialog": {
    "message": "Exibir janelas de diálogo na MetaMask.",
    "description": "The description for the `snap_dialog` permission"
  },
  "permission_dialogDescription": {
    "message": "Permita que $1 exiba pop-ups da MetaMask com texto personalizado, campo para entrada de informações e botões para aprovar ou recusar uma ação.\nPode ser usado, por exemplo, para criar alertas, confirmações e fluxos de adesão para um Snap.",
    "description": "An extended description for the `snap_dialog` permission. $1 is the snap name."
  },
  "permission_ethereumAccounts": {
    "message": "Ver endereço, saldo da conta, atividade e iniciar transações",
    "description": "The description for the `eth_accounts` permission"
  },
  "permission_ethereumProvider": {
    "message": "Acesse o provedor do Ethereum.",
    "description": "The description for the `endowment:ethereum-provider` permission"
  },
  "permission_ethereumProviderDescription": {
    "message": "Permita que $1 se comunique diretamente com a MetaMask, para que possa ler dados da blockchain e sugerir mensagens e transações.",
    "description": "An extended description for the `endowment:ethereum-provider` permission. $1 is the snap name."
  },
  "permission_getEntropy": {
    "message": "Derivar chaves arbitrárias únicas para $1.",
    "description": "The description for the `snap_getEntropy` permission. $1 is the snap name."
  },
  "permission_getEntropyDescription": {
    "message": "Permita que $1 derive chaves arbitrárias únicas para $1 sem as expor. Essas chaves são separadas das suas contas na MetaMask e não estão relacionadas às suas chaves privadas ou à Frase de Recuperação Secreta. Os outros Snaps não podem acessar essas informações.",
    "description": "An extended description for the `snap_getEntropy` permission. $1 is the snap name."
  },
  "permission_getLocale": {
    "message": "Ver seu idioma de preferência.",
    "description": "The description for the `snap_getLocale` permission"
  },
  "permission_getLocaleDescription": {
    "message": "Permita que $1 acesse seu idioma de preferência a partir de suas configurações da MetaMask. Isso pode ser usado para traduzir e exibir o conteúdo de $1 usando seu idioma.",
    "description": "An extended description for the `snap_getLocale` permission. $1 is the snap name."
  },
  "permission_getPreferences": {
    "message": "Ver informações como seu idioma preferencial e moeda fiduciária.",
    "description": "The description for the `snap_getPreferences` permission"
  },
  "permission_getPreferencesDescription": {
    "message": "Permita que $1 acesse informações como seu idioma preferencial e moeda fiduciária em suas configurações da MetaMask. Isso ajuda $1 a exibir conteúdo ajustado às suas preferências. ",
    "description": "An extended description for the `snap_getPreferences` permission. $1 is the snap name."
  },
  "permission_homePage": {
    "message": "Exibe uma tela personalizada",
    "description": "The description for the `endowment:page-home` permission"
  },
  "permission_homePageDescription": {
    "message": "Permite que $1 exiba uma tela inicial personalizada na MetaMask. Isso pode ser usado para interfaces de usuário, configurações e painéis.",
    "description": "An extended description for the `endowment:page-home` permission. $1 is the snap name."
  },
  "permission_keyring": {
    "message": "Permita solicitações para adicionar e controlar contas Ethereum",
    "description": "The description for the `endowment:keyring` permission"
  },
  "permission_keyringDescription": {
    "message": "Permita que $1 receba solicitações para adicionar ou remover contas, além de assinar e realizar transações em nome dessas contas.",
    "description": "An extended description for the `endowment:keyring` permission. $1 is the snap name."
  },
  "permission_lifecycleHooks": {
    "message": "Usar ganchos de ciclo de vida.",
    "description": "The description for the `endowment:lifecycle-hooks` permission"
  },
  "permission_lifecycleHooksDescription": {
    "message": "Permita que $1 use ganchos de ciclo de vida para executar códigos em momentos específicos durante seu ciclo de vida.",
    "description": "An extended description for the `endowment:lifecycle-hooks` permission. $1 is the snap name."
  },
  "permission_manageAccounts": {
    "message": "Adicionar e controlar contas Ethereum",
    "description": "The description for `snap_manageAccounts` permission"
  },
  "permission_manageAccountsDescription": {
    "message": "Permita que $1 adicione ou remova contas Ethereum e, depois, realize transações e assine com essas contas.",
    "description": "An extended description for the `snap_manageAccounts` permission. $1 is the snap name."
  },
  "permission_manageBip32Keys": {
    "message": "Gerenciar contas de $1.",
    "description": "The description for the `snap_getBip32Entropy` permission. $1 is a derivation path, e.g. 'm/44'/0'/0' (secp256k1)'."
  },
  "permission_manageBip44AndBip32KeysDescription": {
    "message": "Permita que $1 gerencie contas e ativos na rede solicitada. Essas contas são derivadas e passam por backup usando sua Frase de Recuperação Secreta (sem a revelar). Com o poder de derivar chaves, $1 pode dar suporte a uma variedade de protocolos da blockchain além da Ethereum (EVMs).",
    "description": "An extended description for the `snap_getBip44Entropy` and `snap_getBip44Entropy` permissions. $1 is the snap name."
  },
  "permission_manageBip44Keys": {
    "message": "Gerenciar contas de $1.",
    "description": "The description for the `snap_getBip44Entropy` permission. $1 is the name of a protocol, e.g. 'Filecoin'."
  },
  "permission_manageState": {
    "message": "Armazenar e gerenciar dados pertinentes em seu dispositivo.",
    "description": "The description for the `snap_manageState` permission"
  },
  "permission_manageStateDescription": {
    "message": "Permita que $1 armazene, atualize e recupere dados de forma segura com criptografia. Outros Snaps não podem acessar essas informações.",
    "description": "An extended description for the `snap_manageState` permission. $1 is the snap name."
  },
  "permission_nameLookup": {
    "message": "Fornecer consultas de domínios e endereços.",
    "description": "The description for the `endowment:name-lookup` permission."
  },
  "permission_nameLookupDescription": {
    "message": "Permitir que o Snap busque e exiba consultas de endereços e domínios em diferentes partes da IU da MetaMask.",
    "description": "An extended description for the `endowment:name-lookup` permission."
  },
  "permission_notifications": {
    "message": "Mostrar notificações.",
    "description": "The description for the `snap_notify` permission"
  },
  "permission_notificationsDescription": {
    "message": "Permita que $1 exiba notificações dentro da MetaMask. Um breve texto de notificação pode ser disparado por um Snap para informações acionáveis ou sensíveis ao tempo.",
    "description": "An extended description for the `snap_notify` permission. $1 is the snap name."
  },
  "permission_protocol": {
    "message": "Forneça dados de protocolo para uma ou mais cadeias.",
    "description": "The description for the `endowment:protocol` permission."
  },
  "permission_protocolDescription": {
    "message": "Permita que $1 forneça à MetaMask dados de protocolo, como estimativas de gás ou informações de token.",
    "description": "An extended description for the `endowment:protocol` permission. $1 is the name of the Snap."
  },
  "permission_rpc": {
    "message": "Permitir que $1 se comunique diretamente com $2.",
    "description": "The description for the `endowment:rpc` permission. $1 is 'other snaps' or 'websites', $2 is the snap name."
  },
  "permission_rpcDescription": {
    "message": "Permita que $1 envie mensagens a $2 e receba resposta de $2.",
    "description": "An extended description for the `endowment:rpc` permission. $1 is 'other snaps' or 'websites', $2 is the snap name."
  },
  "permission_rpcDescriptionOriginList": {
    "message": "$1 e $2",
    "description": "A list of allowed origins where $2 is the last origin of the list and $1 is the rest of the list separated by ','."
  },
  "permission_signatureInsight": {
    "message": "Exibir o modal de insights de assinatura.",
    "description": "The description for the `endowment:signature-insight` permission"
  },
  "permission_signatureInsightDescription": {
    "message": "Permita que $1 exiba um modal com insights sobre solicitações de assinatura antes de aprová-las. Isso pode ser usado para soluções de segurança e antiphishing.",
    "description": "An extended description for the `endowment:signature-insight` permission. $1 is the snap name."
  },
  "permission_signatureInsightOrigin": {
    "message": "Veja as origens de sites que iniciam solicitações de assinatura",
    "description": "The description for the `signatureOrigin` caveat, to be used with the `endowment:signature-insight` permission"
  },
  "permission_signatureInsightOriginDescription": {
    "message": "Permita que $1 veja a origem (URI) dos sites que iniciam solicitações de assinatura. Isso pode ser usado para soluções de segurança e antiphishing.",
    "description": "An extended description for the `signatureOrigin` caveat, to be used with the `endowment:signature-insight` permission. $1 is the snap name."
  },
  "permission_transactionInsight": {
    "message": "Busque e exiba insights de transações.",
    "description": "The description for the `endowment:transaction-insight` permission"
  },
  "permission_transactionInsightDescription": {
    "message": "Permita que $1 decodifique transações e exiba informações dentro da interface da MetaMask. Isso pode ser usado para soluções de segurança e antiphishing.",
    "description": "An extended description for the `endowment:transaction-insight` permission. $1 is the snap name."
  },
  "permission_transactionInsightOrigin": {
    "message": "Verá as origens dos sites que sugerem transações",
    "description": "The description for the `transactionOrigin` caveat, to be used with the `endowment:transaction-insight` permission"
  },
  "permission_transactionInsightOriginDescription": {
    "message": "Permita que $1 veja a origem (URI) dos sites que sugerirem transações. Isso pode ser usado para soluções de segurança e antiphishing.",
    "description": "An extended description for the `transactionOrigin` caveat, to be used with the `endowment:transaction-insight` permission. $1 is the snap name."
  },
  "permission_unknown": {
    "message": "Permissão desconhecida: $1",
    "description": "$1 is the name of a requested permission that is not recognized."
  },
  "permission_viewBip32PublicKeys": {
    "message": "Ver sua chave pública para $1 ($2).",
    "description": "The description for the `snap_getBip32PublicKey` permission. $1 is a derivation path, e.g. 'm/44'/0'/0''. $2 is the elliptic curve name, e.g. 'secp256k1'."
  },
  "permission_viewBip32PublicKeysDescription": {
    "message": "Permita que $2 veja suas chaves públicas (e endereços) referentes a $1. Isso não concede nenhum tipo de controle das contas ou ativos.",
    "description": "An extended description for the `snap_getBip32PublicKey` permission. $1 is a derivation path (name). $2 is the snap name."
  },
  "permission_viewNamedBip32PublicKeys": {
    "message": "Veja sua chave pública para $1.",
    "description": "The description for the `snap_getBip32PublicKey` permission. $1 is a name for the derivation path, e.g., 'Ethereum accounts'."
  },
  "permission_walletSwitchEthereumChain": {
    "message": "Use suas redes ativadas",
    "description": "The label for the `wallet_switchEthereumChain` permission"
  },
  "permission_webAssembly": {
    "message": "Suporte a WebAssembly.",
    "description": "The description of the `endowment:webassembly` permission."
  },
  "permission_webAssemblyDescription": {
    "message": "Permita que $1 acesse ambientes de execução de baixo nível via WebAssembly.",
    "description": "An extended description of the `endowment:webassembly` permission. $1 is the snap name."
  },
  "permissions": {
    "message": "Permissões"
  },
  "permissionsPageEmptyContent": {
    "message": "Não há nada aqui"
  },
  "permissionsPageEmptySubContent": {
    "message": "Aqui você pode ver as permissões que deu aos snaps instalados ou sites conectados."
  },
  "permitSimulationChange_approve": {
    "message": "Limite de gastos"
  },
  "permitSimulationChange_bidding": {
    "message": "Seu lance"
  },
  "permitSimulationChange_listing": {
    "message": "Sua tabela"
  },
  "permitSimulationChange_nft_listing": {
    "message": "Preço de tabela"
  },
  "permitSimulationChange_receive": {
    "message": "Você recebe"
  },
  "permitSimulationChange_revoke2": {
    "message": "Revogar"
  },
  "permitSimulationChange_transfer": {
    "message": "Você envia"
  },
  "permitSimulationDetailInfo": {
    "message": "Você está autorizando o consumidor a gastar esta quantidade de tokens de sua conta."
  },
  "permittedChainToastUpdate": {
    "message": "$1 tem acesso a $2."
  },
  "personalAddressDetected": {
    "message": "Endereço pessoal detectado. Insira o endereço de contrato do token."
  },
  "pinToTop": {
    "message": "Fixar ao topo"
  },
  "pleaseConfirm": {
    "message": "Por favor, confirme"
  },
  "plusMore": {
    "message": "E mais $1",
    "description": "$1 is the number of additional items"
  },
  "plusXMore": {
    "message": "E mais $1",
    "description": "$1 is a number of additional but unshown items in a list- this message will be shown in place of those items"
  },
  "popularNetworkAddToolTip": {
    "message": "Algumas dessas redes dependem de terceiros. As conexões podem ser menos confiáveis ​​ou permitir que terceiros rastreiem atividades.",
    "description": "Learn more link"
  },
  "popularNetworks": {
    "message": "Redes populares"
  },
  "preparingSwap": {
    "message": "Preparando troca..."
  },
  "prev": {
    "message": "Anterior"
  },
  "price": {
    "message": "Preço"
  },
  "priceUnavailable": {
    "message": "preço não disponível"
  },
  "primaryType": {
    "message": "Tipo primário"
  },
  "priorityFee": {
    "message": "Taxa de prioridade"
  },
  "priorityFeeProperCase": {
    "message": "Taxa de prioridade"
  },
  "privacy": {
    "message": "Privacidade"
  },
  "privacyMsg": {
    "message": "Política de Privacidade"
  },
  "privateKey": {
    "message": "Chave privada",
    "description": "select this type of file to use to import an account"
  },
  "privateKeyCopyWarning": {
    "message": "Chave privada de $1",
    "description": "$1 represents the account name"
  },
  "privateKeyHidden": {
    "message": "A chave privada está oculta",
    "description": "Explains that the private key input is hidden"
  },
  "privateKeyShow": {
    "message": "Exibir/ocultar a inserção da chave privada",
    "description": "Describes a toggle that is used to show or hide the private key input"
  },
  "privateKeyShown": {
    "message": "Esta chave privada está sendo exibida",
    "description": "Explains that the private key input is being shown"
  },
  "privateKeyWarning": {
    "message": "Atenção: jamais revele essa chave. Qualquer pessoa com acesso às suas chaves privadas poderá roubar os ativos de sua conta."
  },
  "privateNetwork": {
    "message": "Rede privada"
  },
  "proceedWithTransaction": {
    "message": "Quero prosseguir mesmo assim"
  },
  "productAnnouncements": {
    "message": "Anúncios de produtos"
  },
  "proposedApprovalLimit": {
    "message": "Limite de aprovação proposto"
  },
  "provide": {
    "message": "Fornecer"
  },
  "publicAddress": {
    "message": "Endereço público"
  },
  "pushPlatformNotificationsFundsReceivedDescription": {
    "message": "Você recebeu $1 $2"
  },
  "pushPlatformNotificationsFundsReceivedDescriptionDefault": {
    "message": "Você recebeu alguns tokens"
  },
  "pushPlatformNotificationsFundsReceivedTitle": {
    "message": "Fundos recebidos"
  },
  "pushPlatformNotificationsFundsSentDescription": {
    "message": "Você enviou $1 $2 com sucesso"
  },
  "pushPlatformNotificationsFundsSentDescriptionDefault": {
    "message": "Você enviou alguns tokens com sucesso"
  },
  "pushPlatformNotificationsFundsSentTitle": {
    "message": "Fundos enviados"
  },
  "pushPlatformNotificationsNftReceivedDescription": {
    "message": "Você recebeu novos NFTs"
  },
  "pushPlatformNotificationsNftReceivedTitle": {
    "message": "NFT recebido"
  },
  "pushPlatformNotificationsNftSentDescription": {
    "message": "Você enviou um NFT com sucesso"
  },
  "pushPlatformNotificationsNftSentTitle": {
    "message": "NFT enviado"
  },
  "pushPlatformNotificationsStakingLidoStakeCompletedDescription": {
    "message": "Seu staking na Lido foi bem-sucedido"
  },
  "pushPlatformNotificationsStakingLidoStakeCompletedTitle": {
    "message": "Staking concluído"
  },
  "pushPlatformNotificationsStakingLidoStakeReadyToBeWithdrawnDescription": {
    "message": "Seu staking na Lido está pronto para ser retirado"
  },
  "pushPlatformNotificationsStakingLidoStakeReadyToBeWithdrawnTitle": {
    "message": "Staking pronto para ser retirado"
  },
  "pushPlatformNotificationsStakingLidoWithdrawalCompletedDescription": {
    "message": "Sua retirada da Lido foi bem-sucedida"
  },
  "pushPlatformNotificationsStakingLidoWithdrawalCompletedTitle": {
    "message": "Retirada concluída"
  },
  "pushPlatformNotificationsStakingLidoWithdrawalRequestedDescription": {
    "message": "Sua solicitação de retirada da Lido foi enviada"
  },
  "pushPlatformNotificationsStakingLidoWithdrawalRequestedTitle": {
    "message": "Retirada solicitada"
  },
  "pushPlatformNotificationsStakingRocketpoolStakeCompletedDescription": {
    "message": "Seu staking na Rocket Pool foi bem-sucedido"
  },
  "pushPlatformNotificationsStakingRocketpoolStakeCompletedTitle": {
    "message": "Staking concluído"
  },
  "pushPlatformNotificationsStakingRocketpoolUnstakeCompletedDescription": {
    "message": "Sua retirada de staking na Rocket Pool foi bem-sucedida"
  },
  "pushPlatformNotificationsStakingRocketpoolUnstakeCompletedTitle": {
    "message": "Retirada de staking concluída"
  },
  "pushPlatformNotificationsSwapCompletedDescription": {
    "message": "Sua troca na MetaMask foi bem-sucedida"
  },
  "pushPlatformNotificationsSwapCompletedTitle": {
    "message": "Troca concluída"
  },
  "queued": {
    "message": "Na fila"
  },
  "quoteRate": {
    "message": "Taxa de cotação"
  },
  "quotedReceiveAmount": {
    "message": "Valor recebido $1"
  },
  "quotedTotalCost": {
    "message": "Custo total de $1"
  },
  "rank": {
    "message": "Classificação"
  },
  "rateIncludesMMFee": {
    "message": "A cotação inclui taxa de $1%"
  },
  "reAddAccounts": {
    "message": "readicione outras contas"
  },
  "reAdded": {
    "message": "readicionar"
  },
  "readdToken": {
    "message": "Você poderá adicionar esse token novamente no futuro indo até “Importar token” no menu de opções das suas contas."
  },
  "receive": {
    "message": "Receber"
  },
  "receiveCrypto": {
    "message": "Receber criptomoeda"
  },
  "received": {
    "message": "Recebido"
  },
  "recipientAddressPlaceholderNew": {
    "message": "Insira o endereço público (0x) ou nome de domínio"
  },
  "recommendedGasLabel": {
    "message": "Recomendado"
  },
  "recoveryPhraseReminderBackupStart": {
    "message": "Fazer backup agora"
  },
  "recoveryPhraseReminderConfirm": {
<<<<<<< HEAD
    "message": "Entendi"
=======
    "message": "Lembrar-me mais tarde"
>>>>>>> 9ab104b0
  },
  "recoveryPhraseReminderSubText": {
    "message": "Se não fizer backup da sua carteira, você perderá o acesso aos seus valores se não conseguir entrar no app ou se passar a usar um novo dispositivo."
  },
  "recoveryPhraseReminderTitle": {
    "message": "Proteja sua carteira"
  },
  "redeposit": {
    "message": "Redepositar"
  },
  "refreshList": {
    "message": "Atualizar lista"
  },
  "reject": {
    "message": "Recusar"
  },
  "rejectAll": {
    "message": "Recusar todas"
  },
  "rejectRequestsDescription": {
    "message": "Você está prestes a recusar em lote $1 solicitações."
  },
  "rejectRequestsN": {
    "message": "Recusar $1 solicitações"
  },
  "rejectTxsDescription": {
    "message": "Você está prestes a recusar $1 transações em massa."
  },
  "rejectTxsN": {
    "message": "Recusar $1 transações"
  },
  "rejected": {
    "message": "Recusada"
  },
  "remove": {
    "message": "Remover"
  },
  "removeAccount": {
    "message": "Remover conta"
  },
  "removeAccountDescription": {
    "message": "Essa conta será removida da sua carteira. Antes de continuar, você precisa garantir que tem a Frase de Recuperação Secreta original ou chave privada para essa conta importada. Você pode importar ou criar contas novamente a partir do menu suspenso da conta. "
  },
  "removeAccountModalBannerDescription": {
    "message": "Certifique-se de ter a Frase de Recuperação Secreta ou a chave privada desta conta antes de removê-la.",
    "description": "Make sure you have the Secret Recovery Phrase or private key for this account before removing."
  },
  "removeAccountModalBannerTitle": {
    "message": "Esta conta será removida da MetaMask.",
    "description": "Title of a banner alert used on account remove modal."
  },
  "removeKeyringSnap": {
    "message": "Remover esse Snap removerá estas contas da MetaMask:"
  },
  "removeKeyringSnapToolTip": {
    "message": "O Snap controla as contas e, ao removê-lo, as contas também serão removidas da MetaMask, mas permanecerão na blockchain."
  },
  "removeNFT": {
    "message": "Remover NFT"
  },
  "removeNftErrorMessage": {
    "message": "Não foi possível remover este NFT."
  },
  "removeNftMessage": {
    "message": "O NFT foi removido com sucesso!"
  },
  "removeSnap": {
    "message": "Remover Snap"
  },
  "removeSnapAccountDescription": {
    "message": "Se você prosseguir, essa conta não estará mais disponível na MetaMask."
  },
  "removeSnapAccountTitle": {
    "message": "Remover conta"
  },
  "removeSnapConfirmation": {
    "message": "Tem certeza de que deseja remover $1?",
    "description": "$1 represents the name of the snap"
  },
  "removeSnapDescription": {
    "message": "Essa ação excluirá o snap, os dados dele e revogará as permissões concedidas."
  },
  "replace": {
    "message": "substituir"
  },
  "reportIssue": {
    "message": "Comunicar um problema"
  },
  "requestFrom": {
    "message": "Solicitação de"
  },
  "requestFromInfo": {
    "message": "Este é o site solicitando sua assinatura."
  },
  "requestFromInfoSnap": {
    "message": "Este é o Snap solicitando sua assinatura."
  },
  "requestFromTransactionDescription": {
    "message": "Este é o site solicitando sua confirmação."
  },
  "requestingFor": {
    "message": "Solicitando para"
  },
  "requestingForAccount": {
    "message": "Solicitando para $1",
    "description": "Name of Account"
  },
  "requestingForNetwork": {
    "message": "Solicitando para $1",
    "description": "Name of Network"
  },
  "required": {
    "message": "Obrigatório"
  },
  "reset": {
    "message": "Redefinir"
  },
  "resetWallet": {
    "message": "Redefinir carteira"
  },
  "resetWalletSubHeader": {
    "message": "A MetaMask não mantém cópia de sua senha. Se estiver enfrentando problemas para desbloquear sua conta, você precisará redefinir sua carteira. É possível fazer isso informando a Frase de Recuperação Secreta usada ao configurar sua carteira."
  },
  "resetWalletUsingSRP": {
    "message": "Essa ação excluirá sua carteira atual e a Frase de Recuperação Secreta deste dispositivo, juntamente com a lista de contas que você tem curadoria. Após redefinir com a Frase de Recuperação Secreta, você verá uma lista de contas baseadas na Frase de Recuperação Secreta que você usou para redefinir. Essa nova lista incluirá automaticamente novas contas que tenham saldo. Você também poderá $1 criadas anteriormente. Contas personalizadas importadas precisarão ser $2, e quaisquer tokens personalizados adicionados a uma conta também precisarão ser $3."
  },
  "resetWalletWarning": {
    "message": "Certifique-se de usar a frase secreta de recuperação correta antes de prosseguir. Você não poderá desfazer isso."
  },
  "restartMetamask": {
    "message": "Reiniciar a MetaMask"
  },
  "restore": {
    "message": "Restaurar"
  },
  "restoreUserData": {
    "message": "Restaurar dados do usuário"
  },
  "resultPageError": {
    "message": "Erro"
  },
  "resultPageErrorDefaultMessage": {
    "message": "Falha na operação."
  },
  "resultPageSuccess": {
    "message": "Sucesso"
  },
  "resultPageSuccessDefaultMessage": {
    "message": "A operação foi concluída com sucesso."
  },
  "retryTransaction": {
    "message": "Tentar transação novamente"
  },
  "reusedTokenNameWarning": {
    "message": "Um token aqui reutiliza um símbolo de outro token que você acompanha; isso pode causar confusão ou induzir a erros."
  },
  "revealSecretRecoveryPhrase": {
    "message": "Frase de Recuperação Secreta"
  },
  "revealSeedWords": {
    "message": "Revelar Frase de Recuperação Secreta"
  },
  "revealSeedWordsDescription1": {
    "message": "A $1 concede $2",
    "description": "This is a sentence consisting of link using 'revealSeedWordsSRPName' as $1 and bolded text using 'revealSeedWordsDescription3' as $2."
  },
  "revealSeedWordsDescription2": {
    "message": "A MetaMask é uma $1. Isso significa que você é o proprietário da sua FRS.",
    "description": "$1 is text link with the message from 'revealSeedWordsNonCustodialWallet'"
  },
  "revealSeedWordsDescription3": {
    "message": "acesso total à sua carteira e fundos.\n"
  },
  "revealSeedWordsNonCustodialWallet": {
    "message": "carteira não custodiada"
  },
  "revealSeedWordsQR": {
    "message": "QR"
  },
  "revealSeedWordsSRPName": {
    "message": "Frase de Recuperação Secreta (FRS)"
  },
  "revealSeedWordsText": {
    "message": "Texto"
  },
  "revealSeedWordsWarning": {
    "message": "Certifique-se de que ninguém está olhando a sua tela. $1",
    "description": "$1 is bolded text using the message from 'revealSeedWordsWarning2'"
  },
  "revealSeedWordsWarning2": {
    "message": "O Suporte da MetaMask nunca solicitará essa informação.",
    "description": "The bolded texted in the second part of 'revealSeedWordsWarning'"
  },
  "revealSensitiveContent": {
    "message": "Revelar conteúdo confidencial"
  },
  "review": {
    "message": "Revisar"
  },
  "reviewAlert": {
    "message": "Rever alerta"
  },
  "reviewAlerts": {
    "message": "Conferir alertas"
  },
  "reviewPendingTransactions": {
    "message": "Analisar transações pendentes"
  },
  "reviewPermissions": {
    "message": "Revisar permissões"
  },
  "revokePermission": {
    "message": "Revogar permissão"
  },
  "revokePermissionTitle": {
    "message": "Remover permissão de $1",
    "description": "The token symbol that is being revoked"
  },
  "revokeSimulationDetailsDesc": {
    "message": "Você está removendo a permissão para alguém gastar tokens da sua conta."
  },
  "reward": {
    "message": "Recompensa"
  },
  "rpcNameOptional": {
    "message": "Nome da RPC (opcional)"
  },
  "rpcUrl": {
    "message": "URL da RPC"
  },
  "safeTransferFrom": {
    "message": "Transferência segura de"
  },
  "save": {
    "message": "Salvar"
  },
  "scanInstructions": {
    "message": "Posicione o código QR na frente da sua câmera"
  },
  "scanQrCode": {
    "message": "Ler código QR"
  },
  "scrollDown": {
    "message": "Role para baixo"
  },
  "search": {
    "message": "Pesquisar"
  },
  "searchAccounts": {
    "message": "Pesquisar contas"
  },
  "searchNfts": {
    "message": "Pesquisar NFTs"
  },
  "searchTokens": {
    "message": "Pesquisar tokens"
  },
  "searchTokensByNameOrAddress": {
    "message": "Pesquisar tokens por nome ou endereço"
  },
  "secretRecoveryPhrase": {
    "message": "Frase de Recuperação Secreta"
  },
  "secretRecoveryPhrasePlusNumber": {
    "message": "Frase de Recuperação Secreta $1",
    "description": "The $1 is the order of the Secret Recovery Phrase"
  },
  "secureWallet": {
    "message": "Carteira segura"
  },
  "secureWalletGetStartedButton": {
    "message": "Começar"
  },
  "secureWalletRemindLaterButton": {
    "message": "Lembrar-me mais tarde"
  },
  "secureWalletWalletRecover": {
    "message": "Essa é a única maneira de recuperar sua carteira se não conseguir entrar no app ou se passar a usar um novo dispositivo."
  },
  "secureWalletWalletSaveSrp": {
    "message": "Não corra o risco de perder seus valores. Proteja sua carteira guardando sua $1 em um lugar em que você confia.",
    "description": "The $1 is the button text 'Secret Recovery Phrase'"
  },
  "security": {
    "message": "Segurança"
  },
  "securityAlert": {
    "message": "Alerta de segurança de $1 e $2"
  },
  "securityAlerts": {
    "message": "Alertas de segurança"
  },
  "securityAlertsDescription": {
    "message": "Este recurso alerta você sobre atividades mal-intencionadas ou incomuns, analisando ativamente solicitações de transações e assinaturas. $1",
    "description": "Link to learn more about security alerts"
  },
  "securityAndPrivacy": {
    "message": "Segurança e Privacidade"
  },
  "securityChangePassword": {
    "message": "Alterar senha"
  },
  "securityChangePasswordDescription": {
    "message": "Escolha uma senha forte para desbloquear o aplicativo MetaMask em seu dispositivo. Se você perder essa senha, precisará da sua Frase de Recuperação Secreta para importar sua carteira novamente."
  },
  "securityChangePasswordTitle": {
    "message": "Senha"
  },
  "securityChangePasswordToastError": {
    "message": "Não foi possível alterar a senha. Tente novamente."
  },
  "securityChangePasswordToastSuccess": {
    "message": "Nova senha salva"
  },
  "securityDescription": {
    "message": "Reduza suas chances de ingressar em redes perigosas e proteja suas contas"
  },
  "securityLoginWithSocial": {
    "message": "Fazer login com $1",
    "description": "The $1 is the text 'Google' or 'Apple'"
  },
  "securityLoginWithSrpBackedUp": {
    "message": "Backup da Frase de Recuperação Secreta concluído"
  },
  "securityLoginWithSrpNotBackedUp": {
    "message": "Fazer backup da Frase de Recuperação Secreta"
  },
  "securityMessageLinkForNetworks": {
    "message": "golpes de rede e riscos de segurança"
  },
  "securityProviderPoweredBy": {
    "message": "Com tecnologia da $1",
    "description": "The security provider that is providing data"
  },
  "securitySocialLoginEnabled": {
    "message": "Ativado"
  },
  "securitySocialLoginEnabledDescription": {
    "message": "Esse e-mail e sua senha da MetaMask ajudarão você a recuperar sua conta e frases de recuperação."
  },
  "securitySocialLoginLabel": {
    "message": "RECUPERAÇÃO DE $1",
    "description": "The $1 is the text 'Google' or 'Apple'"
  },
  "securitySrpDescription": {
    "message": "Faça backup de sua Frase de Recuperação Secreta para nunca perder o acesso à sua carteira. Certifique-se de guardá-la em um local seguro que só você pode acessar e que você não vai esquecer."
  },
  "securitySrpLabel": {
    "message": "FRASE DE RECUPERAÇÃO SECRETA"
  },
  "securitySrpWalletRecovery": {
    "message": "Gerenciar métodos de recuperação"
  },
  "seeAllPermissions": {
    "message": "Ver todas as permissões",
    "description": "Used for revealing more content (e.g. permission list, etc.)"
  },
  "seeDetails": {
    "message": "Ver detalhes"
  },
  "seedPhraseIntroTitle": {
    "message": "Proteja sua carteira"
  },
  "seedPhraseReq": {
    "message": "As Frases de Recuperação Secretas contêm 12, 15, 18, 21 ou 24 palavras"
  },
  "seedPhraseReviewDetails": {
    "message": "Esta é a sua $1. Anote-a na ordem correta e guarde-a em um lugar seguro. Se alguém tiver sua Frase de Recuperação Secreta, poderá acessar sua carteira. $2",
    "description": "The $1 is the bolded text 'Secret Recovery Phrase' and $2 is 'seedPhraseReviewDetails2'"
  },
  "seedPhraseReviewDetails2": {
    "message": "Não a compartilhe com ninguém, nunca."
  },
  "seedPhraseReviewTitle": {
    "message": "Salve sua Frase de Recuperação Secreta"
  },
  "select": {
    "message": "Selecionar"
  },
  "selectAccountToConnect": {
    "message": "Selecione uma conta para se conectar"
  },
  "selectAccounts": {
    "message": "Selecione a(s) conta(s) para usar nesse site"
  },
  "selectAccountsForSnap": {
    "message": "Selecione a(s) conta(s) para usar com esse snap"
  },
  "selectAll": {
    "message": "Selecionar tudo"
  },
  "selectAnAccount": {
    "message": "Selecione uma conta"
  },
  "selectAnAccountAlreadyConnected": {
    "message": "Essa conta já foi conectada à MetaMask"
  },
  "selectEnableDisplayMediaPrivacyPreference": {
    "message": "Ativar Exibir arquivos de mídia de NFTs"
  },
  "selectHdPath": {
    "message": "Selecione o caminho do disco rígido"
  },
  "selectNFTPrivacyPreference": {
    "message": "Ativar detecção automática de NFTs"
  },
  "selectPathHelp": {
    "message": "Se as contas que você esperava não forem exibidas, tente mudar o caminho do HD ou a rede atualmente selecionada."
  },
  "selectRpcUrl": {
    "message": "Selecionar URL da RPC"
  },
  "selectSecretRecoveryPhrase": {
    "message": "Selecionar Frase de Recuperação Secreta"
  },
  "selectType": {
    "message": "Selecione o tipo"
  },
  "selectedAccountMismatch": {
    "message": "Conta diferente selecionada"
  },
  "selectingAllWillAllow": {
    "message": "Selecionar todos permitirá que esse site visualize todas as suas contas atuais. Certifique-se de confiar nesse site."
  },
  "send": {
    "message": "Enviar"
  },
  "sendBugReport": {
    "message": "Envie-nos um relatório de bugs."
  },
  "sendNoContactsConversionText": {
    "message": "clique aqui"
  },
  "sendNoContactsDescription": {
    "message": "Contatos permitem que você envie transações de forma segura para outra conta diversas vezes. Para criar um contato, $1",
    "description": "$1 represents the action text 'click here'"
  },
  "sendNoContactsTitle": {
    "message": "Você ainda não tem nenhum contato"
  },
  "sendSelectReceiveAsset": {
    "message": "Selecionar ativo para receber"
  },
  "sendSelectSendAsset": {
    "message": "Selecionar ativo para enviar"
  },
  "sendSwapSubmissionWarning": {
    "message": "Clicar neste botão iniciará imediatamente sua transação de swap. Confira os detalhes da sua transação antes de prosseguir."
  },
  "sendingAsset": {
    "message": "Enviando $1"
  },
  "sendingDisabled": {
    "message": "O envio de ativos NFT ERC-1155 ainda não é aceito."
  },
  "sendingNativeAsset": {
    "message": "Enviando $1",
    "description": "$1 represents the native currency symbol for the current network (e.g. ETH or BNB)"
  },
  "sendingToTokenContractWarning": {
    "message": "Aviso: você está prestes a enviar a um contrato de token que pode resultar em perda de fundos. $1",
    "description": "$1 is a clickable link with text defined by the 'learnMoreUpperCase' key. The link will open to a support article regarding the known contract address warning"
  },
  "sent": {
    "message": "Enviado"
  },
  "sentSpecifiedTokens": {
    "message": "Enviou $1",
    "description": "Symbol of the specified token"
  },
  "sentTokenAsToken": {
    "message": "Enviou $1 como $2",
    "description": "Used in the transaction display list to describe a swap and send. $1 and $2 are the symbols of tokens in involved in the swap."
  },
  "sepolia": {
    "message": "Rede de teste Sepolia"
  },
  "setApprovalForAll": {
    "message": "Definir aprovação para todos"
  },
  "setApprovalForAllRedesignedTitle": {
    "message": "Solicitação de saque"
  },
  "setApprovalForAllTitle": {
    "message": "Aprovar $1 sem limite de gastos",
    "description": "The token symbol that is being approved"
  },
  "settingAddSnapAccount": {
    "message": "Adicionar Snap da conta"
  },
  "settings": {
    "message": "Configurações"
  },
  "settingsSearchMatchingNotFound": {
    "message": "Nenhum resultado correspondente encontrado."
  },
  "settingsSubHeadingSignaturesAndTransactions": {
    "message": "Solicitações de assinaturas e transações"
  },
  "show": {
    "message": "Exibir"
  },
  "showAccount": {
    "message": "Exibir conta"
  },
  "showAdvancedDetails": {
    "message": "Mostrar detalhes avançados"
  },
  "showExtensionInFullSizeView": {
    "message": "Exibir extensão na visão de tamanho real"
  },
  "showExtensionInFullSizeViewDescription": {
    "message": "Ative esta opção para tornar a visão de tamanho real o seu padrão ao clicar no ícone da extensão."
  },
  "showFiatConversionInTestnets": {
    "message": "Exibir conversão nas redes de teste"
  },
  "showFiatConversionInTestnetsDescription": {
    "message": "Selecione essa opção para exibir a conversão de moeda fiduciária nas redes de teste"
  },
  "showHexData": {
    "message": "Exibir dados hexa"
  },
  "showHexDataDescription": {
    "message": "Selecione essa opção para exibir o campo de dados hexa na tela de envio"
  },
  "showLess": {
    "message": "Mostrar menos"
  },
  "showMore": {
    "message": "Exibir mais"
  },
  "showNativeTokenAsMainBalance": {
    "message": "Exibir tokens nativos como saldo principal"
  },
  "showNft": {
    "message": "Exibir NFT"
  },
  "showPermissions": {
    "message": "Exibir permissões"
  },
  "showPrivateKey": {
    "message": "Exibir chave privada"
  },
  "showSRP": {
    "message": "Mostrar Frase de Recuperação Secreta"
  },
  "showTestnetNetworks": {
    "message": "Exibir redes de teste"
  },
  "showTestnetNetworksDescription": {
    "message": "Selecione essa opção para exibir redes de teste na lista de redes"
  },
  "sign": {
    "message": "Assinar"
  },
  "signatureRequest": {
    "message": "Solicitação de assinatura"
  },
  "signature_decoding_bid_nft_tooltip": {
    "message": "O NFT será refletido em sua carteira quando o lance for aceito."
  },
  "signature_decoding_list_nft_tooltip": {
    "message": "Espere alterações somente se alguém comprar seus NFTs."
  },
  "signed": {
    "message": "Assinado"
  },
  "signing": {
    "message": "Assinando"
  },
  "signingInWith": {
    "message": "Assinando com"
  },
  "signingWith": {
    "message": "Assinando com"
  },
  "simulationApproveHeading": {
    "message": "Sacar"
  },
  "simulationDetailsApproveDesc": {
    "message": "Você está dando a outra pessoa permissão para sacar NFTs da sua conta."
  },
  "simulationDetailsERC20ApproveDesc": {
    "message": "Você está dando a alguém permissão para gastar esse valor da sua conta."
  },
  "simulationDetailsFiatNotAvailable": {
    "message": "Não disponível"
  },
  "simulationDetailsIncomingHeading": {
    "message": "Você recebe"
  },
  "simulationDetailsNoChanges": {
    "message": "Nenhuma alteração"
  },
  "simulationDetailsOutgoingHeading": {
    "message": "Você envia"
  },
  "simulationDetailsRevokeSetApprovalForAllDesc": {
    "message": "Você está removendo a permissão para outra pessoa sacar NFTs da sua conta."
  },
  "simulationDetailsSetApprovalForAllDesc": {
    "message": "Você está dando permissão para outra pessoa sacar NFTs de sua conta."
  },
  "simulationDetailsTitle": {
    "message": "Alterações estimadas"
  },
  "simulationDetailsTitleEnforced": {
    "message": "Alterações de saldo"
  },
  "simulationDetailsTitleTooltip": {
    "message": "As alterações estimadas podem acontecer se você prosseguir com essa transação. É apenas uma previsão, não uma garantia."
  },
  "simulationDetailsTitleTooltipEnforced": {
    "message": "Alterações de saldo são garantidas. Se este resultado não for possível, a transação será interrompida."
  },
  "simulationDetailsTotalFiat": {
    "message": "Total = $1",
    "description": "$1 is the total amount in fiat currency on one side of the transaction"
  },
  "simulationDetailsTransactionReverted": {
    "message": "Essa transação provavelmente falhará"
  },
  "simulationDetailsUnavailable": {
    "message": "Indisponível"
  },
  "simulationErrorMessageV2": {
    "message": "Não conseguimos estimar o preço do gás. Pode haver um erro no contrato, e essa transação poderá falhar."
  },
  "simulationSettingsModalEnforceToggle": {
    "message": "Aplicar alterações de saldo"
  },
  "simulationSettingsModalEnforceToggleDescription": {
    "message": "Para manter seu dinheiro seguro, essa transação não será concluída se o saldo mudar ou se a tolerância a slippage não for atingida."
  },
  "simulationSettingsModalTitle": {
    "message": "Configurações da transação"
  },
  "simulationsSettingDescription": {
    "message": "Ative esta opção para estimar alterações de saldo pelas transações e assinaturas antes de confirmá-las. Isso não garante o resultado final de suas transações. $1"
  },
  "simulationsSettingSubHeader": {
    "message": "Estimar alterações de saldo"
  },
  "singleNetwork": {
    "message": "1 rede"
  },
  "siweIssued": {
    "message": "Emitido"
  },
  "siweNetwork": {
    "message": "Rede"
  },
  "siweRequestId": {
    "message": "ID da solicitação"
  },
  "siweResources": {
    "message": "Recursos"
  },
  "siweURI": {
    "message": "URL"
  },
  "skipAccountSecurity": {
    "message": "Pular a segurança da conta?"
  },
  "skipAccountSecurityDetails": {
    "message": "Se você perder esta Frase de Recuperação Secreta, não poderá acessar esta carteira."
  },
  "skipAccountSecuritySecureNow": {
    "message": "Proteger agora"
  },
  "skipAccountSecuritySkip": {
    "message": "Ignorar"
  },
  "skipDeepLinkInterstitial": {
    "message": "Não mostrar tela intersticial ao abrir links profundos"
  },
  "skipDeepLinkInterstitialDescription": {
    "message": "Ativar esta opção fará com que a tela intersticial seja ignorada ao abrir links profundos (deep links) na MetaMask. Um link profundo é um link como https://link.metamask.io/home, que abre a MetaMask automaticamente. Esses links podem ser ocultados ou manipulados por terceiros. A tela intersticial existe para proteger você contra o acesso acidental a páginas dentro da MetaMask que possam exibir informações sensíveis, como suas contas, tokens, histórico, saldos ou configurações. Essa configuração se aplica apenas a links assinados pela própria MetaMask."
  },
  "slideBridgeDescription": {
    "message": "Transite por 9 cadeias, tudo dentro da sua carteira"
  },
  "slideBridgeTitle": {
    "message": "Pronto para fazer a ponte?"
  },
  "slideCashOutDescription": {
    "message": "Venda suas criptodivisas por dinheiro"
  },
  "slideCashOutTitle": {
    "message": "Saque com a MetaMask"
  },
  "slideDebitCardDescription": {
    "message": "Disponível em regiões selecionadas"
  },
  "slideDebitCardTitle": {
    "message": "Cartão de débito MetaMask"
  },
  "slideFundWalletDescription": {
    "message": "Adicione ou transfira tokens para começar"
  },
  "slideFundWalletTitle": {
    "message": "Adicione valores à sua carteira"
  },
  "slideMultiSrpDescription": {
    "message": "Importe e use múltiplas carteiras na MetaMask"
  },
  "slideMultiSrpTitle": {
    "message": "Adicione múltiplas Frases de Recuperação Secretas"
  },
  "slideRemoteModeDescription": {
    "message": "Use sua carteira fria sem fio"
  },
  "slideRemoteModeTitle": {
    "message": "Armazenamento a frio, acesso rápido"
  },
  "slideSmartAccountUpgradeDescription": {
    "message": "Mesmo endereço, recursos mais inteligentes"
  },
  "slideSmartAccountUpgradeTitle": {
    "message": "Comece a usar contas inteligentes"
  },
  "slideSolanaDescription": {
    "message": "Crie uma conta Solana para começar"
  },
  "slideSolanaTitle": {
    "message": "Agora compatível com Solana"
  },
  "slideSweepStakeDescription": {
    "message": "Cunhe um NFT agora para concorrer"
  },
  "slideSweepStakeTitle": {
    "message": "Participe do sorteio de $5000 em USDC!"
  },
  "smartAccountAccept": {
    "message": "Usar conta inteligente"
  },
  "smartAccountBetterTransaction": {
    "message": "Transações mais rápidas, taxas mais baixas"
  },
  "smartAccountBetterTransactionDescription": {
    "message": "Economize tempo e dinheiro processando transações em conjunto."
  },
  "smartAccountFeaturesDescription": {
    "message": "Mantenha o mesmo endereço de conta e mude de volta quando quiser."
  },
  "smartAccountLabel": {
    "message": "Conta inteligente"
  },
  "smartAccountPayToken": {
    "message": "Pague com qualquer token, a qualquer hora"
  },
  "smartAccountPayTokenDescription": {
    "message": "Use os tokens que você já possui para cobrir as taxas de rede."
  },
  "smartAccountReject": {
    "message": "Não usar conta inteligente"
  },
  "smartAccountSameAccount": {
    "message": "Mesma conta, recursos mais inteligentes."
  },
  "smartAccountSplashTitle": {
    "message": "Usar conta inteligente?"
  },
  "smartAccountUpdateSuccessMessage": {
    "message": "Sua conta será atualizada para conta inteligente em sua próxima transação."
  },
  "smartAccountUpdateSuccessTitle": {
    "message": "Sucesso!"
  },
  "smartAccountUpgradeBannerDescription": {
    "message": "Mesmo endereço. Recursos mais inteligentes."
  },
  "smartAccountUpgradeBannerTitle": {
    "message": "Mudar para conta inteligente"
  },
  "smartContracts": {
    "message": "Contratos inteligentes"
  },
  "smartSwapsErrorNotEnoughFunds": {
    "message": "Fundos insuficientes para uma troca inteligente."
  },
  "smartSwapsErrorUnavailable": {
    "message": "As trocas inteligentes estão temporariamente indisponíveis."
  },
  "smartTransactionCancelled": {
    "message": "Sua transação foi cancelada"
  },
  "smartTransactionCancelledDescription": {
    "message": "Não foi possível concluir sua transação. Ela foi cancelada para evitar que você pague taxas de gás desnecessárias."
  },
  "smartTransactionError": {
    "message": "Falha na transação"
  },
  "smartTransactionErrorDescription": {
    "message": "Mudanças repentinas no mercado podem provocar falhas. Se o problema continuar, fale com o suporte ao cliente da MetaMask."
  },
  "smartTransactionPending": {
    "message": "Sua transação foi enviada"
  },
  "smartTransactionSuccess": {
    "message": "Sua transação foi concluída"
  },
  "smartTransactions": {
    "message": "Transações inteligentes"
  },
  "smartTransactionsEnabledDescription": {
    "message": " e proteção MEV. Agora ativada por padrão."
  },
  "smartTransactionsEnabledLink": {
    "message": "Taxas de sucesso maiores"
  },
  "smartTransactionsEnabledTitle": {
    "message": "As transações acabam de ficar mais inteligentes"
  },
  "snapAccountCreated": {
    "message": "Conta criada"
  },
  "snapAccountCreatedDescription": {
    "message": "Sua nova conta está pronta para ser usada!"
  },
  "snapAccountCreationFailed": {
    "message": "Falha na criação da conta"
  },
  "snapAccountCreationFailedDescription": {
    "message": "$1 não conseguiu criar uma conta para você.",
    "description": "$1 is the snap name"
  },
  "snapAccountRedirectFinishSigningTitle": {
    "message": "Finalizar assinatura"
  },
  "snapAccountRedirectSiteDescription": {
    "message": "Siga as instruções de $1"
  },
  "snapAccountRemovalFailed": {
    "message": "Falha na remoção da conta"
  },
  "snapAccountRemovalFailedDescription": {
    "message": "$1 não conseguiu remover essa conta para você.",
    "description": "$1 is the snap name"
  },
  "snapAccountRemoved": {
    "message": "Conta removida"
  },
  "snapAccountRemovedDescription": {
    "message": "Essa conta não estará mais disponível para uso na MetaMask."
  },
  "snapAccounts": {
    "message": "Snaps da conta"
  },
  "snapAccountsDescription": {
    "message": "Contas controladas por Snaps de terceiros."
  },
  "snapConnectTo": {
    "message": "Conectar-se a $1",
    "description": "$1 is the website URL or a Snap name. Used for Snaps pre-approved connections."
  },
  "snapConnectionPermissionDescription": {
    "message": "Permitir conexão automática de $1 com $2 sem a sua aprovação.",
    "description": "Used for Snap pre-approved connections. $1 is the Snap name, $2 is a website URL."
  },
  "snapConnectionWarning": {
    "message": "$1 quer usar $2",
    "description": "$2 is the snap and $1 is the dapp requesting connection to the snap."
  },
  "snapDetailWebsite": {
    "message": "Site"
  },
  "snapHomeMenu": {
    "message": "Menu inicial do Snap"
  },
  "snapInstallRequest": {
    "message": "Ao instalar $1, serão dadas as permissões a seguir.",
    "description": "$1 is the snap name."
  },
  "snapInstallSuccess": {
    "message": "Instalação concluída"
  },
  "snapInstallWarningCheck": {
    "message": "$1 quer permissão para fazer o seguinte:",
    "description": "Warning message used in popup displayed on snap install. $1 is the snap name."
  },
  "snapInstallWarningHeading": {
    "message": "Prossiga com cautela"
  },
  "snapInstallWarningPermissionDescriptionForBip32View": {
    "message": "Permita que $1 veja suas chaves públicas (e endereços). Isso não concede nenhum tipo de controle das contas ou ativos.",
    "description": "An extended description for the `snap_getBip32PublicKey` permission used for tooltip on Snap Install Warning screen (popup/modal). $1 is the snap name."
  },
  "snapInstallWarningPermissionDescriptionForEntropy": {
    "message": "Permita que o Snap $1 gerencie contas e ativos nas redes solicitadas. Essas contas são derivadas e passam por backup usando sua Frase de Recuperação Secreta (sem a revelar). Com o poder de derivar chaves, $1 pode dar suporte a uma variedade de protocolos da blockchain além da Ethereum (EVMs).",
    "description": "An extended description for the `snap_getBip44Entropy` and `snap_getBip44Entropy` permissions used for tooltip on Snap Install Warning screen (popup/modal). $1 is the snap name."
  },
  "snapInstallWarningPermissionNameForEntropy": {
    "message": "Gerenciar contas $1",
    "description": "Permission name used for the Permission Cell component displayed on warning popup when installing a Snap. $1 is list of account types."
  },
  "snapInstallWarningPermissionNameForViewPublicKey": {
    "message": "Ver sua chave pública para $1",
    "description": "Permission name used for the Permission Cell component displayed on warning popup when installing a Snap. $1 is list of account types."
  },
  "snapInstallationErrorDescription": {
    "message": "$1 não pôde ser instalado.",
    "description": "Error description used when snap installation fails. $1 is the snap name."
  },
  "snapInstallationErrorTitle": {
    "message": "Falha na instalação",
    "description": "Error title used when snap installation fails."
  },
  "snapResultError": {
    "message": "Erro"
  },
  "snapResultSuccess": {
    "message": "Sucesso"
  },
  "snapResultSuccessDescription": {
    "message": "$1 está pronto para ser usado"
  },
  "snapUIAssetSelectorTitle": {
    "message": "Selecione um ativo"
  },
  "snapUpdateAlertDescription": {
    "message": "Baixe a última versão de $1",
    "description": "Description used in Snap update alert banner when snap update is available. $1 is the Snap name."
  },
  "snapUpdateAvailable": {
    "message": "Atualização disponível"
  },
  "snapUpdateErrorDescription": {
    "message": "$1 não pôde ser atualizado.",
    "description": "Error description used when snap update fails. $1 is the snap name."
  },
  "snapUpdateErrorTitle": {
    "message": "Falha na atualização",
    "description": "Error title used when snap update fails."
  },
  "snapUpdateRequest": {
    "message": "Ao atualizar $1, serão dadas as permissões a seguir.",
    "description": "$1 is the Snap name."
  },
  "snapUpdateSuccess": {
    "message": "Atualização concluída"
  },
  "snapUrlIsBlocked": {
    "message": "Esse Snap deseja levar você a um site bloqueado. $1."
  },
  "snaps": {
    "message": "Snaps"
  },
  "snapsConnected": {
    "message": "Snaps conectados"
  },
  "snapsNoInsight": {
    "message": "Sem insights para mostrar"
  },
  "snapsPrivacyWarningFirstMessage": {
    "message": "Você reconhece que qualquer Snap instalado é um Serviço Terceirizado, a menos que identificado de outra forma, conforme definido nos $1 da Consensys. Seu uso de Serviços Terceirizados é regido por termos e condições separados, estabelecidos pelo prestador de Serviços Terceirizados. A Consensys não faz recomendação de uso de nenhum Snap a nenhuma pessoa específica por qualquer motivo específico. Você acessa, confia e usa o Serviço Terceirizado por sua conta e risco. A Consensys se isenta de toda e qualquer responsabilidade por perdas relacionadas ao seu uso de Serviços Terceirizados.",
    "description": "First part of a message in popup modal displayed when installing a snap for the first time. $1 is terms of use link."
  },
  "snapsPrivacyWarningSecondMessage": {
    "message": "Informações compartilhadas com Serviços de Terceiros serão coletadas diretamente por eles, de acordo com políticas de privacidade próprias. Por favor, consulte-as para obter mais informações.",
    "description": "Second part of a message in popup modal displayed when installing a snap for the first time."
  },
  "snapsPrivacyWarningThirdMessage": {
    "message": "A Consensys não tem acesso às informações que você compartilha com Serviços Terceirizados.",
    "description": "Third part of a message in popup modal displayed when installing a snap for the first time."
  },
  "snapsSettings": {
    "message": "Configurações de Snaps"
  },
  "snapsTermsOfUse": {
    "message": "Termos de Uso"
  },
  "snapsToggle": {
    "message": "O snap só será executado se estiver ativado"
  },
  "snapsUIError": {
    "message": "Contate os criadores de $1 para receber mais suporte.",
    "description": "This is shown when the insight snap throws an error. $1 is the snap name"
  },
  "solanaAccountRequested": {
    "message": "Este site está solicitando uma conta Solana."
  },
  "solanaAccountRequired": {
    "message": "É necessária uma conta Solana para se conectar a este site."
  },
  "solanaImportAccounts": {
    "message": "Importar contas Solana"
  },
  "solanaImportAccountsDescription": {
    "message": "Importe uma Frase de Recuperação Secreta para migrar sua conta Solana a partir de outra carteira."
  },
  "solanaMoreFeaturesComingSoon": {
    "message": "Mais recursos em breve"
  },
  "solanaMoreFeaturesComingSoonDescription": {
    "message": "NFTs, suporte a carteira de hardware e muito mais em breve."
  },
  "solanaOnMetaMask": {
    "message": "Solana na MetaMask"
  },
  "solanaSendReceiveSwapTokens": {
    "message": "Envie, receba e troque tokens"
  },
  "solanaSendReceiveSwapTokensDescription": {
    "message": "Faça transferências e transações com tokens como SOL, USDC e muitos outros."
  },
  "someNetworks": {
    "message": "Redes de $1"
  },
  "somethingDoesntLookRight": {
    "message": "Alguma coisa não parece certa? $1",
    "description": "A false positive message for users to contact support. $1 is a link to the support page."
  },
  "somethingIsWrong": {
    "message": "Algo deu errado. Tente recarregar a página."
  },
  "somethingWentWrong": {
    "message": "Não foi possível carregar esta página."
  },
  "sortBy": {
    "message": "Classificar por"
  },
  "sortByAlphabetically": {
    "message": "Alfabeticamente (A-Z)"
  },
  "sortByDecliningBalance": {
    "message": "Saldo decrescente ($1 alto-baixo)",
    "description": "Indicates a descending order based on token fiat balance. $1 is the preferred currency symbol"
  },
  "source": {
    "message": "Fonte"
  },
  "spamModalBlockedDescription": {
    "message": "Este site será bloqueado por 1 minuto."
  },
  "spamModalBlockedTitle": {
    "message": "Você bloqueou temporariamente este site"
  },
  "spamModalDescription": {
    "message": "Se você estiver sendo bombardeado com diversas solicitações indesejadas, pode bloquear temporariamente o site."
  },
  "spamModalTemporaryBlockButton": {
    "message": "Bloquear temporariamente este site"
  },
  "spamModalTitle": {
    "message": "Notamos várias solicitações"
  },
  "speed": {
    "message": "Velocidade"
  },
  "speedUp": {
    "message": "Acelerar"
  },
  "speedUpCancellation": {
    "message": "Acelerar esse cancelamento"
  },
  "speedUpExplanation": {
    "message": "Atualizamos a taxa de gás baseada nas condições atuais da rede e a aumentamos em pelo menos 10% (exigido pela rede)."
  },
  "speedUpPopoverTitle": {
    "message": "Acelerar transação"
  },
  "speedUpTooltipText": {
    "message": "Nova taxa de gás"
  },
  "speedUpTransaction": {
    "message": "Acelerar essa transação"
  },
  "spendLimitInsufficient": {
    "message": "Limite de gastos insuficiente"
  },
  "spendLimitInvalid": {
    "message": "Limite de gastos inválido; o número precisa ser positivo"
  },
  "spendLimitPermission": {
    "message": "Permissão de limite de gasto"
  },
  "spendLimitRequestedBy": {
    "message": "Limite de gastos solicitado por $1",
    "description": "Origin of the site requesting the spend limit"
  },
  "spendLimitTooLarge": {
    "message": "O limite de gastos está alto demais"
  },
  "spender": {
    "message": "Consumidor"
  },
  "spenderTooltipDesc": {
    "message": "Este é o endereço que poderá sacar seus NFTs."
  },
  "spenderTooltipERC20ApproveDesc": {
    "message": "Este é o endereço que poderá gastar seus tokens em seu nome."
  },
  "spendingCap": {
    "message": "Limite de gastos"
  },
  "spendingCaps": {
    "message": "Limites de gastos"
  },
  "srpDesignImageAlt": {
    "message": "Imagem do cofre da FRS"
  },
  "srpDetailsDescription": {
    "message": "Uma Frase de Recuperação Secreta, também chamada de frase-semente ou mnemônica, é um conjunto de palavras que permite acessar e controlar sua carteira de criptoativos. Para transferir sua carteira para a MetaMask, você precisará desta frase."
  },
  "srpDetailsOwnsAccessListItemOne": {
    "message": "Pegar todo o seu dinheiro"
  },
  "srpDetailsOwnsAccessListItemThree": {
    "message": "Mudar suas informações de login"
  },
  "srpDetailsOwnsAccessListItemTwo": {
    "message": "Confirmar transações"
  },
  "srpDetailsOwnsAccessListTitle": {
    "message": "Qualquer pessoa que tenha sua Frase de Recuperação Secreta pode:"
  },
  "srpDetailsTitle": {
    "message": "O que é uma Frase de Recuperação Secreta?"
  },
  "srpInputNumberOfWords": {
    "message": "Eu tenho uma frase com $1 palavras",
    "description": "This is the text for each option in the dropdown where a user selects how many words their secret recovery phrase has during import. The $1 is the number of words (either 12, 15, 18, 21, or 24)."
  },
  "srpListName": {
    "message": "Frase de Recuperação Secreta $1",
    "description": "$1 is the order of the Secret Recovery Phrase"
  },
  "srpListNumberOfAccounts": {
    "message": "$1 contas",
    "description": "$1 is the number of accounts in the list"
  },
  "srpListSelectionDescription": {
    "message": "A Frase de Recuperação Secreta de sua nova conta será gerada a partir de"
  },
  "srpListSingleOrZero": {
    "message": "$1 conta",
    "description": "$1 is the number of accounts in the list, it is either 1 or 0"
  },
  "srpListStateBackedUp": {
    "message": "Revelar"
  },
  "srpListStateNotBackedUp": {
    "message": "Fazer backup"
  },
  "srpPasteFailedTooManyWords": {
    "message": "Ocorreu uma falha ao colar porque há mais de 24 palavras. A Frase de Recuperação Secreta pode ter no máximo 24 palavras.",
    "description": "Description of SRP paste error when the pasted content has too many words"
  },
  "srpPasteTip": {
    "message": "Você pode colar a sua frase secreta de recuperação inteira em qualquer campo",
    "description": "Our secret recovery phrase input is split into one field per word. This message explains to users that they can paste their entire secrete recovery phrase into any field, and we will handle it correctly."
  },
  "srpSecurityQuizGetStarted": {
    "message": "Começar"
  },
  "srpSecurityQuizImgAlt": {
    "message": "Um olho com um buraco de fechadura no centro, e três campos de senha flutuando"
  },
  "srpSecurityQuizIntroduction": {
    "message": "Para revelar sua Frase de Recuperação Secreta, você precisa responder corretamente duas perguntas"
  },
  "srpSecurityQuizQuestionOneQuestion": {
    "message": "Se você perder sua Frase de Recuperação Secreta, a MetaMask..."
  },
  "srpSecurityQuizQuestionOneRightAnswer": {
    "message": "Não poderá ajudar"
  },
  "srpSecurityQuizQuestionOneRightAnswerDescription": {
    "message": "Anote-a, grave-a em metal ou guarde-a em diversos lugares secretos para que nunca a perca. Se perdê-la, é para sempre."
  },
  "srpSecurityQuizQuestionOneRightAnswerTitle": {
    "message": "Certo! Ninguém pode ajudar a recuperar sua Frase de Recuperação Secreta"
  },
  "srpSecurityQuizQuestionOneWrongAnswer": {
    "message": "Poderá recuperá-la para você"
  },
  "srpSecurityQuizQuestionOneWrongAnswerDescription": {
    "message": "Se você perder sua Frase de Recuperação Secreta, é para sempre. Ninguém consegue ajudar a recuperá-la, não importa o que digam."
  },
  "srpSecurityQuizQuestionOneWrongAnswerTitle": {
    "message": "Errado! Ninguém consegue recuperar sua Frase de Recuperação Secreta"
  },
  "srpSecurityQuizQuestionTwoQuestion": {
    "message": "Se alguém, até mesmo um atendente do Suporte, pedir sua Frase de Recuperação Secreta..."
  },
  "srpSecurityQuizQuestionTwoRightAnswer": {
    "message": "Você estará sendo vítima de um golpe"
  },
  "srpSecurityQuizQuestionTwoRightAnswerDescription": {
    "message": "Qualquer pessoa que afirme precisar da sua Frase de Recuperação Secreta está mentindo. Se você informar a frase a ela, seus ativos serão roubados."
  },
  "srpSecurityQuizQuestionTwoRightAnswerTitle": {
    "message": "Correto! Compartilhar sua Frase de Recuperação Secreta nunca é uma boa ideia"
  },
  "srpSecurityQuizQuestionTwoWrongAnswer": {
    "message": "Você deverá revelar"
  },
  "srpSecurityQuizQuestionTwoWrongAnswerDescription": {
    "message": "Qualquer pessoa que afirme precisar da sua Frase de Recuperação Secreta está mentindo. Se você informar a frase a ela, seus ativos serão roubados."
  },
  "srpSecurityQuizQuestionTwoWrongAnswerTitle": {
    "message": "Não! Não compartilhe sua Frase de Recuperação Secreta com ninguém, nunca"
  },
  "srpSecurityQuizTitle": {
    "message": "Quiz de segurança"
  },
  "srpToggleShow": {
    "message": "Exibir/Ocultar esta palavra da Frase de Recuperação Secreta",
    "description": "Describes a toggle that is used to show or hide a single word of the secret recovery phrase"
  },
  "srpWordHidden": {
    "message": "Esta palavra está oculta",
    "description": "Explains that a word in the secret recovery phrase is hidden"
  },
  "srpWordShown": {
    "message": "Esta palavra está sendo exibida",
    "description": "Explains that a word in the secret recovery phrase is being shown"
  },
  "stable": {
    "message": "Estável"
  },
  "stableLowercase": {
    "message": "estável"
  },
  "stake": {
    "message": "Stake"
  },
  "staked": {
    "message": "Em staking"
  },
  "standardAccountLabel": {
    "message": "Conta padrão"
  },
<<<<<<< HEAD
=======
  "stateCorruptionAreYouSure": {
    "message": "Tem certeza de que deseja prosseguir?"
  },
  "stateCorruptionCopyAndRestoreBeforeRecovery": {
    "message": "Você pode tentar copiar e restaurar seu arquivo de estado manualmente antes de decidir restaurar seu cofre seguindo $1.",
    "description": "$1 represents the `stateCorruptionTheseInstructions` localization key"
  },
  "stateCorruptionCopyAndRestoreBeforeReset": {
    "message": "Você pode tentar copiar e restaurar seu arquivo de estado manualmente antes de decidir redinifir a MetaMask seguindo $1.",
    "description": "$1 represents the `stateCorruptionTheseInstructions` localization key"
  },
  "stateCorruptionDetectedNoBackup": {
    "message": "Seu cofre não pode ser recuperado automaticamente."
  },
  "stateCorruptionDetectedWithBackup": {
    "message": "Seu cofre pode ser recuperado a partir de um backup automatizado. A recuperação automática excluirá suas configurações e preferências atuais e restaurará apenas o seu cofre."
  },
  "stateCorruptionMetamaskDatabaseCannotBeAccessed": {
    "message": "Erro interno: não é possível acessar o banco de dados"
  },
  "stateCorruptionResetMetaMaskState": {
    "message": "Redefinir estado da MetaMask"
  },
  "stateCorruptionResettingDatabase": {
    "message": "Redefinindo banco de dados…"
  },
  "stateCorruptionRestoreAccountsFromBackup": {
    "message": "Restaurar contas"
  },
  "stateCorruptionRestoringDatabase": {
    "message": "Restaurando banco de dados…"
  },
  "stateCorruptionTheseInstructions": {
    "message": "essas instruções",
    "description": "This is a link to instructions on how to recover your Secret Recovery Phrase manually. It is used in the `stateCorruptionCopyAndRestoreBeforeRecovery` and `stateCorruptionCopyAndRestoreBeforeReset` localization keys."
  },
  "stateCorruptionTheseInstructionsLinkTitle": {
    "message": "Como recuperar sua Frase de Recuperação Secreta"
  },
>>>>>>> 9ab104b0
  "stateLogError": {
    "message": "Erro ao recuperar os logs de estado."
  },
  "stateLogFileName": {
    "message": "Logs de estado da MetaMask"
  },
  "stateLogs": {
    "message": "Logs de estado"
  },
  "stateLogsDescription": {
    "message": "Logs de estado podem conter o seu endereço e transações enviadas da sua conta pública."
  },
  "status": {
    "message": "Status"
  },
  "statusNotConnected": {
    "message": "Não conectado"
  },
  "step1LatticeWallet": {
    "message": "Conecte seu Lattice1"
  },
  "step1LatticeWalletMsg": {
    "message": "Você pode conectar a MetaMask ao seu dispositivo Lattice1 quando ele estiver configurado e online. Desbloqueie seu dispositivo e tenha o ID do seu dispositivo em mãos.",
    "description": "$1 represents the `hardwareWalletSupportLinkConversion` localization key"
  },
  "step1LedgerWallet": {
    "message": "Baixar o aplicativo do Ledger"
  },
  "step1LedgerWalletMsg": {
    "message": "Baixe, configure e insira sua senha para desbloquear $1.",
    "description": "$1 represents the `ledgerLiveApp` localization value"
  },
  "step1TrezorWallet": {
    "message": "Conecte sua Trezor"
  },
  "step1TrezorWalletMsg": {
    "message": "Conecte sua Trezor diretamente ao seu computador e a desbloqueie. Certifique-se de usar a frase secreta correta.",
    "description": "$1 represents the `hardwareWalletSupportLinkConversion` localization key"
  },
  "step2LedgerWallet": {
    "message": "Conecte sua Ledger"
  },
  "step2LedgerWalletMsg": {
    "message": "Conecte sua Ledger diretamente ao seu computador, depois a desbloqueie e abra o app do Ethereum.",
    "description": "$1 represents the `hardwareWalletSupportLinkConversion` localization key"
  },
  "stepOf": {
    "message": "Etapa $1 de $2",
    "description": "$1 current step, $2 total steps"
  },
  "stillGettingMessage": {
    "message": "Ainda está recebendo essa mensagem?"
  },
  "strong": {
    "message": "Forte"
  },
  "stxCancelled": {
    "message": "A troca teria falhado"
  },
  "stxCancelledDescription": {
    "message": "Sua transação teria falhado e foi cancelada para protegê-lo contra o pagamento de taxas de gás desnecessárias."
  },
  "stxCancelledSubDescription": {
    "message": "Tente trocar novamente. Estaremos aqui para proteger você contra riscos semelhantes no futuro."
  },
  "stxFailure": {
    "message": "Falha na troca"
  },
  "stxFailureDescription": {
    "message": "Mudanças repentinas no mercado podem causar falhas. Se o problema persistir, entre em contato com $1.",
    "description": "This message is shown to a user if their swap fails. The $1 will be replaced by support.metamask.io"
  },
  "stxOptInSupportedNetworksDescription": {
    "message": "Ative as transações inteligentes para realizar transações mais confiáveis ​​e seguras em redes suportadas. $1"
  },
  "stxPendingPrivatelySubmittingSwap": {
    "message": "Enviando sua troca de forma privada..."
  },
  "stxPendingPubliclySubmittingSwap": {
    "message": "Enviando sua troca de forma pública..."
  },
  "stxSuccess": {
    "message": "Troca concluída!"
  },
  "stxSuccessDescription": {
    "message": "Seu $1 já está disponível.",
    "description": "$1 is a token symbol, e.g. ETH"
  },
  "stxSwapCompleteIn": {
    "message": "A troca será concluída em <",
    "description": "'<' means 'less than', e.g. Swap will complete in < 2:59"
  },
  "stxTryingToCancel": {
    "message": "Tentando cancelar sua transação..."
  },
  "stxUnknown": {
    "message": "Status desconhecido"
  },
  "stxUnknownDescription": {
    "message": "Uma transação foi bem-sucedida, mas não temos certeza do que se trata. Isso pode ter ocorrido em razão do envio de outra transação enquanto essa troca era processada."
  },
  "stxUserCancelled": {
    "message": "Troca cancelada"
  },
  "stxUserCancelledDescription": {
    "message": "Sua transação foi cancelada e você não pagou nenhuma taxa de gás desnecessária."
  },
  "submit": {
    "message": "Enviar"
  },
  "submitted": {
    "message": "Enviada"
  },
  "suggestedBySnap": {
    "message": "Sugerido por $1",
    "description": "$1 is the snap name"
  },
  "suggestedCurrencySymbol": {
    "message": "Símbolo sugerido para a moeda:"
  },
  "suggestedTokenName": {
    "message": "Nome sugerido:"
  },
  "supplied": {
    "message": "Fornecido"
  },
  "support": {
    "message": "Suporte"
  },
  "supportCenter": {
    "message": "Visite a nossa Central de Suporte"
  },
  "supportMultiRpcInformation": {
    "message": "Agora oferecemos suporte a várias RPCs para uma única rede. Sua RPC mais recente foi selecionada como padrão para resolver informações conflitantes."
  },
  "surveyConversion": {
    "message": "Responda à nossa pesquisa"
  },
  "surveyTitle": {
    "message": "Molde o futuro da MetaMask"
  },
  "swap": {
    "message": "Troca"
  },
  "swapAdjustSlippage": {
    "message": "Ajustar slippage"
  },
  "swapAggregator": {
    "message": "Agregador"
  },
  "swapAllowSwappingOf": {
    "message": "Permitir troca de $1",
    "description": "Shows a user that they need to allow a token for swapping on their hardware wallet"
  },
  "swapAmountReceived": {
    "message": "Valor garantido"
  },
  "swapAmountReceivedInfo": {
    "message": "Esse é o valor mínimo que você receberá. Você pode receber mais, dependendo do slippage."
  },
  "swapAndSend": {
    "message": "Executar swap e enviar"
  },
  "swapAnyway": {
    "message": "Trocar mesmo assim"
  },
  "swapApproval": {
    "message": "Aprovar $1 para trocas",
    "description": "Used in the transaction display list to describe a transaction that is an approve call on a token that is to be swapped.. $1 is the symbol of a token that has been approved."
  },
  "swapApproveNeedMoreTokens": {
    "message": "Você precisa de mais $1 $2 para concluir essa troca",
    "description": "Tells the user how many more of a given token they need for a specific swap. $1 is an amount of tokens and $2 is the token symbol."
  },
  "swapAreYouStillThere": {
    "message": "Ainda está aí?"
  },
  "swapAreYouStillThereDescription": {
    "message": "Estamos prontos para exibir as últimas cotações quando quiser continuar"
  },
  "swapConfirmWithHwWallet": {
    "message": "Confirme com sua carteira de hardware"
  },
  "swapContinueSwapping": {
    "message": "Continuar trocando"
  },
  "swapContractDataDisabledErrorDescription": {
    "message": "No aplicativo do Ethereum em seu Ledger, vá para \"Configurações\" e habilite os dados do contrato. Em seguida, tente sua troca novamente."
  },
  "swapContractDataDisabledErrorTitle": {
    "message": "Os dados do contrato não estão ativados em seu Ledger"
  },
  "swapCustom": {
    "message": "personalizado"
  },
  "swapDecentralizedExchange": {
    "message": "Corretora descentralizada"
  },
  "swapDetailsTitle": {
    "message": "Detalhes da troca",
    "description": "Title for the modal showing details about a swap transaction."
  },
  "swapDirectContract": {
    "message": "Contrato direto"
  },
  "swapEditLimit": {
    "message": "Editar limite"
  },
  "swapEnableDescription": {
    "message": "Isso é obrigatório e dá à MetaMask permissão para trocar o seu $1.",
    "description": "Gives the user info about the required approval transaction for swaps. $1 will be the symbol of a token being approved for swaps."
  },
  "swapEnableTokenForSwapping": {
    "message": "Isso vai $1 para trocas",
    "description": "$1 is for the 'enableToken' key, e.g. 'enable ETH'"
  },
  "swapEnterAmount": {
    "message": "Insira um valor"
  },
  "swapEstimatedNetworkFees": {
    "message": "Taxas de rede estimadas"
  },
  "swapEstimatedNetworkFeesInfo": {
    "message": "Essa é a estimativa da taxa de rede que será usada para concluir sua troca. O valor real pode mudar conforme as condições de rede."
  },
  "swapFailedErrorDescriptionWithSupportLink": {
    "message": "Falhas na transação acontecem, e estamos aqui para ajudar. Se esse problema persistir, você pode entrar em contato com o nosso Suporte em $1 para receber assistência adicional.",
    "description": "This message is shown to a user if their swap fails. The $1 will be replaced by support.metamask.io"
  },
  "swapFailedErrorTitle": {
    "message": "Falha na troca"
  },
  "swapFetchingQuote": {
    "message": "Buscando cotação"
  },
  "swapFetchingQuoteNofN": {
    "message": "Obtendo cotação $1 de $2",
    "description": "A count of possible quotes shown to the user while they are waiting for quotes to be fetched. $1 is the number of quotes already loaded, and $2 is the total number of resources that we check for quotes. Keep in mind that not all resources will have a quote for a particular swap."
  },
  "swapFetchingQuotes": {
    "message": "Buscando cotações..."
  },
  "swapFetchingQuotesErrorDescription": {
    "message": "Hmmm, ocorreu algum erro. Tente novamente. Ou, se os erros persistirem, entre em contato com o Suporte."
  },
  "swapFetchingQuotesErrorTitle": {
    "message": "Erro ao obter cotações"
  },
  "swapFromTo": {
    "message": "A troca de $1 por $2",
    "description": "Tells a user that they need to confirm on their hardware wallet a swap of 2 tokens. $1 is a source token and $2 is a destination token"
  },
  "swapGasFeesDetails": {
    "message": "As taxas de gás são estimadas e oscilam com base no tráfego da rede e na complexidade da transação."
  },
  "swapGasFeesExplanation": {
    "message": "A MetaMask não ganha dinheiro com taxas de gás. Essas taxas são estimativas e podem mudar de acordo com a carga de atividade da rede e a complexidade da transação. Saiba mais $1.",
    "description": "$1 is a link (text in link can be found at 'swapGasFeesSummaryLinkText')"
  },
  "swapGasFeesExplanationLinkText": {
    "message": "aqui",
    "description": "Text for link in swapGasFeesExplanation"
  },
  "swapGasFeesLearnMore": {
    "message": "Saiba mais sobre as taxas de gás"
  },
  "swapGasFeesSplit": {
    "message": "As taxas de gás da tela anterior estão divididas entre essas duas transações."
  },
  "swapGasFeesSummary": {
    "message": "As taxas de gás são pagas aos mineradores de criptoativos que processam as transações na rede de $1. A MetaMask não lucra com taxas de gás.",
    "description": "$1 is the selected network, e.g. Ethereum or BSC"
  },
  "swapGasIncludedTooltipExplanation": {
    "message": "Esta cotação incorpora taxas de gás através de ajuste do valor do token enviado ou recebido. Você pode receber ETH em uma transação separada em sua lista de atividades."
  },
  "swapGasIncludedTooltipExplanationLinkText": {
    "message": "Saiba mais sobre taxas de gás"
  },
  "swapHighSlippage": {
    "message": "Slippage alto"
  },
  "swapIncludesGasAndMetaMaskFee": {
    "message": "Inclui taxa de gás e uma taxa de $1% da MetaMask",
    "description": "Provides information about the fee that metamask takes for swaps. $1 is a decimal number."
  },
  "swapIncludesMMFee": {
    "message": "Inclui uma taxa de $1% da MetaMask.",
    "description": "Provides information about the fee that metamask takes for swaps. $1 is a decimal number."
  },
  "swapIncludesMMFeeAlt": {
    "message": "A cotação reflete a taxa de $1% da MetaMask",
    "description": "Provides information about the fee that metamask takes for swaps using the latest copy. $1 is a decimal number."
  },
  "swapIncludesMetaMaskFeeViewAllQuotes": {
    "message": "Inclui uma taxa de $1% da MetaMask – $2",
    "description": "Provides information about the fee that metamask takes for swaps. $1 is a decimal number and $2 is a link to view all quotes."
  },
  "swapLearnMore": {
    "message": "Saiba mais sobre as trocas"
  },
  "swapLiquiditySourceInfo": {
    "message": "Pesquisamos várias fontes de liquidez (corretoras, agregadores e formadores de mercado profissionais) para comparar taxas de câmbio e taxas de rede."
  },
  "swapLowSlippage": {
    "message": "Slippage baixo"
  },
  "swapMaxSlippage": {
    "message": "Slippage máximo"
  },
  "swapMetaMaskFee": {
    "message": "Taxa da MetaMask"
  },
  "swapMetaMaskFeeDescription": {
    "message": "A taxa de $1% é automaticamente contabilizada nessa cotação. Você a paga em troca de uma licença para usar o software de agregação de informações sobre provedores de liquidez da MetaMask.",
    "description": "Provides information about the fee that metamask takes for swaps. $1 is a decimal number."
  },
  "swapNQuotesWithDot": {
    "message": "$1 cotações.",
    "description": "$1 is the number of quotes that the user can select from when opening the list of quotes on the 'view quote' screen"
  },
  "swapNewQuoteIn": {
    "message": "Novas cotações em $1",
    "description": "Tells the user the amount of time until the currently displayed quotes are update. $1 is a time that is counting down from 1:00 to 0:00"
  },
  "swapNoTokensAvailable": {
    "message": "Nenhum token disponível correspondente a $1",
    "description": "Tells the user that a given search string does not match any tokens in our token lists. $1 can be any string of text"
  },
  "swapOnceTransactionHasProcess": {
    "message": "Seu $1 será adicionado à sua conta quando essa transação for processada.",
    "description": "This message communicates the token that is being transferred. It is shown on the awaiting swap screen. The $1 will be a token symbol."
  },
  "swapPriceDifference": {
    "message": "Você está prestes a trocar $1 $2 (~$3) por $4 $5 (~$6).",
    "description": "This message represents the price slippage for the swap.  $1 and $4 are a number (ex: 2.89), $2 and $5 are symbols (ex: ETH), and $3 and $6 are fiat currency amounts."
  },
  "swapPriceDifferenceTitle": {
    "message": "Diferença de preço de aproximadamente $1%",
    "description": "$1 is a number (ex: 1.23) that represents the price difference."
  },
  "swapPriceUnavailableDescription": {
    "message": "O impacto no preço não pôde ser determinado devido à ausência de dados sobre o preço de mercado. Confirme que você está satisfeito com a quantidade de tokens que você está prestes a receber antes de fazer a troca."
  },
  "swapPriceUnavailableTitle": {
    "message": "Verifique o preço antes de prosseguir"
  },
  "swapProcessing": {
    "message": "Processando"
  },
  "swapQuoteDetails": {
    "message": "Detalhes da cotação"
  },
  "swapQuoteNofM": {
    "message": "$1 de $2",
    "description": "A count of possible quotes shown to the user while they are waiting for quotes to be fetched. $1 is the number of quotes already loaded, and $2 is the total number of resources that we check for quotes. Keep in mind that not all resources will have a quote for a particular swap."
  },
  "swapQuoteSource": {
    "message": "Fonte da cotação"
  },
  "swapQuotesExpiredErrorDescription": {
    "message": "Solicite novas cotações para receber as taxas mais recentes."
  },
  "swapQuotesExpiredErrorTitle": {
    "message": "Cotações vencidas"
  },
  "swapQuotesNotAvailableDescription": {
    "message": "Esta rota de negociação não está disponível no momento. Tente alterar a quantia, rede ou token e encontraremos a melhor opção."
  },
  "swapQuotesNotAvailableErrorDescription": {
    "message": "Experimente ajustar a quantidade ou as configurações de slippage e tente novamente."
  },
  "swapQuotesNotAvailableErrorTitle": {
    "message": "Não há cotações disponíveis"
  },
  "swapRate": {
    "message": "Preço"
  },
  "swapReceiving": {
    "message": "Recebendo"
  },
  "swapReceivingInfoTooltip": {
    "message": "Essa é uma estimativa. O valor exato dependerá do slippage."
  },
  "swapRequestForQuotation": {
    "message": "Solicitação de cotação"
  },
  "swapSelect": {
    "message": "Selecione"
  },
  "swapSelectAQuote": {
    "message": "Selecione uma cotação"
  },
  "swapSelectAToken": {
    "message": "Selecionar token"
  },
  "swapSelectQuotePopoverDescription": {
    "message": "Abaixo estão todas as cotações reunidas de diversas fontes de liquidez."
  },
  "swapSelectToken": {
    "message": "Selecionar token"
  },
  "swapShowLatestQuotes": {
    "message": "Exibir últimas cotações"
  },
  "swapSlippageAutoDescription": {
    "message": "Automático"
  },
  "swapSlippageHighDescription": {
    "message": "O slippage inserido ($1%) é considerado muito alto e pode resultar em uma taxa ruim",
    "description": "$1 is the amount of % for slippage"
  },
  "swapSlippageHighTitle": {
    "message": "Slippage alto"
  },
  "swapSlippageLowDescription": {
    "message": "Um valor assim baixo ($1%) pode resultar em falha na troca",
    "description": "$1 is the amount of % for slippage"
  },
  "swapSlippageLowTitle": {
    "message": "Slippage baixo"
  },
  "swapSlippageNegativeDescription": {
    "message": "O slippage deve ser maior ou igual a zero"
  },
  "swapSlippageNegativeTitle": {
    "message": "Aumente o slippage para continuar"
  },
  "swapSlippageOverLimitDescription": {
    "message": "A tolerância ao slippage deve ser de 15% ou menos. Qualquer valor superior resultará em uma taxa ruim."
  },
  "swapSlippageOverLimitTitle": {
    "message": "Slippage muito alto"
  },
  "swapSlippagePercent": {
    "message": "$1%",
    "description": "$1 is the amount of % for slippage"
  },
  "swapSlippageTooltip": {
    "message": "Chamamos de \"slippage\" quando o preço muda entre o momento de realização da ordem e sua confirmação. Sua troca será cancelada automaticamente se o slippage exceder sua configuração de \"tolerância a slippage\"."
  },
  "swapSlippageZeroDescription": {
    "message": "Há menos provedores de cotação com slippage zero, o que resultará em uma cotação menos competitiva."
  },
  "swapSlippageZeroTitle": {
    "message": "Buscando provedores de slippage zero"
  },
  "swapSource": {
    "message": "Fonte de liquidez"
  },
  "swapSuggested": {
    "message": "Troca sugerida"
  },
  "swapSuggestedGasSettingToolTipMessage": {
    "message": "Trocas são transações complexas e urgentes. Recomendamos essa taxa de gás para atingir o equilíbrio ideal entre o custo e a confiança de uma troca bem-sucedida."
  },
  "swapSwapFrom": {
    "message": "Trocar de"
  },
  "swapSwapSwitch": {
    "message": "Alternar ordem dos tokens"
  },
  "swapSwapTo": {
    "message": "Trocar por"
  },
  "swapToConfirmWithHwWallet": {
    "message": "para confirmar com a sua carteira de hardware"
  },
  "swapTokenAddedManuallyDescription": {
    "message": "Verifique esse token em $1 e certifique-se de que é o token que você deseja negociar.",
    "description": "$1 points the user to etherscan as a place they can verify information about a token. $1 is replaced with the translation for \"etherscan\""
  },
  "swapTokenAddedManuallyTitle": {
    "message": "Token adicionado manualmente"
  },
  "swapTokenAvailable": {
    "message": "Seu $1 foi adicionado à sua conta.",
    "description": "This message is shown after a swap is successful and communicates the exact amount of tokens the user has received for a swap. The $1 is a decimal number of tokens followed by the token symbol."
  },
  "swapTokenBalanceUnavailable": {
    "message": "Não foi possível obter seu saldo de $1",
    "description": "This message communicates to the user that their balance of a given token is currently unavailable. $1 will be replaced by a token symbol"
  },
  "swapTokenNotAvailable": {
    "message": "O token não está disponível para troca nesta região"
  },
  "swapTokenToToken": {
    "message": "Trocar $1 por $2",
    "description": "Used in the transaction display list to describe a swap. $1 and $2 are the symbols of tokens in involved in a swap."
  },
  "swapTokenVerifiedOn1SourceDescription": {
    "message": "$1 só foi verificado em 1 fonte. Considere verificá-lo em $2 antes de prosseguir.",
    "description": "$1 is a token name, $2 points the user to etherscan as a place they can verify information about a token. $1 is replaced with the translation for \"etherscan\""
  },
  "swapTokenVerifiedOn1SourceTitle": {
    "message": "Token potencialmente inautêntico"
  },
  "swapTokenVerifiedSources": {
    "message": "Confirmado por $1 fontes. Verificar em $2.",
    "description": "$1 the number of sources that have verified the token, $2 points the user to a block explorer as a place they can verify information about the token."
  },
  "swapTooManyDecimalsError": {
    "message": "$1 permite até $2 decimais",
    "description": "$1 is a token symbol and $2 is the max. number of decimals allowed for the token"
  },
  "swapTransactionComplete": {
    "message": "Transação concluída"
  },
  "swapTwoTransactions": {
    "message": "2 transações"
  },
  "swapUnknown": {
    "message": "Desconhecido"
  },
  "swapZeroSlippage": {
    "message": "0% de slippage"
  },
  "swapsMaxSlippage": {
    "message": "Tolerância a slippage"
  },
  "swapsNotEnoughToken": {
    "message": "$1 insuficiente",
    "description": "Tells the user that they don't have enough of a token for a proposed swap. $1 is a token symbol"
  },
  "swapsViewInActivity": {
    "message": "Ver na atividade"
  },
  "switch": {
    "message": "Alternar"
  },
  "switchBack": {
    "message": "Alternar de volta"
  },
  "switchEthereumChainConfirmationDescription": {
    "message": "Isso alternará a rede selecionada dentro da MetaMask para uma rede adicionada anteriormente:"
  },
  "switchEthereumChainConfirmationTitle": {
    "message": "Permitir que esse site alterne a rede?"
  },
  "switchInputCurrency": {
    "message": "Alternar moeda de entrada"
  },
  "switchNetwork": {
    "message": "Alternar rede"
  },
  "switchNetworks": {
    "message": "Alternar redes"
  },
  "switchToNetwork": {
    "message": "Alternar para $1",
    "description": "$1 represents the custom network that has previously been added"
  },
  "switchToThisAccount": {
    "message": "Alternar para esta conta"
  },
  "switchingNetworksCancelsPendingConfirmations": {
    "message": "A alternância de redes cancelará todas as confirmações pendentes"
  },
  "symbol": {
    "message": "Símbolo"
  },
  "symbolBetweenZeroTwelve": {
    "message": "O símbolo deve ter 11 caracteres ou menos."
  },
  "tapToReveal": {
    "message": "Toque para revelar"
  },
  "tapToRevealNote": {
    "message": "Certifique-se de que ninguém esteja olhando para sua tela."
  },
  "tenPercentIncreased": {
    "message": "10% de aumento"
  },
  "terms": {
    "message": "Termos de Uso"
  },
  "termsOfService": {
    "message": "Termos de Serviço"
  },
  "termsOfUseAgree": {
    "message": "Concordo"
  },
  "termsOfUseAgreeText": {
    "message": "Eu concordo com os termos de uso aplicáveis ao meu uso da MetaMask e todos os seus recursos"
  },
  "termsOfUseFooterText": {
    "message": "Favor rolar para ler todas as seções"
  },
  "termsOfUseTitle": {
    "message": "Analise nossos termos de uso"
  },
  "testNetworks": {
    "message": "Redes de teste"
  },
  "testnets": {
    "message": "Testnets"
  },
  "theme": {
    "message": "Tema"
  },
  "themeDescription": {
    "message": "Escolha o seu tema preferido para a MetaMask."
  },
  "thirdPartySoftware": {
    "message": "Aviso de software de terceiros",
    "description": "Title of a popup modal displayed when installing a snap for the first time."
  },
  "time": {
    "message": "Hora"
  },
  "tipsForUsingAWallet": {
    "message": "Dicas para usar uma carteira"
  },
  "tipsForUsingAWalletDescription": {
    "message": "Adicionar tokens libera mais formas de usar a web3."
  },
  "to": {
    "message": "Para"
  },
  "toAddress": {
    "message": "Para: $1",
    "description": "$1 is the address to include in the To label. It is typically shortened first using shortenAddress"
  },
  "toggleDecodeDescription": {
    "message": "Usamos os serviços do 4byte.directory e do Sourcify para decodificar e exibir dados de transações de forma mais legível. Isso ajuda você a entender o resultado de transações pendentes e passadas, mas pode resultar em compartilhamento do seu endereço IP."
  },
  "token": {
    "message": "Token"
  },
  "tokenAddress": {
    "message": "Endereço do token"
  },
  "tokenAlreadyAdded": {
    "message": "Esse token já foi adicionado."
  },
  "tokenAutoDetection": {
    "message": "Detecção automática de tokens"
  },
  "tokenContractAddress": {
    "message": "Endereço de contrato do token"
  },
  "tokenDecimal": {
    "message": "Decimal do token"
  },
  "tokenDecimalFetchFailed": {
    "message": "É necessário o decimal do token. Encontre-o em: $1"
  },
  "tokenDetails": {
    "message": "Dados do token"
  },
  "tokenFoundTitle": {
    "message": "1 novo token encontrado"
  },
  "tokenId": {
    "message": "ID do token"
  },
  "tokenList": {
    "message": "Listas de tokens"
  },
  "tokenMarketplace": {
    "message": "Marketplace de tokens"
  },
  "tokenScamSecurityRisk": {
    "message": "golpes e riscos de segurança envolvendo tokens"
  },
  "tokenStandard": {
    "message": "Padrão de token"
  },
  "tokenSymbol": {
    "message": "Símbolo do token"
  },
  "tokens": {
    "message": "Tokens"
  },
  "tokensFoundTitle": {
    "message": "$1 novos tokens encontrados",
    "description": "$1 is the number of new tokens detected"
  },
  "tokensInCollection": {
    "message": "Tokens em coleção"
  },
  "tooltipApproveButton": {
    "message": "Estou ciente"
  },
  "tooltipSatusConnected": {
    "message": "conectada"
  },
  "tooltipSatusConnectedUpperCase": {
    "message": "Conectado"
  },
  "tooltipSatusNotConnected": {
    "message": "não conectada"
  },
  "total": {
    "message": "Total"
  },
  "totalVolume": {
    "message": "Volume total"
  },
  "transaction": {
    "message": "transação"
  },
  "transactionCancelAttempted": {
    "message": "Cancelamento da transação tentado com taxa de gás de $1 às $2"
  },
  "transactionCancelSuccess": {
    "message": "Transação cancelada às $2"
  },
  "transactionConfirmed": {
    "message": "Transação confirmada às $2."
  },
  "transactionCreated": {
    "message": "Transação criada com valor de $1 às $2."
  },
  "transactionDataFunction": {
    "message": "Função"
  },
  "transactionDetailGasHeading": {
    "message": "Taxa de gás estimada"
  },
  "transactionDetailMultiLayerTotalSubtitle": {
    "message": "Valor + taxas"
  },
  "transactionDropped": {
    "message": "Transação abandonada às $2."
  },
  "transactionError": {
    "message": "Erro de transação. Exceção gerada no código do contrato."
  },
  "transactionErrorNoContract": {
    "message": "Tentando chamar uma função em um endereço que não está no contrato."
  },
  "transactionErrored": {
    "message": "A transação encontrou um erro."
  },
  "transactionFlowNetwork": {
    "message": "Rede"
  },
  "transactionHistoryBaseFee": {
    "message": "Taxa-base (GWEI)"
  },
  "transactionHistoryL1GasLabel": {
    "message": "Taxa de gás L1 total"
  },
  "transactionHistoryL2GasLimitLabel": {
    "message": "Limite de gás L2"
  },
  "transactionHistoryL2GasPriceLabel": {
    "message": "Preço do gás L2"
  },
  "transactionHistoryMaxFeePerGas": {
    "message": "Taxa máxima por gás"
  },
  "transactionHistoryPriorityFee": {
    "message": "Taxa de prioridade (GWEI)"
  },
  "transactionHistoryTotalGasFee": {
    "message": "Taxa de gás total"
  },
  "transactionIdLabel": {
    "message": "ID da transação",
    "description": "Label for the source transaction ID field."
  },
  "transactionIncludesTypes": {
    "message": "Esta transação inclui: $1."
  },
  "transactionResubmitted": {
    "message": "Transação reenviada com taxa de gás aumentada para $1 às $2"
  },
  "transactionSettings": {
    "message": "Configurações da transação"
  },
  "transactionSubmitted": {
    "message": "Transação enviada com taxa de gás estimada de $1 às $2."
  },
  "transactionTotalGasFee": {
    "message": "Taxa de gás total",
    "description": "Label for the total gas fee incurred in the transaction."
  },
  "transactionUpdated": {
    "message": "Transação atualizada às $2."
  },
  "transactions": {
    "message": "Transações"
  },
  "transfer": {
    "message": "Transferir"
  },
  "transferCrypto": {
    "message": "Transferir criptomoedas"
  },
  "transferFrom": {
    "message": "Transferir de"
  },
  "transferRequest": {
    "message": "Solicitação de transferência"
  },
  "trillionAbbreviation": {
    "message": "T",
    "description": "Shortened form of 'trillion'"
  },
  "troubleConnectingToLedgerU2FOnFirefox": {
    "message": "Estamos com problemas para conectar o seu Ledger. $1",
    "description": "$1 is a link to the wallet connection guide;"
  },
  "troubleConnectingToLedgerU2FOnFirefox2": {
    "message": "Revise nosso guia de conexão de carteiras de hardware e tente de novo.",
    "description": "$1 of the ledger wallet connection guide"
  },
  "troubleConnectingToLedgerU2FOnFirefoxLedgerSolution": {
    "message": "Se você está usando a versão mais recente do Firefox, talvez esteja com um problema relacionado ao Firefox ter abandonado o suporte ao U2F. Saiba como corrigir esse problema $1.",
    "description": "It is a link to the ledger website for the workaround."
  },
  "troubleConnectingToLedgerU2FOnFirefoxLedgerSolution2": {
    "message": "aqui",
    "description": "Second part of the error message; It is a link to the ledger website for the workaround."
  },
  "troubleConnectingToWallet": {
    "message": "Tivemos dificuldade para conectar-nos à sua $1. Revise $2 e tente novamente.",
    "description": "$1 is the wallet device name; $2 is a link to wallet connection guide"
  },
  "troubleStarting": {
    "message": "A MetaMask teve problemas para iniciar. Esse erro pode ser intermitente, por isso tente reiniciar a extensão."
  },
  "tryAgain": {
    "message": "Tente novamente"
  },
  "turnOff": {
    "message": "Desativar"
  },
  "turnOffMetamaskNotificationsError": {
    "message": "Ocorreu um erro ao desativar as notificações. Tente novamente mais tarde."
  },
  "turnOn": {
    "message": "Ativar"
  },
  "turnOnMetamaskNotifications": {
    "message": "Ativar notificações"
  },
  "turnOnMetamaskNotificationsButton": {
    "message": "Ativar"
  },
  "turnOnMetamaskNotificationsError": {
    "message": "Ocorreu um erro ao criar as notificações. Tente novamente mais tarde."
  },
  "turnOnMetamaskNotificationsMessageFirst": {
    "message": "Fique por dentro do que acontece na sua carteira com notificações."
  },
  "turnOnMetamaskNotificationsMessagePrivacyBold": {
    "message": "configurações de notificações."
  },
  "turnOnMetamaskNotificationsMessagePrivacyLink": {
    "message": "Saiba como protegemos sua privacidade enquanto usa este recurso."
  },
  "turnOnMetamaskNotificationsMessageSecond": {
    "message": "Para usar as notificações da carteira, nós usamos um perfil para sincronizar algumas configurações entre seus dispositivos. $1"
  },
  "turnOnMetamaskNotificationsMessageThird": {
    "message": "Você pode desativar as notificações quando quiser no $1"
  },
  "turnOnTokenDetection": {
    "message": "Ativar detecção avançada de token"
  },
  "tutorial": {
    "message": "Tutorial"
  },
  "twelveHrTitle": {
    "message": "12 h:"
  },
  "txAlertTitle": {
    "message": "Esta transação será revertida"
  },
  "typeYourSRP": {
    "message": "Insira sua Frase de Recuperação Secreta"
  },
  "u2f": {
    "message": "U2F",
    "description": "A name on an API for the browser to interact with devices that support the U2F protocol. On some browsers we use it to connect MetaMask to Ledger devices."
  },
  "unapproved": {
    "message": "Não aprovado"
  },
  "unexpectedBehavior": {
    "message": "Esse comportamento é inesperado e deve ser relatado como um bug, mesmo que suas contas sejam restauradas."
  },
  "units": {
    "message": "unidades"
  },
  "unknown": {
    "message": "Desconhecido"
  },
  "unknownCollection": {
    "message": "Coleção sem nome"
  },
  "unknownNetworkForKeyEntropy": {
    "message": "Rede desconhecida",
    "description": "Displayed on places like Snap install warning when regular name is not available."
  },
  "unknownQrCode": {
    "message": "Erro: não conseguimos identificar esse código QR"
  },
  "unlimited": {
    "message": "Ilimitado"
  },
  "unlock": {
    "message": "Desbloquear"
  },
  "unlockPageIncorrectPassword": {
    "message": "Senha incorreta. Tente novamente."
  },
  "unlockPageTooManyFailedAttempts": {
    "message": "Excesso de tentativas falhas. Tente novamente em "
  },
  "unpin": {
    "message": "Desafixar"
  },
  "unrecognizedChain": {
    "message": "Essa rede personalizada não foi reconhecida",
    "description": "$1 is a clickable link with text defined by the 'unrecognizedChanLinkText' key. The link will open to instructions for users to validate custom network details."
  },
  "unsendableAsset": {
    "message": "O envio de tokens NFT (ERC-721) não é suportado no momento",
    "description": "This is an error message we show the user if they attempt to send an NFT asset type, for which currently don't support sending"
  },
  "unstableTokenPriceDescription": {
    "message": "O preço desse token em USD é altamente volátil, indicando alto risco de perder valor significativo em caso de interação com ele."
  },
  "unstableTokenPriceTitle": {
    "message": "Preço de token instável"
  },
  "upArrow": {
    "message": "seta para cima"
  },
  "update": {
    "message": "Atualizar"
  },
  "updateEthereumChainConfirmationDescription": {
    "message": "Este site está solicitando a atualização do URL de rede padrão. Você pode editar padrões e informações de rede quando quiser."
  },
  "updateInformation": {
    "message": "Tornamos sua carteira mais segura, ágil e adicionamos novos recursos. Atualize agora para continuar protegido e aproveitar nossas melhorias mais recentes."
  },
  "updateNetworkConfirmationTitle": {
    "message": "Atualizar $1",
    "description": "$1 represents network name"
  },
  "updateOrEditNetworkInformations": {
    "message": "Atualize suas informações ou"
  },
  "updateRequest": {
    "message": "Solicitação de atualização"
  },
  "updateToTheLatestVersion": {
    "message": "Atualizar para a versão mais recente"
  },
  "updatedRpcForNetworks": {
    "message": "RPCs de rede atualizadas"
  },
  "uploadDropFile": {
    "message": "Solte seu arquivo aqui"
  },
  "uploadFile": {
    "message": "Fazer upload de arquivo"
  },
  "urlErrorMsg": {
    "message": "URLs precisam do prefixo HTTP/HTTPS adequado."
  },
  "use4ByteResolution": {
    "message": "Decodificar contratos inteligentes"
  },
  "useDifferentLoginMethod": {
    "message": "Usar um método de login diferente"
  },
  "useMultiAccountBalanceChecker": {
    "message": "Agrupar solicitações de saldo de contas"
  },
  "useMultiAccountBalanceCheckerSettingDescription": {
    "message": "Obtenha atualizações de saldo mais rápidas ao reunir solicitações de saldo de conta. Isso nos permite buscar seus saldos de conta em conjunto, assim você recebe atualizações mais ágeis e tem uma experiência melhorada. Quando esse recurso está desativado, terceiros podem ter menor probabilidade de associar suas contas umas às outras."
  },
  "useNftDetection": {
    "message": "Detectar NFTs automaticamente"
  },
  "useNftDetectionDescriptionText": {
    "message": "Permita que a MetaMask use serviços de terceiros para adicionar os NFTs que você possui. A detecção automática de NFTs expõe seu endereço IP e o endereço da sua conta a esses serviços. Ativar esse recurso pode associar seu endereço IP ao seu endereço Ethereum e exibir NFTs falsos enviados por golpistas. Você pode adicionar tokens manualmente para evitar esse risco."
  },
  "usePhishingDetection": {
    "message": "Usar detecção de phishing"
  },
  "usePhishingDetectionDescription": {
    "message": "Exibir uma advertência para os domínios de phishing destinados a usuários do Ethereum"
  },
  "useSafeChainsListValidation": {
    "message": "Verificação de dados da rede"
  },
  "useSafeChainsListValidationDescription": {
    "message": "A MetaMask usa um serviço terceirizado chamado $1 para exibir dados precisos e padronizados das redes. Isso reduz suas chances de se conectar a uma rede mal-intencionada ou incorreta. Ao usar esse recurso, seu endereço IP é exposto à chainid.network."
  },
  "useSafeChainsListValidationWebsite": {
    "message": "chainid.network",
    "description": "useSafeChainsListValidationWebsite is separated from the rest of the text so that we can bold the third party service name in the middle of them"
  },
  "useSmartAccountDescription": {
    "message": "Mantenha esta opção ativada para que contas criadas na MetaMask sejam convertidas automaticamente em contas inteligentes sempre que recursos compatíveis estiverem disponíveis — como transações mais rápidas, taxas de rede reduzidas e maior flexibilidade no pagamento dessas taxas."
  },
  "useSmartAccountTitle": {
    "message": "Usar conta inteligente"
  },
  "useTokenDetectionPrivacyDesc": {
    "message": "A exibição automática de tokens enviados para a sua conta envolve a comunicação com servidores de terceiros para buscar as imagens dos tokens. Esses servidores terão acesso ao seu endereço IP."
  },
  "usedByClients": {
    "message": "Usado por diversos clientes diferentes"
  },
  "userName": {
    "message": "Nome de usuário"
  },
  "userOpContractDeployError": {
    "message": "A implementação do contrato a partir de uma conta de contrato inteligente não é suportada"
  },
  "value": {
    "message": "Valor"
  },
  "version": {
    "message": "Versão"
  },
  "view": {
    "message": "Ver"
  },
  "viewActivity": {
    "message": "Ver atividade"
  },
  "viewAllQuotes": {
    "message": "ver todas as cotações"
  },
  "viewContact": {
    "message": "Ver contato"
  },
  "viewDetails": {
    "message": "Ver detalhes"
  },
  "viewMore": {
    "message": "Ver mais"
  },
  "viewOnBlockExplorer": {
    "message": "Ver no explorador de blocos"
  },
  "viewOnCustomBlockExplorer": {
    "message": "Ver $1 em $2",
    "description": "$1 is the action type. e.g (Account, Transaction, Swap) and $2 is the Custom Block Explorer URL"
  },
  "viewOnEtherscan": {
    "message": "Ver $1 no Etherscan",
    "description": "$1 is the action type. e.g (Account, Transaction, Swap)"
  },
  "viewOnExplorer": {
    "message": "Ver no explorador"
  },
  "viewOnOpensea": {
    "message": "Ver na OpenSea"
  },
  "viewSolanaAccount": {
    "message": "Ver conta Solana"
  },
  "viewTransaction": {
    "message": "Ver transação"
  },
  "viewinExplorer": {
    "message": "Ver $1 no explorador",
    "description": "$1 is the action type. e.g (Account, Transaction, Swap)"
  },
  "visitSite": {
    "message": "Visitar site"
  },
  "visitSupportDataConsentModalAccept": {
    "message": "Confirmar"
  },
  "visitSupportDataConsentModalDescription": {
    "message": "Deseja compartilhar seu identificador e versão do aplicativo MetaMask com a nossa Central de Suporte? Isso pode nos ajudar a resolver melhor o seu problema, mas é opcional."
  },
  "visitSupportDataConsentModalReject": {
    "message": "Não compartilhar"
  },
  "visitSupportDataConsentModalTitle": {
    "message": "Compartilhar detalhes do dispositivo com o suporte"
  },
  "visitWebSite": {
    "message": "Visite nosso site"
  },
  "wallet": {
    "message": "Carteira"
  },
  "walletConnectionGuide": {
    "message": "nosso guia de conexão com a carteira de hardware"
  },
  "walletDetails": {
    "message": "Detalhes da carteira"
  },
  "walletName": {
    "message": "Nome da carteira"
  },
  "walletNotFoundDescription": {
    "message": "A carteira com o ID $1 não foi encontrada.",
    "description": "$1 is the wallet ID"
  },
  "walletNotFoundTitle": {
    "message": "Carteira não encontrada"
  },
  "walletReadyLearn": {
    "message": "$1 você pode guardar esta frase em segurança para nunca perder o acesso ao seu dinheiro.",
    "description": "$1 is the link to Learn how"
  },
  "walletReadyLearnRemind": {
    "message": "Você pode fazer backup de suas carteiras ou ver sua Frase de Recuperação Secreta em Configurações > Segurança e Senha."
  },
  "walletReadyLoseSrp": {
    "message": "Se perder sua Frase de Recuperação Secreta, você não poderá usar sua carteira."
  },
  "walletReadyLoseSrpFromReminder": {
    "message": "Esta Frase de Recuperação Secreta pode te ajudar a recuperar o acesso se você esquecer sua senha ou perder o acesso ao seu login."
  },
  "walletReadyLoseSrpRemind": {
    "message": "Se não fizer backup da sua Frase de Recuperação Secreta, você perderá o acesso aos seus valores se não conseguir entrar no app ou se passar a usar um novo dispositivo."
  },
  "walletReadySocialDetails1": {
    "message": "Você pode fazer login em sua carteira quando quiser com sua conta $1 e a respectiva senha.",
    "description": "$1 is the social login type. e.g Google, Apple, etc."
  },
  "walletReadySocialDetails2": {
    "message": "Se você esquecer sua senha, não será possível acessar sua carteira."
  },
  "wantToAddThisNetwork": {
    "message": "Desejar adicionar esta rede?"
  },
  "wantsToAddThisAsset": {
    "message": "Isso permite que o ativo a seguir seja adicionado à sua carteira."
  },
  "warning": {
    "message": "Atenção"
  },
  "warningFromSnap": {
    "message": "Aviso de $1",
    "description": "$1 represents the name of the snap"
  },
  "watchEthereumAccountsDescription": {
    "message": "Ativar esta opção permitirá que você visualize contas Ethereum através de um endereço público ou nome ENS. Para dar sua opinião sobre este recurso Beta, preencha este $1.",
    "description": "$1 is the link to a product feedback form"
  },
  "watchEthereumAccountsToggle": {
    "message": "Visualizar contas Ethereum (Beta)"
  },
  "watchOutMessage": {
    "message": "Tome cuidado com $1.",
    "description": "$1 is a link with text that is provided by the 'securityMessageLinkForNetworks' key"
  },
  "weak": {
    "message": "Fraca"
  },
  "web3": {
    "message": "Web3"
  },
  "web3ShimUsageNotification": {
    "message": "Percebemos que o site atual tentou usar a API window.web3 removida. Se o site parecer estar corrompido, clique em $1 para obter mais informações.",
    "description": "$1 is a clickable link."
  },
  "webhid": {
    "message": "WebHID",
    "description": "Refers to a interface for connecting external devices to the browser. Used for connecting ledger to the browser. Read more here https://developer.mozilla.org/en-US/docs/Web/API/WebHID_API"
  },
  "websites": {
    "message": "sites",
    "description": "Used in the 'permission_rpc' message."
  },
  "welcomeBack": {
    "message": "Boas-vindas de volta"
  },
  "welcomeDescription": {
    "message": "Aprovada por milhões de pessoas, a MetaMask é uma carteira segura que torna o mundo da web3 acessível a todos."
  },
  "welcomeGetStarted": {
    "message": "Começar"
  },
  "welcomeTitle": {
    "message": "Boas-vindas à MetaMask"
  },
  "welcomeToMetaMask": {
    "message": "Vamos começar"
  },
  "whatsThis": {
    "message": "O que é isso?"
  },
  "willApproveAmountForBridging": {
    "message": "Isso aprovará $1 para realização de ponte."
  },
  "willApproveAmountForBridgingHardware": {
    "message": "Será necessário confirmar duas transações na sua carteira de hardware."
  },
  "willApproveAmountForSwapping": {
    "message": "Isso aprovará $1 para fazer a troca."
  },
  "withdrawing": {
    "message": "Sacando"
  },
  "wrongNetworkName": {
    "message": "De acordo com os nossos registros, o nome da rede pode não corresponder a esta ID de cadeia."
  },
  "yes": {
    "message": "Sim"
  },
  "you": {
    "message": "Você"
  },
  "youDeclinedTheTransaction": {
    "message": "Você recusou a transação."
  },
  "youNeedToAllowCameraAccess": {
    "message": "Você precisa permitir o acesso à câmera para usar esse recurso."
  },
  "youReceived": {
    "message": "Você recebeu",
    "description": "Label indicating the amount and asset the user received."
  },
  "youSent": {
    "message": "Você enviou",
    "description": "Label indicating the amount and asset the user sent."
  },
  "yourAccounts": {
    "message": "Suas contas"
  },
  "yourActivity": {
    "message": "Sua atividade"
  },
  "yourBalance": {
    "message": "Seu saldo"
  },
  "yourNFTmayBeAtRisk": {
    "message": "Seu NFT pode estar em risco"
  },
  "yourNetworks": {
    "message": "Suas redes"
  },
  "yourPrivateSeedPhrase": {
    "message": "Sua Frase de Recuperação Secreta"
  },
  "yourTransactionConfirmed": {
    "message": "Transação já confirmada"
  },
  "yourTransactionJustConfirmed": {
    "message": "Não pudemos cancelar sua transação antes de ser confirmada na blockchain."
  },
  "yourWalletIsReady": {
    "message": "Sua carteira está pronta!"
  },
  "yourWalletIsReadyFromReminder": {
    "message": "Mantenha sua Frase de Recuperação Secreta segura!"
  },
  "yourWalletIsReadyRemind": {
    "message": "Lembraremos você mais tarde"
  }
}<|MERGE_RESOLUTION|>--- conflicted
+++ resolved
@@ -2392,13 +2392,10 @@
   "floatAmountToken": {
     "message": "A quantidade de tokens deve ser um número inteiro"
   },
-<<<<<<< HEAD
-=======
   "followUsOnX": {
     "message": "Siga-nos no $1",
     "description": "$1 is the x icon"
   },
->>>>>>> 9ab104b0
   "forbiddenIpfsGateway": {
     "message": "Gateway IPFS proibido: especifique um gateway de CID"
   },
@@ -4735,11 +4732,7 @@
     "message": "Fazer backup agora"
   },
   "recoveryPhraseReminderConfirm": {
-<<<<<<< HEAD
-    "message": "Entendi"
-=======
     "message": "Lembrar-me mais tarde"
->>>>>>> 9ab104b0
   },
   "recoveryPhraseReminderSubText": {
     "message": "Se não fizer backup da sua carteira, você perderá o acesso aos seus valores se não conseguir entrar no app ou se passar a usar um novo dispositivo."
@@ -5975,8 +5968,6 @@
   "standardAccountLabel": {
     "message": "Conta padrão"
   },
-<<<<<<< HEAD
-=======
   "stateCorruptionAreYouSure": {
     "message": "Tem certeza de que deseja prosseguir?"
   },
@@ -6016,7 +6007,6 @@
   "stateCorruptionTheseInstructionsLinkTitle": {
     "message": "Como recuperar sua Frase de Recuperação Secreta"
   },
->>>>>>> 9ab104b0
   "stateLogError": {
     "message": "Erro ao recuperar os logs de estado."
   },
