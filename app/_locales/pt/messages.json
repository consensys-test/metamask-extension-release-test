{
  "QRHardwareInvalidTransactionTitle": {
    "message": "Erro"
  },
  "QRHardwareMismatchedSignId": {
    "message": "Os dados da transação são inconsistentes. Verifique os detalhes da transação."
  },
  "QRHardwarePubkeyAccountOutOfRange": {
    "message": "Não há mais contas. Se você gostaria de acessar outra conta não listada abaixo, reconecte sua carteira de hardware e selecione-a."
  },
  "QRHardwareScanInstructions": {
    "message": "Posicione o código QR na frente da sua câmera. A tela está desfocada, mas isso não afetará a leitura."
  },
  "QRHardwareSignRequestCancel": {
    "message": "Recusar"
  },
  "QRHardwareSignRequestDescription": {
    "message": "Depois de ter assinado com a sua carteira, clique em \"Receber assinatura\""
  },
  "QRHardwareSignRequestGetSignature": {
    "message": "Receber assinatura"
  },
  "QRHardwareSignRequestSubtitle": {
    "message": "Leia o código QR com a sua carteira"
  },
  "QRHardwareSignRequestTitle": {
    "message": "Solicitar assinatura"
  },
  "QRHardwareUnknownQRCodeTitle": {
    "message": "Erro"
  },
  "QRHardwareUnknownWalletQRCode": {
    "message": "Código QR inválido. Leia o código QR de sincronização da carteira de hardware."
  },
  "QRHardwareWalletImporterTitle": {
    "message": "Ler código QR"
  },
  "QRHardwareWalletSteps1Description": {
    "message": "Você pode escolher abaixo em uma lista de parceiros oficiais que aceitam códigos QR."
  },
  "QRHardwareWalletSteps1Title": {
    "message": "Conecte sua carteira de hardware QR"
  },
  "QRHardwareWalletSteps2Description": {
    "message": "Ngrave Zero"
  },
  "about": {
    "message": "Sobre"
  },
  "accept": {
    "message": "Aceitar"
  },
  "acceptTermsOfUse": {
    "message": "Eu li e concordo com os $1",
    "description": "$1 is the `terms` message"
  },
  "accessYourWalletWithSRP": {
    "message": "Acesse sua carteira com sua Frase de Recuperação Secreta"
  },
  "accessYourWalletWithSRPDescription": {
    "message": "A MetaMask não consegue recuperar sua senha. Usaremos sua Frase de Recuperação Secreta para validar sua posse, restaurar sua carteira e definir uma nova senha. Primeiro, insira a Frase de Recuperação Secreta que você recebeu ao criar sua carteira. $1",
    "description": "$1 is the words 'Learn More' from key 'learnMore', separated here so that it can be added as a link"
  },
  "accessingYourCamera": {
    "message": "Acessando sua câmera..."
  },
  "account": {
    "message": "Conta"
  },
  "accountActivity": {
    "message": "Atividade da conta"
  },
  "accountActivityText": {
    "message": "Selecione as contas das quais deseja receber notificações:"
  },
  "accountDetails": {
    "message": "Detalhes da conta"
  },
  "accountIdenticon": {
    "message": "Identicon da conta"
  },
  "accountIsntConnectedToastText": {
    "message": "$1 não está conectado a $2"
  },
  "accountName": {
    "message": "Nome da conta"
  },
  "accountNameDuplicate": {
    "message": "Esse nome de conta já existe",
    "description": "This is an error message shown when the user enters a new account name that matches an existing account name"
  },
  "accountNameReserved": {
    "message": "Esse nome de conta está reservado",
    "description": "This is an error message shown when the user enters a new account name that is reserved for future use"
  },
  "accountOptions": {
    "message": "Opções da conta"
  },
  "accountPermissionToast": {
    "message": "Permissões de conta atualizadas"
  },
  "accountSelectionRequired": {
    "message": "Você precisa selecionar uma conta!"
  },
  "accountTypeNotSupported": {
    "message": "Tipo de conta não compatível"
  },
  "accounts": {
    "message": "Contas"
  },
  "accountsConnected": {
    "message": "Contas conectadas"
  },
  "accountsPermissionsTitle": {
    "message": "Ver suas contas e sugerir transações"
  },
  "accountsSmallCase": {
    "message": "contas"
  },
  "active": {
    "message": "Ativo"
  },
  "activity": {
    "message": "Atividade"
  },
  "activityLog": {
    "message": "Registro de atividades"
  },
  "add": {
    "message": "Adicionar"
  },
  "addACustomNetwork": {
    "message": "Adicionar uma rede personalizada"
  },
  "addANetwork": {
    "message": "Adicionar uma rede"
  },
  "addANickname": {
    "message": "Adicionar um apelido"
  },
  "addAUrl": {
    "message": "Adicionar um URL"
  },
  "addAccount": {
    "message": "Adicionar conta"
  },
  "addAccountToMetaMask": {
    "message": "Adicionar conta à MetaMask"
  },
  "addAcquiredTokens": {
    "message": "Adicione os tokens que você adquiriu usando a MetaMask"
  },
  "addAlias": {
    "message": "Adicionar pseudônimo"
  },
  "addBlockExplorer": {
    "message": "Adicionar um explorador de blocos"
  },
  "addBlockExplorerUrl": {
    "message": "Adicionar URL de um explorador de blocos"
  },
  "addContact": {
    "message": "Adicionar contato"
  },
  "addCustomNetwork": {
    "message": "Adicionar rede personalizada"
  },
  "addEthereumChainWarningModalHeader": {
    "message": "Adicione esse provedor de RPC apenas se tiver certeza de que é confiável. $1",
    "description": "$1 is addEthereumChainWarningModalHeaderPartTwo passed separately so that it can be bolded"
  },
  "addEthereumChainWarningModalHeaderPartTwo": {
    "message": "Provedores mal-intencionados podem mentir sobre o estado da blockchain e registrar a atividade da sua rede."
  },
  "addEthereumChainWarningModalListHeader": {
    "message": "É importante que o seu provedor seja confiável, pois ele tem poder para:"
  },
  "addEthereumChainWarningModalListPointOne": {
    "message": "Ver suas contas e endereços IP e cruzá-los"
  },
  "addEthereumChainWarningModalListPointThree": {
    "message": "Exibir saldos de conta e outros estados na rede"
  },
  "addEthereumChainWarningModalListPointTwo": {
    "message": "Transmitir suas transações"
  },
  "addEthereumChainWarningModalTitle": {
    "message": "Você está adicionando um novo provedor RPC para a Mainnet da Ethereum"
  },
  "addEthereumWatchOnlyAccount": {
    "message": "Visualize uma conta Ethereum (Beta)"
  },
  "addFriendsAndAddresses": {
    "message": "Adicionar amigos e endereços confiáveis"
  },
  "addIPFSGateway": {
    "message": "Adicione seu gateway IPFS preferencial"
  },
  "addImportAccount": {
    "message": "Adicionar conta ou carteira de hardware"
  },
  "addMemo": {
    "message": "Adicionar observação"
  },
  "addNetwork": {
    "message": "Adicionar rede"
  },
  "addNetworkConfirmationTitle": {
    "message": "Adicionar $1",
    "description": "$1 represents network name"
  },
  "addNewAccount": {
    "message": "Adicionar uma nova conta Ethereum"
  },
  "addNft": {
    "message": "Adicionar NFT"
  },
  "addNfts": {
    "message": "Adicionar NFTs"
  },
  "addRpcUrl": {
    "message": "Adicionar URL da RPC"
  },
  "addSnapAccountToggle": {
    "message": "Ativar \"Adicionar Snap da conta (Beta)\""
  },
  "addSnapAccountsDescription": {
    "message": "Ao ativar este recurso, você terá a opção de adicionar os novos Snaps de conta (Beta) direto da sua lista de contas. Se você instalar um Snap de conta, lembre-se de que ele é um serviço terceirizado."
  },
  "addSuggestedNFTs": {
    "message": "Adicionar NFTs sugeridos"
  },
  "addSuggestedTokens": {
    "message": "Adicionar tokens sugeridos"
  },
  "addToken": {
    "message": "Adicionar token"
  },
  "addTokenByContractAddress": {
    "message": "Não consegue encontrar um token? Você pode adicioná-lo manualmente colando seu endereço. Os endereços de contrato do token se encontram em $1",
    "description": "$1 is a blockchain explorer for a specific network, e.g. Etherscan for Ethereum"
  },
  "addUrl": {
    "message": "Adicionar URL"
  },
  "addingAccount": {
    "message": "Adicionando conta"
  },
  "addingCustomNetwork": {
    "message": "Adicionar rede"
  },
  "additionalNetworks": {
    "message": "Redes adicionais"
  },
  "address": {
    "message": "Endereço"
  },
  "addressCopied": {
    "message": "Endereço copiado!"
  },
  "addressMismatch": {
    "message": "Divergência no endereço do site"
  },
  "addressMismatchOriginal": {
    "message": "URL atual: $1",
    "description": "$1 replaced by origin URL in confirmation request"
  },
  "addressMismatchPunycode": {
    "message": "Versão Punycode: $1",
    "description": "$1 replaced by punycode version of the URL in confirmation request"
  },
  "advanced": {
    "message": "Avançado"
  },
  "advancedBaseGasFeeToolTip": {
    "message": "Quando a sua transação for incluída no bloco, qualquer diferença entre a sua taxa-base máxima e a taxa-base real será reembolsada. O cálculo do valor total é feito da seguinte forma: taxa-base máxima (em GWEI) * limite de gás."
  },
  "advancedDetailsDataDesc": {
    "message": "Dados"
  },
  "advancedDetailsHexDesc": {
    "message": "Hexadecimal"
  },
  "advancedDetailsNonceDesc": {
    "message": "Nonce"
  },
  "advancedDetailsNonceTooltip": {
    "message": "Esse é o número de transação de uma conta. O nonce da primeira transação é 0 e aumenta em ordem sequencial."
  },
  "advancedGasFeeDefaultOptIn": {
    "message": "Salvar esses valores como padrão para a rede $1.",
    "description": "$1 is the current network name."
  },
  "advancedGasFeeModalTitle": {
    "message": "Taxa de gás avançada"
  },
  "advancedGasPriceTitle": {
    "message": "Preço do gás"
  },
  "advancedPriorityFeeToolTip": {
    "message": "A taxa de prioridade (ou seja, \"gorjeta do minerador\") vai diretamente para os mineradores e os incentiva a priorizar a sua transação."
  },
  "aggregatedBalancePopover": {
    "message": "Isso reflete o valor de todos os tokens que você possui em uma dada rede. Se você preferir ver esse valor em ETH ou outras moedas, acesse a $1.",
    "description": "$1 represents the settings page"
  },
  "agreeTermsOfUse": {
    "message": "Concordo com os $1 da MetaMask",
    "description": "$1 is the `terms` link"
  },
  "airgapVault": {
    "message": "AirGap Vault"
  },
  "alert": {
    "message": "Alerta"
  },
  "alertActionBuyWithNativeCurrency": {
    "message": "Comprar $1"
  },
  "alertActionUpdateGas": {
    "message": "Atualizar limite de gás"
  },
  "alertActionUpdateGasFee": {
    "message": "Atualizar taxa"
  },
  "alertActionUpdateGasFeeLevel": {
    "message": "Atualizar opções de gás"
  },
  "alertDisableTooltip": {
    "message": "Isso pode ser alterado em \"Configurações > Alertas\""
  },
  "alertMessageAddressMismatchWarning": {
    "message": "Golpistas às vezes imitam os sites fazendo pequenas alterações em seus endereços. Certifique-se de estar interagindo com o site correto antes de continuar."
  },
  "alertMessageChangeInSimulationResults": {
    "message": "As mudanças estimadas para esta transação foram atualizadas. Revise-as com atenção antes de prosseguir."
  },
  "alertMessageFirstTimeInteraction": {
    "message": "Esta é sua primeira interação com este endereço. Certifique-se de que ele está correto antes de continuar."
  },
  "alertMessageGasEstimateFailed": {
    "message": "Não conseguimos fornecer uma taxa precisa, e essa estimativa pode estar alta. Sugerimos que você informe um limite de gás personalizado, mas há o risco de a transação falhar mesmo assim."
  },
  "alertMessageGasFeeLow": {
    "message": "Ao escolher uma taxa baixa, a expectativa é de transações mais lentas e tempos de espera maiores. Para transações mais rápidas, escolha as opções de taxa Mercado ou Agressiva."
  },
  "alertMessageGasTooLow": {
    "message": "Para continuar com essa transação, você precisará aumentar o limite de gás para 21000 ou mais."
  },
  "alertMessageInsufficientBalanceWithNativeCurrency": {
    "message": "Você não tem $1 suficiente em sua conta para pagar as taxas de rede."
  },
  "alertMessageNetworkBusy": {
    "message": "Os preços do gás são altos e as estimativas são menos precisas."
  },
  "alertMessageNoGasPrice": {
    "message": "Não podemos prosseguir com essa transação até você atualizar manualmente a taxa."
  },
  "alertMessageSignInDomainMismatch": {
    "message": "O site solicitante não é o mesmo em que você está entrando. Isso pode se tratar de uma tentativa de roubar suas credenciais de login."
  },
  "alertMessageSignInWrongAccount": {
    "message": "Este site está pedindo que você entre usando a conta incorreta."
  },
  "alertModalAcknowledge": {
    "message": "Eu reconheço o risco e ainda quero prosseguir"
  },
  "alertModalDetails": {
    "message": "Detalhes do alerta"
  },
  "alertModalReviewAllAlerts": {
    "message": "Conferir todos os alertas"
  },
  "alertReasonChangeInSimulationResults": {
    "message": "Os resultados mudaram"
  },
  "alertReasonFirstTimeInteraction": {
    "message": "1ª interação"
  },
  "alertReasonGasEstimateFailed": {
    "message": "Taxa imprecisa"
  },
  "alertReasonGasFeeLow": {
    "message": "Velocidade lenta"
  },
  "alertReasonGasTooLow": {
    "message": "Baixo limite de gás"
  },
  "alertReasonInsufficientBalance": {
    "message": "Fundos insuficientes"
  },
  "alertReasonNetworkBusy": {
    "message": "Rede ocupada"
  },
  "alertReasonNoGasPrice": {
    "message": "Estimativa de taxa indisponível"
  },
  "alertReasonPendingTransactions": {
    "message": "Transação pendente"
  },
  "alertReasonSignIn": {
    "message": "Solicitação de entrada suspeita"
  },
  "alertReasonWrongAccount": {
    "message": "Conta incorreta"
  },
  "alertSelectedAccountWarning": {
    "message": "Esta solicitação é para uma conta diferente daquela selecionada em sua carteira. Para usar outra conta, conecte-a ao site."
  },
  "alerts": {
    "message": "Alertas"
  },
  "all": {
    "message": "Tudo"
  },
  "allNetworks": {
    "message": "Todas as redes"
  },
  "allPermissions": {
    "message": "Todas as permissões"
  },
  "allTimeHigh": {
    "message": "Alta histórica"
  },
  "allTimeLow": {
    "message": "Baixa histórica"
  },
  "allowNotifications": {
    "message": "Permitir notificações"
  },
  "allowWithdrawAndSpend": {
    "message": "Permitir que $1 saque e gaste até o seguinte valor:",
    "description": "The url of the site that requested permission to 'withdraw and spend'"
  },
  "amount": {
    "message": "Valor"
  },
  "amountReceived": {
    "message": "Valor recebido"
  },
  "amountSent": {
    "message": "Valor enviado"
  },
  "andForListItems": {
    "message": "$1 e $2",
    "description": "$1 is the first item, $2 is the last item in a list of items. Used in Snap Install Warning modal."
  },
  "andForTwoItems": {
    "message": "$1 e $2",
    "description": "$1 is the first item, $2 is the second item. Used in Snap Install Warning modal."
  },
  "appDescription": {
    "message": "Uma carteira de Ethereum no seu navegador",
    "description": "The description of the application"
  },
  "appName": {
    "message": "MetaMask",
    "description": "The name of the application"
  },
  "appNameBeta": {
    "message": "MetaMask Beta",
    "description": "The name of the application (Beta)"
  },
  "appNameFlask": {
    "message": "MetaMask Flask",
    "description": "The name of the application (Flask)"
  },
  "appNameMmi": {
    "message": "MetaMask Institutional",
    "description": "The name of the application (MMI)"
  },
  "apply": {
    "message": "Aplicar"
  },
  "approve": {
    "message": "Aprovar limite de gastos"
  },
  "approveButtonText": {
    "message": "Aprovar"
  },
  "approveIncreaseAllowance": {
    "message": "Aumentar limite de gastos de $1",
    "description": "The token symbol that is being approved"
  },
  "approveSpendingCap": {
    "message": "Aprovar limite de gastos de $1",
    "description": "The token symbol that is being approved"
  },
  "approved": {
    "message": "Aprovado"
  },
  "approvedOn": {
    "message": "Aprovada em $1",
    "description": "$1 is the approval date for a permission"
  },
  "approvedOnForAccounts": {
    "message": "Aprovada em $1 para $2",
    "description": "$1 is the approval date for a permission. $2 is the AvatarGroup component displaying account images."
  },
  "areYouSure": {
    "message": "Tem certeza?"
  },
  "asset": {
    "message": "Ativo"
  },
  "assetMultipleNFTsBalance": {
    "message": "NFTs de $1"
  },
  "assetOptions": {
    "message": "Opções do ativo"
  },
  "assetSingleNFTBalance": {
    "message": "NFT de $1"
  },
  "assets": {
    "message": "Ativos"
  },
  "assetsDescription": {
    "message": "Detecte automaticamente os tokens em sua carteira, exiba NFTs e receba atualizações de saldo de contas em lote"
  },
  "attemptToCancelSwapForFree": {
    "message": "Tentar cancelar a troca sem custo"
  },
  "attributes": {
    "message": "Atributos"
  },
  "attributions": {
    "message": "Atribuições"
  },
  "auroraRpcDeprecationMessage": {
    "message": "A URL de RPC (Chamadas de Procedimento Remoto) da Infura não suporta mais Aurora."
  },
  "authorizedPermissions": {
    "message": "Você concedeu as seguintes permissões"
  },
  "autoDetectTokens": {
    "message": "Detectar tokens automaticamente"
  },
  "autoDetectTokensDescription": {
    "message": "Usamos APIs de terceiros para detectar e exibir novos tokens enviados à sua carteira. Desative essa opção se não quiser que o app extraia dados desses serviços automaticamente. $1",
    "description": "$1 is a link to a support article"
  },
  "autoLockTimeLimit": {
    "message": "Timer com bloqueio automático (minutos)"
  },
  "autoLockTimeLimitDescription": {
    "message": "Defina o tempo ocioso, em minutos, antes de a MetaMask ser bloqueada."
  },
  "average": {
    "message": "Média"
  },
  "back": {
    "message": "Voltar"
  },
  "backupApprovalInfo": {
    "message": "Esse código secreto é obrigatório para recuperar sua carteira caso você perca seu dispositivo, esqueça sua senha, precise reinstalar a MetaMask ou queira acessar sua carteira em outro dispositivo."
  },
  "backupApprovalNotice": {
    "message": "Faça backup da Frase de Recuperação Secreta para manter sua carteira e seus fundos em segurança."
  },
  "backupKeyringSnapReminder": {
    "message": "Confirme se você consegue acessar por conta própria as contas criadas por esse Snap antes de removê-las"
  },
  "backupNow": {
    "message": "Fazer backup agora"
  },
  "balance": {
    "message": "Saldo"
  },
  "balanceOutdated": {
    "message": "O saldo pode estar desatualizado"
  },
  "baseFee": {
    "message": "Taxa-base"
  },
  "basic": {
    "message": "Básico"
  },
  "basicConfigurationBannerCTA": {
    "message": "Ativar funcionalidade básica"
  },
  "basicConfigurationBannerTitle": {
    "message": "A funcionalidade básica está desativada"
  },
  "basicConfigurationDescription": {
    "message": "A MetaMask oferece recursos básicos como detalhes de token e configurações de gás por meio de serviços de internet. Quando você usa serviços de internet, seu endereço IP é compartilhado, neste caso com a MetaMask. É exatamente igual a quando você visita qualquer site. A MetaMask usa esses dados temporariamente e nunca os vende. Você pode usar uma VPN ou desligar esses serviços, mas isso poderá afetar sua experiência com a MetaMask. Para saber mais, leia nossa $1.",
    "description": "$1 is to be replaced by the message for privacyMsg, and will link to https://consensys.io/privacy-policy"
  },
  "basicConfigurationLabel": {
    "message": "Funcionalidade básica"
  },
  "basicConfigurationModalCheckbox": {
    "message": "Entendo e quero continuar"
  },
  "basicConfigurationModalDisclaimerOff": {
    "message": "Isso significa que você não otimizará totalmente seu tempo na MetaMask. Os recursos básicos (como detalhes de tokens, configurações ideias de gás e outros) não estarão disponíveis."
  },
  "basicConfigurationModalDisclaimerOn": {
    "message": "Para otimizar seu tempo na MetaMask, você precisará ativar este recurso. As funções básicas (como detalhes dos tokens, configurações ideais de gás e outras) são importantes para a experiência na web3."
  },
  "basicConfigurationModalHeadingOff": {
    "message": "Desativar funcionalidade básica"
  },
  "basicConfigurationModalHeadingOn": {
    "message": "Ativar funcionalidade básica"
  },
  "bestPrice": {
    "message": "Melhor preço"
  },
  "beta": {
    "message": "Beta"
  },
  "betaHeaderText": {
    "message": "Esta é uma versão beta. Pedimos que relatem os bugs $1"
  },
  "betaMetamaskVersion": {
    "message": "Versão Beta da MetaMask"
  },
  "betaTerms": {
    "message": "Termos de uso do Beta"
  },
  "billionAbbreviation": {
    "message": "B",
    "description": "Shortened form of 'billion'"
  },
  "bitcoinSupportSectionTitle": {
    "message": "Bitcoin"
  },
  "bitcoinSupportToggleDescription": {
    "message": "Ativar esse recurso lhe dará a opção de adicionar uma conta Bitcoin à sua extensão da MetaMask derivada de sua Frase de Recuperação Secreta existente. Este é um recurso beta experimental, portanto seu uso será por sua conta e risco. Para nos dar seu feedback sobre esta nova experiência Bitcoin, preencha este $1.",
    "description": "$1 is the link to a product feedback form"
  },
  "bitcoinSupportToggleTitle": {
    "message": "Ative \"Adicionar uma nova conta Bitcoin (Beta)\""
  },
  "bitcoinTestnetSupportToggleDescription": {
    "message": "Ao ativar esse recurso, você terá a opção de adicionar uma conta Bitcoin para a rede de teste."
  },
  "bitcoinTestnetSupportToggleTitle": {
    "message": "Ative \"Adicionar uma nova conta Bitcoin (Testnet)\""
  },
  "blockExplorerAccountAction": {
    "message": "Conta",
    "description": "This is used with viewOnEtherscan and viewInExplorer e.g View Account in Explorer"
  },
  "blockExplorerAssetAction": {
    "message": "Ativo",
    "description": "This is used with viewOnEtherscan and viewInExplorer e.g View Asset in Explorer"
  },
  "blockExplorerSwapAction": {
    "message": "Troca",
    "description": "This is used with viewOnEtherscan e.g View Swap on Etherscan"
  },
  "blockExplorerUrl": {
    "message": "URL do explorador de blocos"
  },
  "blockExplorerUrlDefinition": {
    "message": "O URL usado como explorador de blocos para essa rede."
  },
  "blockExplorerView": {
    "message": "Exibir conta em $1",
    "description": "$1 replaced by URL for custom block explorer"
  },
  "blockaid": {
    "message": "Blockaid"
  },
  "blockaidDescriptionApproveFarming": {
    "message": "Se você aprovar essa solicitação, algum terceiro conhecido por aplicar golpes poderá tomar todos os seus ativos."
  },
  "blockaidDescriptionBlurFarming": {
    "message": "Se você aprovar essa solicitação, alguém poderá roubar seus ativos listados na Blur."
  },
  "blockaidDescriptionErrored": {
    "message": "Devido a um erro, não foi possível verificar os alertas de segurança. Prossiga somente se você confiar em todos os endereços envolvidos."
  },
  "blockaidDescriptionMaliciousDomain": {
    "message": "Você está interagindo com um domínio mal-intencionado. Se você aprovar essa solicitação, poderá perder seus ativos."
  },
  "blockaidDescriptionMightLoseAssets": {
    "message": "Se você aprovar essa solicitação, poderá perder seus ativos."
  },
  "blockaidDescriptionSeaportFarming": {
    "message": "Se você aprovar essa solicitação, alguém poderá roubar seus ativos listados na OpenSea."
  },
  "blockaidDescriptionTransferFarming": {
    "message": "Se você aprovar essa solicitação, algum terceiro conhecido por aplicar golpes poderá tomar todos os seus ativos."
  },
  "blockaidMessage": {
    "message": "Proteção de privacidade: nenhum dado é compartilhado com terceiros. Disponível em Arbitrum, Avalanche, BNB Chain, Mainnet da Ethereum, Linea, Optimism, Polygon, Base e Sepolia."
  },
  "blockaidTitleDeceptive": {
    "message": "Esta solicitação é enganosa"
  },
  "blockaidTitleMayNotBeSafe": {
    "message": "Tenha cautela"
  },
  "blockaidTitleSuspicious": {
    "message": "Esta solicitação é suspeita"
  },
  "blockies": {
    "message": "Blockies"
  },
  "boughtFor": {
    "message": "Comprado para"
  },
  "bridge": {
    "message": "Ponte"
  },
  "bridgeAllowSwappingOf": {
    "message": "Permitir acesso exato a $1 $2 em $3 para fazer ponte",
    "description": "Shows a user that they need to allow a token for swapping on their hardware wallet"
  },
  "bridgeApproval": {
    "message": "Aprovar $1 para fazer ponte",
    "description": "Used in the transaction display list to describe a transaction that is an approve call on a token that is to be bridged. $1 is the symbol of a token that has been approved."
  },
  "bridgeApprovalWarning": {
    "message": "Você está permitindo acesso ao valor especificado, $1 $2. O contrato não acessará nenhum fundo adicional."
  },
  "bridgeApprovalWarningForHardware": {
    "message": "Será necessário que você permita acesso a $1 $2 para fazer a ponte e em seguida, aprovar a ponte de $2. Isso exigirá duas confirmações separadas."
  },
  "bridgeCalculatingAmount": {
    "message": "Calculando..."
  },
  "bridgeConfirmTwoTransactions": {
    "message": "Será necessário confirmar 2 transações na sua carteira de hardware:"
  },
  "bridgeEnterAmount": {
    "message": "Insira o valor"
  },
  "bridgeExplorerLinkViewOn": {
    "message": "Visualizar em $1"
  },
  "bridgeFetchNewQuotes": {
    "message": "Buscar um novo?"
  },
  "bridgeFrom": {
    "message": "Ponte de"
  },
  "bridgeFromTo": {
    "message": "Realizar ponte de $1 $2 para $3",
    "description": "Tells a user that they need to confirm on their hardware wallet a bridge. $1 is amount of source token, $2 is the source network, and $3 is the destination network"
  },
  "bridgeGasFeesSplit": {
    "message": "Qualquer taxa de rede cotada na tela anterior inclui ambas as transações e será dividida."
  },
  "bridgeNetCost": {
    "message": "Custo líquido"
  },
  "bridgeQuoteExpired": {
    "message": "O prazo da sua cotação esgotou."
  },
  "bridgeSelectNetwork": {
    "message": "Selecionar rede"
  },
  "bridgeSelectTokenAndAmount": {
    "message": "Selecionar token e valor"
  },
  "bridgeStepActionBridgeComplete": {
    "message": "$1 recebido em $2",
    "description": "$1 is the amount of the destination asset, $2 is the name of the destination network"
  },
  "bridgeStepActionBridgePending": {
    "message": "Recebendo $1 em $2",
    "description": "$1 is the amount of the destination asset, $2 is the name of the destination network"
  },
  "bridgeStepActionSwapComplete": {
    "message": "Realizado swap de $1 para $2",
    "description": "$1 is the amount of the source asset, $2 is the amount of the destination asset"
  },
  "bridgeStepActionSwapPending": {
    "message": "Realizando swap de $1 para $2",
    "description": "$1 is the amount of the source asset, $2 is the amount of the destination asset"
  },
  "bridgeTerms": {
    "message": "Termos"
  },
  "bridgeTimingMinutes": {
    "message": "$1 mín",
    "description": "$1 is the ticker symbol of a an asset the user is being prompted to purchase"
  },
  "bridgeTo": {
    "message": "Ponte para"
  },
  "bridgeToChain": {
    "message": "Realizar ponte para $1"
  },
  "bridgeTxDetailsBridging": {
    "message": "Realizando ponte"
  },
  "bridgeTxDetailsDelayedDescription": {
    "message": "Entre em contato com"
  },
  "bridgeTxDetailsDelayedDescriptionSupport": {
    "message": "Suporte da MetaMask"
  },
  "bridgeTxDetailsDelayedTitle": {
    "message": "Já se passaram mais de 3 horas?"
  },
  "bridgeTxDetailsNonce": {
    "message": "Nonce"
  },
  "bridgeTxDetailsStatus": {
    "message": "Status"
  },
  "bridgeTxDetailsTimestamp": {
    "message": "Carimbo de data/hora"
  },
  "bridgeTxDetailsTimestampValue": {
    "message": "$1 às $2",
    "description": "$1 is the date, $2 is the time"
  },
  "bridgeTxDetailsTokenAmountOnChain": {
    "message": "$1 $2 em",
    "description": "$1 is the amount of the token, $2 is the ticker symbol of the token"
  },
  "bridgeTxDetailsTotalGasFee": {
    "message": "Taxa de gás total"
  },
  "bridgeTxDetailsYouReceived": {
    "message": "Você recebeu"
  },
  "bridgeTxDetailsYouSent": {
    "message": "Você enviou"
  },
  "bridgeValidationInsufficientGasMessage": {
    "message": "Você não tem $1 suficiente para pagar a taxa de gás para esta ponte. Insira um valor menor ou compre mais $1."
  },
  "bridgeValidationInsufficientGasTitle": {
    "message": "Necessário mais $1 para gás"
  },
  "bridging": {
    "message": "Realizando ponte"
  },
  "browserNotSupported": {
    "message": "Seu navegador não é compatível..."
  },
  "buildContactList": {
    "message": "Crie sua lista de contatos"
  },
  "builtAroundTheWorld": {
    "message": "A MetaMask é concebida e desenvolvida em todo o mundo."
  },
  "bulletpoint": {
    "message": "·"
  },
  "busy": {
    "message": "Ocupado"
  },
  "buyAndSell": {
    "message": "Comprar e vender"
  },
  "buyMoreAsset": {
    "message": "Comprar mais $1",
    "description": "$1 is the ticker symbol of a an asset the user is being prompted to purchase"
  },
  "buyNow": {
    "message": "Comprar agora"
  },
  "bytes": {
    "message": "Bytes"
  },
  "canToggleInSettings": {
    "message": "Você pode reativar essa notificação em Configurações -> Alertas."
  },
  "cancel": {
    "message": "Cancelar"
  },
  "cancelPopoverTitle": {
    "message": "Cancelar transação"
  },
  "cancelSpeedUpLabel": {
    "message": "Essa taxa de gás vai $1 a original.",
    "description": "$1 is text 'replace' in bold"
  },
  "cancelSpeedUpTransactionTooltip": {
    "message": "Para $1 uma transação, a taxa de gás deve ser aumentada em pelo menos 10% para que seja reconhecida pela rede.",
    "description": "$1 is string 'cancel' or 'speed up'"
  },
  "cancelled": {
    "message": "Cancelada"
  },
  "chainId": {
    "message": "ID da cadeia"
  },
  "chainIdDefinition": {
    "message": "O ID da cadeia usado para assinar transações para essa rede."
  },
  "chainIdExistsErrorMsg": {
    "message": "Esse ID da cadeia é usado pela rede $1."
  },
  "chainListReturnedDifferentTickerSymbol": {
    "message": "O símbolo deste token não corresponde ao nome ou ID da cadeia inseridos para a rede. Muitos tokens populares apresentam símbolos semelhantes, que podem ser usados por golpistas para induzir você ao erro de enviar um token mais valioso em troca. Verifique todos os detalhes antes de continuar."
  },
  "chooseYourNetwork": {
    "message": "Escolha sua rede"
  },
  "chooseYourNetworkDescription": {
    "message": "Usamos a Infura como nosso provedor de chamadas de procedimento remoto (RPC) para oferecermos o acesso mais confiável e privado possível aos dados do Ethereum. Você pode escolher sua própria RPC, mas lembre-se de que qualquer RPC receberá seu endereço IP e da carteira de Ethereum para realizar transações. Leia nosso $1 para saber mais sobre como a Infura trata os dados.",
    "description": "$1 is a link to the privacy policy"
  },
  "chromeRequiredForHardwareWallets": {
    "message": "Você precisa usar a MetaMask no Google Chrome para se conectar com a sua carteira de hardware."
  },
  "circulatingSupply": {
    "message": "Suprimento em circulação"
  },
  "clear": {
    "message": "Limpar"
  },
  "clearActivity": {
    "message": "Limpar dados de atividades e nonce"
  },
  "clearActivityButton": {
    "message": "Limpar dados da aba de atividades"
  },
  "clearActivityDescription": {
    "message": "Isso redefinirá o nonce da conta e apagará os dados da aba de atividades em sua carteira. Somente a conta e rede atuais serão afetadas. Seus saldos e transações recebidas não mudarão."
  },
  "click": {
    "message": "Clique"
  },
  "clickToConnectLedgerViaWebHID": {
    "message": "Clique aqui para conectar seu Ledger por meio do WebHID",
    "description": "Text that can be clicked to open a browser popup for connecting the ledger device via webhid"
  },
  "close": {
    "message": "Fechar"
  },
  "closeExtension": {
    "message": "Fechar extensão"
  },
  "closeWindowAnytime": {
    "message": "Você pode fechar esta janela a qualquer momento."
  },
  "coingecko": {
    "message": "CoinGecko"
  },
  "collectionName": {
    "message": "Nome da coleção"
  },
  "comboNoOptions": {
    "message": "Nenhuma opção encontrada",
    "description": "Default text shown in the combo field dropdown if no options."
  },
  "configureSnapPopupDescription": {
    "message": "Você está saindo da MetaMask para configurar esse snap."
  },
  "configureSnapPopupInstallDescription": {
    "message": "Você está saindo da MetaMask para instalar esse snap."
  },
  "configureSnapPopupInstallTitle": {
    "message": "Instalar snap"
  },
  "configureSnapPopupLink": {
    "message": "Clique neste link para continuar:"
  },
  "configureSnapPopupTitle": {
    "message": "Configurar snap"
  },
  "confirm": {
    "message": "Confirmar"
  },
  "confirmAlertModalAcknowledgeMultiple": {
    "message": "Confirmo que recebi os alertas e ainda quero prosseguir"
  },
  "confirmAlertModalAcknowledgeSingle": {
    "message": "Reconheço o alerta e quero prosseguir mesmo assim"
  },
  "confirmFieldPaymaster": {
    "message": "Taxa paga por"
  },
  "confirmFieldTooltipPaymaster": {
    "message": "A taxa dessa transação será paga pelo contrato inteligente do tesoureiro."
  },
  "confirmPassword": {
    "message": "Confirmar a senha"
  },
  "confirmRecoveryPhrase": {
    "message": "Confirmar Frase de Recuperação Secreta"
  },
  "confirmTitleApproveTransactionNFT": {
    "message": "Solicitação de saque"
  },
  "confirmTitleDeployContract": {
    "message": "Implementar um contrato"
  },
  "confirmTitleDescApproveTransaction": {
    "message": "Este site quer permissão para sacar seus NFTs"
  },
  "confirmTitleDescDeployContract": {
    "message": "Este site quer que você implemente um contrato"
  },
  "confirmTitleDescERC20ApproveTransaction": {
    "message": "Este site quer permissão para sacar seus tokens"
  },
  "confirmTitleDescPermitSignature": {
    "message": "Este site quer permissão para gastar seus tokens."
  },
  "confirmTitleDescSIWESignature": {
    "message": "Um site quer que você faça login para comprovar que é titular desta conta."
  },
  "confirmTitleDescSign": {
    "message": "Revise os detalhes da solicitação antes de confirmar."
  },
  "confirmTitlePermitTokens": {
    "message": "Solicitação de limite de gastos"
  },
  "confirmTitleRevokeApproveTransaction": {
    "message": "Remover permissão"
  },
  "confirmTitleSIWESignature": {
    "message": "Solicitação de entrada"
  },
  "confirmTitleSetApprovalForAllRevokeTransaction": {
    "message": "Remover permissão"
  },
  "confirmTitleSignature": {
    "message": "Solicitação de assinatura"
  },
  "confirmTitleTransaction": {
    "message": "Solicitação de transação"
  },
  "confirmationAlertDetails": {
    "message": "Para proteger seus ativos, é recomendável que você recuse a solicitação."
  },
  "confirmed": {
    "message": "Confirmada"
  },
  "confusableUnicode": {
    "message": "'$1' é similar a '$2'."
  },
  "confusableZeroWidthUnicode": {
    "message": "Foi encontrado um caractere de tamanho zero."
  },
  "confusingEnsDomain": {
    "message": "Detectamos um caractere ambíguo no nome ENS. Verifique o nome ENS para evitar um possível golpe."
  },
  "congratulations": {
    "message": "Parabéns!"
  },
  "connect": {
    "message": "Conectar"
  },
  "connectAccount": {
    "message": "Conectar conta"
  },
  "connectAccountOrCreate": {
    "message": "Conectar conta ou criar nova"
  },
  "connectAccounts": {
    "message": "Conectar contas"
  },
  "connectManually": {
    "message": "Conectar manualmente ao site atual"
  },
  "connectMoreAccounts": {
    "message": "Conectar mais contas"
  },
  "connectSnap": {
    "message": "Conectar $1",
    "description": "$1 is the snap for which a connection is being requested."
  },
  "connectWithMetaMask": {
    "message": "Conectar-se com a MetaMask"
  },
  "connectedAccounts": {
    "message": "Contas conectadas"
  },
  "connectedAccountsDescriptionPlural": {
    "message": "Você tem $1 contas conectadas a este site.",
    "description": "$1 is the number of accounts"
  },
  "connectedAccountsDescriptionSingular": {
    "message": "Você tem 1 conta conectada a este site."
  },
  "connectedAccountsEmptyDescription": {
    "message": "A MetaMask não está conectada a esse site. Para conectar-se a um site da web3, encontre e clique no botão \"conectar\"."
  },
  "connectedAccountsListTooltip": {
    "message": "$1 pode ver o saldo, endereço e atividade da conta, além das transações sugeridas para aprovar para contas conectadas.",
    "description": "$1 is the origin name"
  },
  "connectedAccountsToast": {
    "message": "As contas conectadas foram atualizadas"
  },
  "connectedSites": {
    "message": "Sites conectados"
  },
  "connectedSitesAndSnaps": {
    "message": "Sites e Snaps conectados"
  },
  "connectedSitesDescription": {
    "message": "$1 está conectada a esses sites. Eles podem visualizar o endereço da sua conta.",
    "description": "$1 is the account name"
  },
  "connectedSitesEmptyDescription": {
    "message": "$1 não está conectada a nenhum site.",
    "description": "$1 is the account name"
  },
  "connectedSnapAndNoAccountDescription": {
    "message": "A MetaMask está conectada a este site, mas nenhuma conta está conectada ainda"
  },
  "connectedSnaps": {
    "message": "Snaps conectados"
  },
  "connectedWithAccount": {
    "message": "$1 contas conectadas",
    "description": "$1 represents account length"
  },
  "connectedWithAccountName": {
    "message": "Conectado com $1",
    "description": "$1 represents account name"
  },
  "connectedWithNetwork": {
    "message": "$1 redes conectadas",
    "description": "$1 represents network length"
  },
  "connectedWithNetworkName": {
    "message": "Conectado com $1",
    "description": "$1 represents network name"
  },
  "connecting": {
    "message": "Conectando"
  },
  "connectingTo": {
    "message": "Conectando a $1"
  },
  "connectingToDeprecatedNetwork": {
    "message": "'$1' está sendo descontinuada e poderá não funcionar. Tente outra rede."
  },
  "connectingToGoerli": {
    "message": "Conectando à rede de teste Goerli"
  },
  "connectingToLineaGoerli": {
    "message": "Conectando à rede de teste Linea Goerli"
  },
  "connectingToLineaMainnet": {
    "message": "Conectando-se à Mainnet do Linea"
  },
  "connectingToLineaSepolia": {
    "message": "Conectando à rede de teste Linea Sepolia"
  },
  "connectingToMainnet": {
    "message": "Conectando à Mainnet da Ethereum"
  },
  "connectingToSepolia": {
    "message": "Conectando à rede de teste Sepolia"
  },
  "connectionDescription": {
    "message": "Este site quer"
  },
  "connectionFailed": {
    "message": "Falha na conexão"
  },
  "connectionFailedDescription": {
    "message": "Falha ao buscar $1. Verifique sua rede e tente de novo.",
    "description": "$1 is the name of the snap being fetched."
  },
  "connectionRequest": {
    "message": "Solicitação de conexão"
  },
  "contactUs": {
    "message": "Fale conosco"
  },
  "contacts": {
    "message": "Contatos"
  },
  "contentFromSnap": {
    "message": "Conteúdo de $1",
    "description": "$1 represents the name of the snap"
  },
  "continue": {
    "message": "Continuar"
  },
  "contract": {
    "message": "Contrato"
  },
  "contractAddress": {
    "message": "Endereço do contrato"
  },
  "contractAddressError": {
    "message": "Você está enviando tokens ao endereço de contrato do token. Isso pode resultar na perda desses tokens."
  },
  "contractDeployment": {
    "message": "Implementação do contrato"
  },
  "contractInteraction": {
    "message": "Interação com o contrato"
  },
  "convertTokenToNFTDescription": {
    "message": "Detectamos que esse ativo é um NFT. A MetaMask agora oferece suporte nativo a NFTs. Gostaria de removê-lo de sua lista de tokens e adicioná-lo como NFT?"
  },
  "convertTokenToNFTExistDescription": {
    "message": "Detectamos que esse ativo foi adicionado como NFT. Deseja removê-lo da sua lista de tokens?"
  },
  "coolWallet": {
    "message": "CoolWallet"
  },
  "copiedExclamation": {
    "message": "Copiado."
  },
  "copyAddress": {
    "message": "Copiar endereço para a área de transferência"
  },
  "copyAddressShort": {
    "message": "Copiar endereço"
  },
  "copyPrivateKey": {
    "message": "Copiar chave privada"
  },
  "copyToClipboard": {
    "message": "Copiar para a área de transferência"
  },
  "copyTransactionId": {
    "message": "Copiar ID da transação"
  },
  "create": {
    "message": "Criar"
  },
  "createNewWallet": {
    "message": "Criar uma nova carteira"
  },
  "createPassword": {
    "message": "Criar senha"
  },
  "createSnapAccountDescription": {
    "message": "$1 quer adicionar uma nova conta à MetaMask."
  },
  "createSnapAccountTitle": {
    "message": "Criar conta"
  },
  "creatorAddress": {
    "message": "Endereço do criador"
  },
  "crossChainAggregatedBalancePopover": {
    "message": "Aqui é refletido o valor de todos os tokens que você possui em todas as redes. Se você preferir visualizar esse valor em ETH ou em outras moedas, acesse $1.",
    "description": "$1 represents the settings page"
  },
  "crossChainSwapsLink": {
    "message": "Faça trocas entre redes com o MetaMask Portfolio"
  },
  "crossChainSwapsLinkNative": {
    "message": "Realize swap entre redes com Ponte"
  },
  "cryptoCompare": {
    "message": "CryptoCompare"
  },
  "currencyConversion": {
    "message": "Conversão de moeda"
  },
  "currencyRateCheckToggle": {
    "message": "Exibir saldo e verificador de preços de tokens"
  },
  "currencyRateCheckToggleDescription": {
    "message": "Usamos as APIs $1 e $2 para mostrar o seu saldo e o preço dos tokens. $3",
    "description": "$1 represents Coingecko, $2 represents CryptoCompare and $3 represents Privacy Policy"
  },
  "currencySymbol": {
    "message": "Símbolo da moeda"
  },
  "currencySymbolDefinition": {
    "message": "O símbolo do ticker exibido para a moeda dessa rede."
  },
  "currentAccountNotConnected": {
    "message": "Sua conta atual não está conectada"
  },
  "currentExtension": {
    "message": "Página atual da extensão"
  },
  "currentLanguage": {
    "message": "Idioma atual"
  },
  "currentNetwork": {
    "message": "Rede atual",
    "description": "Speicifies to token network filter to filter by current Network. Will render when network nickname is not available"
  },
  "currentRpcUrlDeprecated": {
    "message": "O atual URL da RPC para essa rede foi descontinuado."
  },
  "currentTitle": {
    "message": "Atual:"
  },
  "currentlyUnavailable": {
    "message": "Indisponível nessa rede"
  },
  "curveHighGasEstimate": {
    "message": "Gráfico de estimativa agressiva de gás"
  },
  "curveLowGasEstimate": {
    "message": "Gráfico de estimativa reduzida de gás"
  },
  "curveMediumGasEstimate": {
    "message": "Gráfico de estimativa de gás do mercado"
  },
  "custom": {
    "message": "Avançado"
  },
  "customGasSettingToolTipMessage": {
    "message": "Use $1 para personalizar o preço do gás. Isso pode parecer confuso se você não estiver familiarizado. Interaja por sua conta e risco.",
    "description": "$1 is key 'advanced' (text: 'Advanced') separated here so that it can be passed in with bold font-weight"
  },
  "customSlippage": {
    "message": "Personalizado"
  },
  "customSpendLimit": {
    "message": "Limite de gastos personalizado"
  },
  "customToken": {
    "message": "Token personalizado"
  },
  "customTokenWarningInNonTokenDetectionNetwork": {
    "message": "A detecção de tokens ainda não está disponível nesta rede. Por favor, importe o token manualmente e certifique-se de que ele é confiável. Saiba mais sobre $1"
  },
  "customTokenWarningInTokenDetectionNetwork": {
    "message": "Qualquer pessoa pode criar um token, inclusive versões falsas de tokens existentes. Saiba mais sobre $1"
  },
  "customTokenWarningInTokenDetectionNetworkWithTDOFF": {
    "message": "Certifique-se de que confia no token antes de importá-lo. Saiba como evitar $1. Você também pode ativar a detecção de tokens $2."
  },
  "customerSupport": {
    "message": "suporte ao cliente"
  },
  "customizeYourNotifications": {
    "message": "Personalize suas notificações"
  },
  "customizeYourNotificationsText": {
    "message": "Ative os tipos de notificação que deseja receber:"
  },
  "dappSuggested": {
    "message": "Site sugerido"
  },
  "dappSuggestedGasSettingToolTipMessage": {
    "message": "$1 sugeriu esse preço.",
    "description": "$1 is url for the dapp that has suggested gas settings"
  },
  "dappSuggestedHigh": {
    "message": "Site sugerido"
  },
  "dappSuggestedHighShortLabel": {
    "message": "Site (alto)"
  },
  "dappSuggestedShortLabel": {
    "message": "Site"
  },
  "dappSuggestedTooltip": {
    "message": "$1 recomendou esse preço.",
    "description": "$1 represents the Dapp's origin"
  },
  "darkTheme": {
    "message": "Escuro"
  },
  "data": {
    "message": "Dados"
  },
  "dataCollectionForMarketing": {
    "message": "Coleta de dados para marketing"
  },
  "dataCollectionForMarketingDescription": {
    "message": "Usaremos o MetaMetrics para saber como você interage com nossas comunicações de marketing. Poderemos compartilhar novidades relevantes (como recursos de produtos e outros materiais)."
  },
  "dataCollectionWarningPopoverButton": {
    "message": "OK"
  },
  "dataCollectionWarningPopoverDescription": {
    "message": "Você desativou a coleta de dados para fins de marketing. Isso é aplicável apenas a este dispositivo. Se você usa a MetaMask em outros dispositivos, desative-a neles também."
  },
  "dataUnavailable": {
    "message": "dados não disponíveis"
  },
  "dateCreated": {
    "message": "Data de criação"
  },
  "dcent": {
    "message": "D'Cent"
  },
  "debitCreditPurchaseOptions": {
    "message": "Opções de compra com cartão de débito ou crédito"
  },
  "decimal": {
    "message": "Decimal do token"
  },
  "decimalsMustZerotoTen": {
    "message": "Decimais devem ser no mínimo 0 e não passar de 36."
  },
  "decrypt": {
    "message": "Descriptografar"
  },
  "decryptCopy": {
    "message": "Copiar mensagem criptografada"
  },
  "decryptInlineError": {
    "message": "Essa mensagem não pode ser descriptografada devido ao seguinte erro: $1",
    "description": "$1 is error message"
  },
  "decryptMessageNotice": {
    "message": "$1 gostaria de ler essa mensagem para concluir sua ação",
    "description": "$1 is the web3 site name"
  },
  "decryptMetamask": {
    "message": "Descriptografar mensagem"
  },
  "decryptRequest": {
    "message": "Solicitação de descriptografia"
  },
  "defaultRpcUrl": {
    "message": "URL padrão da RPC"
  },
  "defaultSettingsSubTitle": {
    "message": "A MetaMask usa as configurações padrão para melhor equilibrar a segurança e a facilidade de uso. Altere essas configurações para aumentar ainda mais sua privacidade."
  },
  "defaultSettingsTitle": {
    "message": "Configurações de privacidade padrão"
  },
  "delete": {
    "message": "Excluir"
  },
  "deleteContact": {
    "message": "Excluir contato"
  },
  "deleteMetaMetricsData": {
    "message": "Excluir dados do MetaMetrics"
  },
  "deleteMetaMetricsDataDescription": {
    "message": "Isso excluirá dados históricos do MetaMetrics associados ao seu uso neste dispositivo. Sua carteira e contas continuarão exatamente como estão agora após a exclusão desses dados. Esse processo pode levar até 30 dias. Veja nossa $1.",
    "description": "$1 will have text saying Privacy Policy "
  },
  "deleteMetaMetricsDataErrorDesc": {
    "message": "Não é possível atender a essa solicitação no momento devido a um problema no servidor do sistema de análises. Tente novamente mais tarde"
  },
  "deleteMetaMetricsDataErrorTitle": {
    "message": "Não é possível excluir estes dados no momento"
  },
  "deleteMetaMetricsDataModalDesc": {
    "message": "Estamos prestes a remover todos os seus dados do MetaMetrics. Tem certeza?"
  },
  "deleteMetaMetricsDataModalTitle": {
    "message": "Excluir dados do MetaMetrics?"
  },
  "deleteMetaMetricsDataRequestedDescription": {
    "message": "Você iniciou essa ação em $1. Esse processo pode levar até 30 dias. Consulte a $2",
    "description": "$1 will be the date on which teh deletion is requested and $2 will have text saying Privacy Policy "
  },
  "deleteNetworkIntro": {
    "message": "Se excluir essa rede, você precisará adicioná-la novamente para ver seus ativos nela"
  },
  "deleteNetworkTitle": {
    "message": "Excluir rede $1?",
    "description": "$1 represents the name of the network"
  },
  "depositCrypto": {
    "message": "Deposite criptomoedas de outra conta com um endereço de carteira ou código QR."
  },
  "deprecatedGoerliNtwrkMsg": {
    "message": "Devido a atualizações no sistema Ethereum, a rede de teste Goerli será descontinuada em breve."
  },
  "deprecatedNetwork": {
    "message": "Essa rede foi descontinuada"
  },
  "deprecatedNetworkButtonMsg": {
    "message": "Entendi"
  },
  "deprecatedNetworkDescription": {
    "message": "A rede à qual você está tentando conectar-se não é mais suportada pela MetaMask. $1"
  },
  "description": {
    "message": "Descrição"
  },
  "descriptionFromSnap": {
    "message": "Descrição de $1",
    "description": "$1 represents the name of the snap"
  },
  "details": {
    "message": "Detalhes"
  },
  "developerOptions": {
    "message": "Opções para desenvolvedores"
  },
  "disabledGasOptionToolTipMessage": {
    "message": "“$1” está desativado porque não satisfaz o aumento mínimo de 10% em relação à taxa de gás original.",
    "description": "$1 is gas estimate type which can be market or aggressive"
  },
  "disconnect": {
    "message": "Desconectar"
  },
  "disconnectAllAccounts": {
    "message": "Desconectar todas as contas"
  },
  "disconnectAllAccountsConfirmationDescription": {
    "message": "Quer mesmo desconectar? Você pode perder a funcionalidade do site."
  },
  "disconnectAllAccountsText": {
    "message": "contas"
  },
  "disconnectAllDescriptionText": {
    "message": "Se você se desconectar deste site, precisará reconectar suas contas e redes para usar este site novamente."
  },
  "disconnectAllSnapsText": {
    "message": "Snaps"
  },
  "disconnectMessage": {
    "message": "Isso desconectará você deste site"
  },
  "disconnectPrompt": {
    "message": "Desconectar $1"
  },
  "disconnectThisAccount": {
    "message": "Desconectar esta conta"
  },
  "disconnectedAllAccountsToast": {
    "message": "Todas as contas foram desconectadas de $1",
    "description": "$1 is name of the dapp`"
  },
  "disconnectedSingleAccountToast": {
    "message": "$1 desconectada de $2",
    "description": "$1 is name of the name and $2 represents the dapp name`"
  },
  "discoverSnaps": {
    "message": "Descobrir Snaps",
    "description": "Text that links to the Snaps website. Displayed in a banner on Snaps list page in settings."
  },
  "dismiss": {
    "message": "Descartar"
  },
  "dismissReminderDescriptionField": {
    "message": "Ative isso para descartar a mensagem de lembrete de backup da Frase de Recuperação Secreta. Recomendamos enfaticamente que você faça o backup da sua Frase de Recuperação Secreta para evitar a perda de fundos"
  },
  "dismissReminderField": {
    "message": "Descartar o lembrete de backup da Frase de Recuperação Secreta"
  },
  "displayNftMedia": {
    "message": "Exibir arquivos de mídia de NFTs"
  },
  "displayNftMediaDescription": {
    "message": "Exibir arquivos de mídia e dados de NFTs expõe seu endereço IP à OpenSea ou outros terceiros. Isso pode possibilitar que invasores associem seu endereço IP ao seu endereço Ethereum. A detecção automática de NFTs depende dessa configuração e ficará indisponível quando ela estiver desativada."
  },
  "doNotShare": {
    "message": "Não compartilhe isso com ninguém"
  },
  "domain": {
    "message": "Domínio"
  },
  "done": {
    "message": "Concluído"
  },
  "dontShowThisAgain": {
    "message": "Não exibir isso novamente"
  },
  "downArrow": {
    "message": "seta para baixo"
  },
  "downloadGoogleChrome": {
    "message": "Baixar o Google Chrome"
  },
  "downloadNow": {
    "message": "Baixar agora"
  },
  "downloadStateLogs": {
    "message": "Baixar logs de estado"
  },
  "dragAndDropBanner": {
    "message": "Você pode arrastar as redes para reordená-las. "
  },
  "dropped": {
    "message": "Abandonada"
  },
  "duplicateContactTooltip": {
    "message": "Este nome de contato já está em uso por uma conta ou contato existente"
  },
  "duplicateContactWarning": {
    "message": "Você tem contatos duplicados"
  },
  "edit": {
    "message": "Editar"
  },
  "editANickname": {
    "message": "Editar apelido"
  },
  "editAccounts": {
    "message": "Editar contas"
  },
  "editAddressNickname": {
    "message": "Editar apelido do endereço"
  },
  "editCancellationGasFeeModalTitle": {
    "message": "Editar taxa de gás por cancelamento"
  },
  "editContact": {
    "message": "Editar contato"
  },
  "editGasFeeModalTitle": {
    "message": "Editar taxa de gás"
  },
  "editGasLimitOutOfBounds": {
    "message": "O limite de gás deve ser de pelo menos $1"
  },
  "editGasLimitOutOfBoundsV2": {
    "message": "O limite de gás deve ser superior a $1 e inferior a $2",
    "description": "$1 is the minimum limit for gas and $2 is the maximum limit"
  },
  "editGasLimitTooltip": {
    "message": "O limite de gás são as unidades máximas de gás que você está disposto a utilizar. Unidades de gás são um multiplicador para “Taxa de prioridade máxima” e “Taxa máxima”."
  },
  "editGasMaxBaseFeeGWEIImbalance": {
    "message": "A taxa-base máxima não pode ser inferior à taxa de prioridade"
  },
  "editGasMaxBaseFeeHigh": {
    "message": "A taxa-base máxima está mais elevada que o necessário"
  },
  "editGasMaxBaseFeeLow": {
    "message": "A taxa-base máxima está baixa para as condições atuais da rede"
  },
  "editGasMaxFeeHigh": {
    "message": "A taxa máxima está mais elevada que o necessário"
  },
  "editGasMaxFeeLow": {
    "message": "A taxa máxima está muito baixa para as condições da rede"
  },
  "editGasMaxFeePriorityImbalance": {
    "message": "A taxa máxima não pode ser inferior à taxa de prioridade máxima"
  },
  "editGasMaxPriorityFeeBelowMinimum": {
    "message": "A taxa de prioridade máxima deve ser superior a 0 GWEI"
  },
  "editGasMaxPriorityFeeBelowMinimumV2": {
    "message": "A taxa de prioridade deve ser superior a 0."
  },
  "editGasMaxPriorityFeeHigh": {
    "message": "A taxa de prioridade máxima está mais alta que o necessário. Talvez você pague mais que o necessário."
  },
  "editGasMaxPriorityFeeHighV2": {
    "message": "A taxa de prioridade está mais alta que o necessário. Talvez você pague mais que o necessário"
  },
  "editGasMaxPriorityFeeLow": {
    "message": "A taxa de prioridade máxima está baixa para as condições atuais da rede"
  },
  "editGasMaxPriorityFeeLowV2": {
    "message": "A taxa de prioridade está baixa para as condições atuais da rede"
  },
  "editGasPriceTooLow": {
    "message": "O preço do gás deve ser superior a 0"
  },
  "editGasPriceTooltip": {
    "message": "Essa rede requer um campo de \"preço do gás\" ao enviar uma transação. O preço do gás é o valor pago por unidade de gás."
  },
  "editGasSubTextFeeLabel": {
    "message": "Taxa máxima:"
  },
  "editGasTitle": {
    "message": "Editar prioridade"
  },
  "editGasTooLow": {
    "message": "Tempo de processamento desconhecido"
  },
  "editInPortfolio": {
    "message": "Editar no portfólio"
  },
  "editNetworkLink": {
    "message": "editar a rede original"
  },
  "editNetworksTitle": {
    "message": "Editar redes"
  },
  "editNonceField": {
    "message": "Editar nonce"
  },
  "editNonceMessage": {
    "message": "Esse é um recurso avançado; use com cautela."
  },
  "editPermission": {
    "message": "Editar permissão"
  },
  "editPermissions": {
    "message": "Editar permissões"
  },
  "editSpeedUpEditGasFeeModalTitle": {
    "message": "Editar taxa de gás para aceleração"
  },
  "editSpendingCap": {
    "message": "Editar limite de gastos"
  },
  "editSpendingCapAccountBalance": {
    "message": "Saldo da conta: $1 $2"
  },
  "editSpendingCapDesc": {
    "message": "Insira o valor que você considera adequado que seja gasto em seu nome."
  },
  "editSpendingCapError": {
    "message": "O limite de gastos não pode exceder $1 dígitos decimais. Remova os dígitos decimais para continuar."
  },
  "editSpendingCapSpecialCharError": {
    "message": "Insira somente números"
  },
  "enableAutoDetect": {
    "message": " Ativar detecção automática"
  },
  "enableFromSettings": {
    "message": " Ative nas Configurações."
  },
  "enableSnap": {
    "message": "Ativar"
  },
  "enableToken": {
    "message": "ativar $1",
    "description": "$1 is a token symbol, e.g. ETH"
  },
  "enabled": {
    "message": "Ativado"
  },
  "enabledNetworks": {
    "message": "Redes habilitadas"
  },
  "encryptionPublicKeyNotice": {
    "message": "$1 gostaria da sua chave pública de criptografia. Ao consentir, este site conseguirá redigir mensagens criptografadas para você.",
    "description": "$1 is the web3 site name"
  },
  "encryptionPublicKeyRequest": {
    "message": "Solicitar chave pública de criptografia"
  },
  "endpointReturnedDifferentChainId": {
    "message": "O URL da RPC inserido retornou um ID de cadeia diferente ($1). Atualize o ID da cadeia para que corresponda ao URL da RPC da rede que você está tentando adicionar.",
    "description": "$1 is the return value of eth_chainId from an RPC endpoint"
  },
  "enhancedTokenDetectionAlertMessage": {
    "message": "A detecção aprimorada de tokens está disponível no momento em $1. $2"
  },
  "ensDomainsSettingDescriptionIntroduction": {
    "message": "A MetaMask permite que você veja domínios ENS direto na barra de endereços do seu navegador. Veja como funciona:"
  },
  "ensDomainsSettingDescriptionOutroduction": {
    "message": "Tenha em mente que usar esse recurso expõe seu endereço IP a serviços de IPFS de terceiros."
  },
  "ensDomainsSettingDescriptionPart1": {
    "message": "A MetaMask verifica o contrato ENS da Ethereum para encontrar o código conectado ao nome ENS."
  },
  "ensDomainsSettingDescriptionPart2": {
    "message": "Se o código estiver vinculado ao IPFS, você poderá ver o conteúdo associado a ele (geralmente um site)."
  },
  "ensDomainsSettingTitle": {
    "message": "Exibir domínios ENS na barra de endereço"
  },
  "ensUnknownError": {
    "message": "Falha na busca de ENS."
  },
  "enterANameToIdentifyTheUrl": {
    "message": "Insira um nome para identificar o URL"
  },
  "enterChainId": {
    "message": "Insira a ID da cadeia"
  },
  "enterMaxSpendLimit": {
    "message": "Digite um limite máximo de gastos"
  },
  "enterNetworkName": {
    "message": "Insira o nome da rede"
  },
  "enterOptionalPassword": {
    "message": "Insira a senha opcional"
  },
  "enterPasswordContinue": {
    "message": "Insira a senha para continuar"
  },
  "enterRpcUrl": {
    "message": "Insira o URL da RPC"
  },
  "enterSymbol": {
    "message": "Insira o símbolo"
  },
  "enterTokenNameOrAddress": {
    "message": "Insira o nome do token ou cole o endereço"
  },
  "enterYourPassword": {
    "message": "Insira sua senha"
  },
  "errorCode": {
    "message": "Código: $1",
    "description": "Displayed error code for debugging purposes. $1 is the error code"
  },
  "errorGettingSafeChainList": {
    "message": "Erro ao obter uma lista segura da cadeia. Por favor, prossiga com cautela."
  },
  "errorMessage": {
    "message": "Mensagem: $1",
    "description": "Displayed error message for debugging purposes. $1 is the error message"
  },
  "errorName": {
    "message": "Código: $1",
    "description": "Displayed error name for debugging purposes. $1 is the error name"
  },
  "errorPageContactSupport": {
    "message": "Falar com o suporte",
    "description": "Button for contact MM support"
  },
  "errorPageDescribeUsWhatHappened": {
    "message": "Descreva o que aconteceu",
    "description": "Button for submitting report to sentry"
  },
  "errorPageInfo": {
    "message": "Suas informações não podem ser exibidas. Não se preocupe, sua carteira e fundos estão seguros.",
    "description": "Information banner shown in the error page"
  },
  "errorPageMessageTitle": {
    "message": "Mensagem de erro",
    "description": "Title for description, which is displayed for debugging purposes"
  },
  "errorPageSentryFormTitle": {
    "message": "Descreva o que aconteceu",
    "description": "In sentry feedback form, The title at the top of the feedback form."
  },
  "errorPageSentryMessagePlaceholder": {
    "message": "Compartilhar detalhes como a forma de reproduzir o erro nos ajudará a corrigir o problema.",
    "description": "In sentry feedback form, The placeholder for the feedback description input field."
  },
  "errorPageSentrySuccessMessageText": {
    "message": "Obrigado! Verificaremos em breve.",
    "description": "In sentry feedback form, The message displayed after a successful feedback submission."
  },
  "errorPageTitle": {
    "message": "A MetaMask encontrou um erro",
    "description": "Title of generic error page"
  },
  "errorPageTryAgain": {
    "message": "Tentar novamente",
    "description": "Button for try again"
  },
  "errorStack": {
    "message": "Lista:",
    "description": "Title for error stack, which is displayed for debugging purposes"
  },
  "errorWhileConnectingToRPC": {
    "message": "Erro ao conectar à rede personalizada."
  },
  "errorWithSnap": {
    "message": "Erro com $1",
    "description": "$1 represents the name of the snap"
  },
  "estimatedFee": {
    "message": "Taxa estimada"
  },
  "estimatedFeeTooltip": {
    "message": "Valor pago para processar a transação na rede."
  },
  "ethGasPriceFetchWarning": {
    "message": "O preço de backup do gás é fornecido porque a estimativa de gás principal está indisponível no momento."
  },
  "ethereumProviderAccess": {
    "message": "Conceder ao Ethereum acesso de provedor a $1",
    "description": "The parameter is the name of the requesting origin"
  },
  "ethereumPublicAddress": {
    "message": "Endereço público Ethereum"
  },
  "etherscan": {
    "message": "Etherscan"
  },
  "etherscanView": {
    "message": "Ver conta no Etherscan"
  },
  "etherscanViewOn": {
    "message": "Ver no Etherscan"
  },
  "existingChainId": {
    "message": "As informações que você inseriu estão associadas a um ID de cadeia existente."
  },
  "existingRequestsBannerAlertDesc": {
    "message": "Para visualizar e confirmar sua solicitação mais recente, primeiro é necessário aprovar ou recusar as solicitações existentes."
  },
  "expandView": {
    "message": "Expandir exibição"
  },
  "experimental": {
    "message": "Experimental"
  },
  "exportYourData": {
    "message": "Exportar seus dados"
  },
  "exportYourDataButton": {
    "message": "Baixar"
  },
  "exportYourDataDescription": {
    "message": "Você pode exportar dados como seus contatos e preferências."
  },
  "extendWalletWithSnaps": {
    "message": "Explore Snaps desenvolvidos pela comunidade para personalizar sua experiência na web3",
    "description": "Banner description displayed on Snaps list page in Settings when less than 6 Snaps is installed."
  },
  "externalExtension": {
    "message": "Extensão externa"
  },
  "externalNameSourcesSetting": {
    "message": "Apelidos propostos"
  },
  "externalNameSourcesSettingDescription": {
    "message": "Buscaremos os apelidos propostos para os endereços com os quais você interage em fontes terceirizadas como Etherscan, Infura e Lens Protocol. Essas fontes poderão ver esses endereços e o seu endereço IP. O endereço da sua conta não será exposto a terceiros."
  },
  "failed": {
    "message": "Falha"
  },
  "failedToFetchChainId": {
    "message": "Não foi possível buscar o ID da cadeia. Seu URL da RPC está correto?"
  },
  "failureMessage": {
    "message": "Ocorreu algum erro e não conseguimos concluir a ação"
  },
  "fast": {
    "message": "Rápido"
  },
  "feeDetails": {
    "message": "Detalhes da taxa"
  },
  "fileImportFail": {
    "message": "A importação de arquivo não está funcionando? Clique aqui!",
    "description": "Helps user import their account from a JSON file"
  },
  "flaskWelcomeUninstall": {
    "message": "você deve desinstalar essa extensão",
    "description": "This request is shown on the Flask Welcome screen. It is intended for non-developers, and will be bolded."
  },
  "flaskWelcomeWarning1": {
    "message": "O Flask é para desenvolvedores experimentarem novas APIs instáveis. A menos que você seja um desenvolvedor ou beta tester, $1.",
    "description": "This is a warning shown on the Flask Welcome screen, intended to encourage non-developers not to proceed any further. $1 is the bolded message 'flaskWelcomeUninstall'"
  },
  "flaskWelcomeWarning2": {
    "message": "Não damos garantias sobre a segurança ou a estabilidade dessa extensão. As novas APIs oferecidas pelo Flask não estão protegidas contra ataques de phishing, ou seja, qualquer site ou snap que requeira o Flask pode ser uma tentativa mal-intencionada de roubar seus ativos.",
    "description": "This explains the risks of using MetaMask Flask"
  },
  "flaskWelcomeWarning3": {
    "message": "Todas as APIs do Flask são experimentais. Elas podem ser alteradas ou removidas sem aviso prévio, ou podem permanecer no Flask indefinidamente, sem jamais serem migradas para a MetaMask estável. Use-as com cautela.",
    "description": "This message warns developers about unstable Flask APIs"
  },
  "flaskWelcomeWarning4": {
    "message": "Certifique-se de desativar sua extensão MetaMask regular ao usar o Flask.",
    "description": "This message calls to pay attention about multiple versions of MetaMask running on the same site (Flask + Prod)"
  },
  "flaskWelcomeWarningAcceptButton": {
    "message": "Eu aceito os riscos",
    "description": "this text is shown on a button, which the user presses to confirm they understand the risks of using Flask"
  },
  "floatAmountToken": {
    "message": "A quantidade de tokens deve ser um número inteiro"
  },
  "followUsOnTwitter": {
    "message": "Siga-nos no Twitter"
  },
  "forbiddenIpfsGateway": {
    "message": "Gateway IPFS proibido: especifique um gateway de CID"
  },
  "forgetDevice": {
    "message": "Esquecer este dispositivo"
  },
  "forgotPassword": {
    "message": "Esqueceu a senha?"
  },
  "form": {
    "message": "formulário"
  },
  "from": {
    "message": "De"
  },
  "fromAddress": {
    "message": "De: $1",
    "description": "$1 is the address to include in the From label. It is typically shortened first using shortenAddress"
  },
  "fromTokenLists": {
    "message": "Das listas de tokens: $1"
  },
  "function": {
    "message": "Função: $1"
  },
  "fundingMethod": {
    "message": "Forma de financiamento"
  },
  "gas": {
    "message": "Gás"
  },
  "gasDisplayAcknowledgeDappButtonText": {
    "message": "Editar taxa de gás sugerida"
  },
  "gasDisplayDappWarning": {
    "message": "Essa taxa de gás foi sugerida por $1. Sua substituição pode causar um problema com a sua transação. Entre em contato com $1 se tiver perguntas.",
    "description": "$1 represents the Dapp's origin"
  },
  "gasFee": {
    "message": "Taxa de gás"
  },
  "gasLimit": {
    "message": "Limite de gás"
  },
  "gasLimitInfoTooltipContent": {
    "message": "O limite de gás é o valor máximo das unidades de gás que você está disposto a gastar."
  },
  "gasLimitRecommended": {
    "message": "O limite de gás recomendado é de $1. Um limite de gás inferior pode resultar em falha."
  },
  "gasLimitTooLow": {
    "message": "O limite de gás deve ser de pelo menos 21000"
  },
  "gasLimitTooLowWithDynamicFee": {
    "message": "O limite de gás deve ser de pelo menos $1",
    "description": "$1 is the custom gas limit, in decimal."
  },
  "gasLimitV2": {
    "message": "Limite de gás"
  },
  "gasOption": {
    "message": "Opção de gás"
  },
  "gasPrice": {
    "message": "Preço do gás (GWEI)"
  },
  "gasPriceExcessive": {
    "message": "Sua taxa de gás está desnecessariamente alta. Considere reduzir o valor."
  },
  "gasPriceExcessiveInput": {
    "message": "O preço do gás está excessivo"
  },
  "gasPriceExtremelyLow": {
    "message": "O preço do gás está extremamente baixo"
  },
  "gasPriceFetchFailed": {
    "message": "Ocorreu uma falha na estimativa do preço do gás devido a um erro na rede."
  },
  "gasPriceInfoTooltipContent": {
    "message": "O preço do gás especifica o valor de Ether que você está disposto a pagar para cada unidade de gás."
  },
  "gasTimingHoursShort": {
    "message": "$1 h",
    "description": "$1 represents a number of hours"
  },
  "gasTimingLow": {
    "message": "Lento"
  },
  "gasTimingMinutesShort": {
    "message": "$1 min",
    "description": "$1 represents a number of minutes"
  },
  "gasTimingSecondsShort": {
    "message": "$1 s",
    "description": "$1 represents a number of seconds"
  },
  "gasUsed": {
    "message": "Gás usado"
  },
  "general": {
    "message": "Geral"
  },
  "generalCameraError": {
    "message": "Não pudemos acessar sua câmera. Por favor, tente de novo."
  },
  "generalCameraErrorTitle": {
    "message": "Algo deu errado..."
  },
  "generalDescription": {
    "message": "Sincronize as configurações entre dispositivos, selecione as preferências de rede e rastreie dados de tokens"
  },
  "genericExplorerView": {
    "message": "Ver conta na $1"
  },
  "goBack": {
    "message": "Voltar"
  },
  "goToSite": {
    "message": "Ir ao site"
  },
  "goerli": {
    "message": "Rede de teste Goerli"
  },
  "gotIt": {
    "message": "Entendi"
  },
  "grantExactAccess": {
    "message": "Conceder acesso exato"
  },
  "gwei": {
    "message": "GWEI"
  },
  "hardware": {
    "message": "Hardware"
  },
  "hardwareWalletConnected": {
    "message": "Carteira de hardware conectada"
  },
  "hardwareWalletLegacyDescription": {
    "message": "(antigo)",
    "description": "Text representing the MEW path"
  },
  "hardwareWalletSupportLinkConversion": {
    "message": "clique aqui"
  },
  "hardwareWallets": {
    "message": "Conecte uma carteira de hardware"
  },
  "hardwareWalletsInfo": {
    "message": "As integrações com carteiras de hardware usam chamadas de API para servidores externos, os quais podem ver seu endereço IP e os endereços de contratos inteligentes com os quais você interage."
  },
  "hardwareWalletsMsg": {
    "message": "Selecione uma carteira de hardware que você gostaria de usar com a MetaMask."
  },
  "here": {
    "message": "aqui",
    "description": "as in -click here- for more information (goes with troubleTokenBalances)"
  },
  "hexData": {
    "message": "Dados hexa"
  },
  "hiddenAccounts": {
    "message": "Contas ocultas"
  },
  "hide": {
    "message": "Ocultar"
  },
  "hideAccount": {
    "message": "Ocultar conta"
  },
  "hideAdvancedDetails": {
    "message": "Ocultar detalhes avançados"
  },
  "hideSeedPhrase": {
    "message": "Ocultar frase-semente"
  },
  "hideSentitiveInfo": {
    "message": "Ocultar informações confidenciais"
  },
  "hideTokenPrompt": {
    "message": "Ocultar token?"
  },
  "hideTokenSymbol": {
    "message": "Ocultar $1",
    "description": "$1 is the symbol for a token (e.g. 'DAI')"
  },
  "hideZeroBalanceTokens": {
    "message": "Ocultar tokens sem saldo"
  },
  "high": {
    "message": "Agressiva"
  },
  "highGasSettingToolTipMessage": {
    "message": "Alta probabilidade, mesmo em mercados voláteis. Use $1 para cobrir picos no tráfego da rede devido a situações como drops de NFTs populares.",
    "description": "$1 is key 'high' (text: 'Aggressive') separated here so that it can be passed in with bold font-weight"
  },
  "highLowercase": {
    "message": "alta"
  },
  "highestCurrentBid": {
    "message": "Maior lance atual"
  },
  "highestFloorPrice": {
    "message": "Maior preço mínimo"
  },
  "history": {
    "message": "Histórico"
  },
  "holdToRevealContent1": {
    "message": "Sua Frase de Recuperação Secreta concede $1",
    "description": "$1 is a bolded text with the message from 'holdToRevealContent2'"
  },
  "holdToRevealContent2": {
    "message": "acesso total à sua carteira e fundos.",
    "description": "Is the bolded text in 'holdToRevealContent1'"
  },
  "holdToRevealContent3": {
    "message": "Não compartilhe isso com ninguém. $1 $2",
    "description": "$1 is a message from 'holdToRevealContent4' and $2 is a text link with the message from 'holdToRevealContent5'"
  },
  "holdToRevealContent4": {
    "message": "O Suporte da MetaMask não solicita essa informação,",
    "description": "Part of 'holdToRevealContent3'"
  },
  "holdToRevealContent5": {
    "message": "mas os phishers talvez solicitem.",
    "description": "The text link in 'holdToRevealContent3'"
  },
  "holdToRevealContentPrivateKey1": {
    "message": "Sua chave privada oferece a $1",
    "description": "$1 is a bolded text with the message from 'holdToRevealContentPrivateKey2'"
  },
  "holdToRevealContentPrivateKey2": {
    "message": "acesso total à sua carteira e fundos.",
    "description": "Is the bolded text in 'holdToRevealContentPrivateKey2'"
  },
  "holdToRevealLockedLabel": {
    "message": "círculo \"segure para revelar\" bloqueado"
  },
  "holdToRevealPrivateKey": {
    "message": "Segure para revelar a chave privada"
  },
  "holdToRevealPrivateKeyTitle": {
    "message": "Mantenha sua chave privada em segurança"
  },
  "holdToRevealSRP": {
    "message": "Segure para revelar a FRS"
  },
  "holdToRevealSRPTitle": {
    "message": "Mantenha sua FRS em segurança"
  },
  "holdToRevealUnlockedLabel": {
    "message": "círculo \"segure para revelar\" desbloqueado"
  },
  "howNetworkFeesWorkExplanation": {
    "message": "Taxa estimada necessária para processar a transação. A taxa máxima é $1."
  },
  "howQuotesWork": {
    "message": "Como as cotações funcionam"
  },
  "howQuotesWorkExplanation": {
    "message": "Das cotações que pesquisamos, essa é a que apresenta o melhor retorno. Isso é baseado na taxa de swap, que inclui taxas de ponte e uma taxa da MetaMask de $1%, menos taxas de gás. As taxas de gás dependem da carga da rede e da complexidade da transação."
  },
  "id": {
    "message": "ID"
  },
  "ifYouGetLockedOut": {
    "message": "Se você ficar impedido de entrar no app ou se usar um novo dispositivo, perderá seus fundos. Certifique-se de fazer backup da sua Frase de Recuperação Secreta em $1 ",
    "description": "$1 is the menu path to be shown with font weight bold"
  },
  "ignoreAll": {
    "message": "Ignorar tudo"
  },
  "ignoreTokenWarning": {
    "message": "Se você ocultar tokens, eles não serão exibidos em sua carteira. No entanto, você ainda pode pesquisá-los para adicioná-los."
  },
  "imToken": {
    "message": "imToken"
  },
  "import": {
    "message": "Importar",
    "description": "Button to import an account from a selected file"
  },
  "importAccountError": {
    "message": "Erro de importação de conta."
  },
  "importAccountErrorIsSRP": {
    "message": "Você inseriu uma Frase de Recuperação Secreta (ou mnemônica). Para importar uma conta aqui, você precisa inserir uma chave privada, que é uma sequência hexadecimal de 64 caracteres."
  },
  "importAccountErrorNotAValidPrivateKey": {
    "message": "Essa chave privada não é válida. Você inseriu uma sequência hexadecimal, mas seu tamanho deve ser de 64 caracteres."
  },
  "importAccountErrorNotHexadecimal": {
    "message": "Essa chave privada não é válida. Você deve inserir uma sequência hexadecimal de 64 caracteres."
  },
  "importAccountJsonLoading1": {
    "message": "É esperado que a importação do JSON leve alguns minutos e trave a MetaMask."
  },
  "importAccountJsonLoading2": {
    "message": "Pedimos desculpas, e vamos acelerar esse processo futuramente."
  },
  "importAccountMsg": {
    "message": "Contas importadas não serão associadas à sua Frase de Recuperação Secreta na MetaMask. Saiba mais sobre contas importadas"
  },
  "importMyWallet": {
    "message": "Importar minha carteira"
  },
  "importNFT": {
    "message": "Importar NFT"
  },
  "importNFTAddressToolTip": {
    "message": "Na OpenSea, por exemplo, na página de NFTs em Detalhes, há um hiperlink de valor em azul rotulado \"Endereço do Contrato\". Clicando nele, você será levado ao endereço do contrato no Etherscan. Na parte superior esquerda da página há um ícone rotulado \"Contrato\", e, à direita, uma longa linha de letras e números. Esse é o endereço do contrato que criou seu NFT. Clique no ícone \"copiar\" à direita do endereço para adicioná-lo à sua área de transferência."
  },
  "importNFTPage": {
    "message": "página Importar NFT"
  },
  "importNFTTokenIdToolTip": {
    "message": "O ID de um NFT é um identificador único, pois não há dois NFTs iguais. Novamente, na OpenSea, esse número se encontra em \"Detalhes\". Anote-o ou copie-o para sua área de transferência."
  },
  "importSelectedTokens": {
    "message": "Importar tokens selecionados?"
  },
  "importSelectedTokensDescription": {
    "message": "Somente os tokens que você selecionou serão exibidos em sua carteira. Você pode importar os tokens ocultos a qualquer momento pesquisando por eles."
  },
  "importTokenQuestion": {
    "message": "Importar token?"
  },
  "importTokenWarning": {
    "message": "Qualquer pessoa pode criar um token com qualquer nome, incluindo versões falsas de tokens existentes. Adicione e negocie por sua conta e risco!"
  },
  "importTokensCamelCase": {
    "message": "Importar tokens"
  },
  "importTokensError": {
    "message": "Não foi possível importar os tokens. Volte a tentar mais tarde."
  },
  "importWithCount": {
    "message": "Importar $1",
    "description": "$1 will the number of detected tokens that are selected for importing, if all of them are selected then $1 will be all"
  },
  "imported": {
    "message": "Importada",
    "description": "status showing that an account has been fully loaded into the keyring"
  },
  "inYourSettings": {
    "message": "em suas Configurações"
  },
  "included": {
    "message": "incluída"
  },
  "infuraBlockedNotification": {
    "message": "Não foi possível conectar a MetaMask ao servidor da blockchain. Revise possíveis motivos $1.",
    "description": "$1 is a clickable link with with text defined by the 'here' key"
  },
  "initialTransactionConfirmed": {
    "message": "Sua transação inicial foi confirmada pela rede. Clique em OK para voltar."
  },
  "insightsFromSnap": {
    "message": "Insights de $1",
    "description": "$1 represents the name of the snap"
  },
  "install": {
    "message": "Instalar"
  },
  "installOrigin": {
    "message": "Origem da instalação"
  },
  "installRequest": {
    "message": "Adicionar à MetaMask"
  },
  "installedOn": {
    "message": "Instalado em $1",
    "description": "$1 is the date when the snap has been installed"
  },
  "insufficientBalance": {
    "message": "Saldo insuficiente."
  },
  "insufficientFunds": {
    "message": "Fundos insuficientes."
  },
  "insufficientFundsForGas": {
    "message": "Fundos insuficientes para o gás"
  },
  "insufficientTokens": {
    "message": "Tokens insuficientes."
  },
  "interactingWith": {
    "message": "Interagindo com"
  },
  "interactingWithTransactionDescription": {
    "message": "Este é o contrato com o qual você está interagindo. Proteja-se contra golpistas verificando os detalhes."
  },
  "invalidAddress": {
    "message": "Endereço inválido"
  },
  "invalidAddressRecipient": {
    "message": "O endereço do destinatário é inválido "
  },
  "invalidAssetType": {
    "message": "Esse ativo é um NFT e precisa ser adicionado novamente à página Importar NFT, encontrada na aba NFTs."
  },
  "invalidChainIdTooBig": {
    "message": "ID de cadeia inválido. O ID de cadeia é muito grande."
  },
  "invalidCustomNetworkAlertContent1": {
    "message": "O ID de cadeia da rede personalizada “$1” precisa ser digitado novamente.",
    "description": "$1 is the name/identifier of the network."
  },
  "invalidCustomNetworkAlertContent2": {
    "message": "Para proteger você contra provedores de rede mal-intencionados ou defeituosos, os IDs de cadeia agora são obrigatórios para todas as redes personalizadas."
  },
  "invalidCustomNetworkAlertContent3": {
    "message": "Acesse Configurações > Rede e informe o ID da cadeia. Encontre os IDs de cadeia das redes mais populares em $1.",
    "description": "$1 is a link to https://chainid.network"
  },
  "invalidCustomNetworkAlertTitle": {
    "message": "Rede personalizada inválida"
  },
  "invalidHexNumber": {
    "message": "Número hexadecimal inválido."
  },
  "invalidHexNumberLeadingZeros": {
    "message": "Número hexadecimal inválido. Remova os zeros à esquerda."
  },
  "invalidIpfsGateway": {
    "message": "Gateway IPFS inválido: o valor deve ser um URL válido"
  },
  "invalidNumber": {
    "message": "Número inválido. Insira um número decimal ou um hexadecimal com o prefixo '0x'."
  },
  "invalidNumberLeadingZeros": {
    "message": "Número inválido. Remova os zeros à esquerda."
  },
  "invalidRPC": {
    "message": "URL da RPC inválido"
  },
  "invalidSeedPhrase": {
    "message": "Frase de Recuperação Secreta inválida"
  },
  "invalidSeedPhraseCaseSensitive": {
    "message": "Entrada inválida! A Frase de Recuperação Secreta diferencia maiúsculas de minúsculas."
  },
  "ipfsGateway": {
    "message": "Gateway IPFS"
  },
  "ipfsGatewayDescription": {
    "message": "A MetaMask usa serviços terceirizados para exibir imagens de seus NFTs armazenados no IPFS, exibir informações relacionadas a endereços ENS inseridos na barra de endereço do seu navegador e buscar ícones para diferentes tokens. Seu endereço IP pode ser exposto a esses serviços ao usá-los."
  },
  "ipfsToggleModalDescriptionOne": {
    "message": "Usamos serviços terceirizados para exibir imagens de seus NFTs armazenados no IPFS, exibir informações relacionadas a endereços ENS inseridos na barra de endereço do seu navegador e buscar ícones para diferentes tokens. Seu endereço IP pode ser exposto a esses serviços durante o uso deles."
  },
  "ipfsToggleModalDescriptionTwo": {
    "message": "Ao selecionar Confirmar, é ativada a resolução IPFS. Você pode desativá-la a qualquer momento em $1.",
    "description": "$1 is the method to turn off ipfs"
  },
  "ipfsToggleModalSettings": {
    "message": "Configurações > Segurança e Privacidade"
  },
  "isSigningOrSubmitting": {
    "message": "Uma transação anterior ainda está sendo assinada ou enviada"
  },
  "jazzAndBlockies": {
    "message": "Jazzicons e Blockies são dois estilos diferentes de ícones únicos que ajudam você a identificar uma conta num relance."
  },
  "jazzicons": {
    "message": "Jazzicons"
  },
  "jsonFile": {
    "message": "Arquivo JSON",
    "description": "format for importing an account"
  },
  "keepReminderOfSRP": {
    "message": "Guarde um lembrete da sua Frase de Recuperação Secreta em algum lugar seguro. Se você a perder, ninguém poderá ajudar a recuperá-la. Pior ainda, você nunca mais poderá acessar sua carteira. $1",
    "description": "$1 is a learn more link"
  },
  "keyringAccountName": {
    "message": "Nome da conta"
  },
  "keyringAccountPublicAddress": {
    "message": "Endereço público"
  },
  "keyringSnapRemovalResult1": {
    "message": "$1 $2removido",
    "description": "Displays the result after removal of a keyring snap. $1 is the snap name, $2 is whether it is successful or not"
  },
  "keyringSnapRemovalResultNotSuccessful": {
    "message": "não ",
    "description": "Displays the `not` word in $2."
  },
  "keyringSnapRemoveConfirmation": {
    "message": "Digite $1 para confirmar que deseja remover esse Snap:",
    "description": "Asks user to input the name nap prior to deleting the snap. $1 is the snap name"
  },
  "keystone": {
    "message": "Keystone"
  },
  "knownAddressRecipient": {
    "message": "Endereço de contrato conhecido."
  },
  "knownTokenWarning": {
    "message": "Essa ação editará os tokens já listados na sua carteira, que podem ser usados para praticar phishing contra você. Só aprove se você tiver certeza de que quer alterar o que esses tokens representam. Saiba mais sobre $1"
  },
  "l1Fee": {
    "message": "Taxa da L1"
  },
  "l1FeeTooltip": {
    "message": "Taxa de gás da L1"
  },
  "l2Fee": {
    "message": "Taxa da L2"
  },
  "l2FeeTooltip": {
    "message": "Taxa de gás da L2"
  },
  "lastConnected": {
    "message": "Última conexão"
  },
  "lastSold": {
    "message": "Última venda"
  },
  "lavaDomeCopyWarning": {
    "message": "Para sua segurança, não é possível selecionar este texto no momento."
  },
  "layer1Fees": {
    "message": "Taxas de camada 1"
  },
  "layer2Fees": {
    "message": "Taxas da Camada 2"
  },
  "learnHow": {
    "message": "Saiba como"
  },
  "learnMore": {
    "message": "saiba mais"
  },
  "learnMoreAboutGas": {
    "message": "Quer $1 sobre gás?",
    "description": "$1 will be replaced by the learnMore translation key"
  },
  "learnMoreAboutPrivacy": {
    "message": "Saiba mais sobre as melhores práticas de privacidade."
  },
  "learnMoreKeystone": {
    "message": "Saiba mais"
  },
  "learnMoreUpperCase": {
    "message": "Saiba mais"
  },
  "learnMoreUpperCaseWithDot": {
    "message": "Saiba mais."
  },
  "learnScamRisk": {
    "message": "golpes e riscos de segurança."
  },
  "leaveMetaMask": {
    "message": "Sair da MetaMask?"
  },
  "leaveMetaMaskDesc": {
    "message": "Você está prestes a visitar um site fora da MetaMask. Confirme o URL antes de continuar."
  },
  "ledgerAccountRestriction": {
    "message": "Você precisa usar sua última conta antes de adicionar uma nova."
  },
  "ledgerConnectionInstructionCloseOtherApps": {
    "message": "Encerre qualquer outro software conectado ao seu dispositivo e, em seguida, clique aqui para atualizar."
  },
  "ledgerConnectionInstructionHeader": {
    "message": "Antes de clicar em confirmar:"
  },
  "ledgerConnectionInstructionStepFour": {
    "message": "Ative \"dados de contrato inteligente\" ou \"assinatura cega\" no seu dispositivo Ledger."
  },
  "ledgerConnectionInstructionStepThree": {
    "message": "Certifique-se de conectar o seu dispositivo Ledger e de selecionar o app Ethereum."
  },
  "ledgerDeviceOpenFailureMessage": {
    "message": "Ocorreu uma falha ao abrir o dispositivo Ledger. Seu Ledger pode não estar conectado a outros softwares. Feche o Ledger Live ou outros aplicativos conectados ao seu dispositivo Ledger e tente reconectar."
  },
  "ledgerErrorConnectionIssue": {
    "message": "Reconecte sua Ledger, abra o app ETH e tente novamente."
  },
  "ledgerErrorDevicedLocked": {
    "message": "Sua Ledger está bloqueada. Desbloqueie-a e tente novamente."
  },
  "ledgerErrorEthAppNotOpen": {
    "message": "Para resolver o problema, abra o aplicativo ETH em seu dispositivo e tente novamente."
  },
  "ledgerErrorTransactionDataNotPadded": {
    "message": "Os dados de entrada da transação Ethereum não têm padding suficiente."
  },
  "ledgerLiveApp": {
    "message": "Ledger Live App"
  },
  "ledgerLocked": {
    "message": "Não é possível conectar ao dispositivo Ledger. Certifique-se de que seu dispositivo esteja desbloqueado e que o aplicativo Ethereum esteja aberto."
  },
  "ledgerTimeout": {
    "message": "O Ledger Live está demorando muito para responder ou a conexão expirou. Certifique-se de que o aplicativo do Ledger Live esteja aberto e que seu dispositivo esteja desbloqueado."
  },
  "ledgerWebHIDNotConnectedErrorMessage": {
    "message": "O dispositivo Ledger não foi conectado. Se deseja conectar seu Ledger, clique em \"Continuar\" novamente e aprove a conexão HID",
    "description": "An error message shown to the user during the hardware connect flow."
  },
  "levelArrow": {
    "message": "seta de nível"
  },
  "lightTheme": {
    "message": "Claro"
  },
  "likeToImportToken": {
    "message": "Gostaria de importar esse token?"
  },
  "likeToImportTokens": {
    "message": "Gostaria de importar esses tokens?"
  },
  "lineaGoerli": {
    "message": "Rede de teste Linea Goerli"
  },
  "lineaMainnet": {
    "message": "Mainnet do Linea"
  },
  "lineaSepolia": {
    "message": "Rede de teste Linea Sepolia"
  },
  "link": {
    "message": "Link"
  },
  "linkCentralizedExchanges": {
    "message": "Vincule suas contas Coinbase ou Binance para transferir gratuitamente criptomoedas para a MetaMask."
  },
  "links": {
    "message": "Links"
  },
  "loadMore": {
    "message": "Carregar mais"
  },
  "loading": {
    "message": "Carregando..."
  },
  "loadingScreenSnapMessage": {
    "message": "Por favor, conclua a transação no Snap."
  },
  "loadingTokenList": {
    "message": "Carregando lista de tokens"
  },
  "localhost": {
    "message": "Host local 8545"
  },
  "lock": {
    "message": "Bloquear"
  },
  "lockMetaMask": {
    "message": "Bloquear a MetaMask"
  },
  "lockTimeInvalid": {
    "message": "O tempo de bloqueio deve ser um número entre 0 e 10080"
  },
  "logo": {
    "message": "Logotipo do $1",
    "description": "$1 is the name of the ticker"
  },
  "low": {
    "message": "Baixa"
  },
  "lowEstimatedReturnTooltipMessage": {
    "message": "Você pagará mais de $1% do seu valor inicial em taxas. Confira o seu valor de recebimento e as taxas de rede."
  },
  "lowEstimatedReturnTooltipTitle": {
    "message": "Alto custo"
  },
  "lowGasSettingToolTipMessage": {
    "message": "Use $1 para aguardar um preço mais baixo. As estimativas de tempo são muito menos exatas, pois os preços são relativamente imprevisíveis.",
    "description": "$1 is key 'low' separated here so that it can be passed in with bold font-weight"
  },
  "lowLowercase": {
    "message": "baixa"
  },
  "mainnet": {
    "message": "Mainnet da Ethereum"
  },
  "mainnetToken": {
    "message": "Esse endereço coincide com um endereço de token conhecido na Mainnet da Ethereum. Verifique novamente o endereço do contrato e a rede do token que você está tentando adicionar."
  },
  "makeAnotherSwap": {
    "message": "Criar nova troca"
  },
  "makeSureNoOneWatching": {
    "message": "Certifique-se de que ninguém está olhando",
    "description": "Warning to users to be care while creating and saving their new Secret Recovery Phrase"
  },
  "manageDefaultSettings": {
    "message": "Gerenciar configurações de privacidade padrão"
  },
  "marketCap": {
    "message": "Capitalização de mercado"
  },
  "marketDetails": {
    "message": "Detalhes do mercado"
  },
  "max": {
    "message": "Máximo"
  },
  "maxBaseFee": {
    "message": "Taxa-base máxima"
  },
  "maxFee": {
    "message": "Taxa máxima"
  },
  "maxFeeTooltip": {
    "message": "Uma taxa máxima fornecida para pagar pela transação."
  },
  "maxPriorityFee": {
    "message": "Taxa de prioridade máxima"
  },
  "medium": {
    "message": "Mercado"
  },
  "mediumGasSettingToolTipMessage": {
    "message": "Use $1 para um processamento rápido pelo preço atual de mercado.",
    "description": "$1 is key 'medium' (text: 'Market') separated here so that it can be passed in with bold font-weight"
  },
  "memo": {
    "message": "memorando"
  },
  "message": {
    "message": "Mensagem"
  },
  "metaMaskConnectStatusParagraphOne": {
    "message": "Agora você tem mais controle sobre as conexões da sua conta na MetaMask."
  },
  "metaMaskConnectStatusParagraphThree": {
    "message": "Clique para gerenciar suas contas conectadas."
  },
  "metaMaskConnectStatusParagraphTwo": {
    "message": "O botão de status da conexão mostra se o website que você está visitando está conectado à conta selecionada no momento."
  },
  "metaMetricsIdNotAvailableError": {
    "message": "Visto que você nunca aceitou participar do MetaMetrics, não há dados para excluir aqui."
  },
  "metadataModalSourceTooltip": {
    "message": "$1 está hospedado no npm e $2 é o identificador específico deste Snap.",
    "description": "$1 is the snap name and $2 is the snap NPM id."
  },
  "metamaskNotificationsAreOff": {
    "message": "As notificações de carteiras estão inativas no momento."
  },
  "metamaskSwapsOfflineDescription": {
    "message": "O recurso de Trocas da MetaMask está em manutenção. Verifique novamente mais tarde."
  },
  "metamaskVersion": {
    "message": "Versão da MetaMask"
  },
  "methodData": {
    "message": "Método"
  },
  "methodDataTransactionDesc": {
    "message": "Função executada com base nos dados de entrada decodificados."
  },
  "methodNotSupported": {
    "message": "Não suportado com esta conta."
  },
  "metrics": {
    "message": "Métricas"
  },
  "millionAbbreviation": {
    "message": "M",
    "description": "Shortened form of 'million'"
  },
  "mismatchedChainLinkText": {
    "message": "verifique os detalhes da rede",
    "description": "Serves as link text for the 'mismatchedChain' key. This text will be embedded inside the translation for that key."
  },
  "mismatchedChainRecommendation": {
    "message": "Recomendamos que você $1 antes de prosseguir.",
    "description": "$1 is a clickable link with text defined by the 'mismatchedChainLinkText' key. The link will open to instructions for users to validate custom network details."
  },
  "mismatchedNetworkName": {
    "message": "De acordo com os nossos registros, o nome da rede pode não corresponder a este ID de cadeia."
  },
  "mismatchedNetworkSymbol": {
    "message": "O símbolo de moeda enviado não corresponde ao esperado para este ID de cadeia."
  },
  "mismatchedRpcChainId": {
    "message": "A rede personalizada retornou um ID de cadeia que não coincide com o ID de cadeia enviado."
  },
  "mismatchedRpcUrl": {
    "message": "De acordo com os nossos registros, o valor de URL da RPC enviado não corresponde a um provedor conhecido para este ID de cadeia."
  },
  "missingSetting": {
    "message": "Não consegue encontrar uma configuração?"
  },
  "missingSettingRequest": {
    "message": "Solicite aqui"
  },
  "more": {
    "message": "mais"
  },
  "moreAccounts": {
    "message": "Mais $1 contas adicionais",
    "description": "$1 is the number of accounts"
  },
  "moreNetworks": {
    "message": "Mais $1 redes adicionais",
    "description": "$1 is the number of networks"
  },
  "moreQuotes": {
    "message": "Mais cotações"
  },
  "multichainAddEthereumChainConfirmationDescription": {
    "message": "Você está adicionando esta rede à MetaMask e dando a este site permissão para usá-la."
  },
  "multipleSnapConnectionWarning": {
    "message": "$1 quer usar Snaps de $2",
    "description": "$1 is the dapp and $2 is the number of snaps it wants to connect to."
  },
  "mustSelectOne": {
    "message": "Selecione pelo menos 1 token."
  },
  "name": {
    "message": "Nome"
  },
  "nameAddressLabel": {
    "message": "Endereço",
    "description": "Label above address field in name component modal."
  },
  "nameAlreadyInUse": {
    "message": "Nome já em uso"
  },
  "nameInstructionsNew": {
    "message": "Se você conhece esse endereço, dê um apelido a ele para reconhecê-lo posteriormente.",
    "description": "Instruction text in name component modal when value is not recognised."
  },
  "nameInstructionsRecognized": {
    "message": "Esse endereço tem um apelido padrão, mas você pode editá-lo ou explorar outras sugestões.",
    "description": "Instruction text in name component modal when value is recognized but not saved."
  },
  "nameInstructionsSaved": {
    "message": "Você já adicionou um apelido para esse endereço. Você pode editá-lo ou ver outros apelidos sugeridos.",
    "description": "Instruction text in name component modal when value is saved."
  },
  "nameLabel": {
    "message": "Apelido",
    "description": "Label above name input field in name component modal."
  },
  "nameModalMaybeProposedName": {
    "message": "Talvez: $1",
    "description": "$1 is the proposed name"
  },
  "nameModalTitleNew": {
    "message": "Endereço desconhecido",
    "description": "Title of the modal created by the name component when value is not recognised."
  },
  "nameModalTitleRecognized": {
    "message": "Endereço reconhecido",
    "description": "Title of the modal created by the name component when value is recognized but not saved."
  },
  "nameModalTitleSaved": {
    "message": "Endereço salvo",
    "description": "Title of the modal created by the name component when value is saved."
  },
  "nameProviderProposedBy": {
    "message": "Proposto por $1",
    "description": "$1 is the name of the provider"
  },
  "nameProvider_ens": {
    "message": "Serviço de nomes Ethereum (ENS)"
  },
  "nameProvider_etherscan": {
    "message": "Etherscan"
  },
  "nameProvider_lens": {
    "message": "Lens Protocol"
  },
  "nameProvider_token": {
    "message": "MetaMask"
  },
  "nameSetPlaceholder": {
    "message": "Escolha um apelido...",
    "description": "Placeholder text for name input field in name component modal."
  },
  "nativeNetworkPermissionRequestDescription": {
    "message": "$1 solicita sua aprovação para:",
    "description": "$1 represents dapp name"
  },
  "nativeTokenScamWarningConversion": {
    "message": "Editar detalhes da rede"
  },
  "nativeTokenScamWarningDescription": {
    "message": "O símbolo do token nativo é diferente do símbolo esperado do token nativo da rede com a ID da cadeia associada. Você inseriu $1, enquanto o símbolo de token esperado é $2. Verifique se você está conectado à cadeia correta.",
    "description": "$1 represents the currency name, $2 represents the expected currency symbol"
  },
  "nativeTokenScamWarningDescriptionExpectedTokenFallback": {
    "message": "outra coisa",
    "description": "graceful fallback for when token symbol isn't found"
  },
  "nativeTokenScamWarningTitle": {
    "message": "Isto é um possível golpe",
    "description": "Title for nativeTokenScamWarningDescription"
  },
  "needHelp": {
    "message": "Precisa de ajuda? Contate $1",
    "description": "$1 represents `needHelpLinkText`, the text which goes in the help link"
  },
  "needHelpFeedback": {
    "message": "Compartilhe seu feedback"
  },
  "needHelpLinkText": {
    "message": "Suporte da MetaMask"
  },
  "needHelpSubmitTicket": {
    "message": "Envie um chamado"
  },
  "needImportFile": {
    "message": "É preciso selecionar um arquivo para importar.",
    "description": "User is important an account and needs to add a file to continue"
  },
  "negativeETH": {
    "message": "Não é possível enviar valores negativos de ETH."
  },
  "negativeOrZeroAmountToken": {
    "message": "Não é possível enviar valores negativos ou zerados de ativos."
  },
  "network": {
    "message": "Ethereum:"
  },
  "networkDetails": {
    "message": "Detalhes da rede"
  },
  "networkFee": {
    "message": "Taxa de rede"
  },
  "networkIsBusy": {
    "message": "A rede está ocupada. Os preços de gás estão altos e as estimativas estão menos exatas."
  },
  "networkMenu": {
    "message": "Menu da rede"
  },
  "networkMenuHeading": {
    "message": "Selecione uma rede"
  },
  "networkName": {
    "message": "Nome da rede"
  },
  "networkNameArbitrum": {
    "message": "Arbitrum"
  },
  "networkNameAvalanche": {
    "message": "Avalanche"
  },
  "networkNameBSC": {
    "message": "BSC"
  },
  "networkNameBase": {
    "message": "Base"
  },
  "networkNameBitcoin": {
    "message": "Bitcoin"
  },
  "networkNameDefinition": {
    "message": "O nome associado a essa rede."
  },
  "networkNameEthereum": {
    "message": "rede"
  },
  "networkNameGoerli": {
    "message": "Goerli"
  },
  "networkNameLinea": {
    "message": "Linea"
  },
  "networkNameOpMainnet": {
    "message": "Mainnet da OP"
  },
  "networkNamePolygon": {
    "message": "Polygon"
  },
  "networkNameSolana": {
    "message": "Solana"
  },
  "networkNameTestnet": {
    "message": "Testnet"
  },
  "networkNameZkSyncEra": {
    "message": "zkSync Era"
  },
  "networkOptions": {
    "message": "Opções da rede"
  },
  "networkPermissionToast": {
    "message": "Permissões de rede atualizadas"
  },
  "networkProvider": {
    "message": "Provedor de rede"
  },
  "networkStatus": {
    "message": "Status da rede"
  },
  "networkStatusBaseFeeTooltip": {
    "message": "A taxa-base é definida pela rede e muda a cada 13 ou 14 segundos. Nossas opções $1 e $2 têm em conta os aumentos súbitos.",
    "description": "$1 and $2 are bold text for Medium and Aggressive respectively."
  },
  "networkStatusPriorityFeeTooltip": {
    "message": "Intervalo das taxas de prioridade (ou seja, a \"gorjeta do minerador\"). Esse valor vai para os mineradores e os incentiva a priorizar sua transação."
  },
  "networkStatusStabilityFeeTooltip": {
    "message": "As taxas de gás estão $1 em relação às últimas 72 horas.",
    "description": "$1 is networks stability value - stable, low, high"
  },
  "networkSwitchConnectionError": {
    "message": "Não podemos conectar a $1",
    "description": "$1 represents the network name"
  },
  "networkURL": {
    "message": "URL da rede"
  },
  "networkURLDefinition": {
    "message": "O URL usado para acessar essa rede."
  },
  "networkUrlErrorWarning": {
    "message": "Golpistas às vezes imitam os sites fazendo pequenas alterações em seus endereços. Certifique-se de estar interagindo com o site correto antes de continuar. Versão Punycode: $1",
    "description": "$1 replaced by RPC URL for network"
  },
  "networks": {
    "message": "Redes"
  },
  "networksSmallCase": {
    "message": "redes"
  },
  "nevermind": {
    "message": "Desistir"
  },
  "new": {
    "message": "Novo!"
  },
  "newAccount": {
    "message": "Nova conta"
  },
  "newAccountNumberName": {
    "message": "Conta $1",
    "description": "Default name of next account to be created on create account screen"
  },
  "newContact": {
    "message": "Novo contato"
  },
  "newContract": {
    "message": "Novo contrato"
  },
  "newNFTDetectedInImportNFTsMessageStrongText": {
    "message": "Configurações > Segurança e privacidade"
  },
  "newNFTDetectedInImportNFTsMsg": {
    "message": "Para usar o OpenSea para ver seus NFTs, ative \"Exibir arquivos de mídia de NFTs\" em $1.",
    "description": "$1 is used for newNFTDetectedInImportNFTsMessageStrongText"
  },
  "newNFTDetectedInNFTsTabMessage": {
    "message": "Permita que a MetaMask detecte e exiba NFTs automaticamente na sua carteira."
  },
  "newNFTsAutodetected": {
    "message": "Detecção automática de NFTs"
  },
  "newNetworkAdded": {
    "message": "“$1” foi adicionado com sucesso!"
  },
  "newNetworkEdited": {
    "message": "“$1” foi editada com sucesso!"
  },
  "newNftAddedMessage": {
    "message": "O NFT foi adicionado com sucesso!"
  },
  "newPassword": {
    "message": "Nova senha (no mínimo 8 caracteres)"
  },
  "newPrivacyPolicyActionButton": {
    "message": "Saiba mais"
  },
  "newPrivacyPolicyTitle": {
    "message": "Atualizamos nossa política de privacidade"
  },
  "newRpcUrl": {
    "message": "URL da nova RPC"
  },
  "newTokensImportedMessage": {
    "message": "Você importou $1 com sucesso.",
    "description": "$1 is the string of symbols of all the tokens imported"
  },
  "newTokensImportedTitle": {
    "message": "Token importado"
  },
  "next": {
    "message": "Próximo"
  },
  "nftAddFailedMessage": {
    "message": "O NFT não pôde ser adicionado, pois os dados de propriedade não coincidem. Certifique-se de ter inserido as informações corretas."
  },
  "nftAddressError": {
    "message": "Esse token é um NFT. Adicione-o à $1",
    "description": "$1 is a clickable link with text defined by the 'importNFTPage' key"
  },
  "nftAlreadyAdded": {
    "message": "O NFT já foi adicionado."
  },
  "nftAutoDetectionEnabled": {
    "message": "Detecção automática de NFTs ativada"
  },
  "nftDisclaimer": {
    "message": "Aviso legal: a MetaMask obtém o arquivo de mídia do URL de origem. Às vezes, esse URL é modificado pelo marketplace onde o NFT foi mintado."
  },
  "nftOptions": {
    "message": "Opções de NFT"
  },
  "nftTokenIdPlaceholder": {
    "message": "Insira o ID do token"
  },
  "nftWarningContent": {
    "message": "Você está concedendo acesso a $1, incluindo o que você vier a possuir no futuro. A parte na outra ponta pode transferir esses NFTs da sua carteira a qualquer momento, sem solicitar, até você revogar essa aprovação. $2",
    "description": "$1 is nftWarningContentBold bold part, $2 is Learn more link"
  },
  "nftWarningContentBold": {
    "message": "todos os seus NFTs $1",
    "description": "$1 is name of the collection"
  },
  "nftWarningContentGrey": {
    "message": "Prossiga com cautela."
  },
  "nfts": {
    "message": "NFTs"
  },
  "nftsPreviouslyOwned": {
    "message": "Detidos anteriormente"
  },
  "nickname": {
    "message": "Apelido"
  },
  "noAccountsFound": {
    "message": "Nenhuma conta encontrada para a pesquisa efetuada"
  },
  "noConnectedAccountTitle": {
    "message": "A MetaMask não está conectada a este site"
  },
  "noConnectionDescription": {
    "message": "Para se conectar a um site, encontre e selecione o botão \"conectar\". Lembre-se de que a MetaMask só pode se conectar a sites na web3"
  },
  "noConversionRateAvailable": {
    "message": "Não há uma taxa de conversão disponível"
  },
  "noDomainResolution": {
    "message": "Nenhuma resolução fornecida para o domínio."
  },
  "noHardwareWalletOrSnapsSupport": {
    "message": "Snaps, e a maioria das carteiras de hardware, não funcionarão com a versão atual do navegador."
  },
  "noNFTs": {
    "message": "Nenhum NFT até agora"
  },
  "noNetworksFound": {
    "message": "Nenhuma rede encontrada para a pesquisa efetuada"
  },
  "noOptionsAvailableMessage": {
    "message": "Esta rota de negociação não está disponível no momento. Tente alterar a quantia, rede ou token e encontraremos a melhor opção."
  },
  "noSnaps": {
    "message": "Você não tem nenhum snap instalado."
  },
  "noThanks": {
    "message": "Não, obrigado"
  },
  "noTransactions": {
    "message": "Você não tem transações"
  },
  "noWebcamFound": {
    "message": "A webcam do seu computador não foi encontrada. Tente novamente."
  },
  "noWebcamFoundTitle": {
    "message": "Webcam não encontrada"
  },
  "nonContractAddressAlertDesc": {
    "message": "Você está enviando dados de chamada para um endereço que não é um contrato. Isso pode fazer você perder valores. Certifique-se de que o endereço e a rede estão corretos antes de continuar."
  },
  "nonContractAddressAlertTitle": {
    "message": "Equívoco potencial"
  },
  "nonce": {
    "message": "Nonce"
  },
  "none": {
    "message": "Nenhum"
  },
  "notBusy": {
    "message": "Não ocupado"
  },
  "notCurrentAccount": {
    "message": "Essa é a conta correta? É diferente da conta atualmente selecionada na sua carteira"
  },
  "notEnoughBalance": {
    "message": "Saldo insuficiente"
  },
  "notEnoughGas": {
    "message": "Não há gás suficiente"
  },
  "notificationDetail": {
    "message": "Detalhes"
  },
  "notificationDetailBaseFee": {
    "message": "Taxa-base (GWEI)"
  },
  "notificationDetailGasLimit": {
    "message": "Limite de gás (unidades)"
  },
  "notificationDetailGasUsed": {
    "message": "Gás utilizado (unidades)"
  },
  "notificationDetailMaxFee": {
    "message": "Taxa máxima por gás"
  },
  "notificationDetailNetwork": {
    "message": "Rede"
  },
  "notificationDetailNetworkFee": {
    "message": "Taxa de rede"
  },
  "notificationDetailPriorityFee": {
    "message": "Taxa de prioridade (GWEI)"
  },
  "notificationItemCheckBlockExplorer": {
    "message": "Verifique no BlockExplorer"
  },
  "notificationItemCollection": {
    "message": "Coleção"
  },
  "notificationItemConfirmed": {
    "message": "Confirmado"
  },
  "notificationItemError": {
    "message": "Não é possível obter as taxas no momento"
  },
  "notificationItemFrom": {
    "message": "De"
  },
  "notificationItemLidoStakeReadyToBeWithdrawn": {
    "message": "Saque pronto"
  },
  "notificationItemLidoStakeReadyToBeWithdrawnMessage": {
    "message": "Você já pode sacar seus $1 sem staking"
  },
  "notificationItemLidoWithdrawalRequestedMessage": {
    "message": "Sua solicitação de remover $1 do staking foi enviada"
  },
  "notificationItemNFTReceivedFrom": {
    "message": "NFT recebido de"
  },
  "notificationItemNFTSentTo": {
    "message": "NFT enviado para"
  },
  "notificationItemNetwork": {
    "message": "Rede"
  },
  "notificationItemRate": {
    "message": "Cotação (taxa inclusa)"
  },
  "notificationItemReceived": {
    "message": "Recebido"
  },
  "notificationItemReceivedFrom": {
    "message": "Recebido de"
  },
  "notificationItemSent": {
    "message": "Enviado"
  },
  "notificationItemSentTo": {
    "message": "Enviado para"
  },
  "notificationItemStakeCompleted": {
    "message": "Staking concluído"
  },
  "notificationItemStaked": {
    "message": "Staking executado"
  },
  "notificationItemStakingProvider": {
    "message": "Provedor de staking"
  },
  "notificationItemStatus": {
    "message": "Status"
  },
  "notificationItemSwapped": {
    "message": "Swap executado"
  },
  "notificationItemSwappedFor": {
    "message": "por"
  },
  "notificationItemTo": {
    "message": "Para"
  },
  "notificationItemTransactionId": {
    "message": "ID da transação"
  },
  "notificationItemUnStakeCompleted": {
    "message": "Retirada de staking concluída"
  },
  "notificationItemUnStaked": {
    "message": "Retirada de staking executada"
  },
  "notificationItemUnStakingRequested": {
    "message": "Retirada de staking solicitada"
  },
  "notificationTransactionFailedMessage": {
    "message": "Falha na transação $1! $2",
    "description": "Content of the browser notification that appears when a transaction fails"
  },
  "notificationTransactionFailedMessageMMI": {
    "message": "Falha na transação! $1",
    "description": "Content of the browser notification that appears when a transaction fails in MMI"
  },
  "notificationTransactionFailedTitle": {
    "message": "Falha na transação",
    "description": "Title of the browser notification that appears when a transaction fails"
  },
  "notificationTransactionSuccessMessage": {
    "message": "Transação $1 confirmada!",
    "description": "Content of the browser notification that appears when a transaction is confirmed"
  },
  "notificationTransactionSuccessTitle": {
    "message": "Transação confirmada",
    "description": "Title of the browser notification that appears when a transaction is confirmed"
  },
  "notificationTransactionSuccessView": {
    "message": "Ver em $1",
    "description": "Additional content in a notification that appears when a transaction is confirmed and has a block explorer URL."
  },
  "notifications": {
    "message": "Notificações"
  },
  "notificationsFeatureToggle": {
    "message": "Ativar notificações da carteira",
    "description": "Experimental feature title"
  },
  "notificationsFeatureToggleDescription": {
    "message": "Isso habilita as notificações da carteira, como enviar/receber valores ou NFTs e avisos de recursos.",
    "description": "Description of the experimental notifications feature"
  },
  "notificationsMarkAllAsRead": {
    "message": "Marcar todas como lidas"
  },
  "notificationsPageEmptyTitle": {
    "message": "Não há nada aqui"
  },
  "notificationsPageErrorContent": {
    "message": "Tente acessar esta página novamente."
  },
  "notificationsPageErrorTitle": {
    "message": "Ocorreu um erro"
  },
  "notificationsPageNoNotificationsContent": {
    "message": "Você ainda não recebeu nenhuma notificação."
  },
  "notificationsSettingsBoxError": {
    "message": "Ocorreu um erro. Tente novamente."
  },
  "notificationsSettingsPageAllowNotifications": {
    "message": "Fique por dentro do que acontece na sua carteira com as notificações. Para isso, nós usamos um perfil para sincronizar algumas configurações entre seus dispositivos. $1"
  },
  "notificationsSettingsPageAllowNotificationsLink": {
    "message": "Saiba como protegemos sua privacidade enquanto usa este recurso."
  },
  "numberOfNewTokensDetectedPlural": {
    "message": "$1 novos tokens encontrados nesta conta",
    "description": "$1 is the number of new tokens detected"
  },
  "numberOfNewTokensDetectedSingular": {
    "message": "1 novo token encontrado nesta conta"
  },
  "numberOfTokens": {
    "message": "Número de tokens"
  },
  "ofTextNofM": {
    "message": "de"
  },
  "off": {
    "message": "Desativado"
  },
  "offlineForMaintenance": {
    "message": "Offline para manutenção"
  },
  "ok": {
    "message": "Ok"
  },
  "on": {
    "message": "Ativado"
  },
  "onboardedMetametricsAccept": {
    "message": "Concordo"
  },
  "onboardedMetametricsDisagree": {
    "message": "Não, obrigado"
  },
  "onboardedMetametricsKey1": {
    "message": "Últimos desenvolvimentos"
  },
  "onboardedMetametricsKey2": {
    "message": "Recursos de produtos"
  },
  "onboardedMetametricsKey3": {
    "message": "Outros materiais promocionais relevantes"
  },
  "onboardedMetametricsLink": {
    "message": "MetaMetrics"
  },
  "onboardedMetametricsParagraph1": {
    "message": "Além do $1, gostaríamos de usar dados para entender como você interage com comunicações de marketing.",
    "description": "$1 represents the 'onboardedMetametricsLink' locale string"
  },
  "onboardedMetametricsParagraph2": {
    "message": "Isso nos ajuda a personalizar o que compartilhamos com você, como:"
  },
  "onboardedMetametricsParagraph3": {
    "message": "Lembre-se, nunca vendemos os dados que você fornece e você pode desativar quando quiser."
  },
  "onboardedMetametricsTitle": {
    "message": "Ajude-nos a melhorar sua experiência"
  },
  "onboardingAdvancedPrivacyIPFSDescription": {
    "message": "O gateway IPFS possibilita acessar e visualizar dados hospedados por terceiros. Você pode adicionar um gateway IPFS personalizado ou continuar usando o padrão."
  },
  "onboardingAdvancedPrivacyIPFSInvalid": {
    "message": "Favor inserir um URL válido"
  },
  "onboardingAdvancedPrivacyIPFSTitle": {
    "message": "Adicionar gateway IPFS personalizado"
  },
  "onboardingAdvancedPrivacyIPFSValid": {
    "message": "O URL do gateway IPFS é válido"
  },
  "onboardingAdvancedPrivacyNetworkDescription": {
    "message": "Usamos a Infura como nosso provedor de chamadas de procedimento remoto (RPC) para oferecermos o acesso mais confiável e privado possível aos dados do Ethereum. Você pode escolher sua própria RPC, mas lembre-se de que qualquer RPC receberá seu endereço IP e da carteira de Ethereum para realizar transações. Leia nosso $1 para saber mais sobre como a Infura trata os dados."
  },
  "onboardingAdvancedPrivacyNetworkTitle": {
    "message": "Escolha sua rede"
  },
  "onboardingCreateWallet": {
    "message": "Criar uma nova carteira"
  },
  "onboardingImportWallet": {
    "message": "Importar uma carteira existente"
  },
  "onboardingMetametricsAgree": {
    "message": "Concordo"
  },
  "onboardingMetametricsDescription": {
    "message": "Gostaríamos de coletar dados básicos de uso para melhorar a MetaMask. Saiba que nunca vendemos os dados que você fornece aqui."
  },
  "onboardingMetametricsDescription2": {
    "message": "Quando coletamos as métricas, elas sempre são..."
  },
  "onboardingMetametricsInfuraTerms": {
    "message": "Informaremos a você se decidirmos usar esses dados para outras finalidades. Você pode analisar nossa $1 para obter mais informações. Lembre-se: você pode acessar as configurações e revogar a permissão a qualquer momento.",
    "description": "$1 represents `onboardingMetametricsInfuraTermsPolicy`"
  },
  "onboardingMetametricsInfuraTermsPolicy": {
    "message": "Política de Privacidade"
  },
  "onboardingMetametricsNeverCollect": {
    "message": "$1 cliques e visualizações no app são armazenados, mas outros detalhes (como seu endereço público) não são.",
    "description": "$1 represents `onboardingMetametricsNeverCollectEmphasis`"
  },
  "onboardingMetametricsNeverCollectEmphasis": {
    "message": "Privadas:"
  },
  "onboardingMetametricsNeverCollectIP": {
    "message": "$1 usamos temporariamente o seu endereço IP para detectar uma localização geral (como seu país ou região), mas ele nunca é armazenado.",
    "description": "$1 represents `onboardingMetametricsNeverCollectIPEmphasis`"
  },
  "onboardingMetametricsNeverCollectIPEmphasis": {
    "message": "Gerais:"
  },
  "onboardingMetametricsNeverSellData": {
    "message": "$1 você decide se quer compartilhar ou excluir seus dados de uso nas configurações, a qualquer momento.",
    "description": "$1 represents `onboardingMetametricsNeverSellDataEmphasis`"
  },
  "onboardingMetametricsNeverSellDataEmphasis": {
    "message": "Opcionais:"
  },
  "onboardingMetametricsPrivacyDescription": {
    "message": "Saiba como protegemos sua privacidade durante a coleta de dados de utilização relacionados ao seu perfil."
  },
  "onboardingMetametricsTitle": {
    "message": "Ajude-nos a melhorar a MetaMask"
  },
  "onboardingMetametricsUseDataCheckbox": {
    "message": "Usaremos esses dados para saber como você interage com nossas comunicações de marketing. Podemos compartilhar novidades relevantes (como recursos de produtos)."
  },
  "onboardingPinExtensionBillboardAccess": {
    "message": "Acesso total"
  },
  "onboardingPinExtensionBillboardDescription": {
    "message": "Essas extensões podem ver e alterar informações"
  },
  "onboardingPinExtensionBillboardDescription2": {
    "message": "neste site."
  },
  "onboardingPinExtensionBillboardTitle": {
    "message": "Extensões"
  },
  "onboardingPinExtensionChrome": {
    "message": "Clique no ícone da extensão do navegador"
  },
  "onboardingPinExtensionDescription": {
    "message": "Fixe a MetaMask no seu navegador de modo que seja acessível e fácil de visualizar as confirmações das transações."
  },
  "onboardingPinExtensionDescription2": {
    "message": "Você pode abrir a MetaMask clicando na extensão e acessando a sua carteira com apenas um clique."
  },
  "onboardingPinExtensionDescription3": {
    "message": "Clique no ícone da extensão do navegador para acessá-la instantaneamente"
  },
  "onboardingPinExtensionLabel": {
    "message": "Fixar a MetaMask"
  },
  "onboardingPinExtensionStep1": {
    "message": "1"
  },
  "onboardingPinExtensionStep2": {
    "message": "2"
  },
  "onboardingPinExtensionTitle": {
    "message": "Sua instalação da MetaMask está concluída!"
  },
  "oneDayAbbreviation": {
    "message": "1D",
    "description": "Shortened form of '1 day'"
  },
  "oneMonthAbbreviation": {
    "message": "1M",
    "description": "Shortened form of '1 month'"
  },
  "oneWeekAbbreviation": {
    "message": "1S",
    "description": "Shortened form of '1 week'"
  },
  "oneYearAbbreviation": {
    "message": "1A",
    "description": "Shortened form of '1 year'"
  },
  "onekey": {
    "message": "OneKey"
  },
  "onlyConnectTrust": {
    "message": "Conecte-se somente com sites em que você confia. $1",
    "description": "Text displayed above the buttons for connection confirmation. $1 is the link to the learn more web page."
  },
  "openFullScreenForLedgerWebHid": {
    "message": "Abra o app em tela cheia para conectar seu Ledger.",
    "description": "Shown to the user on the confirm screen when they are viewing MetaMask in a popup window but need to connect their ledger via webhid."
  },
  "openInBlockExplorer": {
    "message": "Abrir no explorador de blocos"
  },
  "optional": {
    "message": "Opcional"
  },
  "options": {
    "message": "Opções"
  },
  "origin": {
    "message": "Origem"
  },
  "osTheme": {
    "message": "Sistema"
  },
  "otherSnaps": {
    "message": "outros snaps",
    "description": "Used in the 'permission_rpc' message."
  },
  "outdatedBrowserNotification": {
    "message": "Seu navegador está desatualizado. Se não o atualizar, você não conseguirá baixar patches de segurança e obter novos recursos da MetaMask."
  },
  "overrideContentSecurityPolicyHeader": {
    "message": "Substituir o cabeçalho Content-Security-Policy"
  },
  "overrideContentSecurityPolicyHeaderDescription": {
    "message": "Esta opção é uma solução alternativa a um problema conhecido no Firefox, onde o cabeçalho Content-Security-Policy de um dapp (aplicativo descentralizado) pode impedir que a extensão seja carregada corretamente. Não é recomendável desativar esta opção, a menos que necessário para compatibilidade com páginas web específicas."
  },
  "padlock": {
    "message": "Cadeado"
  },
  "participateInMetaMetrics": {
    "message": "Participar da MetaMetrics"
  },
  "participateInMetaMetricsDescription": {
    "message": "Participe da MetaMetrics para ajudar a melhorar a MetaMask"
  },
  "password": {
    "message": "Senha"
  },
  "passwordNotLongEnough": {
    "message": "A senha não é longa o suficiente"
  },
  "passwordSetupDetails": {
    "message": "Essa senha desbloqueará sua carteira MetaMask apenas neste dispositivo. A MetaMask não é capaz de recuperar essa senha."
  },
  "passwordStrength": {
    "message": "Segurança da senha: $1",
    "description": "Return password strength to the user when user wants to create password."
  },
  "passwordStrengthDescription": {
    "message": "Uma senha forte pode aumentar a segurança da sua carteira caso seu dispositivo seja roubado ou comprometido."
  },
  "passwordTermsWarning": {
    "message": "Compreendo que a MetaMask não é capaz de recuperar essa senha para mim. $1"
  },
  "passwordsDontMatch": {
    "message": "As senhas não coincidem"
  },
  "pastePrivateKey": {
    "message": "Cole aqui a sequência de caracteres da sua chave privada:",
    "description": "For importing an account from a private key"
  },
  "pending": {
    "message": "Pendente"
  },
  "pendingTransactionAlertMessage": {
    "message": "Esta transação só será realizada após a conclusão de uma transação anterior. $1",
    "description": "$1 represents the words 'how to cancel or speed up a transaction' in a hyperlink"
  },
  "pendingTransactionAlertMessageHyperlink": {
    "message": "Aprenda como cancelar ou agilizar uma transação.",
    "description": "The text for the hyperlink in the pending transaction alert message"
  },
  "permissionDetails": {
    "message": "Detalhes da permissão"
  },
  "permissionFor": {
    "message": "Permissão para"
  },
  "permissionFrom": {
    "message": "Permissão de"
  },
  "permissionRequested": {
    "message": "Solicitada agora"
  },
  "permissionRequestedForAccounts": {
    "message": "Solicitada agora para $1",
    "description": "Permission cell status for requested permission including accounts, rendered as AvatarGroup which is $1."
  },
  "permissionRevoked": {
    "message": "Revogada nesta atualização"
  },
  "permissionRevokedForAccounts": {
    "message": "Revogada nessa atualização para $1",
    "description": "Permission cell status for revoked permission including accounts, rendered as AvatarGroup which is $1."
  },
  "permission_accessNamedSnap": {
    "message": "Conectar a $1.",
    "description": "The description for the `wallet_snap` permission. $1 is the human-readable name of the snap."
  },
  "permission_accessNetwork": {
    "message": "Acesse a internet.",
    "description": "The description of the `endowment:network-access` permission."
  },
  "permission_accessNetworkDescription": {
    "message": "Permita que $1 acesse a internet. Isso pode ser usado para enviar e receber dados de servidores de terceiros.",
    "description": "An extended description of the `endowment:network-access` permission. $1 is the snap name."
  },
  "permission_accessSnap": {
    "message": "Conecte-se ao snap $1.",
    "description": "The description for the `wallet_snap` permission. $1 is the name of the snap."
  },
  "permission_accessSnapDescription": {
    "message": "Permitir que o site ou snap interaja com $1.",
    "description": "The description for the `wallet_snap_*` permission. $1 is the name of the Snap."
  },
  "permission_assets": {
    "message": "Exiba os ativos da conta na MetaMask.",
    "description": "The description for the `endowment:assets` permission."
  },
  "permission_assetsDescription": {
    "message": "Permita que $1 forneça informações de ativos ao cliente da MetaMask. Os ativos podem ser na rede ou fora da rede.",
    "description": "An extended description for the `endowment:assets` permission. $1 is the name of the Snap."
  },
  "permission_cronjob": {
    "message": "Agende e execute ações periódicas.",
    "description": "The description for the `snap_cronjob` permission"
  },
  "permission_cronjobDescription": {
    "message": "Permita que $1 realize ações que são executadas periodicamente em horários, datas ou intervalos fixos. Isso pode ser usado para disparar interações ou notificações sensíveis ao tempo.",
    "description": "An extended description for the `snap_cronjob` permission. $1 is the snap name."
  },
  "permission_dialog": {
    "message": "Exibir janelas de diálogo na MetaMask.",
    "description": "The description for the `snap_dialog` permission"
  },
  "permission_dialogDescription": {
    "message": "Permita que $1 exiba pop-ups da MetaMask com texto personalizado, campo para entrada de informações e botões para aprovar ou recusar uma ação.\nPode ser usado, por exemplo, para criar alertas, confirmações e fluxos de adesão para um Snap.",
    "description": "An extended description for the `snap_dialog` permission. $1 is the snap name."
  },
  "permission_ethereumAccounts": {
    "message": "Ver endereço, saldo da conta, atividade e iniciar transações",
    "description": "The description for the `eth_accounts` permission"
  },
  "permission_ethereumProvider": {
    "message": "Acesse o provedor do Ethereum.",
    "description": "The description for the `endowment:ethereum-provider` permission"
  },
  "permission_ethereumProviderDescription": {
    "message": "Permita que $1 se comunique diretamente com a MetaMask, para que possa ler dados da blockchain e sugerir mensagens e transações.",
    "description": "An extended description for the `endowment:ethereum-provider` permission. $1 is the snap name."
  },
  "permission_getEntropy": {
    "message": "Derivar chaves arbitrárias únicas para $1.",
    "description": "The description for the `snap_getEntropy` permission. $1 is the snap name."
  },
  "permission_getEntropyDescription": {
    "message": "Permita que $1 derive chaves arbitrárias únicas para $1 sem as expor. Essas chaves são separadas das suas contas na MetaMask e não estão relacionadas às suas chaves privadas ou à Frase de Recuperação Secreta. Os outros Snaps não podem acessar essas informações.",
    "description": "An extended description for the `snap_getEntropy` permission. $1 is the snap name."
  },
  "permission_getLocale": {
    "message": "Ver seu idioma de preferência.",
    "description": "The description for the `snap_getLocale` permission"
  },
  "permission_getLocaleDescription": {
    "message": "Permita que $1 acesse seu idioma de preferência a partir de suas configurações da MetaMask. Isso pode ser usado para traduzir e exibir o conteúdo de $1 usando seu idioma.",
    "description": "An extended description for the `snap_getLocale` permission. $1 is the snap name."
  },
  "permission_getPreferences": {
    "message": "Ver informações como seu idioma preferencial e moeda fiduciária.",
    "description": "The description for the `snap_getPreferences` permission"
  },
  "permission_getPreferencesDescription": {
    "message": "Permita que $1 acesse informações como seu idioma preferencial e moeda fiduciária em suas configurações da MetaMask. Isso ajuda $1 a exibir conteúdo ajustado às suas preferências. ",
    "description": "An extended description for the `snap_getPreferences` permission. $1 is the snap name."
  },
  "permission_homePage": {
    "message": "Exibe uma tela personalizada",
    "description": "The description for the `endowment:page-home` permission"
  },
  "permission_homePageDescription": {
    "message": "Permite que $1 exiba uma tela inicial personalizada na MetaMask. Isso pode ser usado para interfaces de usuário, configurações e painéis.",
    "description": "An extended description for the `endowment:page-home` permission. $1 is the snap name."
  },
  "permission_keyring": {
    "message": "Permita solicitações para adicionar e controlar contas Ethereum",
    "description": "The description for the `endowment:keyring` permission"
  },
  "permission_keyringDescription": {
    "message": "Permita que $1 receba solicitações para adicionar ou remover contas, além de assinar e realizar transações em nome dessas contas.",
    "description": "An extended description for the `endowment:keyring` permission. $1 is the snap name."
  },
  "permission_lifecycleHooks": {
    "message": "Usar ganchos de ciclo de vida.",
    "description": "The description for the `endowment:lifecycle-hooks` permission"
  },
  "permission_lifecycleHooksDescription": {
    "message": "Permita que $1 use ganchos de ciclo de vida para executar códigos em momentos específicos durante seu ciclo de vida.",
    "description": "An extended description for the `endowment:lifecycle-hooks` permission. $1 is the snap name."
  },
  "permission_manageAccounts": {
    "message": "Adicionar e controlar contas Ethereum",
    "description": "The description for `snap_manageAccounts` permission"
  },
  "permission_manageAccountsDescription": {
    "message": "Permita que $1 adicione ou remova contas Ethereum e, depois, realize transações e assine com essas contas.",
    "description": "An extended description for the `snap_manageAccounts` permission. $1 is the snap name."
  },
  "permission_manageBip32Keys": {
    "message": "Gerenciar contas de $1.",
    "description": "The description for the `snap_getBip32Entropy` permission. $1 is a derivation path, e.g. 'm/44'/0'/0' (secp256k1)'."
  },
  "permission_manageBip44AndBip32KeysDescription": {
    "message": "Permita que $1 gerencie contas e ativos na rede solicitada. Essas contas são derivadas e passam por backup usando sua Frase de Recuperação Secreta (sem a revelar). Com o poder de derivar chaves, $1 pode dar suporte a uma variedade de protocolos da blockchain além da Ethereum (EVMs).",
    "description": "An extended description for the `snap_getBip44Entropy` and `snap_getBip44Entropy` permissions. $1 is the snap name."
  },
  "permission_manageBip44Keys": {
    "message": "Gerenciar contas de $1.",
    "description": "The description for the `snap_getBip44Entropy` permission. $1 is the name of a protocol, e.g. 'Filecoin'."
  },
  "permission_manageState": {
    "message": "Armazenar e gerenciar dados pertinentes em seu dispositivo.",
    "description": "The description for the `snap_manageState` permission"
  },
  "permission_manageStateDescription": {
    "message": "Permita que $1 armazene, atualize e recupere dados de forma segura com criptografia. Outros Snaps não podem acessar essas informações.",
    "description": "An extended description for the `snap_manageState` permission. $1 is the snap name."
  },
  "permission_nameLookup": {
    "message": "Fornecer consultas de domínios e endereços.",
    "description": "The description for the `endowment:name-lookup` permission."
  },
  "permission_nameLookupDescription": {
    "message": "Permitir que o Snap busque e exiba consultas de endereços e domínios em diferentes partes da IU da MetaMask.",
    "description": "An extended description for the `endowment:name-lookup` permission."
  },
  "permission_notifications": {
    "message": "Mostrar notificações.",
    "description": "The description for the `snap_notify` permission"
  },
  "permission_notificationsDescription": {
    "message": "Permita que $1 exiba notificações dentro da MetaMask. Um breve texto de notificação pode ser disparado por um Snap para informações acionáveis ou sensíveis ao tempo.",
    "description": "An extended description for the `snap_notify` permission. $1 is the snap name."
  },
  "permission_protocol": {
    "message": "Forneça dados de protocolo para uma ou mais cadeias.",
    "description": "The description for the `endowment:protocol` permission."
  },
  "permission_protocolDescription": {
    "message": "Permita que $1 forneça à MetaMask dados de protocolo, como estimativas de gás ou informações de token.",
    "description": "An extended description for the `endowment:protocol` permission. $1 is the name of the Snap."
  },
  "permission_rpc": {
    "message": "Permitir que $1 se comunique diretamente com $2.",
    "description": "The description for the `endowment:rpc` permission. $1 is 'other snaps' or 'websites', $2 is the snap name."
  },
  "permission_rpcDescription": {
    "message": "Permita que $1 envie mensagens a $2 e receba resposta de $2.",
    "description": "An extended description for the `endowment:rpc` permission. $1 is 'other snaps' or 'websites', $2 is the snap name."
  },
  "permission_rpcDescriptionOriginList": {
    "message": "$1 e $2",
    "description": "A list of allowed origins where $2 is the last origin of the list and $1 is the rest of the list separated by ','."
  },
  "permission_signatureInsight": {
    "message": "Exibir o modal de insights de assinatura.",
    "description": "The description for the `endowment:signature-insight` permission"
  },
  "permission_signatureInsightDescription": {
    "message": "Permita que $1 exiba um modal com insights sobre solicitações de assinatura antes de aprová-las. Isso pode ser usado para soluções de segurança e antiphishing.",
    "description": "An extended description for the `endowment:signature-insight` permission. $1 is the snap name."
  },
  "permission_signatureInsightOrigin": {
    "message": "Veja as origens de sites que iniciam solicitações de assinatura",
    "description": "The description for the `signatureOrigin` caveat, to be used with the `endowment:signature-insight` permission"
  },
  "permission_signatureInsightOriginDescription": {
    "message": "Permita que $1 veja a origem (URI) dos sites que iniciam solicitações de assinatura. Isso pode ser usado para soluções de segurança e antiphishing.",
    "description": "An extended description for the `signatureOrigin` caveat, to be used with the `endowment:signature-insight` permission. $1 is the snap name."
  },
  "permission_transactionInsight": {
    "message": "Busque e exiba insights de transações.",
    "description": "The description for the `endowment:transaction-insight` permission"
  },
  "permission_transactionInsightDescription": {
    "message": "Permita que $1 decodifique transações e exiba informações dentro da interface da MetaMask. Isso pode ser usado para soluções de segurança e antiphishing.",
    "description": "An extended description for the `endowment:transaction-insight` permission. $1 is the snap name."
  },
  "permission_transactionInsightOrigin": {
    "message": "Verá as origens dos sites que sugerem transações",
    "description": "The description for the `transactionOrigin` caveat, to be used with the `endowment:transaction-insight` permission"
  },
  "permission_transactionInsightOriginDescription": {
    "message": "Permita que $1 veja a origem (URI) dos sites que sugerirem transações. Isso pode ser usado para soluções de segurança e antiphishing.",
    "description": "An extended description for the `transactionOrigin` caveat, to be used with the `endowment:transaction-insight` permission. $1 is the snap name."
  },
  "permission_unknown": {
    "message": "Permissão desconhecida: $1",
    "description": "$1 is the name of a requested permission that is not recognized."
  },
  "permission_viewBip32PublicKeys": {
    "message": "Ver sua chave pública para $1 ($2).",
    "description": "The description for the `snap_getBip32PublicKey` permission. $1 is a derivation path, e.g. 'm/44'/0'/0''. $2 is the elliptic curve name, e.g. 'secp256k1'."
  },
  "permission_viewBip32PublicKeysDescription": {
    "message": "Permita que $2 veja suas chaves públicas (e endereços) referentes a $1. Isso não concede nenhum tipo de controle das contas ou ativos.",
    "description": "An extended description for the `snap_getBip32PublicKey` permission. $1 is a derivation path (name). $2 is the snap name."
  },
  "permission_viewNamedBip32PublicKeys": {
    "message": "Veja sua chave pública para $1.",
    "description": "The description for the `snap_getBip32PublicKey` permission. $1 is a name for the derivation path, e.g., 'Ethereum accounts'."
  },
  "permission_walletSwitchEthereumChain": {
    "message": "Troque e use a seguinte rede",
    "description": "The label for the `wallet_switchEthereumChain` permission"
  },
  "permission_webAssembly": {
    "message": "Suporte a WebAssembly.",
    "description": "The description of the `endowment:webassembly` permission."
  },
  "permission_webAssemblyDescription": {
    "message": "Permita que $1 acesse ambientes de execução de baixo nível via WebAssembly.",
    "description": "An extended description of the `endowment:webassembly` permission. $1 is the snap name."
  },
  "permissions": {
    "message": "Permissões"
  },
  "permissionsPageEmptyContent": {
    "message": "Não há nada aqui"
  },
  "permissionsPageEmptySubContent": {
    "message": "Aqui você pode ver as permissões que deu aos snaps instalados ou sites conectados."
  },
  "permitSimulationChange_approve": {
    "message": "Limite de gastos"
  },
  "permitSimulationChange_bidding": {
    "message": "Seu lance"
  },
  "permitSimulationChange_listing": {
    "message": "Sua tabela"
  },
  "permitSimulationChange_nft_listing": {
    "message": "Preço de tabela"
  },
  "permitSimulationChange_receive": {
    "message": "Você recebe"
  },
<<<<<<< HEAD
  "permitSimulationChange_revoke": {
    "message": "Limite de gastos"
  },
=======
>>>>>>> e79c5555
  "permitSimulationChange_transfer": {
    "message": "Você envia"
  },
  "permitSimulationDetailInfo": {
    "message": "Você está autorizando o consumidor a gastar esta quantidade de tokens de sua conta."
  },
  "permittedChainToastUpdate": {
    "message": "$1 tem acesso a $2."
  },
  "personalAddressDetected": {
    "message": "Endereço pessoal detectado. Insira o endereço de contrato do token."
  },
  "pinToTop": {
    "message": "Fixar ao topo"
  },
  "pleaseConfirm": {
    "message": "Por favor, confirme"
  },
  "plusMore": {
    "message": "E mais $1",
    "description": "$1 is the number of additional items"
  },
  "plusXMore": {
    "message": "E mais $1",
    "description": "$1 is a number of additional but unshown items in a list- this message will be shown in place of those items"
  },
  "popularNetworkAddToolTip": {
    "message": "Algumas dessas redes dependem de terceiros. As conexões podem ser menos confiáveis ​​ou permitir que terceiros rastreiem atividades. $1",
    "description": "$1 is Learn more link"
  },
  "popularNetworks": {
    "message": "Redes populares"
  },
  "portfolio": {
    "message": "Portfólio"
  },
  "preparingSwap": {
    "message": "Preparando troca..."
  },
  "prev": {
    "message": "Anterior"
  },
  "price": {
    "message": "Preço"
  },
  "priceUnavailable": {
    "message": "preço não disponível"
  },
  "primaryType": {
    "message": "Tipo primário"
  },
  "priorityFee": {
    "message": "Taxa de prioridade"
  },
  "priorityFeeProperCase": {
    "message": "Taxa de prioridade"
  },
  "privacy": {
    "message": "Privacidade"
  },
  "privacyMsg": {
    "message": "Política de Privacidade"
  },
  "privateKey": {
    "message": "Chave Privada",
    "description": "select this type of file to use to import an account"
  },
  "privateKeyCopyWarning": {
    "message": "Chave privada de $1",
    "description": "$1 represents the account name"
  },
  "privateKeyHidden": {
    "message": "A chave privada está oculta",
    "description": "Explains that the private key input is hidden"
  },
  "privateKeyShow": {
    "message": "Exibir/ocultar a inserção da chave privada",
    "description": "Describes a toggle that is used to show or hide the private key input"
  },
  "privateKeyShown": {
    "message": "Esta chave privada está sendo exibida",
    "description": "Explains that the private key input is being shown"
  },
  "privateKeyWarning": {
    "message": "Atenção: jamais revele essa chave. Qualquer pessoa com acesso às suas chaves privadas poderá roubar os ativos de sua conta."
  },
  "privateNetwork": {
    "message": "Rede privada"
  },
  "proceedWithTransaction": {
    "message": "Quero prosseguir mesmo assim"
  },
  "productAnnouncements": {
    "message": "Anúncios de produtos"
  },
  "profileSync": {
    "message": "Sincronização de perfil"
  },
  "profileSyncConfirmation": {
    "message": "Se você desativar a sincronização de perfil, não poderá receber notificações."
  },
  "profileSyncDescription": {
    "message": "Cria um perfil que a MetaMask usa para sincronizar algumas configurações entre seus dispositivos. Isso é necessário para receber notificações. $1."
  },
  "profileSyncPrivacyLink": {
    "message": "Saiba como protegemos sua privacidade"
  },
  "proposedApprovalLimit": {
    "message": "Limite de aprovação proposto"
  },
  "provide": {
    "message": "Fornecer"
  },
  "publicAddress": {
    "message": "Endereço público"
  },
  "pushPlatformNotificationsFundsReceivedDescription": {
    "message": "Você recebeu $1 $2"
  },
  "pushPlatformNotificationsFundsReceivedDescriptionDefault": {
    "message": "Você recebeu alguns tokens"
  },
  "pushPlatformNotificationsFundsReceivedTitle": {
    "message": "Fundos recebidos"
  },
  "pushPlatformNotificationsFundsSentDescription": {
    "message": "Você enviou $1 $2 com sucesso"
  },
  "pushPlatformNotificationsFundsSentDescriptionDefault": {
    "message": "Você enviou alguns tokens com sucesso"
  },
  "pushPlatformNotificationsFundsSentTitle": {
    "message": "Fundos enviados"
  },
  "pushPlatformNotificationsNftReceivedDescription": {
    "message": "Você recebeu novos NFTs"
  },
  "pushPlatformNotificationsNftReceivedTitle": {
    "message": "NFT recebido"
  },
  "pushPlatformNotificationsNftSentDescription": {
    "message": "Você enviou um NFT com sucesso"
  },
  "pushPlatformNotificationsNftSentTitle": {
    "message": "NFT enviado"
  },
  "pushPlatformNotificationsStakingLidoStakeCompletedDescription": {
    "message": "Seu staking na Lido foi bem-sucedido"
  },
  "pushPlatformNotificationsStakingLidoStakeCompletedTitle": {
    "message": "Staking concluído"
  },
  "pushPlatformNotificationsStakingLidoStakeReadyToBeWithdrawnDescription": {
    "message": "Seu staking na Lido está pronto para ser retirado"
  },
  "pushPlatformNotificationsStakingLidoStakeReadyToBeWithdrawnTitle": {
    "message": "Staking pronto para ser retirado"
  },
  "pushPlatformNotificationsStakingLidoWithdrawalCompletedDescription": {
    "message": "Sua retirada da Lido foi bem-sucedida"
  },
  "pushPlatformNotificationsStakingLidoWithdrawalCompletedTitle": {
    "message": "Retirada concluída"
  },
  "pushPlatformNotificationsStakingLidoWithdrawalRequestedDescription": {
    "message": "Sua solicitação de retirada da Lido foi enviada"
  },
  "pushPlatformNotificationsStakingLidoWithdrawalRequestedTitle": {
    "message": "Retirada solicitada"
  },
  "pushPlatformNotificationsStakingRocketpoolStakeCompletedDescription": {
    "message": "Seu staking na Rocket Pool foi bem-sucedido"
  },
  "pushPlatformNotificationsStakingRocketpoolStakeCompletedTitle": {
    "message": "Staking concluído"
  },
  "pushPlatformNotificationsStakingRocketpoolUnstakeCompletedDescription": {
    "message": "Sua retirada de staking na Rocket Pool foi bem-sucedida"
  },
  "pushPlatformNotificationsStakingRocketpoolUnstakeCompletedTitle": {
    "message": "Retirada de staking concluída"
  },
  "pushPlatformNotificationsSwapCompletedDescription": {
    "message": "Sua troca na MetaMask foi bem-sucedida"
  },
  "pushPlatformNotificationsSwapCompletedTitle": {
    "message": "Troca concluída"
  },
  "queued": {
    "message": "Na fila"
  },
  "quoteRate": {
    "message": "Taxa de cotação"
  },
  "quotedReceiveAmount": {
    "message": "Valor recebido $1"
  },
  "quotedTotalCost": {
    "message": "Custo total de $1"
  },
  "rank": {
    "message": "Classificação"
  },
  "rateIncludesMMFee": {
    "message": "A cotação inclui taxa de $1%"
  },
  "reAddAccounts": {
    "message": "readicione outras contas"
  },
  "reAdded": {
    "message": "readicionar"
  },
  "readdToken": {
    "message": "Você poderá adicionar esse token novamente no futuro indo até “Importar token” no menu de opções das suas contas."
  },
  "receive": {
    "message": "Receber"
  },
  "receiveCrypto": {
    "message": "Receber criptomoeda"
  },
  "recipientAddressPlaceholderNew": {
    "message": "Insira o endereço público (0x) ou nome de domínio"
  },
  "recommendedGasLabel": {
    "message": "Recomendado"
  },
  "recoveryPhraseReminderBackupStart": {
    "message": "Comece aqui"
  },
  "recoveryPhraseReminderConfirm": {
    "message": "Entendi"
  },
  "recoveryPhraseReminderHasBackedUp": {
    "message": "Sempre mantenha a sua Frase de Recuperação Secreta em um lugar seguro e secreto"
  },
  "recoveryPhraseReminderHasNotBackedUp": {
    "message": "Precisa fazer backup da sua Frase de Recuperação Secreta novamente?"
  },
  "recoveryPhraseReminderItemOne": {
    "message": "Nunca compartilhe a sua Frase de Recuperação Secreta com ninguém"
  },
  "recoveryPhraseReminderItemTwo": {
    "message": "A equipe da MetaMask jamais pedirá sua Frase de Recuperação Secreta"
  },
  "recoveryPhraseReminderSubText": {
    "message": "Sua Frase de Recuperação Secreta controla todas as suas contas."
  },
  "recoveryPhraseReminderTitle": {
    "message": "Proteja seus fundos"
  },
  "refreshList": {
    "message": "Atualizar lista"
  },
  "reject": {
    "message": "Recusar"
  },
  "rejectAll": {
    "message": "Recusar todas"
  },
  "rejectRequestsDescription": {
    "message": "Você está prestes a recusar em lote $1 solicitações."
  },
  "rejectRequestsN": {
    "message": "Recusar $1 solicitações"
  },
  "rejectTxsDescription": {
    "message": "Você está prestes a recusar $1 transações em massa."
  },
  "rejectTxsN": {
    "message": "Recusar $1 transações"
  },
  "rejected": {
    "message": "Recusada"
  },
  "rememberSRPIfYouLooseAccess": {
    "message": "Lembre-se, se você perder sua Frase de Recuperação Secreta, perderá acesso à sua carteira. $1 manter esse conjunto de palavras em segurança, para que possa acessar seus fundos a qualquer momento."
  },
  "reminderSet": {
    "message": "Lembrete definido!"
  },
  "remove": {
    "message": "Remover"
  },
  "removeAccount": {
    "message": "Remover conta"
  },
  "removeAccountDescription": {
    "message": "Essa conta será removida da sua carteira. Antes de continuar, você precisa garantir que tem a Frase de Recuperação Secreta original ou chave privada para essa conta importada. Você pode importar ou criar contas novamente a partir do menu suspenso da conta. "
  },
  "removeKeyringSnap": {
    "message": "Remover esse Snap removerá estas contas da MetaMask:"
  },
  "removeKeyringSnapToolTip": {
    "message": "O Snap controla as contas e, ao removê-lo, as contas também serão removidas da MetaMask, mas permanecerão na blockchain."
  },
  "removeNFT": {
    "message": "Remover NFT"
  },
  "removeNftErrorMessage": {
    "message": "Não foi possível remover este NFT."
  },
  "removeNftMessage": {
    "message": "O NFT foi removido com sucesso!"
  },
  "removeSnap": {
    "message": "Remover Snap"
  },
  "removeSnapAccountDescription": {
    "message": "Se você prosseguir, essa conta não estará mais disponível na MetaMask."
  },
  "removeSnapAccountTitle": {
    "message": "Remover conta"
  },
  "removeSnapConfirmation": {
    "message": "Tem certeza de que deseja remover $1?",
    "description": "$1 represents the name of the snap"
  },
  "removeSnapDescription": {
    "message": "Essa ação excluirá o snap, os dados dele e revogará as permissões concedidas."
  },
  "replace": {
    "message": "substituir"
  },
  "reportIssue": {
    "message": "Comunicar um problema"
  },
  "requestFrom": {
    "message": "Solicitação de"
  },
  "requestFromInfo": {
    "message": "Este é o site solicitando sua assinatura."
  },
  "requestFromInfoSnap": {
    "message": "Este é o Snap solicitando sua assinatura."
  },
  "requestFromTransactionDescription": {
    "message": "Este é o site solicitando sua confirmação."
  },
  "requestingFor": {
    "message": "Solicitando para"
  },
  "requestingForAccount": {
    "message": "Solicitando para $1",
    "description": "Name of Account"
  },
  "requestingForNetwork": {
    "message": "Solicitando para $1",
    "description": "Name of Network"
  },
  "required": {
    "message": "Obrigatório"
  },
  "reset": {
    "message": "Redefinir"
  },
  "resetWallet": {
    "message": "Redefinir carteira"
  },
  "resetWalletSubHeader": {
    "message": "A MetaMask não mantém cópia de sua senha. Se estiver enfrentando problemas para desbloquear sua conta, você precisará redefinir sua carteira. É possível fazer isso informando a Frase de Recuperação Secreta usada ao configurar sua carteira."
  },
  "resetWalletUsingSRP": {
    "message": "Essa ação excluirá sua carteira atual e a Frase de Recuperação Secreta deste dispositivo, juntamente com a lista de contas que você tem curadoria. Após redefinir com a Frase de Recuperação Secreta, você verá uma lista de contas baseadas na Frase de Recuperação Secreta que você usou para redefinir. Essa nova lista incluirá automaticamente novas contas que tenham saldo. Você também poderá $1 criadas anteriormente. Contas personalizadas importadas precisarão ser $2, e quaisquer tokens personalizados adicionados a uma conta também precisarão ser $3."
  },
  "resetWalletWarning": {
    "message": "Certifique-se de usar a frase secreta de recuperação correta antes de prosseguir. Você não poderá desfazer isso."
  },
  "restartMetamask": {
    "message": "Reiniciar a MetaMask"
  },
  "restore": {
    "message": "Restaurar"
  },
  "restoreUserData": {
    "message": "Restaurar dados do usuário"
  },
  "resultPageError": {
    "message": "Erro"
  },
  "resultPageErrorDefaultMessage": {
    "message": "Falha na operação."
  },
  "resultPageSuccess": {
    "message": "Sucesso"
  },
  "resultPageSuccessDefaultMessage": {
    "message": "A operação foi concluída com sucesso."
  },
  "retryTransaction": {
    "message": "Tentar transação novamente"
  },
  "reusedTokenNameWarning": {
    "message": "Um token aqui reutiliza um símbolo de outro token que você acompanha; isso pode causar confusão ou induzir a erros."
  },
  "revealSeedWords": {
    "message": "Revelar Frase de Recuperação Secreta"
  },
  "revealSeedWordsDescription1": {
    "message": "A $1 concede $2",
    "description": "This is a sentence consisting of link using 'revealSeedWordsSRPName' as $1 and bolded text using 'revealSeedWordsDescription3' as $2."
  },
  "revealSeedWordsDescription2": {
    "message": "A MetaMask é uma $1. Isso significa que você é o proprietário da sua FRS.",
    "description": "$1 is text link with the message from 'revealSeedWordsNonCustodialWallet'"
  },
  "revealSeedWordsDescription3": {
    "message": "acesso total à sua carteira e fundos.\n"
  },
  "revealSeedWordsNonCustodialWallet": {
    "message": "carteira não custodiada"
  },
  "revealSeedWordsQR": {
    "message": "QR"
  },
  "revealSeedWordsSRPName": {
    "message": "Frase de Recuperação Secreta (FRS)"
  },
  "revealSeedWordsText": {
    "message": "Texto"
  },
  "revealSeedWordsWarning": {
    "message": "Certifique-se de que ninguém está olhando a sua tela. $1",
    "description": "$1 is bolded text using the message from 'revealSeedWordsWarning2'"
  },
  "revealSeedWordsWarning2": {
    "message": "O Suporte da MetaMask nunca solicitará essa informação.",
    "description": "The bolded texted in the second part of 'revealSeedWordsWarning'"
  },
  "revealSensitiveContent": {
    "message": "Revelar conteúdo confidencial"
  },
  "revealTheSeedPhrase": {
    "message": "Revelar a frase-semente"
  },
  "review": {
    "message": "Revisar"
  },
  "reviewAlert": {
    "message": "Rever alerta"
  },
  "reviewAlerts": {
    "message": "Conferir alertas"
  },
  "reviewPermissions": {
    "message": "Revisar permissões"
  },
  "revokePermission": {
    "message": "Revogar permissão"
  },
  "revokeSimulationDetailsDesc": {
    "message": "Você está removendo a permissão para alguém gastar tokens da sua conta."
  },
  "rpcNameOptional": {
    "message": "Nome da RPC (opcional)"
  },
  "rpcUrl": {
    "message": "Novo URL da RPC"
  },
  "safeTransferFrom": {
    "message": "Transferência segura de"
  },
  "save": {
    "message": "Salvar"
  },
  "scanInstructions": {
    "message": "Posicione o código QR na frente da sua câmera"
  },
  "scanQrCode": {
    "message": "Ler código QR"
  },
  "scrollDown": {
    "message": "Role para baixo"
  },
  "search": {
    "message": "Pesquisar"
  },
  "searchAccounts": {
    "message": "Pesquisar contas"
  },
  "searchNfts": {
    "message": "Pesquisar NFTs"
  },
  "searchTokens": {
    "message": "Pesquisar tokens"
  },
  "searchTokensByNameOrAddress": {
    "message": "Pesquisar tokens por nome ou endereço"
  },
  "secretRecoveryPhrase": {
    "message": "Frase de Recuperação Secreta"
  },
  "secureWallet": {
    "message": "Carteira segura"
  },
  "security": {
    "message": "Segurança"
  },
  "securityAlert": {
    "message": "Alerta de segurança de $1 e $2"
  },
  "securityAlerts": {
    "message": "Alertas de segurança"
  },
  "securityAlertsDescription": {
    "message": "Esse recurso alerta você sobre atividades mal-intencionadas analisando ativamente as solicitações de transações e assinaturas. $1",
    "description": "Link to learn more about security alerts"
  },
  "securityAndPrivacy": {
    "message": "Segurança e Privacidade"
  },
  "securityDescription": {
    "message": "Reduza suas chances de ingressar em redes perigosas e proteja suas contas"
  },
  "securityMessageLinkForNetworks": {
    "message": "golpes de rede e riscos de segurança"
  },
  "securityPrivacyPath": {
    "message": "Configurações > Segurança e Privacidade."
  },
  "securityProviderPoweredBy": {
    "message": "Com tecnologia da $1",
    "description": "The security provider that is providing data"
  },
  "seeAllPermissions": {
    "message": "Ver todas as permissões",
    "description": "Used for revealing more content (e.g. permission list, etc.)"
  },
  "seeDetails": {
    "message": "Ver detalhes"
  },
  "seedPhraseConfirm": {
    "message": "Confirmar Frase de Recuperação Secreta"
  },
  "seedPhraseEnterMissingWords": {
    "message": "Confirmar Frase de Recuperação Secreta"
  },
  "seedPhraseIntroNotRecommendedButtonCopy": {
    "message": "Lembre-me mais tarde (não recomendado)"
  },
  "seedPhraseIntroRecommendedButtonCopy": {
    "message": "Proteger minha carteira (recomendado)"
  },
  "seedPhraseIntroSidebarBulletOne": {
    "message": "Anote e guarde em vários locais secretos."
  },
  "seedPhraseIntroSidebarBulletTwo": {
    "message": "Guarde em um cofre de banco."
  },
  "seedPhraseIntroSidebarCopyOne": {
    "message": "A sua Frase de Recuperação Secreta é uma frase de 12 palavras que é a “chave-mestra” para a sua carteira e seus fundos"
  },
  "seedPhraseIntroSidebarCopyThree": {
    "message": "Caso alguém lhe peça a sua frase de recuperação, essa pessoa provavelmente está tentando dar um golpe em você e roubar os fundos da sua carteira"
  },
  "seedPhraseIntroSidebarCopyTwo": {
    "message": "Jamais compartilhe a sua Frase de Recuperação Secreta, nem mesmo com a MetaMask!"
  },
  "seedPhraseIntroSidebarTitleOne": {
    "message": "O que é uma Frase de Recuperação Secreta?"
  },
  "seedPhraseIntroSidebarTitleThree": {
    "message": "Devo compartilhar minha Frase de Recuperação Secreta?"
  },
  "seedPhraseIntroSidebarTitleTwo": {
    "message": "Como salvo minha Frase de Recuperação Secreta?"
  },
  "seedPhraseIntroTitle": {
    "message": "Proteja sua carteira"
  },
  "seedPhraseReq": {
    "message": "As Frases de Recuperação Secretas contêm 12, 15, 18, 21 ou 24 palavras"
  },
  "seedPhraseWriteDownDetails": {
    "message": "Anote essa Frase de Recuperação Secreta de 12 palavras e guarde-a em algum lugar de sua confiança ao qual somente você tenha acesso."
  },
  "seedPhraseWriteDownHeader": {
    "message": "Anote sua Frase de Recuperação Secreta"
  },
  "select": {
    "message": "Selecionar"
  },
  "selectAccounts": {
    "message": "Selecione a(s) conta(s) para usar nesse site"
  },
  "selectAccountsForSnap": {
    "message": "Selecione a(s) conta(s) para usar com esse snap"
  },
  "selectAll": {
    "message": "Selecionar tudo"
  },
  "selectAnAccount": {
    "message": "Selecione uma conta"
  },
  "selectAnAccountAlreadyConnected": {
    "message": "Essa conta já foi conectada à MetaMask"
  },
  "selectEnableDisplayMediaPrivacyPreference": {
    "message": "Ativar Exibir arquivos de mídia de NFTs"
  },
  "selectHdPath": {
    "message": "Selecione o caminho do disco rígido"
  },
  "selectNFTPrivacyPreference": {
    "message": "Ativar detecção automática de NFTs"
  },
  "selectPathHelp": {
    "message": "Se as contas que você esperava não forem exibidas, tente mudar o caminho do HD ou a rede atualmente selecionada."
  },
  "selectRpcUrl": {
    "message": "Selecionar URL da RPC"
  },
  "selectType": {
    "message": "Selecione o tipo"
  },
  "selectedAccountMismatch": {
    "message": "Conta diferente selecionada"
  },
  "selectingAllWillAllow": {
    "message": "Selecionar todos permitirá que esse site visualize todas as suas contas atuais. Certifique-se de confiar nesse site."
  },
  "send": {
    "message": "Enviar"
  },
  "sendBugReport": {
    "message": "Envie-nos um relatório de bugs."
  },
  "sendNoContactsConversionText": {
    "message": "clique aqui"
  },
  "sendNoContactsDescription": {
    "message": "Contatos permitem que você envie transações de forma segura para outra conta diversas vezes. Para criar um contato, $1",
    "description": "$1 represents the action text 'click here'"
  },
  "sendNoContactsTitle": {
    "message": "Você ainda não tem nenhum contato"
  },
  "sendSelectReceiveAsset": {
    "message": "Selecionar ativo para receber"
  },
  "sendSelectSendAsset": {
    "message": "Selecionar ativo para enviar"
  },
  "sendSpecifiedTokens": {
    "message": "Enviar $1",
    "description": "Symbol of the specified token"
  },
  "sendSwapSubmissionWarning": {
    "message": "Clicar neste botão iniciará imediatamente sua transação de swap. Confira os detalhes da sua transação antes de prosseguir."
  },
  "sendTokenAsToken": {
    "message": "Enviar $1 como $2",
    "description": "Used in the transaction display list to describe a swap and send. $1 and $2 are the symbols of tokens in involved in the swap."
  },
  "sendingAsset": {
    "message": "Enviando $1"
  },
  "sendingDisabled": {
    "message": "O envio de ativos NFT ERC-1155 ainda não é aceito."
  },
  "sendingNativeAsset": {
    "message": "Enviando $1",
    "description": "$1 represents the native currency symbol for the current network (e.g. ETH or BNB)"
  },
  "sendingToTokenContractWarning": {
    "message": "Aviso: você está prestes a enviar a um contrato de token que pode resultar em perda de fundos. $1",
    "description": "$1 is a clickable link with text defined by the 'learnMoreUpperCase' key. The link will open to a support article regarding the known contract address warning"
  },
  "sepolia": {
    "message": "Rede de teste Sepolia"
  },
  "setApprovalForAll": {
    "message": "Definir aprovação para todos"
  },
  "setApprovalForAllRedesignedTitle": {
    "message": "Solicitação de saque"
  },
  "setApprovalForAllTitle": {
    "message": "Aprovar $1 sem limite de gastos",
    "description": "The token symbol that is being approved"
  },
  "settingAddSnapAccount": {
    "message": "Adicionar Snap da conta"
  },
  "settings": {
    "message": "Configurações"
  },
  "settingsOptimisedForEaseOfUseAndSecurity": {
    "message": "As configurações são otimizadas para facilidade de uso e segurança. Altere-as quando quiser."
  },
  "settingsSearchMatchingNotFound": {
    "message": "Nenhum resultado correspondente encontrado."
  },
  "settingsSubHeadingSignaturesAndTransactions": {
    "message": "Solicitações de assinaturas e transações"
  },
  "show": {
    "message": "Exibir"
  },
  "showAccount": {
    "message": "Exibir conta"
  },
  "showAdvancedDetails": {
    "message": "Mostrar detalhes avançados"
  },
  "showExtensionInFullSizeView": {
    "message": "Exibir extensão na visão de tamanho real"
  },
  "showExtensionInFullSizeViewDescription": {
    "message": "Ative esta opção para tornar a visão de tamanho real o seu padrão ao clicar no ícone da extensão."
  },
  "showFiatConversionInTestnets": {
    "message": "Exibir conversão nas redes de teste"
  },
  "showFiatConversionInTestnetsDescription": {
    "message": "Selecione essa opção para exibir a conversão de moeda fiduciária nas redes de teste"
  },
  "showHexData": {
    "message": "Exibir dados hexa"
  },
  "showHexDataDescription": {
    "message": "Selecione essa opção para exibir o campo de dados hexa na tela de envio"
  },
  "showIncomingTransactions": {
    "message": "Exibir transações recebidas"
  },
  "showIncomingTransactionsDescription": {
    "message": "Isso depende de $1, que terá acesso ao seu endereço Ethereum e ao seu endereço IP. $2",
    "description": "$1 is the link to etherscan url and $2 is the link to the privacy policy of consensys APIs"
  },
  "showIncomingTransactionsExplainer": {
    "message": "Isso depende de diferentes APIs de terceiros para cada rede, o que expõe seu endereço Ethereum e seu endereço IP."
  },
  "showLess": {
    "message": "Mostrar menos"
  },
  "showMore": {
    "message": "Exibir mais"
  },
  "showNativeTokenAsMainBalance": {
    "message": "Exibir tokens nativos como saldo principal"
  },
  "showNft": {
    "message": "Exibir NFT"
  },
  "showPermissions": {
    "message": "Exibir permissões"
  },
  "showPrivateKey": {
    "message": "Exibir chave privada"
  },
  "showTestnetNetworks": {
    "message": "Exibir redes de teste"
  },
  "showTestnetNetworksDescription": {
    "message": "Selecione essa opção para exibir redes de teste na lista de redes"
  },
  "sign": {
    "message": "Assinar"
  },
  "signatureRequest": {
    "message": "Solicitação de assinatura"
  },
  "signature_decoding_bid_nft_tooltip": {
    "message": "O NFT será refletido em sua carteira quando o lance for aceito."
  },
  "signature_decoding_list_nft_tooltip": {
    "message": "Espere alterações somente se alguém comprar seus NFTs."
  },
  "signed": {
    "message": "Assinado"
  },
  "signing": {
    "message": "Assinando"
  },
  "signingInWith": {
    "message": "Assinando com"
  },
  "signingWith": {
    "message": "Assinando com"
  },
  "simulationApproveHeading": {
    "message": "Sacar"
  },
  "simulationDetailsApproveDesc": {
    "message": "Você está dando a outra pessoa permissão para sacar NFTs da sua conta."
  },
  "simulationDetailsERC20ApproveDesc": {
    "message": "Você está dando a alguém permissão para gastar esse valor da sua conta."
  },
  "simulationDetailsFiatNotAvailable": {
    "message": "Não disponível"
  },
  "simulationDetailsIncomingHeading": {
    "message": "Você recebe"
  },
  "simulationDetailsNoChanges": {
    "message": "Nenhuma alteração"
  },
  "simulationDetailsOutgoingHeading": {
    "message": "Você envia"
  },
  "simulationDetailsRevokeSetApprovalForAllDesc": {
    "message": "Você está removendo a permissão para outra pessoa sacar NFTs da sua conta."
  },
  "simulationDetailsSetApprovalForAllDesc": {
    "message": "Você está dando permissão para outra pessoa sacar NFTs de sua conta."
  },
  "simulationDetailsTitle": {
    "message": "Alterações estimadas"
  },
  "simulationDetailsTitleTooltip": {
    "message": "As alterações estimadas podem acontecer se você prosseguir com essa transação. É apenas uma previsão, não uma garantia."
  },
  "simulationDetailsTotalFiat": {
    "message": "Total = $1",
    "description": "$1 is the total amount in fiat currency on one side of the transaction"
  },
  "simulationDetailsTransactionReverted": {
    "message": "Essa transação provavelmente falhará"
  },
  "simulationDetailsUnavailable": {
    "message": "Indisponível"
  },
  "simulationErrorMessageV2": {
    "message": "Não conseguimos estimar o preço do gás. Pode haver um erro no contrato, e essa transação poderá falhar."
  },
  "simulationsSettingDescription": {
    "message": "Ative esta opção para estimar alterações de saldo pelas transações e assinaturas antes de confirmá-las. Isso não garante o resultado final de suas transações. $1"
  },
  "simulationsSettingSubHeader": {
    "message": "Estimar alterações de saldo"
  },
  "singleNetwork": {
    "message": "1 rede"
  },
  "siweIssued": {
    "message": "Emitido"
  },
  "siweNetwork": {
    "message": "Rede"
  },
  "siweRequestId": {
    "message": "ID da solicitação"
  },
  "siweResources": {
    "message": "Recursos"
  },
  "siweURI": {
    "message": "URL"
  },
  "skip": {
    "message": "Pular"
  },
  "skipAccountSecurity": {
    "message": "Pular a segurança da conta?"
  },
  "skipAccountSecurityDetails": {
    "message": "Compreendo que, até fazer o backup da minha Frase de Recuperação Secreta, poderei perder minhas contas e todos os ativos contidos nela."
  },
  "slideBridgeDescription": {
    "message": "Transite por 9 cadeias, tudo dentro da sua carteira"
  },
  "slideBridgeTitle": {
    "message": "Pronto para fazer a ponte?"
  },
  "slideCashOutDescription": {
    "message": "Venda suas criptodivisas por dinheiro"
  },
  "slideCashOutTitle": {
    "message": "Saque com a MetaMask"
  },
  "slideDebitCardTitle": {
    "message": "Cartão de débito MetaMask"
  },
  "slideFundWalletTitle": {
    "message": "Adicione valores à sua carteira"
  },
  "smartContracts": {
    "message": "Contratos inteligentes"
  },
  "smartSwapsErrorNotEnoughFunds": {
    "message": "Fundos insuficientes para uma troca inteligente."
  },
  "smartSwapsErrorUnavailable": {
    "message": "As trocas inteligentes estão temporariamente indisponíveis."
  },
  "smartTransactionCancelled": {
    "message": "Sua transação foi cancelada"
  },
  "smartTransactionCancelledDescription": {
    "message": "Não foi possível concluir sua transação. Ela foi cancelada para evitar que você pague taxas de gás desnecessárias."
  },
  "smartTransactionError": {
    "message": "Falha na transação"
  },
  "smartTransactionErrorDescription": {
    "message": "Mudanças repentinas no mercado podem provocar falhas. Se o problema continuar, fale com o suporte ao cliente da MetaMask."
  },
  "smartTransactionPending": {
    "message": "Enviando sua transação"
  },
  "smartTransactionSuccess": {
    "message": "Sua transação foi concluída"
  },
  "smartTransactions": {
    "message": "Transações inteligentes"
  },
  "smartTransactionsEnabledDescription": {
    "message": " e proteção MEV. Agora ativada por padrão."
  },
  "smartTransactionsEnabledLink": {
    "message": "Taxas de sucesso maiores"
  },
  "smartTransactionsEnabledTitle": {
    "message": "As transações acabam de ficar mais inteligentes"
  },
  "snapAccountCreated": {
    "message": "Conta criada"
  },
  "snapAccountCreatedDescription": {
    "message": "Sua nova conta está pronta para ser usada!"
  },
  "snapAccountCreationFailed": {
    "message": "Falha na criação da conta"
  },
  "snapAccountCreationFailedDescription": {
    "message": "$1 não conseguiu criar uma conta para você.",
    "description": "$1 is the snap name"
  },
  "snapAccountRedirectFinishSigningTitle": {
    "message": "Finalizar assinatura"
  },
  "snapAccountRedirectSiteDescription": {
    "message": "Siga as instruções de $1"
  },
  "snapAccountRemovalFailed": {
    "message": "Falha na remoção da conta"
  },
  "snapAccountRemovalFailedDescription": {
    "message": "$1 não conseguiu remover essa conta para você.",
    "description": "$1 is the snap name"
  },
  "snapAccountRemoved": {
    "message": "Conta removida"
  },
  "snapAccountRemovedDescription": {
    "message": "Essa conta não estará mais disponível para uso na MetaMask."
  },
  "snapAccounts": {
    "message": "Snaps da conta"
  },
  "snapAccountsDescription": {
    "message": "Contas controladas por Snaps de terceiros."
  },
  "snapConnectTo": {
    "message": "Conectar-se a $1",
    "description": "$1 is the website URL or a Snap name. Used for Snaps pre-approved connections."
  },
  "snapConnectionPermissionDescription": {
    "message": "Permitir conexão automática de $1 com $2 sem a sua aprovação.",
    "description": "Used for Snap pre-approved connections. $1 is the Snap name, $2 is a website URL."
  },
  "snapConnectionWarning": {
    "message": "$1 quer usar $2",
    "description": "$2 is the snap and $1 is the dapp requesting connection to the snap."
  },
  "snapContent": {
    "message": "Esse conteúdo vem de $1",
    "description": "This is shown when a snap shows transaction insight information in the confirmation UI. $1 is a link to the snap's settings page with the link text being the name of the snap."
  },
  "snapDetailWebsite": {
    "message": "Site"
  },
  "snapHomeMenu": {
    "message": "Menu inicial do Snap"
  },
  "snapInstallRequest": {
    "message": "Ao instalar $1, serão dadas as permissões a seguir.",
    "description": "$1 is the snap name."
  },
  "snapInstallSuccess": {
    "message": "Instalação concluída"
  },
  "snapInstallWarningCheck": {
    "message": "$1 quer permissão para fazer o seguinte:",
    "description": "Warning message used in popup displayed on snap install. $1 is the snap name."
  },
  "snapInstallWarningHeading": {
    "message": "Prossiga com cautela"
  },
  "snapInstallWarningPermissionDescriptionForBip32View": {
    "message": "Permita que $1 veja suas chaves públicas (e endereços). Isso não concede nenhum tipo de controle das contas ou ativos.",
    "description": "An extended description for the `snap_getBip32PublicKey` permission used for tooltip on Snap Install Warning screen (popup/modal). $1 is the snap name."
  },
  "snapInstallWarningPermissionDescriptionForEntropy": {
    "message": "Permita que o Snap $1 gerencie contas e ativos nas redes solicitadas. Essas contas são derivadas e passam por backup usando sua Frase de Recuperação Secreta (sem a revelar). Com o poder de derivar chaves, $1 pode dar suporte a uma variedade de protocolos da blockchain além da Ethereum (EVMs).",
    "description": "An extended description for the `snap_getBip44Entropy` and `snap_getBip44Entropy` permissions used for tooltip on Snap Install Warning screen (popup/modal). $1 is the snap name."
  },
  "snapInstallWarningPermissionNameForEntropy": {
    "message": "Gerenciar contas $1",
    "description": "Permission name used for the Permission Cell component displayed on warning popup when installing a Snap. $1 is list of account types."
  },
  "snapInstallWarningPermissionNameForViewPublicKey": {
    "message": "Ver sua chave pública para $1",
    "description": "Permission name used for the Permission Cell component displayed on warning popup when installing a Snap. $1 is list of account types."
  },
  "snapInstallationErrorDescription": {
    "message": "$1 não pôde ser instalado.",
    "description": "Error description used when snap installation fails. $1 is the snap name."
  },
  "snapInstallationErrorTitle": {
    "message": "Falha na instalação",
    "description": "Error title used when snap installation fails."
  },
  "snapResultError": {
    "message": "Erro"
  },
  "snapResultSuccess": {
    "message": "Sucesso"
  },
  "snapResultSuccessDescription": {
    "message": "$1 está pronto para ser usado"
  },
  "snapUpdateAlertDescription": {
    "message": "Baixe a última versão de $1",
    "description": "Description used in Snap update alert banner when snap update is available. $1 is the Snap name."
  },
  "snapUpdateAvailable": {
    "message": "Atualização disponível"
  },
  "snapUpdateErrorDescription": {
    "message": "$1 não pôde ser atualizado.",
    "description": "Error description used when snap update fails. $1 is the snap name."
  },
  "snapUpdateErrorTitle": {
    "message": "Falha na atualização",
    "description": "Error title used when snap update fails."
  },
  "snapUpdateRequest": {
    "message": "Ao atualizar $1, serão dadas as permissões a seguir.",
    "description": "$1 is the Snap name."
  },
  "snapUpdateSuccess": {
    "message": "Atualização concluída"
  },
  "snapUrlIsBlocked": {
    "message": "Esse Snap deseja levar você a um site bloqueado. $1."
  },
  "snaps": {
    "message": "Snaps"
  },
  "snapsConnected": {
    "message": "Snaps conectados"
  },
  "snapsNoInsight": {
    "message": "O snap não retornou nenhum insight"
  },
  "snapsPrivacyWarningFirstMessage": {
    "message": "Você reconhece que qualquer Snap instalado é um Serviço Terceirizado, a menos que identificado de outra forma, conforme definido nos $1 da Consensys. Seu uso de Serviços Terceirizados é regido por termos e condições separados, estabelecidos pelo prestador de Serviços Terceirizados. A Consensys não faz recomendação de uso de nenhum Snap a nenhuma pessoa específica por qualquer motivo específico. Você acessa, confia e usa o Serviço Terceirizado por sua conta e risco. A Consensys se isenta de toda e qualquer responsabilidade por perdas relacionadas ao seu uso de Serviços Terceirizados.",
    "description": "First part of a message in popup modal displayed when installing a snap for the first time. $1 is terms of use link."
  },
  "snapsPrivacyWarningSecondMessage": {
    "message": "Informações compartilhadas com Serviços de Terceiros serão coletadas diretamente por eles, de acordo com políticas de privacidade próprias. Por favor, consulte-as para obter mais informações.",
    "description": "Second part of a message in popup modal displayed when installing a snap for the first time."
  },
  "snapsPrivacyWarningThirdMessage": {
    "message": "A Consensys não tem acesso às informações que você compartilha com Serviços Terceirizados.",
    "description": "Third part of a message in popup modal displayed when installing a snap for the first time."
  },
  "snapsSettings": {
    "message": "Configurações de Snaps"
  },
  "snapsTermsOfUse": {
    "message": "Termos de Uso"
  },
  "snapsToggle": {
    "message": "O snap só será executado se estiver ativado"
  },
  "snapsUIError": {
    "message": "Contate os criadores de $1 para receber mais suporte.",
    "description": "This is shown when the insight snap throws an error. $1 is the snap name"
  },
  "someNetworks": {
    "message": "Redes de $1"
  },
  "somethingDoesntLookRight": {
    "message": "Alguma coisa não parece certa? $1",
    "description": "A false positive message for users to contact support. $1 is a link to the support page."
  },
  "somethingIsWrong": {
    "message": "Algo deu errado. Tente recarregar a página."
  },
  "somethingWentWrong": {
    "message": "Ops! Algo deu errado."
  },
  "sortBy": {
    "message": "Classificar por"
  },
  "sortByAlphabetically": {
    "message": "Alfabeticamente (A-Z)"
  },
  "sortByDecliningBalance": {
    "message": "Saldo decrescente ($1 alto-baixo)",
    "description": "Indicates a descending order based on token fiat balance. $1 is the preferred currency symbol"
  },
  "source": {
    "message": "Fonte"
  },
  "speed": {
    "message": "Velocidade"
  },
  "speedUp": {
    "message": "Acelerar"
  },
  "speedUpCancellation": {
    "message": "Acelerar esse cancelamento"
  },
  "speedUpExplanation": {
    "message": "Atualizamos a taxa de gás baseada nas condições atuais da rede e a aumentamos em pelo menos 10% (exigido pela rede)."
  },
  "speedUpPopoverTitle": {
    "message": "Acelerar transação"
  },
  "speedUpTooltipText": {
    "message": "Nova taxa de gás"
  },
  "speedUpTransaction": {
    "message": "Acelerar essa transação"
  },
  "spendLimitInsufficient": {
    "message": "Limite de gastos insuficiente"
  },
  "spendLimitInvalid": {
    "message": "Limite de gastos inválido; o número precisa ser positivo"
  },
  "spendLimitPermission": {
    "message": "Permissão de limite de gasto"
  },
  "spendLimitRequestedBy": {
    "message": "Limite de gastos solicitado por $1",
    "description": "Origin of the site requesting the spend limit"
  },
  "spendLimitTooLarge": {
    "message": "O limite de gastos está alto demais"
  },
  "spender": {
    "message": "Consumidor"
  },
  "spenderTooltipDesc": {
    "message": "Este é o endereço que poderá sacar seus NFTs."
  },
  "spenderTooltipERC20ApproveDesc": {
    "message": "Este é o endereço que poderá gastar seus tokens em seu nome."
  },
  "spendingCap": {
    "message": "Limite de gastos"
  },
  "srpInputNumberOfWords": {
    "message": "Eu tenho uma frase com $1 palavras",
    "description": "This is the text for each option in the dropdown where a user selects how many words their secret recovery phrase has during import. The $1 is the number of words (either 12, 15, 18, 21, or 24)."
  },
  "srpPasteFailedTooManyWords": {
    "message": "Ocorreu uma falha ao colar porque há mais de 24 palavras. A Frase de Recuperação Secreta pode ter no máximo 24 palavras.",
    "description": "Description of SRP paste error when the pasted content has too many words"
  },
  "srpPasteTip": {
    "message": "Você pode colar a sua frase secreta de recuperação inteira em qualquer campo",
    "description": "Our secret recovery phrase input is split into one field per word. This message explains to users that they can paste their entire secrete recovery phrase into any field, and we will handle it correctly."
  },
  "srpSecurityQuizGetStarted": {
    "message": "Começar"
  },
  "srpSecurityQuizImgAlt": {
    "message": "Um olho com um buraco de fechadura no centro, e três campos de senha flutuando"
  },
  "srpSecurityQuizIntroduction": {
    "message": "Para revelar sua Frase de Recuperação Secreta, você precisa responder corretamente duas perguntas"
  },
  "srpSecurityQuizQuestionOneQuestion": {
    "message": "Se você perder sua Frase de Recuperação Secreta, a MetaMask..."
  },
  "srpSecurityQuizQuestionOneRightAnswer": {
    "message": "Não poderá ajudar"
  },
  "srpSecurityQuizQuestionOneRightAnswerDescription": {
    "message": "Anote-a, grave-a em metal ou guarde-a em diversos lugares secretos para que nunca a perca. Se perdê-la, é para sempre."
  },
  "srpSecurityQuizQuestionOneRightAnswerTitle": {
    "message": "Certo! Ninguém pode ajudar a recuperar sua Frase de Recuperação Secreta"
  },
  "srpSecurityQuizQuestionOneWrongAnswer": {
    "message": "Poderá recuperá-la para você"
  },
  "srpSecurityQuizQuestionOneWrongAnswerDescription": {
    "message": "Se você perder sua Frase de Recuperação Secreta, é para sempre. Ninguém consegue ajudar a recuperá-la, não importa o que digam."
  },
  "srpSecurityQuizQuestionOneWrongAnswerTitle": {
    "message": "Errado! Ninguém consegue recuperar sua Frase de Recuperação Secreta"
  },
  "srpSecurityQuizQuestionTwoQuestion": {
    "message": "Se alguém, até mesmo um atendente do Suporte, pedir sua Frase de Recuperação Secreta..."
  },
  "srpSecurityQuizQuestionTwoRightAnswer": {
    "message": "Você estará sendo vítima de um golpe"
  },
  "srpSecurityQuizQuestionTwoRightAnswerDescription": {
    "message": "Qualquer pessoa que afirme precisar da sua Frase de Recuperação Secreta está mentindo. Se você informar a frase a ela, seus ativos serão roubados."
  },
  "srpSecurityQuizQuestionTwoRightAnswerTitle": {
    "message": "Correto! Compartilhar sua Frase de Recuperação Secreta nunca é uma boa ideia"
  },
  "srpSecurityQuizQuestionTwoWrongAnswer": {
    "message": "Você deverá revelar"
  },
  "srpSecurityQuizQuestionTwoWrongAnswerDescription": {
    "message": "Qualquer pessoa que afirme precisar da sua Frase de Recuperação Secreta está mentindo. Se você informar a frase a ela, seus ativos serão roubados."
  },
  "srpSecurityQuizQuestionTwoWrongAnswerTitle": {
    "message": "Não! Não compartilhe sua Frase de Recuperação Secreta com ninguém, nunca"
  },
  "srpSecurityQuizTitle": {
    "message": "Quiz de segurança"
  },
  "srpToggleShow": {
    "message": "Exibir/Ocultar esta palavra da Frase de Recuperação Secreta",
    "description": "Describes a toggle that is used to show or hide a single word of the secret recovery phrase"
  },
  "srpWordHidden": {
    "message": "Esta palavra está oculta",
    "description": "Explains that a word in the secret recovery phrase is hidden"
  },
  "srpWordShown": {
    "message": "Esta palavra está sendo exibida",
    "description": "Explains that a word in the secret recovery phrase is being shown"
  },
  "stable": {
    "message": "Estável"
  },
  "stableLowercase": {
    "message": "estável"
  },
  "stake": {
    "message": "Stake"
  },
  "stateLogError": {
    "message": "Erro ao recuperar os logs de estado."
  },
  "stateLogFileName": {
    "message": "Logs de estado da MetaMask"
  },
  "stateLogs": {
    "message": "Logs de estado"
  },
  "stateLogsDescription": {
    "message": "Logs de estado podem conter o seu endereço e transações enviadas da sua conta pública."
  },
  "status": {
    "message": "Status"
  },
  "statusNotConnected": {
    "message": "Não conectado"
  },
  "statusNotConnectedAccount": {
    "message": "Nenhuma conta conectada"
  },
  "step1LatticeWallet": {
    "message": "Conecte seu Lattice1"
  },
  "step1LatticeWalletMsg": {
    "message": "Você pode conectar a MetaMask ao seu dispositivo Lattice1 quando ele estiver configurado e online. Desbloqueie seu dispositivo e tenha o ID do seu dispositivo em mãos.",
    "description": "$1 represents the `hardwareWalletSupportLinkConversion` localization key"
  },
  "step1LedgerWallet": {
    "message": "Baixar o aplicativo do Ledger"
  },
  "step1LedgerWalletMsg": {
    "message": "Baixe, configure e insira sua senha para desbloquear $1.",
    "description": "$1 represents the `ledgerLiveApp` localization value"
  },
  "step1OneKeyWallet": {
    "message": "Conecte a sua OneKey"
  },
  "step1OneKeyWalletMsg": {
    "message": "Conecte sua OneKey diretamente em seu computador e desbloqueie-o. Certifique-se de usar a frase secreta correta.",
    "description": "$1 represents the `hardwareWalletSupportLinkConversion` localization key"
  },
  "step1TrezorWallet": {
    "message": "Conecte sua Trezor"
  },
  "step1TrezorWalletMsg": {
    "message": "Conecte sua Trezor diretamente ao seu computador e a desbloqueie. Certifique-se de usar a frase secreta correta.",
    "description": "$1 represents the `hardwareWalletSupportLinkConversion` localization key"
  },
  "step2LedgerWallet": {
    "message": "Conecte sua Ledger"
  },
  "step2LedgerWalletMsg": {
    "message": "Conecte sua Ledger diretamente ao seu computador, depois a desbloqueie e abra o app do Ethereum.",
    "description": "$1 represents the `hardwareWalletSupportLinkConversion` localization key"
  },
  "stillGettingMessage": {
    "message": "Ainda está recebendo essa mensagem?"
  },
  "strong": {
    "message": "Forte"
  },
  "stxCancelled": {
    "message": "A troca teria falhado"
  },
  "stxCancelledDescription": {
    "message": "Sua transação teria falhado e foi cancelada para protegê-lo contra o pagamento de taxas de gás desnecessárias."
  },
  "stxCancelledSubDescription": {
    "message": "Tente trocar novamente. Estaremos aqui para proteger você contra riscos semelhantes no futuro."
  },
  "stxFailure": {
    "message": "Falha na troca"
  },
  "stxFailureDescription": {
    "message": "Mudanças repentinas no mercado podem causar falhas. Se o problema persistir, entre em contato com $1.",
    "description": "This message is shown to a user if their swap fails. The $1 will be replaced by support.metamask.io"
  },
  "stxPendingPrivatelySubmittingSwap": {
    "message": "Enviando sua troca de forma privada..."
  },
  "stxPendingPubliclySubmittingSwap": {
    "message": "Enviando sua troca de forma pública..."
  },
  "stxSuccess": {
    "message": "Troca concluída!"
  },
  "stxSuccessDescription": {
    "message": "Seu $1 já está disponível.",
    "description": "$1 is a token symbol, e.g. ETH"
  },
  "stxSwapCompleteIn": {
    "message": "A troca será concluída em <",
    "description": "'<' means 'less than', e.g. Swap will complete in < 2:59"
  },
  "stxTryingToCancel": {
    "message": "Tentando cancelar sua transação..."
  },
  "stxUnknown": {
    "message": "Status desconhecido"
  },
  "stxUnknownDescription": {
    "message": "Uma transação foi bem-sucedida, mas não temos certeza do que se trata. Isso pode ter ocorrido em razão do envio de outra transação enquanto essa troca era processada."
  },
  "stxUserCancelled": {
    "message": "Troca cancelada"
  },
  "stxUserCancelledDescription": {
    "message": "Sua transação foi cancelada e você não pagou nenhuma taxa de gás desnecessária."
  },
  "submit": {
    "message": "Enviar"
  },
  "submitted": {
    "message": "Enviada"
  },
  "suggestedBySnap": {
    "message": "Sugerido por $1",
    "description": "$1 is the snap name"
  },
  "suggestedCurrencySymbol": {
    "message": "Símbolo sugerido para a moeda:"
  },
  "suggestedTokenName": {
    "message": "Nome sugerido:"
  },
  "support": {
    "message": "Suporte"
  },
  "supportCenter": {
    "message": "Visite a nossa Central de Suporte"
  },
  "supportMultiRpcInformation": {
    "message": "Agora oferecemos suporte a várias RPCs para uma única rede. Sua RPC mais recente foi selecionada como padrão para resolver informações conflitantes."
  },
  "surveyConversion": {
    "message": "Responda à nossa pesquisa"
  },
  "surveyTitle": {
    "message": "Molde o futuro da MetaMask"
  },
  "swap": {
    "message": "Troca"
  },
  "swapAdjustSlippage": {
    "message": "Ajustar slippage"
  },
  "swapAggregator": {
    "message": "Agregador"
  },
  "swapAllowSwappingOf": {
    "message": "Permitir troca de $1",
    "description": "Shows a user that they need to allow a token for swapping on their hardware wallet"
  },
  "swapAmountReceived": {
    "message": "Valor garantido"
  },
  "swapAmountReceivedInfo": {
    "message": "Esse é o valor mínimo que você receberá. Você pode receber mais, dependendo do slippage."
  },
  "swapAndSend": {
    "message": "Executar swap e enviar"
  },
  "swapAnyway": {
    "message": "Trocar mesmo assim"
  },
  "swapApproval": {
    "message": "Aprovar $1 para trocas",
    "description": "Used in the transaction display list to describe a transaction that is an approve call on a token that is to be swapped.. $1 is the symbol of a token that has been approved."
  },
  "swapApproveNeedMoreTokens": {
    "message": "Você precisa de mais $1 $2 para concluir essa troca",
    "description": "Tells the user how many more of a given token they need for a specific swap. $1 is an amount of tokens and $2 is the token symbol."
  },
  "swapAreYouStillThere": {
    "message": "Ainda está aí?"
  },
  "swapAreYouStillThereDescription": {
    "message": "Estamos prontos para exibir as últimas cotações quando quiser continuar"
  },
  "swapConfirmWithHwWallet": {
    "message": "Confirme com sua carteira de hardware"
  },
  "swapContinueSwapping": {
    "message": "Continuar trocando"
  },
  "swapContractDataDisabledErrorDescription": {
    "message": "No aplicativo do Ethereum em seu Ledger, vá para \"Configurações\" e habilite os dados do contrato. Em seguida, tente sua troca novamente."
  },
  "swapContractDataDisabledErrorTitle": {
    "message": "Os dados do contrato não estão ativados em seu Ledger"
  },
  "swapCustom": {
    "message": "personalizado"
  },
  "swapDecentralizedExchange": {
    "message": "Corretora descentralizada"
  },
  "swapDirectContract": {
    "message": "Contrato direto"
  },
  "swapEditLimit": {
    "message": "Editar limite"
  },
  "swapEnableDescription": {
    "message": "Isso é obrigatório e dá à MetaMask permissão para trocar o seu $1.",
    "description": "Gives the user info about the required approval transaction for swaps. $1 will be the symbol of a token being approved for swaps."
  },
  "swapEnableTokenForSwapping": {
    "message": "Isso vai $1 para trocas",
    "description": "$1 is for the 'enableToken' key, e.g. 'enable ETH'"
  },
  "swapEnterAmount": {
    "message": "Insira um valor"
  },
  "swapEstimatedNetworkFees": {
    "message": "Taxas de rede estimadas"
  },
  "swapEstimatedNetworkFeesInfo": {
    "message": "Essa é a estimativa da taxa de rede que será usada para concluir sua troca. O valor real pode mudar conforme as condições de rede."
  },
  "swapFailedErrorDescriptionWithSupportLink": {
    "message": "Falhas na transação acontecem, e estamos aqui para ajudar. Se esse problema persistir, você pode entrar em contato com o nosso Suporte em $1 para receber assistência adicional.",
    "description": "This message is shown to a user if their swap fails. The $1 will be replaced by support.metamask.io"
  },
  "swapFailedErrorTitle": {
    "message": "Falha na troca"
  },
  "swapFetchingQuote": {
    "message": "Buscando cotação"
  },
  "swapFetchingQuoteNofN": {
    "message": "Obtendo cotação $1 de $2",
    "description": "A count of possible quotes shown to the user while they are waiting for quotes to be fetched. $1 is the number of quotes already loaded, and $2 is the total number of resources that we check for quotes. Keep in mind that not all resources will have a quote for a particular swap."
  },
  "swapFetchingQuotes": {
    "message": "Buscando cotações..."
  },
  "swapFetchingQuotesErrorDescription": {
    "message": "Hmmm, ocorreu algum erro. Tente novamente. Ou, se os erros persistirem, entre em contato com o Suporte."
  },
  "swapFetchingQuotesErrorTitle": {
    "message": "Erro ao obter cotações"
  },
  "swapFromTo": {
    "message": "A troca de $1 por $2",
    "description": "Tells a user that they need to confirm on their hardware wallet a swap of 2 tokens. $1 is a source token and $2 is a destination token"
  },
  "swapGasFeesDetails": {
    "message": "As taxas de gás são estimadas e oscilam com base no tráfego da rede e na complexidade da transação."
  },
  "swapGasFeesExplanation": {
    "message": "A MetaMask não ganha dinheiro com taxas de gás. Essas taxas são estimativas e podem mudar de acordo com a carga de atividade da rede e a complexidade da transação. Saiba mais $1.",
    "description": "$1 is a link (text in link can be found at 'swapGasFeesSummaryLinkText')"
  },
  "swapGasFeesExplanationLinkText": {
    "message": "aqui",
    "description": "Text for link in swapGasFeesExplanation"
  },
  "swapGasFeesLearnMore": {
    "message": "Saiba mais sobre as taxas de gás"
  },
  "swapGasFeesSplit": {
    "message": "As taxas de gás da tela anterior estão divididas entre essas duas transações."
  },
  "swapGasFeesSummary": {
    "message": "As taxas de gás são pagas aos mineradores de criptoativos que processam as transações na rede de $1. A MetaMask não lucra com taxas de gás.",
    "description": "$1 is the selected network, e.g. Ethereum or BSC"
  },
  "swapGasIncludedTooltipExplanation": {
    "message": "Esta cotação incorpora taxas de gás através de ajuste do valor do token enviado ou recebido. Você pode receber ETH em uma transação separada em sua lista de atividades."
  },
  "swapGasIncludedTooltipExplanationLinkText": {
    "message": "Saiba mais sobre taxas de gás"
  },
  "swapHighSlippage": {
    "message": "Slippage alto"
  },
  "swapIncludesGasAndMetaMaskFee": {
    "message": "Inclui taxa de gás e uma taxa de $1% da MetaMask",
    "description": "Provides information about the fee that metamask takes for swaps. $1 is a decimal number."
  },
  "swapIncludesMMFee": {
    "message": "Inclui uma taxa de $1% da MetaMask.",
    "description": "Provides information about the fee that metamask takes for swaps. $1 is a decimal number."
  },
  "swapIncludesMMFeeAlt": {
    "message": "A cotação reflete a taxa de $1% da MetaMask",
    "description": "Provides information about the fee that metamask takes for swaps using the latest copy. $1 is a decimal number."
  },
  "swapIncludesMetaMaskFeeViewAllQuotes": {
    "message": "Inclui uma taxa de $1% da MetaMask – $2",
    "description": "Provides information about the fee that metamask takes for swaps. $1 is a decimal number and $2 is a link to view all quotes."
  },
  "swapLearnMore": {
    "message": "Saiba mais sobre as trocas"
  },
  "swapLiquiditySourceInfo": {
    "message": "Pesquisamos várias fontes de liquidez (corretoras, agregadores e formadores de mercado profissionais) para comparar taxas de câmbio e taxas de rede."
  },
  "swapLowSlippage": {
    "message": "Slippage baixo"
  },
  "swapMaxSlippage": {
    "message": "Slippage máximo"
  },
  "swapMetaMaskFee": {
    "message": "Taxa da MetaMask"
  },
  "swapMetaMaskFeeDescription": {
    "message": "A taxa de $1% é automaticamente contabilizada nessa cotação. Você a paga em troca de uma licença para usar o software de agregação de informações sobre provedores de liquidez da MetaMask.",
    "description": "Provides information about the fee that metamask takes for swaps. $1 is a decimal number."
  },
  "swapNQuotesWithDot": {
    "message": "$1 cotações.",
    "description": "$1 is the number of quotes that the user can select from when opening the list of quotes on the 'view quote' screen"
  },
  "swapNewQuoteIn": {
    "message": "Novas cotações em $1",
    "description": "Tells the user the amount of time until the currently displayed quotes are update. $1 is a time that is counting down from 1:00 to 0:00"
  },
  "swapNoTokensAvailable": {
    "message": "Nenhum token disponível correspondente a $1",
    "description": "Tells the user that a given search string does not match any tokens in our token lists. $1 can be any string of text"
  },
  "swapOnceTransactionHasProcess": {
    "message": "Seu $1 será adicionado à sua conta quando essa transação for processada.",
    "description": "This message communicates the token that is being transferred. It is shown on the awaiting swap screen. The $1 will be a token symbol."
  },
  "swapPriceDifference": {
    "message": "Você está prestes a trocar $1 $2 (~$3) por $4 $5 (~$6).",
    "description": "This message represents the price slippage for the swap.  $1 and $4 are a number (ex: 2.89), $2 and $5 are symbols (ex: ETH), and $3 and $6 are fiat currency amounts."
  },
  "swapPriceDifferenceTitle": {
    "message": "Diferença de preço de aproximadamente $1%",
    "description": "$1 is a number (ex: 1.23) that represents the price difference."
  },
  "swapPriceUnavailableDescription": {
    "message": "O impacto no preço não pôde ser determinado devido à ausência de dados sobre o preço de mercado. Confirme que você está satisfeito com a quantidade de tokens que você está prestes a receber antes de fazer a troca."
  },
  "swapPriceUnavailableTitle": {
    "message": "Verifique o preço antes de prosseguir"
  },
  "swapProcessing": {
    "message": "Processando"
  },
  "swapQuoteDetails": {
    "message": "Detalhes da cotação"
  },
  "swapQuoteNofM": {
    "message": "$1 de $2",
    "description": "A count of possible quotes shown to the user while they are waiting for quotes to be fetched. $1 is the number of quotes already loaded, and $2 is the total number of resources that we check for quotes. Keep in mind that not all resources will have a quote for a particular swap."
  },
  "swapQuoteSource": {
    "message": "Fonte da cotação"
  },
  "swapQuotesExpiredErrorDescription": {
    "message": "Solicite novas cotações para receber as taxas mais recentes."
  },
  "swapQuotesExpiredErrorTitle": {
    "message": "Cotações vencidas"
  },
  "swapQuotesNotAvailableDescription": {
    "message": "Reduza o tamanho da sua negociação ou use um token diferente."
  },
  "swapQuotesNotAvailableErrorDescription": {
    "message": "Experimente ajustar a quantidade ou as configurações de slippage e tente novamente."
  },
  "swapQuotesNotAvailableErrorTitle": {
    "message": "Não há cotações disponíveis"
  },
  "swapRate": {
    "message": "Preço"
  },
  "swapReceiving": {
    "message": "Recebendo"
  },
  "swapReceivingInfoTooltip": {
    "message": "Essa é uma estimativa. O valor exato dependerá do slippage."
  },
  "swapRequestForQuotation": {
    "message": "Solicitação de cotação"
  },
  "swapSelect": {
    "message": "Selecione"
  },
  "swapSelectAQuote": {
    "message": "Selecione uma cotação"
  },
  "swapSelectAToken": {
    "message": "Selecionar token"
  },
  "swapSelectQuotePopoverDescription": {
    "message": "Abaixo estão todas as cotações reunidas de diversas fontes de liquidez."
  },
  "swapSelectToken": {
    "message": "Selecionar token"
  },
  "swapShowLatestQuotes": {
    "message": "Exibir últimas cotações"
  },
  "swapSlippageHighDescription": {
    "message": "O slippage inserido ($1%) é considerado muito alto e pode resultar em uma taxa ruim",
    "description": "$1 is the amount of % for slippage"
  },
  "swapSlippageHighTitle": {
    "message": "Slippage alto"
  },
  "swapSlippageLowDescription": {
    "message": "Um valor assim baixo ($1%) pode resultar em falha na troca",
    "description": "$1 is the amount of % for slippage"
  },
  "swapSlippageLowTitle": {
    "message": "Slippage baixo"
  },
  "swapSlippageNegativeDescription": {
    "message": "O slippage deve ser maior ou igual a zero"
  },
  "swapSlippageNegativeTitle": {
    "message": "Aumente o slippage para continuar"
  },
  "swapSlippageOverLimitDescription": {
    "message": "A tolerância ao slippage deve ser de 15% ou menos. Qualquer valor superior resultará em uma taxa ruim."
  },
  "swapSlippageOverLimitTitle": {
    "message": "Slippage muito alto"
  },
  "swapSlippagePercent": {
    "message": "$1%",
    "description": "$1 is the amount of % for slippage"
  },
  "swapSlippageTooltip": {
    "message": "Chamamos de \"slippage\" quando o preço muda entre o momento de realização da ordem e sua confirmação. Sua troca será cancelada automaticamente se o slippage exceder sua configuração de \"tolerância a slippage\"."
  },
  "swapSlippageZeroDescription": {
    "message": "Há menos provedores de cotação com slippage zero, o que resultará em uma cotação menos competitiva."
  },
  "swapSlippageZeroTitle": {
    "message": "Buscando provedores de slippage zero"
  },
  "swapSource": {
    "message": "Fonte de liquidez"
  },
  "swapSuggested": {
    "message": "Troca sugerida"
  },
  "swapSuggestedGasSettingToolTipMessage": {
    "message": "Trocas são transações complexas e urgentes. Recomendamos essa taxa de gás para atingir o equilíbrio ideal entre o custo e a confiança de uma troca bem-sucedida."
  },
  "swapSwapFrom": {
    "message": "Trocar de"
  },
  "swapSwapSwitch": {
    "message": "Alternar ordem dos tokens"
  },
  "swapSwapTo": {
    "message": "Trocar por"
  },
  "swapToConfirmWithHwWallet": {
    "message": "para confirmar com a sua carteira de hardware"
  },
  "swapTokenAddedManuallyDescription": {
    "message": "Verifique esse token em $1 e certifique-se de que é o token que você deseja negociar.",
    "description": "$1 points the user to etherscan as a place they can verify information about a token. $1 is replaced with the translation for \"etherscan\""
  },
  "swapTokenAddedManuallyTitle": {
    "message": "Token adicionado manualmente"
  },
  "swapTokenAvailable": {
    "message": "Seu $1 foi adicionado à sua conta.",
    "description": "This message is shown after a swap is successful and communicates the exact amount of tokens the user has received for a swap. The $1 is a decimal number of tokens followed by the token symbol."
  },
  "swapTokenBalanceUnavailable": {
    "message": "Não foi possível obter seu saldo de $1",
    "description": "This message communicates to the user that their balance of a given token is currently unavailable. $1 will be replaced by a token symbol"
  },
  "swapTokenNotAvailable": {
    "message": "O token não está disponível para troca nesta região"
  },
  "swapTokenToToken": {
    "message": "Trocar $1 por $2",
    "description": "Used in the transaction display list to describe a swap. $1 and $2 are the symbols of tokens in involved in a swap."
  },
  "swapTokenVerifiedOn1SourceDescription": {
    "message": "$1 só foi verificado em 1 fonte. Considere verificá-lo em $2 antes de prosseguir.",
    "description": "$1 is a token name, $2 points the user to etherscan as a place they can verify information about a token. $1 is replaced with the translation for \"etherscan\""
  },
  "swapTokenVerifiedOn1SourceTitle": {
    "message": "Token potencialmente inautêntico"
  },
  "swapTokenVerifiedSources": {
    "message": "Confirmado por $1 fontes. Verificar em $2.",
    "description": "$1 the number of sources that have verified the token, $2 points the user to a block explorer as a place they can verify information about the token."
  },
  "swapTooManyDecimalsError": {
    "message": "$1 permite até $2 decimais",
    "description": "$1 is a token symbol and $2 is the max. number of decimals allowed for the token"
  },
  "swapTransactionComplete": {
    "message": "Transação concluída"
  },
  "swapTwoTransactions": {
    "message": "2 transações"
  },
  "swapUnknown": {
    "message": "Desconhecido"
  },
  "swapZeroSlippage": {
    "message": "0% de slippage"
  },
  "swapsMaxSlippage": {
    "message": "Tolerância a slippage"
  },
  "swapsNotEnoughToken": {
    "message": "$1 insuficiente",
    "description": "Tells the user that they don't have enough of a token for a proposed swap. $1 is a token symbol"
  },
  "swapsViewInActivity": {
    "message": "Ver na atividade"
  },
  "switch": {
    "message": "Alternar"
  },
  "switchEthereumChainConfirmationDescription": {
    "message": "Isso alternará a rede selecionada dentro da MetaMask para uma rede adicionada anteriormente:"
  },
  "switchEthereumChainConfirmationTitle": {
    "message": "Permitir que esse site alterne a rede?"
  },
  "switchInputCurrency": {
    "message": "Alternar moeda de entrada"
  },
  "switchNetwork": {
    "message": "Alternar rede"
  },
  "switchNetworks": {
    "message": "Alternar redes"
  },
  "switchToNetwork": {
    "message": "Alternar para $1",
    "description": "$1 represents the custom network that has previously been added"
  },
  "switchToThisAccount": {
    "message": "Alternar para esta conta"
  },
  "switchedNetworkToastDecline": {
    "message": "Não exibir novamente"
  },
  "switchedNetworkToastMessage": {
    "message": "$1 agora está ativa na $2",
    "description": "$1 represents the account name, $2 represents the network name"
  },
  "switchedNetworkToastMessageNoOrigin": {
    "message": "Agora você está usando $1",
    "description": "$1 represents the network name"
  },
  "switchingNetworksCancelsPendingConfirmations": {
    "message": "A alternância de redes cancelará todas as confirmações pendentes"
  },
  "symbol": {
    "message": "Símbolo"
  },
  "symbolBetweenZeroTwelve": {
    "message": "O símbolo deve ter 11 caracteres ou menos."
  },
  "tenPercentIncreased": {
    "message": "10% de aumento"
  },
  "terms": {
    "message": "Termos de Uso"
  },
  "termsOfService": {
    "message": "Termos de Serviço"
  },
  "termsOfUseAgreeText": {
    "message": " Eu concordo com os Termos de Uso, que se aplicam ao meu uso da MetaMask e de todos os seus recursos"
  },
  "termsOfUseFooterText": {
    "message": "Favor rolar para ler todas as seções"
  },
  "termsOfUseTitle": {
    "message": "Nossos Termos de Uso foram atualizados"
  },
  "testnets": {
    "message": "Testnets"
  },
  "theme": {
    "message": "Tema"
  },
  "themeDescription": {
    "message": "Escolha o seu tema preferido para a MetaMask."
  },
  "thirdPartySoftware": {
    "message": "Aviso de software de terceiros",
    "description": "Title of a popup modal displayed when installing a snap for the first time."
  },
  "threeMonthsAbbreviation": {
    "message": "3M",
    "description": "Shortened form of '3 months'"
  },
  "time": {
    "message": "Hora"
  },
  "tips": {
    "message": "Dicas"
  },
  "tipsForUsingAWallet": {
    "message": "Dicas para usar uma carteira"
  },
  "tipsForUsingAWalletDescription": {
    "message": "Adicionar tokens libera mais formas de usar a web3."
  },
  "to": {
    "message": "Para"
  },
  "toAddress": {
    "message": "Para: $1",
    "description": "$1 is the address to include in the To label. It is typically shortened first using shortenAddress"
  },
  "toggleDecodeDescription": {
    "message": "Usamos os serviços do 4byte.directory e do Sourcify para decodificar e exibir dados de transações de forma mais legível. Isso ajuda você a entender o resultado de transações pendentes e passadas, mas pode resultar em compartilhamento do seu endereço IP."
  },
  "token": {
    "message": "Token"
  },
  "tokenAddress": {
    "message": "Endereço do token"
  },
  "tokenAlreadyAdded": {
    "message": "Esse token já foi adicionado."
  },
  "tokenAutoDetection": {
    "message": "Detecção automática de tokens"
  },
  "tokenContractAddress": {
    "message": "Endereço de contrato do token"
  },
  "tokenDecimal": {
    "message": "Decimal do token"
  },
  "tokenDecimalFetchFailed": {
    "message": "É necessário o decimal do token. Encontre-o em: $1"
  },
  "tokenDetails": {
    "message": "Dados do token"
  },
  "tokenFoundTitle": {
    "message": "1 novo token encontrado"
  },
  "tokenId": {
    "message": "ID do token"
  },
  "tokenList": {
    "message": "Listas de tokens"
  },
  "tokenMarketplace": {
    "message": "Marketplace de tokens"
  },
  "tokenScamSecurityRisk": {
    "message": "golpes e riscos de segurança envolvendo tokens"
  },
  "tokenStandard": {
    "message": "Padrão de token"
  },
  "tokenSymbol": {
    "message": "Símbolo do token"
  },
  "tokens": {
    "message": "Tokens"
  },
  "tokensFoundTitle": {
    "message": "$1 novos tokens encontrados",
    "description": "$1 is the number of new tokens detected"
  },
  "tokensInCollection": {
    "message": "Tokens em coleção"
  },
  "tooltipApproveButton": {
    "message": "Estou ciente"
  },
  "tooltipSatusConnected": {
    "message": "conectada"
  },
  "tooltipSatusConnectedUpperCase": {
    "message": "Conectado"
  },
  "tooltipSatusNotConnected": {
    "message": "não conectada"
  },
  "total": {
    "message": "Total"
  },
  "totalVolume": {
    "message": "Volume total"
  },
  "transaction": {
    "message": "transação"
  },
  "transactionCancelAttempted": {
    "message": "Cancelamento da transação tentado com taxa de gás de $1 às $2"
  },
  "transactionCancelSuccess": {
    "message": "Transação cancelada às $2"
  },
  "transactionConfirmed": {
    "message": "Transação confirmada às $2."
  },
  "transactionCreated": {
    "message": "Transação criada com valor de $1 às $2."
  },
  "transactionDataFunction": {
    "message": "Função"
  },
  "transactionDetailGasHeading": {
    "message": "Taxa de gás estimada"
  },
  "transactionDetailMultiLayerTotalSubtitle": {
    "message": "Valor + taxas"
  },
  "transactionDropped": {
    "message": "Transação abandonada às $2."
  },
  "transactionError": {
    "message": "Erro de transação. Exceção gerada no código do contrato."
  },
  "transactionErrorNoContract": {
    "message": "Tentando chamar uma função em um endereço que não está no contrato."
  },
  "transactionErrored": {
    "message": "A transação encontrou um erro."
  },
  "transactionFailedBannerMessage": {
    "message": "Esta transação teria lhe custado taxas extras, por isso a interrompemos. Seu dinheiro ainda está na sua carteira."
  },
  "transactionFlowNetwork": {
    "message": "Rede"
  },
  "transactionHistoryBaseFee": {
    "message": "Taxa-base (GWEI)"
  },
  "transactionHistoryL1GasLabel": {
    "message": "Taxa de gás L1 total"
  },
  "transactionHistoryL2GasLimitLabel": {
    "message": "Limite de gás L2"
  },
  "transactionHistoryL2GasPriceLabel": {
    "message": "Preço do gás L2"
  },
  "transactionHistoryMaxFeePerGas": {
    "message": "Taxa máxima por gás"
  },
  "transactionHistoryPriorityFee": {
    "message": "Taxa de prioridade (GWEI)"
  },
  "transactionHistoryTotalGasFee": {
    "message": "Taxa de gás total"
  },
  "transactionResubmitted": {
    "message": "Transação reenviada com taxa de gás aumentada para $1 às $2"
  },
  "transactionSettings": {
    "message": "Configurações da transação"
  },
  "transactionSubmitted": {
    "message": "Transação enviada com taxa de gás estimada de $1 às $2."
  },
  "transactionUpdated": {
    "message": "Transação atualizada às $2."
  },
  "transactions": {
    "message": "Transações"
  },
  "transfer": {
    "message": "Transferir"
  },
  "transferCrypto": {
    "message": "Transferir criptomoedas"
  },
  "transferFrom": {
    "message": "Transferir de"
  },
  "transferRequest": {
    "message": "Solicitação de transferência"
  },
  "trillionAbbreviation": {
    "message": "T",
    "description": "Shortened form of 'trillion'"
  },
  "troubleConnectingToLedgerU2FOnFirefox": {
    "message": "Estamos com problemas para conectar o seu Ledger. $1",
    "description": "$1 is a link to the wallet connection guide;"
  },
  "troubleConnectingToLedgerU2FOnFirefox2": {
    "message": "Revise nosso guia de conexão de carteiras de hardware e tente de novo.",
    "description": "$1 of the ledger wallet connection guide"
  },
  "troubleConnectingToLedgerU2FOnFirefoxLedgerSolution": {
    "message": "Se você está usando a versão mais recente do Firefox, talvez esteja com um problema relacionado ao Firefox ter abandonado o suporte ao U2F. Saiba como corrigir esse problema $1.",
    "description": "It is a link to the ledger website for the workaround."
  },
  "troubleConnectingToLedgerU2FOnFirefoxLedgerSolution2": {
    "message": "aqui",
    "description": "Second part of the error message; It is a link to the ledger website for the workaround."
  },
  "troubleConnectingToWallet": {
    "message": "Tivemos dificuldade para conectar-nos à sua $1. Revise $2 e tente novamente.",
    "description": "$1 is the wallet device name; $2 is a link to wallet connection guide"
  },
  "troubleStarting": {
    "message": "A MetaMask teve problemas para iniciar. Esse erro pode ser intermitente, por isso tente reiniciar a extensão."
  },
  "tryAgain": {
    "message": "Tente novamente"
  },
  "turnOff": {
    "message": "Desativar"
  },
  "turnOffMetamaskNotificationsError": {
    "message": "Ocorreu um erro ao desativar as notificações. Tente novamente mais tarde."
  },
  "turnOn": {
    "message": "Ativar"
  },
  "turnOnMetamaskNotifications": {
    "message": "Ativar notificações"
  },
  "turnOnMetamaskNotificationsButton": {
    "message": "Ativar"
  },
  "turnOnMetamaskNotificationsError": {
    "message": "Ocorreu um erro ao criar as notificações. Tente novamente mais tarde."
  },
  "turnOnMetamaskNotificationsMessageFirst": {
    "message": "Fique por dentro do que acontece na sua carteira com notificações."
  },
  "turnOnMetamaskNotificationsMessagePrivacyBold": {
    "message": "Configurações > Notificações."
  },
  "turnOnMetamaskNotificationsMessagePrivacyLink": {
    "message": "Saiba como protegemos sua privacidade enquanto usa este recurso."
  },
  "turnOnMetamaskNotificationsMessageSecond": {
    "message": "Para usar as notificações da carteira, nós usamos um perfil para sincronizar algumas configurações entre seus dispositivos. $1"
  },
  "turnOnMetamaskNotificationsMessageThird": {
    "message": "Você pode desativar as notificações a qualquer momento em $1"
  },
  "turnOnTokenDetection": {
    "message": "Ativar detecção avançada de token"
  },
  "tutorial": {
    "message": "Tutorial"
  },
  "twelveHrTitle": {
    "message": "12 h:"
  },
  "u2f": {
    "message": "U2F",
    "description": "A name on an API for the browser to interact with devices that support the U2F protocol. On some browsers we use it to connect MetaMask to Ledger devices."
  },
  "unapproved": {
    "message": "Não aprovado"
  },
  "units": {
    "message": "unidades"
  },
  "unknown": {
    "message": "Desconhecido"
  },
  "unknownCollection": {
    "message": "Coleção sem nome"
  },
  "unknownNetworkForKeyEntropy": {
    "message": "Rede desconhecida",
    "description": "Displayed on places like Snap install warning when regular name is not available."
  },
  "unknownQrCode": {
    "message": "Erro: não conseguimos identificar esse código QR"
  },
  "unlimited": {
    "message": "Ilimitado"
  },
  "unlock": {
    "message": "Desbloquear"
  },
  "unlockMessage": {
    "message": "A web descentralizada te aguarda"
  },
  "unpin": {
    "message": "Desafixar"
  },
  "unrecognizedChain": {
    "message": "Essa rede personalizada não foi reconhecida",
    "description": "$1 is a clickable link with text defined by the 'unrecognizedChanLinkText' key. The link will open to instructions for users to validate custom network details."
  },
  "unsendableAsset": {
    "message": "O envio de tokens NFT (ERC-721) não é suportado no momento",
    "description": "This is an error message we show the user if they attempt to send an NFT asset type, for which currently don't support sending"
  },
  "upArrow": {
    "message": "seta para cima"
  },
  "update": {
    "message": "Atualizar"
  },
  "updateEthereumChainConfirmationDescription": {
    "message": "Este site está solicitando a atualização do URL de rede padrão. Você pode editar padrões e informações de rede quando quiser."
  },
  "updateNetworkConfirmationTitle": {
    "message": "Atualizar $1",
    "description": "$1 represents network name"
  },
  "updateOrEditNetworkInformations": {
    "message": "Atualize suas informações ou"
  },
  "updateRequest": {
    "message": "Solicitação de atualização"
  },
  "updatedRpcForNetworks": {
    "message": "RPCs de rede atualizadas"
  },
  "uploadDropFile": {
    "message": "Solte seu arquivo aqui"
  },
  "uploadFile": {
    "message": "Fazer upload de arquivo"
  },
  "urlErrorMsg": {
    "message": "URLs precisam do prefixo HTTP/HTTPS adequado."
  },
  "use4ByteResolution": {
    "message": "Decodificar contratos inteligentes"
  },
  "useMultiAccountBalanceChecker": {
    "message": "Agrupar solicitações de saldo de contas"
  },
  "useMultiAccountBalanceCheckerSettingDescription": {
    "message": "Obtenha atualizações de saldo mais rápidas ao reunir solicitações de saldo de conta. Isso nos permite buscar seus saldos de conta em conjunto, assim você recebe atualizações mais ágeis e tem uma experiência melhorada. Quando esse recurso está desativado, terceiros podem ter menor probabilidade de associar suas contas umas às outras."
  },
  "useNftDetection": {
    "message": "Detectar NFTs automaticamente"
  },
  "useNftDetectionDescriptionText": {
    "message": "Permita que a MetaMask use serviços de terceiros para adicionar os NFTs que você possui. A detecção automática de NFTs expõe seu endereço IP e o endereço da sua conta a esses serviços. Ativar esse recurso pode associar seu endereço IP ao seu endereço Ethereum e exibir NFTs falsos enviados por golpistas. Você pode adicionar tokens manualmente para evitar esse risco."
  },
  "usePhishingDetection": {
    "message": "Usar detecção de phishing"
  },
  "usePhishingDetectionDescription": {
    "message": "Exibir uma advertência para os domínios de phishing destinados a usuários do Ethereum"
  },
  "useSafeChainsListValidation": {
    "message": "Verificação de dados da rede"
  },
  "useSafeChainsListValidationDescription": {
    "message": "A MetaMask usa um serviço terceirizado chamado $1 para exibir dados precisos e padronizados das redes. Isso reduz suas chances de se conectar a uma rede mal-intencionada ou incorreta. Ao usar esse recurso, seu endereço IP é exposto à chainid.network."
  },
  "useSafeChainsListValidationWebsite": {
    "message": "chainid.network",
    "description": "useSafeChainsListValidationWebsite is separated from the rest of the text so that we can bold the third party service name in the middle of them"
  },
  "useTokenDetectionPrivacyDesc": {
    "message": "A exibição automática de tokens enviados para a sua conta envolve a comunicação com servidores de terceiros para buscar as imagens dos tokens. Esses servidores terão acesso ao seu endereço IP."
  },
  "usedByClients": {
    "message": "Usado por diversos clientes diferentes"
  },
  "userName": {
    "message": "Nome de usuário"
  },
  "userOpContractDeployError": {
    "message": "A implementação do contrato a partir de uma conta de contrato inteligente não é suportada"
  },
  "version": {
    "message": "Versão"
  },
  "view": {
    "message": "Ver"
  },
  "viewActivity": {
    "message": "Ver atividade"
  },
  "viewAllQuotes": {
    "message": "ver todas as cotações"
  },
  "viewContact": {
    "message": "Ver contato"
  },
  "viewDetails": {
    "message": "Ver detalhes"
  },
  "viewMore": {
    "message": "Ver mais"
  },
  "viewOnBlockExplorer": {
    "message": "Ver no explorador de blocos"
  },
  "viewOnCustomBlockExplorer": {
    "message": "Ver $1 em $2",
    "description": "$1 is the action type. e.g (Account, Transaction, Swap) and $2 is the Custom Block Explorer URL"
  },
  "viewOnEtherscan": {
    "message": "Ver $1 no Etherscan",
    "description": "$1 is the action type. e.g (Account, Transaction, Swap)"
  },
  "viewOnExplorer": {
    "message": "Ver no explorador"
  },
  "viewOnOpensea": {
    "message": "Ver na OpenSea"
  },
  "viewTransaction": {
    "message": "Ver transação"
  },
  "viewinExplorer": {
    "message": "Ver $1 no explorador",
    "description": "$1 is the action type. e.g (Account, Transaction, Swap)"
  },
  "visitSite": {
    "message": "Visitar site"
  },
  "visitWebSite": {
    "message": "Visite nosso site"
  },
  "wallet": {
    "message": "Carteira"
  },
  "walletConnectionGuide": {
    "message": "nosso guia de conexão com a carteira de hardware"
  },
  "walletProtectedAndReadyToUse": {
    "message": "Sua carteira está protegida e pronta para ser usada. Você pode encontrar sua Frase de Recuperação Secreta em $1 ",
    "description": "$1 is the menu path to be shown with font weight bold"
  },
  "wantToAddThisNetwork": {
    "message": "Desejar adicionar esta rede?"
  },
  "wantsToAddThisAsset": {
    "message": "Isso permite que o ativo a seguir seja adicionado à sua carteira."
  },
  "warning": {
    "message": "Atenção"
  },
  "warningFromSnap": {
    "message": "Aviso de $1",
    "description": "$1 represents the name of the snap"
  },
  "watchEthereumAccountsDescription": {
    "message": "Ativar esta opção permitirá que você visualize contas Ethereum através de um endereço público ou nome ENS. Para dar sua opinião sobre este recurso Beta, preencha este $1.",
    "description": "$1 is the link to a product feedback form"
  },
  "watchEthereumAccountsToggle": {
    "message": "Visualizar contas Ethereum (Beta)"
  },
  "watchOutMessage": {
    "message": "Tome cuidado com $1.",
    "description": "$1 is a link with text that is provided by the 'securityMessageLinkForNetworks' key"
  },
  "weak": {
    "message": "Fraca"
  },
  "web3": {
    "message": "Web3"
  },
  "web3ShimUsageNotification": {
    "message": "Percebemos que o site atual tentou usar a API window.web3 removida. Se o site parecer estar corrompido, clique em $1 para obter mais informações.",
    "description": "$1 is a clickable link."
  },
  "webhid": {
    "message": "WebHID",
    "description": "Refers to a interface for connecting external devices to the browser. Used for connecting ledger to the browser. Read more here https://developer.mozilla.org/en-US/docs/Web/API/WebHID_API"
  },
  "websites": {
    "message": "sites",
    "description": "Used in the 'permission_rpc' message."
  },
  "welcomeBack": {
    "message": "Boas-vindas de volta!"
  },
  "welcomeExploreDescription": {
    "message": "Armazene, envie e gaste criptomoedas e criptoativos."
  },
  "welcomeExploreTitle": {
    "message": "Explore aplicativos descentralizados"
  },
  "welcomeLoginDescription": {
    "message": "Use a sua MetaMask para fazer login em aplicativos descentralizados, sem necessidade de cadastro."
  },
  "welcomeLoginTitle": {
    "message": "Diga olá à sua carteira"
  },
  "welcomeToMetaMask": {
    "message": "Vamos começar"
  },
  "welcomeToMetaMaskIntro": {
    "message": "Com a confiança de milhões de usuários, a MetaMask é uma carteira segura que torna o mundo da Web3 acessível a todos."
  },
  "whatsThis": {
    "message": "O que é isso?"
  },
  "willApproveAmountForBridging": {
    "message": "Isso aprovará $1 para realização de ponte."
  },
  "willApproveAmountForBridgingHardware": {
    "message": "Será necessário confirmar duas transações na sua carteira de hardware."
  },
  "withdrawing": {
    "message": "Sacando"
  },
  "wrongNetworkName": {
    "message": "De acordo com os nossos registros, o nome da rede pode não corresponder a esta ID de cadeia."
  },
  "yes": {
    "message": "Sim"
  },
  "you": {
    "message": "Você"
  },
  "youDeclinedTheTransaction": {
    "message": "Você recusou a transação."
  },
  "youNeedToAllowCameraAccess": {
    "message": "Você precisa permitir o acesso à câmera para usar esse recurso."
  },
  "yourAccounts": {
    "message": "Suas contas"
  },
  "yourActivity": {
    "message": "Sua atividade"
  },
  "yourBalance": {
    "message": "Seu saldo"
  },
  "yourBalanceIsAggregated": {
    "message": "Seu saldo é agregado"
  },
  "yourNFTmayBeAtRisk": {
    "message": "Seu NFT pode estar em risco"
  },
  "yourNetworks": {
    "message": "Suas redes"
  },
  "yourPrivateSeedPhrase": {
    "message": "Sua Frase de Recuperação Secreta"
  },
  "yourTransactionConfirmed": {
    "message": "Transação já confirmada"
  },
  "yourTransactionJustConfirmed": {
    "message": "Não pudemos cancelar sua transação antes de ser confirmada na blockchain."
  },
  "yourWalletIsReady": {
    "message": "Sua carteira está pronta"
  },
  "zeroGasPriceOnSpeedUpError": {
    "message": "O preço do gás está zerado na aceleração"
  }
}<|MERGE_RESOLUTION|>--- conflicted
+++ resolved
@@ -3845,12 +3845,6 @@
   "permitSimulationChange_receive": {
     "message": "Você recebe"
   },
-<<<<<<< HEAD
-  "permitSimulationChange_revoke": {
-    "message": "Limite de gastos"
-  },
-=======
->>>>>>> e79c5555
   "permitSimulationChange_transfer": {
     "message": "Você envia"
   },
