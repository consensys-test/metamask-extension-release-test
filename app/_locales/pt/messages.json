--- conflicted
+++ resolved
@@ -3212,16 +3212,8 @@
   "onboardingMetametricsDescription2": {
     "message": "Quando coletamos as métricas, elas sempre são..."
   },
-<<<<<<< HEAD
   "onboardingMetametricsDisagree": {
     "message": "Não, obrigado"
-=======
-  "onboardingMetametricsDescription2Legacy": {
-    "message": "A MetaMask..."
-  },
-  "onboardingMetametricsDescriptionLegacy": {
-    "message": "A MetaMask gostaria de reunir dados de uso para entender melhor como nossos usuários interagem com a MetaMask. Esses dados serão usados para prestar o serviço, o que inclui melhorá-lo com base em seu uso."
->>>>>>> d5806d49
   },
   "onboardingMetametricsInfuraTerms": {
     "message": "Informaremos a você se decidirmos usar esses dados para outras finalidades. Você pode analisar nossa $1 para obter mais informações. Lembre-se: você pode acessar as configurações e revogar a permissão a qualquer momento.",
