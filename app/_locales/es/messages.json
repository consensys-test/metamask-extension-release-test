{
  "QRHardwareInvalidTransactionTitle": {
    "message": "Error"
  },
  "QRHardwareMismatchedSignId": {
    "message": "Datos de transacción incongruentes. Compruebe los detalles."
  },
  "QRHardwarePubkeyAccountOutOfRange": {
    "message": "No hay más cuentas. Para acceder a otra cuenta que no figura en la lista, vuelva a conectar su monedero físico y selecciónela."
  },
  "QRHardwareScanInstructions": {
    "message": "Coloque el código QR delante de la cámara. La pantalla está borrosa, pero no afectará la lectura."
  },
  "QRHardwareSignRequestCancel": {
    "message": "Rechazar"
  },
  "QRHardwareSignRequestDescription": {
    "message": "Después de firmar con su monedero, haga clic en \"Obtener firma\" para recibir la firma"
  },
  "QRHardwareSignRequestGetSignature": {
    "message": "Obtener firma"
  },
  "QRHardwareSignRequestSubtitle": {
    "message": "Escanee código QR con su monedero"
  },
  "QRHardwareSignRequestTitle": {
    "message": "Solicitar firma"
  },
  "QRHardwareUnknownQRCodeTitle": {
    "message": "Error"
  },
  "QRHardwareUnknownWalletQRCode": {
    "message": "Código QR no válido. Escanee el QR sincronizado del monedero físico."
  },
  "QRHardwareWalletImporterTitle": {
    "message": "Escanear código QR"
  },
  "QRHardwareWalletSteps1Description": {
    "message": "A continuación puede elegir entre una lista de socios oficiales que admiten códigos QR."
  },
  "QRHardwareWalletSteps1Title": {
    "message": "Conecte su monedero físico QR"
  },
<<<<<<< HEAD
  "QRHardwareWalletSteps2Description": {
    "message": "Ngrave Zero"
  },
=======
>>>>>>> ad7a5462
  "SIWEAddressInvalid": {
    "message": "La dirección de la solicitud de inicio de sesión no coincide con la dirección de la cuenta que está utilizando para iniciar sesión."
  },
  "SIWEDomainInvalidText": {
    "message": "El sitio web en el que intenta iniciar sesión no coincide con el dominio de la solicitud de inicio de sesión. Proceda con precaución."
  },
  "SIWEDomainInvalidTitle": {
    "message": "Solicitud de sitio engañoso."
  },
  "SIWEDomainWarningBody": {
    "message": "El sitio web ($1) le pide que inicie sesión en un dominio incorrecto. Esto puede ser un ataque de phishing.",
    "description": "$1 represents the website domain"
  },
  "SIWEDomainWarningLabel": {
    "message": "Inseguro"
  },
  "SIWELabelChainID": {
    "message": "Identificador de cadena:"
  },
  "SIWELabelExpirationTime": {
    "message": "Caduca el:"
  },
  "SIWELabelIssuedAt": {
    "message": "Emitido el:"
  },
  "SIWELabelMessage": {
    "message": "Mensaje:"
  },
  "SIWELabelNonce": {
    "message": "Nonce:"
  },
  "SIWELabelNotBefore": {
    "message": "No antes de:"
  },
  "SIWELabelRequestID": {
    "message": "Identificador de la solicitud:"
  },
  "SIWELabelResources": {
    "message": "Recursos: $1",
    "description": "$1 represents the number of resources"
  },
  "SIWELabelURI": {
    "message": "URI:"
  },
  "SIWELabelVersion": {
    "message": "Versión:"
  },
  "SIWESiteRequestSubtitle": {
    "message": "Este sitio solicita iniciar sesión con"
  },
  "SIWESiteRequestTitle": {
    "message": "Solicitud de inicio de sesión"
  },
  "SIWEWarningSubtitle": {
    "message": "Para confirmar que comprende, verifique:"
  },
  "SIWEWarningTitle": {
    "message": "¿Está seguro?"
  },
  "about": {
    "message": "Acerca de"
  },
  "accept": {
    "message": "Aceptar"
  },
  "acceptTermsOfUse": {
    "message": "Leí y estoy de acuerdo con $1",
    "description": "$1 is the `terms` message"
  },
  "accessAndSpendNoticeNFT": {
    "message": "$1 puede acceder y gastar este activo",
    "description": "$1 is the url of the site requesting ability to spend"
  },
  "accessYourWalletWithSRP": {
    "message": "Acceda a su monedero con la frase secreta de recuperación"
  },
  "accessYourWalletWithSRPDescription": {
    "message": "MetaMask no puede recuperar su contraseña. Usaremos su frase secreta de recuperación para validar su propiedad, restaurar su monedero y configurar una nueva contraseña. Primero, ingrese la frase secreta de recuperación que recibió cuando creó su monedero. $1",
    "description": "$1 is the words 'Learn More' from key 'learnMore', separated here so that it can be added as a link"
  },
  "accessingYourCamera": {
    "message": "Accediendo a la cámara…"
  },
  "account": {
    "message": "Cuenta"
  },
  "accountActivity": {
    "message": "Actividad de la cuenta"
  },
  "accountActivityText": {
    "message": "Seleccione las cuentas sobre las que desea recibir notificaciones:"
  },
  "accountDetails": {
    "message": "Detalles de la cuenta"
  },
  "accountIdenticon": {
    "message": "Identicon de cuenta"
  },
  "accountIsntConnectedToastText": {
    "message": "$1 no está conectado a $2"
  },
  "accountName": {
    "message": "Nombre de la cuenta"
  },
  "accountNameDuplicate": {
    "message": "Este nombre de cuenta ya existe",
    "description": "This is an error message shown when the user enters a new account name that matches an existing account name"
  },
  "accountNameReserved": {
    "message": "Este nombre de cuenta está reservado",
    "description": "This is an error message shown when the user enters a new account name that is reserved for future use"
  },
  "accountOptions": {
    "message": "Opciones de la cuenta"
  },
  "accountSelectionRequired": {
    "message": "Debe seleccionar una cuenta."
  },
  "accountTypeNotSupported": {
    "message": "Tipo de cuenta no admitido"
  },
  "accounts": {
    "message": "Cuentas"
  },
  "accountsConnected": {
    "message": "Cuentas conectadas"
  },
  "active": {
    "message": "Activo"
  },
  "activity": {
    "message": "Actividad"
  },
  "activityLog": {
    "message": "registro de actividad"
  },
  "add": {
    "message": "Agregar"
  },
  "addANetwork": {
    "message": "Agregar una red"
  },
  "addANickname": {
    "message": "Añadir un apodo"
  },
  "addAccount": {
    "message": "Añadir cuenta"
  },
  "addAccountToMetaMask": {
    "message": "Añadir cuenta a MetaMask"
  },
  "addAcquiredTokens": {
    "message": "Agregar los tokens que adquirió con MetaMask"
  },
  "addAlias": {
    "message": "Agregar alias"
  },
  "addBlockExplorer": {
    "message": "Agregar un explorador de bloque"
  },
  "addContact": {
    "message": "Agregar contacto"
  },
  "addCustomNetwork": {
    "message": "Agregar red personalizada"
  },
  "addEthereumChainConfirmationDescription": {
    "message": "Esto permitirá que la red se utilice en MetaMask."
  },
  "addEthereumChainConfirmationRisks": {
    "message": "MetaMask no verifica redes personalizadas."
  },
  "addEthereumChainConfirmationRisksLearnMore": {
    "message": "Obtenga más información sobre $1.",
    "description": "$1 is a link with text that is provided by the 'addEthereumChainConfirmationRisksLearnMoreLink' key"
  },
  "addEthereumChainConfirmationRisksLearnMoreLink": {
    "message": "estafas y riesgos de seguridad de la red",
    "description": "Link text for the 'addEthereumChainConfirmationRisksLearnMore' translation key"
  },
  "addEthereumChainConfirmationTitle": {
    "message": "¿Permitir que este sitio agregue una red?"
  },
  "addEthereumChainWarningModalHeader": {
    "message": "Agregue este proveedor de RPC solo si está seguro de que puede confiar en él. $1",
    "description": "$1 is addEthereumChainWarningModalHeaderPartTwo passed separately so that it can be bolded"
  },
  "addEthereumChainWarningModalHeaderPartTwo": {
    "message": "Los proveedores malintencionados pueden mentir sobre el estado de la cadena de bloques y registrar la actividad de su red."
  },
  "addEthereumChainWarningModalListHeader": {
    "message": "Es importante que su proveedor sea confiable, ya que tiene el poder para:"
  },
  "addEthereumChainWarningModalListPointOne": {
    "message": "Ver sus cuentas y direcciones IP, y asociarlas"
  },
  "addEthereumChainWarningModalListPointThree": {
    "message": "Mostrar saldos de cuentas y otros estados en la cadena"
  },
  "addEthereumChainWarningModalListPointTwo": {
    "message": "Transmitir sus transacciones"
  },
  "addEthereumChainWarningModalTitle": {
    "message": "Va a agregar un nuevo proveedor de RPC para la red principal de Ethereum"
  },
  "addFriendsAndAddresses": {
    "message": "Agregue amigos y direcciones de confianza"
  },
  "addHardwareWallet": {
    "message": "Agregar monedero físico"
  },
  "addIPFSGateway": {
    "message": "Agregue su puerta de enlace de IPFS preferida"
  },
  "addImportAccount": {
    "message": "Añadir una cuenta o un monedero físico"
  },
  "addMemo": {
    "message": "Añadir memo"
  },
  "addNetwork": {
    "message": "Agregar red"
  },
  "addNewAccount": {
    "message": "Añadir una cuenta nueva de Ethereum"
  },
  "addNewBitcoinAccount": {
    "message": "Añadir una nueva cuenta de Bitcoin (Beta)"
  },
  "addNewBitcoinTestnetAccount": {
    "message": "Añadir una nueva cuenta de Bitcoin (Testnet)"
  },
  "addNewToken": {
    "message": "Agregar nuevo token"
  },
  "addNft": {
    "message": "Añadir NFT"
  },
  "addNfts": {
    "message": "Añadir NFT"
  },
  "addRpcUrl": {
    "message": "Agregar URL RPC"
  },
  "addSnapAccountToggle": {
    "message": "Activar \"Añadir una cuenta Snap (Beta)\""
  },
  "addSnapAccountsDescription": {
    "message": "Activar esta función le dará la opción de agregar los nuevos Snaps de la cuenta Beta directamente desde su lista de cuentas. Si instala una cuenta Snap, recuerde que es un servicio de terceros."
  },
  "addSuggestedNFTs": {
    "message": "Añadir NFT sugeridos"
  },
  "addSuggestedTokens": {
    "message": "Agregar tokens sugeridos"
  },
  "addToken": {
    "message": "Agregar token"
  },
  "addTokenByContractAddress": {
    "message": "¿No encuentra un token? Puede agregar cualquier token si copia su dirección. Puede encontrar la dirección de contrato del token en $1",
    "description": "$1 is a blockchain explorer for a specific network, e.g. Etherscan for Ethereum"
  },
  "addUrl": {
    "message": "Agregar URL"
  },
<<<<<<< HEAD
=======
  "addingAccount": {
    "message": "Añadiendo cuenta"
  },
>>>>>>> ad7a5462
  "addingCustomNetwork": {
    "message": "Agregando red"
  },
  "addingTokens": {
    "message": "Agregando tokens"
  },
  "additionalNetworks": {
    "message": "Redes adicionales"
  },
<<<<<<< HEAD
  "additionalRpcUrl": {
    "message": "URL RPC adicional"
  },
=======
>>>>>>> ad7a5462
  "address": {
    "message": "Dirección"
  },
  "addressCopied": {
    "message": "¡Dirección copiada!"
  },
  "advanced": {
    "message": "Avanzado"
  },
  "advancedBaseGasFeeToolTip": {
    "message": "Cuando su transacción se incluya en el bloque, se reembolsará cualquier diferencia entre su tarifa base máxima y la tarifa base real. El importe total se calcula como tarifa base máxima (en GWEI) * límite de gas."
  },
  "advancedConfiguration": {
    "message": "Configuración avanzada"
  },
  "advancedDetailsDataDesc": {
    "message": "Datos"
  },
  "advancedDetailsHexDesc": {
    "message": "Hex"
  },
  "advancedDetailsNonceDesc": {
    "message": "Nonce"
  },
  "advancedDetailsNonceTooltip": {
    "message": "Este es el número de transacción de una cuenta. El nonce para la primera transacción es 0 y aumenta en orden secuencial."
  },
  "advancedGasFeeDefaultOptIn": {
    "message": "Guarde estos valores como mis valores por defecto para la red de $1.",
    "description": "$1 is the current network name."
  },
  "advancedGasFeeModalTitle": {
    "message": "Tarifa de gas avanzada"
  },
  "advancedGasPriceTitle": {
    "message": "Precio del gas"
  },
  "advancedPriorityFeeToolTip": {
    "message": "La tarifa de prioridad (también llamada “propina del minero”) va directamente a los mineros para incentivarlos a priorizar su transacción."
  },
  "agreeTermsOfUse": {
    "message": "Acepto los $1 de MetaMask",
    "description": "$1 is the `terms` link"
  },
  "airgapVault": {
    "message": "Bóveda AirGap"
  },
  "alert": {
    "message": "Alerta"
  },
  "alertActionBuy": {
    "message": "Comprar ETH"
  },
  "alertActionUpdateGas": {
    "message": "Actualizar el límite de gas"
  },
  "alertActionUpdateGasFee": {
    "message": "Actualizar tarifa"
  },
  "alertActionUpdateGasFeeLevel": {
    "message": "Actualizar opciones de gas"
  },
  "alertBannerMultipleAlertsDescription": {
    "message": "Si aprueba esta solicitud, un tercero conocido por estafas podría quedarse con todos sus activos."
  },
  "alertBannerMultipleAlertsTitle": {
    "message": "¡Alertas múltiples!"
  },
  "alertDisableTooltip": {
    "message": "Esto se puede modificar en \"Configuración > Alertas\""
  },
  "alertMessageGasEstimateFailed": {
    "message": "No podemos proporcionar una tarifa exacta y esta estimación podría ser alta. Le sugerimos que ingrese un límite de gas personalizado, pero existe el riesgo de que la transacción aún falle."
  },
  "alertMessageGasFeeLow": {
    "message": "Al elegir una tarifa baja, tenga en cuenta que las transacciones serán más lentas y los tiempos de espera más largos. Para transacciones más rápidas, elija las opciones de tarifa de mercado o agresiva."
  },
  "alertMessageGasTooLow": {
    "message": "Para continuar con esta transacción, deberá aumentar el límite de gas a 21000 o más."
  },
  "alertMessageInsufficientBalance": {
    "message": "No tiene suficiente ETH en su cuenta para pagar las tarifas de transacción."
  },
  "alertMessageNetworkBusy": {
    "message": "Los precios del gas son altos y las estimaciones son menos precisas."
  },
  "alertMessageNoGasPrice": {
    "message": "No podemos seguir adelante con esta transacción hasta que actualice manualmente la tarifa."
  },
  "alertMessagePendingTransactions": {
    "message": "Esta transacción no se realizará hasta que se complete una transacción anterior. Aprenda cómo cancelar o acelerar una transacción."
  },
  "alertMessageSignInDomainMismatch": {
    "message": "El sitio que realiza la solicitud no es el sitio en el que está iniciando sesión. Esto podría ser un intento de robar sus credenciales de inicio de sesión."
  },
  "alertMessageSignInWrongAccount": {
    "message": "Este sitio le pide que inicie sesión con la cuenta incorrecta."
  },
  "alertMessageSigningOrSubmitting": {
    "message": "Esta transacción solo se realizará una vez que se complete la transacción anterior."
  },
  "alertModalAcknowledge": {
    "message": "Soy consciente del riesgo y aun así deseo continuar"
  },
  "alertModalDetails": {
    "message": "Detalles de la alerta"
  },
  "alertModalReviewAllAlerts": {
    "message": "Revisar todas las alertas"
  },
  "alertReasonGasEstimateFailed": {
    "message": "Tarifa inexacta"
  },
  "alertReasonGasFeeLow": {
    "message": "Velocidad baja"
  },
  "alertReasonGasTooLow": {
    "message": "Límite de gas bajo"
  },
  "alertReasonInsufficientBalance": {
    "message": "Fondos insuficientes"
  },
  "alertReasonNetworkBusy": {
    "message": "La red está ocupada"
  },
  "alertReasonNoGasPrice": {
    "message": "Estimación de tarifa no disponible"
  },
  "alertReasonPendingTransactions": {
    "message": "Transacción pendiente"
  },
  "alertReasonSignIn": {
    "message": "Solicitud de inicio de sesión sospechosa"
  },
  "alertReasonWrongAccount": {
    "message": "Cuenta incorrecta"
  },
  "alertSettingsUnconnectedAccount": {
    "message": "Explorando un sitio web con una cuenta no conectada seleccionada"
  },
  "alertSettingsUnconnectedAccountDescription": {
    "message": "Esta alerta aparece en la ventana emergente cuando explora un sitio conectado de Web3, pero la cuenta actualmente seleccionada no está conectada."
  },
  "alertSettingsWeb3ShimUsage": {
    "message": "Cuando un sitio web intenta utilizar la API de window.web3 que se eliminó"
  },
  "alertSettingsWeb3ShimUsageDescription": {
    "message": "Esta alerta aparece en la ventana emergente cuando explora un sitio que intenta utilizar la API de window.web3 que se eliminó y que puede que no funcione."
  },
  "alerts": {
    "message": "Alertas"
  },
  "all": {
    "message": "Todo"
  },
  "allCustodianAccountsConnectedSubtitle": {
    "message": "Ya ha conectado todas sus cuentas custodiadas o no tiene ninguna cuenta para conectarse a MetaMask Institutional."
  },
  "allCustodianAccountsConnectedTitle": {
    "message": "No hay cuentas disponibles para conectarse"
  },
  "allOfYour": {
    "message": "Todo su $1",
    "description": "$1 is the symbol or name of the token that the user is approving spending"
  },
  "allPermissions": {
    "message": "Todos los permisos"
  },
  "allTimeHigh": {
    "message": "Punto más alto"
  },
  "allTimeLow": {
    "message": "Punto más bajo"
  },
  "allYourNFTsOf": {
    "message": "Todos sus NFT de $1",
    "description": "$1 is a link to contract on the block explorer when we're not able to retrieve a erc721 or erc1155 name"
  },
  "allow": {
    "message": "Permitir"
  },
  "allowMmiToConnectToCustodian": {
    "message": "Esto permitirá que MMI se conecte a $1 para importar sus cuentas."
  },
  "allowNotifications": {
    "message": "Permitir notificaciones"
  },
  "allowSpendToken": {
    "message": "¿Dar permiso para acceder a su $1?",
    "description": "$1 is the symbol of the token that are requesting to spend"
  },
  "allowWithdrawAndSpend": {
    "message": "Permitir que se retire $1 y gastar hasta el siguiente importe:",
    "description": "The url of the site that requested permission to 'withdraw and spend'"
  },
  "amount": {
    "message": "Importe"
  },
  "amountReceived": {
    "message": "Monto recibido"
  },
  "amountSent": {
    "message": "Monto enviado"
  },
  "andForListItems": {
    "message": "$1, y $2",
    "description": "$1 is the first item, $2 is the last item in a list of items. Used in Snap Install Warning modal."
  },
  "andForTwoItems": {
    "message": "$1 y $2",
    "description": "$1 is the first item, $2 is the second item. Used in Snap Install Warning modal."
  },
  "appDescription": {
    "message": "Un monedero de Ethereum en el explorador",
    "description": "The description of the application"
  },
  "appName": {
    "message": "MetaMask",
    "description": "The name of the application"
  },
  "appNameBeta": {
    "message": "MetaMask Beta",
    "description": "The name of the application (Beta)"
  },
  "appNameFlask": {
    "message": "MetaMask Flask",
    "description": "The name of the application (Flask)"
  },
  "appNameMmi": {
    "message": "MetaMask Institutional",
    "description": "The name of the application (MMI)"
  },
  "approve": {
    "message": "Aprobar límite de gastos"
  },
  "approveAllTokensTitle": {
    "message": "¿Dar permiso para acceder a todo su $1?",
    "description": "$1 is the symbol of the token for which the user is granting approval"
  },
  "approveAllTokensTitleWithoutSymbol": {
    "message": "¿Permitir acceder a y transferir todos sus NFT desde $1?",
    "description": "$1 a link to contract on the block explorer when we're not able to retrieve a erc721 or erc1155 name"
  },
  "approveButtonText": {
    "message": "Aprobar"
  },
  "approveIncreaseAllowance": {
    "message": "Aumentar el límite de gasto de $1",
    "description": "The token symbol that is being approved"
  },
  "approveSpendingCap": {
    "message": "Aprobar límite de gasto $1",
    "description": "The token symbol that is being approved"
  },
  "approveTokenDescription": {
    "message": "Esto permite que un tercero acceda y transfiera los siguientes NFT sin previo aviso hasta que usted revoque su acceso."
  },
  "approveTokenDescriptionWithoutSymbol": {
    "message": "Esto permite que un tercero acceda y transfiera todos sus NFT de $1 sin previo aviso hasta que usted revoque su acceso.",
    "description": "$1 is a link to contract on the block explorer when we're not able to retrieve a erc721 or erc1155 name"
  },
  "approveTokenTitle": {
    "message": "¿Permitir el acceso y la transferencia de su $1?",
    "description": "$1 is the symbol of the token for which the user is granting approval"
  },
  "approved": {
    "message": "Aprobado"
  },
  "approvedAsset": {
    "message": "Activo aprobado"
  },
  "approvedOn": {
    "message": "Aprobado el $1",
    "description": "$1 is the approval date for a permission"
  },
  "approvedOnForAccounts": {
    "message": "Aprobado el $1 por $2",
    "description": "$1 is the approval date for a permission. $2 is the AvatarGroup component displaying account images."
  },
  "areYouSure": {
    "message": "¿Está seguro?"
  },
  "asset": {
    "message": "Activo"
  },
  "assetOptions": {
    "message": "Opciones de activos"
  },
  "attemptSendingAssets": {
    "message": "Puede perder sus activos si intenta enviarlos desde otra red. Transfiera fondos de forma segura entre redes mediante el uso de un puente."
  },
  "attemptSendingAssetsWithPortfolio": {
    "message": "Puede perder sus activos si intenta enviarlos desde otra red. Transfiera fondos de forma segura entre redes usando un puente, como $1"
  },
  "attemptToCancelSwapForFree": {
    "message": "Intente cancelar el intercambio de forma gratuita"
  },
  "attributes": {
    "message": "Atributos"
  },
  "attributions": {
    "message": "Atribuciones"
  },
  "auroraRpcDeprecationMessage": {
    "message": "La URL de RPC de Infura ya no es compatible con Aurora."
  },
  "authorizedPermissions": {
    "message": "Ha autorizado los siguientes permisos"
  },
  "autoDetectTokens": {
    "message": "Detectar tokens automáticamente"
  },
  "autoDetectTokensDescription": {
    "message": "Usamos API de terceros para detectar y mostrar nuevos tokens enviados a su monedero. Desactive esta opción si no desea que la aplicación extraiga datos de esos servicios. $1",
    "description": "$1 is a link to a support article"
  },
  "autoLockTimeLimit": {
    "message": "Temporizador con bloqueo automático (minutos)"
  },
  "autoLockTimeLimitDescription": {
    "message": "Establezca el tiempo de inactividad en minutos antes de que se bloquee MetaMask."
  },
  "average": {
    "message": "Promedio"
  },
  "awaitingApproval": {
    "message": "Esperando aprobación..."
  },
  "back": {
    "message": "Volver"
  },
  "backupApprovalInfo": {
    "message": "Este código secreto es necesario para que recupere la cartera en caso de que pierda el dispositivo, olvide su contraseña, tenga que volver a instalar MetaMask o quiera acceder a su monedero en otro dispositivo."
  },
  "backupApprovalNotice": {
    "message": "Cree una copia de seguridad de su frase secreta de recuperación para mantener protegidos sus fondos y su monedero."
  },
  "backupKeyringSnapReminder": {
    "message": "Asegúrese de poder acceder a cualquier cuenta creada por este Snap por si mismo antes de eliminarlo"
  },
  "balance": {
    "message": "Saldo"
  },
  "balanceOutdated": {
    "message": "Es posible que el saldo esté desactualizado"
  },
  "baseFee": {
    "message": "Tarifa base"
  },
  "basic": {
    "message": "Básico"
  },
  "basicConfigurationBannerCTA": {
    "message": "Activar la funcionalidad básica"
  },
  "basicConfigurationBannerTitle": {
    "message": "La funcionalidad básica está desactivada"
  },
  "basicConfigurationDescription": {
    "message": "MetaMask ofrece funciones básicas como los detalles del token y la configuración de gas mediante servicios de Internet. Al utilizar los servicios de Internet, su dirección IP es compartida, en este caso con MetaMask. Es lo mismo que cuando visita cualquier página web. MetaMask utiliza estos datos temporalmente y nunca los vende. Puede utilizar una VPN o desactivar estos servicios, pero esto podría afectar su experiencia con MetaMask. Para saber más, consulte nuestra $1.",
    "description": "$1 is to be replaced by the message for privacyMsg, and will link to https://consensys.io/privacy-policy"
  },
  "basicConfigurationLabel": {
    "message": "Funcionalidad básica"
  },
  "basicConfigurationModalCheckbox": {
    "message": "Entiendo y deseo continuar"
  },
  "basicConfigurationModalDisclaimerOff": {
    "message": "Esto significa que no optimizará completamente su tiempo en MetaMask. Las funciones básicas (como los detalles de los tokens, la configuración óptima de gas y otras) no estarán disponibles para usted."
  },
  "basicConfigurationModalDisclaimerOn": {
    "message": "Para optimizar su tiempo en MetaMask, tendrá que activar esta función. Las funciones básicas (como los detalles de los tokens, la configuración óptima de gas y otras) son importantes para la experiencia Web3."
  },
  "basicConfigurationModalHeadingOff": {
    "message": "Desactivar la funcionalidad básica"
  },
  "basicConfigurationModalHeadingOn": {
    "message": "Activar la funcionalidad básica"
  },
  "beCareful": {
    "message": "Sea cuidadoso"
  },
  "beta": {
    "message": "Beta"
  },
  "betaHeaderText": {
    "message": "Esta es una versión beta. Por favor, comunique los errores $1",
    "description": "$1 represents the word 'here' in a hyperlink"
  },
  "betaMetamaskInstitutionalVersion": {
    "message": "Versión beta de MetaMask Institutional"
  },
  "betaMetamaskVersion": {
    "message": "Versión Beta de MetaMask"
  },
  "betaTerms": {
    "message": "Términos de uso de beta"
  },
  "betaWalletCreationSuccessReminder1": {
    "message": "MetaMask beta no puede recuperar su frase secreta de recuperación."
  },
  "betaWalletCreationSuccessReminder2": {
    "message": "MetaMask beta nunca le pedirá su frase secreta de recuperación."
  },
  "billionAbbreviation": {
    "message": "mm",
    "description": "Shortened form of 'billion'"
  },
  "bitcoinActivityNotSupported": {
    "message": "La actividad de Bitcoin no es compatible"
  },
  "bitcoinSupportSectionTitle": {
    "message": "Bitcoin"
  },
  "bitcoinSupportToggleDescription": {
    "message": "Activar esta función le dará la opción de añadir una cuenta de Bitcoin a su extensión MetaMask derivada de su frase secreta de recuperación existente. Esta es una característica Beta experimental, por lo que debe utilizarla bajo su propio riesgo. Para darnos su opinión sobre esta nueva experiencia Bitcoin, llene este $1.",
    "description": "$1 is the link to a product feedback form"
  },
  "bitcoinSupportToggleTitle": {
    "message": "Activar \"Añadir una nueva cuenta Bitcoin (Beta)\""
  },
  "bitcoinTestnetSupportToggleDescription": {
    "message": "La activación de esta función le dará la opción de añadir una cuenta de Bitcoin para la red de prueba."
  },
  "bitcoinTestnetSupportToggleTitle": {
    "message": "Activar \"Añadir una nueva cuenta Bitcoin (Testnet)\""
  },
  "blockExplorerAccountAction": {
    "message": "Cuenta",
    "description": "This is used with viewOnEtherscan and viewInExplorer e.g View Account in Explorer"
  },
  "blockExplorerAssetAction": {
    "message": "Activo",
    "description": "This is used with viewOnEtherscan and viewInExplorer e.g View Asset in Explorer"
  },
  "blockExplorerSwapAction": {
    "message": "Intercambiar",
    "description": "This is used with viewOnEtherscan e.g View Swap on Etherscan"
  },
  "blockExplorerUrl": {
    "message": "Dirección URL del explorador de bloques"
  },
  "blockExplorerUrlDefinition": {
    "message": "La dirección URL que se utiliza como explorador de bloques de esta red."
  },
  "blockExplorerView": {
    "message": "Ver cuenta en $1",
    "description": "$1 replaced by URL for custom block explorer"
  },
  "blockaid": {
    "message": "Blockaid"
  },
  "blockaidAlertInfo": {
    "message": "No le recomendamos que siga adelante con esta solicitud."
  },
  "blockaidDescriptionApproveFarming": {
    "message": "Si aprueba esta solicitud, un tercero conocido por realizar estafas podría tomar todos sus activos."
  },
  "blockaidDescriptionBlurFarming": {
    "message": "Si aprueba esta solicitud, alguien puede robar sus activos enlistados en Blur."
  },
  "blockaidDescriptionErrored": {
    "message": "Debido a un error, no pudimos comprobar si hay alertas de seguridad. Continúe solo si confía en todas las direcciones involucradas."
  },
  "blockaidDescriptionMaliciousDomain": {
    "message": "Está interactuando con un dominio malicioso. Si aprueba esta solicitud, podría perder sus activos."
  },
  "blockaidDescriptionMightLoseAssets": {
    "message": "Si aprueba esta solicitud, podría perder sus activos."
  },
  "blockaidDescriptionSeaportFarming": {
    "message": "Si aprueba esta solicitud, alguien puede robar sus activos enlistados en OpenSea."
  },
  "blockaidDescriptionTransferFarming": {
    "message": "Si aprueba esta solicitud, un tercero conocido por estafas tomará todos sus activos."
  },
  "blockaidDescriptionWarning": {
    "message": "Podría tratarse de una solicitud engañosa. Continúe solamente si confía en todas las direcciones implicadas."
  },
  "blockaidMessage": {
    "message": "Preservación de la privacidad: no se comparten datos con terceros. Disponible en Arbitrum, Avalanche, BNB Chain, la red principal de Ethereum, Linea, Optimism, Polygon, Base y Sepolia."
  },
  "blockaidTitleDeceptive": {
    "message": "Esta es una solicitud engañosa"
  },
  "blockaidTitleMayNotBeSafe": {
    "message": "Sea cuidadoso"
  },
  "blockaidTitleSuspicious": {
    "message": "Esta es una solicitud sospechosa"
  },
  "blockies": {
    "message": "Blockies"
  },
  "boughtFor": {
    "message": "Comprado para"
  },
  "bridge": {
    "message": "Puente"
  },
  "bridgeDontSend": {
    "message": "Puente, no enviar"
  },
  "browserNotSupported": {
    "message": "Su explorador no es compatible..."
  },
  "buildContactList": {
    "message": "Cree su lista de contactos"
  },
  "builtAroundTheWorld": {
    "message": "MetaMask está diseñado y construido en todo el mundo."
  },
  "busy": {
    "message": "Ocupado"
  },
  "buyAndSell": {
    "message": "Comprar y vender"
  },
  "buyAsset": {
    "message": "Comprar $1",
    "description": "$1 is the ticker symbol of a an asset the user is being prompted to purchase"
  },
  "buyMoreAsset": {
    "message": "Comprar más $1",
    "description": "$1 is the ticker symbol of a an asset the user is being prompted to purchase"
  },
  "buyNow": {
    "message": "Comprar ahora"
  },
  "buyToken": {
    "message": "Comprar $1",
    "description": "$1 is the token symbol"
  },
  "bytes": {
    "message": "Bytes"
  },
  "canToggleInSettings": {
    "message": "Puede volver a activar esta notificación desde Configuración > Alertas."
  },
  "cancel": {
    "message": "Cancelar"
  },
  "cancelPopoverTitle": {
    "message": "Cancelar transacción"
  },
  "cancelSpeedUp": {
    "message": "cancelar o acelerar una transacción."
  },
  "cancelSpeedUpLabel": {
    "message": "Esta tarifa de gas va a $1 el original.",
    "description": "$1 is text 'replace' in bold"
  },
  "cancelSpeedUpTransactionTooltip": {
    "message": "Para $1 una transacción, la tarifa de gas debe aumentar al menos un 10 % para que sea reconocida por la red.",
    "description": "$1 is string 'cancel' or 'speed up'"
  },
  "cancelled": {
    "message": "Cancelado"
  },
  "chainId": {
    "message": "Identificador de cadena"
  },
  "chainIdDefinition": {
    "message": "El identificador de cadena que se utiliza para firmar transacciones en esta red."
  },
  "chainIdExistsErrorMsg": {
    "message": "En este momento, la red $1 está utilizando este identificador de cadena."
  },
  "chainListReturnedDifferentTickerSymbol": {
    "message": "Este símbolo de token no coincide con el nombre de la red o el ID de cadena ingresados. Muchos tokens populares usan símbolos similares, que los estafadores pueden usar para engañarlo y enviarles a cambio un token más valioso. Verifique todo antes de continuar."
  },
  "chooseYourNetwork": {
    "message": "Elija su red"
  },
  "chooseYourNetworkDescription": {
    "message": "Usamos Infura como nuestro proveedor de llamada a procedimiento remoto (RPC) para ofrecer el acceso más confiable y privado posible a los datos de Ethereum. Puede elegir su propio RPC, pero recuerde que cualquier RPC recibirá su dirección IP y su monedero de Ethereum para realizar transacciones. Lea nuestra $1 para obtener más información sobre cómo Infura maneja los datos.",
    "description": "$1 is a link to the privacy policy"
  },
  "chromeRequiredForHardwareWallets": {
    "message": "Debe usar MetaMask en Google Chrome para poder conectarse a su monedero físico."
  },
  "circulatingSupply": {
    "message": "Suministro circulante"
  },
  "clear": {
    "message": "Borrar"
  },
  "clearActivity": {
    "message": "Borrar datos de actividad y nonce"
  },
  "clearActivityButton": {
    "message": "Borrar datos de la pestaña de actividad"
  },
  "clearActivityDescription": {
    "message": "Esto restablece el nonce de la cuenta y borra los datos de la pestaña de actividad en su monedero. Solo la cuenta actual y la red se verán afectadas. Sus saldos y transacciones entrantes no cambiarán."
  },
  "click": {
    "message": "Clic"
  },
  "clickToConnectLedgerViaWebHID": {
    "message": "Haga clic aquí para conectar su Ledger a través de WebHID",
    "description": "Text that can be clicked to open a browser popup for connecting the ledger device via webhid"
  },
  "clickToManuallyAdd": {
    "message": "Siempre puede agregar tókenes manualmente."
  },
  "close": {
    "message": "Cerrar"
  },
  "closeExtension": {
    "message": "Cerrar extensión"
  },
  "closeWindowAnytime": {
    "message": "Puede cerrar esta ventana en cualquier momento."
  },
  "coingecko": {
    "message": "CoinGecko"
  },
  "collectionName": {
    "message": "Nombre de la colección"
  },
  "comboNoOptions": {
    "message": "No se encontraron opciones",
    "description": "Default text shown in the combo field dropdown if no options."
  },
  "configureSnapPopupDescription": {
    "message": "Ahora está saliendo de MetaMask para configurar este snap."
  },
  "configureSnapPopupInstallDescription": {
    "message": "Ahora está saliendo de MetaMask para instalar este snap."
  },
  "configureSnapPopupInstallTitle": {
    "message": "Instalar snap"
  },
  "configureSnapPopupLink": {
    "message": "Haga clic para continuar:"
  },
  "configureSnapPopupTitle": {
    "message": "Configurar snap"
  },
  "confirm": {
    "message": "Confirmar"
  },
  "confirmAlertModalAcknowledgeMultiple": {
    "message": "Soy consciente de las alertas y aun así deseo continuar"
  },
  "confirmAlertModalAcknowledgeSingle": {
    "message": "Soy consciente de la alerta y aun así deseo continuar"
  },
  "confirmAlertModalDetails": {
    "message": "Si inicia sesión, un tercero conocido por estafas podría quedarse con todos sus activos. Revise las alertas antes de continuar."
  },
  "confirmAlertModalTitle": {
    "message": "Sus activos podrían estar en riesgo"
  },
  "confirmConnectCustodianRedirect": {
    "message": "Lo redirigiremos a $1 al hacer clic en continuar."
  },
  "confirmConnectCustodianText": {
    "message": "Para conectar sus cuentas, inicie sesión en su cuenta de $1 y haga clic en el botón 'conectar a MMI'."
  },
  "confirmConnectionTitle": {
    "message": "Confirmar conexión a $1"
  },
<<<<<<< HEAD
  "confirmDeletion": {
    "message": "Confirmar la eliminación"
  },
=======
>>>>>>> ad7a5462
  "confirmFieldPaymaster": {
    "message": "Tarifa pagada por"
  },
  "confirmFieldTooltipPaymaster": {
    "message": "La tarifa de esta transacción la pagará el contrato inteligente del pagador."
  },
  "confirmPassword": {
    "message": "Confirmar contraseña"
  },
  "confirmRecoveryPhrase": {
    "message": "Confirmar frase secreta de recuperación"
  },
<<<<<<< HEAD
  "confirmRpcUrlDeletionMessage": {
    "message": "¿Está seguro de que desea eliminar la URL RPC? Su información no se guardará para esta red."
  },
  "confirmTitleDescContractInteractionTransaction": {
    "message": "Solo confirme esta transacción si entiende completamente el contenido y confía en el sitio solicitante."
  },
  "confirmTitleDescPermitSignature": {
    "message": "Este sitio solicita permiso para gastar sus tokens."
  },
  "confirmTitleDescSIWESignature": {
    "message": "Un sitio quiere que inicie sesión para demostrar que es el propietario de esta cuenta."
  },
  "confirmTitleDescSignature": {
    "message": "Solo confirme este mensaje si aprueba el contenido y confía en el sitio solicitante."
=======
  "confirmTitleDescPermitSignature": {
    "message": "Este sitio solicita permiso para gastar sus tokens."
  },
  "confirmTitleDescSIWESignature": {
    "message": "Un sitio quiere que inicie sesión para demostrar que es el propietario de esta cuenta."
  },
  "confirmTitlePermitTokens": {
    "message": "Solicitud de límite de gasto"
  },
  "confirmTitleSIWESignature": {
    "message": "Solicitud de inicio de sesión"
>>>>>>> ad7a5462
  },
  "confirmTitlePermitSignature": {
    "message": "Solicitud de límite de gasto"
  },
  "confirmTitleSIWESignature": {
    "message": "Solicitud de inicio de sesión"
  },
  "confirmTitleSignature": {
    "message": "Solicitud de firma"
  },
  "confirmTitleTransaction": {
    "message": "Solicitud de transacción"
  },
  "confirmed": {
    "message": "Confirmado"
  },
  "confusableUnicode": {
    "message": "“$1” es similar a “$2”."
  },
  "confusableZeroWidthUnicode": {
    "message": "Se encontró un carácter de ancho cero."
  },
  "confusingEnsDomain": {
    "message": "Se detectó un carácter que puede confundirse con otro similar en el nombre de ENS. Verifique el nombre de ENS para evitar una posible estafa."
  },
  "connect": {
    "message": "Conectar"
  },
  "connectAccount": {
    "message": "Conectar cuenta"
  },
  "connectAccountOrCreate": {
    "message": "Conectar cuenta o crear nueva"
  },
  "connectAccounts": {
    "message": "Conectar cuentas"
  },
  "connectCustodialAccountMenu": {
    "message": "Conectar cuenta custodiada"
  },
  "connectCustodialAccountMsg": {
    "message": "Elija la cuenta custodiada que desea conectar para agregar o actualizar un token."
  },
  "connectCustodialAccountTitle": {
    "message": "Cuentas custodiadas"
  },
  "connectCustodianAccounts": {
    "message": "Conectar a cuentas de $1"
  },
  "connectManually": {
    "message": "Conectarse manualmente al sitio actual"
  },
  "connectMoreAccounts": {
    "message": "Conectar más cuentas"
  },
  "connectSnap": {
    "message": "Conectar $1",
    "description": "$1 is the snap for which a connection is being requested."
  },
  "connectWithMetaMask": {
    "message": "Conectarse con MetaMask"
  },
  "connectedAccounts": {
    "message": "Cuentas conectadas"
  },
  "connectedAccountsDescriptionPlural": {
    "message": "Tiene $1 cuentas conectadas a este sitio.",
    "description": "$1 is the number of accounts"
  },
  "connectedAccountsDescriptionSingular": {
    "message": "Tiene 1 cuenta conectada a este sitio."
  },
  "connectedAccountsEmptyDescription": {
    "message": "MetaMask no está conectado a este sitio. Para conectarse a un sitio de Web3, busque el botón de conexión en su sitio."
  },
  "connectedAccountsListTooltip": {
    "message": "$1 puede ver el saldo de la cuenta, la dirección, la actividad y sugerir transacciones para aprobar para las cuentas conectadas.",
    "description": "$1 is the origin name"
  },
  "connectedAccountsToast": {
    "message": "Se actualizaron las cuentas conectadas"
  },
  "connectedSites": {
    "message": "Sitios conectados"
  },
  "connectedSitesDescription": {
    "message": "$1 está conectado a estos sitios. Pueden ver la dirección de su cuenta.",
    "description": "$1 is the account name"
  },
  "connectedSitesEmptyDescription": {
    "message": "$1 no está conectado a ningún sitio.",
    "description": "$1 is the account name"
  },
  "connectedSnapAndNoAccountDescription": {
    "message": "MetaMask está conectado a este sitio, pero aún no hay cuentas conectadas"
  },
  "connectedWith": {
    "message": "Conectado con"
  },
  "connecting": {
    "message": "Conectando"
  },
  "connectingTo": {
    "message": "Estableciendo conexión a $1"
  },
  "connectingToDeprecatedNetwork": {
    "message": "'$1' se está eliminando gradualmente y es posible que no funcione. Pruebe con otra red."
  },
  "connectingToGoerli": {
    "message": "Estableciendo conexión a la red de prueba Goerli"
  },
  "connectingToLineaGoerli": {
    "message": "Conectando a la red de prueba Linea Goerli"
  },
  "connectingToLineaMainnet": {
    "message": "Estableciendo conexión a la red principal de Linea"
  },
  "connectingToLineaSepolia": {
    "message": "Estableciendo conexión a la red de prueba Linea Sepolia"
  },
  "connectingToMainnet": {
    "message": "Estableciendo conexión a la red principal de Ethereum"
  },
  "connectingToSepolia": {
    "message": "Conectando a la red de prueba Sepolia"
  },
  "connectionFailed": {
    "message": "Conexión fallida"
  },
  "connectionFailedDescription": {
    "message": "Error al obtener $1, verifique su red y vuelva a intentarlo.",
    "description": "$1 is the name of the snap being fetched."
  },
  "connectionRequest": {
    "message": "Solicitud de conexión"
  },
  "contactUs": {
    "message": "Contáctenos"
  },
  "contacts": {
    "message": "Contactos"
  },
  "contentFromSnap": {
    "message": "Contenido de $1",
    "description": "$1 represents the name of the snap"
  },
  "continue": {
    "message": "Continuar"
  },
  "continueMmiOnboarding": {
    "message": "Continuar con la incorporación de MetaMask Institutional"
  },
  "continueToWallet": {
    "message": "Continuar al monedero"
  },
  "contract": {
    "message": "Contrato"
  },
  "contractAddress": {
    "message": "Dirección de contrato"
  },
  "contractAddressError": {
    "message": "Está enviando tokens a la dirección de contrato del token. Esto puede provocar la pérdida de los tokens."
  },
  "contractDeployment": {
    "message": "Implementación de contrato"
  },
  "contractDescription": {
    "message": "Para protegerse contra estafadores, tómese un momento para verificar los detalles del tercero."
  },
  "contractInteraction": {
    "message": "Interacción con el contrato"
  },
  "contractNFT": {
    "message": "Contrato de NFT"
  },
  "contractRequestingAccess": {
    "message": "Tercero que solicita acceso"
  },
  "contractRequestingSignature": {
    "message": "Tercero que solicita firma"
  },
  "contractRequestingSpendingCap": {
    "message": "Tercero que solicita límite de gasto"
  },
  "contractTitle": {
    "message": "Detalles del tercero"
  },
  "contractToken": {
    "message": "Contrato del token"
  },
  "convertTokenToNFTDescription": {
    "message": "Hemos detectado que este activo es un NFT. MetaMask ahora tiene soporte nativo completo para NFT. ¿Quiere eliminarlo de su lista de tokens y añadirlo como un NFT?"
  },
  "convertTokenToNFTExistDescription": {
    "message": "Hemos detectado que este recurso se ha agregado como NFT. ¿Quiere eliminarlo de su lista de tokens?"
  },
  "coolWallet": {
    "message": "CoolWallet"
  },
  "copiedExclamation": {
    "message": "Copiado."
  },
  "copyAddress": {
    "message": "Copiar dirección al Portapapeles"
  },
  "copyPrivateKey": {
    "message": "Copiar clave privada"
  },
  "copyRawTransactionData": {
    "message": "Copiar los datos de las transacciones en bruto"
  },
  "copyToClipboard": {
    "message": "Copiar al Portapapeles"
  },
  "copyTransactionId": {
    "message": "Copiar ID de transacción"
  },
  "create": {
    "message": "Crear"
  },
  "createNewWallet": {
    "message": "Crear un monedero nuevo"
  },
  "createPassword": {
    "message": "Crear contraseña"
  },
  "createSnapAccountDescription": {
    "message": "$1 quiere agregar una nueva cuenta a MetaMask."
  },
  "createSnapAccountTitle": {
    "message": "Crear cuenta"
  },
  "creatorAddress": {
    "message": "Dirección del creador"
  },
  "crossChainSwapsLink": {
    "message": "Intercambie entre redes con MetaMask Portfolio"
  },
  "cryptoCompare": {
    "message": "CryptoCompare"
  },
  "currencyConversion": {
    "message": "Conversión de moneda"
  },
  "currencyRateCheckToggle": {
    "message": "Mostrar saldo y verificador de precios de tokens"
  },
  "currencyRateCheckToggleDescription": {
    "message": "Utilizamos API de $1 y $2 para mostrar su saldo y el precio del token. $3",
    "description": "$1 represents Coingecko, $2 represents CryptoCompare and $3 represents Privacy Policy"
  },
  "currencySymbol": {
    "message": "Símbolo de moneda"
  },
  "currencySymbolDefinition": {
    "message": "El símbolo bursátil que se muestra para la moneda de esta red."
  },
  "currentAccountNotConnected": {
    "message": "La cuenta actual no está conectada"
  },
  "currentExtension": {
    "message": "Página de extensión actual"
  },
  "currentLanguage": {
    "message": "Idioma actual"
  },
  "currentRpcUrlDeprecated": {
    "message": "La URL de rpc actual para esta red ha quedado obsoleta."
  },
  "currentTitle": {
    "message": "Actual:"
  },
  "currentlyUnavailable": {
    "message": "No disponible en esta red"
  },
  "curveHighGasEstimate": {
    "message": "Gráfico de estimación de gas alto"
  },
  "curveLowGasEstimate": {
    "message": "Gráfico de estimación de gas bajo"
  },
  "curveMediumGasEstimate": {
    "message": "Gráfico de estimación de gas de mercado"
  },
  "custodian": {
    "message": "Custodio"
  },
  "custodianAccountAddedDesc": {
    "message": "Ahora puede utilizar sus cuentas en MetaMask Institutional."
  },
  "custodianAccountAddedTitle": {
    "message": "Se agregaron cuentas seleccionadas de $1."
  },
  "custodianQRCodeScan": {
    "message": "Escanee el código QR con su aplicación móvil $1"
  },
  "custodianQRCodeScanDescription": {
    "message": "O inicie sesión en su cuenta de $1 y haga clic en el botón \"Conectar a MMI\""
  },
  "custodianReplaceRefreshTokenChangedFailed": {
    "message": "Por favor, vaya a $1 y haga clic en el botón 'Conectar a MMI' dentro de su interfaz de usuario para volver a conectar sus cuentas a MMI."
  },
  "custodianReplaceRefreshTokenChangedSubtitle": {
    "message": "Ahora ya puede usar sus cuentas custodiadas en MetaMask Institutional."
  },
  "custodianReplaceRefreshTokenChangedTitle": {
    "message": "Su token custodiado se ha actualizado"
  },
  "custodianReplaceRefreshTokenSubtitle": {
    "message": "Esto reemplazará el token custodiado de la siguiente dirección:"
  },
  "custodianReplaceRefreshTokenTitle": {
    "message": "Reemplazar token custodiado"
  },
  "custodyDeeplinkDescription": {
    "message": "Apruebe la transacción en la aplicación $1. Una vez que se hayan realizado todas las aprobaciones custodiadas requeridas, la transacción se completará. Verifique el estado en su aplicación $1."
  },
  "custodyRefreshTokenModalDescription": {
    "message": "Vaya a $1 y haga clic en el botón 'Conectar a MMI' dentro de su interfaz de usuario para volver a conectar sus cuentas a MMI."
  },
  "custodyRefreshTokenModalDescription1": {
    "message": "Su custodio emite un token que autentica la extensión MetaMask Institutional, lo que le permite conectar sus cuentas."
  },
  "custodyRefreshTokenModalDescription2": {
    "message": "Este token caduca después de un cierto período por razones de seguridad. Esto requiere que vuelva a conectarse a MMI."
  },
  "custodyRefreshTokenModalSubtitle": {
    "message": "¿Por qué estoy viendo esto?"
  },
  "custodyRefreshTokenModalTitle": {
    "message": "La sesión de su custodio ha expirado"
  },
  "custodySessionExpired": {
    "message": "Su sesión custodiada ha expirado."
  },
  "custodyWrongChain": {
    "message": "Esta cuenta no está configurada para utilizarla con $1"
  },
  "custom": {
    "message": "Avanzado"
  },
  "customGasSettingToolTipMessage": {
    "message": "Use $1 para personalizar el precio de gas. Esto puede ser confuso si no está familiarizado. Interactúe bajo su propio riesgo.",
    "description": "$1 is key 'advanced' (text: 'Advanced') separated here so that it can be passed in with bold font-weight"
  },
  "customSpendLimit": {
    "message": "Límite de gastos personalizado"
  },
  "customSpendingCap": {
    "message": "Límite de gasto personalizado"
  },
  "customToken": {
    "message": "Token personalizado"
  },
  "customTokenWarningInNonTokenDetectionNetwork": {
    "message": "La detección de token aún no está disponible en esta red. Importe el token de forma manual y asegúrese de que confía en él. Más información sobre $1"
  },
  "customTokenWarningInTokenDetectionNetwork": {
    "message": "Cualquiera puede crear un token, incluida la creación de versiones falsas de tokens existentes. Aprenda más sobre $1"
  },
  "customTokenWarningInTokenDetectionNetworkWithTDOFF": {
    "message": "Asegúrese de confiar en un token antes de agregarlo. Aprenda cómo evitar $1. También puede habilitar la detección de tokens $2."
  },
  "customerSupport": {
    "message": "atención al cliente"
  },
  "customizeYourNotifications": {
    "message": "Personalice sus notificaciones"
  },
  "customizeYourNotificationsText": {
    "message": "Active los tipos de notificaciones que desea recibir:"
  },
  "dappRequestedSpendingCap": {
    "message": "Límite de gasto solicitado por el sitio"
  },
  "dappSuggested": {
    "message": "Sitio sugerido"
  },
  "dappSuggestedGasSettingToolTipMessage": {
    "message": "$1 ha sugerido este precio.",
    "description": "$1 is url for the dapp that has suggested gas settings"
  },
  "dappSuggestedHigh": {
    "message": "Sitio sugerido"
  },
  "dappSuggestedHighShortLabel": {
    "message": "Sitio (alto)"
  },
  "dappSuggestedShortLabel": {
    "message": "Sitio"
  },
  "dappSuggestedTooltip": {
    "message": "$1 ha recomendado este precio.",
    "description": "$1 represents the Dapp's origin"
  },
  "darkTheme": {
    "message": "Oscuro"
  },
  "data": {
    "message": "Datos"
  },
  "dataCollectionForMarketing": {
    "message": "Recopilación de datos para marketing"
  },
  "dataCollectionForMarketingDescription": {
    "message": "Usaremos MetaMetrics para saber cómo interactúa con nuestras comunicaciones de marketing. Es posible que compartamos noticias relevantes (como características del producto y otros materiales)."
  },
  "dataCollectionWarningPopoverButton": {
    "message": "Bien"
  },
  "dataCollectionWarningPopoverDescription": {
    "message": "Desactivó la recopilación de datos para nuestros fines de marketing. Esto solo se aplica a este dispositivo. Si utiliza MetaMask en otros dispositivos, asegúrese de desactivarlo allí también."
  },
  "dataHex": {
    "message": "Hex"
  },
  "dataUnavailable": {
    "message": "datos no disponibles"
  },
  "dateCreated": {
    "message": "Fecha de creación"
  },
  "dcent": {
    "message": "D'Cent"
  },
  "decimal": {
    "message": "Decimales del token"
  },
  "decimalsMustZerotoTen": {
    "message": "Los decimales deben ser al menos 0 y no más de 36."
  },
  "decrypt": {
    "message": "Descifrar"
  },
  "decryptCopy": {
    "message": "Copiar mensaje cifrado"
  },
  "decryptInlineError": {
    "message": "Este mensaje no se puede descifrar debido al error: $1",
    "description": "$1 is error message"
  },
  "decryptMessageNotice": {
    "message": "$1 quisiera leer este mensaje para completar la acción",
    "description": "$1 is the web3 site name"
  },
  "decryptMetamask": {
    "message": "Descifrar mensaje"
  },
  "decryptRequest": {
    "message": "Descifrar solicitud"
  },
  "defaultRpcUrl": {
    "message": "URL RPC por defecto"
  },
  "delete": {
    "message": "Eliminar"
  },
  "deleteContact": {
    "message": "Eliminar contacto"
  },
  "deleteNetworkIntro": {
    "message": "Si elimina esta red, deberá volver a agregarla para ver sus activos en esta red"
  },
  "deleteNetworkTitle": {
    "message": "¿Eliminar la red de $1?",
    "description": "$1 represents the name of the network"
  },
  "deleteRpcUrl": {
    "message": "Eliminar URL RPC"
  },
  "deposit": {
    "message": "Depositar"
  },
  "deprecatedGoerliNtwrkMsg": {
    "message": "Debido a las actualizaciones del sistema Ethereum, la red de prueba Goerli se eliminará pronto."
  },
  "deprecatedNetwork": {
    "message": "Esta red está en desuso"
  },
  "deprecatedNetworkButtonMsg": {
    "message": "Entendido"
  },
  "deprecatedNetworkDescription": {
    "message": "La red a la que está intentando conectarse ya no es compatible con Metamask. $1"
  },
  "description": {
    "message": "Descripción"
  },
  "descriptionFromSnap": {
    "message": "Descripción de $1",
    "description": "$1 represents the name of the snap"
  },
  "details": {
    "message": "Detalles"
  },
<<<<<<< HEAD
=======
  "developerOptions": {
    "message": "Opciones de desarrollador"
  },
>>>>>>> ad7a5462
  "disabledGasOptionToolTipMessage": {
    "message": "“$1” está desactivado porque no cumple el mínimo de un aumento del 10 % respecto a la tarifa de gas original.",
    "description": "$1 is gas estimate type which can be market or aggressive"
  },
  "disconnect": {
    "message": "Desconectar"
  },
  "disconnectAllAccounts": {
    "message": "Desconectar todas las cuentas"
  },
  "disconnectAllAccountsConfirmationDescription": {
    "message": "¿Está seguro de que se quiere desconectar? Podría perder la funcionalidad del sitio."
  },
  "disconnectAllAccountsText": {
    "message": "cuentas"
  },
  "disconnectAllSnapsText": {
    "message": "Snaps"
  },
  "disconnectAllText": {
    "message": "Si desconecta su $1 de su $2, tendrá que volver a conectarlos para usarlos nuevamente.",
    "description": "$1 will map to `disconnectAllAccountsText` or `disconnectAllSnapsText`, $2 represents the website hostname"
  },
  "disconnectAllTitle": {
    "message": "Desconectar todos/as $1",
    "description": "$1 will map to `disconnectAllAccountsText` or `disconnectAllSnapsText`"
  },
  "disconnectPrompt": {
    "message": "Desconectar $1"
  },
  "disconnectThisAccount": {
    "message": "Desconectar esta cuenta"
  },
  "disconnectedAllAccountsToast": {
    "message": "Todas las cuentas desconectadas de $1",
    "description": "$1 is name of the dapp`"
  },
  "disconnectedSingleAccountToast": {
    "message": "$1 desconectada de $2",
    "description": "$1 is name of the name and $2 represents the dapp name`"
  },
  "discoverSnaps": {
    "message": "Descubrir Snaps",
    "description": "Text that links to the Snaps website. Displayed in a banner on Snaps list page in settings."
  },
  "dismiss": {
    "message": "Ignorar"
  },
  "dismissReminderDescriptionField": {
    "message": "Active esta opción para ignorar el recordatorio de respaldo de la frase de recuperación. Le recomendamos que respalde la frase secreta de recuperación para evitar la pérdida de fondos."
  },
  "dismissReminderField": {
    "message": "Ignorar el recordatorio de respaldo de la frase de recuperación"
  },
  "displayNftMedia": {
    "message": "Mostrar medios NFT"
  },
  "displayNftMediaDescription": {
    "message": "Mostrar los medios y datos NFT expone su dirección IP a OpenSea u otros terceros. Esto puede permitir que los atacantes asocien su dirección IP con su dirección Ethereum. La detección automática de NFT se basa en esta configuración y no estará disponible cuando esté desactivada."
  },
  "doNotShare": {
    "message": "No comparta esto con nadie"
  },
  "domain": {
    "message": "Dominio"
  },
  "done": {
    "message": "Hecho"
  },
  "dontShowThisAgain": {
    "message": "No volver a mostrar"
  },
  "downArrow": {
    "message": "flecha hacia abajo"
  },
  "downloadGoogleChrome": {
    "message": "Descargar Google Chrome"
  },
  "downloadNow": {
    "message": "Descargar ahora"
  },
  "downloadStateLogs": {
    "message": "Descargar registros de estado"
  },
  "dragAndDropBanner": {
    "message": "Puede arrastrar redes para reordenarlas. "
  },
  "dropped": {
    "message": "Abandonado"
  },
  "edit": {
    "message": "Editar"
  },
  "editANickname": {
    "message": "Editar alias"
  },
  "editAddressNickname": {
    "message": "Editar apodo de dirección"
  },
  "editCancellationGasFeeModalTitle": {
    "message": "Editar tarifa de cancelación de gas"
  },
  "editContact": {
    "message": "Editar contacto"
  },
  "editGasFeeModalTitle": {
    "message": "Editar tarifa de gas"
  },
  "editGasLimitOutOfBounds": {
    "message": "El límite de gas debe ser al menos $1"
  },
  "editGasLimitOutOfBoundsV2": {
    "message": "El límite de gas debe ser superior a $1 e inferior a $2",
    "description": "$1 is the minimum limit for gas and $2 is the maximum limit"
  },
  "editGasLimitTooltip": {
    "message": "El límite de gas es el máximo de unidades de gas que está dispuesto a utilizar. Las unidades de gas son un multiplicador de la \"Tarifa de prioridad máxima\" y de la \"Tarifa máxima\"."
  },
  "editGasMaxBaseFeeGWEIImbalance": {
    "message": "La tarifa base máxima no puede ser inferior a la tarifa de prioridad"
  },
  "editGasMaxBaseFeeHigh": {
    "message": "La tarifa base máxima es más alta de lo necesario"
  },
  "editGasMaxBaseFeeLow": {
    "message": "La tarifa base máxima es baja para las condiciones actuales de la red"
  },
  "editGasMaxFeeHigh": {
    "message": "La tarifa base máxima es más alta de lo necesario"
  },
  "editGasMaxFeeLow": {
    "message": "Tarifa máxima demasiado baja para las condiciones de red"
  },
  "editGasMaxFeePriorityImbalance": {
    "message": "La tarifa base máxima no puede ser inferior a la tarifa de prioridad máxima"
  },
  "editGasMaxPriorityFeeBelowMinimum": {
    "message": "La tarifa de prioridad máxima debe ser superior a 0 GWEI"
  },
  "editGasMaxPriorityFeeBelowMinimumV2": {
    "message": "La tarifa de prioridad debe ser superior a 0."
  },
  "editGasMaxPriorityFeeHigh": {
    "message": "La tarifa de prioridad máxima es más alta de lo necesario. Es posible que pague más de lo necesario."
  },
  "editGasMaxPriorityFeeHighV2": {
    "message": "La tarifa de prioridad es más alta de lo necesario. Es posible que pague más de lo necesario"
  },
  "editGasMaxPriorityFeeLow": {
    "message": "La tarifa de prioridad máxima es baja para las condiciones actuales de la red"
  },
  "editGasMaxPriorityFeeLowV2": {
    "message": "La tarifa de prioridad es baja para las condiciones actuales de la red"
  },
  "editGasPriceTooLow": {
    "message": "El precio del gas debe ser superior a 0"
  },
  "editGasPriceTooltip": {
    "message": "Esta red requiere un campo \"Precio del gas\" cuando se envía una transacción. El precio del gas es la cantidad que se pagará por unidad de gas."
  },
  "editGasSubTextAmountLabel": {
    "message": "Cantidad máxima:",
    "description": "This is meant to be used as the $1 substitution editGasSubTextAmount"
  },
  "editGasSubTextFeeLabel": {
    "message": "Tarifa máxima:"
  },
  "editGasTitle": {
    "message": "Editar prioridad"
  },
  "editGasTooLow": {
    "message": "Se desconoce el tiempo de procesamiento"
  },
  "editNetworkLink": {
    "message": "editar la red original"
  },
  "editNonceField": {
    "message": "Editar nonce"
  },
  "editNonceMessage": {
    "message": "Esta es una función avanzada, úsela con precaución."
  },
  "editPermission": {
    "message": "Editar permiso"
  },
  "editSpeedUpEditGasFeeModalTitle": {
    "message": "Editar la tarifa de aceleración de gas"
  },
  "enable": {
    "message": "Habilitar"
  },
  "enableAutoDetect": {
    "message": " Activar autodetección"
  },
  "enableFromSettings": {
    "message": " Actívela en Configuración."
  },
  "enableSnap": {
    "message": "Activar"
  },
  "enableToken": {
    "message": "activar $1",
    "description": "$1 is a token symbol, e.g. ETH"
  },
  "enabled": {
    "message": "Activado"
  },
  "enabledNetworks": {
    "message": "Redes habilitadas"
  },
  "encryptionPublicKeyNotice": {
    "message": "$1 quisiera su clave pública de cifrado. Al aceptar, este sitio podrá redactar mensajes cifrados para usted.",
    "description": "$1 is the web3 site name"
  },
  "encryptionPublicKeyRequest": {
    "message": "Solicitar clave pública de cifrado"
  },
  "endpointReturnedDifferentChainId": {
    "message": "El punto de conexión devolvió un id. de cadena diferente: $1",
    "description": "$1 is the return value of eth_chainId from an RPC endpoint"
  },
  "enhancedTokenDetectionAlertMessage": {
    "message": "Actualmente, la detección mejorada de token se encuentra disponible en $1. $2"
  },
  "ensDomainsSettingDescriptionIntroduction": {
    "message": "MetaMask le permite ver los dominios de ENS directamente en la barra de direcciones de su navegador. Así es como funciona:"
  },
  "ensDomainsSettingDescriptionOutroduction": {
    "message": "Tenga en cuenta que el uso de esta función expone su dirección IP a servicios de terceros de IPFS."
  },
  "ensDomainsSettingDescriptionPart1": {
    "message": "MetaMask consulta el contrato ENS de Ethereum para encontrar el código conectado al nombre de ENS."
  },
  "ensDomainsSettingDescriptionPart2": {
    "message": "Si el código se vincula a IPFS, puede ver el contenido asociado a él (generalmente un sitio web)."
  },
  "ensDomainsSettingTitle": {
    "message": "Mostrar dominios ENS en la barra de direcciones"
  },
  "ensUnknownError": {
    "message": "Error al buscar ENS."
  },
  "enterANumber": {
    "message": "Ingrese un número"
  },
  "enterCustodianToken": {
    "message": "Ingrese su token $1 o agregue un token nuevo"
  },
  "enterMaxSpendLimit": {
    "message": "Escribir límite máximo de gastos"
  },
  "enterOptionalPassword": {
    "message": "Ingrese la contraseña opcional"
  },
  "enterPasswordContinue": {
    "message": "Escribir contraseña para continuar"
  },
  "enterTokenNameOrAddress": {
    "message": "Ingrese el nombre del token o pegue la dirección"
  },
  "enterYourPassword": {
    "message": "Ingrese su contraseña"
  },
  "errorCode": {
    "message": "Código: $1",
    "description": "Displayed error code for debugging purposes. $1 is the error code"
  },
  "errorDetails": {
    "message": "Detalles del error",
    "description": "Title for collapsible section that displays error details for debugging purposes"
  },
  "errorGettingSafeChainList": {
    "message": "Error al obtener la lista de cadenas seguras, por favor continúe con precaución."
  },
  "errorMessage": {
    "message": "Mensaje: $1",
    "description": "Displayed error message for debugging purposes. $1 is the error message"
  },
  "errorName": {
    "message": "Código: $1",
    "description": "Displayed error name for debugging purposes. $1 is the error name"
  },
  "errorPageMessage": {
    "message": "Vuelva a cargar la página para intentarlo de nuevo o comuníquese con soporte técnico $1.",
    "description": "Message displayed on generic error page in the fullscreen or notification UI, $1 is a clickable link with text defined by the 'here' key. The link will open to a form where users can file support tickets."
  },
  "errorPagePopupMessage": {
    "message": "Cierre la ventana emergente y vuelva a abrirla para intentarlo de nuevo o comuníquese con soporte técnico $1.",
    "description": "Message displayed on generic error page in the popup UI, $1 is a clickable link with text defined by the 'here' key. The link will open to a form where users can file support tickets."
  },
  "errorPageTitle": {
    "message": "MetaMask encontró un error",
    "description": "Title of generic error page"
  },
  "errorStack": {
    "message": "Pila:",
    "description": "Title for error stack, which is displayed for debugging purposes"
  },
  "errorWhileConnectingToRPC": {
    "message": "Error al conectarse a la red personalizada."
  },
  "errorWithSnap": {
    "message": "Error con $1",
    "description": "$1 represents the name of the snap"
  },
  "estimatedFee": {
    "message": "Tarifa estimada"
  },
  "estimatedFeeTooltip": {
    "message": "Monto pagado para procesar la transacción en la red."
  },
  "ethGasPriceFetchWarning": {
    "message": "Se muestra el precio del gas de respaldo, ya que el servicio para calcular el precio del gas principal no se encuentra disponible en este momento."
  },
  "ethereumProviderAccess": {
    "message": "Otorgar acceso al proveedor de Ethereum a $1",
    "description": "The parameter is the name of the requesting origin"
  },
  "ethereumPublicAddress": {
    "message": "Dirección pública de Ethereum"
  },
  "etherscan": {
    "message": "Etherscan"
  },
  "etherscanView": {
    "message": "Ver cuenta en Etherscan"
  },
  "etherscanViewOn": {
    "message": "Ver en Etherscan"
  },
  "existingChainId": {
    "message": "La información que ha ingresado está asociada con un ID de cadena existente."
  },
<<<<<<< HEAD
  "existingRpcUrl": {
    "message": "Esta URL está asociada a otro ID de cadena."
=======
  "existingRequestsBannerAlertDesc": {
    "message": "Para ver y confirmar su solicitud más reciente, primero deberá aprobar o rechazar las solicitudes existentes."
>>>>>>> ad7a5462
  },
  "expandView": {
    "message": "Expandir vista"
  },
  "experimental": {
    "message": "Experimental"
  },
  "extendWalletWithSnaps": {
    "message": "Explore los Snaps creados por la comunidad para personalizar su experiencia web3",
    "description": "Banner description displayed on Snaps list page in Settings when less than 6 Snaps is installed."
  },
  "extensionInsallCompleteDescription": {
    "message": "Regrese a la incorporación del producto MetaMask Institutional para conectar sus cuentas de custodia o de autocustodia."
  },
  "extensionInsallCompleteTitle": {
    "message": "Instalación de extensión completa"
  },
  "externalExtension": {
    "message": "Extensión externa"
  },
  "externalNameSourcesSetting": {
    "message": "Apodos propuestos"
  },
  "externalNameSourcesSettingDescription": {
    "message": "Obtendremos apodos propuestos para las direcciones con las que interactúa de fuentes de terceros como Etherscan, Infura y Lens Protocol. Estas fuentes podrán ver esas direcciones y su dirección IP. La dirección de su cuenta no estará expuesta a terceros."
  },
  "failed": {
    "message": "Con errores"
  },
  "failedToFetchChainId": {
    "message": "No se pudo capturar el id. de cadena. ¿La dirección URL de RPC es correcta?"
  },
  "failureMessage": {
    "message": "Se produjo un error y no pudimos completar la acción"
  },
  "fast": {
    "message": "Rápido"
  },
  "feeAssociatedRequest": {
    "message": "Esta solicitud tiene asociada una tarifa."
  },
  "feeDetails": {
    "message": "Detalles de la tarifa"
  },
  "fiat": {
    "message": "Fiduciaria",
    "description": "Exchange type"
  },
  "fileImportFail": {
    "message": "¿No funciona la importación del archivo? Haga clic aquí.",
    "description": "Helps user import their account from a JSON file"
  },
  "findTheRightChainId": {
    "message": "Encuentre el correcto en:"
  },
  "flaskWelcomeUninstall": {
    "message": "le recomendamos que desinstale esta extensión",
    "description": "This request is shown on the Flask Welcome screen. It is intended for non-developers, and will be bolded."
  },
  "flaskWelcomeWarning1": {
    "message": "Flask es para que los desarrolladores experimenten con nuevas API inestables. A menos que usted sea desarrollador o probador beta, $1.",
    "description": "This is a warning shown on the Flask Welcome screen, intended to encourage non-developers not to proceed any further. $1 is the bolded message 'flaskWelcomeUninstall'"
  },
  "flaskWelcomeWarning2": {
    "message": "No garantizamos la seguridad o estabilidad de esta extensión. Las nuevas API ofrecidas por Flask no están protegidas contra los ataques de phishing, lo que significa que cualquier sitio o snap que requiera Flask podría ser un intento malicioso de robar sus activos.",
    "description": "This explains the risks of using MetaMask Flask"
  },
  "flaskWelcomeWarning3": {
    "message": "Todas las API de Flask son experimentales. Se pueden cambiar o eliminadar sin previo aviso o pueden permanecer en Flask indefinidamente sin ser migradas a MetaMask estable. Úselas bajo su propia responsabilidad.",
    "description": "This message warns developers about unstable Flask APIs"
  },
  "flaskWelcomeWarning4": {
    "message": "Asegúrese de deshabilitar su extensión MetaMask recurrente cuando use Flask.",
    "description": "This message calls to pay attention about multiple versions of MetaMask running on the same site (Flask + Prod)"
  },
  "flaskWelcomeWarningAcceptButton": {
    "message": "Acepto los riesgos",
    "description": "this text is shown on a button, which the user presses to confirm they understand the risks of using Flask"
  },
  "floatAmountToken": {
    "message": "La cantidad de tokens debe ser un número entero"
  },
  "followUsOnTwitter": {
    "message": "Síganos en Twitter"
  },
  "forbiddenIpfsGateway": {
    "message": "Puerta de enlace de IPFS prohibida: especifique una puerta de enlace de CID"
  },
  "forgetDevice": {
    "message": "Olvidar este dispositivo"
  },
  "forgotPassword": {
    "message": "¿Olvidó su contraseña?"
  },
  "form": {
    "message": "formulario"
  },
  "from": {
    "message": "De"
  },
  "fromAddress": {
    "message": "De: $1",
    "description": "$1 is the address to include in the From label. It is typically shortened first using shortenAddress"
  },
  "fromTokenLists": {
    "message": "De las listas de tóken: $1"
  },
  "function": {
    "message": "Función: $1"
  },
  "functionApprove": {
    "message": "Función: Aprobar"
  },
  "functionSetApprovalForAll": {
    "message": "Función: SetApprovalForAll"
  },
  "functionType": {
    "message": "Tipo de función"
  },
  "fundYourWallet": {
    "message": "Agregar fondos a su monedero"
  },
  "fundYourWalletDescription": {
    "message": "Comience agregando $1 a su monedero.",
    "description": "$1 is the token symbol"
  },
  "gas": {
    "message": "Gas"
  },
  "gasDisplayAcknowledgeDappButtonText": {
    "message": "Editar tarifa de gas sugerida"
  },
  "gasDisplayDappWarning": {
    "message": "Esta tarifa de gas ha sido sugerida por $1. Anularla puede causar un problema con su transacción. Comuníquese con $1 si tiene preguntas.",
    "description": "$1 represents the Dapp's origin"
  },
  "gasIsETH": {
    "message": "El gas es $1 "
  },
  "gasLimit": {
    "message": "Límite de gas"
  },
  "gasLimitInfoTooltipContent": {
    "message": "El límite de gas es la cantidad máxima de unidades de gas que está dispuesto a gastar."
  },
  "gasLimitRecommended": {
    "message": "El límite de gas recomendado es de $1. Si el límite de gas está por debajo de ese nivel, puede fallar."
  },
  "gasLimitTooLow": {
    "message": "El límite de gas debe ser al menos 21 000"
  },
  "gasLimitTooLowWithDynamicFee": {
    "message": "El límite de gas debe ser al menos $1",
    "description": "$1 is the custom gas limit, in decimal."
  },
  "gasLimitV2": {
    "message": "Límite de gas"
  },
  "gasOption": {
    "message": "Opción de gas"
  },
  "gasPrice": {
    "message": "Precio de gas (GWEI)"
  },
  "gasPriceExcessive": {
    "message": "Su tarifa de gas es demasiado alta. Considere reducir el importe."
  },
  "gasPriceExcessiveInput": {
    "message": "El precio del gas es excesivo"
  },
  "gasPriceExtremelyLow": {
    "message": "Precio de gas extremadamente bajo"
  },
  "gasPriceFetchFailed": {
    "message": "Se produjo un error al calcular el precio del gas debido a una falla en la red."
  },
  "gasPriceInfoTooltipContent": {
    "message": "El precio de gas especifica la cantidad de ethers que está dispuesto a pagar por cada unidad de gas."
  },
  "gasTimingHoursShort": {
    "message": "$1 horas",
    "description": "$1 represents a number of hours"
  },
  "gasTimingLow": {
    "message": "Lento"
  },
  "gasTimingMinutesShort": {
    "message": "$1 min",
    "description": "$1 represents a number of minutes"
  },
  "gasTimingSecondsShort": {
    "message": "$1 s",
    "description": "$1 represents a number of seconds"
  },
  "gasUsed": {
    "message": "Gas usado"
  },
  "general": {
    "message": "General"
  },
  "generalCameraError": {
    "message": "No hemos podido acceder a su cámara. Por favor, inténtelo de nuevo."
  },
  "generalCameraErrorTitle": {
    "message": "Algo salió mal..."
  },
  "genericExplorerView": {
    "message": "Ver cuenta en $1"
  },
  "getStartedWithNFTs": {
    "message": "Obtenga $1 para comprar NFT",
    "description": "$1 is the token symbol"
  },
  "getStartedWithNFTsDescription": {
    "message": "Comience con los NFT agregando $1 a su monedero.",
    "description": "$1 is the token symbol"
  },
  "goBack": {
    "message": "Volver"
  },
  "goToSite": {
    "message": "Ir al sitio"
  },
  "goerli": {
    "message": "Red de prueba Goerli"
  },
  "gotIt": {
    "message": "Entendido"
  },
  "grantedToWithColon": {
    "message": "Concedido a:"
  },
  "gwei": {
    "message": "GWEI"
  },
  "hardware": {
    "message": "Hardware"
  },
  "hardwareWalletConnected": {
    "message": "Monedero físico conectado"
  },
  "hardwareWalletLegacyDescription": {
    "message": "(antiguo)",
    "description": "Text representing the MEW path"
  },
  "hardwareWalletSupportLinkConversion": {
    "message": "Haga clic aquí"
  },
  "hardwareWallets": {
    "message": "Conectar un monedero físico"
  },
  "hardwareWalletsInfo": {
    "message": "Las integraciones de monedero físico utilizan llamadas API a servidores externos, que pueden ver su dirección IP y las direcciones de contrato inteligente con las que interactúa."
  },
  "hardwareWalletsMsg": {
    "message": "Seleccione un monedero físico que desee usar con MetaMask."
  },
  "here": {
    "message": "aquí",
    "description": "as in -click here- for more information (goes with troubleTokenBalances)"
  },
  "hexData": {
    "message": "Datos hexadecimales"
  },
  "hiddenAccounts": {
    "message": "Cuentas ocultas"
  },
  "hide": {
    "message": "Ocultar"
  },
  "hideAccount": {
    "message": "Ocultar cuenta"
  },
  "hideFullTransactionDetails": {
    "message": "Esconder los detalles completos de la transacción"
  },
  "hideSeedPhrase": {
    "message": "Ocultar frase inicial"
  },
  "hideSentitiveInfo": {
    "message": "Ocultar información confidencial"
  },
  "hideToken": {
    "message": "Ocultar token"
  },
  "hideTokenPrompt": {
    "message": "¿Ocultar token?"
  },
  "hideTokenSymbol": {
    "message": "Ocultar $1",
    "description": "$1 is the symbol for a token (e.g. 'DAI')"
  },
  "hideZeroBalanceTokens": {
    "message": "Ocultar tokens sin saldo"
  },
  "high": {
    "message": "Agresivo"
  },
  "highGasSettingToolTipMessage": {
    "message": "Alta probabilidad, incluso en mercados volátiles. Use $1 para cubrir aumentos repentinos en el tráfico de la red debido a cosas como drops de NFT populares.",
    "description": "$1 is key 'high' (text: 'Aggressive') separated here so that it can be passed in with bold font-weight"
  },
  "highLowercase": {
    "message": "alto"
  },
  "highestCurrentBid": {
    "message": "Oferta actual más alta"
  },
  "highestFloorPrice": {
    "message": "Precio mínimo más alto"
  },
  "history": {
    "message": "Historial"
  },
  "holdToRevealContent1": {
    "message": "Su frase secreta de recuperación proporciona $1",
    "description": "$1 is a bolded text with the message from 'holdToRevealContent2'"
  },
  "holdToRevealContent2": {
    "message": "acceso completo a su monedero y fondos.",
    "description": "Is the bolded text in 'holdToRevealContent1'"
  },
  "holdToRevealContent3": {
    "message": "No comparta esto con nadie. $1 $2",
    "description": "$1 is a message from 'holdToRevealContent4' and $2 is a text link with the message from 'holdToRevealContent5'"
  },
  "holdToRevealContent4": {
    "message": "El soporte de MetaMask no solicitará esto,",
    "description": "Part of 'holdToRevealContent3'"
  },
  "holdToRevealContent5": {
    "message": "pero los defraudadores sí.",
    "description": "The text link in 'holdToRevealContent3'"
  },
  "holdToRevealContentPrivateKey1": {
    "message": "Su clave privada proporciona $1",
    "description": "$1 is a bolded text with the message from 'holdToRevealContentPrivateKey2'"
  },
  "holdToRevealContentPrivateKey2": {
    "message": "acceso completo a su monedero y a sus fondos.",
    "description": "Is the bolded text in 'holdToRevealContentPrivateKey2'"
  },
  "holdToRevealLockedLabel": {
    "message": "mantenga presionado para revelar el círculo bloqueado"
  },
  "holdToRevealPrivateKey": {
    "message": "Mantenga presionado para revelar su clave privada"
  },
  "holdToRevealPrivateKeyTitle": {
    "message": "Mantenga segura su clave privada"
  },
  "holdToRevealSRP": {
    "message": "Mantenga presionado para revelar su SRP"
  },
  "holdToRevealSRPTitle": {
    "message": "Mantenga segura su SRP"
  },
  "holdToRevealUnlockedLabel": {
    "message": "mantenga presionado para revelar el círculo desbloqueado"
  },
  "id": {
    "message": "ID"
  },
  "ignoreAll": {
    "message": "Ignorar todo"
  },
  "ignoreTokenWarning": {
    "message": "Si oculta tokens, estos no se mostrarán en su monedero. Sin embargo, aún puede agregarlos buscándolos."
  },
  "imToken": {
    "message": "imToken"
  },
  "import": {
    "message": "Importar",
    "description": "Button to import an account from a selected file"
  },
  "importAccount": {
    "message": "Importar cuenta"
  },
  "importAccountError": {
    "message": "Error al importar la cuenta."
  },
  "importAccountErrorIsSRP": {
    "message": "Ha ingresado una frase secreta de recuperación (o mnemotécnica). Para importar una cuenta aquí, debe ingresar una clave privada, que es una cadena hexadecimal de 64 caracteres."
  },
  "importAccountErrorNotAValidPrivateKey": {
    "message": "Esta no es una clave privada válida. Ha ingresado una cadena hexadecimal, pero debería tener 64 caracteres."
  },
  "importAccountErrorNotHexadecimal": {
    "message": "Esta no es una clave privada válida. Debe ingresar una cadena hexadecimal de 64 caracteres."
  },
  "importAccountJsonLoading1": {
    "message": "Considere que esta importación de JSON tomará unos minutos y congelerá su MetaMask."
  },
  "importAccountJsonLoading2": {
    "message": "Nos disculpamos, y lo haremos más rápido en un futuro."
  },
  "importAccountMsg": {
    "message": "Las cuentas importadas no se asociarán con su frase secreta de recuperación de MetaMask. Obtenga más información sobre las cuentas importadas"
  },
  "importMyWallet": {
    "message": "Importar mi monedero"
  },
  "importNFT": {
    "message": "Agregar NFT"
  },
  "importNFTAddressToolTip": {
    "message": "En OpenSea, por ejemplo, en la página de NFT en Detalles, hay un un vínculo azul etiquetado como 'Dirección del contrato'. Si haces clic en esto, te llevará a la dirección del contrato en Etherscan; en la parte superior izquierda de esa página, debe haber un icono etiquetado como 'Contrato' y, a la derecha, una larga cadena de letras y números. Esta es la dirección del contrato que creó tu NFT. Haz clic en el icono de 'copiar' que aparece a la derecha de la dirección, y la tendrás en el portapapeles."
  },
  "importNFTPage": {
    "message": "Importar página de NFT"
  },
  "importNFTTokenIdToolTip": {
    "message": "La ID de un NFT es un identificador único, ya que no hay dos NFT iguales. Nuevamente, en OpenSea, este número se encuentra en 'Detalles'. Tome nota de ello o cópielo en su portapapeles."
  },
  "importSelectedTokens": {
    "message": "¿Agregar los tokens seleccionados?"
  },
  "importSelectedTokensDescription": {
    "message": "Únicamente los tokens seleccionados aparecerán en su monedero. Siempre podrá agregar tokens ocultos más tarde realizando una búsqueda de los mismos."
  },
  "importTokenQuestion": {
    "message": "¿Desea importar el token?"
  },
  "importTokenWarning": {
    "message": "Toda persona puede crear un token con cualquier nombre, incluso versiones falsas de tokens existentes. ¡Agréguelo y realice transacciones bajo su propio riesgo!"
  },
  "importTokensCamelCase": {
    "message": "Importar tokens"
  },
  "importTokensError": {
    "message": "No pudimos importar los tokens. Por favor, inténtelo de nuevo más tarde."
  },
  "importWithCount": {
    "message": "Importar $1",
    "description": "$1 will the number of detected tokens that are selected for importing, if all of them are selected then $1 will be all"
  },
  "imported": {
    "message": "Importado",
    "description": "status showing that an account has been fully loaded into the keyring"
  },
  "inYourSettings": {
    "message": "en su Configuración"
  },
  "infuraBlockedNotification": {
    "message": "MetaMask no se pudo conectar al host de la cadena de bloques. Revise las razones posibles $1.",
    "description": "$1 is a clickable link with with text defined by the 'here' key"
  },
  "initialTransactionConfirmed": {
    "message": "La red confirmó la transacción inicial. Haga clic en Aceptar para volver."
  },
  "inputLogicEmptyState": {
    "message": "Ingrese solo una cantidad que esté dispuesto a gastar en el tercero ahora o en el futuro. Siempre puede aumentar el límite de gastos más adelante."
  },
  "inputLogicEqualOrSmallerNumber": {
    "message": "Esto permite que el tercero gaste $1 de su saldo actual.",
    "description": "$1 is the current token balance in the account and the name of the current token"
  },
  "inputLogicHigherNumber": {
    "message": "Esto permite que el tercero gaste todo su saldo de tokens hasta que alcance el límite o usted revoque el límite de gasto. Si esta no es su intención, considere establecer un límite de gasto más bajo."
  },
  "insightWarning": {
    "message": "advertencia"
  },
  "insightWarningCheckboxMessage": {
    "message": "$1 la solicitud por $2",
    "description": "$1 is the action i.e. sign, confirm. $2 is the origin making the request."
  },
  "insightWarningContentPlural": {
    "message": "Revise $1 antes de $2. Una vez realizada, la $3 es irreversible.",
    "description": "$1 the 'insightWarnings' message (2 warnings) representing warnings, $2 is the action (i.e. signing) and $3 is the result (i.e. signature, transaction)"
  },
  "insightWarningContentSingular": {
    "message": "Revise $1 antes de $2. Una vez realizada, la $3 es irreversible.",
    "description": "$1 is the 'insightWarning' message (1 warning), $2 is the action (i.e. signing) and $3 is the result (i.e. signature, transaction)"
  },
  "insightWarningHeader": {
    "message": "Esta solicitud puede ser riesgosa"
  },
  "insightWarnings": {
    "message": "advertencias"
  },
  "insightsFromSnap": {
    "message": "Perspectivas de $1",
    "description": "$1 represents the name of the snap"
  },
  "install": {
    "message": "Instalar"
  },
  "installExtension": {
    "message": "Instalar extensión"
  },
  "installExtensionDescription": {
    "message": "La versión compatible con instituciones de la billetera web3 líder en el mundo, MetaMask."
  },
  "installOrigin": {
    "message": "Instalar origen"
  },
  "installRequest": {
    "message": "Añadir a MetaMask"
  },
  "installedOn": {
    "message": "Instalado en $1",
    "description": "$1 is the date when the snap has been installed"
  },
  "insufficientBalance": {
    "message": "Saldo insuficiente."
  },
  "insufficientCurrencyBuyOrDeposit": {
    "message": "No tiene suficiente $1 en su cuenta para pagar las tarifas de transacción en la red de $2. $3 o deposite desde otra cuenta.",
    "description": "$1 is the native currency of the network, $2 is the name of the current network, $3 is the key 'buy' + the ticker symbol of the native currency of the chain wrapped in a button"
  },
  "insufficientCurrencyBuyOrReceive": {
    "message": "No tiene suficiente $1 en su cuenta para pagar las tarifas de transacción en la red de $2. $3 o $4 desde otra cuenta.",
    "description": "$1 is the native currency of the network, $2 is the name of the current network, $3 is the key 'buy' + the ticker symbol of the native currency of the chain wrapped in a button, $4 is the key 'deposit' button"
  },
  "insufficientCurrencyDeposit": {
    "message": "No tiene suficiente $1 en su cuenta para pagar las tarifas de transacción en la red de $2. Deposite $1 desde otra cuenta.",
    "description": "$1 is the native currency of the network, $2 is the name of the current network"
  },
  "insufficientFunds": {
    "message": "Fondos insuficientes."
  },
  "insufficientFundsForGas": {
    "message": "Fondos insuficientes para el gas"
  },
  "insufficientTokens": {
    "message": "Tokens insuficientes."
  },
  "interactingWith": {
    "message": "Interactuando con"
  },
  "interactingWithTransactionDescription": {
    "message": "Este es el contrato con el que está interactuando. Protéjase de los estafadores verificando los detalles."
  },
  "invalidAddress": {
    "message": "Dirección no válida"
  },
  "invalidAddressRecipient": {
    "message": "La dirección del destinatario no es válida"
  },
  "invalidAssetType": {
    "message": "Este activo es un NFT y debe volver a añadirse en la página de Importar NFTs que se encuentra en la pestaña de NFTs"
  },
  "invalidChainIdTooBig": {
    "message": "Identificador de cadena no válido. El identificador de cadena es demasiado grande."
  },
  "invalidCustomNetworkAlertContent1": {
    "message": "Es necesario volver a especificar el id. de la cadena para la red virtual “$1”.",
    "description": "$1 is the name/identifier of the network."
  },
  "invalidCustomNetworkAlertContent2": {
    "message": "Para protegerlo de proveedores de red malintencionados o defectuosos, ahora se requieren id. de cadena para todas las redes personalizadas."
  },
  "invalidCustomNetworkAlertContent3": {
    "message": "Vaya a Configuración > Red y especifique el id. de cadena. Puede encontrar los id. de cadena de las redes más populares en $1.",
    "description": "$1 is a link to https://chainid.network"
  },
  "invalidCustomNetworkAlertTitle": {
    "message": "Red personalizada no válida"
  },
  "invalidHexNumber": {
    "message": "Número hexadecimal no válido."
  },
  "invalidHexNumberLeadingZeros": {
    "message": "Número hexadecimal no válido. Quite todos los ceros iniciales."
  },
  "invalidIpfsGateway": {
    "message": "Puerta de enlace de IPFS no válida: el valor debe ser una dirección URL válida"
  },
  "invalidNumber": {
    "message": "Número no válido. Escriba un número decimal o un número hexadecimal con el prefijo “0x”."
  },
  "invalidNumberLeadingZeros": {
    "message": "Número no válido. Quite todos los ceros iniciales."
  },
  "invalidRPC": {
    "message": "Dirección URL de RPC no válida"
  },
  "invalidSeedPhrase": {
    "message": "Frase secreta de recuperación no válida"
  },
  "invalidSeedPhraseCaseSensitive": {
    "message": "¡Entrada inválida! La frase secreta de recuperación distingue entre mayúsculas y minúsculas."
  },
  "ipfsGateway": {
    "message": "Puerta de enlace de IPFS"
  },
  "ipfsGatewayDescription": {
    "message": "MetaMask utiliza servicios de terceros para mostrar imágenes de sus NFT almacenados en IPFS, mostrar información relacionada con las direcciones ENS ingresadas en la barra de direcciones de su navegador y obtener íconos para diferentes tokens. Su dirección IP puede estar expuesta a estos servicios cuando los está utilizando."
  },
  "ipfsToggleModalDescriptionOne": {
    "message": "Utilizamos servicios de terceros para mostrar imágenes de sus NFT almacenados en IPFS, mostrar información relacionada con las direcciones ENS ingresadas en la barra de direcciones de su navegador y obtener íconos para diferentes tokens. Su dirección IP puede estar expuesta a estos servicios cuando los está utilizando."
  },
  "ipfsToggleModalDescriptionTwo": {
    "message": "Al seleccionar Confirmar, se activa la resolución de IPFS. Puede desactivarlo en $1 en cualquier momento.",
    "description": "$1 is the method to turn off ipfs"
  },
  "ipfsToggleModalSettings": {
    "message": "Configuración > Seguridad y privacidad"
  },
  "isSigningOrSubmitting": {
    "message": "Aún se está firmando o enviando una transacción anterior"
  },
  "jazzAndBlockies": {
    "message": "Jazzicons y Blockies son dos estilos distintos de íconos únicos que pueden ayudarlo a identificar rápidamente una cuenta."
  },
  "jazzicons": {
    "message": "Jazzicons"
  },
  "jsDeliver": {
    "message": "jsDeliver"
  },
  "jsonFile": {
    "message": "Archivo JSON",
    "description": "format for importing an account"
  },
  "keyringAccountName": {
    "message": "Nombre de la cuenta"
  },
  "keyringAccountPublicAddress": {
    "message": "Dirección pública"
  },
  "keyringSnapRemovalResult1": {
    "message": "$1 eliminado $2",
    "description": "Displays the result after removal of a keyring snap. $1 is the snap name, $2 is whether it is successful or not"
  },
  "keyringSnapRemovalResultNotSuccessful": {
    "message": "no ",
    "description": "Displays the `not` word in $2."
  },
  "keyringSnapRemoveConfirmation": {
    "message": "Ingrese $1 para confirmar que desea eliminar este snap:",
    "description": "Asks user to input the name nap prior to deleting the snap. $1 is the snap name"
  },
  "keystone": {
    "message": "Keystone"
  },
  "knownAddressRecipient": {
    "message": "Dirección de contrato conocida."
  },
  "knownTokenWarning": {
    "message": "Esta acción editará tokens que ya estén enumerados en su monedero y que se pueden usar para engañarlo. Apruebe solo si está seguro de que quiere cambiar lo que representan estos tokens. Más información sobre $1"
  },
  "l1Fee": {
    "message": "Tarifa L1"
  },
  "l1FeeTooltip": {
    "message": "Tarifa de gas L1"
  },
  "l2Fee": {
    "message": "Tarifa L2"
  },
  "l2FeeTooltip": {
    "message": "Tarifa de gas L2"
  },
  "lastConnected": {
    "message": "Última conexión"
  },
  "lastSold": {
    "message": "Última venta"
  },
  "lavaDomeCopyWarning": {
    "message": "Por su seguridad, seleccionar este texto no está disponible en este momento."
  },
  "layer1Fees": {
    "message": "Tarifas de la capa 1"
  },
  "layer2Fees": {
    "message": "Tarifas de la capa 2"
  },
  "learnCancelSpeeedup": {
    "message": "Aprenda cómo $1",
    "description": "$1 is link to cancel or speed up transactions"
  },
  "learnMore": {
    "message": "Más información"
  },
  "learnMoreAboutGas": {
    "message": "¿Quiere $1 sobre gas?",
    "description": "$1 will be replaced by the learnMore translation key"
  },
  "learnMoreKeystone": {
    "message": "Más información"
  },
  "learnMoreUpperCase": {
    "message": "Más información"
  },
  "learnMoreUpperCaseWithDot": {
    "message": "Más información."
  },
  "learnScamRisk": {
    "message": "estafas y riesgos en seguridad."
  },
  "learnToBridge": {
    "message": "Aprenda a puentear"
  },
  "leaveMetaMask": {
    "message": "¿Dejar MetaMask?"
  },
  "leaveMetaMaskDesc": {
    "message": "Está a punto de visitar un sitio fuera de MetaMask. Vuelva a verificar la URL antes de continuar."
  },
  "ledgerAccountRestriction": {
    "message": "Debe usar su última cuenta antes de poder agregar una nueva."
  },
  "ledgerConnectionInstructionCloseOtherApps": {
    "message": "Cierre cualquier otro software conectado a su dispositivo y haga clic aquí para actualizar."
  },
  "ledgerConnectionInstructionHeader": {
    "message": "Antes de hacer clic en Confirmar:"
  },
  "ledgerConnectionInstructionStepFour": {
    "message": "Habilite \"datos de contrato inteligente\" o \"firma ciega\" en su dispositivo Ledger."
  },
  "ledgerConnectionInstructionStepThree": {
    "message": "Asegúrese de que su Ledger esté conectado y seleccione la aplicación Ethereum."
  },
  "ledgerDeviceOpenFailureMessage": {
    "message": "El dispositivo Ledger no pudo abrirse. Su Ledger podría estar conectado a otro software. Cierre Ledger Live u otras aplicaciones conectadas a su dispositivo Ledger, e intente conectarse de nuevo."
  },
  "ledgerErrorConnectionIssue": {
    "message": "Vuelva a conectar su Ledger, abra la aplicación ETH e inténtelo nuevamente."
  },
  "ledgerErrorDevicedLocked": {
    "message": "Su Ledger está bloqueado. Desbloquéelo y vuelve a intentarlo."
  },
  "ledgerErrorEthAppNotOpen": {
    "message": "Para resolver el problema, abra la aplicación ETH en su dispositivo y vuelva a intentarlo."
  },
  "ledgerErrorTransactionDataNotPadded": {
    "message": "Los datos de entrada de la transacción de Ethereum no están lo suficientemente completos."
  },
  "ledgerLiveApp": {
    "message": "Aplicación de Ledger Live"
  },
  "ledgerLocked": {
    "message": "No se pudo establecer la conexión con el dispositivo Ledger. Asegúrese de que el dispositivo está desbloqueado y que la aplicación de Ethereum está abierta."
  },
  "ledgerTimeout": {
    "message": "Ledger Live tardó mucho en responder o se excedió el tiempo de espera de la conexión. Asegúrese de que la aplicación de Ledger Live está abierta y que su dispositivo está desbloqueado."
  },
  "ledgerWebHIDNotConnectedErrorMessage": {
    "message": "El dispositivo Ledger no se ha conectado. Si desea conectar su Ledger, haga clic de nuevo en 'Continuar' y apruebe la conexión HID",
    "description": "An error message shown to the user during the hardware connect flow."
  },
  "levelArrow": {
    "message": "flecha de nivel"
  },
  "lightTheme": {
    "message": "Claro"
  },
  "likeToImportToken": {
    "message": "¿Le gustaría importar este token?"
  },
  "likeToImportTokens": {
    "message": "¿Le gustaría agregar estos tokens?"
  },
  "lineaGoerli": {
    "message": "Red de prueba Linea Goerli"
  },
  "lineaMainnet": {
    "message": "Red principal de Linea"
  },
  "lineaSepolia": {
    "message": "Red de prueba Linea Sepolia"
  },
  "link": {
    "message": "Vínculo"
  },
  "links": {
    "message": "Vínculos"
  },
  "loadMore": {
    "message": "Cargar más"
  },
  "loading": {
    "message": "Cargando…"
  },
  "loadingScreenHardwareWalletMessage": {
    "message": "Por favor, complete la transacción en el monedero físico."
  },
  "loadingScreenSnapMessage": {
    "message": "Por favor, complete la transacción en el Snap."
  },
  "loadingTokens": {
    "message": "Cargando tokens..."
  },
  "localhost": {
    "message": "Host local 8545"
  },
  "lock": {
    "message": "Bloquear"
  },
  "lockMetaMask": {
    "message": "Cerrar MetaMask"
  },
  "lockTimeInvalid": {
    "message": "El tiempo de bloqueo debe ser un número entre 0 y 10080"
  },
  "logo": {
    "message": "Logo de $1",
    "description": "$1 is the name of the ticker"
  },
  "low": {
    "message": "Bajo"
  },
  "lowGasSettingToolTipMessage": {
    "message": "Utilice $1 para esperar un precio más bajo. Las estimaciones de tiempo son mucho menos precisas ya que los precios son algo imprevisibles.",
    "description": "$1 is key 'low' separated here so that it can be passed in with bold font-weight"
  },
  "lowLowercase": {
    "message": "bajo"
  },
  "lowPriorityMessage": {
    "message": "Las transacciones futuras se pondrán en espera después de esta."
  },
  "mainnet": {
    "message": "Red principal de Ethereum"
  },
  "mainnetToken": {
    "message": "Esta dirección coincide con una dirección conocida de token en la red principal de Ethereum. Vuelve a comprobar la dirección del contrato y la red correspondiente al token que intentas añadir."
  },
  "makeAnotherSwap": {
    "message": "Crear un nuevo intercambio"
  },
  "makeSureNoOneWatching": {
    "message": "Asegúrese de que nadie esté mirando",
    "description": "Warning to users to be care while creating and saving their new Secret Recovery Phrase"
  },
  "marketCap": {
    "message": "Capitalización bursátil"
  },
  "marketDetails": {
    "message": "Detalles del mercado"
  },
  "max": {
    "message": "Máx."
  },
  "maxBaseFee": {
    "message": "Tarifa base máxima"
  },
  "maxFee": {
    "message": "Tarifa máxima"
  },
  "maxFeeTooltip": {
    "message": "Una tarifa máxima proporcionada para pagar la transacción."
  },
  "maxPriorityFee": {
    "message": "Tarifa de prioridad máxima"
  },
  "medium": {
    "message": "Mercado"
  },
  "mediumGasSettingToolTipMessage": {
    "message": "Utilice $1 para un procesamiento rápido al precio actual del mercado.",
    "description": "$1 is key 'medium' (text: 'Market') separated here so that it can be passed in with bold font-weight"
  },
  "memo": {
    "message": "memorándum"
  },
  "message": {
    "message": "Mensaje"
  },
  "metaMaskConnectStatusParagraphOne": {
    "message": "Ahora tiene más control sobre las conexiones de su cuenta en MetaMask."
  },
  "metaMaskConnectStatusParagraphThree": {
    "message": "Haga clic en él para administrar las cuentas conectadas."
  },
  "metaMaskConnectStatusParagraphTwo": {
    "message": "El botón de estado de la conexión muestra si el sitio web que visita está conectado a la cuenta seleccionada actualmente."
  },
  "metadataModalSourceTooltip": {
    "message": "$1 está alojado en npm y $2 es el identificador único de este Snap.",
    "description": "$1 is the snap name and $2 is the snap NPM id."
  },
  "metamaskInstitutionalVersion": {
    "message": "MetaMask Institutional"
  },
  "metamaskNotificationsAreOff": {
    "message": "Las notificaciones del monedero no están activas actualmente."
  },
  "metamaskPortfolio": {
    "message": "MetaMask Portfolio."
  },
  "metamaskSwapsOfflineDescription": {
    "message": "MetaMask Swaps está en mantenimiento. Vuelva a comprobarlo más tarde."
  },
  "metamaskVersion": {
    "message": "Versión de MetaMask"
  },
  "methodData": {
    "message": "Método"
  },
  "methodDataTransactionDesc": {
    "message": "Función ejecutada en base a datos de entrada decodificados."
  },
  "methodNotSupported": {
    "message": "No compatible con esta cuenta."
  },
  "metrics": {
    "message": "Indicadores"
  },
  "millionAbbreviation": {
    "message": "m",
    "description": "Shortened form of 'million'"
  },
  "mismatchAccount": {
    "message": "Su cuenta seleccionada ($1) es diferente a la cuenta que intenta firmar ($2)"
  },
  "mismatchedChainLinkText": {
    "message": "verifique los detalles de la red",
    "description": "Serves as link text for the 'mismatchedChain' key. This text will be embedded inside the translation for that key."
  },
  "mismatchedChainRecommendation": {
    "message": "Recomendamos que usted $1 antes de proceder.",
    "description": "$1 is a clickable link with text defined by the 'mismatchedChainLinkText' key. The link will open to instructions for users to validate custom network details."
  },
  "mismatchedNetworkName": {
    "message": "Según nuestros registros, es posible que el nombre de la red no coincida correctamente con este ID de cadena."
  },
  "mismatchedNetworkSymbol": {
    "message": "El símbolo de moneda enviado no coincide con lo que esperamos para este ID de cadena."
  },
  "mismatchedRpcChainId": {
    "message": "El ID de cadena devuelto por la red personalizada no coincide con el ID de cadena enviado."
  },
  "mismatchedRpcUrl": {
    "message": "Según nuestros registros, el valor de la URL de RPC enviado no coincide con un proveedor conocido para este ID de cadena."
  },
  "missingSetting": {
    "message": "¿No puede encontrar un ajuste?"
  },
  "missingSettingRequest": {
    "message": "Solicítelo aquí"
  },
  "mmiBuiltAroundTheWorld": {
    "message": "MetaMask Institutional está diseñado y construido en todo el mundo."
  },
  "mmiNewNFTDetectedInNFTsTabMessage": {
    "message": "Deje que MetaMask Institutional detecte y muestre automáticamente NFT en su monedero."
  },
  "mmiPasswordSetupDetails": {
    "message": "Esta contraseña desbloqueará únicamente su extensión MetaMask Institutional."
  },
  "more": {
    "message": "más"
  },
  "multipleSnapConnectionWarning": {
    "message": "$1 quiere conectarse a $2",
    "description": "$1 is the dapp and $2 is the number of snaps it wants to connect to."
  },
  "mustSelectOne": {
    "message": "Debe seleccionar al menos 1 token."
  },
  "name": {
    "message": "Nombre"
  },
  "nameAddressLabel": {
    "message": "Dirección",
    "description": "Label above address field in name component modal."
  },
  "nameInstructionsNew": {
    "message": "Si conoce esta dirección, asígnele un apodo para reconocerla en el futuro.",
    "description": "Instruction text in name component modal when value is not recognised."
  },
  "nameInstructionsRecognized": {
    "message": "Esta dirección tiene un apodo predeterminado, pero puede editarlo o explorar otras sugerencias.",
    "description": "Instruction text in name component modal when value is recognized but not saved."
  },
  "nameInstructionsSaved": {
    "message": "Ya agregó un apodo para esta dirección anteriormente. Puede editar o ver otros apodos sugeridos.",
    "description": "Instruction text in name component modal when value is saved."
  },
  "nameLabel": {
    "message": "Apodo",
    "description": "Label above name input field in name component modal."
  },
  "nameModalMaybeProposedName": {
    "message": "Quizás: $1",
    "description": "$1 is the proposed name"
  },
  "nameModalTitleNew": {
    "message": "Dirección desconocida",
    "description": "Title of the modal created by the name component when value is not recognised."
  },
  "nameModalTitleRecognized": {
    "message": "Dirección reconocida",
    "description": "Title of the modal created by the name component when value is recognized but not saved."
  },
  "nameModalTitleSaved": {
    "message": "Dirección guardada",
    "description": "Title of the modal created by the name component when value is saved."
  },
  "nameProviderProposedBy": {
    "message": "Propuesto por $1",
    "description": "$1 is the name of the provider"
  },
  "nameProvider_ens": {
    "message": "Servicio de nombres de Ethereum (ENS)"
  },
  "nameProvider_etherscan": {
    "message": "Etherscan"
  },
  "nameProvider_lens": {
    "message": "Lens Protocol"
  },
  "nameProvider_token": {
    "message": "MetaMask"
  },
  "nameSetPlaceholder": {
    "message": "Elija un apodo...",
    "description": "Placeholder text for name input field in name component modal."
  },
  "nativeNetworkPermissionRequestDescription": {
    "message": "$1 solicita su aprobación para:",
    "description": "$1 represents dapp name"
  },
  "nativePermissionRequestDescription": {
    "message": "¿Desea que este sitio haga lo siguiente?",
    "description": "Description below header used on Permission Connect screen for native permissions."
  },
  "nativeToken": {
    "message": "El token nativo en esta red es de $1. Es el token utilizado para las tarifas de gas. ",
    "description": "$1 represents the name of the native token on the current network"
  },
  "nativeTokenScamWarningConversion": {
    "message": "Editar detalles de la red"
  },
  "nativeTokenScamWarningDescription": {
    "message": "Esta red no coincide con su ID de cadena o nombre asociado. Muchos tokens populares usan el nombre $1, lo que los convierte en blanco de estafas. Los estafadores pueden engañarlo para que les envíe dinero más valioso a cambio. Verifique todo antes de continuar.",
    "description": "$1 represents the currency name, $2 represents the expected currency symbol"
  },
  "nativeTokenScamWarningTitle": {
    "message": "Esto es una estafa potencial",
    "description": "Title for nativeTokenScamWarningDescription"
  },
  "needHelp": {
    "message": "¿Necesita ayuda? Comuníquese con $1",
    "description": "$1 represents `needHelpLinkText`, the text which goes in the help link"
  },
  "needHelpFeedback": {
    "message": "Comparta su opinión"
  },
  "needHelpLinkText": {
    "message": "Soporte de MetaMask"
  },
  "needHelpSubmitTicket": {
    "message": "Enviar un ticket"
  },
  "needImportFile": {
    "message": "Debe seleccionar un archivo para la importación.",
    "description": "User is important an account and needs to add a file to continue"
  },
  "negativeETH": {
    "message": "No se pueden enviar cantidades negativas de ETH."
  },
  "negativeOrZeroAmountToken": {
    "message": "No se pueden enviar montos negativos o nulos de activos."
  },
  "network": {
    "message": "Red:"
  },
  "networkDetails": {
    "message": "Detalles de la red"
  },
  "networkIsBusy": {
    "message": "La red está ocupada. Los precios del gas son altos y las estimaciones son menos precisas."
  },
  "networkMenu": {
    "message": "Menú de red"
  },
  "networkMenuHeading": {
    "message": "Seleccionar una red"
  },
  "networkName": {
    "message": "Nombre de la red"
  },
  "networkNameArbitrum": {
    "message": "Arbitrum"
  },
  "networkNameAvalanche": {
    "message": "Avalanche"
  },
  "networkNameBSC": {
    "message": "BSC"
  },
  "networkNameBase": {
    "message": "Base"
  },
  "networkNameBitcoin": {
    "message": "Bitcoin"
  },
  "networkNameDefinition": {
    "message": "El nombre asociado a esta red."
  },
  "networkNameEthereum": {
    "message": "Ethereum"
  },
  "networkNameGoerli": {
    "message": "Goerli"
  },
  "networkNameLinea": {
    "message": "Linea"
  },
  "networkNameOpMainnet": {
    "message": "Red principal OP"
  },
  "networkNamePolygon": {
    "message": "Polygon"
  },
  "networkNameTestnet": {
    "message": "Red de prueba"
  },
  "networkNameZkSyncEra": {
    "message": "zkSync Era"
  },
  "networkOptions": {
    "message": "Opciones de red"
  },
  "networkProvider": {
    "message": "Proveedor de red"
  },
  "networkStatus": {
    "message": "Estado de la red"
  },
  "networkStatusBaseFeeTooltip": {
    "message": "La tarifa base la fija la red y cambia cada 13-14 segundos. Nuestras opciones $1 y $2 dan cuenta de los aumentos repentinos.",
    "description": "$1 and $2 are bold text for Medium and Aggressive respectively."
  },
  "networkStatusPriorityFeeTooltip": {
    "message": "Rango de tarifas de prioridad (también llamada “propina del minero”): esto va directamente a los mineros para incentivarlos a priorizar su transacción."
  },
  "networkStatusStabilityFeeTooltip": {
    "message": "Las tarifas de gas son de $1 en relación con las últimas 72 horas.",
    "description": "$1 is networks stability value - stable, low, high"
  },
  "networkSwitchConnectionError": {
    "message": "No podemos conectar a $1",
    "description": "$1 represents the network name"
  },
  "networkURL": {
    "message": "Dirección URL de la red"
  },
  "networkURLDefinition": {
    "message": "La dirección URL que se utilizó para acceder a esta red."
  },
  "networks": {
    "message": "Redes"
  },
  "nevermind": {
    "message": "No es importante"
  },
  "new": {
    "message": "¡Nuevo!"
  },
  "newAccount": {
    "message": "Cuenta nueva"
  },
  "newAccountNumberName": {
    "message": "Cuenta $1",
    "description": "Default name of next account to be created on create account screen"
  },
  "newContact": {
    "message": "Contacto nuevo"
  },
  "newContract": {
    "message": "Contrato nuevo"
  },
  "newNFTDetectedInImportNFTsMessageStrongText": {
    "message": "Configuración > Seguridad y privacidad"
  },
  "newNFTDetectedInImportNFTsMsg": {
    "message": "Para usar Opensea, para ver sus NFT, active 'Mostrar medios NFT' en $1.",
    "description": "$1 is used for newNFTDetectedInImportNFTsMessageStrongText"
  },
  "newNFTDetectedInNFTsTabMessage": {
    "message": "Deje que MetaMask detecte y muestre automáticamente los NFT en su monedero."
  },
  "newNFTsAutodetected": {
    "message": "Autodetección de NFT"
  },
  "newNetworkAdded": {
    "message": "¡\"$1\" se añadió con éxito!"
  },
  "newNetworkEdited": {
    "message": "¡\"$1\" se editó con éxito!"
  },
  "newNftAddedMessage": {
    "message": "¡NFT se agregó correctamente!"
  },
  "newPassword": {
    "message": "Contraseña nueva (mín. de 8 caracteres)"
  },
  "newPrivacyPolicyActionButton": {
    "message": "Leer más"
  },
  "newPrivacyPolicyTitle": {
    "message": "Hemos actualizado nuestra política de privacidad"
  },
  "newTokensImportedMessage": {
    "message": "Ha importado $1 exitosamente.",
    "description": "$1 is the string of symbols of all the tokens imported"
  },
  "newTokensImportedTitle": {
    "message": "Token importado"
  },
  "next": {
    "message": "Siguiente"
  },
  "nextNonceWarning": {
    "message": "El nonce es superior al nonce sugerido de $1",
    "description": "The next nonce according to MetaMask's internal logic"
  },
  "nftAddFailedMessage": {
    "message": "No se puede agregar el NFT porque los detalles de propiedad no coinciden. Asegúrese de haber ingresado la información correcta."
  },
  "nftAddressError": {
    "message": "Este token es un NFT. Añadir a $1",
    "description": "$1 is a clickable link with text defined by the 'importNFTPage' key"
  },
  "nftAlreadyAdded": {
    "message": "NFT ya ha sido añadido."
  },
  "nftAutoDetectionEnabled": {
    "message": "Autodetección de NFT habilitada"
  },
  "nftDisclaimer": {
    "message": "Descargo de responsabilidad: MetaMask extrae el archivo multimedia de la URL de origen. A veces, el mercado en el que se acuñó el NFT cambia esta URL."
  },
  "nftOptions": {
    "message": "Opciones de NFT"
  },
  "nftTokenIdPlaceholder": {
    "message": "Ingrese el id del token"
  },
  "nftWarningContent": {
    "message": "Está otorgando acceso a $1, incluidos los que pueda poseer en el futuro. La contraparte puede transferir estos NFT desde su billetera en cualquier momento sin preguntarle hasta que revoque esta aprobación. $2",
    "description": "$1 is nftWarningContentBold bold part, $2 is Learn more link"
  },
  "nftWarningContentBold": {
    "message": "todos sus NFT de $1",
    "description": "$1 is name of the collection"
  },
  "nftWarningContentGrey": {
    "message": "Proceda con precaución."
  },
  "nfts": {
    "message": "NFT"
  },
  "nftsPreviouslyOwned": {
    "message": "Poseído anteriormente"
  },
  "nickname": {
    "message": "Apodo"
  },
  "noAccountsFound": {
    "message": "No se encuentran cuentas para la consulta de búsqueda determinada"
  },
  "noConnectedAccountDescription": {
    "message": "Seleccione una cuenta que desee utilizar en este sitio para continuar."
  },
  "noConnectedAccountTitle": {
    "message": "MetaMask no está conectado a este sitio"
  },
  "noConversionDateAvailable": {
    "message": "No hay fecha de conversión de moneda disponible"
  },
  "noConversionRateAvailable": {
    "message": "No hay tasa de conversión disponible"
  },
  "noDomainResolution": {
    "message": "No se proporcionó resolución para el dominio."
  },
  "noHardwareWalletOrSnapsSupport": {
    "message": "Snaps, y la mayoría de los monederos físicos, no funcionarán con la versión actual de su navegador."
  },
  "noNFTs": {
    "message": "No hay ningún NFT aún"
  },
  "noNetworksFound": {
    "message": "No se encontraron redes para la consulta de búsqueda dada"
  },
  "noSnaps": {
    "message": "No tiene ningún snap instalado."
  },
  "noThanks": {
    "message": "No, gracias"
  },
  "noTransactions": {
    "message": "No tiene transacciones"
  },
  "noWebcamFound": {
    "message": "No se encontró la cámara web del equipo. Vuelva a intentarlo."
  },
  "noWebcamFoundTitle": {
    "message": "No se encontró cámara web"
  },
  "nonCustodialAccounts": {
    "message": "MetaMask Institutional le permite usar cuentas no custodiadas, si tiene previsto usar estas cuentas como respaldo de la frase secreta de recuperación."
  },
  "nonce": {
    "message": "Nonce"
  },
  "nonceField": {
    "message": "Personalizar nonce de transacción"
  },
  "nonceFieldDesc": {
    "message": "Active esta opción para cambiar el nonce (número de transacción) al enviar activos. Esta es una función avanzada, úsela con precaución."
  },
  "nonceFieldHeading": {
    "message": "Nonce personalizado"
  },
  "notBusy": {
    "message": "No ocupado"
  },
  "notCurrentAccount": {
    "message": "¿Esta es la cuenta correcta? Es distinta de la cuenta seleccionada actualmente en su monedero"
  },
  "notEnoughBalance": {
    "message": "Saldo insuficiente"
  },
  "notEnoughGas": {
    "message": "No hay gas suficiente"
  },
  "note": {
    "message": "Nota"
  },
  "notePlaceholder": {
    "message": "El verificador verá esta nota cuando apruebe la transacción en la cuenta custodiada."
  },
  "notificationDetail": {
    "message": "Detalles"
  },
  "notificationDetailBaseFee": {
    "message": "Tarifa base (GWEI)"
  },
  "notificationDetailGasLimit": {
    "message": "Límite de gas (unidades)"
  },
  "notificationDetailGasUsed": {
    "message": "Gas usado (unidades)"
  },
  "notificationDetailMaxFee": {
    "message": "Tarifa máxima por gas"
  },
  "notificationDetailNetwork": {
    "message": "Red"
  },
  "notificationDetailNetworkFee": {
    "message": "Tarifa de red"
  },
  "notificationDetailPriorityFee": {
    "message": "Tarifa de prioridad (GWEI)"
  },
  "notificationItemCheckBlockExplorer": {
    "message": "Verifique en el BlockExplorer"
  },
  "notificationItemCollection": {
    "message": "Colección"
  },
  "notificationItemConfirmed": {
    "message": "Confirmado"
  },
  "notificationItemError": {
    "message": "No se pueden obtener las tarifas en este momento"
  },
  "notificationItemFrom": {
    "message": "De"
  },
  "notificationItemLidoStakeReadyToBeWithdrawn": {
    "message": "Retiro listo"
  },
  "notificationItemLidoStakeReadyToBeWithdrawnMessage": {
    "message": "Ahora puede retirar sus $1 sin staking"
  },
  "notificationItemLidoWithdrawalRequestedMessage": {
    "message": "Se envió su solicitud para hacer unstaking de $1"
  },
  "notificationItemNFTReceivedFrom": {
    "message": "NFT recibido de"
  },
  "notificationItemNFTSentTo": {
    "message": "NFT enviado a"
  },
  "notificationItemNetwork": {
    "message": "Red"
  },
  "notificationItemRate": {
    "message": "Tasa (tarifa incluida)"
  },
  "notificationItemReceived": {
    "message": "Recibido"
  },
  "notificationItemReceivedFrom": {
    "message": "Recibido de"
  },
  "notificationItemSent": {
    "message": "Enviado"
  },
  "notificationItemSentTo": {
    "message": "Enviado a"
  },
  "notificationItemStakeCompleted": {
    "message": "Staking finalizado"
  },
  "notificationItemStaked": {
    "message": "Con staking"
  },
  "notificationItemStakingProvider": {
    "message": "Proveedor de staking"
  },
  "notificationItemStatus": {
    "message": "Estado"
  },
  "notificationItemSwapped": {
    "message": "Canjeado"
  },
  "notificationItemSwappedFor": {
    "message": "por"
  },
  "notificationItemTo": {
    "message": "Para"
  },
  "notificationItemTransactionId": {
    "message": "ID de transacción"
  },
  "notificationItemUnStakeCompleted": {
    "message": "Unstaking finalizado"
  },
  "notificationItemUnStaked": {
    "message": "Sin staking"
  },
  "notificationItemUnStakingRequested": {
    "message": "Unstaking solicitado"
  },
  "notificationTransactionFailedMessage": {
    "message": "¡La transacción $1 fallida! $2",
    "description": "Content of the browser notification that appears when a transaction fails"
  },
  "notificationTransactionFailedMessageMMI": {
    "message": "¡Transacción fallida! $1",
    "description": "Content of the browser notification that appears when a transaction fails in MMI"
  },
  "notificationTransactionFailedTitle": {
    "message": "Transacción fallida",
    "description": "Title of the browser notification that appears when a transaction fails"
  },
  "notificationTransactionSuccessMessage": {
    "message": "¡Transacción $1 confirmada!",
    "description": "Content of the browser notification that appears when a transaction is confirmed"
  },
  "notificationTransactionSuccessTitle": {
    "message": "Transacción confirmada",
    "description": "Title of the browser notification that appears when a transaction is confirmed"
  },
  "notificationTransactionSuccessView": {
    "message": "Ver en $1",
    "description": "Additional content in a notification that appears when a transaction is confirmed and has a block explorer URL."
  },
  "notifications": {
    "message": "Notificaciones"
  },
  "notificationsDropLedgerFirefoxDescription": {
    "message": "Firefox ya no es compatible con U2F, por lo que Ledger no funcionará con MetaMask en Firefox. En su lugar, pruebe MetaMask en Google Chrome.",
    "description": "Description of a notification in the 'See What's New' popup. Describes that ledger will not longer be supported for firefox users and they should use MetaMask on chrome for ledger support instead."
  },
  "notificationsDropLedgerFirefoxTitle": {
    "message": "Eliminación de la compatibilidad de Ledger para Firefox",
    "description": "Title for a notification in the 'See What's New' popup. Tells firefox users that ledger support is being dropped."
  },
  "notificationsFeatureToggle": {
    "message": "Habilitar notificaciones del monedero",
    "description": "Experimental feature title"
  },
  "notificationsFeatureToggleDescription": {
    "message": "Esto permite activar notificaciones del monedero como enviar/recibir fondos o NTF y anuncios de funciones.",
    "description": "Description of the experimental notifications feature"
  },
  "notificationsMarkAllAsRead": {
    "message": "Marcar todo como leído"
  },
  "notificationsPageEmptyTitle": {
    "message": "No hay nada que ver aquí"
  },
  "notificationsPageErrorContent": {
    "message": "Intente volver a visitar esta página."
  },
  "notificationsPageErrorTitle": {
    "message": "Hubo un error"
  },
  "notificationsPageNoNotificationsContent": {
    "message": "Aún no ha recibido ninguna notificación."
  },
  "notificationsSettingsBoxError": {
    "message": "Se produjo un error. Vuelva a intentarlo."
  },
  "notificationsSettingsPageAllowNotifications": {
    "message": "Manténgase informado sobre lo que sucede en su monedero con notificaciones. Para usar notificaciones, utilizamos un perfil para sincronizar algunas configuraciones en sus dispositivos. $1"
  },
  "notificationsSettingsPageAllowNotificationsLink": {
    "message": "Obtenga más información sobre cómo protegemos su privacidad mientras utiliza esta función."
  },
  "numberOfNewTokensDetectedPlural": {
    "message": "$1 nuevos tokens encontrados en esta cuenta",
    "description": "$1 is the number of new tokens detected"
  },
  "numberOfNewTokensDetectedSingular": {
    "message": "1 nuevo token encontrado en esta cuenta"
  },
  "numberOfTokens": {
    "message": "Número de tokens"
  },
  "ofTextNofM": {
    "message": "de"
  },
  "off": {
    "message": "Desactivado"
  },
  "offlineForMaintenance": {
    "message": "Sin conexión por mantenimiento"
  },
  "ok": {
    "message": "Aceptar"
  },
  "on": {
    "message": "Activado"
  },
  "onboardedMetametricsAccept": {
    "message": "Acepto"
  },
  "onboardedMetametricsDisagree": {
    "message": "No, gracias"
  },
  "onboardedMetametricsKey1": {
    "message": "Últimas novedades"
  },
  "onboardedMetametricsKey2": {
    "message": "Características de productos"
  },
  "onboardedMetametricsKey3": {
    "message": "Otros materiales promocionales relevantes"
  },
  "onboardedMetametricsLink": {
    "message": "MetaMetrics"
  },
  "onboardedMetametricsParagraph1": {
    "message": "Además de $1, nos gustaría utilizar datos para comprender cómo interactúa con las comunicaciones de marketing.",
    "description": "$1 represents the 'onboardedMetametricsLink' locale string"
  },
  "onboardedMetametricsParagraph2": {
    "message": "Esto nos ayuda a personalizar lo que compartimos con usted, como:"
  },
  "onboardedMetametricsParagraph3": {
    "message": "Recuerde, nunca vendemos los datos que usted proporciona y puede optar por no participar en cualquier momento."
  },
  "onboardedMetametricsTitle": {
    "message": "Ayúdenos a mejorar su experiencia"
  },
  "onboardingAdvancedPrivacyIPFSDescription": {
    "message": "La puerta de enlace de IPFS permite acceder y visualizar datos alojados por terceros. Puede agregar una puerta de enlace de IPFS personalizada o continuar usando la predeterminada."
  },
  "onboardingAdvancedPrivacyIPFSInvalid": {
    "message": "Ingrese una URL válida"
  },
  "onboardingAdvancedPrivacyIPFSTitle": {
    "message": "Agregar puerta de enlace de IPFS personalizada"
  },
  "onboardingAdvancedPrivacyIPFSValid": {
    "message": "La URL de la puerta de enlace de IPFS es válida"
  },
  "onboardingAdvancedPrivacyNetworkDescription": {
    "message": "Usamos Infura como nuestro proveedor de llamada a procedimiento remoto (RPC) para ofrecer el acceso más confiable y privado posible a los datos de Ethereum. Puede elegir su propio RPC, pero recuerde que cualquier RPC recibirá su dirección IP y su monedero de Ethereum para realizar transacciones. Lea nuestra $1 para obtener más información sobre cómo Infura maneja los datos."
  },
  "onboardingAdvancedPrivacyNetworkTitle": {
    "message": "Elija su red"
  },
  "onboardingCreateWallet": {
    "message": "Crear un monedero nuevo"
  },
  "onboardingImportWallet": {
    "message": "Importar un monedero existente"
  },
  "onboardingMetametricsAgree": {
    "message": "Acepto"
  },
  "onboardingMetametricsDescription": {
    "message": "Nos gustaría recopilar datos básicos de uso y diagnóstico para mejorar MetaMask. Tenga presente que nunca venderemos los datos que nos proporcione aquí."
  },
  "onboardingMetametricsDescription2": {
    "message": "Al recopilar métricas, siempre será..."
  },
  "onboardingMetametricsInfuraTerms": {
    "message": "Le informaremos si decidimos usar estos datos para otros fines. Puede consultar $1 para obtener más información. Recuerde que puede acceder a la configuración y excluirse en cualquier momento.",
    "description": "$1 represents `onboardingMetametricsInfuraTermsPolicy`"
  },
  "onboardingMetametricsInfuraTermsPolicy": {
    "message": "Política de privacidad"
  },
  "onboardingMetametricsNeverCollect": {
    "message": "Se almacenan los clics y las visualizaciones de $1 en la aplicación, pero no otros detalles (como su dirección pública).",
    "description": "$1 represents `onboardingMetametricsNeverCollectEmphasis`"
  },
  "onboardingMetametricsNeverCollectEmphasis": {
    "message": "Privadas:"
  },
  "onboardingMetametricsNeverCollectIP": {
    "message": "$1 usamos su dirección IP temporalmente para detectar una ubicación general (como su país o región), pero no la guardamos nunca.",
    "description": "$1 represents `onboardingMetametricsNeverCollectIPEmphasis`"
  },
  "onboardingMetametricsNeverCollectIPEmphasis": {
    "message": "Generales:"
  },
  "onboardingMetametricsNeverSellData": {
    "message": "$1 usted decide si desea compartir o eliminar sus datos de uso a través de la configuración en cualquier momento.",
    "description": "$1 represents `onboardingMetametricsNeverSellDataEmphasis`"
  },
  "onboardingMetametricsNeverSellDataEmphasis": {
    "message": "Opcionales:"
  },
  "onboardingMetametricsPrivacyDescription": {
    "message": "Descubra cómo protegemos su privacidad al recopilar datos de uso para su perfil."
  },
  "onboardingMetametricsTitle": {
    "message": "Ayúdenos a mejorar MetaMask"
  },
  "onboardingMetametricsUseDataCheckbox": {
    "message": "Utilizaremos estos datos para saber cómo interactúa con nuestras comunicaciones de marketing. Es posible que compartamos noticias relevantes (como características del producto)."
  },
  "onboardingPinExtensionBillboardAccess": {
    "message": "Acceso completo"
  },
  "onboardingPinExtensionBillboardDescription": {
    "message": "Estas extensiones pueden ver y cambiar la información"
  },
  "onboardingPinExtensionBillboardDescription2": {
    "message": "en este sitio."
  },
  "onboardingPinExtensionBillboardTitle": {
    "message": "Extensiones"
  },
  "onboardingPinExtensionChrome": {
    "message": "Haga clic en el icono de la extensión del navegador"
  },
  "onboardingPinExtensionDescription": {
    "message": "Ancle MetaMask en su navegador para que sea accesible y las confirmaciones de las transacciones se vean fácilmente."
  },
  "onboardingPinExtensionDescription2": {
    "message": "Para abrir MetaMask haga clic en la extensión y acceda a su monedero con 1 clic."
  },
  "onboardingPinExtensionDescription3": {
    "message": "Haga clic en el icono de la extensión del navegador para tener acceso instantáneo"
  },
  "onboardingPinExtensionLabel": {
    "message": "Ancle MetaMask"
  },
  "onboardingPinExtensionStep1": {
    "message": "1"
  },
  "onboardingPinExtensionStep2": {
    "message": "2"
  },
  "onboardingPinExtensionTitle": {
    "message": "¡Su instalación de MetaMask ha finalizado!"
  },
  "onboardingPinMmiExtensionLabel": {
    "message": "Fijar MetaMask Institutional"
  },
  "onboardingUsePhishingDetectionDescription": {
    "message": "Las alertas de detección de phishing se basan en la comunicación con $1. jsDeliver tendrá acceso a su dirección IP. Ver 2$.",
    "description": "The $1 is the word 'jsDeliver', from key 'jsDeliver' and $2 is the words Privacy Policy from key 'privacyMsg', both separated here so that it can be wrapped as a link"
  },
  "oneDayAbbreviation": {
    "message": "1 d",
    "description": "Shortened form of '1 day'"
  },
  "oneMonthAbbreviation": {
    "message": "1 m",
    "description": "Shortened form of '1 month'"
  },
  "oneWeekAbbreviation": {
    "message": "1 s",
    "description": "Shortened form of '1 week'"
  },
  "oneYearAbbreviation": {
    "message": "1 a",
    "description": "Shortened form of '1 year'"
  },
  "onekey": {
    "message": "OneKey"
  },
  "onlyConnectTrust": {
    "message": "Conéctese solo con sitios de confianza. $1",
    "description": "Text displayed above the buttons for connection confirmation. $1 is the link to the learn more web page."
  },
  "openCustodianApp": {
    "message": "Abrir aplicación de $1",
    "description": "The $1 is the name of the Custodian that will be open"
  },
  "openFullScreenForLedgerWebHid": {
    "message": "Pase al modo de pantalla completa para conectar su Ledger.",
    "description": "Shown to the user on the confirm screen when they are viewing MetaMask in a popup window but need to connect their ledger via webhid."
  },
  "openInBlockExplorer": {
    "message": "Abrir en el explorador de bloques"
  },
  "openSeaNew": {
    "message": "OpenSea"
  },
  "operationFailed": {
    "message": "Operación fallida"
  },
  "optional": {
    "message": "Opcional"
  },
  "options": {
    "message": "Opciones"
  },
  "or": {
    "message": "o"
  },
  "origin": {
    "message": "Origen"
  },
  "osTheme": {
    "message": "Sistema"
  },
  "otherSnaps": {
    "message": "otros snaps",
    "description": "Used in the 'permission_rpc' message."
  },
  "outdatedBrowserNotification": {
    "message": "Su navegador está desactualizado. Si no actualiza su navegador, no podrá obtener los parches de seguridad y las nuevas funciones de MetaMask."
  },
  "padlock": {
    "message": "Candado"
  },
  "parameters": {
    "message": "Parámetros"
  },
  "participateInMetaMetrics": {
    "message": "Participar en MetaMetrics"
  },
  "participateInMetaMetricsDescription": {
    "message": "Participe en MetaMetrics para ayudarnos a mejorar MetaMask"
  },
  "password": {
    "message": "Contraseña"
  },
  "passwordMmiTermsWarning": {
    "message": "Entiendo que MetaMask Institutional no puede recuperar esta contraseña por mí. $1"
  },
  "passwordNotLongEnough": {
    "message": "La contraseña no es suficientemente larga"
  },
  "passwordSetupDetails": {
    "message": "Esta contraseña desbloqueará su monedero MetaMask solo en este dispositivo. MetaMask no puede recuperar esta contraseña."
  },
  "passwordStrength": {
    "message": "Solidez de la contraseña: $1",
    "description": "Return password strength to the user when user wants to create password."
  },
  "passwordStrengthDescription": {
    "message": "Una contraseña segura puede mejorar la protección de su monedero en caso de que le roben el dispositivo o esté comprometido."
  },
  "passwordTermsWarning": {
    "message": "Entiendo que MetaMask no me puede recuperar esta contraseña. $1"
  },
  "passwordsDontMatch": {
    "message": "Las contraseñas no coinciden"
  },
  "pasteJWTToken": {
    "message": "Pegue o suelte su token aquí:"
  },
  "pastePrivateKey": {
    "message": "Pegue aquí la cadena de clave privada:",
    "description": "For importing an account from a private key"
  },
  "paymasterInUse": {
    "message": "El gas para esta transacción será cubierto por un pagador.",
    "description": "Alert shown in transaction confirmation if paymaster in use."
  },
  "pending": {
    "message": "Pendiente"
  },
  "pendingTransactionInfo": {
    "message": "Esta transacción no se procesará hasta que aquella haya finalizado."
  },
  "pendingTransactionMultiple": {
    "message": "Tiene ($1) transacciones pendientes."
  },
  "pendingTransactionSingle": {
    "message": "Tiene (1) transacción pendiente.",
    "description": "$1 is count of pending transactions"
  },
  "permissionDetails": {
    "message": "Detalles del permiso"
  },
  "permissionRequest": {
    "message": "Solicitud de permiso"
  },
  "permissionRequested": {
    "message": "Solicitado ahora"
  },
  "permissionRequestedForAccounts": {
    "message": "Solicitado ahora por $1",
    "description": "Permission cell status for requested permission including accounts, rendered as AvatarGroup which is $1."
  },
  "permissionRevoked": {
    "message": "Revocado en esta actualización"
  },
  "permissionRevokedForAccounts": {
    "message": "Revocado en esta actualización por $1",
    "description": "Permission cell status for revoked permission including accounts, rendered as AvatarGroup which is $1."
  },
  "permission_accessNamedSnap": {
    "message": "Conectarse a $1.",
    "description": "The description for the `wallet_snap` permission. $1 is the human-readable name of the snap."
  },
  "permission_accessNetwork": {
    "message": "Acceso a internet.",
    "description": "The description of the `endowment:network-access` permission."
  },
  "permission_accessNetworkDescription": {
    "message": "Permita que $1 tenga acceso a Internet. Esto se puede usar tanto para enviar como para recibir datos con servidores de terceros.",
    "description": "An extended description of the `endowment:network-access` permission. $1 is the snap name."
  },
  "permission_accessSnap": {
    "message": "Conéctese al snap de $1.",
    "description": "The description for the `wallet_snap` permission. $1 is the name of the snap."
  },
  "permission_accessSnapDescription": {
    "message": "Permita que el sitio web o el snap interactúen con $1.",
    "description": "The description for the `wallet_snap_*` permission. $1 is the name of the Snap."
  },
  "permission_cronjob": {
    "message": "Programar y ejecutar acciones periódicas.",
    "description": "The description for the `snap_cronjob` permission"
  },
  "permission_cronjobDescription": {
    "message": "Permita que $1 realice acciones que se ejecutan periódicamente en horas, fechas o intervalos fijos. Esto se puede usar para activar interacciones o notificaciones sensibles al tiempo.",
    "description": "An extended description for the `snap_cronjob` permission. $1 is the snap name."
  },
  "permission_dialog": {
    "message": "Mostrar ventanas de diálogo en MetaMask.",
    "description": "The description for the `snap_dialog` permission"
  },
  "permission_dialogDescription": {
    "message": "Permita que $1 muestre ventanas emergentes de MetaMask con texto personalizado, campo de entrada y botones para aprobar o rechazar una acción.\nSe puede usar para crear, p. ej. alertas, confirmaciones y flujos de suscripción para un snap.",
    "description": "An extended description for the `snap_dialog` permission. $1 is the snap name."
  },
  "permission_ethereumAccounts": {
    "message": "Ver las direcciones de las cuentas permitidas (requerido)",
    "description": "The description for the `eth_accounts` permission"
  },
  "permission_ethereumProvider": {
    "message": "Acceda al proveedor de Ethereum.",
    "description": "The description for the `endowment:ethereum-provider` permission"
  },
  "permission_ethereumProviderDescription": {
    "message": "Permita que $1 se comunique directamente con MetaMask para que lea datos de la cadena de bloques y sugiera mensajes y transacciones.",
    "description": "An extended description for the `endowment:ethereum-provider` permission. $1 is the snap name."
  },
  "permission_getEntropy": {
    "message": "Obtenga claves arbitrarias únicas para $1.",
    "description": "The description for the `snap_getEntropy` permission. $1 is the snap name."
  },
  "permission_getEntropyDescription": {
    "message": "Permita que $1 obtenga claves arbitrarias únicas para $1, sin exponerlas. Estas claves son independientes de su(s) cuenta(s) de MetaMask y no están relacionadas con sus claves privadas ni su frase secreta de recuperación. Otros snaps no pueden acceder a esta información.",
    "description": "An extended description for the `snap_getEntropy` permission. $1 is the snap name."
  },
  "permission_getLocale": {
    "message": "Vea su idioma preferido.",
    "description": "The description for the `snap_getLocale` permission"
  },
  "permission_getLocaleDescription": {
    "message": "Permita que $1 acceda a su idioma preferido desde la configuración de MetaMask. Esto se puede usar para localizar y mostrar el contenido de $1 usando su idioma.",
    "description": "An extended description for the `snap_getLocale` permission. $1 is the snap name."
  },
  "permission_homePage": {
    "message": "Mostrar una pantalla personalizada",
    "description": "The description for the `endowment:page-home` permission"
  },
  "permission_homePageDescription": {
    "message": "Permita que $1 muestre una pantalla de inicio personalizada en MetaMask. Esto se puede utilizar para interfaces de usuario, configuración y paneles.",
    "description": "An extended description for the `endowment:page-home` permission. $1 is the snap name."
  },
  "permission_keyring": {
    "message": "Permitir solicitudes para agregar y controlar cuentas Ethereum",
    "description": "The description for the `endowment:keyring` permission"
  },
  "permission_keyringDescription": {
    "message": "Permita que $1 reciba solicitudes para agregar o eliminar cuentas, además de firmar y realizar transacciones en nombre de estas cuentas.",
    "description": "An extended description for the `endowment:keyring` permission. $1 is the snap name."
  },
  "permission_lifecycleHooks": {
    "message": "Utilice ganchos de ciclo de vida.",
    "description": "The description for the `endowment:lifecycle-hooks` permission"
  },
  "permission_lifecycleHooksDescription": {
    "message": "Permita que $1 use ganchos de ciclo de vida para ejecutar código en momentos específicos durante su ciclo de vida.",
    "description": "An extended description for the `endowment:lifecycle-hooks` permission. $1 is the snap name."
  },
  "permission_manageAccounts": {
    "message": "Agregar y controlar cuentas de Ethereum",
    "description": "The description for `snap_manageAccounts` permission"
  },
  "permission_manageAccountsDescription": {
    "message": "Permita que $1 agregue o elimine cuentas de Ethereum, luego realice transacciones y firme con estas cuentas.",
    "description": "An extended description for the `snap_manageAccounts` permission. $1 is the snap name."
  },
  "permission_manageBip32Keys": {
    "message": "Administrar cuentas de $1.",
    "description": "The description for the `snap_getBip32Entropy` permission. $1 is a derivation path, e.g. 'm/44'/0'/0' (secp256k1)'."
  },
  "permission_manageBip44AndBip32KeysDescription": {
    "message": "Permita a $1 para administrar cuentas y activos en la red solicitada. Estas cuentas se derivan y se respaldan utilizando su frase de recuperación secreta (sin revelarla). Con el poder de derivar claves, $1 puede admitir una variedad de protocolos de cadenas de bloques más allá de Ethereum (EVM).",
    "description": "An extended description for the `snap_getBip44Entropy` and `snap_getBip44Entropy` permissions. $1 is the snap name."
  },
  "permission_manageBip44Keys": {
    "message": "Administrar cuentas de $1.",
    "description": "The description for the `snap_getBip44Entropy` permission. $1 is the name of a protocol, e.g. 'Filecoin'."
  },
  "permission_manageState": {
    "message": "Almacene y administre sus datos en su dispositivo.",
    "description": "The description for the `snap_manageState` permission"
  },
  "permission_manageStateDescription": {
    "message": "Permita que $1 almacene, actualice y recupere datos de forma segura con cifrado. Otros snaps no pueden acceder a esta información.",
    "description": "An extended description for the `snap_manageState` permission. $1 is the snap name."
  },
  "permission_nameLookup": {
    "message": "Proporcionar búsquedas de dominios y direcciones.",
    "description": "The description for the `endowment:name-lookup` permission."
  },
  "permission_nameLookupDescription": {
    "message": "Permita que el snap obtenga y muestre búsquedas de direcciones y dominios en diferentes partes de la interfaz de usuario de MetaMask.",
    "description": "An extended description for the `endowment:name-lookup` permission."
  },
  "permission_notifications": {
    "message": "Mostrar notificaciones.",
    "description": "The description for the `snap_notify` permission"
  },
  "permission_notificationsDescription": {
    "message": "Permita que $1 muestre notificaciones dentro de MetaMask. Se puede activar un breve texto de notificación con un snap para obtener información procesable o sensible al tiempo.",
    "description": "An extended description for the `snap_notify` permission. $1 is the snap name."
  },
  "permission_rpc": {
    "message": "Permitir que $1 se comunique directamente con $2.",
    "description": "The description for the `endowment:rpc` permission. $1 is 'other snaps' or 'websites', $2 is the snap name."
  },
  "permission_rpcDescription": {
    "message": "Permita que $1 envíe mensajes a $2 y reciba una respuesta de $2.",
    "description": "An extended description for the `endowment:rpc` permission. $1 is 'other snaps' or 'websites', $2 is the snap name."
  },
  "permission_rpcDescriptionOriginList": {
    "message": "$1 y $2",
    "description": "A list of allowed origins where $2 is the last origin of the list and $1 is the rest of the list separated by ','."
  },
  "permission_signatureInsight": {
    "message": "Mostrar modo de información de firma.",
    "description": "The description for the `endowment:signature-insight` permission"
  },
  "permission_signatureInsightDescription": {
    "message": "Permita que $1 muestre un modo con información sobre cualquier solicitud de firma antes de su aprobación. Esto se puede utilizar para soluciones de seguridad y antiphishing.",
    "description": "An extended description for the `endowment:signature-insight` permission. $1 is the snap name."
  },
  "permission_signatureInsightOrigin": {
    "message": "Vea los orígenes de los sitios web que inician una solicitud de firma",
    "description": "The description for the `signatureOrigin` caveat, to be used with the `endowment:signature-insight` permission"
  },
  "permission_signatureInsightOriginDescription": {
    "message": "Permita que $1 vea el origen (URI) de los sitios web que inician solicitudes de firma. Esto se puede utilizar para soluciones antiphishing y de seguridad.",
    "description": "An extended description for the `signatureOrigin` caveat, to be used with the `endowment:signature-insight` permission. $1 is the snap name."
  },
  "permission_transactionInsight": {
    "message": "Obtenga y muestre información de transacciones.",
    "description": "The description for the `endowment:transaction-insight` permission"
  },
  "permission_transactionInsightDescription": {
    "message": "Permita que $1 decodifique transacciones y muestre información dentro de la interfaz de usuario de MetaMask. Esto se puede utilizar para soluciones antiphishing y de seguridad.",
    "description": "An extended description for the `endowment:transaction-insight` permission. $1 is the snap name."
  },
  "permission_transactionInsightOrigin": {
    "message": "Ver los orígenes de los sitios web que sugieren transacciones",
    "description": "The description for the `transactionOrigin` caveat, to be used with the `endowment:transaction-insight` permission"
  },
  "permission_transactionInsightOriginDescription": {
    "message": "Permita que $1 vea el origen (URI) de los sitios web que sugieren transacciones. Esto se puede utilizar para soluciones antiphishing y de seguridad.",
    "description": "An extended description for the `transactionOrigin` caveat, to be used with the `endowment:transaction-insight` permission. $1 is the snap name."
  },
  "permission_unknown": {
    "message": "Permiso desconocido: $1",
    "description": "$1 is the name of a requested permission that is not recognized."
  },
  "permission_viewBip32PublicKeys": {
    "message": "Ver su clave pública para $1 ($2).",
    "description": "The description for the `snap_getBip32PublicKey` permission. $1 is a derivation path, e.g. 'm/44'/0'/0''. $2 is the elliptic curve name, e.g. 'secp256k1'."
  },
  "permission_viewBip32PublicKeysDescription": {
    "message": "Permita que $2 vea sus claves (y direcciones) públicas para $1. Esto no otorga ningún control de cuentas o activos.",
    "description": "An extended description for the `snap_getBip32PublicKey` permission. $1 is a derivation path (name). $2 is the snap name."
  },
  "permission_viewNamedBip32PublicKeys": {
    "message": "Vea su clave pública para $1.",
    "description": "The description for the `snap_getBip32PublicKey` permission. $1 is a name for the derivation path, e.g., 'Ethereum accounts'."
  },
  "permission_walletSwitchEthereumChain": {
    "message": "Cambie a la siguiente red y utilícela",
    "description": "The label for the `wallet_switchEthereumChain` permission"
  },
  "permission_webAssembly": {
    "message": "Soporte para WebAssembly.",
    "description": "The description of the `endowment:webassembly` permission."
  },
  "permission_webAssemblyDescription": {
    "message": "Permita que $1 acceda a entornos de ejecución de bajo nivel a través de WebAssembly.",
    "description": "An extended description of the `endowment:webassembly` permission. $1 is the snap name."
  },
  "permissions": {
    "message": "Permisos"
  },
  "permissionsPageEmptyContent": {
    "message": "Nada que ver aquí"
  },
  "permissionsPageEmptySubContent": {
    "message": "Aquí es donde puedes ver los permisos que has otorgado a los Snaps instalados o a los sitios conectados."
  },
  "permissionsPageTourDescription": {
    "message": "Este es su panel de control para administrar los permisos otorgados a los sitios conectados y los Snaps instalados."
  },
  "permissionsPageTourTitle": {
    "message": "Los sitios conectados ahora tienen permisos"
  },
  "permitSimulationDetailInfo": {
    "message": "Le está dando permiso al gastador para gastar esta cantidad de tokens de su cuenta."
  },
  "personalAddressDetected": {
    "message": "Se detectó una dirección personal. Ingrese la dirección de contrato del token."
  },
  "petnamesEnabledToggle": {
    "message": "Permitir apodos"
  },
  "petnamesEnabledToggleDescription": {
    "message": "Esto le permite asignar un apodo a cualquier dirección. Le sugeriremos nombres para las direcciones con las que interactúa cuando sea posible."
  },
  "pinExtensionDescription": {
    "message": "Navegue hasta el menú de extensión y fije MetaMask Institutional para un acceso perfecto."
  },
  "pinExtensionTitle": {
    "message": "Fije la extensión"
  },
  "pinToTop": {
    "message": "Anclar arriba"
  },
  "pleaseConfirm": {
    "message": "Confirmar"
  },
  "plusMore": {
    "message": "+ $1 más",
    "description": "$1 is the number of additional items"
  },
  "plusXMore": {
    "message": "+ $1 más",
    "description": "$1 is a number of additional but unshown items in a list- this message will be shown in place of those items"
  },
  "popularNetworkAddToolTip": {
    "message": "Algunas de estas redes dependen de terceros. Las conexiones pueden ser menos confiables o permitir que terceros realicen un seguimiento de la actividad. $1",
    "description": "$1 is Learn more link"
  },
  "popularNetworkAddToolTip": {
    "message": "Algunas de estas redes dependen de terceros. Las conexiones pueden ser menos confiables o permitir que terceros realicen un seguimiento de la actividad. $1",
    "description": "$1 is Learn more link"
  },
  "portfolio": {
    "message": "Portafolio"
  },
  "portfolioDashboard": {
    "message": "Panel de cartera"
  },
  "preparingSwap": {
    "message": "Preparando intercambio..."
  },
  "prev": {
    "message": "Ant."
  },
  "price": {
    "message": "Precio"
  },
  "priceUnavailable": {
    "message": "precio no disponible"
  },
  "primaryCurrencySetting": {
    "message": "Moneda principal"
  },
  "primaryCurrencySettingDescription": {
    "message": "Seleccione Nativa para dar prioridad a mostrar los valores en la moneda nativa de la cadena (p. ej., ETH). Seleccione Fiduciaria para dar prioridad a mostrar los valores en la moneda fiduciaria seleccionada."
  },
  "primaryType": {
    "message": "Tipo principal"
  },
  "priorityFee": {
    "message": "Tarifa de prioridad"
  },
  "priorityFeeProperCase": {
    "message": "Tarifa de prioridad"
  },
  "privacy": {
    "message": "Privacidad"
  },
  "privacyMsg": {
    "message": "Política de privacidad"
  },
  "privateKey": {
    "message": "Clave privada",
    "description": "select this type of file to use to import an account"
  },
  "privateKeyCopyWarning": {
    "message": "Clave privada para $1",
    "description": "$1 represents the account name"
  },
  "privateKeyHidden": {
    "message": "La clave privada está oculta",
    "description": "Explains that the private key input is hidden"
  },
  "privateKeyShow": {
    "message": "Mostrar/ocultar la entrada de clave privada",
    "description": "Describes a toggle that is used to show or hide the private key input"
  },
  "privateKeyShown": {
    "message": "Esta clave privada se está mostrando",
    "description": "Explains that the private key input is being shown"
  },
  "privateKeyWarning": {
    "message": "Advertencia: No revele esta clave. Cualquier persona que tenga sus claves privadas podría robar los activos de su cuenta."
  },
  "privateNetwork": {
    "message": "Red privada"
  },
  "proceedWithTransaction": {
    "message": "Quiero continuar de todos modos"
  },
  "productAnnouncements": {
    "message": "Anuncios de productos"
  },
  "profileSync": {
    "message": "Sincronización del perfil"
  },
  "profileSyncConfirmation": {
    "message": "Si desactiva la sincronización del perfil, no podrá recibir notificaciones."
  },
  "profileSyncDescription": {
    "message": "Crea un perfil que MetaMask utiliza para sincronizar algunas configuraciones entre sus dispositivos. Esto es necesario para recibir notificaciones. $1."
  },
  "profileSyncPrivacyLink": {
    "message": "Obtenga información sobre cómo protegemos su privacidad"
  },
  "proposedApprovalLimit": {
    "message": "Límite de aprobación propuesto"
  },
  "provide": {
    "message": "Proporcionar"
  },
  "publicAddress": {
    "message": "Dirección pública"
  },
  "pushPlatformNotificationsFundsReceivedDescription": {
    "message": "Recibió $1 $2"
  },
  "pushPlatformNotificationsFundsReceivedDescriptionDefault": {
    "message": "Recibió algunos tokens"
  },
  "pushPlatformNotificationsFundsReceivedTitle": {
    "message": "Fondos recibidos"
  },
  "pushPlatformNotificationsFundsSentDescription": {
    "message": "Envió correctamente $1 $2"
  },
  "pushPlatformNotificationsFundsSentDescriptionDefault": {
    "message": "Envió correctamente algunos tokens"
  },
  "pushPlatformNotificationsFundsSentTitle": {
    "message": "Fondos enviados"
  },
  "pushPlatformNotificationsNftReceivedDescription": {
    "message": "Recibió nuevos NFT"
  },
  "pushPlatformNotificationsNftReceivedTitle": {
    "message": "NFT recibido"
  },
  "pushPlatformNotificationsNftSentDescription": {
    "message": "Envió correctamente un NFT"
  },
  "pushPlatformNotificationsNftSentTitle": {
    "message": "NFT enviado"
  },
  "pushPlatformNotificationsStakingLidoStakeCompletedDescription": {
    "message": "Su staking en Lido se realizó correctamente"
  },
  "pushPlatformNotificationsStakingLidoStakeCompletedTitle": {
    "message": "Staking finalizado"
  },
  "pushPlatformNotificationsStakingLidoStakeReadyToBeWithdrawnDescription": {
    "message": "Su staking en Lido ya está listo para retirarse"
  },
  "pushPlatformNotificationsStakingLidoStakeReadyToBeWithdrawnTitle": {
    "message": "Staking listo para retirarse"
  },
  "pushPlatformNotificationsStakingLidoWithdrawalCompletedDescription": {
    "message": "Su retiro en Lido se realizó correctamente"
  },
  "pushPlatformNotificationsStakingLidoWithdrawalCompletedTitle": {
    "message": "Retiro finalizado"
  },
  "pushPlatformNotificationsStakingLidoWithdrawalRequestedDescription": {
    "message": "Se envió su solicitud de retiro en Lido"
  },
  "pushPlatformNotificationsStakingLidoWithdrawalRequestedTitle": {
    "message": "Retiro solicitado"
  },
  "pushPlatformNotificationsStakingRocketpoolStakeCompletedDescription": {
    "message": "Su staking en RocketPool se realizó correctamente"
  },
  "pushPlatformNotificationsStakingRocketpoolStakeCompletedTitle": {
    "message": "Staking finalizado"
  },
  "pushPlatformNotificationsStakingRocketpoolUnstakeCompletedDescription": {
    "message": "Su unstaking en RocketPool se realizó correctamente"
  },
  "pushPlatformNotificationsStakingRocketpoolUnstakeCompletedTitle": {
    "message": "Unstaking finalizado"
  },
  "pushPlatformNotificationsSwapCompletedDescription": {
    "message": "Su intercambio en MetaMask se realizó correctamente"
  },
  "pushPlatformNotificationsSwapCompletedTitle": {
    "message": "Intercambio finalizado"
  },
  "queued": {
    "message": "En cola"
  },
  "quoteRate": {
    "message": "Tarifa de cotización"
  },
  "rank": {
    "message": "Rango"
  },
  "reAddAccounts": {
    "message": "volver a agregar cualquier otra cuenta"
  },
  "reAdded": {
    "message": "agregada nuevamente"
  },
  "readdToken": {
    "message": "Puede volver a agregar este token en el futuro desde “Agregar token” en el menú de opciones de las cuentas."
  },
  "receive": {
    "message": "Recibir"
  },
  "recommendedGasLabel": {
    "message": "Recomendado"
  },
  "recoveryPhraseReminderBackupStart": {
    "message": "Iniciar aquí"
  },
  "recoveryPhraseReminderConfirm": {
    "message": "Entendido"
  },
  "recoveryPhraseReminderHasBackedUp": {
    "message": "Guarde siempre su frase secreta de recuperación en un lugar seguro y secreto."
  },
  "recoveryPhraseReminderHasNotBackedUp": {
    "message": "¿Necesita volver a crear una copia de seguridad de su frase secreta de recuperación?"
  },
  "recoveryPhraseReminderItemOne": {
    "message": "No comparta nunca su frase secreta de recuperación con nadie."
  },
  "recoveryPhraseReminderItemTwo": {
    "message": "El equipo de MetaMask nunca le pedirá su frase secreta de recuperación."
  },
  "recoveryPhraseReminderSubText": {
    "message": "Mediante su frase secreta de recuperación, se controlan todas sus cuentas."
  },
  "recoveryPhraseReminderTitle": {
    "message": "Proteja sus fondos."
  },
  "redesignedConfirmationsEnabledToggle": {
    "message": "Solicitudes de firma mejoradas"
  },
  "redesignedConfirmationsToggleDescription": {
    "message": "Active esta opción para ver las solicitudes de firma en un formato mejorado."
  },
  "redesignedTransactionsEnabledToggle": {
    "message": "Solicitudes de transacción mejoradas"
  },
  "redesignedTransactionsToggleDescription": {
    "message": "Active esta opción para ver las solicitudes de transacciones en un formato mejorado."
  },
  "refreshList": {
    "message": "Actualizar lista"
  },
  "reject": {
    "message": "Rechazar"
  },
  "rejectAll": {
    "message": "Rechazar todo"
  },
  "rejectRequestsDescription": {
    "message": "Está a punto de rechazar $1 solicitudes en lote."
  },
  "rejectRequestsN": {
    "message": "Rechazar $1 solicitudes"
  },
  "rejectTxsDescription": {
    "message": "Está a punto de rechazar $1 transacciones en lote."
  },
  "rejectTxsN": {
    "message": "Rechazar $1 transacciones"
  },
  "rejected": {
    "message": "Rechazado"
  },
  "remember": {
    "message": "Recuerde:"
  },
  "remove": {
    "message": "Quitar"
  },
  "removeAccount": {
    "message": "Quitar cuenta"
  },
  "removeAccountDescription": {
    "message": "Esta cuenta se eliminará de su monedero. Antes de continuar, asegúrese de tener la frase secreta de recuperación original o la clave privada de esta cuenta importada. Puede importar o crear cuentas nuevamente en la lista desplegable de la cuenta. "
  },
  "removeJWT": {
    "message": "Eliminar token custodiado"
  },
  "removeJWTDescription": {
    "message": "¿Está seguro de que desea eliminar este token? Todas las cuentas asignadas a este token también se eliminarán de la extensión: "
  },
  "removeKeyringSnap": {
    "message": "Al eliminar este Snap, se eliminan estas cuentas de MetaMask:"
  },
  "removeKeyringSnapToolTip": {
    "message": "El snap controla las cuentas y, al eliminarlo, las cuentas también se eliminarán de MetaMask, pero permanecerán en la cadena de bloques."
  },
  "removeNFT": {
    "message": "Eliminar NFT"
  },
  "removeNftErrorMessage": {
    "message": "No pudimos eliminar este NFT."
  },
  "removeNftMessage": {
    "message": "¡El NFT se eliminó con éxito!"
  },
  "removeSnap": {
    "message": "Eliminar snap"
  },
  "removeSnapAccountDescription": {
    "message": "Si continúa, esta cuenta ya no estará disponible en MetaMask."
  },
  "removeSnapAccountTitle": {
    "message": "Eliminar cuenta"
  },
  "removeSnapConfirmation": {
    "message": "¿Está seguro de que desea eliminar $1?",
    "description": "$1 represents the name of the snap"
  },
  "removeSnapDescription": {
    "message": "Esta acción eliminará el snap, sus datos y revocará los permisos otorgados."
  },
  "replace": {
    "message": "reemplazar"
  },
  "reportIssue": {
    "message": "Reportar un problema"
  },
  "requestFlaggedAsMaliciousFallbackCopyReason": {
    "message": "El proveedor de seguridad no ha compartido detalles adicionales"
  },
  "requestFlaggedAsMaliciousFallbackCopyReasonTitle": {
    "message": "Solicitud marcada como maliciosa"
  },
  "requestFrom": {
    "message": "Solicitud de"
  },
  "requestFromInfo": {
    "message": "Este es el sitio que solicita su firma."
  },
  "requestFromTransactionDescription": {
    "message": "Este es el sitio que le pide su confirmación."
  },
  "requestMayNotBeSafe": {
    "message": "Es posible que la solicitud no sea segura"
  },
  "requestMayNotBeSafeError": {
    "message": "El proveedor de seguridad no detectó ninguna actividad maliciosa conocida, pero es posible que no sea seguro continuar."
  },
  "requestNotVerified": {
    "message": "Solicitud no verificada"
  },
  "requestNotVerifiedError": {
    "message": "Debido a un error, el proveedor de seguridad no verificó esta solicitud. Proceda con precaución."
  },
  "requestsAwaitingAcknowledgement": {
    "message": "solicitudes en espera de confirmación"
  },
  "required": {
    "message": "Requerido"
  },
  "reset": {
    "message": "Restablecer"
  },
  "resetWallet": {
    "message": "Restablecer monedero"
  },
  "resetWalletSubHeader": {
    "message": "MetaMask no guarda una copia de su contraseña. Si tiene problemas para desbloquear su cuenta, deberá restablecer su monedero. Puede hacerlo proporcionando la frase secreta de recuperación que utilizó cuando configuró su monedero."
  },
  "resetWalletUsingSRP": {
    "message": "Esta acción eliminará su monedero actual y la frase secreta de recuperación de este dispositivo, junto con la lista de cuentas que ha seleccionado. Después de restablecer con una frase secreta de recuperación, verá una lista de cuentas basada en la frase secreta de recuperación que usa para restablecer. Esta nueva lista incluirá automáticamente las cuentas que tengan saldo. También podrá $1 creado anteriormente. Las cuentas personalizadas que haya importado deberán costar $2, y cualquier token personalizado que haya agregado a una cuenta también deberá costar $3."
  },
  "resetWalletWarning": {
    "message": "Asegúrese de usar la frase secreta de recuperación correcta antes de continuar. No podrá deshacer esto."
  },
  "restartMetamask": {
    "message": "Reiniciar MetaMask"
  },
  "restore": {
    "message": "Restaurar"
  },
  "restoreUserData": {
    "message": "Restaure sus datos de usuario"
  },
  "resultPageError": {
    "message": "Error"
  },
  "resultPageErrorDefaultMessage": {
    "message": "La operación falló."
  },
  "resultPageSuccess": {
    "message": "Éxito"
  },
  "resultPageSuccessDefaultMessage": {
    "message": "La operación se completó con éxito."
  },
  "retryTransaction": {
    "message": "Reintentar transacción"
  },
  "reusedTokenNameWarning": {
    "message": "Un token reutiliza un símbolo de otro token que se le muestra. Esto puede ser confuso o engañoso."
  },
  "revealSeedWords": {
    "message": "Revelar frase secreta de recuperación"
  },
  "revealSeedWordsDescription1": {
    "message": "La $1 proporciona la $2",
    "description": "This is a sentence consisting of link using 'revealSeedWordsSRPName' as $1 and bolded text using 'revealSeedWordsDescription3' as $2."
  },
  "revealSeedWordsDescription2": {
    "message": "MetaMask es un $1. Eso significa que usted es el propietario de su SRP.",
    "description": "$1 is text link with the message from 'revealSeedWordsNonCustodialWallet'"
  },
  "revealSeedWordsDescription3": {
    "message": "acceso completo a su monedero y fondos.\n"
  },
  "revealSeedWordsNonCustodialWallet": {
    "message": "monedero no custodiado"
  },
  "revealSeedWordsQR": {
    "message": "QR"
  },
  "revealSeedWordsSRPName": {
    "message": "Frase secreta de recuperación (SRP)"
  },
  "revealSeedWordsText": {
    "message": "Texto"
  },
  "revealSeedWordsWarning": {
    "message": "Asegúrese de que nadie esté mirando su pantalla. $1",
    "description": "$1 is bolded text using the message from 'revealSeedWordsWarning2'"
  },
  "revealSeedWordsWarning2": {
    "message": "El soporte técnico de MetaMask nunca se lo solicitará.",
    "description": "The bolded texted in the second part of 'revealSeedWordsWarning'"
  },
  "revealSensitiveContent": {
    "message": "Revelar contenido sensible"
  },
  "revealTheSeedPhrase": {
    "message": "Revelar frase semilla"
  },
  "reviewAlerts": {
    "message": "Revisar alertas"
  },
  "reviewPermissions": {
    "message": "Revisar permisos"
  },
  "revokeAllTokensTitle": {
    "message": "¿Revocar el permiso para acceder y transferir todos sus $1?",
    "description": "$1 is the symbol of the token for which the user is revoking approval"
  },
  "revokeAllTokensTitleWithoutSymbol": {
    "message": "¿Revocar el permiso para acceder y transferir todos sus NFT desde $1?",
    "description": "$1 is a link to contract on the block explorer when we're not able to retrieve a erc721 or erc1155 name"
  },
  "revokeApproveForAllDescription": {
    "message": "Esto revoca el permiso para que un tercero acceda y transfiera la totalidad de su $1 sin previo aviso.",
    "description": "$1 is either a string or link of a given token symbol or name"
  },
  "revokeApproveForAllDescriptionWithoutSymbol": {
    "message": "Esto revoca el permiso para que un tercero acceda y transfiera todos sus NFT desde $1 sin previo aviso.",
    "description": "$1 is a link to contract on the block explorer when we're not able to retrieve a erc721 or erc1155 name"
  },
  "revokePermission": {
    "message": "Revocar permiso"
  },
  "revokeSpendingCap": {
    "message": "Revocar un límite de gasto para su $1",
    "description": "$1 is a token symbol"
  },
  "revokeSpendingCapTooltipText": {
    "message": "Este tercero no podrá gastar más de sus tokens actuales o futuros."
  },
  "rpcUrl": {
    "message": "Nueva dirección URL de RPC"
  },
  "safeTransferFrom": {
    "message": "Transferencia segura desde"
  },
  "save": {
    "message": "Guardar"
  },
  "scanInstructions": {
    "message": "Ponga el código QR frente a la cámara"
  },
  "scanQrCode": {
    "message": "Escanear código QR"
  },
  "scrollDown": {
    "message": "Desplazarse hacia abajo"
  },
  "search": {
    "message": "Buscar"
  },
  "searchAccounts": {
    "message": "Buscar cuentas"
  },
  "searchNfts": {
    "message": "Buscar NFT"
  },
  "searchTokens": {
    "message": "Buscar tokens"
  },
  "secretRecoveryPhrase": {
    "message": "Frase secreta de recuperación"
  },
  "secureWallet": {
    "message": "Proteger monedero"
  },
  "security": {
    "message": "Seguridad"
  },
  "securityAlert": {
    "message": "Alerta de seguridad de $1 y $2"
  },
  "securityAlerts": {
    "message": "Alertas de seguridad"
  },
  "securityAlertsDescription": {
    "message": "Esta función le alerta sobre actividades maliciosas al revisar activamente las solicitudes de transacciones y firmas. $1",
    "description": "Link to learn more about security alerts"
  },
  "securityAndPrivacy": {
    "message": "Seguridad y privacidad"
  },
  "securityProviderPoweredBy": {
    "message": "Impulsado por $1",
    "description": "The security provider that is providing data"
  },
  "seeDetails": {
    "message": "Ver detalles"
  },
  "seedPhraseConfirm": {
    "message": "Confirmar frase secreta de recuperación"
  },
  "seedPhraseEnterMissingWords": {
    "message": "Confirmar frase secreta de recuperación"
  },
  "seedPhraseIntroNotRecommendedButtonCopy": {
    "message": "Recordarme más tarde (no recomendado)"
  },
  "seedPhraseIntroRecommendedButtonCopy": {
    "message": "Proteger mi monedero (recomendado)"
  },
  "seedPhraseIntroSidebarBulletOne": {
    "message": "Escríbala y guárdela en varios lugares secretos."
  },
  "seedPhraseIntroSidebarBulletTwo": {
    "message": "Guárdela en una caja fuerte."
  },
  "seedPhraseIntroSidebarCopyOne": {
    "message": "Su frase secreta de recuperación es una frase de 12 palabras que es la “clave maestra” de su monedero y sus fondos"
  },
  "seedPhraseIntroSidebarCopyThree": {
    "message": "Si alguien le pide su frase de recuperación, es posible que tenga intenciones de estafarlo."
  },
  "seedPhraseIntroSidebarCopyTwo": {
    "message": "Nunca comparta su frase secreta de recuperación, ni siquiera con MetaMask."
  },
  "seedPhraseIntroSidebarTitleOne": {
    "message": "¿Qué es una frase secreta de recuperación?"
  },
  "seedPhraseIntroSidebarTitleThree": {
    "message": "¿Debería compartir mi frase secreta de recuperación?"
  },
  "seedPhraseIntroSidebarTitleTwo": {
    "message": "¿Cómo guardo mi frase secreta de recuperación?"
  },
  "seedPhraseIntroTitle": {
    "message": "Proteger su cartera"
  },
  "seedPhraseIntroTitleCopy": {
    "message": "Antes de comenzar, mire este breve video para aprender sobre su frase de recuperación y sobre cómo mantener seguro su monedero."
  },
  "seedPhraseReq": {
    "message": "Las frases secretas de recuperación contienen 12, 15, 18, 21 o 24 palabras"
  },
  "seedPhraseWriteDownDetails": {
    "message": "Escriba esta frase secreta de recuperación de 12 palabras y guárdela en un lugar de confianza al que solo usted pueda acceder."
  },
  "seedPhraseWriteDownHeader": {
    "message": "Anote la frase secreta de recuperación"
  },
  "select": {
    "message": "Seleccionar"
  },
  "selectAccounts": {
    "message": "Seleccionar cuentas"
  },
  "selectAccountsForSnap": {
    "message": "Seleccione la(s) cuenta(s) para usar con este snap"
  },
  "selectAll": {
    "message": "Seleccionar todo"
  },
  "selectAllAccounts": {
    "message": "Seleccionar todas las cuentas"
  },
  "selectAnAccount": {
    "message": "Seleccionar una cuenta"
  },
  "selectAnAccountAlreadyConnected": {
    "message": "Esta cuenta ya se conectó a MetaMask."
  },
  "selectAnAccountHelp": {
    "message": "Seleccione las cuentas custodiadas para usar en MetaMask Institutional."
  },
  "selectEnableDisplayMediaPrivacyPreference": {
    "message": "Activar Mostrar medios NFT"
  },
  "selectHdPath": {
    "message": "Seleccione la ruta de acceso al disco duro"
  },
  "selectJWT": {
    "message": "Seleccionar token"
  },
  "selectNFTPrivacyPreference": {
    "message": "Habilite la autodetección de NFT"
  },
  "selectPathHelp": {
    "message": "Si no ve las cuentas previstas, intente cambiar la ruta HD o la red seleccionada actualmente."
  },
  "selectType": {
    "message": "Seleccionar tipo"
  },
  "selectingAllWillAllow": {
    "message": "Seleccionar todo permitirá que este sitio vea todas las cuentas actuales. Asegúrese de que este sitio sea de confianza."
  },
  "send": {
    "message": "Enviar"
  },
  "sendBugReport": {
    "message": "Envíenos un informe de error."
  },
  "sendNoContactsConversionText": {
    "message": "haga clic aquí"
  },
  "sendNoContactsDescription": {
    "message": "Los contactos le permiten enviar transacciones de forma segura a otra cuenta múltiples veces. Para crear un contacto, $1",
    "description": "$1 represents the action text 'click here'"
  },
  "sendNoContactsTitle": {
    "message": "Aún no tiene ningún contacto"
  },
  "sendSelectReceiveAsset": {
    "message": "Seleccione el activo a recibir"
  },
  "sendSelectSendAsset": {
    "message": "Seleccione el activo a enviar"
  },
  "sendSpecifiedTokens": {
    "message": "Enviar $1",
    "description": "Symbol of the specified token"
  },
  "sendSwapSubmissionWarning": {
    "message": "Al hacer clic en este botón se iniciará inmediatamente su transacción de canje. Revise los detalles de la transacción antes de continuar."
  },
  "sendTokenAsToken": {
    "message": "Enviar $1 como $2",
    "description": "Used in the transaction display list to describe a swap and send. $1 and $2 are the symbols of tokens in involved in the swap."
  },
  "sendingAsset": {
    "message": "Enviando $1"
  },
  "sendingDisabled": {
    "message": "Todavía no se admite el envío de activos NFT ERC-1155."
  },
  "sendingNativeAsset": {
    "message": "Enviando $1",
    "description": "$1 represents the native currency symbol for the current network (e.g. ETH or BNB)"
  },
  "sendingToTokenContractWarning": {
    "message": "Advertencia: está a punto de enviar un contrato de token que podría dar lugar a una pérdida de fondos. $1",
    "description": "$1 is a clickable link with text defined by the 'learnMoreUpperCase' key. The link will open to a support article regarding the known contract address warning"
  },
  "sendingZeroAmount": {
    "message": "Estás enviando 0 $1."
  },
  "sepolia": {
    "message": "Red de prueba Sepolia"
  },
  "setAdvancedPrivacySettingsDetails": {
    "message": "MetaMask utiliza estos servicios de terceros de confianza para mejorar la usabilidad y la seguridad de los productos."
  },
  "setApprovalForAll": {
    "message": "Establecer aprobación para todos"
  },
  "setApprovalForAllTitle": {
    "message": "Aprobar $1 sin límite preestablecido",
    "description": "The token symbol that is being approved"
  },
  "settingAddSnapAccount": {
    "message": "Añadir una cuenta Snap"
  },
  "settings": {
    "message": "Configuración"
  },
  "settingsSearchMatchingNotFound": {
    "message": "No se encontraron resultados coincidentes."
  },
  "settingsSubHeadingSignaturesAndTransactions": {
    "message": "Solicitudes de firmas y transacciones"
  },
  "show": {
    "message": "Mostrar"
  },
  "showAccount": {
    "message": "Mostrar cuenta"
  },
  "showExtensionInFullSizeView": {
    "message": "Mostrar extensión en vista de tamaño completo"
  },
  "showExtensionInFullSizeViewDescription": {
    "message": "Active esto para que la vista en tamaño completo sea por defecto cuando haga clic en el icono de extensión."
  },
  "showFiatConversionInTestnets": {
    "message": "Mostrar conversión en redes de prueba"
  },
  "showFiatConversionInTestnetsDescription": {
    "message": "Seleccione esta opción para mostrar la conversión de moneda fiduciaria en las redes de prueba"
  },
  "showHexData": {
    "message": "Mostrar datos hexadecimales"
  },
  "showHexDataDescription": {
    "message": "Seleccione esta opción para mostrar el campo de datos hexadecimales en la pantalla de envío"
  },
  "showIncomingTransactions": {
    "message": "Mostrar transacciones entrantes"
  },
  "showIncomingTransactionsDescription": {
    "message": "Seleccione esta opción para usar Etherscan para mostrar las transacciones entrantes en la lista de transacciones",
    "description": "$1 is the link to etherscan url and $2 is the link to the privacy policy of consensys APIs"
  },
  "showIncomingTransactionsExplainer": {
    "message": "Esto se basa en diferentes API de terceros para cada red, que exponen su dirección Ethereum y su dirección IP."
  },
  "showLess": {
    "message": "Mostrar menos"
  },
  "showMore": {
    "message": "Mostrar más"
  },
  "showNft": {
    "message": "Mostrar NFT"
  },
  "showPermissions": {
    "message": "Mostrar permisos"
  },
  "showPrivateKey": {
    "message": "Mostrar clave privada"
  },
  "showTestnetNetworks": {
    "message": "Mostrar redes de prueba"
  },
  "showTestnetNetworksDescription": {
    "message": "Seleccione esta opción para mostrar las redes de prueba en la lista de redes"
  },
  "sigRequest": {
    "message": "Solicitud de firma"
  },
  "sign": {
    "message": "Firmar"
  },
  "signatureRequest": {
    "message": "Solicitud de firma"
  },
  "signatureRequestGuidance": {
    "message": "Solo firme este mensaje si comprende completamente el contenido y confía en el sitio solicitante."
  },
  "signed": {
    "message": "Firmado"
  },
  "signin": {
    "message": "Iniciar sesión"
  },
  "signing": {
    "message": "Firmando"
  },
  "signingInWith": {
    "message": "Iniciar sesión con"
  },
  "simulationDetailsFailed": {
    "message": "Se produjo un error al cargar su estimación."
  },
  "simulationDetailsFiatNotAvailable": {
    "message": "No disponible"
  },
  "simulationDetailsIncomingHeading": {
    "message": "Usted recibe"
  },
  "simulationDetailsNoBalanceChanges": {
    "message": "No se prevén cambios para su monedero"
  },
  "simulationDetailsOutgoingHeading": {
    "message": "Envía"
  },
  "simulationDetailsTitle": {
    "message": "Cambios estimados"
  },
  "simulationDetailsTitleTooltip": {
    "message": "Los cambios estimados son los que podrían producirse si sigue adelante con esta transacción. Esto es solo una predicción, no una garantía."
  },
  "simulationDetailsTotalFiat": {
    "message": "Total = $1",
    "description": "$1 is the total amount in fiat currency on one side of the transaction"
  },
  "simulationDetailsTransactionReverted": {
    "message": "Es probable que esta transacción falle"
  },
  "simulationErrorMessageV2": {
    "message": "No pudimos estimar el gas. Podría haber un error en el contrato y esta transacción podría fallar."
  },
  "simulationsSettingDescription": {
    "message": "Active esta opción para estimar los cambios de saldo de las transacciones antes de confirmarlas. Esto no garantiza el resultado final de sus transacciones. $1"
  },
  "simulationsSettingSubHeader": {
    "message": "Estimar cambios de saldo"
  },
  "siweIssued": {
    "message": "Emitido"
  },
  "siweNetwork": {
    "message": "Red"
  },
  "siweRequestId": {
    "message": "Solicitar ID"
  },
  "siweResources": {
    "message": "Recursos"
  },
  "siweSignatureSimulationDetailInfo": {
    "message": "Está iniciando sesión en un sitio y no se prevén cambios en su cuenta."
  },
  "siweURI": {
    "message": "URL"
  },
  "skip": {
    "message": "Omitir"
  },
  "skipAccountSecurity": {
    "message": "¿Omitir la seguridad de la cuenta?"
  },
  "skipAccountSecurityDetails": {
    "message": "Entiendo que hasta que no haga una copia de seguridad de mi frase secreta de recuperación, puedo perder mis cuentas y todos los activos asociados."
  },
  "smartContracts": {
    "message": "Contratos inteligentes"
  },
  "smartSwapsErrorNotEnoughFunds": {
    "message": "No hay suficientes fondos para un intercambio inteligente."
  },
  "smartSwapsErrorUnavailable": {
    "message": "Los intercambios inteligentes no están disponibles temporalmente."
  },
  "smartTransactionCancelled": {
    "message": "Su transacción se canceló"
  },
  "smartTransactionCancelledDescription": {
    "message": "Su transacción no se pudo completa, así que se canceló para ahorrarle el pago de comisiones de gas innecesarias."
  },
  "smartTransactionError": {
    "message": "Su transacción falló"
  },
  "smartTransactionErrorDescription": {
    "message": "Los cambios repentinos en el mercado pueden causar fallos. Si el problema continúa, póngase en contacto con el soporte al cliente de MetaMask."
  },
  "smartTransactionPending": {
    "message": "Enviando su transacción"
  },
  "smartTransactionSuccess": {
    "message": "Su transacción está completa"
  },
  "smartTransactionTakingTooLong": {
    "message": "Disculpe la espera"
  },
  "smartTransactionTakingTooLongDescription": {
    "message": "Si su transacción no finaliza en $1, se cancelará y no se le cobrará el gas.",
    "description": "$1 is remaining time in seconds"
  },
  "smartTransactions": {
    "message": "Transacciones inteligentes"
  },
  "smartTransactionsBenefit1": {
    "message": "Índice de éxito del 99.5%"
  },
  "smartTransactionsBenefit2": {
    "message": "Le permite ahorrar dinero"
  },
  "smartTransactionsBenefit3": {
    "message": "Actualizaciones en tiempo real"
  },
  "smartTransactionsDescription": {
    "message": "Desbloquee índices de éxito más altos, protección contra frontrunning y mejor visibilidad con transacciones inteligentes."
  },
  "smartTransactionsDescription2": {
    "message": "Solo disponible en Ethereum. Active o desactive en cualquier momento en la configuración. $1",
    "description": "$1 is an external link to learn more about Smart Transactions"
  },
  "smartTransactionsOptItModalTitle": {
    "message": "Protección mejorada de transacciones"
  },
  "snapAccountCreated": {
    "message": "Cuenta creada"
  },
  "snapAccountCreatedDescription": {
    "message": "¡Su nueva cuenta está lista para usar!"
  },
  "snapAccountCreationFailed": {
    "message": "Error al crear la cuenta"
  },
  "snapAccountCreationFailedDescription": {
    "message": "$1 no logró crear una cuenta para usted.",
    "description": "$1 is the snap name"
  },
  "snapAccountRedirectFinishSigningTitle": {
    "message": "Terminar de firmar"
  },
  "snapAccountRedirectSiteDescription": {
    "message": "Siga las instrucciones desde $1"
  },
  "snapAccountRemovalFailed": {
    "message": "Error al eliminar la cuenta"
  },
  "snapAccountRemovalFailedDescription": {
    "message": "$1 no logró eliminar esta cuenta para usted.",
    "description": "$1 is the snap name"
  },
  "snapAccountRemoved": {
    "message": "Cuenta eliminada"
  },
  "snapAccountRemovedDescription": {
    "message": "Esta cuenta ya no estará disponible para su uso en MetaMask."
  },
  "snapAccounts": {
    "message": "Cuenta de Snaps"
  },
  "snapAccountsDescription": {
    "message": "Cuentas controladas por Snaps de terceros."
  },
  "snapConnectTo": {
    "message": "Conectarse a $1",
    "description": "$1 is the website URL or a Snap name. Used for Snaps pre-approved connections."
  },
  "snapConnectionPermissionDescription": {
    "message": "Permita que $1 se conecte automáticamente a $2 sin su aprobación.",
    "description": "Used for Snap pre-approved connections. $1 is the Snap name, $2 is a website URL."
  },
  "snapConnectionWarning": {
    "message": "$1 quiere conectarse a $2",
    "description": "$2 is the snap and $1 is the dapp requesting connection to the snap."
  },
  "snapContent": {
    "message": "Este contenido proviene de $1",
    "description": "This is shown when a snap shows transaction insight information in the confirmation UI. $1 is a link to the snap's settings page with the link text being the name of the snap."
  },
  "snapDetailWebsite": {
    "message": "Sitio web"
  },
  "snapHomeMenu": {
    "message": "Menú de inicio de Snap"
  },
  "snapInstallRequest": {
    "message": "Instalar $1 le otorga los siguientes permisos.",
    "description": "$1 is the snap name."
  },
  "snapInstallSuccess": {
    "message": "Instalación completa"
  },
  "snapInstallWarningCheck": {
    "message": "$1 quiere permiso para hacer lo siguiente:",
    "description": "Warning message used in popup displayed on snap install. $1 is the snap name."
  },
  "snapInstallWarningHeading": {
    "message": "Proceda con precaución"
  },
  "snapInstallWarningPermissionDescriptionForBip32View": {
    "message": "Permita que $1 vea sus claves (y direcciones) públicas. Esto no otorga ningún control de cuentas o activos.",
    "description": "An extended description for the `snap_getBip32PublicKey` permission used for tooltip on Snap Install Warning screen (popup/modal). $1 is the snap name."
  },
  "snapInstallWarningPermissionDescriptionForEntropy": {
    "message": "Permita que Snap $1 administre cuentas y activos en las red(es) solicitada(s). Estas cuentas se derivan y se respaldan utilizando su frase de recuperación secreta (sin revelarla). Con el poder de derivar claves, $1 puede admitir una variedad de protocolos blockchain más allá de Ethereum (EVM).",
    "description": "An extended description for the `snap_getBip44Entropy` and `snap_getBip44Entropy` permissions used for tooltip on Snap Install Warning screen (popup/modal). $1 is the snap name."
  },
  "snapInstallWarningPermissionNameForEntropy": {
    "message": "Administrar cuentas de $1",
    "description": "Permission name used for the Permission Cell component displayed on warning popup when installing a Snap. $1 is list of account types."
  },
  "snapInstallWarningPermissionNameForViewPublicKey": {
    "message": "Ver su clave pública para $1",
    "description": "Permission name used for the Permission Cell component displayed on warning popup when installing a Snap. $1 is list of account types."
  },
  "snapInstallationErrorDescription": {
    "message": "$1 no se pudo instalar.",
    "description": "Error description used when snap installation fails. $1 is the snap name."
  },
  "snapInstallationErrorTitle": {
    "message": "Instalación fallida",
    "description": "Error title used when snap installation fails."
  },
  "snapResultError": {
    "message": "Error"
  },
  "snapResultSuccess": {
    "message": "Éxito"
  },
  "snapResultSuccessDescription": {
    "message": "$1 está listo para usar"
  },
  "snapUpdateAlertDescription": {
    "message": "Obtenga la última versión de $1",
    "description": "Description used in Snap update alert banner when snap update is available. $1 is the Snap name."
  },
  "snapUpdateAvailable": {
    "message": "Actualización disponible"
  },
  "snapUpdateErrorDescription": {
    "message": "$1 no se pudo actualizar.",
    "description": "Error description used when snap update fails. $1 is the snap name."
  },
  "snapUpdateErrorTitle": {
    "message": "Actualización fallida",
    "description": "Error title used when snap update fails."
  },
  "snapUpdateRequest": {
    "message": "Actualizar $1 le otorga los siguientes permisos.",
    "description": "$1 is the Snap name."
  },
  "snapUpdateSuccess": {
    "message": "Actualización completa"
  },
  "snapUrlIsBlocked": {
    "message": "Este Snap quiere llevarlo a un sitio bloqueado. $1."
  },
  "snaps": {
    "message": "Snaps"
  },
  "snapsConnected": {
    "message": "Snaps conectados"
  },
  "snapsNoInsight": {
    "message": "El snap no devolvió ninguna información"
  },
  "snapsPrivacyWarningFirstMessage": {
    "message": "Usted reconoce que el snap que está a punto de instalar es un Servicio de terceros, menos que se identifique de otro modo, según se define en Consensys $1. El uso que haga de los Servicios de terceros se rige por términos y condiciones independientes establecidos por el proveedor de Servicios de terceros. Consensys no recomienda el uso de ningún snap a ninguna persona en particular por ningún motivo en particular. Usted accede, confía o utiliza el Servicio de terceros bajo su propio riesgo. Consensys se exime de toda responsabilidad por cualquier pérdida a causa del uso de los Servicios de terceros.",
    "description": "First part of a message in popup modal displayed when installing a snap for the first time. $1 is terms of use link."
  },
  "snapsPrivacyWarningSecondMessage": {
    "message": "Cualquier información que comparta con Servicios de terceros será recopilada directamente por dichos Servicios de terceros de acuerdo con sus políticas de privacidad. Consulte sus políticas de privacidad para obtener más información.",
    "description": "Second part of a message in popup modal displayed when installing a snap for the first time."
  },
  "snapsPrivacyWarningThirdMessage": {
    "message": "Consensys no tiene acceso a la información que usted comparte con servicios de terceros.",
    "description": "Third part of a message in popup modal displayed when installing a snap for the first time."
  },
  "snapsSettings": {
    "message": "Configuración de Snap"
  },
  "snapsTermsOfUse": {
    "message": "Términos de uso"
  },
  "snapsToggle": {
    "message": "Un snap solo se ejecutará si está habilitado"
  },
  "snapsUIError": {
    "message": "Póngase en contacto con los creadores de $1 para obtener más ayuda.",
    "description": "This is shown when the insight snap throws an error. $1 is the snap name"
  },
  "someNetworksMayPoseSecurity": {
    "message": "Algunas redes pueden presentar riesgos de seguridad y/o privacidad. Comprenda los riesgos antes de agregar y utilizar una red."
  },
  "somethingDoesntLookRight": {
    "message": "Algo no se ve bien, ¿cierto? $1",
    "description": "A false positive message for users to contact support. $1 is a link to the support page."
  },
  "somethingIsWrong": {
    "message": "Algo salió mal. Intente volver a cargar la página."
  },
  "somethingWentWrong": {
    "message": "Lo lamentamos, se produjo un error."
  },
  "source": {
    "message": "Fuente"
  },
  "speed": {
    "message": "Velocidad"
  },
  "speedUp": {
    "message": "Acelerar"
  },
  "speedUpCancellation": {
    "message": "Acelerar esta cancelación"
  },
  "speedUpExplanation": {
    "message": "Hemos actualizado la tarifa de gas en función de las condiciones actuales de la red y la hemos aumentado al menos un 10 % (exigido por la red)."
  },
  "speedUpPopoverTitle": {
    "message": "Acelerar la transacción"
  },
  "speedUpTooltipText": {
    "message": "Nueva tarifa de gas"
  },
  "speedUpTransaction": {
    "message": "Acelerar esta transacción"
  },
  "spendLimitInsufficient": {
    "message": "Límite de gastos insuficiente"
  },
  "spendLimitInvalid": {
    "message": "El límite de gastos no es válido, debe ser un número positivo"
  },
  "spendLimitPermission": {
    "message": "Permiso de límite de gastos"
  },
  "spendLimitRequestedBy": {
    "message": "Límite de gastos solicitado por $1",
    "description": "Origin of the site requesting the spend limit"
  },
  "spendLimitTooLarge": {
    "message": "El límite de gastos es demasiado alto"
  },
  "spender": {
    "message": "Gastador"
  },
  "spendingCap": {
    "message": "Límite de gasto"
  },
  "spendingCapError": {
    "message": "Error: ingrese solo números"
  },
  "spendingCapErrorDescription": {
    "message": "Ingrese solo una cantidad con la que se sienta cómodo para que $1 acceda ahora o en el futuro. Siempre puede aumentar el límite de tokens más tarde.",
    "description": "$1 is origin of the site requesting the token limit"
  },
  "spendingCapRequest": {
    "message": "Solicitud de límite de gastos para su $1"
  },
  "srpInputNumberOfWords": {
    "message": "Tengo una frase de $1 palabras",
    "description": "This is the text for each option in the dropdown where a user selects how many words their secret recovery phrase has during import. The $1 is the number of words (either 12, 15, 18, 21, or 24)."
  },
  "srpPasteFailedTooManyWords": {
    "message": "Pegar falló porque contenía más de 24 palabras. Una frase secreta de recuperación puede tener un máximo de 24 palabras.",
    "description": "Description of SRP paste error when the pasted content has too many words"
  },
  "srpPasteTip": {
    "message": "Puede pegar toda su frase secreta de recuperación en cualquier campo",
    "description": "Our secret recovery phrase input is split into one field per word. This message explains to users that they can paste their entire secrete recovery phrase into any field, and we will handle it correctly."
  },
  "srpSecurityQuizGetStarted": {
    "message": "Comenzar"
  },
  "srpSecurityQuizImgAlt": {
    "message": "Un ojo con un ojo de cerradura en el centro y tres campos de contraseña flotantes"
  },
  "srpSecurityQuizIntroduction": {
    "message": "Para revelar su frase secreta de recuperación, debe responder correctamente dos preguntas"
  },
  "srpSecurityQuizQuestionOneQuestion": {
    "message": "Si extravía su frase secreta de recuperación, MetaMask..."
  },
  "srpSecurityQuizQuestionOneRightAnswer": {
    "message": "No puede ayudarlo"
  },
  "srpSecurityQuizQuestionOneRightAnswerDescription": {
    "message": "Escríbalo, grábelo en metal o guárdelo en múltiples lugares secretos para que nunca lo pierda. Si lo pierde, lo ha perdido para siempre."
  },
  "srpSecurityQuizQuestionOneRightAnswerTitle": {
    "message": "¡Cierto! Nadie puede ayudarlo a recuperar su Frase secreta de recuperación"
  },
  "srpSecurityQuizQuestionOneWrongAnswer": {
    "message": "Puede recuperarla para usted"
  },
  "srpSecurityQuizQuestionOneWrongAnswerDescription": {
    "message": "Si pierde su frase secreta de recuperación, ésta se perderá para siempre. Nadie puede ayudarle a recuperarla, sin importar lo que digan."
  },
  "srpSecurityQuizQuestionOneWrongAnswerTitle": {
    "message": "¡Incorrecto! Nadie puede ayudarlo a recuperar su frase secreta de recuperación"
  },
  "srpSecurityQuizQuestionTwoQuestion": {
    "message": "Si alguien, incluso un agente de soporte, le pide su frase secreta de recuperación..."
  },
  "srpSecurityQuizQuestionTwoRightAnswer": {
    "message": "Lo están estafando"
  },
  "srpSecurityQuizQuestionTwoRightAnswerDescription": {
    "message": "Cualquiera que afirme necesitar su frase secreta de recuperación le está mintiendo. Si la comparte, le robarán sus activos."
  },
  "srpSecurityQuizQuestionTwoRightAnswerTitle": {
    "message": "¡Correcto! Compartir su frase secreta de recuperación nunca es una buena idea"
  },
  "srpSecurityQuizQuestionTwoWrongAnswer": {
    "message": "Debería dársela"
  },
  "srpSecurityQuizQuestionTwoWrongAnswerDescription": {
    "message": "Cualquiera que afirme necesitar su frase secreta de recuperación le está mintiendo. Si la comparte, le robarán sus activos."
  },
  "srpSecurityQuizQuestionTwoWrongAnswerTitle": {
    "message": "¡No! Nunca comparta su frase secreta de recuperación con nadie, nunca"
  },
  "srpSecurityQuizTitle": {
    "message": "Cuestionario de seguridad"
  },
  "srpToggleShow": {
    "message": "Mostrar/Ocultar esta palabra de la frase secreta de recuperación",
    "description": "Describes a toggle that is used to show or hide a single word of the secret recovery phrase"
  },
  "srpWordHidden": {
    "message": "Esta palabra está escondida",
    "description": "Explains that a word in the secret recovery phrase is hidden"
  },
  "srpWordShown": {
    "message": "Esta palabra se está mostrando",
    "description": "Explains that a word in the secret recovery phrase is being shown"
  },
  "stable": {
    "message": "Estable"
  },
  "stableLowercase": {
    "message": "estable"
  },
  "stake": {
    "message": "Staking"
  },
  "startYourJourney": {
    "message": "Comience su recorrido con $1",
    "description": "$1 is the token symbol"
  },
  "startYourJourneyDescription": {
    "message": "Comience con la web3 agregando $1 a su monedero.",
    "description": "$1 is the token symbol"
  },
  "stateLogError": {
    "message": "Error al recuperar los registros de estado."
  },
  "stateLogFileName": {
    "message": "Registros de estado de MetaMask"
  },
  "stateLogs": {
    "message": "Registros de estado"
  },
  "stateLogsDescription": {
    "message": "Los registros de estado contienen sus direcciones de cuentas públicas y las transacciones enviadas."
  },
  "status": {
    "message": "Estado"
  },
  "statusNotConnected": {
    "message": "No conectado"
  },
  "statusNotConnectedAccount": {
    "message": "No hay cuentas conectadas"
  },
  "step1LatticeWallet": {
    "message": "Conecte su Lattice1"
  },
  "step1LatticeWalletMsg": {
    "message": "Puede conectar MetaMask a su dispositivo Lattice1 una vez que esté configurado y en línea. Desbloquee su dispositivo y tenga a mano el ID correspondiente.",
    "description": "$1 represents the `hardwareWalletSupportLinkConversion` localization key"
  },
  "step1LedgerWallet": {
    "message": "Descargar la aplicación de Ledger"
  },
  "step1LedgerWalletMsg": {
    "message": "Descargue y configure la aplicación, e ingrese su contraseña para desbloquear $1.",
    "description": "$1 represents the `ledgerLiveApp` localization value"
  },
  "step1TrezorWallet": {
    "message": "Conecte su Trezor"
  },
  "step1TrezorWalletMsg": {
    "message": "Conecte su Trezor directamente al equipo y desbloquéelo. Asegúrese de utilizar la frase de contraseña correcta.",
    "description": "$1 represents the `hardwareWalletSupportLinkConversion` localization key"
  },
  "step2LedgerWallet": {
    "message": "Conecte su Ledger"
  },
  "step2LedgerWalletMsg": {
    "message": "Conecte su Ledger directamente a su equipo, desbloquéelo y abra la aplicación Ethereum.",
    "description": "$1 represents the `hardwareWalletSupportLinkConversion` localization key"
  },
  "stillGettingMessage": {
    "message": "¿Sigue recibiendo este mensaje?"
  },
  "strong": {
    "message": "Fuerte"
  },
  "stxCancelled": {
    "message": "El intercambio habría fallado"
  },
  "stxCancelledDescription": {
    "message": "Su transacción pudo haber fallado y fue cancelada para protegerlo de pagar comisiones de gas innecesarias."
  },
  "stxCancelledSubDescription": {
    "message": "Intente su swap nuevamente. Estaremos aquí para protegerlo contra riesgos similares la próxima vez."
  },
  "stxEstimatedCompletion": {
    "message": "Finalización estimada en < $1",
    "description": "$1 is remeaning time in minutes and seconds, e.g. 0:10"
  },
  "stxFailure": {
    "message": "Error al intercambiar"
  },
  "stxFailureDescription": {
    "message": "Los cambios repentinos del mercado pueden causar fallas. Si el problema persiste, comuníquese con $1.",
    "description": "This message is shown to a user if their swap fails. The $1 will be replaced by support.metamask.io"
  },
  "stxOptInDescription": {
    "message": "Active las transacciones inteligentes para realizar transacciones más confiables y seguras en la red principal de Ethereum. $1"
  },
  "stxPendingPrivatelySubmittingSwap": {
    "message": "Enviando su intercambio de forma privada..."
  },
  "stxPendingPubliclySubmittingSwap": {
    "message": "Enviando su intercambio de forma pública..."
  },
  "stxSuccess": {
    "message": "¡Intercambio finalizado!"
  },
  "stxSuccessDescription": {
    "message": "Su $1 ya está disponible.",
    "description": "$1 is a token symbol, e.g. ETH"
  },
  "stxSwapCompleteIn": {
    "message": "El intercambio finalizará en <",
    "description": "'<' means 'less than', e.g. Swap will complete in < 2:59"
  },
  "stxTryingToCancel": {
    "message": "Intentando cancelar su transacción..."
  },
  "stxUnknown": {
    "message": "Estado desconocido"
  },
  "stxUnknownDescription": {
    "message": "Una transacción se ha realizado correctamente, pero no estamos seguros de qué se trata. Esto puede deberse a que envió otra transacción mientras se procesaba este intercambio."
  },
  "stxUserCancelled": {
    "message": "Intercambio cancelado"
  },
  "stxUserCancelledDescription": {
    "message": "Su transacción ha sido cancelada y no pagó ninguna comisión de gas innecesaria."
  },
  "submit": {
    "message": "Enviar"
  },
  "submitted": {
    "message": "Enviado"
  },
  "suggestedBySnap": {
    "message": "Sugerido por $1",
    "description": "$1 is the snap name"
  },
  "suggestedTokenName": {
    "message": "Nombre sugerido:"
<<<<<<< HEAD
  },
  "suggestedTokenSymbol": {
    "message": "Símbolo de cotización sugerido:"
=======
>>>>>>> ad7a5462
  },
  "support": {
    "message": "Soporte técnico"
  },
  "supportCenter": {
    "message": "Visite nuestro Centro de soporte técnico"
  },
  "surveyConversion": {
    "message": "Responda a nuestra encuesta"
  },
  "surveyTitle": {
    "message": "Dé forma al futuro de MetaMask"
  },
  "swap": {
    "message": "Intercambiar"
  },
  "swapAdjustSlippage": {
    "message": "Ajustar deslizamiento"
  },
  "swapAggregator": {
    "message": "Agregador"
  },
  "swapAllowSwappingOf": {
    "message": "Permitir intercambio de $1",
    "description": "Shows a user that they need to allow a token for swapping on their hardware wallet"
  },
  "swapAmountReceived": {
    "message": "Monto garantizado"
  },
  "swapAmountReceivedInfo": {
    "message": "Se refiere al monto mínimo que recibirá. Puede recibir más en función del deslizamiento."
  },
  "swapAndSend": {
    "message": "Canjear y enviar"
  },
  "swapAnyway": {
    "message": "Intercambiar de todos modos"
  },
  "swapApproval": {
    "message": "Aprobar $1 para intercambios",
    "description": "Used in the transaction display list to describe a transaction that is an approve call on a token that is to be swapped.. $1 is the symbol of a token that has been approved."
  },
  "swapApproveNeedMoreTokens": {
    "message": "Necesita $1 más $2 para completar este intercambio",
    "description": "Tells the user how many more of a given token they need for a specific swap. $1 is an amount of tokens and $2 is the token symbol."
  },
  "swapAreYouStillThere": {
    "message": "¿Sigue ahí?"
  },
  "swapAreYouStillThereDescription": {
    "message": "Estamos listos para mostrarle las últimas cotizaciones cuando desee continuar"
  },
  "swapBuildQuotePlaceHolderText": {
    "message": "No hay tokens disponibles que coincidan con $1",
    "description": "Tells the user that a given search string does not match any tokens in our token lists. $1 can be any string of text"
  },
  "swapConfirmWithHwWallet": {
    "message": "Confirmar con su monedero físico"
  },
  "swapContinueSwapping": {
    "message": "Continuar intercambiando"
  },
  "swapContractDataDisabledErrorDescription": {
    "message": "En la aplicación de Ethereum en su Ledger, diríjase a \"Configuración\" y habilite los datos de contrato. A continuación, vuelva a intentar su intercambio."
  },
  "swapContractDataDisabledErrorTitle": {
    "message": "Los datos de contrato no se habilitaron en su Ledger"
  },
  "swapCustom": {
    "message": "personalizado"
  },
  "swapDecentralizedExchange": {
    "message": "Cambio descentralizado"
  },
  "swapDirectContract": {
    "message": "Contrato directo"
  },
  "swapEditLimit": {
    "message": "Editar límite"
  },
  "swapEnableDescription": {
    "message": "Esta acción es obligatoria y le da permiso a MetaMask para intercambiar su $1.",
    "description": "Gives the user info about the required approval transaction for swaps. $1 will be the symbol of a token being approved for swaps."
  },
  "swapEnableTokenForSwapping": {
    "message": "Esto será $1 por intercambiar",
    "description": "$1 is for the 'enableToken' key, e.g. 'enable ETH'"
  },
  "swapEnterAmount": {
    "message": "Introduzca un importe"
  },
  "swapEstimatedNetworkFees": {
    "message": "Tarifas de red estimadas"
  },
  "swapEstimatedNetworkFeesInfo": {
    "message": "Un estimado de la tarifa de red que se usará para completar el intercambio. El monto real puede cambiar según las condiciones de la red."
  },
  "swapFailedErrorDescriptionWithSupportLink": {
    "message": "Pueden ocurrir fallas en las transacciones, por lo que estamos aquí para ayudarlo. Si el problema continúa, comuníquese con nuestro soporte al cliente al $1 para recibir ayuda adicional.",
    "description": "This message is shown to a user if their swap fails. The $1 will be replaced by support.metamask.io"
  },
  "swapFailedErrorTitle": {
    "message": "Error al intercambiar"
  },
  "swapFetchingQuote": {
    "message": "Obteniendo cotización"
  },
  "swapFetchingQuoteNofN": {
    "message": "Obtener cotización $1 de $2",
    "description": "A count of possible quotes shown to the user while they are waiting for quotes to be fetched. $1 is the number of quotes already loaded, and $2 is the total number of resources that we check for quotes. Keep in mind that not all resources will have a quote for a particular swap."
  },
  "swapFetchingQuotes": {
    "message": "Obteniendo cotizaciones..."
  },
  "swapFetchingQuotesErrorDescription": {
    "message": "Se produjo un error. Vuelva a intentarlo o, si el error persiste, póngase en contacto con el soporte al cliente."
  },
  "swapFetchingQuotesErrorTitle": {
    "message": "Error al capturar cotizaciones"
  },
  "swapFetchingTokens": {
    "message": "Capturando tokens…"
  },
  "swapFromTo": {
    "message": "El intercambio de $1 por $2",
    "description": "Tells a user that they need to confirm on their hardware wallet a swap of 2 tokens. $1 is a source token and $2 is a destination token"
  },
  "swapGasFeesDetails": {
    "message": "Las tarifas de gas son estimadas y fluctuarán en función del tráfico de la red y la complejidad de las transacciones."
  },
  "swapGasFeesLearnMore": {
    "message": "Obtenga más información sobre las tarifas de gas"
  },
  "swapGasFeesSplit": {
    "message": "Las tarifas de gas en la pantalla anterior se dividen entre estas dos transacciones."
  },
  "swapGasFeesSummary": {
    "message": "Las tarifas de gas se pagan a los mineros de criptomonedas que procesan transacciones en la red $1. MetaMask no se beneficia de las tarifas de gas.",
    "description": "$1 is the selected network, e.g. Ethereum or BSC"
  },
  "swapHighSlippage": {
    "message": "Deslizamiento alto"
  },
  "swapHighSlippageWarning": {
    "message": "El monto del deslizamiento es muy alto."
  },
  "swapIncludesMMFee": {
    "message": "Incluye una tasa de MetaMask del $1%.",
    "description": "Provides information about the fee that metamask takes for swaps. $1 is a decimal number."
  },
  "swapIncludesMMFeeAlt": {
    "message": "La cotización refleja la tarifa de MetaMask del $1 %",
    "description": "Provides information about the fee that metamask takes for swaps using the latest copy. $1 is a decimal number."
  },
  "swapIncludesMetaMaskFeeViewAllQuotes": {
    "message": "Incluye una tarifa MetaMask de $1% - $2",
    "description": "Provides information about the fee that metamask takes for swaps. $1 is a decimal number and $2 is a link to view all quotes."
  },
  "swapLearnMore": {
    "message": "Más información sobre los intercambios"
  },
  "swapLiquiditySourceInfo": {
    "message": "Buscamos varias fuentes de liquidez (sitios de cambio, agregadores y creadores de mercado profesionales) para comparar las mejores tasas de cambio y las tarifas de red."
  },
  "swapLowSlippage": {
    "message": "Deslizamiento bajo"
  },
  "swapLowSlippageError": {
    "message": "Es posible que la transacción tenga errores, el deslizamiento máximo es demasiado bajo."
  },
  "swapMaxSlippage": {
    "message": "Desfase máximo"
  },
  "swapMetaMaskFee": {
    "message": "Tarifa de MetaMask"
  },
  "swapMetaMaskFeeDescription": {
    "message": "La tarifa de $1% se incluye automáticamente en esta cotización. Lo paga a cambio de una licencia para usar el software de agregación de información del proveedor de liquidez de MetaMask.",
    "description": "Provides information about the fee that metamask takes for swaps. $1 is a decimal number."
  },
  "swapNQuotesWithDot": {
    "message": "$1 cotizaciones.",
    "description": "$1 is the number of quotes that the user can select from when opening the list of quotes on the 'view quote' screen"
  },
  "swapNewQuoteIn": {
    "message": "Cotizaciones nuevas en $1",
    "description": "Tells the user the amount of time until the currently displayed quotes are update. $1 is a time that is counting down from 1:00 to 0:00"
  },
  "swapNoTokensAvailable": {
    "message": "No hay tokens disponibles que coincidan con $1",
    "description": "Tells the user that a given search string does not match any tokens in our token lists. $1 can be any string of text"
  },
  "swapOnceTransactionHasProcess": {
    "message": "Su $1 se agregará a la cuenta una vez que se procese esta transacción.",
    "description": "This message communicates the token that is being transferred. It is shown on the awaiting swap screen. The $1 will be a token symbol."
  },
  "swapPriceDifference": {
    "message": "Está a punto de intercambiar $1 $2 (~$3) por $4 $5 (~$6).",
    "description": "This message represents the price slippage for the swap.  $1 and $4 are a number (ex: 2.89), $2 and $5 are symbols (ex: ETH), and $3 and $6 are fiat currency amounts."
  },
  "swapPriceDifferenceTitle": {
    "message": "Diferencia de precio de ~$1 %",
    "description": "$1 is a number (ex: 1.23) that represents the price difference."
  },
  "swapPriceImpactTooltip": {
    "message": "El impacto sobre el precio es la diferencia entre el precio actual del mercado y el monto recibido durante la ejecución de la transacción. El impacto sobre el precio es una función del tamaño de su transacción respecto de la dimensión del fondo de liquidez."
  },
  "swapPriceUnavailableDescription": {
    "message": "No se pudo determinar el impacto sobre el precio debido a la falta de datos de los precios del mercado. Antes de realizar el intercambio, confirme que está de acuerdo con la cantidad de tokens que está a punto de recibir."
  },
  "swapPriceUnavailableTitle": {
    "message": "Antes de continuar, verifique su tasa"
  },
  "swapProcessing": {
    "message": "Procesamiento"
  },
  "swapQuoteDetails": {
    "message": "Detalles de cotización"
  },
  "swapQuoteNofM": {
    "message": "$1 de $2",
    "description": "A count of possible quotes shown to the user while they are waiting for quotes to be fetched. $1 is the number of quotes already loaded, and $2 is the total number of resources that we check for quotes. Keep in mind that not all resources will have a quote for a particular swap."
  },
  "swapQuoteSource": {
    "message": "Fuente de la cotización"
  },
  "swapQuotesExpiredErrorDescription": {
    "message": "Solicite cotizaciones nuevas para tener los costos más recientes."
  },
  "swapQuotesExpiredErrorTitle": {
    "message": "Tiempo de espera de cotizaciones"
  },
  "swapQuotesNotAvailableDescription": {
    "message": "Reduzca el tamaño de su operación o utilice un token diferente."
  },
  "swapQuotesNotAvailableErrorDescription": {
    "message": "Intente ajustar la configuración de monto o deslizamiento y vuelva a intentarlo."
  },
  "swapQuotesNotAvailableErrorTitle": {
    "message": "No hay cotizaciones disponibles"
  },
  "swapRate": {
    "message": "Tarifa"
  },
  "swapReceiving": {
    "message": "Recibiendo"
  },
  "swapReceivingInfoTooltip": {
    "message": "Este es un valor estimado. El monto exacto depende del deslizamiento."
  },
  "swapRequestForQuotation": {
    "message": "Solicitud de cotización"
  },
  "swapReviewSwap": {
    "message": "Revisar intercambio"
  },
  "swapSearchNameOrAddress": {
    "message": "Buscar nombre o pegar dirección"
  },
  "swapSelect": {
    "message": "Seleccionar"
  },
  "swapSelectAQuote": {
    "message": "Seleccionar una cotización"
  },
  "swapSelectAToken": {
    "message": "Seleccionar token"
  },
  "swapSelectQuotePopoverDescription": {
    "message": "A continuación, se muestran todas las cotizaciones recopiladas de diversas fuentes de liquidez."
  },
  "swapSelectToken": {
    "message": "Seleccionar token"
  },
  "swapShowLatestQuotes": {
    "message": "Mostrar cotizaciones más recientes"
  },
  "swapSlippageHighDescription": {
    "message": "El deslizamiento ingresado ($1%) se considera muy alto y puede resultar en una mala tasa",
    "description": "$1 is the amount of % for slippage"
  },
  "swapSlippageHighTitle": {
    "message": "Deslizamiento alto"
  },
  "swapSlippageLowDescription": {
    "message": "Un valor tan bajo ($1%) puede resultar en un intercambio fallido",
    "description": "$1 is the amount of % for slippage"
  },
  "swapSlippageLowTitle": {
    "message": "Deslizamiento bajo"
  },
  "swapSlippageNegative": {
    "message": "El deslizamiento debe ser mayor o igual que cero"
  },
  "swapSlippageNegativeDescription": {
    "message": "El deslizamiento debe ser mayor o igual que cero"
  },
  "swapSlippageNegativeTitle": {
    "message": "Aumentar el deslizamiento para continuar"
  },
  "swapSlippageOverLimitDescription": {
    "message": "La tolerancia al deslizamiento debe ser del 15 % o menos. Cualquier cosa más alta resultará en una mala tasa."
  },
  "swapSlippageOverLimitTitle": {
    "message": "Reducir el deslizamiento para continuar"
  },
  "swapSlippagePercent": {
    "message": "$1%",
    "description": "$1 is the amount of % for slippage"
  },
  "swapSlippageTooltip": {
    "message": "Si el precio cambia entre el momento en que hace el pedido y cuando se confirma, se denomina \"deslizamiento\". El canje se cancelará automáticamente si el deslizamiento supera lo establecido en la configuración de la \"tolerancia de deslizamiento\"."
  },
  "swapSlippageZeroDescription": {
    "message": "Hay menos proveedores de cotizaciones de deslizamiento cero, lo que resultará en una cotización menos competitiva."
  },
  "swapSlippageZeroTitle": {
    "message": "Abastecimiento de proveedores de deslizamiento cero"
  },
  "swapSource": {
    "message": "Fuente de liquidez"
  },
  "swapSuggested": {
    "message": "Intercambio sugerido"
  },
  "swapSuggestedGasSettingToolTipMessage": {
    "message": "Los intercambios son transacciones complejas y urgentes. Recomendamos esta tarifa de gas para lograr un buen equilibrio entre el costo y la garantía de un intercambio exitoso."
  },
  "swapSwapFrom": {
    "message": "Intercambiar de"
  },
  "swapSwapSwitch": {
    "message": "Cambiar orden de los tokens"
  },
  "swapSwapTo": {
    "message": "Intercambiar a"
  },
  "swapToConfirmWithHwWallet": {
    "message": "para confirmar con su monedero físico"
  },
  "swapTokenAddedManuallyDescription": {
    "message": "Verifique este token en $1 y asegúrese de que sea el token que desea operar.",
    "description": "$1 points the user to etherscan as a place they can verify information about a token. $1 is replaced with the translation for \"etherscan\""
  },
  "swapTokenAddedManuallyTitle": {
    "message": "Token añadido manualmente"
  },
  "swapTokenAvailable": {
    "message": "Su $1 se agregó a la cuenta.",
    "description": "This message is shown after a swap is successful and communicates the exact amount of tokens the user has received for a swap. The $1 is a decimal number of tokens followed by the token symbol."
  },
  "swapTokenBalanceUnavailable": {
    "message": "No se pudo recuperar su saldo de $1",
    "description": "This message communicates to the user that their balance of a given token is currently unavailable. $1 will be replaced by a token symbol"
  },
  "swapTokenNotAvailable": {
    "message": "El token no está disponible para intercambiar en esta región"
  },
  "swapTokenToToken": {
    "message": "Intercambiar $1 por $2",
    "description": "Used in the transaction display list to describe a swap. $1 and $2 are the symbols of tokens in involved in a swap."
  },
  "swapTokenVerificationAddedManually": {
    "message": "Este token se añadió de forma manual."
  },
  "swapTokenVerificationMessage": {
    "message": "Siempre confirme la dirección del token en $1.",
    "description": "Points the user to Etherscan as a place they can verify information about a token. $1 is replaced with the translation for \"Etherscan\" followed by an info icon that shows more info on hover."
  },
  "swapTokenVerificationOnlyOneSource": {
    "message": "Solo se verificó en una fuente."
  },
  "swapTokenVerificationSources": {
    "message": "Verificar en $1 fuentes.",
    "description": "Indicates the number of token information sources that recognize the symbol + address. $1 is a decimal number."
  },
  "swapTokenVerifiedOn1SourceDescription": {
    "message": "$1 solo se verifica en 1 fuente. Considere verificarlo en $2 antes de continuar.",
    "description": "$1 is a token name, $2 points the user to etherscan as a place they can verify information about a token. $1 is replaced with the translation for \"etherscan\""
  },
  "swapTokenVerifiedOn1SourceTitle": {
    "message": "Token potencialmente falso"
  },
  "swapTooManyDecimalsError": {
    "message": "$1 permite hasta $2 decimales",
    "description": "$1 is a token symbol and $2 is the max. number of decimals allowed for the token"
  },
  "swapTransactionComplete": {
    "message": "Transacción completa"
  },
  "swapTwoTransactions": {
    "message": "2 transacciones"
  },
  "swapUnknown": {
    "message": "Desconocido"
  },
  "swapVerifyTokenExplanation": {
    "message": "Varios tokens pueden usar el mismo nombre y símbolo. Revise $1 para comprobar que este es el token que busca.",
    "description": "This appears in a tooltip next to the verifyThisTokenOn message. It gives the user more information about why they should check the token on a block explorer. $1 will be the name or url of the block explorer, which will be the translation of 'etherscan' or a block explorer url specified for a custom network."
  },
  "swapYourTokenBalance": {
    "message": "$1 $2 disponibles para intercambio",
    "description": "Tells the user how much of a token they have in their balance. $1 is a decimal number amount of tokens, and $2 is a token symbol"
  },
  "swapZeroSlippage": {
    "message": "0 % de deslizamiento"
  },
  "swapsAdvancedOptions": {
    "message": "Opciones avanzadas"
  },
  "swapsExcessiveSlippageWarning": {
    "message": "El monto del deslizamiento es muy alto, por lo que recibirá una tasa de conversión desfavorable. Disminuya su tolerancia de deslizamiento a un valor menor al 15 %."
  },
  "swapsMaxSlippage": {
    "message": "Tolerancia de deslizamiento"
  },
  "swapsNotEnoughForTx": {
    "message": "No hay $1 suficientes para completar esta transacción",
    "description": "Tells the user that they don't have enough of a token for a proposed swap. $1 is a token symbol"
  },
  "swapsNotEnoughToken": {
    "message": "No hay suficiente $1",
    "description": "Tells the user that they don't have enough of a token for a proposed swap. $1 is a token symbol"
  },
  "swapsViewInActivity": {
    "message": "Ver en actividad"
  },
  "switch": {
    "message": "Cambiar"
  },
  "switchEthereumChainConfirmationDescription": {
    "message": "Esto cambiará la red seleccionada en MetaMask por una red agregada con anterioridad:"
  },
  "switchEthereumChainConfirmationTitle": {
    "message": "¿Le permite a este sitio cambiar la red?"
  },
  "switchInputCurrency": {
    "message": "Cambiar moneda de entrada"
  },
  "switchNetwork": {
    "message": "Cambiar red"
  },
  "switchNetworks": {
    "message": "Cambiar redes"
  },
  "switchToNetwork": {
    "message": "Cambiar a $1",
    "description": "$1 represents the custom network that has previously been added"
  },
  "switchToThisAccount": {
    "message": "Cambiar a esta cuenta"
  },
  "switchedNetworkToastDecline": {
    "message": "No volver a mostrar"
  },
  "switchedNetworkToastMessage": {
    "message": "$1 ahora está activo en $2",
    "description": "$1 represents the account name, $2 represents the network name"
  },
  "switchedTo": {
    "message": "Ahora está usando"
  },
  "switchingNetworksCancelsPendingConfirmations": {
    "message": "Cambiar de red cancelará todas las confirmaciones pendientes"
  },
  "symbol": {
    "message": "Símbolo"
  },
  "symbolBetweenZeroTwelve": {
    "message": "El símbolo debe tener 11 caracteres o menos."
  },
  "tenPercentIncreased": {
    "message": "10 % de aumento"
  },
  "terms": {
    "message": "Términos de uso"
  },
  "termsOfService": {
    "message": "Términos de servicio"
  },
  "termsOfUseAgreeText": {
    "message": " Acepto los Términos de uso, que se aplican al uso que hago de MetaMask y de todas sus funcionalidades"
  },
  "termsOfUseFooterText": {
    "message": "Por favor, desplácese para leer todas las secciones"
  },
  "termsOfUseTitle": {
    "message": "Nuestros Términos de uso han sido actualizados"
  },
  "theme": {
    "message": "Tema"
  },
  "themeDescription": {
    "message": "Elija su tema MetaMask preferido."
  },
  "thingsToKeep": {
    "message": "Tenga en cuenta:"
  },
  "thirdPartySoftware": {
    "message": "Aviso de software de terceros",
    "description": "Title of a popup modal displayed when installing a snap for the first time."
  },
  "thisCollection": {
    "message": "esta colección"
  },
  "threeMonthsAbbreviation": {
    "message": "3 m",
    "description": "Shortened form of '3 months'"
  },
  "time": {
    "message": "Tiempo"
  },
  "tips": {
    "message": "Sugerencias"
  },
  "to": {
    "message": "Para"
  },
  "toAddress": {
    "message": "Para: $1",
    "description": "$1 is the address to include in the To label. It is typically shortened first using shortenAddress"
  },
  "toggleRequestQueueDescription": {
    "message": "Esto le permite seleccionar una red para cada sitio en lugar de una única red seleccionada para todos los sitios. Esta función evitará que cambie de red manualmente, lo que puede afectar su experiencia de usuario en ciertos sitios."
  },
  "toggleRequestQueueField": {
    "message": "Seleccionar redes para cada sitio"
  },
  "toggleRequestQueueOff": {
    "message": "Desactivado"
  },
  "toggleRequestQueueOn": {
    "message": "Activado"
  },
  "token": {
    "message": "Token"
  },
  "tokenAddress": {
    "message": "Dirección del token"
  },
  "tokenAlreadyAdded": {
    "message": "Ya se agregó el token."
  },
  "tokenAutoDetection": {
    "message": "Detección automática de tokens"
  },
  "tokenContractAddress": {
    "message": "Dirección de contrato de token"
  },
  "tokenDecimal": {
    "message": "Decimales del token"
  },
  "tokenDecimalFetchFailed": {
    "message": "Se requiere decimal del token. Encuéntrelo en: $1"
  },
  "tokenDecimalTitle": {
    "message": "Decimales del token:"
  },
  "tokenDetails": {
    "message": "Detalles del token"
  },
  "tokenFoundTitle": {
    "message": "1 nuevo token encontrado"
  },
  "tokenId": {
    "message": "ID de token"
  },
  "tokenList": {
    "message": "Lista de tókenes"
  },
  "tokenScamSecurityRisk": {
    "message": "estafas de tokens y riesgos de seguridad"
  },
  "tokenShowUp": {
    "message": "Es posible que sus tókenes no aparezcan automáticamente en su monedero. "
  },
  "tokenStandard": {
    "message": "Estándar de tokenes"
  },
  "tokenSymbol": {
    "message": "Símbolo del token"
  },
  "tokens": {
    "message": "Tokens"
  },
  "tokensFoundTitle": {
    "message": "$1 nuevos tokens encontrados",
    "description": "$1 is the number of new tokens detected"
  },
  "tokensInCollection": {
    "message": "Tokens en la colección"
  },
  "tooltipApproveButton": {
    "message": "Comprendo"
  },
  "tooltipSatusConnected": {
    "message": "conectado"
  },
  "tooltipSatusConnectedUpperCase": {
    "message": "Conectado"
  },
  "tooltipSatusNotConnected": {
    "message": "no conectado"
  },
  "total": {
    "message": "Total"
  },
  "totalVolume": {
    "message": "Volúmen total"
  },
  "transaction": {
    "message": "transacción"
  },
  "transactionCancelAttempted": {
    "message": "Se intentó cancelar la transacción con una tarifa de gas de $1 en $2"
  },
  "transactionCancelSuccess": {
    "message": "La transacción de canceló correctamente en $2"
  },
  "transactionConfirmed": {
    "message": "La transacción de confirmó en $2."
  },
  "transactionCreated": {
    "message": "La transacción se creó con un valor de $1 en $2."
  },
  "transactionDataFunction": {
    "message": "Función"
  },
  "transactionDetailDappGasMoreInfo": {
    "message": "Sitio sugerido"
  },
  "transactionDetailDappGasTooltip": {
    "message": "Editar para utilizar la tarifa de gas recomendada por MetaMask según el último bloque."
  },
  "transactionDetailGasHeading": {
    "message": "Tarifa estimada de gas"
  },
  "transactionDetailGasTooltipConversion": {
    "message": "Obtenga más información sobre las tarifas de gas"
  },
  "transactionDetailGasTooltipExplanation": {
    "message": "Las tarifas de gas las establece la red y fluctúan según el tráfico y la complejidad de la transacción."
  },
  "transactionDetailGasTooltipIntro": {
    "message": "Las tarifas de gas se pagan a los mineros de criptomonedas que procesan transacciones en la red $1. MetaMask no se beneficia de las tarifas de gas."
  },
  "transactionDetailGasTotalSubtitle": {
    "message": "Cantidad + tarifa de gas"
  },
  "transactionDetailLayer2GasHeading": {
    "message": "Tarifa de gas de la capa 2"
  },
  "transactionDetailMultiLayerTotalSubtitle": {
    "message": "Monto + cargos"
  },
  "transactionDropped": {
    "message": "La transacción se abandonó en $2."
  },
  "transactionError": {
    "message": "Error de transacción. Excepción generada en el código de contrato."
  },
  "transactionErrorNoContract": {
    "message": "Intentando llamar a una función en una dirección sin contrato."
  },
  "transactionErrored": {
    "message": "La transacción encontró un error."
  },
  "transactionFailed": {
    "message": "Transacción fallida"
  },
  "transactionFee": {
    "message": "Tarifa de transacción"
  },
  "transactionHistoryBaseFee": {
    "message": "Tarifa base (GWEI)"
  },
  "transactionHistoryL1GasLabel": {
    "message": "Tarifa total de gas L1"
  },
  "transactionHistoryL2GasLimitLabel": {
    "message": "Límite de gas L2"
  },
  "transactionHistoryL2GasPriceLabel": {
    "message": "Precio de gas L2"
  },
  "transactionHistoryMaxFeePerGas": {
    "message": "Tarifa máxima por gas"
  },
  "transactionHistoryPriorityFee": {
    "message": "Tarifa de prioridad (GWEI)"
  },
  "transactionHistoryTotalGasFee": {
    "message": "Tarifa total de gas"
  },
  "transactionNote": {
    "message": "Nota de transacción"
  },
  "transactionResubmitted": {
    "message": "Transacción reenviada con la tarifa de gas aumentada a $1 en $2"
  },
  "transactionSettings": {
    "message": "Ajustes de la transacción"
  },
  "transactionSubmitted": {
    "message": "Transacción enviada con una tarifa de gas de $1 en $2."
  },
  "transactionUpdated": {
    "message": "La transacción se actualizó en $2."
  },
  "transactions": {
    "message": "Transacciones"
  },
  "transfer": {
    "message": "Transferir"
  },
  "transferFrom": {
    "message": "Transferir desde"
  },
  "trillionAbbreviation": {
    "message": "b",
    "description": "Shortened form of 'trillion'"
  },
  "troubleConnectingToLedgerU2FOnFirefox": {
    "message": "Tenemos problemas para conectarnos con su Ledger. $1",
    "description": "$1 is a link to the wallet connection guide;"
  },
  "troubleConnectingToLedgerU2FOnFirefox2": {
    "message": "Revise nuestra guía de conexión de monederos físicos y vuelva a intentarlo.",
    "description": "$1 of the ledger wallet connection guide"
  },
  "troubleConnectingToLedgerU2FOnFirefoxLedgerSolution": {
    "message": "Si tiene la última versión de Firefox, es posible que experimente un problema relacionado con la eliminación de la compatibilidad con U2F de Firefox. Aprenda a solucionar este problema $1.",
    "description": "It is a link to the ledger website for the workaround."
  },
  "troubleConnectingToLedgerU2FOnFirefoxLedgerSolution2": {
    "message": "aquí",
    "description": "Second part of the error message; It is a link to the ledger website for the workaround."
  },
  "troubleConnectingToWallet": {
    "message": "Tuvimos problemas al conectar su $1. Pruebe revisar $2 e inténtelo de nuevo.",
    "description": "$1 is the wallet device name; $2 is a link to wallet connection guide"
  },
  "troubleStarting": {
    "message": "MetaMask tuvo problemas para iniciar. Este error podría ser intermitente, así que intente reiniciar la extensión."
  },
  "trustSiteApprovePermission": {
    "message": "Al conceder el permiso, usted permite que los siguientes $1 tengan acceso a sus fondos"
  },
  "tryAgain": {
    "message": "Vuelva a intentarlo"
  },
  "turnOff": {
    "message": "Desactivar"
  },
  "turnOffMetamaskNotificationsError": {
    "message": "Hubo un error al desactivar las notificaciones. Vuelva a intentarlo más tarde."
  },
  "turnOn": {
    "message": "Activar"
  },
  "turnOnMetamaskNotifications": {
    "message": "Activar las notificaciones"
  },
  "turnOnMetamaskNotificationsButton": {
    "message": "Activar"
  },
  "turnOnMetamaskNotificationsError": {
    "message": "Hubo un error al crear las notificaciones. Vuelva a intentarlo más tarde."
  },
  "turnOnMetamaskNotificationsMessageFirst": {
    "message": "Manténgase informado sobre lo que sucede en su monedero con notificaciones."
  },
  "turnOnMetamaskNotificationsMessagePrivacyBold": {
    "message": "Configuración > Notificaciones."
  },
  "turnOnMetamaskNotificationsMessagePrivacyLink": {
    "message": "Obtenga más información sobre cómo protegemos su privacidad mientras utiliza esta función."
  },
  "turnOnMetamaskNotificationsMessageSecond": {
    "message": "Para usar las notificaciones del monedero, utilizamos un perfil para sincronizar algunas configuraciones en sus dispositivos. $1"
  },
  "turnOnMetamaskNotificationsMessageThird": {
    "message": "Puede desactivar las notificaciones en cualquier momento en $1"
  },
  "turnOnTokenDetection": {
    "message": "Activar la detección mejorada de tokens"
  },
  "tutorial": {
    "message": "Tutorial"
  },
  "twelveHrTitle": {
    "message": "12 horas:"
  },
  "typeYourSRP": {
    "message": "Escriba la frase secreta de recuperación"
  },
  "u2f": {
    "message": "U2F",
    "description": "A name on an API for the browser to interact with devices that support the U2F protocol. On some browsers we use it to connect MetaMask to Ledger devices."
  },
  "unMatchedChain": {
    "message": "Según nuestros registros, esta URL no coincide con un proveedor conocido para este ID de cadena."
  },
  "unapproved": {
    "message": "No aprobado"
  },
  "units": {
    "message": "unidades"
  },
  "unknown": {
    "message": "Desconocido"
  },
  "unknownCollection": {
    "message": "Colección sin nombre"
  },
  "unknownNetwork": {
    "message": "Red privada desconocida"
  },
  "unknownNetworkForKeyEntropy": {
    "message": "Red desconocida",
    "description": "Displayed on places like Snap install warning when regular name is not available."
  },
  "unknownQrCode": {
    "message": "Error: No se pudo identificar ese código QR"
  },
  "unlimited": {
    "message": "Ilimitado"
  },
  "unlock": {
    "message": "Desbloquear"
  },
  "unlockMessage": {
    "message": "La Web descentralizada espera"
  },
  "unpin": {
    "message": "Desanclar"
  },
  "unrecognizedChain": {
    "message": "No se reconoce esta red personalizada",
    "description": "$1 is a clickable link with text defined by the 'unrecognizedChanLinkText' key. The link will open to instructions for users to validate custom network details."
  },
  "unsendableAsset": {
    "message": "Actualmente no se admite el envío de tokens NFT (ERC-721)",
    "description": "This is an error message we show the user if they attempt to send an NFT asset type, for which currently don't support sending"
  },
  "unverifiedContractAddressMessage": {
    "message": "No podemos verificar este contrato. Asegúrese de que confía en esta dirección."
  },
  "upArrow": {
    "message": "flecha ascendente"
  },
  "update": {
    "message": "Actualizar"
  },
  "updateOrEditNetworkInformations": {
    "message": "Actualice su información o"
  },
  "updateRequest": {
    "message": "Solicitud de actualización"
  },
  "updatedWithDate": {
    "message": "$1 actualizado"
  },
  "uploadDropFile": {
    "message": "Ingrese su archivo aquí"
  },
  "uploadFile": {
    "message": "Cargar archivo"
  },
  "urlErrorMsg": {
    "message": "Las direcciones URL requieren el prefijo HTTP/HTTPS adecuado."
  },
  "use4ByteResolution": {
    "message": "Decodificar contratos inteligentes"
  },
  "use4ByteResolutionDescription": {
    "message": "Para mejorar la experiencia del usuario, personalizamos la pestaña de actividad con mensajes basados en los contratos inteligentes con los que interactúa. MetaMask usa un servicio llamado 4byte.directory para decodificar datos y mostrarle una versión de un contrato inteligente que es más fácil de leer. Esto ayuda a reducir sus posibilidades de aprobar acciones de contratos inteligentes maliciosos, pero puede resultar en que se comparta su dirección IP."
  },
  "useMultiAccountBalanceChecker": {
    "message": "Solicitudes de saldo de cuenta por lotes"
  },
  "useMultiAccountBalanceCheckerSettingDescription": {
    "message": "Obtenga actualizaciones de saldo más rápidas mediante el procesamiento por lotes de solicitudes de saldo de cuenta. Esto nos permite obtener los saldos de su cuenta juntos, para que obtenga actualizaciones más rápidas para una experiencia mejorada. Cuando esta función está desactivada, es menos probable que terceros logran asociar a sus cuentas entre sí."
  },
  "useNftDetection": {
    "message": "Detección automática de NFT"
  },
  "useNftDetectionDescriptionText": {
    "message": "Deje que MetaMask agregue los NFT de su propiedad mediante servicios de terceros. La detección automática de los NFT expone su IP y dirección de cuenta a estos servicios. Habilitar esta función podría asociar su dirección IP con su dirección de Ethereum y mostrar NFT falsos enviados mediante airdrop por estafadores. Puede agregar tókenes manualmente para evitar este riesgo."
  },
  "usePhishingDetection": {
    "message": "Usar detección de phishing"
  },
  "usePhishingDetectionDescription": {
    "message": "Mostrar una advertencia respecto de los dominios de phishing dirigidos a los usuarios de Ethereum"
  },
  "useSafeChainsListValidation": {
    "message": "Verificación de detalles de la red"
  },
  "useSafeChainsListValidationDescription": {
    "message": "MetaMask utiliza un servicio de terceros llamado $1 para mostrar detalles de red precisos y estandarizados. Esto reduce las posibilidades de conectarse a una red maliciosa o incorrecta. Al utilizar esta función, su dirección IP queda expuesta a chainid.network."
  },
  "useSafeChainsListValidationWebsite": {
    "message": "chainid.network",
    "description": "useSafeChainsListValidationWebsite is separated from the rest of the text so that we can bold the third party service name in the middle of them"
  },
  "useSiteSuggestion": {
    "message": "Usar sugerencia del sitio"
  },
  "useTokenDetectionPrivacyDesc": {
    "message": "La visualización automática de tokens enviados a su cuenta implica la comunicación con servidores de terceros para obtener imágenes de tokens. Esos servicios tendrán acceso a su dirección IP."
  },
  "usedByClients": {
    "message": "Usado por una variedad de clientes distintos"
  },
  "userName": {
    "message": "Nombre de usuario"
  },
  "userOpContractDeployError": {
    "message": "La implementación de contratos desde una cuenta de contrato inteligente no es compatible"
  },
  "verifyContractDetails": {
    "message": "Verificar detalles de terceros"
  },
  "verifyThisTokenOn": {
    "message": "Comprobar este token en $1",
    "description": "Points the user to etherscan as a place they can verify information about a token. $1 is replaced with the translation for \"etherscan\""
  },
  "verifyThisUnconfirmedTokenOn": {
    "message": "Verifique este token en $1 y asegúrese de que sea el token con el que quiere realizar la transacción.",
    "description": "Points the user to etherscan as a place they can verify information about a token. $1 is replaced with the translation for \"etherscan\""
  },
  "version": {
    "message": "Versión"
  },
  "view": {
    "message": "Ver"
  },
  "viewActivity": {
    "message": "Ver actividad"
  },
  "viewAllDetails": {
    "message": "Ver todos los detalles"
  },
  "viewAllQuotes": {
    "message": "ver todas las cotizaciones"
  },
  "viewContact": {
    "message": "Ver contacto"
  },
  "viewDetails": {
    "message": "Ver detalles"
  },
  "viewFullTransactionDetails": {
    "message": "Ver detalles completos de la transacción"
  },
  "viewMore": {
    "message": "Ver más"
  },
  "viewOnBlockExplorer": {
    "message": "Ver en el explorador de bloques"
  },
  "viewOnCustomBlockExplorer": {
    "message": "Ver $1 en $2",
    "description": "$1 is the action type. e.g (Account, Transaction, Swap) and $2 is the Custom Block Explorer URL"
  },
  "viewOnEtherscan": {
    "message": "Ver $1 en Etherscan",
    "description": "$1 is the action type. e.g (Account, Transaction, Swap)"
  },
  "viewOnExplorer": {
    "message": "Ver en el explorador"
  },
  "viewOnOpensea": {
    "message": "Ver en Opensea"
  },
  "viewTransaction": {
    "message": "Ver transacción"
  },
  "viewinCustodianApp": {
    "message": "Ver en la aplicación de custodia"
  },
  "viewinExplorer": {
    "message": "Ver $1 en el explorador",
    "description": "$1 is the action type. e.g (Account, Transaction, Swap)"
  },
  "visitSite": {
    "message": "Visitar sitio"
  },
  "visitWebSite": {
    "message": "Visite nuestro sitio web"
  },
  "wallet": {
    "message": "Monedero"
  },
  "walletConnectionGuide": {
    "message": "nuestra guía de conexión del monedero físico"
  },
  "walletCreationSuccessDetail": {
    "message": "Ha protegido con éxito su monedero. Mantenga su frase secreta de recuperación a salvo y en secreto: ¡es su responsabilidad!"
  },
  "walletCreationSuccessReminder1": {
    "message": "MetaMask no puede recuperar su frase secreta de recuperación."
  },
  "walletCreationSuccessReminder2": {
    "message": "MetaMask nunca le pedirá su frase secreta de recuperación."
  },
  "walletCreationSuccessReminder3": {
    "message": "$1 con nadie o se arriesga a que le roben los fondos",
    "description": "$1 is separated as walletCreationSuccessReminder3BoldSection so that we can bold it"
  },
  "walletCreationSuccessReminder3BoldSection": {
    "message": "Nunca comparta su frase secreta de recuperación",
    "description": "This string is localized separately from walletCreationSuccessReminder3 so that we can bold it"
  },
  "walletCreationSuccessTitle": {
    "message": "Creación exitosa del monedero"
  },
  "wantToAddThisNetwork": {
    "message": "¿Desea añadir esta red?"
  },
  "wantsToAddThisAsset": {
    "message": "$1 quiere agregar este activo a su monedero."
  },
  "warning": {
    "message": "Advertencia"
  },
  "warningFromSnap": {
    "message": "Advertencia de $1",
    "description": "$1 represents the name of the snap"
  },
  "warningTooltipText": {
    "message": "$1 El tercero podría gastar todo su saldo de tokens sin previo aviso o consentimiento. Protéjase personalizando un límite de gasto más bajo.",
    "description": "$1 is a warning icon with text 'Be careful' in 'warning' colour"
  },
  "weak": {
    "message": "Débil"
  },
  "web3": {
    "message": "Web3"
  },
  "web3ShimUsageNotification": {
    "message": "Parece que el sitio web actual intentó utilizar la API de window.web3 que se eliminó. Si el sitio no funciona, haga clic en $1 para obtener más información.",
    "description": "$1 is a clickable link."
  },
  "webhid": {
    "message": "WebHID",
    "description": "Refers to a interface for connecting external devices to the browser. Used for connecting ledger to the browser. Read more here https://developer.mozilla.org/en-US/docs/Web/API/WebHID_API"
  },
  "websites": {
    "message": "sitios web",
    "description": "Used in the 'permission_rpc' message."
  },
  "welcomeBack": {
    "message": "¡Bienvenido de nuevo!"
  },
  "welcomeExploreDescription": {
    "message": "Almacenar, enviar y gastar criptomonedas y activos."
  },
  "welcomeExploreTitle": {
    "message": "Explorar aplicaciones descentralizadas"
  },
  "welcomeLoginDescription": {
    "message": "Use su MetaMask para acceder a aplicaciones descentralizadas, sin necesidad de registrarse."
  },
  "welcomeLoginTitle": {
    "message": "Diga hola a su monedero"
  },
  "welcomeToMetaMask": {
    "message": "Comencemos"
  },
  "welcomeToMetaMaskIntro": {
    "message": "Con la confianza de millones de usuarios, MetaMask es un monedero seguro que permite que todos puedan acceder al mundo de Web3."
  },
  "whatsNew": {
    "message": "Novedades",
    "description": "This is the title of a popup that gives users notifications about new features and updates to MetaMask."
  },
  "whatsThis": {
    "message": "¿Qué es esto?"
  },
<<<<<<< HEAD
  "wrongChainId": {
    "message": "Este ID de cadena no coincide con el nombre de la red."
  },
=======
>>>>>>> ad7a5462
  "wrongNetworkName": {
    "message": "Según nuestros registros, es posible que el nombre de la red no coincida correctamente con este ID de cadena."
  },
  "xOfYPending": {
    "message": "$1 de $2 están pendientes",
    "description": "$1 and $2 are intended to be two numbers, where $2 is a total number of pending confirmations, and $1 is a count towards that total"
  },
  "yes": {
    "message": "Sí"
  },
  "you": {
    "message": "Usted"
  },
  "youNeedToAllowCameraAccess": {
    "message": "Necesita permitir el acceso a la cámara para usar esta función."
  },
  "youSign": {
    "message": "Está firmando"
  },
  "yourAccounts": {
    "message": "Sus cuentas"
  },
  "yourActivity": {
    "message": "Su actividad"
  },
  "yourBalance": {
    "message": "Su saldo"
  },
  "yourNFTmayBeAtRisk": {
    "message": "Sus NFT podrían estar en riesgo"
  },
  "yourPrivateSeedPhrase": {
    "message": "Su frase secreta de recuperación"
  },
  "yourTransactionConfirmed": {
    "message": "Transacción ya confirmada"
  },
  "yourTransactionJustConfirmed": {
    "message": "No pudimos cancelar su transacción antes de que se confirmara en la cadena de bloques."
  },
  "zeroGasPriceOnSpeedUpError": {
    "message": "No hay entradas sobre el precio del gas al acelerar la transacción"
  }
}<|MERGE_RESOLUTION|>--- conflicted
+++ resolved
@@ -41,12 +41,6 @@
   "QRHardwareWalletSteps1Title": {
     "message": "Conecte su monedero físico QR"
   },
-<<<<<<< HEAD
-  "QRHardwareWalletSteps2Description": {
-    "message": "Ngrave Zero"
-  },
-=======
->>>>>>> ad7a5462
   "SIWEAddressInvalid": {
     "message": "La dirección de la solicitud de inicio de sesión no coincide con la dirección de la cuenta que está utilizando para iniciar sesión."
   },
@@ -313,12 +307,9 @@
   "addUrl": {
     "message": "Agregar URL"
   },
-<<<<<<< HEAD
-=======
   "addingAccount": {
     "message": "Añadiendo cuenta"
   },
->>>>>>> ad7a5462
   "addingCustomNetwork": {
     "message": "Agregando red"
   },
@@ -328,12 +319,6 @@
   "additionalNetworks": {
     "message": "Redes adicionales"
   },
-<<<<<<< HEAD
-  "additionalRpcUrl": {
-    "message": "URL RPC adicional"
-  },
-=======
->>>>>>> ad7a5462
   "address": {
     "message": "Dirección"
   },
@@ -999,12 +984,6 @@
   "confirmConnectionTitle": {
     "message": "Confirmar conexión a $1"
   },
-<<<<<<< HEAD
-  "confirmDeletion": {
-    "message": "Confirmar la eliminación"
-  },
-=======
->>>>>>> ad7a5462
   "confirmFieldPaymaster": {
     "message": "Tarifa pagada por"
   },
@@ -1017,36 +996,13 @@
   "confirmRecoveryPhrase": {
     "message": "Confirmar frase secreta de recuperación"
   },
-<<<<<<< HEAD
-  "confirmRpcUrlDeletionMessage": {
-    "message": "¿Está seguro de que desea eliminar la URL RPC? Su información no se guardará para esta red."
-  },
-  "confirmTitleDescContractInteractionTransaction": {
-    "message": "Solo confirme esta transacción si entiende completamente el contenido y confía en el sitio solicitante."
-  },
   "confirmTitleDescPermitSignature": {
     "message": "Este sitio solicita permiso para gastar sus tokens."
   },
   "confirmTitleDescSIWESignature": {
     "message": "Un sitio quiere que inicie sesión para demostrar que es el propietario de esta cuenta."
   },
-  "confirmTitleDescSignature": {
-    "message": "Solo confirme este mensaje si aprueba el contenido y confía en el sitio solicitante."
-=======
-  "confirmTitleDescPermitSignature": {
-    "message": "Este sitio solicita permiso para gastar sus tokens."
-  },
-  "confirmTitleDescSIWESignature": {
-    "message": "Un sitio quiere que inicie sesión para demostrar que es el propietario de esta cuenta."
-  },
   "confirmTitlePermitTokens": {
-    "message": "Solicitud de límite de gasto"
-  },
-  "confirmTitleSIWESignature": {
-    "message": "Solicitud de inicio de sesión"
->>>>>>> ad7a5462
-  },
-  "confirmTitlePermitSignature": {
     "message": "Solicitud de límite de gasto"
   },
   "confirmTitleSIWESignature": {
@@ -1513,9 +1469,6 @@
     "message": "¿Eliminar la red de $1?",
     "description": "$1 represents the name of the network"
   },
-  "deleteRpcUrl": {
-    "message": "Eliminar URL RPC"
-  },
   "deposit": {
     "message": "Depositar"
   },
@@ -1541,12 +1494,9 @@
   "details": {
     "message": "Detalles"
   },
-<<<<<<< HEAD
-=======
   "developerOptions": {
     "message": "Opciones de desarrollador"
   },
->>>>>>> ad7a5462
   "disabledGasOptionToolTipMessage": {
     "message": "“$1” está desactivado porque no cumple el mínimo de un aumento del 10 % respecto a la tarifa de gas original.",
     "description": "$1 is gas estimate type which can be market or aggressive"
@@ -1880,13 +1830,8 @@
   "existingChainId": {
     "message": "La información que ha ingresado está asociada con un ID de cadena existente."
   },
-<<<<<<< HEAD
-  "existingRpcUrl": {
-    "message": "Esta URL está asociada a otro ID de cadena."
-=======
   "existingRequestsBannerAlertDesc": {
     "message": "Para ver y confirmar su solicitud más reciente, primero deberá aprobar o rechazar las solicitudes existentes."
->>>>>>> ad7a5462
   },
   "expandView": {
     "message": "Expandir vista"
@@ -1939,9 +1884,6 @@
     "message": "¿No funciona la importación del archivo? Haga clic aquí.",
     "description": "Helps user import their account from a JSON file"
   },
-  "findTheRightChainId": {
-    "message": "Encuentre el correcto en:"
-  },
   "flaskWelcomeUninstall": {
     "message": "le recomendamos que desinstale esta extensión",
     "description": "This request is shown on the Flask Welcome screen. It is intended for non-developers, and will be bolded."
@@ -3958,10 +3900,6 @@
     "message": "Algunas de estas redes dependen de terceros. Las conexiones pueden ser menos confiables o permitir que terceros realicen un seguimiento de la actividad. $1",
     "description": "$1 is Learn more link"
   },
-  "popularNetworkAddToolTip": {
-    "message": "Algunas de estas redes dependen de terceros. Las conexiones pueden ser menos confiables o permitir que terceros realicen un seguimiento de la actividad. $1",
-    "description": "$1 is Learn more link"
-  },
   "portfolio": {
     "message": "Portafolio"
   },
@@ -5293,12 +5231,6 @@
   },
   "suggestedTokenName": {
     "message": "Nombre sugerido:"
-<<<<<<< HEAD
-  },
-  "suggestedTokenSymbol": {
-    "message": "Símbolo de cotización sugerido:"
-=======
->>>>>>> ad7a5462
   },
   "support": {
     "message": "Soporte técnico"
@@ -6099,9 +6031,6 @@
     "message": "U2F",
     "description": "A name on an API for the browser to interact with devices that support the U2F protocol. On some browsers we use it to connect MetaMask to Ledger devices."
   },
-  "unMatchedChain": {
-    "message": "Según nuestros registros, esta URL no coincide con un proveedor conocido para este ID de cadena."
-  },
   "unapproved": {
     "message": "No aprobado"
   },
@@ -6380,12 +6309,6 @@
   "whatsThis": {
     "message": "¿Qué es esto?"
   },
-<<<<<<< HEAD
-  "wrongChainId": {
-    "message": "Este ID de cadena no coincide con el nombre de la red."
-  },
-=======
->>>>>>> ad7a5462
   "wrongNetworkName": {
     "message": "Según nuestros registros, es posible que el nombre de la red no coincida correctamente con este ID de cadena."
   },
