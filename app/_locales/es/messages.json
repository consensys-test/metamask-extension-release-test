--- conflicted
+++ resolved
@@ -1765,15 +1765,12 @@
     "message": "activar $1",
     "description": "$1 is a token symbol, e.g. ETH"
   },
-<<<<<<< HEAD
   "enableTokenAutoDetection": {
     "message": "Activar la autodetección de tokens"
   },
   "enable_auto_detection_toggle_automatically": {
     "message": "Esta opción estará activada automáticamente en la extensión Metamask v12.3.0 para los usuarios que tengan activada la funcionalidad básica"
   },
-=======
->>>>>>> 535c139b
   "enabled": {
     "message": "Activado"
   },
@@ -2821,12 +2818,9 @@
   "methodData": {
     "message": "Método"
   },
-<<<<<<< HEAD
   "methodDataTransactionDesc": {
     "message": "Función ejecutada en base a datos de entrada decodificados."
   },
-=======
->>>>>>> 535c139b
   "methodNotSupported": {
     "message": "No compatible con esta cuenta."
   },
@@ -3532,12 +3526,9 @@
   "onboardingMetametricsDescription2": {
     "message": "Al recopilar métricas, siempre será..."
   },
-<<<<<<< HEAD
-=======
   "onboardingMetametricsDisagree": {
     "message": "No, gracias"
   },
->>>>>>> 535c139b
   "onboardingMetametricsInfuraTerms": {
     "message": "Le informaremos si decidimos usar estos datos para otros fines. Puede consultar $1 para obtener más información. Recuerde que puede acceder a la configuración y excluirse en cualquier momento.",
     "description": "$1 represents `onboardingMetametricsInfuraTermsPolicy`"
