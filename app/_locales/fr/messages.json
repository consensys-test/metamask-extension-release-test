{
  "QRHardwareInvalidTransactionTitle": {
    "message": "Erreur"
  },
  "QRHardwareMismatchedSignId": {
    "message": "Données de transaction incompatibles. Veuillez vérifier les détails de la transaction."
  },
  "QRHardwarePubkeyAccountOutOfRange": {
    "message": "Il n’y a plus de comptes. Si vous souhaitez accéder à un autre compte non répertorié ci-dessous, veuillez reconnecter votre portefeuille matériel et le sélectionner."
  },
  "QRHardwareScanInstructions": {
    "message": "Placez le code QR devant votre caméra. L’écran est flou, mais cela n’affectera pas la lecture."
  },
  "QRHardwareSignRequestCancel": {
    "message": "Rejeter"
  },
  "QRHardwareSignRequestDescription": {
    "message": "Après avoir signé avec votre portefeuille, cliquez sur « Obtenir la signature » pour recevoir la signature"
  },
  "QRHardwareSignRequestGetSignature": {
    "message": "Obtenir la signature"
  },
  "QRHardwareSignRequestSubtitle": {
    "message": "Veuillez scanner le code QR avec votre portefeuille"
  },
  "QRHardwareSignRequestTitle": {
    "message": "Demander la signature"
  },
  "QRHardwareUnknownQRCodeTitle": {
    "message": "Erreur"
  },
  "QRHardwareUnknownWalletQRCode": {
    "message": "Code QR invalide. Scannez le code QR de synchronisation du portefeuille matériel."
  },
  "QRHardwareWalletImporterTitle": {
    "message": "Scannez le code QR"
  },
  "QRHardwareWalletSteps1Description": {
    "message": "Vous pouvez choisir parmi une liste de partenaires officiels soutenant le code QR ci-dessous."
  },
  "QRHardwareWalletSteps1Title": {
    "message": "Connectez votre portefeuille électronique QR"
  },
  "SIWEAddressInvalid": {
    "message": "L’adresse figurant dans la demande de connexion ne correspond pas à l’adresse du compte que vous utilisez pour vous connecter."
  },
  "SIWEDomainInvalidText": {
    "message": "Le nom de domaine du site Web auquel vous tentez de vous connecter ne correspond pas au nom de domaine indiqué dans la demande de connexion. Procédez avec prudence."
  },
  "SIWEDomainInvalidTitle": {
    "message": "Demande de site trompeuse."
  },
  "SIWEDomainWarningBody": {
    "message": "Le site Web ($1) vous demande de vous connecter au mauvais nom domaine. Il peut s’agir d’une tentative d’hameçonnage.",
    "description": "$1 represents the website domain"
  },
  "SIWEDomainWarningLabel": {
    "message": "Site non sécurisé"
  },
  "SIWELabelChainID": {
    "message": "Identifiant de la chaîne :"
  },
  "SIWELabelExpirationTime": {
    "message": "Expire à :"
  },
  "SIWELabelIssuedAt": {
    "message": "Émis à :"
  },
  "SIWELabelMessage": {
    "message": "Message :"
  },
  "SIWELabelNonce": {
    "message": "Nonce :"
  },
  "SIWELabelNotBefore": {
    "message": "Pas avant :"
  },
  "SIWELabelRequestID": {
    "message": "Identifiant de la demande :"
  },
  "SIWELabelResources": {
    "message": "Ressources : $1",
    "description": "$1 represents the number of resources"
  },
  "SIWELabelURI": {
    "message": "URI :"
  },
  "SIWELabelVersion": {
    "message": "Version :"
  },
  "SIWESiteRequestSubtitle": {
    "message": "Ce site vous demande de vous connecter avec"
  },
  "SIWESiteRequestTitle": {
    "message": "Demande de connexion"
  },
  "SIWEWarningSubtitle": {
    "message": "Veuillez confirmer que vous avez bien compris en cochant :"
  },
  "SIWEWarningTitle": {
    "message": "En êtes-vous sûr(e) ?"
  },
  "about": {
    "message": "À propos"
  },
  "accept": {
    "message": "Accepter"
  },
  "acceptTermsOfUse": {
    "message": "J’ai lu et j’accepte les $1",
    "description": "$1 is the `terms` message"
  },
  "accessAndSpendNoticeNFT": {
    "message": "$1 peut accéder à cet actif et le dépenser",
    "description": "$1 is the url of the site requesting ability to spend"
  },
  "accessYourWalletWithSRP": {
    "message": "Accédez à votre portefeuille en utilisant votre phrase secrète de récupération"
  },
  "accessYourWalletWithSRPDescription": {
    "message": "MetaMask ne peut pas récupérer votre mot de passe. Nous utiliserons votre phrase secrète de récupération pour vérifier votre identité, restaurer votre portefeuille et définir un nouveau mot de passe. Veuillez tout d’abord saisir la phrase secrète de récupération qui vous a été fournie lorsque vous avez créé votre portefeuille. $1",
    "description": "$1 is the words 'Learn More' from key 'learnMore', separated here so that it can be added as a link"
  },
  "accessingYourCamera": {
    "message": "Accès à votre appareil photo..."
  },
  "account": {
    "message": "Compte"
  },
  "accountActivity": {
    "message": "Activité du compte"
  },
  "accountActivityText": {
    "message": "Sélectionnez les comptes pour lesquels vous souhaitez recevoir des notifications :"
  },
  "accountDetails": {
    "message": "Détails du compte"
  },
  "accountIdenticon": {
    "message": "Identicon de compte"
  },
  "accountIsntConnectedToastText": {
    "message": "$1 n’est pas connecté à $2"
  },
  "accountName": {
    "message": "Nom du compte"
  },
  "accountNameDuplicate": {
    "message": "Ce nom de compte existe déjà",
    "description": "This is an error message shown when the user enters a new account name that matches an existing account name"
  },
  "accountNameReserved": {
    "message": "Ce nom de compte est réservé",
    "description": "This is an error message shown when the user enters a new account name that is reserved for future use"
  },
  "accountOptions": {
    "message": "Options du compte"
  },
  "accountSelectionRequired": {
    "message": "Vous devez sélectionner un compte !"
  },
  "accountTypeNotSupported": {
    "message": "Ce type de compte n’est pas pris en charge"
  },
  "accounts": {
    "message": "Comptes"
  },
  "accountsConnected": {
    "message": "Comptes connectés"
  },
  "active": {
    "message": "Actif"
  },
  "activity": {
    "message": "Activité"
  },
  "activityLog": {
    "message": "Log d’activité"
  },
  "add": {
    "message": "Ajouter"
  },
  "addANetwork": {
    "message": "Ajouter un réseau"
  },
  "addANickname": {
    "message": "Ajouter un pseudo"
  },
  "addAccount": {
    "message": "Ajouter un compte"
  },
  "addAccountToMetaMask": {
    "message": "Ajouter un compte à MetaMask"
  },
  "addAcquiredTokens": {
    "message": "Ajouter les jetons que vous avez acquis par l’intermédiaire de MetaMask"
  },
  "addAlias": {
    "message": "Ajouter un alias"
  },
  "addBlockExplorer": {
    "message": "Ajouter un explorateur de blocs"
  },
  "addContact": {
    "message": "Ajouter un contact"
  },
  "addCustomNetwork": {
    "message": "Ajouter un réseau personnalisé"
  },
  "addEthereumChainConfirmationDescription": {
    "message": "Cela permettra d’utiliser ce réseau dans MetaMask."
  },
  "addEthereumChainConfirmationRisks": {
    "message": "MetaMask ne vérifie pas les réseaux personnalisés."
  },
  "addEthereumChainConfirmationRisksLearnMore": {
    "message": "En savoir plus sur $1.",
    "description": "$1 is a link with text that is provided by the 'addEthereumChainConfirmationRisksLearnMoreLink' key"
  },
  "addEthereumChainConfirmationRisksLearnMoreLink": {
    "message": "les risques de fraude et de sécurité des réseaux",
    "description": "Link text for the 'addEthereumChainConfirmationRisksLearnMore' translation key"
  },
  "addEthereumChainConfirmationTitle": {
    "message": "Autoriser ce site à ajouter un réseau ?"
  },
  "addEthereumChainWarningModalHeader": {
    "message": "N’ajoutez ce fournisseur de RPC que si vous lui faites confiance. $1",
    "description": "$1 is addEthereumChainWarningModalHeaderPartTwo passed separately so that it can be bolded"
  },
  "addEthereumChainWarningModalHeaderPartTwo": {
    "message": "Un fournisseur malveillant peut mentir quant à l’état de la blockchain et enregistrer votre activité sur le réseau."
  },
  "addEthereumChainWarningModalListHeader": {
    "message": "Il est important que votre fournisseur soit digne de confiance, car il peut :"
  },
  "addEthereumChainWarningModalListPointOne": {
    "message": "Voir vos comptes et les associer à votre adresse IP"
  },
  "addEthereumChainWarningModalListPointThree": {
    "message": "Afficher le solde des comptes et les opérations réalisées et inscrites sur le registre de la blockchain"
  },
  "addEthereumChainWarningModalListPointTwo": {
    "message": "Diffuser des informations sur vos transactions"
  },
  "addEthereumChainWarningModalTitle": {
    "message": "Vous êtes en train d’ajouter un nouveau fournisseur de RPC pour le réseau principal de la blockchain Ethereum"
  },
  "addFriendsAndAddresses": {
    "message": "Ajoutez uniquement des amis et des adresses de confiance"
  },
  "addHardwareWallet": {
    "message": "Ajouter un portefeuille matériel"
  },
  "addIPFSGateway": {
    "message": "Ajoutez votre passerelle IPFS préférée"
  },
  "addImportAccount": {
    "message": "Ajouter un compte ou un portefeuille matériel"
  },
  "addMemo": {
    "message": "Ajouter un mémo"
  },
  "addNetwork": {
    "message": "Ajouter un réseau"
  },
  "addNewAccount": {
    "message": "Ajouter un nouveau compte Ethereum"
  },
  "addNewBitcoinAccount": {
    "message": "Ajouter un nouveau compte Bitcoin (Bêta)"
  },
  "addNewBitcoinTestnetAccount": {
    "message": "Ajouter un nouveau compte Bitcoin (Testnet)"
  },
  "addNewToken": {
    "message": "Ajouter un nouveau jeton"
  },
  "addNft": {
    "message": "Ajouter un NFT"
  },
  "addNfts": {
    "message": "Ajouter des NFT"
  },
  "addRpcUrl": {
    "message": "Ajouter l’URL du RPC"
  },
  "addSnapAccountToggle": {
    "message": "Activer « Ajouter un Snap de compte (bêta) »"
  },
  "addSnapAccountsDescription": {
    "message": "En activant cette fonctionnalité, vous aurez la possibilité d’ajouter les nouveaux Snaps de compte bêta directement à partir de votre liste de comptes. Veuillez noter que les Snaps de compte sont des services fournis par des tiers."
  },
  "addSuggestedNFTs": {
    "message": "Ajouter les NFT suggérés"
  },
  "addSuggestedTokens": {
    "message": "Ajouter les jetons suggérés"
  },
  "addToken": {
    "message": "Ajouter le jeton"
  },
  "addTokenByContractAddress": {
    "message": "Vous n’arrivez pas à trouver un jeton ? Vous pouvez ajouter manuellement n’importe quel jeton en copiant et collant son adresse. Les adresses des contrats de jetons sont disponibles sur $1",
    "description": "$1 is a blockchain explorer for a specific network, e.g. Etherscan for Ethereum"
  },
  "addUrl": {
    "message": "Ajouter l'URL"
  },
  "addingAccount": {
    "message": "Ajouter un compte"
  },
  "addingCustomNetwork": {
    "message": "Ajout de réseau"
  },
  "addingTokens": {
    "message": "Ajouter des jetons"
  },
  "additionalNetworks": {
    "message": "Réseaux supplémentaires"
  },
  "address": {
    "message": "Adresse"
  },
  "addressCopied": {
    "message": "Adresse copiée !"
  },
  "advanced": {
    "message": "Paramètres avancés"
  },
  "advancedBaseGasFeeToolTip": {
    "message": "Lorsque votre transaction est intégrée au bloc, toute différence entre vos frais de base maximaux et les frais de base réels vous sera remboursée. Le montant total est calculé comme suit : frais de base maximaux (en GWEI) × limite de carburant."
  },
  "advancedConfiguration": {
    "message": "Configuration avancée"
  },
  "advancedDetailsDataDesc": {
    "message": "Données"
  },
  "advancedDetailsHexDesc": {
    "message": "Hexa"
  },
  "advancedDetailsNonceDesc": {
    "message": "Nonce"
  },
  "advancedDetailsNonceTooltip": {
    "message": "Il s’agit du nombre de transactions d’un compte. Le nonce de la première transaction est 0 et il augmente d’une manière séquentielle."
  },
  "advancedGasFeeDefaultOptIn": {
    "message": "Enregistrer ces valeurs comme valeurs par défaut pour le réseau $1.",
    "description": "$1 is the current network name."
  },
  "advancedGasFeeModalTitle": {
    "message": "Frais de carburant avancés"
  },
  "advancedGasPriceTitle": {
    "message": "Prix du gaz"
  },
  "advancedPriorityFeeToolTip": {
    "message": "Les frais de priorité (aussi appelés « pourboire du mineur ») vont directement aux mineurs et les incitent à accorder la priorité à votre transaction."
  },
  "agreeTermsOfUse": {
    "message": "J’accepte les $1 de MetaMask",
    "description": "$1 is the `terms` link"
  },
  "airgapVault": {
    "message": "Coffre-fort AirGap"
  },
  "alert": {
    "message": "Alerte"
  },
  "alertActionBuy": {
    "message": "Acheter de l’ETH"
  },
  "alertActionUpdateGas": {
    "message": "Mettre à jour la limite de gaz"
  },
  "alertActionUpdateGasFee": {
    "message": "Actualiser les frais"
  },
  "alertActionUpdateGasFeeLevel": {
    "message": "Mettre à jour les options de gaz"
  },
  "alertDisableTooltip": {
    "message": "Vous pouvez modifier ceci dans « Paramètres > Alertes »"
  },
  "alertMessageGasEstimateFailed": {
    "message": "Nous ne sommes pas en mesure de déterminer le montant exact des frais et cette estimation peut être élevée. Nous vous suggérons d’entrer une limite de gaz personnalisée, mais la transaction pourrait quand même échouer."
  },
  "alertMessageGasFeeLow": {
    "message": "Si vous choisissez des frais peu élevés, attendez-vous à des transactions plus lentes et à des temps d’attente plus longs. Pour des transactions plus rapides, choisissez les options « Ordre au marché » ou « Agressif »."
  },
  "alertMessageGasTooLow": {
    "message": "Pour effectuer cette transaction, vous devez augmenter la limite de gaz à 21 000 ou plus."
  },
  "alertMessageInsufficientBalance": {
    "message": "Vous n’avez pas assez d’ETH sur votre compte pour payer les frais de transaction."
  },
  "alertMessageNetworkBusy": {
    "message": "Les prix du gaz sont élevés et les estimations sont moins précises."
  },
  "alertMessageNoGasPrice": {
    "message": "Nous ne pouvons pas valider cette transaction tant que vous n’avez pas mis à jour manuellement les frais."
  },
  "alertMessagePendingTransactions": {
    "message": "La transaction précédente doit être finalisée avant que celle-ci ne soit traitée. Découvrez comment vous pouvez annuler ou accélérer une transaction."
  },
  "alertMessageSignInDomainMismatch": {
    "message": "Le site auquel vous êtes en train de vous connecter n’est pas le site à l’origine de la demande. Il pourrait s’agir d’une tentative de vol de vos identifiants de connexion."
  },
  "alertMessageSignInWrongAccount": {
    "message": "Ce site vous demande de vous connecter en utilisant le mauvais compte."
  },
  "alertMessageSigningOrSubmitting": {
    "message": "La transaction précédente doit être finalisée avant que celle-ci ne soit traitée."
  },
  "alertModalAcknowledge": {
    "message": "Je suis conscient du risque et je souhaite quand même continuer"
  },
  "alertModalDetails": {
    "message": "Détails de l’alerte"
  },
  "alertModalReviewAllAlerts": {
    "message": "Examiner toutes les alertes"
  },
  "alertReasonGasEstimateFailed": {
    "message": "Frais inexacts"
  },
  "alertReasonGasFeeLow": {
    "message": "Vitesse lente"
  },
  "alertReasonGasTooLow": {
    "message": "Limite de gaz trop basse"
  },
  "alertReasonInsufficientBalance": {
    "message": "Fonds insuffisants"
  },
  "alertReasonNetworkBusy": {
    "message": "Le réseau est occupé"
  },
  "alertReasonNoGasPrice": {
    "message": "Estimation des frais non disponible"
  },
  "alertReasonPendingTransactions": {
    "message": "Transaction en attente"
  },
  "alertReasonSignIn": {
    "message": "Demande de connexion suspecte"
  },
  "alertReasonWrongAccount": {
    "message": "Mauvais compte"
  },
  "alertSettingsUnconnectedAccount": {
    "message": "Navigation sur un site Web avec un compte non connecté sélectionné"
  },
  "alertSettingsUnconnectedAccountDescription": {
    "message": "Cette alerte s’affiche dans le pop-up lorsque vous naviguez sur un site web3 connecté, mais que le compte actuellement sélectionné n’est pas connecté."
  },
  "alertSettingsWeb3ShimUsage": {
    "message": "Lorsqu’un site Web tente d’utiliser l’API window.web3 supprimée"
  },
  "alertSettingsWeb3ShimUsageDescription": {
    "message": "Cette alerte s’affiche dans le pop-up lorsque vous naviguez sur un site qui tente d’utiliser l’API window.web3 supprimée, et qui peut par conséquent être défaillant."
  },
  "alerts": {
    "message": "Alertes"
  },
  "all": {
    "message": "Tout"
  },
  "allCustodianAccountsConnectedSubtitle": {
    "message": "Soit vous avez déjà connecté tous vos comptes dépositaires, soit vous n’avez aucun compte à connecter à MetaMask Institutional."
  },
  "allCustodianAccountsConnectedTitle": {
    "message": "Aucun compte à connecter"
  },
  "allOfYour": {
    "message": "Tous vos $1",
    "description": "$1 is the symbol or name of the token that the user is approving spending"
  },
  "allPermissions": {
    "message": "Toutes les autorisations"
  },
  "allTimeHigh": {
    "message": "Le plus haut niveau jamais atteint"
  },
  "allTimeLow": {
    "message": "Le plus bas niveau jamais atteint"
  },
  "allYourNFTsOf": {
    "message": "Tous vos NFT via $1",
    "description": "$1 is a link to contract on the block explorer when we're not able to retrieve a erc721 or erc1155 name"
  },
  "allow": {
    "message": "Autoriser"
  },
  "allowMmiToConnectToCustodian": {
    "message": "Cela permettra à MMI de se connecter à $1 pour importer vos comptes."
  },
  "allowNotifications": {
    "message": "Autoriser les notifications"
  },
  "allowSpendToken": {
    "message": "Donner l’autorisation d’accéder à votre $1 ?",
    "description": "$1 is the symbol of the token that are requesting to spend"
  },
  "allowWithdrawAndSpend": {
    "message": "Permettre à $1 de retirer et de dépenser jusqu’au montant suivant :",
    "description": "The url of the site that requested permission to 'withdraw and spend'"
  },
  "amount": {
    "message": "Montant"
  },
  "amountReceived": {
    "message": "Montant reçu"
  },
  "amountSent": {
    "message": "Montant envoyé"
  },
  "andForListItems": {
    "message": "$1, et $2",
    "description": "$1 is the first item, $2 is the last item in a list of items. Used in Snap Install Warning modal."
  },
  "andForTwoItems": {
    "message": "$1 et $2",
    "description": "$1 is the first item, $2 is the second item. Used in Snap Install Warning modal."
  },
  "appDescription": {
    "message": "Extension Ethereum pour navigateur",
    "description": "The description of the application"
  },
  "appName": {
    "message": "MetaMask",
    "description": "The name of the application"
  },
  "appNameBeta": {
    "message": "MetaMask Beta",
    "description": "The name of the application (Beta)"
  },
  "appNameFlask": {
    "message": "MetaMask Flask",
    "description": "The name of the application (Flask)"
  },
  "appNameMmi": {
    "message": "MetaMask institutionnel",
    "description": "The name of the application (MMI)"
  },
  "approve": {
    "message": "Approuver"
  },
  "approveAllTokensTitle": {
    "message": "Voulez-vous lui accorder l’autorisation d’accéder et de transférer tous vos $1 ?",
    "description": "$1 is the symbol of the token for which the user is granting approval"
  },
  "approveAllTokensTitleWithoutSymbol": {
    "message": "Autoriser l’accès et le transfert de vos NFT via $1 ?",
    "description": "$1 a link to contract on the block explorer when we're not able to retrieve a erc721 or erc1155 name"
  },
  "approveButtonText": {
    "message": "Approuver"
  },
  "approveIncreaseAllowance": {
    "message": "Augmenter le plafond des dépenses de $1",
    "description": "The token symbol that is being approved"
  },
  "approveSpendingCap": {
    "message": "Approuver le plafond de dépenses de $1",
    "description": "The token symbol that is being approved"
  },
  "approveTokenDescription": {
    "message": "Tant que vous n’aurez pas révoqué cette autorisation, l’autre partie pourra accéder à votre portefeuille et transférer sans préavis les NFT suivants."
  },
  "approveTokenDescriptionWithoutSymbol": {
    "message": "Tant que vous n’aurez pas révoqué cette autorisation, l’autre partie pourra accéder à votre portefeuille et transférer sans préavis les NFT via $1.",
    "description": "$1 is a link to contract on the block explorer when we're not able to retrieve a erc721 or erc1155 name"
  },
  "approveTokenTitle": {
    "message": "Autoriser l’accès et le transfert de vos $1 ?",
    "description": "$1 is the symbol of the token for which the user is granting approval"
  },
  "approved": {
    "message": "Approuvé"
  },
  "approvedAsset": {
    "message": "Actif approuvé"
  },
  "approvedOn": {
    "message": "Approuver le $1",
    "description": "$1 is the approval date for a permission"
  },
  "approvedOnForAccounts": {
    "message": "Approuvé le $1 pour $2",
    "description": "$1 is the approval date for a permission. $2 is the AvatarGroup component displaying account images."
  },
  "areYouSure": {
    "message": "En êtes-vous sûr(e) ?"
  },
  "asset": {
    "message": "Actif"
  },
  "assetOptions": {
    "message": "Options d’actifs"
  },
  "attemptSendingAssets": {
    "message": "Si vous essayez d’envoyer des actifs directement d’un réseau à un autre, une perte permanente des actifs pourrait en résulter. Assurez-vous d’utiliser une passerelle."
  },
  "attemptSendingAssetsWithPortfolio": {
    "message": "Si vous essayez d’envoyer des actifs directement d’un réseau à un autre, vous pourriez les perdre définitivement. Utilisez une passerelle comme $1 pour transférer en toute sécurité des fonds d’un réseau à un autre"
  },
  "attemptToCancelSwapForFree": {
    "message": "Tentative d’annuler gratuitement le swap"
  },
  "attributes": {
    "message": "Attributs"
  },
  "attributions": {
    "message": "Attributions"
  },
  "auroraRpcDeprecationMessage": {
    "message": "L’URL Infura RPC ne prend plus en charge Aurora."
  },
  "authorizedPermissions": {
    "message": "Vous avez accordé les autorisations suivantes"
  },
  "autoDetectTokens": {
    "message": "Détection automatique des jetons"
  },
  "autoDetectTokensDescription": {
    "message": "Nous utilisons des API tierces pour détecter et afficher les nouveaux jetons ajoutés à votre portefeuille. Désactivez cette option si vous ne souhaitez pas que l’application extraie des données de ces services. $1",
    "description": "$1 is a link to a support article"
  },
  "autoLockTimeLimit": {
    "message": "Minuterie de déconnexion automatique (minutes)"
  },
  "autoLockTimeLimitDescription": {
    "message": "Réglez la durée d’inactivité en minutes avant que MetaMask ne se déconnecte automatiquement."
  },
  "average": {
    "message": "Moyen"
  },
  "awaitingApproval": {
    "message": "En attente d’approbation..."
  },
  "back": {
    "message": "Retour"
  },
  "backupApprovalInfo": {
    "message": "Ce code secret est requis pour récupérer votre portefeuille si jamais vous perdez votre appareil, oubliez votre mot de passe, devez réinstaller MetaMask ou souhaitez accéder à votre portefeuille depuis un autre appareil."
  },
  "backupApprovalNotice": {
    "message": "Sauvegardez votre phrase secrète de récupération pour garder votre portefeuille et vos fonds en sécurité."
  },
  "backupKeyringSnapReminder": {
    "message": "Assurez-vous que vous pouvez accéder à tous les comptes créés par ce snap avant de le supprimer"
  },
  "backupNow": {
    "message": "Sauvegarder maintenant"
  },
  "balance": {
    "message": "Solde"
  },
  "balanceOutdated": {
    "message": "Le solde n’est peut-être pas à jour"
  },
  "baseFee": {
    "message": "Frais de base"
  },
  "basic": {
    "message": "Général"
  },
  "basicConfigurationBannerCTA": {
    "message": "Activer la fonctionnalité de base"
  },
  "basicConfigurationBannerTitle": {
    "message": "La fonctionnalité de base est désactivée"
  },
  "basicConfigurationDescription": {
    "message": "MetaMask offre des fonctionnalités de base telles que l’affichage des détails des jetons et des paramètres de gaz par le biais de services Internet. Lorsque vous utilisez des services Internet, votre adresse IP est partagée avec le fournisseur de ces services, dans ce cas MetaMask. C’est la même chose que lorsque vous visitez un site web. MetaMask conserve ces données temporairement et ne les vend jamais. Vous pouvez utiliser un VPN ou désactiver ces services, mais cela peut affecter votre expérience avec MetaMask. Pour en savoir plus, lisez notre $1.",
    "description": "$1 is to be replaced by the message for privacyMsg, and will link to https://consensys.io/privacy-policy"
  },
  "basicConfigurationLabel": {
    "message": "Fonctionnalité de base"
  },
  "basicConfigurationModalCheckbox": {
    "message": "Je comprends et je veux continuer"
  },
  "basicConfigurationModalDisclaimerOff": {
    "message": "Cela signifie que vous n’optimiserez pas complètement votre temps sur MetaMask. Vous n’aurez pas accès aux fonctions de base (comme les détails des jetons, les réglages optimaux du gaz, et autres)."
  },
  "basicConfigurationModalDisclaimerOn": {
    "message": "Pour optimiser votre temps sur MetaMask, vous devez activer cette fonction. Les fonctions de base (comme les détails des jetons, les réglages optimaux du gaz, et autres) améliorent votre expérience Web3."
  },
  "basicConfigurationModalHeadingOff": {
    "message": "Désactiver la fonctionnalité de base"
  },
  "basicConfigurationModalHeadingOn": {
    "message": "Activer la fonctionnalité de base"
  },
  "beCareful": {
    "message": "Soyez prudent"
  },
  "beta": {
    "message": "Bêta"
  },
  "betaHeaderText": {
    "message": "Il s’agit d’une version bêta. Veuillez signaler les bogues $1",
    "description": "$1 represents the word 'here' in a hyperlink"
  },
  "betaMetamaskInstitutionalVersion": {
    "message": "Version Beta de MetaMask Institutional"
  },
  "betaMetamaskVersion": {
    "message": "Version MetaMask Beta"
  },
  "betaTerms": {
    "message": "Conditions d’utilisation de la version bêta"
  },
  "betaWalletCreationSuccessReminder1": {
    "message": "La version bêta de MetaMask ne peut pas retrouver votre phrase secrète de récupération."
  },
  "betaWalletCreationSuccessReminder2": {
    "message": "La version bêta de MetaMask ne vous demandera jamais votre phrase secrète de récupération."
  },
  "billionAbbreviation": {
    "message": "Mrd",
    "description": "Shortened form of 'billion'"
  },
  "bitcoinActivityNotSupported": {
    "message": "L’activité Bitcoin n’est pas prise en charge"
  },
  "bitcoinSupportSectionTitle": {
    "message": "Bitcoin"
  },
  "bitcoinSupportToggleDescription": {
    "message": "En activant cette fonctionnalité, vous aurez la possibilité d’ajouter un compte Bitcoin à votre extension MetaMask dérivée de votre phrase secrète de récupération existante. Toute utilisation de cette fonctionnalité bêta expérimentale se fait à vos risques et périls. Pour nous faire part de vos commentaires sur cette nouvelle expérience Bitcoin, veuillez remplir ce $1.",
    "description": "$1 is the link to a product feedback form"
  },
  "bitcoinSupportToggleTitle": {
    "message": "Activer « Ajouter un nouveau compte Bitcoin (Bêta) »"
  },
  "bitcoinTestnetSupportToggleDescription": {
    "message": "En activant cette fonctionnalité, vous aurez la possibilité d’ajouter un compte Bitcoin pour le réseau de test."
  },
  "bitcoinTestnetSupportToggleTitle": {
    "message": "Activer « Ajouter un nouveau compte Bitcoin (Testnet) »"
  },
  "blockExplorerAccountAction": {
    "message": "Compte",
    "description": "This is used with viewOnEtherscan and viewInExplorer e.g View Account in Explorer"
  },
  "blockExplorerAssetAction": {
    "message": "Actif",
    "description": "This is used with viewOnEtherscan and viewInExplorer e.g View Asset in Explorer"
  },
  "blockExplorerSwapAction": {
    "message": "Swap",
    "description": "This is used with viewOnEtherscan e.g View Swap on Etherscan"
  },
  "blockExplorerUrl": {
    "message": "URL de l’explorateur de blocs"
  },
  "blockExplorerUrlDefinition": {
    "message": "L’URL utilisée comme explorateur de blocs pour ce réseau."
  },
  "blockExplorerView": {
    "message": "Afficher le compte à $1",
    "description": "$1 replaced by URL for custom block explorer"
  },
  "blockaid": {
    "message": "BlockAid"
  },
  "blockaidAlertInfo": {
    "message": "Nous ne vous recommandons pas de donner suite à cette demande."
  },
  "blockaidDescriptionApproveFarming": {
    "message": "Si vous approuvez cette demande, un tiers connu pour ses activités frauduleuses pourrait s’emparer de tous vos actifs."
  },
  "blockaidDescriptionBlurFarming": {
    "message": "Si vous approuvez cette demande, quelqu’un pourrait s'emparer de vos actifs répertoriés sur Blur."
  },
  "blockaidDescriptionErrored": {
    "message": "En raison d’une erreur, nous n’avons pas pu vérifier les alertes de sécurité. Ne continuez que si vous faites confiance à toutes les adresses concernées."
  },
  "blockaidDescriptionMaliciousDomain": {
    "message": "Vous interagissez avec un domaine malveillant. Si vous approuvez cette demande, vous risquez de perdre vos actifs."
  },
  "blockaidDescriptionMightLoseAssets": {
    "message": "Si vous approuvez cette demande, vous risquez de perdre vos actifs."
  },
  "blockaidDescriptionSeaportFarming": {
    "message": "Si vous approuvez cette demande, quelqu’un pourrait s'emparer de vos actifs répertoriés sur OpenSea."
  },
  "blockaidDescriptionTransferFarming": {
    "message": "Si vous approuvez cette demande, un tiers connu pour ses activités frauduleuses pourrait s’emparer de tous vos actifs."
  },
  "blockaidDescriptionWarning": {
    "message": "Il pourrait s’agir d’une demande trompeuse. Ne continuez que si vous faites confiance à toutes les adresses concernées."
  },
  "blockaidMessage": {
    "message": "Protection de la vie privée : aucune donnée n’est partagée avec des tiers. Disponible sur Arbitrum, Avalanche, BNB chain, Linea, Optimism, Polygon, Base, Sepolia et le réseau principal Ethereum."
  },
  "blockaidTitleDeceptive": {
    "message": "Cette demande trompeuse"
  },
  "blockaidTitleMayNotBeSafe": {
    "message": "Soyez prudent"
  },
  "blockaidTitleSuspicious": {
    "message": "Cette demande suspecte"
  },
  "blockies": {
    "message": "Blockies"
  },
  "boughtFor": {
    "message": "Acheté pour"
  },
  "bridge": {
    "message": "Pont"
  },
  "bridgeDontSend": {
    "message": "Passerelle, ne pas envoyer"
  },
  "browserNotSupported": {
    "message": "Votre navigateur internet n’est pas compatible..."
  },
  "buildContactList": {
    "message": "Créez votre liste de contacts"
  },
  "builtAroundTheWorld": {
    "message": "MetaMask est conçu et établi dans le monde entier."
  },
  "busy": {
    "message": "Occupé"
  },
  "buyAndSell": {
    "message": "Acheter et vendre"
  },
  "buyAsset": {
    "message": "Acheter $1",
    "description": "$1 is the ticker symbol of a an asset the user is being prompted to purchase"
  },
  "buyMoreAsset": {
    "message": "Acheter plus de $1",
    "description": "$1 is the ticker symbol of a an asset the user is being prompted to purchase"
  },
  "buyNow": {
    "message": "Achetez maintenant"
  },
  "buyToken": {
    "message": "Acheter des $1",
    "description": "$1 is the token symbol"
  },
  "bytes": {
    "message": "Octets"
  },
  "canToggleInSettings": {
    "message": "Vous pouvez réactiver cette notification dans Paramètres > Alertes."
  },
  "cancel": {
    "message": "Annuler"
  },
  "cancelPopoverTitle": {
    "message": "Annuler la transaction"
  },
  "cancelSpeedUp": {
    "message": "annuler ou accélérer une transaction."
  },
  "cancelSpeedUpLabel": {
    "message": "Ces gas fees vont $1 les frais initiaux.",
    "description": "$1 is text 'replace' in bold"
  },
  "cancelSpeedUpTransactionTooltip": {
    "message": "Pour $1 la transaction, les gas fees doivent être augmentés d’au moins 10 % pour être reconnus par le réseau.",
    "description": "$1 is string 'cancel' or 'speed up'"
  },
  "cancelled": {
    "message": "Annulé"
  },
  "chainId": {
    "message": "ID de chaîne"
  },
  "chainIdDefinition": {
    "message": "L’ID de chaîne utilisé pour signer les transactions pour ce réseau."
  },
  "chainIdExistsErrorMsg": {
    "message": "Cet ID de chaîne est actuellement utilisé par le réseau $1."
  },
  "chainListReturnedDifferentTickerSymbol": {
    "message": "Le symbole de ce jeton ne correspond pas au nom du réseau ou à l’ID de chaîne saisi. De nombreux jetons populaires utilisent des symboles similaires que les escrocs peuvent utiliser pour vous amener à leur envoyer un jeton de plus grande valeur en retour. Veuillez vérifier toutes les informations avant de continuer."
  },
  "chooseYourNetwork": {
    "message": "Choisissez votre réseau"
  },
  "chooseYourNetworkDescription": {
    "message": "Nous utilisons Infura comme fournisseur de RPC (Remote Procedure Call) pour vous fournir l’accès le plus fiable et le plus privé possible aux données Ethereum. Vous pouvez choisir votre propre RPC, mais n’oubliez pas que tout RPC a besoin d’accéder à votre adresse IP et à l’adresse de votre portefeuille Ethereum pour valider les transactions. Lisez notre $1 pour en savoir plus sur la façon dont Infura traite les données personnelles.",
    "description": "$1 is a link to the privacy policy"
  },
  "chromeRequiredForHardwareWallets": {
    "message": "Pour connecter votre portefeuille matériel, vous devez utiliser MetaMask pour Google Chrome."
  },
  "circulatingSupply": {
    "message": "Offre en circulation"
  },
  "clear": {
    "message": "Effacer"
  },
  "clearActivity": {
    "message": "Effacer les données d’activité et de nonce"
  },
  "clearActivityButton": {
    "message": "Effacer les données de l’onglet « Activité »"
  },
  "clearActivityDescription": {
    "message": "Cela réinitialise le nonce du compte et efface les données de l’onglet « Activité » dans votre portefeuille. Seuls le compte et le réseau actuels seront affectés. Aucun changement ne sera apporté aux soldes ou transactions entrantes."
  },
  "click": {
    "message": "Cliquez ici"
  },
  "clickToConnectLedgerViaWebHID": {
    "message": "Cliquez ici pour connecter votre Ledger via WebHID",
    "description": "Text that can be clicked to open a browser popup for connecting the ledger device via webhid"
  },
  "clickToManuallyAdd": {
    "message": "Vous pouvez ajouter des jetons manuellement."
  },
  "close": {
    "message": "Fermer"
  },
  "closeExtension": {
    "message": "Fermer l’extension"
  },
  "closeWindowAnytime": {
    "message": "Vous pouvez fermer cette fenêtre à tout moment."
  },
  "coingecko": {
    "message": "CoinGecko"
  },
  "collectionName": {
    "message": "Nom de la collection"
  },
  "comboNoOptions": {
    "message": "Aucune option trouvée",
    "description": "Default text shown in the combo field dropdown if no options."
  },
  "configureSnapPopupDescription": {
    "message": "Vous devez maintenant quitter MetaMask pour configurer ce snap."
  },
  "configureSnapPopupInstallDescription": {
    "message": "Vous devez maintenant quitter MetaMask pour installer ce snap."
  },
  "configureSnapPopupInstallTitle": {
    "message": "Installer le snap"
  },
  "configureSnapPopupLink": {
    "message": "Cliquez sur ce lien pour continuer :"
  },
  "configureSnapPopupTitle": {
    "message": "Configurer le snap"
  },
  "confirm": {
    "message": "Confirmer"
  },
  "confirmAlertModalAcknowledgeMultiple": {
    "message": "J’ai pris connaissance des alertes, mais je souhaite quand même continuer"
  },
  "confirmAlertModalAcknowledgeSingle": {
    "message": "J’ai pris connaissance de l’alerte, mais je souhaite quand même continuer"
  },
  "confirmConnectCustodianRedirect": {
    "message": "Nous vous redirigerons vers $1 une fois que vous cliquerez sur « Continuer »."
  },
  "confirmConnectCustodianText": {
    "message": "Pour associer vos comptes, connectez-vous à votre compte $1 et cliquez sur le bouton « Se connecter à MMI »."
  },
  "confirmConnectionTitle": {
    "message": "Confirmer la connexion à $1"
  },
  "confirmFieldPaymaster": {
    "message": "Frais payés par"
  },
  "confirmFieldTooltipPaymaster": {
    "message": "Les frais de cette transaction seront payés par le contrat « Paymaster » intelligent."
  },
  "confirmPassword": {
    "message": "Confirmer le mot de passe"
  },
  "confirmRecoveryPhrase": {
    "message": "Confirmer la phrase secrète de récupération"
  },
<<<<<<< HEAD
  "confirmRpcUrlDeletionMessage": {
    "message": "Voulez-vous vraiment supprimer l’URL du RPC ? Vos informations ne seront pas sauvegardées pour ce réseau."
  },
=======
>>>>>>> 65e656c9
  "confirmTitleDescPermitSignature": {
    "message": "Ce site demande que vous lui accordiez l'autorisation de dépenser vos jetons."
  },
  "confirmTitleDescSIWESignature": {
    "message": "Un site vous demande de vous connecter pour prouver que vous êtes le titulaire de ce compte."
  },
  "confirmTitlePermitTokens": {
    "message": "Demande de plafonnement des dépenses"
  },
  "confirmTitleSIWESignature": {
    "message": "Demande de connexion"
  },
  "confirmTitleSignature": {
    "message": "Demande de signature"
  },
  "confirmTitleTransaction": {
    "message": "Demande de transaction"
  },
  "confirmed": {
    "message": "Confirmé"
  },
  "confusableUnicode": {
    "message": "« $1 » est similaire à « $2 »."
  },
  "confusableZeroWidthUnicode": {
    "message": "Caractère de largeur nulle trouvé."
  },
  "confusingEnsDomain": {
    "message": "Nous avons détecté un caractère pouvant prêter à confusion dans le nom de l’ENS. Vérifiez le nom de l’ENS pour éviter toute fraude potentielle."
  },
  "connect": {
    "message": "Connecter"
  },
  "connectAccount": {
    "message": "Connecter le compte"
  },
  "connectAccountOrCreate": {
    "message": "Connecter un compte ou en créer un nouveau"
  },
  "connectAccounts": {
    "message": "Connecter les comptes"
  },
  "connectCustodialAccountMenu": {
    "message": "Connexion au compte de dépôt"
  },
  "connectCustodialAccountMsg": {
    "message": "Veuillez choisir le dépositaire auquel vous souhaitez vous connecter afin d’ajouter ou d’actualiser un jeton."
  },
  "connectCustodialAccountTitle": {
    "message": "Comptes de dépôt"
  },
  "connectCustodianAccounts": {
    "message": "Associer $1 comptes"
  },
  "connectManually": {
    "message": "Se connecter manuellement au site actuel"
  },
  "connectMoreAccounts": {
    "message": "Connecter d’autres comptes"
  },
  "connectSnap": {
    "message": "Connecter $1",
    "description": "$1 is the snap for which a connection is being requested."
  },
  "connectWithMetaMask": {
    "message": "Connectez-vous avec MetaMask"
  },
  "connectedAccounts": {
    "message": "Comptes connectés"
  },
  "connectedAccountsDescriptionPlural": {
    "message": "Vous avez $1 comptes connectés à ce site.",
    "description": "$1 is the number of accounts"
  },
  "connectedAccountsDescriptionSingular": {
    "message": "Vous avez 1 compte connecté à ce site."
  },
  "connectedAccountsEmptyDescription": {
    "message": "MetaMask n’est pas connecté à ce site. Pour vous connecter à un site web3, cliquez sur le bouton de connexion."
  },
  "connectedAccountsListTooltip": {
    "message": "$1 peut voir le solde, l’adresse et l’activité du compte, et suggérer des transactions à approuver pour les comptes connectés.",
    "description": "$1 is the origin name"
  },
  "connectedAccountsToast": {
    "message": "Les comptes connectés ont été mis à jour"
  },
  "connectedSites": {
    "message": "Sites connectés"
  },
  "connectedSitesDescription": {
    "message": "$1 est connecté à ces sites. Ils peuvent voir l’adresse de votre compte.",
    "description": "$1 is the account name"
  },
  "connectedSitesEmptyDescription": {
    "message": "$1 n’est connecté à aucun site.",
    "description": "$1 is the account name"
  },
  "connectedSnapAndNoAccountDescription": {
    "message": "MetaMask est connecté à ce site, mais aucun compte n’est encore connecté"
  },
  "connectedWith": {
    "message": "Connecté avec"
  },
  "connecting": {
    "message": "Connexion…"
  },
  "connectingTo": {
    "message": "Connexion à $1"
  },
  "connectingToDeprecatedNetwork": {
    "message": "Le réseau « $1 » sera bientôt abandonné et pourrait ne plus fonctionner. Essayez-en un autre."
  },
  "connectingToGoerli": {
    "message": "Connexion au testnet Goerli"
  },
  "connectingToLineaGoerli": {
    "message": "Connexion au réseau de test Linea Goerli"
  },
  "connectingToLineaMainnet": {
    "message": "Connexion au réseau principal de Linea"
  },
  "connectingToLineaSepolia": {
    "message": "Connexion au réseau de test Linea Sepolia"
  },
  "connectingToMainnet": {
    "message": "Connexion au réseau principal Ethereum"
  },
  "connectingToSepolia": {
    "message": "Connexion au réseau de test Sepolia"
  },
  "connectionFailed": {
    "message": "Échec de la connexion"
  },
  "connectionFailedDescription": {
    "message": "L’extraction de $1 a échoué, vérifiez votre connexion réseau et réessayez.",
    "description": "$1 is the name of the snap being fetched."
  },
  "connectionRequest": {
    "message": "Demande de connexion"
  },
  "contactUs": {
    "message": "Nous contacter"
  },
  "contacts": {
    "message": "Contacts"
  },
  "contentFromSnap": {
    "message": "Contenu provenant de $1",
    "description": "$1 represents the name of the snap"
  },
  "continue": {
    "message": "Continuer"
  },
  "continueMmiOnboarding": {
    "message": "Poursuivre le processus d’intégration de MetaMask Institutional"
  },
  "continueToWallet": {
    "message": "Accéder au portefeuille"
  },
  "contract": {
    "message": "Contrat"
  },
  "contractAddress": {
    "message": "Adresse du contrat"
  },
  "contractAddressError": {
    "message": "Vous envoyez des jetons à l’adresse de contrat des jetons. Cela peut entraîner la perte des jetons en question."
  },
  "contractDeployment": {
    "message": "Déploiement de contrat"
  },
  "contractDescription": {
    "message": "Pour vous protéger contre les escrocs, prenez le temps de vérifier les informations relatives aux tiers."
  },
  "contractInteraction": {
    "message": "Interaction avec un contrat"
  },
  "contractNFT": {
    "message": "Contrat NFT"
  },
  "contractRequestingAccess": {
    "message": "Tiers demandant l'accès"
  },
  "contractRequestingSignature": {
    "message": "Tiers nécessitant une signature"
  },
  "contractRequestingSpendingCap": {
    "message": "Tiers prévoyant un plafond de dépenses"
  },
  "contractTitle": {
    "message": "Détails du tiers"
  },
  "contractToken": {
    "message": "Contrat de jetons"
  },
  "convertTokenToNFTDescription": {
    "message": "Nous avons détecté que cet actif est un NFT. MetaMask prend désormais nativement en charge les NFT. Voulez-vous le retirer de votre liste de jetons et l’ajouter en tant que NFT ?"
  },
  "convertTokenToNFTExistDescription": {
    "message": "Nous avons détecté que cet actif a été ajouté en tant que NFT. Souhaitez-vous le retirer de votre liste de tokens ?"
  },
  "coolWallet": {
    "message": "CoolWallet"
  },
  "copiedExclamation": {
    "message": "Copié."
  },
  "copyAddress": {
    "message": "Copier l’addresse dans le presse-papier"
  },
  "copyPrivateKey": {
    "message": "Copier la clé privée"
  },
  "copyRawTransactionData": {
    "message": "Copier les données brutes de la transaction"
  },
  "copyToClipboard": {
    "message": "Copier dans le presse-papier"
  },
  "copyTransactionId": {
    "message": "Copier le numéro de transaction"
  },
  "create": {
    "message": "Créer"
  },
  "createNewWallet": {
    "message": "Créer un nouveau portefeuille"
  },
  "createPassword": {
    "message": "Créer un mot de passe"
  },
  "createSnapAccountDescription": {
    "message": "$1 veut ajouter un nouveau compte à MetaMask."
  },
  "createSnapAccountTitle": {
    "message": "Créer un compte"
  },
  "creatorAddress": {
    "message": "Adresse du créateur"
  },
  "crossChainSwapsLink": {
    "message": "Échanges inter-réseaux avec MetaMask Portfolio"
  },
  "cryptoCompare": {
    "message": "CryptoCompare"
  },
  "currencyConversion": {
    "message": "Conversion des devises"
  },
  "currencyRateCheckToggle": {
    "message": "Afficher le solde et le prix actuel du jeton"
  },
  "currencyRateCheckToggleDescription": {
    "message": "Nous utilisons les API $1 et $2 pour afficher le solde de votre compte et le prix du jeton. $3",
    "description": "$1 represents Coingecko, $2 represents CryptoCompare and $3 represents Privacy Policy"
  },
  "currencySymbol": {
    "message": "Symbole de la devise"
  },
  "currencySymbolDefinition": {
    "message": "Le code mnémo affiché pour la devise de ce réseau."
  },
  "currentAccountNotConnected": {
    "message": "Votre compte actuel n’est pas connecté"
  },
  "currentExtension": {
    "message": "Page d’extension actuelle"
  },
  "currentLanguage": {
    "message": "Langue actuelle"
  },
  "currentRpcUrlDeprecated": {
    "message": "L’URL actuelle du RPC pour ce réseau a été dépréciée."
  },
  "currentTitle": {
    "message": "Actuel :"
  },
  "currentlyUnavailable": {
    "message": "Indisponible sur ce réseau"
  },
  "curveHighGasEstimate": {
    "message": "Graphique d’estimation de gas agressif"
  },
  "curveLowGasEstimate": {
    "message": "Graphique d’estimation de gas basse"
  },
  "curveMediumGasEstimate": {
    "message": "Graphique d’estimation de gas du marché"
  },
  "custodian": {
    "message": "Dépôt"
  },
  "custodianAccountAddedDesc": {
    "message": "Vous pouvez maintenant utiliser vos comptes de dépôt dans MetaMask Institutional."
  },
  "custodianAccountAddedTitle": {
    "message": "Les comptes de dépôt $1 sélectionnés ont été ajoutés."
  },
  "custodianQRCodeScan": {
    "message": "Scannez le code QR avec votre application mobile $1"
  },
  "custodianQRCodeScanDescription": {
    "message": "Ou connectez-vous à votre compte $1 et cliquez sur le bouton « Se connecter à MMI »"
  },
  "custodianReplaceRefreshTokenChangedFailed": {
    "message": "Accédez à $1 et cliquez sur le bouton « Se connecter à MMI » dans l’interface utilisateur pour reconnecter vos comptes à MMI."
  },
  "custodianReplaceRefreshTokenChangedSubtitle": {
    "message": "Vous pouvez désormais utiliser vos comptes de dépôt dans MetaMask Institutional."
  },
  "custodianReplaceRefreshTokenChangedTitle": {
    "message": "Votre jeton de dépôt a été actualisé"
  },
  "custodianReplaceRefreshTokenSubtitle": {
    "message": "Ceci remplacera le jeton de dépôt pour l’adresse suivante :"
  },
  "custodianReplaceRefreshTokenTitle": {
    "message": "Remplacer le jeton de dépôt"
  },
  "custodyDeeplinkDescription": {
    "message": "Approuvez la transaction dans l’application $1. La transaction sera effectuée une fois que toutes les approbations de dépôt auront été obtenues. Vérifiez l’état de votre application $1."
  },
  "custodyRefreshTokenModalDescription": {
    "message": "Accédez à $1 et cliquez sur le bouton « Se connecter à MMI » dans l’interface utilisateur pour reconnecter vos comptes à MMI."
  },
  "custodyRefreshTokenModalDescription1": {
    "message": "Votre dépositaire émet un jeton qui authentifie l’extension « MetaMask Institutional » et vous permet ainsi de connecter vos comptes."
  },
  "custodyRefreshTokenModalDescription2": {
    "message": "Ce jeton expire après un certain temps pour des raisons de sécurité. Si le jeton expire, vous devrez vous reconnecter à MMI."
  },
  "custodyRefreshTokenModalSubtitle": {
    "message": "Pourquoi ce message s’affiche-t-il ?"
  },
  "custodyRefreshTokenModalTitle": {
    "message": "Votre session en mode dépositaire a expiré"
  },
  "custodySessionExpired": {
    "message": "La session du dépositaire a expiré."
  },
  "custodyWrongChain": {
    "message": "Ce compte n’est pas configuré pour être utilisé avec $1"
  },
  "custom": {
    "message": "Paramètres avancés"
  },
  "customGasSettingToolTipMessage": {
    "message": "Utilisez $1 pour personnaliser le prix du carburant. Cela peut porter à confusion si vous n’en avez pas l’habitude. Agissez avec prudence !",
    "description": "$1 is key 'advanced' (text: 'Advanced') separated here so that it can be passed in with bold font-weight"
  },
  "customSpendLimit": {
    "message": "Limite de dépenses personnalisée"
  },
  "customSpendingCap": {
    "message": "Plafond de dépenses personnalisé"
  },
  "customToken": {
    "message": "Jeton personnalisé"
  },
  "customTokenWarningInNonTokenDetectionNetwork": {
    "message": "La détection de token n’est pas encore disponible sur ce réseau. Veuillez importer le token manuellement et vous assurer que vous lui faites bien confiance. En savoir plus sur $1"
  },
  "customTokenWarningInTokenDetectionNetwork": {
    "message": "Tout un chacun peut créer un jeton, y compris créer de fausses copies de jetons existants. En savoir plus sur $1"
  },
  "customTokenWarningInTokenDetectionNetworkWithTDOFF": {
    "message": "Veuillez vous assurer que le jeton est authentique avant de l’importer. Apprenez à éviter $1. Vous pouvez également activer la détection des jetons $2."
  },
  "customerSupport": {
    "message": "service client"
  },
  "customizeYourNotifications": {
    "message": "Personnalisez vos notifications"
  },
  "customizeYourNotificationsText": {
    "message": "Activez les types de notifications que vous souhaitez recevoir :"
  },
  "dappRequestedSpendingCap": {
    "message": "Plafond de dépenses demandé par le site"
  },
  "dappSuggested": {
    "message": "Site suggéré"
  },
  "dappSuggestedGasSettingToolTipMessage": {
    "message": "$1 a suggéré ce prix.",
    "description": "$1 is url for the dapp that has suggested gas settings"
  },
  "dappSuggestedHigh": {
    "message": "Site suggéré"
  },
  "dappSuggestedHighShortLabel": {
    "message": "Site (élevé)"
  },
  "dappSuggestedShortLabel": {
    "message": "Site"
  },
  "dappSuggestedTooltip": {
    "message": "$1 a recommandé ce prix.",
    "description": "$1 represents the Dapp's origin"
  },
  "darkTheme": {
    "message": "Sombre"
  },
  "data": {
    "message": "Données"
  },
  "dataCollectionForMarketing": {
    "message": "Collecte de données à des fins de marketing"
  },
  "dataCollectionForMarketingDescription": {
    "message": "Nous utiliserons MetaMetrics pour savoir comment vous interagissez avec nos communications commerciales et pour partager avec vous des informations pertinentes (comme les caractéristiques des produits et d’autres contenus)."
  },
  "dataCollectionWarningPopoverButton": {
    "message": "OK"
  },
  "dataCollectionWarningPopoverDescription": {
    "message": "Vous avez désactivé la collecte de données à des fins de marketing. Cela ne s’applique qu’à cet appareil. Si vous utilisez MetaMask sur d’autres appareils, n’oubliez pas de désactiver cette fonctionnalité sur ces appareils aussi."
  },
  "dataHex": {
    "message": "Hex"
  },
  "dataUnavailable": {
    "message": "données non disponibles"
  },
  "dateCreated": {
    "message": "Date de création"
  },
  "dcent": {
    "message": "D’Cent"
  },
  "decimal": {
    "message": "Nombre de décimales du jeton"
  },
  "decimalsMustZerotoTen": {
    "message": "Les décimales doivent être plus grandes que 0 et inférieures à 36."
  },
  "decrypt": {
    "message": "Décrypter"
  },
  "decryptCopy": {
    "message": "Copier le message crypté"
  },
  "decryptInlineError": {
    "message": "Ce message ne peut pas être décrypté à la suite d’une erreur : $1",
    "description": "$1 is error message"
  },
  "decryptMessageNotice": {
    "message": "$1 souhaite lire ce message pour compléter votre action",
    "description": "$1 is the web3 site name"
  },
  "decryptMetamask": {
    "message": "Décrypter le message"
  },
  "decryptRequest": {
    "message": "Décrypter la demande"
  },
  "defaultRpcUrl": {
    "message": "URL par défaut du RPC"
  },
  "delete": {
    "message": "Supprimer"
  },
  "deleteContact": {
    "message": "Supprimer le contact"
  },
  "deleteNetworkIntro": {
    "message": "Si vous supprimez ce réseau, vous devrez l’ajouter à nouveau pour voir vos actifs sur ce réseau"
  },
  "deleteNetworkTitle": {
    "message": "Supprimer le réseau $1 ?",
    "description": "$1 represents the name of the network"
  },
  "deposit": {
    "message": "Effectuez un dépôt"
  },
  "deprecatedGoerliNtwrkMsg": {
    "message": "Les mises à jour du système Ethereum rendront bientôt le testnet Goerli obsolète."
  },
  "deprecatedNetwork": {
    "message": "Ce réseau est obsolète"
  },
  "deprecatedNetworkButtonMsg": {
    "message": "J’ai compris"
  },
  "deprecatedNetworkDescription": {
    "message": "Le réseau auquel vous essayez de vous connecter n’est plus pris en charge par Metamask. $1"
  },
  "description": {
    "message": "Description"
  },
  "descriptionFromSnap": {
    "message": "Description provenant de $1",
    "description": "$1 represents the name of the snap"
  },
  "details": {
    "message": "Détails"
  },
  "developerOptions": {
    "message": "Options pour les développeurs"
  },
  "disabledGasOptionToolTipMessage": {
    "message": "« $1 » est désactivé parce qu’il ne correspond pas au minimum d’augmentation de 10 % par rapport aux gas fees initiaux.",
    "description": "$1 is gas estimate type which can be market or aggressive"
  },
  "disconnect": {
    "message": "Déconnecter"
  },
  "disconnectAllAccounts": {
    "message": "Déconnecter tous les comptes"
  },
  "disconnectAllAccountsConfirmationDescription": {
    "message": "Souhaitez-vous vraiment vous déconnecter ? Vous risquez de perdre certaines fonctionnalités du site."
  },
  "disconnectAllAccountsText": {
    "message": "comptes"
  },
  "disconnectAllSnapsText": {
    "message": "Snaps"
  },
  "disconnectAllText": {
    "message": "Si vous déconnectez vos $1 de $2, vous devrez vous reconnecter pour les utiliser à nouveau.",
    "description": "$1 will map to `disconnectAllAccountsText` or `disconnectAllSnapsText`, $2 represents the website hostname"
  },
  "disconnectAllTitle": {
    "message": "Déconnecter tous les $1",
    "description": "$1 will map to `disconnectAllAccountsText` or `disconnectAllSnapsText`"
  },
  "disconnectPrompt": {
    "message": "Déconnecter $1"
  },
  "disconnectThisAccount": {
    "message": "Déconnecter ce compte"
  },
  "disconnectedAllAccountsToast": {
    "message": "Tous les comptes ont été déconnectés de $1",
    "description": "$1 is name of the dapp`"
  },
  "disconnectedSingleAccountToast": {
    "message": "$1 déconnecté de $2",
    "description": "$1 is name of the name and $2 represents the dapp name`"
  },
  "discoverSnaps": {
    "message": "Découvrir des Snaps",
    "description": "Text that links to the Snaps website. Displayed in a banner on Snaps list page in settings."
  },
  "dismiss": {
    "message": "Annuler"
  },
  "dismissReminderDescriptionField": {
    "message": "Activez cette option pour annuler le message de rappel de sauvegarde de la phrase secrète de récupération. Nous vous recommandons fortement de sauvegarder votre phrase secrète de récupération pour éviter toute perte de fonds"
  },
  "dismissReminderField": {
    "message": "Annuler le rappel de sauvegarde de la phrase secrète de récupération"
  },
  "displayNftMedia": {
    "message": "Afficher les médias NFT"
  },
  "displayNftMediaDescription": {
    "message": "L’affichage des médias et des données NFT expose votre adresse IP à OpenSea ou à d’autres fournisseurs de services tiers. Cela permet à des hackers d’associer votre adresse IP à votre adresse Ethereum. La détection automatique des NFT dépend de ce paramètre et ne sera pas disponible lorsque celui-ci est désactivé."
  },
  "doNotShare": {
    "message": "Ne partagez ceci avec personne"
  },
  "domain": {
    "message": "Domaine"
  },
  "done": {
    "message": "Terminé"
  },
  "dontShowThisAgain": {
    "message": "Ne plus afficher ceci"
  },
  "downArrow": {
    "message": "flèche vers le bas"
  },
  "downloadGoogleChrome": {
    "message": "Télécharger Google Chrome"
  },
  "downloadNow": {
    "message": "Télécharger maintenant"
  },
  "downloadStateLogs": {
    "message": "Télécharger les journaux d’événements"
  },
  "dragAndDropBanner": {
    "message": "Vous pouvez faire glisser les réseaux pour les réorganiser. "
  },
  "dropped": {
    "message": "Déconnecté"
  },
  "edit": {
    "message": "Modifier"
  },
  "editANickname": {
    "message": "Modifier le pseudo"
  },
  "editAddressNickname": {
    "message": "Modifier le pseudo de l’adresse"
  },
  "editCancellationGasFeeModalTitle": {
    "message": "Modifier les gas fees d’annulation"
  },
  "editContact": {
    "message": "Modifier le contact"
  },
  "editGasFeeModalTitle": {
    "message": "Modifier le prix du carburant"
  },
  "editGasLimitOutOfBounds": {
    "message": "La limite de carburant doit être d’au moins $1"
  },
  "editGasLimitOutOfBoundsV2": {
    "message": "La limite de carburant doit être supérieure à $1 et inférieure à $2",
    "description": "$1 is the minimum limit for gas and $2 is the maximum limit"
  },
  "editGasLimitTooltip": {
    "message": "La limite de carburant correspond au maximum d’unités de carburant que vous consentez à utiliser. Celles-ci servent de multiplicateur aux « Frais de priorité maximaux » et aux « Frais maximaux »."
  },
  "editGasMaxBaseFeeGWEIImbalance": {
    "message": "Les frais de base maximaux ne peuvent pas être inférieurs aux frais de priorité"
  },
  "editGasMaxBaseFeeHigh": {
    "message": "Les frais de base maximaux sont plus élevés que nécessaire"
  },
  "editGasMaxBaseFeeLow": {
    "message": "Les frais de base maximaux sont faibles par rapport aux conditions actuelles du réseau"
  },
  "editGasMaxFeeHigh": {
    "message": "Les frais maximaux sont plus élevés que nécessaire"
  },
  "editGasMaxFeeLow": {
    "message": "Les frais maximaux sont trop bas par rapport aux conditions du réseau"
  },
  "editGasMaxFeePriorityImbalance": {
    "message": "Les frais maximaux ne peuvent pas être inférieurs aux frais de priorité maximaux"
  },
  "editGasMaxPriorityFeeBelowMinimum": {
    "message": "Les frais de priorité maximaux doivent être supérieurs à 0 GWEI"
  },
  "editGasMaxPriorityFeeBelowMinimumV2": {
    "message": "Les frais de priorité doivent être supérieurs à 0."
  },
  "editGasMaxPriorityFeeHigh": {
    "message": "Les frais de priorité maximaux sont plus élevés que nécessaire. Vous risquez de payer plus que nécessaire."
  },
  "editGasMaxPriorityFeeHighV2": {
    "message": "Les frais de priorité sont plus élevés que nécessaire. Vous risquez de payer plus que nécessaire"
  },
  "editGasMaxPriorityFeeLow": {
    "message": "Les frais de priorité maximaux sont faibles par rapport aux conditions actuelles du réseau"
  },
  "editGasMaxPriorityFeeLowV2": {
    "message": "Les frais de priorité sont faibles par rapport aux conditions actuelles du réseau"
  },
  "editGasPriceTooLow": {
    "message": "Les frais de carburant doivent être supérieurs à 0"
  },
  "editGasPriceTooltip": {
    "message": "Ce réseau exige un champ « Prix du carburant » lors de la soumission d’une transaction. Le prix du carburant correspond au montant que vous paierez par unité de carburant."
  },
  "editGasSubTextAmountLabel": {
    "message": "Montant maximal :",
    "description": "This is meant to be used as the $1 substitution editGasSubTextAmount"
  },
  "editGasSubTextFeeLabel": {
    "message": "Frais maximaux :"
  },
  "editGasTitle": {
    "message": "Modifier la priorité"
  },
  "editGasTooLow": {
    "message": "Délai de traitement inconnu"
  },
  "editNetworkLink": {
    "message": "modifier le réseau d’origine"
  },
  "editNonceField": {
    "message": "Modifier le nonce"
  },
  "editNonceMessage": {
    "message": "Il s’agit d’une fonction avancée, à utiliser avec précaution."
  },
  "editPermission": {
    "message": "Modifier l’autorisation"
  },
  "editSpeedUpEditGasFeeModalTitle": {
    "message": "Modifier les gas fees d’accélération"
  },
  "enable": {
    "message": "Activer"
  },
  "enableAutoDetect": {
    "message": " Activer la détection automatique"
  },
  "enableFromSettings": {
    "message": " Activez-la depuis les Paramètres."
  },
  "enableSnap": {
    "message": "Activer"
  },
  "enableToken": {
    "message": "activer $1",
    "description": "$1 is a token symbol, e.g. ETH"
  },
  "enabled": {
    "message": "Activé"
  },
  "enabledNetworks": {
    "message": "Réseaux activés"
  },
  "encryptionPublicKeyNotice": {
    "message": "$1 aimerait avoir votre clé publique de cryptage. En y consentant, ce site sera en mesure de vous composer des messages cryptés.",
    "description": "$1 is the web3 site name"
  },
  "encryptionPublicKeyRequest": {
    "message": "Demander la clé publique de cryptage"
  },
  "endpointReturnedDifferentChainId": {
    "message": "Le point terminal a renvoyé un ID de chaîne différent : $1",
    "description": "$1 is the return value of eth_chainId from an RPC endpoint"
  },
  "enhancedTokenDetectionAlertMessage": {
    "message": "La détection améliorée des jetons est actuellement disponible sur $1. $2"
  },
  "ensDomainsSettingDescriptionIntroduction": {
    "message": "MetaMask vous permet de voir les domaines ENS dans la barre d’adresse de votre navigateur. Voici comment cela fonctionne :"
  },
  "ensDomainsSettingDescriptionOutroduction": {
    "message": "Veuillez noter que l’utilisation de cette fonctionnalité expose votre adresse IP à des services tiers IPFS."
  },
  "ensDomainsSettingDescriptionPart1": {
    "message": "MetaMask vérifie le contrat ENS d’Ethereum pour trouver le code lié au nom de domaine ENS."
  },
  "ensDomainsSettingDescriptionPart2": {
    "message": "Si le code renvoie à un IPFS, vous pouvez voir le contenu qui y est associé (généralement un site web)."
  },
  "ensDomainsSettingTitle": {
    "message": "Afficher les domaines ENS dans la barre d’adresse"
  },
  "ensUnknownError": {
    "message": "La recherche d’ENS a échoué."
  },
  "enterANumber": {
    "message": "Saisissez un nombre"
  },
  "enterCustodianToken": {
    "message": "Saisissez votre jeton de $1 ou ajoutez un nouveau jeton"
  },
  "enterMaxSpendLimit": {
    "message": "Saisissez la limite de dépenses maximale"
  },
  "enterOptionalPassword": {
    "message": "Entrez le mot de passe facultatif"
  },
  "enterPasswordContinue": {
    "message": "Entrez votre mot de passe pour continuer"
  },
  "enterTokenNameOrAddress": {
    "message": "Saisissez le nom du jeton ou copiez-collez l’adresse"
  },
  "enterYourPassword": {
    "message": "Saisissez votre mot de passe"
  },
  "errorCode": {
    "message": "Code : $1",
    "description": "Displayed error code for debugging purposes. $1 is the error code"
  },
  "errorDetails": {
    "message": "Détails de l’erreur",
    "description": "Title for collapsible section that displays error details for debugging purposes"
  },
  "errorGettingSafeChainList": {
    "message": "Erreur lors de l’obtention de la liste des chaînes sécurisées, veuillez continuer avec précaution."
  },
  "errorMessage": {
    "message": "Message : $1",
    "description": "Displayed error message for debugging purposes. $1 is the error message"
  },
  "errorName": {
    "message": "Code : $1",
    "description": "Displayed error name for debugging purposes. $1 is the error name"
  },
  "errorPageMessage": {
    "message": "Essayez à nouveau en rechargeant la page, ou contactez le service d’assistance $1.",
    "description": "Message displayed on generic error page in the fullscreen or notification UI, $1 is a clickable link with text defined by the 'here' key. The link will open to a form where users can file support tickets."
  },
  "errorPagePopupMessage": {
    "message": "Réessayez en fermant puis en rouvrant le pop-up, ou contactez le service d’assistance $1.",
    "description": "Message displayed on generic error page in the popup UI, $1 is a clickable link with text defined by the 'here' key. The link will open to a form where users can file support tickets."
  },
  "errorPageTitle": {
    "message": "MetaMask a rencontré une erreur",
    "description": "Title of generic error page"
  },
  "errorStack": {
    "message": "Stack :",
    "description": "Title for error stack, which is displayed for debugging purposes"
  },
  "errorWhileConnectingToRPC": {
    "message": "Une erreur s’est produite lors de la connexion au réseau personnalisé."
  },
  "errorWithSnap": {
    "message": "Erreur avec $1",
    "description": "$1 represents the name of the snap"
  },
  "estimatedFee": {
    "message": "Frais estimés"
  },
  "estimatedFeeTooltip": {
    "message": "Montant payé pour traiter la transaction sur le réseau."
  },
  "ethGasPriceFetchWarning": {
    "message": "Le prix de carburant de sauvegarde est fourni, car le service principal d’estimation du carburant est momentanément indisponible."
  },
  "ethereumProviderAccess": {
    "message": "Accorder au fournisseur d’Ethereum l’autorisation d’accéder à $1",
    "description": "The parameter is the name of the requesting origin"
  },
  "ethereumPublicAddress": {
    "message": "Adresse publique d’Ethereum"
  },
  "etherscan": {
    "message": "Etherscan"
  },
  "etherscanView": {
    "message": "Afficher le compte sur Etherscan"
  },
  "etherscanViewOn": {
    "message": "Afficher sur Etherscan"
  },
  "existingChainId": {
    "message": "Les informations que vous avez saisies sont associées à un ID de chaîne existant."
  },
  "existingRequestsBannerAlertDesc": {
    "message": "Pour afficher et confirmer votre demande la plus récente, vous devez d’abord approuver ou rejeter les demandes existantes."
  },
  "expandView": {
    "message": "Agrandir la vue"
  },
  "experimental": {
    "message": "Expérimental"
  },
  "extendWalletWithSnaps": {
    "message": "Explorez les Snaps créés par la communauté pour personnaliser votre expérience web3",
    "description": "Banner description displayed on Snaps list page in Settings when less than 6 Snaps is installed."
  },
  "extensionInsallCompleteDescription": {
    "message": "Retournez à la page d’intégration des produits MetaMask Institutional pour connecter vos compte-titres ou vos comptes de dépôt."
  },
  "extensionInsallCompleteTitle": {
    "message": "L’extension a été installée avec succès"
  },
  "externalExtension": {
    "message": "Extension externe"
  },
  "externalNameSourcesSetting": {
    "message": "Pseudonymes proposés"
  },
  "externalNameSourcesSettingDescription": {
    "message": "Nous récupérons les pseudonymes proposés pour les adresses avec lesquelles vous interagissez auprès de sources tierces telles que Etherscan, Infura et Lens Protocol. Ces sources pourront voir ces adresses et votre adresse IP. L’adresse de votre compte ne sera pas divulguée à des tiers."
  },
  "failed": {
    "message": "Échec"
  },
  "failedToFetchChainId": {
    "message": "Impossible de récupérer l’ID de la chaîne. Votre URL de RPC est-elle correcte ?"
  },
  "failureMessage": {
    "message": "Un problème est survenu et nous n’avons pas pu mener à bien l’action"
  },
  "fast": {
    "message": "Rapide"
  },
  "feeAssociatedRequest": {
    "message": "Des frais sont associés à cette demande."
  },
  "feeDetails": {
    "message": "Détails des frais"
  },
  "fileImportFail": {
    "message": "L’importation de fichier ne fonctionne pas ? Cliquez ici !",
    "description": "Helps user import their account from a JSON file"
  },
  "flaskWelcomeUninstall": {
    "message": "vous devriez désinstaller cette extension",
    "description": "This request is shown on the Flask Welcome screen. It is intended for non-developers, and will be bolded."
  },
  "flaskWelcomeWarning1": {
    "message": "Flask permet aux développeurs d’expérimenter de nouvelles API instables. À moins que vous ne soyez développeur(-se) ou bêta testeur(-se), $1.",
    "description": "This is a warning shown on the Flask Welcome screen, intended to encourage non-developers not to proceed any further. $1 is the bolded message 'flaskWelcomeUninstall'"
  },
  "flaskWelcomeWarning2": {
    "message": "Nous ne garantissons ni la sécurité ni la stabilité de cette extension. Les nouvelles API proposées par Flask ne sont pas protégées contre les attaques d’hameçonnage, ce qui signifie que tout site ou snap nécessitant Flask pourrait être une tentative malveillante de voler vos actifs.",
    "description": "This explains the risks of using MetaMask Flask"
  },
  "flaskWelcomeWarning3": {
    "message": "Toutes les API de Flask sont expérimentales. Elles peuvent être modifiées ou supprimées sans préavis. Elles peuvent aussi rester sur Flask indéfiniment sans jamais être migrées vers le MetaMask stable. Utilisez-les à vos risques et périls.",
    "description": "This message warns developers about unstable Flask APIs"
  },
  "flaskWelcomeWarning4": {
    "message": "Assurez-vous de désactiver l’extension MetaMask que vous utilisez habituellement lorsque vous utilisez Flask.",
    "description": "This message calls to pay attention about multiple versions of MetaMask running on the same site (Flask + Prod)"
  },
  "flaskWelcomeWarningAcceptButton": {
    "message": "J’accepte les risques",
    "description": "this text is shown on a button, which the user presses to confirm they understand the risks of using Flask"
  },
  "floatAmountToken": {
    "message": "Le nombre de jetons doit être un nombre entier"
  },
  "followUsOnTwitter": {
    "message": "Suivez-nous sur Twitter"
  },
  "forbiddenIpfsGateway": {
    "message": "Passerelle IPFS interdite : veuillez spécifier une passerelle CID"
  },
  "forgetDevice": {
    "message": "Oublier cet appareil"
  },
  "forgotPassword": {
    "message": "Mot de passe oublié ?"
  },
  "form": {
    "message": "formulaire"
  },
  "from": {
    "message": "de"
  },
  "fromAddress": {
    "message": "De : $1",
    "description": "$1 is the address to include in the From label. It is typically shortened first using shortenAddress"
  },
  "fromTokenLists": {
    "message": "À partir des listes de tokens : $1"
  },
  "function": {
    "message": "Fonction : $1"
  },
  "functionApprove": {
    "message": "Fonction : approuver"
  },
  "functionSetApprovalForAll": {
    "message": "Fonction : SetApprovalForAll"
  },
  "functionType": {
    "message": "Type de fonction"
  },
  "fundYourWallet": {
    "message": "Approvisionnez votre portefeuille"
  },
  "fundYourWalletDescription": {
    "message": "Commencez par ajouter quelques $1 à votre portefeuille.",
    "description": "$1 is the token symbol"
  },
  "gas": {
    "message": "Carburant"
  },
  "gasDisplayAcknowledgeDappButtonText": {
    "message": "Modifier le prix de carburant suggéré"
  },
  "gasDisplayDappWarning": {
    "message": "Ce prix de carburant a été suggéré par $1. Si vous n’en tenez pas compte, vous risquez de rencontrer des difficultés lors de votre transaction. Veuillez contacter $1 pour toute question.",
    "description": "$1 represents the Dapp's origin"
  },
  "gasIsETH": {
    "message": "Le gaz est $1 "
  },
  "gasLimit": {
    "message": "Montant maximal des frais de transaction"
  },
  "gasLimitInfoTooltipContent": {
    "message": "La limite de carburant est la quantité maximale d’unités d’essence que vous consentez à dépenser."
  },
  "gasLimitRecommended": {
    "message": "La limite recommandée de gas est de $1. Si la limite de gas est inférieure à cette valeur, l’opération peut échouer."
  },
  "gasLimitTooLow": {
    "message": "La limite de carburant doit être d’au moins 21000"
  },
  "gasLimitTooLowWithDynamicFee": {
    "message": "La limite de carburant doit être d’au moins $1",
    "description": "$1 is the custom gas limit, in decimal."
  },
  "gasLimitV2": {
    "message": "Limite de carburant"
  },
  "gasOption": {
    "message": "Option de carburant"
  },
  "gasPrice": {
    "message": "Prix du gaz (GWEI)"
  },
  "gasPriceExcessive": {
    "message": "Vos frais de carburant sont inutilement élevés. Songez à les réduire."
  },
  "gasPriceExcessiveInput": {
    "message": "Le prix du gaz est excessif"
  },
  "gasPriceExtremelyLow": {
    "message": "Le prix du gaz est extrêmement bas"
  },
  "gasPriceFetchFailed": {
    "message": "L’estimation du prix du carburant a échoué en raison d’une erreur de réseau."
  },
  "gasPriceInfoTooltipContent": {
    "message": "Le prix du carburant indique la quantité d’Ether que vous acceptez de payer pour chaque unité de carburant."
  },
  "gasTimingHoursShort": {
    "message": "$1 h",
    "description": "$1 represents a number of hours"
  },
  "gasTimingLow": {
    "message": "Lente"
  },
  "gasTimingMinutesShort": {
    "message": "$1 min",
    "description": "$1 represents a number of minutes"
  },
  "gasTimingSecondsShort": {
    "message": "$1 s",
    "description": "$1 represents a number of seconds"
  },
  "gasUsed": {
    "message": "Gaz utilisé"
  },
  "general": {
    "message": "Général"
  },
  "generalCameraError": {
    "message": "Impossible d’accéder à votre appareil photo. Veuillez réessayer."
  },
  "generalCameraErrorTitle": {
    "message": "Quelque chose a mal tourné…"
  },
  "genericExplorerView": {
    "message": "Voir le compte sur $1"
  },
  "getStartedWithNFTs": {
    "message": "Obtenez des $1 pour acheter des NFT",
    "description": "$1 is the token symbol"
  },
  "getStartedWithNFTsDescription": {
    "message": "Débutez avec les NFT en ajoutant quelques $1 à votre portefeuille.",
    "description": "$1 is the token symbol"
  },
  "goBack": {
    "message": "Retour"
  },
  "goToSite": {
    "message": "Accéder au site"
  },
  "goerli": {
    "message": "Testnet Goerli"
  },
  "gotIt": {
    "message": "D’accord"
  },
  "grantedToWithColon": {
    "message": "Accordé à :"
  },
  "gwei": {
    "message": "GWEI"
  },
  "hardware": {
    "message": "Matériel"
  },
  "hardwareWalletConnected": {
    "message": "Portefeuille matériel connecté"
  },
  "hardwareWalletLegacyDescription": {
    "message": "(hérité)",
    "description": "Text representing the MEW path"
  },
  "hardwareWalletSupportLinkConversion": {
    "message": "cliquez ici"
  },
  "hardwareWallets": {
    "message": "Connecter un portefeuille matériel"
  },
  "hardwareWalletsInfo": {
    "message": "Les intégrations de portefeuilles matériels utilisent des appels API vers des serveurs externes qui peuvent voir votre adresse IP et les adresses des contrats intelligents avec lesquels vous interagissez."
  },
  "hardwareWalletsMsg": {
    "message": "Selectionnez le portefeuille matériel que vous voulez utiliser avec MetaMask"
  },
  "here": {
    "message": "ici",
    "description": "as in -click here- for more information (goes with troubleTokenBalances)"
  },
  "hexData": {
    "message": "Données Hex"
  },
  "hiddenAccounts": {
    "message": "Comptes cachés"
  },
  "hide": {
    "message": "Masquer"
  },
  "hideAccount": {
    "message": "Compte caché"
  },
  "hideFullTransactionDetails": {
    "message": "Masquer tous les détails de la transaction"
  },
  "hideSeedPhrase": {
    "message": "Masquer la phrase mnémonique"
  },
  "hideSentitiveInfo": {
    "message": "Masquer les informations sensibles"
  },
  "hideToken": {
    "message": "Masquer le token"
  },
  "hideTokenPrompt": {
    "message": "Masquer le jeton ?"
  },
  "hideTokenSymbol": {
    "message": "Masquer $1",
    "description": "$1 is the symbol for a token (e.g. 'DAI')"
  },
  "hideZeroBalanceTokens": {
    "message": "Masquer les jetons sans solde"
  },
  "high": {
    "message": "Agressif"
  },
  "highGasSettingToolTipMessage": {
    "message": "Utilisez $1 pour couvrir les envolées du trafic réseau dues à des événements tels que les chutes de NFT populaires.",
    "description": "$1 is key 'high' (text: 'Aggressive') separated here so that it can be passed in with bold font-weight"
  },
  "highLowercase": {
    "message": "élevé"
  },
  "highestCurrentBid": {
    "message": "Offre actuelle la plus élevée"
  },
  "highestFloorPrice": {
    "message": "Prix plancher le plus élevé"
  },
  "history": {
    "message": "Historique"
  },
  "holdToRevealContent1": {
    "message": "Votre phrase secrète de récupération donne $1",
    "description": "$1 is a bolded text with the message from 'holdToRevealContent2'"
  },
  "holdToRevealContent2": {
    "message": "un accès complet à votre portefeuille et à vos fonds.",
    "description": "Is the bolded text in 'holdToRevealContent1'"
  },
  "holdToRevealContent3": {
    "message": "Ne la partagez avec personne. $1 $2",
    "description": "$1 is a message from 'holdToRevealContent4' and $2 is a text link with the message from 'holdToRevealContent5'"
  },
  "holdToRevealContent4": {
    "message": "Le service d’assistance de MetaMask ne vous la demandera jamais,",
    "description": "Part of 'holdToRevealContent3'"
  },
  "holdToRevealContent5": {
    "message": "mais les hameçonneurs pourraient le faire.",
    "description": "The text link in 'holdToRevealContent3'"
  },
  "holdToRevealContentPrivateKey1": {
    "message": "Votre clé privée vous donne $1",
    "description": "$1 is a bolded text with the message from 'holdToRevealContentPrivateKey2'"
  },
  "holdToRevealContentPrivateKey2": {
    "message": "un accès illimité à votre portefeuille et à vos fonds.",
    "description": "Is the bolded text in 'holdToRevealContentPrivateKey2'"
  },
  "holdToRevealLockedLabel": {
    "message": "appuyez longuement pour révéler le cercle verrouillé"
  },
  "holdToRevealPrivateKey": {
    "message": "Appuyez longuement pour révéler la clé privée"
  },
  "holdToRevealPrivateKeyTitle": {
    "message": "Conservez votre clé privée en lieu sûr"
  },
  "holdToRevealSRP": {
    "message": "Appuyez longuement pour révéler la PSR"
  },
  "holdToRevealSRPTitle": {
    "message": "Conservez votre PSR en lieu sûr"
  },
  "holdToRevealUnlockedLabel": {
    "message": "appuyez longuement pour révéler le cercle déverrouillé"
  },
  "id": {
    "message": "ID"
  },
  "ignoreAll": {
    "message": "Ignorer tout"
  },
  "ignoreTokenWarning": {
    "message": "Si vous masquez des jetons, ils n’apparaîtront pas dans votre portefeuille. Cependant, vous pouvez toujours les ajouter en les recherchant."
  },
  "imToken": {
    "message": "imToken"
  },
  "import": {
    "message": "Importer",
    "description": "Button to import an account from a selected file"
  },
  "importAccount": {
    "message": "Importer le compte"
  },
  "importAccountError": {
    "message": "Erreur d’importation de compte."
  },
  "importAccountErrorIsSRP": {
    "message": "Vous avez saisi une phrase secrète de récupération (ou mnémonique). Pour importer un compte ici, vous devez saisir une clé privée, qui est une chaîne hexadécimale de 64 caractères."
  },
  "importAccountErrorNotAValidPrivateKey": {
    "message": "Il ne s’agit pas d’une clé privée valide. Vous avez saisi une chaîne hexadécimale, mais elle doit comporter 64 caractères."
  },
  "importAccountErrorNotHexadecimal": {
    "message": "Il ne s’agit pas d’une clé privée valide. Vous devez saisir une chaîne hexadécimale de 64 caractères."
  },
  "importAccountJsonLoading1": {
    "message": "Cette importation JSON prendra quelques minutes et pourra faire planter MetaMask."
  },
  "importAccountJsonLoading2": {
    "message": "Désolé, nous essaierons d’accélérer ce processus à l’avenir."
  },
  "importAccountMsg": {
    "message": "Les comptes importés ne seront pas associés à la phrase secrète de récupération que vous avez créée au départ dans MetaMask. En savoir plus sur les comptes importés"
  },
  "importMyWallet": {
    "message": "Importer mon portefeuille"
  },
  "importNFT": {
    "message": "Importer le NFT"
  },
  "importNFTAddressToolTip": {
    "message": "Sur OpenSea, par exemple, sur la page des NFT, dans la section Détails, se trouve une valeur avec un hyperlien bleu intitulée « Adresse de contrat ». Si vous cliquez dessus, vous serez redirigé vers l’adresse du contrat sur Etherscan. En haut à gauche de cette page, il devrait y avoir une icône intitulée « Contrat » et à droite, une longue chaîne de lettres et de chiffres. C’est l’adresse du contrat qui a créé votre NFT. Cliquez sur l’icône « Copier » à droite de l’adresse pour la copier dans votre presse-papiers."
  },
  "importNFTPage": {
    "message": "page Importer des NFT"
  },
  "importNFTTokenIdToolTip": {
    "message": "L’ID d’un NFT est un identifiant unique puisqu’il n’y a pas deux NFT identiques. Encore une fois, sur OpenSea, ce numéro se trouve dans la section « Détails ». Prenez-en note ou copiez-le dans votre presse-papiers."
  },
  "importSelectedTokens": {
    "message": "Voulez-vous importer les jetons sélectionnés ?"
  },
  "importSelectedTokensDescription": {
    "message": "Seuls les jetons que vous avez sélectionnés apparaîtront dans votre portefeuille. Vous pourrez toujours importer des jetons masqués en les recherchant."
  },
  "importTokenQuestion": {
    "message": "Importer un jeton ?"
  },
  "importTokenWarning": {
    "message": "Tout un chacun peut créer un jeton avec n’importe quel nom, y compris de fausses versions de jetons existants. Ajoutez et échangez avec prudence !"
  },
  "importTokensCamelCase": {
    "message": "Importer des jetons"
  },
  "importTokensError": {
    "message": "Impossible d’importer les jetons. Veuillez ressayer plus tard."
  },
  "importWithCount": {
    "message": "Importer $1",
    "description": "$1 will the number of detected tokens that are selected for importing, if all of them are selected then $1 will be all"
  },
  "imported": {
    "message": "Importé",
    "description": "status showing that an account has been fully loaded into the keyring"
  },
  "inYourSettings": {
    "message": "dans vos paramètres"
  },
  "infuraBlockedNotification": {
    "message": "MetaMask ne peut pas se connecter à l’hôte de la blockchain. Vérifiez les éventuelles raisons $1.",
    "description": "$1 is a clickable link with with text defined by the 'here' key"
  },
  "initialTransactionConfirmed": {
    "message": "Votre transaction initiale a été confirmée par le réseau. Cliquez sur OK pour retourner à l’écran précédent."
  },
  "inputLogicEmptyState": {
    "message": "N'entrez qu'une somme que vous pouvez accepter que le tiers dépense aujourd'hui ou à l'avenir. Vous pourrez toujours augmenter le plafond de dépenses ultérieurement."
  },
  "inputLogicEqualOrSmallerNumber": {
    "message": "Cela permet au tiers de dépenser $1 de votre solde actuel.",
    "description": "$1 is the current token balance in the account and the name of the current token"
  },
  "inputLogicHigherNumber": {
    "message": "Cela permet au tiers de dépenser tout votre solde de jetons jusqu'à ce qu'il atteigne le plafond ou que vous révoquiez le plafond de dépenses. Si ce n'est pas votre intention, envisagez de fixer un plafond de dépenses plus bas."
  },
  "insightWarning": {
    "message": "avertissement"
  },
  "insightWarningCheckboxMessage": {
    "message": "$1 la demande de $2",
    "description": "$1 is the action i.e. sign, confirm. $2 is the origin making the request."
  },
  "insightWarningContentPlural": {
    "message": "Vérifiez les $1 avant de $2. Vous ne pouvez retirer votre consentement, une fois la $3 validée.",
    "description": "$1 the 'insightWarnings' message (2 warnings) representing warnings, $2 is the action (i.e. signing) and $3 is the result (i.e. signature, transaction)"
  },
  "insightWarningContentSingular": {
    "message": "Vérifiez les $1 avant de $2. Vous ne pouvez retirer votre consentement, une fois la $3 validée.",
    "description": "$1 is the 'insightWarning' message (1 warning), $2 is the action (i.e. signing) and $3 is the result (i.e. signature, transaction)"
  },
  "insightWarningHeader": {
    "message": "Cette demande peut être dangereuse"
  },
  "insightWarnings": {
    "message": "avertissements"
  },
  "insightsFromSnap": {
    "message": "Aperçus $1",
    "description": "$1 represents the name of the snap"
  },
  "install": {
    "message": "Installez"
  },
  "installExtension": {
    "message": "Installer l’extension"
  },
  "installExtensionDescription": {
    "message": "La version est conforme aux normes institutionnelles du principal fournisseur de portefeuilles Web3 au monde, MetaMask."
  },
  "installOrigin": {
    "message": "Installer Origin"
  },
  "installRequest": {
    "message": "Ajouter à MetaMask"
  },
  "installedOn": {
    "message": "Installé le $1",
    "description": "$1 is the date when the snap has been installed"
  },
  "insufficientBalance": {
    "message": "Solde insuffisant."
  },
  "insufficientCurrencyBuyOrDeposit": {
    "message": "Vous n’avez pas assez de $1 sur votre compte pour payer les frais de transaction sur le réseau de $2. $3 ou effectuez un dépôt depuis un autre compte.",
    "description": "$1 is the native currency of the network, $2 is the name of the current network, $3 is the key 'buy' + the ticker symbol of the native currency of the chain wrapped in a button"
  },
  "insufficientCurrencyBuyOrReceive": {
    "message": "Vous n’avez pas assez de $1 sur votre compte pour payer les frais de transaction sur le réseau $2. $3 ou $4 depuis un autre compte.",
    "description": "$1 is the native currency of the network, $2 is the name of the current network, $3 is the key 'buy' + the ticker symbol of the native currency of the chain wrapped in a button, $4 is the key 'deposit' button"
  },
  "insufficientCurrencyDeposit": {
    "message": "Vous n’avez pas assez de $1 sur votre compte pour payer les frais de transaction sur le réseau de $2. Effectuez un dépôt de $1 à partir d’un autre compte.",
    "description": "$1 is the native currency of the network, $2 is the name of the current network"
  },
  "insufficientFunds": {
    "message": "Fonds insuffisants."
  },
  "insufficientFundsForGas": {
    "message": "Fonds insuffisants pour le carburant"
  },
  "insufficientTokens": {
    "message": "Jetons insuffisants."
  },
  "interactingWith": {
    "message": "Interagir avec"
  },
  "interactingWithTransactionDescription": {
    "message": "Ceci est le contrat avec lequel vous interagissez. Vérifiez les détails pour éviter les arnaques."
  },
  "invalidAddress": {
    "message": "Adresse invalide"
  },
  "invalidAddressRecipient": {
    "message": "L’adresse du destinataire n’est pas valide"
  },
  "invalidAssetType": {
    "message": "Cet actif est un NFT et doit être ajouté de nouveau à la page Importer des NFT qui se trouve sous l’onglet NFT"
  },
  "invalidChainIdTooBig": {
    "message": "ID de chaîne invalide. L’ID de la chaîne est trop grand."
  },
  "invalidCustomNetworkAlertContent1": {
    "message": "L’ID de la chaîne pour le réseau personnalisé « $1 » doit être saisi à nouveau.",
    "description": "$1 is the name/identifier of the network."
  },
  "invalidCustomNetworkAlertContent2": {
    "message": "Pour vous protéger des fournisseurs de réseau malveillants ou défectueux, les ID de chaîne sont désormais obligatoires pour tous les réseaux personnalisés."
  },
  "invalidCustomNetworkAlertContent3": {
    "message": "Allez dans Paramètres > Réseau et saisissez l’ID de chaîne. Vous trouverez les ID de chaîne des réseaux les plus courants sur $1.",
    "description": "$1 is a link to https://chainid.network"
  },
  "invalidCustomNetworkAlertTitle": {
    "message": "Réseau personnalisé invalide"
  },
  "invalidHexNumber": {
    "message": "Numéro hexadécimal invalide."
  },
  "invalidHexNumberLeadingZeros": {
    "message": "Numéro hexadécimal invalide. Supprimez tous les zéros non significatifs."
  },
  "invalidIpfsGateway": {
    "message": "Passerelle IPFS invalide : la valeur doit être une URL valide"
  },
  "invalidNumber": {
    "message": "Numéro invalide. Saisissez un nombre décimal ou hexadécimal avec le préfixe « 0x »."
  },
  "invalidNumberLeadingZeros": {
    "message": "Numéro invalide. Supprimez tous les zéros en tête."
  },
  "invalidRPC": {
    "message": "URL RPC invalide"
  },
  "invalidSeedPhrase": {
    "message": "Phrase secrète de récupération invalide"
  },
  "invalidSeedPhraseCaseSensitive": {
    "message": "Entrée invalide ! La phrase secrète de récupération est sensible à la casse."
  },
  "ipfsGateway": {
    "message": "Passerelle IPFS"
  },
  "ipfsGatewayDescription": {
    "message": "MetaMask utilise des services tiers pour afficher des images de vos NFT stockés sur IPFS, des informations relatives aux adresses ENS saisies dans la barre d’adresse de votre navigateur et l’icône des différents jetons. Votre adresse IP peut être exposée si vous avez recours à ces services."
  },
  "ipfsToggleModalDescriptionOne": {
    "message": "Nous utilisons des services tiers pour afficher des images de vos NFT stockés sur IPFS, affichons des informations relatives aux adresses ENS saisies dans la barre d’adresse de votre navigateur et récupérons les icônes des différents jetons. Votre adresse IP peut être exposée si vous avez recours à ces services."
  },
  "ipfsToggleModalDescriptionTwo": {
    "message": "En sélectionnant « Confirmer », vous activez la résolution IPFS. Vous pouvez désactiver cette option à tout moment dans $1.",
    "description": "$1 is the method to turn off ipfs"
  },
  "ipfsToggleModalSettings": {
    "message": "Paramètres > Sécurité et confidentialité"
  },
  "isSigningOrSubmitting": {
    "message": "Une transaction antérieure est toujours en cours de signature ou d’envoi"
  },
  "jazzAndBlockies": {
    "message": "Les Jazzicons et les Blockies sont deux styles différents d’icônes uniques qui vous aident à identifier un compte en un coup d’œil."
  },
  "jazzicons": {
    "message": "Jazzicons"
  },
  "jsDeliver": {
    "message": "jsDeliver"
  },
  "jsonFile": {
    "message": "Fichier JSON",
    "description": "format for importing an account"
  },
  "keyringAccountName": {
    "message": "Nom du compte"
  },
  "keyringAccountPublicAddress": {
    "message": "Adresse publique"
  },
  "keyringSnapRemovalResult1": {
    "message": "$1 $2 supprimé",
    "description": "Displays the result after removal of a keyring snap. $1 is the snap name, $2 is whether it is successful or not"
  },
  "keyringSnapRemovalResultNotSuccessful": {
    "message": "pas ",
    "description": "Displays the `not` word in $2."
  },
  "keyringSnapRemoveConfirmation": {
    "message": "Saisissez $1 pour confirmer que vous souhaitez supprimer ce snap :",
    "description": "Asks user to input the name nap prior to deleting the snap. $1 is the snap name"
  },
  "keystone": {
    "message": "Keystone"
  },
  "knownAddressRecipient": {
    "message": "Adresse contractuelle connue."
  },
  "knownTokenWarning": {
    "message": "Cette action modifiera les jetons déjà présents dans votre portefeuille, et risque de favoriser les tentatives d’hameçonnage. N’approuvez que si vous êtes certain·e de vouloir modifier ce que ces jetons représentent. En savoir plus sur $1"
  },
  "l1Fee": {
    "message": "Frais L1"
  },
  "l1FeeTooltip": {
    "message": "Frais de gaz L1"
  },
  "l2Fee": {
    "message": "Frais L2"
  },
  "l2FeeTooltip": {
    "message": "Frais de gaz L2"
  },
  "lastConnected": {
    "message": "Dernière connexion"
  },
  "lastSold": {
    "message": "Dernière vente"
  },
  "lavaDomeCopyWarning": {
    "message": "Pour votre sécurité, vous ne pouvez pas sélectionner ce texte actuellement."
  },
  "layer1Fees": {
    "message": "Frais de couche 1 (L1)"
  },
  "layer2Fees": {
    "message": "Frais de couche 2"
  },
  "learnCancelSpeeedup": {
    "message": "Découvrir comment $1",
    "description": "$1 is link to cancel or speed up transactions"
  },
  "learnMore": {
    "message": "En savoir plus"
  },
  "learnMoreAboutGas": {
    "message": "Vous voulez $1 sur les frais de gaz ?",
    "description": "$1 will be replaced by the learnMore translation key"
  },
  "learnMoreKeystone": {
    "message": "En savoir plus"
  },
  "learnMoreUpperCase": {
    "message": "En savoir plus"
  },
  "learnMoreUpperCaseWithDot": {
    "message": "En savoir plus."
  },
  "learnScamRisk": {
    "message": "hameçonnages et risques de sécurité."
  },
  "learnToBridge": {
    "message": "Apprenez à établir une passerelle"
  },
  "leaveMetaMask": {
    "message": "Voulez-vous quitter MetaMask ?"
  },
  "leaveMetaMaskDesc": {
    "message": "Vous allez visiter un site externe à MetaMask. Vérifiez l’URL avant de continuer."
  },
  "ledgerAccountRestriction": {
    "message": "Vous devez d’abord utiliser le dernier compte que vous avez créé avant de pouvoir en ajouter un nouveau."
  },
  "ledgerConnectionInstructionCloseOtherApps": {
    "message": "Fermez tout autre logiciel connecté à votre appareil, puis cliquez ici pour actualiser."
  },
  "ledgerConnectionInstructionHeader": {
    "message": "Avant de cliquer sur confirmer :"
  },
  "ledgerConnectionInstructionStepFour": {
    "message": "Activez les « données de contrat intelligent » ou la « signature aveugle » sur votre dispositif Ledger."
  },
  "ledgerConnectionInstructionStepThree": {
    "message": "Assurez-vous que votre dispositif Ledger est branché et sélectionnez l'application Ethereum."
  },
  "ledgerDeviceOpenFailureMessage": {
    "message": "Le dispositif Ledger n’a pas pu s’ouvrir. Il est peut-être connecté à d’autres logiciels. Veuillez fermer Ledger Live ou toute autre application déjà connectée à celui-ci, puis essayez de vous reconnecter."
  },
  "ledgerErrorConnectionIssue": {
    "message": "Reconnectez votre Ledger, ouvrez l’application ETH et réessayez."
  },
  "ledgerErrorDevicedLocked": {
    "message": "Votre Ledger est verrouillé. Déverrouillez-le et réessayez."
  },
  "ledgerErrorEthAppNotOpen": {
    "message": "Pour résoudre le problème, ouvrez l’application ETH sur votre appareil et réessayez."
  },
  "ledgerErrorTransactionDataNotPadded": {
    "message": "Les données d’entrée de la transaction Ethereum ne sont pas suffisamment étoffées."
  },
  "ledgerLiveApp": {
    "message": "Appli Ledger Live"
  },
  "ledgerLocked": {
    "message": "Impossible de se connecter au dispositif Ledger. Veuillez vous assurer que votre périphérique est déverrouillé et que l’application Ethereum est ouverte."
  },
  "ledgerTimeout": {
    "message": "Ledger Live met trop de temps à répondre ou la connexion est interrompue. Assurez-vous que l’application Ledger Live est bien ouverte et que votre appareil est déverrouillé."
  },
  "ledgerWebHIDNotConnectedErrorMessage": {
    "message": "Le dispositif Ledger n’est pas connecté. Si vous souhaitez le connecter, veuillez cliquer à nouveau sur « Continuer » et approuver la connexion au HID",
    "description": "An error message shown to the user during the hardware connect flow."
  },
  "levelArrow": {
    "message": "flèche de niveau"
  },
  "lightTheme": {
    "message": "Clair"
  },
  "likeToImportToken": {
    "message": "Voulez-vous importer ce jeton ?"
  },
  "likeToImportTokens": {
    "message": "Souhaitez-vous ajouter ces jetons ?"
  },
  "lineaGoerli": {
    "message": "Réseau de test Linea Goerli"
  },
  "lineaMainnet": {
    "message": "Le réseau principal de Linea"
  },
  "lineaSepolia": {
    "message": "Réseau de test Linea Sepolia"
  },
  "link": {
    "message": "Associer"
  },
  "links": {
    "message": "Liens"
  },
  "loadMore": {
    "message": "Charger plus"
  },
  "loading": {
    "message": "Chargement..."
  },
  "loadingScreenHardwareWalletMessage": {
    "message": "Veuillez conclure la transaction sur le portefeuille matériel."
  },
  "loadingScreenSnapMessage": {
    "message": "Veuillez conclure la transaction sur le snap."
  },
  "loadingTokens": {
    "message": "Chargement des jetons..."
  },
  "localhost": {
    "message": "Localhost 8545"
  },
  "lock": {
    "message": "Déconnexion"
  },
  "lockMetaMask": {
    "message": "Verrouiller MetaMask"
  },
  "lockTimeInvalid": {
    "message": "Le temps de verrouillage doit être un nombre compris entre 0 et 10 080"
  },
  "logo": {
    "message": "Logo $1",
    "description": "$1 is the name of the ticker"
  },
  "low": {
    "message": "Bas"
  },
  "lowGasSettingToolTipMessage": {
    "message": "Utilisez $1 pour attendre un prix inférieur. Les estimations de temps sont nettement moins précises, car les prix sont relativement imprévisibles.",
    "description": "$1 is key 'low' separated here so that it can be passed in with bold font-weight"
  },
  "lowLowercase": {
    "message": "bas"
  },
  "lowPriorityMessage": {
    "message": "Les transactions ultérieures seront placées en file d’attente après celle-ci. Ce prix a été observé pour la dernière fois il y a un certain temps."
  },
  "mainnet": {
    "message": "Réseau principal Ethereum"
  },
  "mainnetToken": {
    "message": "Cette adresse correspond à une adresse connue du token Ethereum Mainnet. Revérifiez l’adresse du contrat et le réseau en cherchant le token que vous essayez d’ajouter."
  },
  "makeAnotherSwap": {
    "message": "Créer un nouveau swap"
  },
  "makeSureNoOneWatching": {
    "message": "Assurez-vous que personne ne regarde votre écran",
    "description": "Warning to users to be care while creating and saving their new Secret Recovery Phrase"
  },
  "marketCap": {
    "message": "Capitalisation boursière"
  },
  "marketDetails": {
    "message": "Détails du marché"
  },
  "max": {
    "message": "Max."
  },
  "maxBaseFee": {
    "message": "Frais de base maximaux"
  },
  "maxFee": {
    "message": "Frais maximaux"
  },
  "maxFeeTooltip": {
    "message": "Frais maximums prévus pour le traitement de la transaction."
  },
  "maxPriorityFee": {
    "message": "Frais de priorité maximaux"
  },
  "medium": {
    "message": "Marché"
  },
  "mediumGasSettingToolTipMessage": {
    "message": "Utilisez $1 pour un traitement rapide au prix actuel du marché.",
    "description": "$1 is key 'medium' (text: 'Market') separated here so that it can be passed in with bold font-weight"
  },
  "memo": {
    "message": "note"
  },
  "message": {
    "message": "Message"
  },
  "metaMaskConnectStatusParagraphOne": {
    "message": "Vous avez maintenant davantage de contrôle sur les connexions de vos comptes dans MetaMask."
  },
  "metaMaskConnectStatusParagraphThree": {
    "message": "Cliquez pour gérer vos comptes connectés."
  },
  "metaMaskConnectStatusParagraphTwo": {
    "message": "Le bouton d’état de connexion indique si le site Web que vous visitez est connecté à votre compte actuellement sélectionné."
  },
  "metadataModalSourceTooltip": {
    "message": "$1 est hébergé sur npm et $2 est l’identifiant unique de ce Snap.",
    "description": "$1 is the snap name and $2 is the snap NPM id."
  },
  "metamaskInstitutionalVersion": {
    "message": "Version MetaMask Institutional"
  },
  "metamaskNotificationsAreOff": {
    "message": "Les notifications du portefeuille ne sont actuellement pas activées."
  },
  "metamaskPortfolio": {
    "message": "Portfolio MetaMask."
  },
  "metamaskSwapsOfflineDescription": {
    "message": "MetaMask Swaps est en cours de maintenance. Nous vous invitons à revenir plus tard."
  },
  "metamaskVersion": {
    "message": "Version de MetaMask"
  },
  "methodData": {
    "message": "Méthode"
  },
  "methodDataTransactionDesc": {
    "message": "Fonction exécutée en fonction des données d’entrée décodées."
  },
  "methodNotSupported": {
    "message": "Non pris en charge par ce compte."
  },
  "metrics": {
    "message": "Indicateurs"
  },
  "millionAbbreviation": {
    "message": "M",
    "description": "Shortened form of 'million'"
  },
  "mismatchAccount": {
    "message": "Le compte sélectionné ($1) est différent du compte que vous essayez de signer ($2)"
  },
  "mismatchedChainLinkText": {
    "message": "vérifier les détails du réseau",
    "description": "Serves as link text for the 'mismatchedChain' key. This text will be embedded inside the translation for that key."
  },
  "mismatchedChainRecommendation": {
    "message": "Nous vous recommandons de $1 avant de continuer.",
    "description": "$1 is a clickable link with text defined by the 'mismatchedChainLinkText' key. The link will open to instructions for users to validate custom network details."
  },
  "mismatchedNetworkName": {
    "message": "Selon nos informations, le nom du réseau peut ne pas correspondre exactement à l’ID de la chaîne."
  },
  "mismatchedNetworkSymbol": {
    "message": "Le symbole monétaire soumis ne correspond à cet ID de chaîne."
  },
  "mismatchedRpcChainId": {
    "message": "L’ID de chaîne renvoyé par le réseau personnalisé ne correspond pas à l’ID de chaîne fourni."
  },
  "mismatchedRpcUrl": {
    "message": "Selon nos informations, la valeur de l’URL RPC soumise ne correspond pas à un fournisseur connu pour cet ID de chaîne."
  },
  "missingSetting": {
    "message": "Vous ne trouvez pas un paramètre ?"
  },
  "missingSettingRequest": {
    "message": "Demandez ici"
  },
  "mmiBuiltAroundTheWorld": {
    "message": "MetaMask Institutional est conçu et établi dans le monde entier."
  },
  "mmiNewNFTDetectedInNFTsTabMessage": {
    "message": "Laissez MetaMask Institutional détecter et afficher automatiquement les NFT dans votre portefeuille."
  },
  "mmiPasswordSetupDetails": {
    "message": "Ce mot de passe déverrouillera uniquement votre extension MetaMask Institutional."
  },
  "more": {
    "message": "plus"
  },
  "multipleSnapConnectionWarning": {
    "message": "$1 veut utiliser $2 Snaps",
    "description": "$1 is the dapp and $2 is the number of snaps it wants to connect to."
  },
  "mustSelectOne": {
    "message": "Vous devez sélectionner au moins 1 jeton."
  },
  "name": {
    "message": "Nom"
  },
  "nameAddressLabel": {
    "message": "Adresse",
    "description": "Label above address field in name component modal."
  },
  "nameInstructionsNew": {
    "message": "Si vous connaissez cette adresse, donnez-lui un pseudonyme pour l’identifier plus facilement à l’avenir.",
    "description": "Instruction text in name component modal when value is not recognised."
  },
  "nameInstructionsRecognized": {
    "message": "Cette adresse a un pseudonyme par défaut, mais vous pouvez le modifier ou consulter la liste des pseudonymes proposés.",
    "description": "Instruction text in name component modal when value is recognized but not saved."
  },
  "nameInstructionsSaved": {
    "message": "Vous avez déjà choisi un pseudonyme pour cette adresse. Vous pouvez le modifier ou consulter la liste des pseudonymes proposés.",
    "description": "Instruction text in name component modal when value is saved."
  },
  "nameLabel": {
    "message": "Pseudonyme",
    "description": "Label above name input field in name component modal."
  },
  "nameModalMaybeProposedName": {
    "message": "Peut-être : $1",
    "description": "$1 is the proposed name"
  },
  "nameModalTitleNew": {
    "message": "Adresse inconnue",
    "description": "Title of the modal created by the name component when value is not recognised."
  },
  "nameModalTitleRecognized": {
    "message": "Adresse reconnue",
    "description": "Title of the modal created by the name component when value is recognized but not saved."
  },
  "nameModalTitleSaved": {
    "message": "Adresse enregistrée",
    "description": "Title of the modal created by the name component when value is saved."
  },
  "nameProviderProposedBy": {
    "message": "Proposé par $1",
    "description": "$1 is the name of the provider"
  },
  "nameProvider_ens": {
    "message": "Service de noms Ethereum (ENS)"
  },
  "nameProvider_etherscan": {
    "message": "Etherscan"
  },
  "nameProvider_lens": {
    "message": "Lens Protocol"
  },
  "nameProvider_token": {
    "message": "MetaMask"
  },
  "nameSetPlaceholder": {
    "message": "Choisissez un pseudonyme…",
    "description": "Placeholder text for name input field in name component modal."
  },
  "nativeNetworkPermissionRequestDescription": {
    "message": "$1 vous demande votre approbation pour :",
    "description": "$1 represents dapp name"
  },
  "nativePermissionRequestDescription": {
    "message": "Voulez-vous que ce site fasse ce qui suit ?",
    "description": "Description below header used on Permission Connect screen for native permissions."
  },
  "nativeToken": {
    "message": "Le jeton natif de ce réseau est $1. C’est le jeton utilisé pour les frais de gaz. ",
    "description": "$1 represents the name of the native token on the current network"
  },
  "nativeTokenScamWarningConversion": {
    "message": "Modifier les détails du réseau"
  },
  "nativeTokenScamWarningDescription": {
    "message": "L’ID ou le nom de la chaîne associée à ce réseau n’est pas correct. De nombreux jetons populaires utilisent le nom $1, ce qui en fait une cible pour les escrocs. Vérifiez tout avant de continuer, car vous risquez de vous faire arnaquer.",
    "description": "$1 represents the currency name, $2 represents the expected currency symbol"
  },
  "nativeTokenScamWarningTitle": {
    "message": "Il pourrait s’agir d’une arnaque",
    "description": "Title for nativeTokenScamWarningDescription"
  },
  "needHelp": {
    "message": "Vous avez besoin d’aide ? Contactez $1",
    "description": "$1 represents `needHelpLinkText`, the text which goes in the help link"
  },
  "needHelpFeedback": {
    "message": "Partagez vos commentaires"
  },
  "needHelpLinkText": {
    "message": "Assistance MetaMask"
  },
  "needHelpSubmitTicket": {
    "message": "Envoyer un ticket"
  },
  "needImportFile": {
    "message": "Vous devez sélectionner un fichier à importer.",
    "description": "User is important an account and needs to add a file to continue"
  },
  "negativeETH": {
    "message": "Vous ne pouvez envoyer des montants négatifs d’ETH."
  },
  "negativeOrZeroAmountToken": {
    "message": "Impossible d’envoyer des montants négatifs ou nuls."
  },
  "network": {
    "message": "Réseau :"
  },
  "networkDetails": {
    "message": "Détails du réseau"
  },
  "networkIsBusy": {
    "message": "Le réseau est occupé. Les gas fees sont élevés et les estimations sont moins précises."
  },
  "networkMenu": {
    "message": "Menu du réseau"
  },
  "networkMenuHeading": {
    "message": "Sélectionner un réseau"
  },
  "networkName": {
    "message": "Nom du réseau"
  },
  "networkNameArbitrum": {
    "message": "Arbitrum"
  },
  "networkNameAvalanche": {
    "message": "Avalanche"
  },
  "networkNameBSC": {
    "message": "BSC"
  },
  "networkNameBase": {
    "message": "Base"
  },
  "networkNameBitcoin": {
    "message": "Bitcoin"
  },
  "networkNameDefinition": {
    "message": "Le nom associé à ce réseau."
  },
  "networkNameEthereum": {
    "message": "Ethereum"
  },
  "networkNameGoerli": {
    "message": "Goerli"
  },
  "networkNameLinea": {
    "message": "Linea"
  },
  "networkNameOpMainnet": {
    "message": "Réseau principal OP"
  },
  "networkNamePolygon": {
    "message": "Polygon"
  },
  "networkNameTestnet": {
    "message": "Testnet"
  },
  "networkNameZkSyncEra": {
    "message": "zkSync Era"
  },
  "networkOptions": {
    "message": "Options du réseau"
  },
  "networkProvider": {
    "message": "Fournisseur de réseau"
  },
  "networkStatus": {
    "message": "Statut du réseau"
  },
  "networkStatusBaseFeeTooltip": {
    "message": "Les frais de base sont fixés par le réseau et varient toutes les 13-14 secondes. Nos options $1 et $2 tiennent compte des augmentations soudaines.",
    "description": "$1 and $2 are bold text for Medium and Aggressive respectively."
  },
  "networkStatusPriorityFeeTooltip": {
    "message": "Éventail de frais de priorité (aussi appelés « pourboire du mineur »). Ils sont versés aux mineurs et les incitent à accorder la priorité à votre transaction."
  },
  "networkStatusStabilityFeeTooltip": {
    "message": "Le prix du carburant est de $1 au regard des 72 dernières heures.",
    "description": "$1 is networks stability value - stable, low, high"
  },
  "networkSwitchConnectionError": {
    "message": "Nous ne pouvons pas nous connecter à $1",
    "description": "$1 represents the network name"
  },
  "networkURL": {
    "message": "URL du réseau"
  },
  "networkURLDefinition": {
    "message": "L’URL utilisée pour accéder à ce réseau."
  },
  "networks": {
    "message": "Réseaux"
  },
  "nevermind": {
    "message": "Abandonner"
  },
  "new": {
    "message": "Nouveau !"
  },
  "newAccount": {
    "message": "Nouveau compte"
  },
  "newAccountNumberName": {
    "message": "Compte $1",
    "description": "Default name of next account to be created on create account screen"
  },
  "newContact": {
    "message": "Nouveau contact"
  },
  "newContract": {
    "message": "Nouveau contrat"
  },
  "newNFTDetectedInImportNFTsMessageStrongText": {
    "message": "Paramètres > Sécurité et confidentialité"
  },
  "newNFTDetectedInImportNFTsMsg": {
    "message": "Pour afficher vos NFT en utilisant Opensea, activez l’option « Afficher les supports NFT » dans $1.",
    "description": "$1 is used for newNFTDetectedInImportNFTsMessageStrongText"
  },
  "newNFTDetectedInNFTsTabMessage": {
    "message": "Laissez MetaMask détecter et afficher automatiquement les NFT dans votre portefeuille."
  },
  "newNFTsAutodetected": {
    "message": "Détection automatique des NFT"
  },
  "newNetworkAdded": {
    "message": "« $1 » a été ajouté avec succès !"
  },
  "newNetworkEdited": {
    "message": "« $1 » a été modifié !"
  },
  "newNftAddedMessage": {
    "message": "Le NFT a été ajouté avec succès !"
  },
  "newPassword": {
    "message": "Nouveau mot de passe (min 8 caractères)"
  },
  "newPrivacyPolicyActionButton": {
    "message": "En savoir plus"
  },
  "newPrivacyPolicyTitle": {
    "message": "Nous avons mis à jour notre politique de confidentialité"
  },
  "newTokensImportedMessage": {
    "message": "Vous avez importé avec succès $1.",
    "description": "$1 is the string of symbols of all the tokens imported"
  },
  "newTokensImportedTitle": {
    "message": "Jeton importé"
  },
  "next": {
    "message": "Suivant"
  },
  "nextNonceWarning": {
    "message": "Le nonce est supérieur au nonce suggéré de $1",
    "description": "The next nonce according to MetaMask's internal logic"
  },
  "nftAddFailedMessage": {
    "message": "Ce NFT ne peut pas être ajouté, car les informations de propriété ne correspondent pas. Vérifiez que votre saisie est correcte."
  },
  "nftAddressError": {
    "message": "Ce token est un NFT. Ajouter sur la $1",
    "description": "$1 is a clickable link with text defined by the 'importNFTPage' key"
  },
  "nftAlreadyAdded": {
    "message": "Le NFT a déjà été ajouté."
  },
  "nftAutoDetectionEnabled": {
    "message": "Détection automatique des NFT activée"
  },
  "nftDisclaimer": {
    "message": "Avertissement : MetaMask importe le fichier multimédia de l'URL source. Cette URL est parfois modifiée par la place de marché sur laquelle le NFT a été minté."
  },
  "nftOptions": {
    "message": "Options NFT"
  },
  "nftTokenIdPlaceholder": {
    "message": "Saisissez l’identifiant du jeton"
  },
  "nftWarningContent": {
    "message": "Vous êtes en train d’accorder à un tiers l’autorisation d’accéder à $1 que vous possédez actuellement ou que vous pourrez posséder dans le futur. Tant que vous n’aurez pas révoqué cette autorisation, l’autre partie pourra transférer ces NFT de votre portefeuille à tout moment et sans demander votre consentement. $2",
    "description": "$1 is nftWarningContentBold bold part, $2 is Learn more link"
  },
  "nftWarningContentBold": {
    "message": "tous les NFT $1",
    "description": "$1 is name of the collection"
  },
  "nftWarningContentGrey": {
    "message": "Agissez avec prudence."
  },
  "nfts": {
    "message": "NFT"
  },
  "nftsPreviouslyOwned": {
    "message": "Précédemment possédés"
  },
  "nickname": {
    "message": "Pseudonyme"
  },
  "noAccountsFound": {
    "message": "Aucun compte trouvé pour la demande de recherche effectuée"
  },
  "noConnectedAccountDescription": {
    "message": "Sélectionnez un compte que vous souhaitez utiliser sur ce site pour continuer."
  },
  "noConnectedAccountTitle": {
    "message": "MetaMask n’est pas connecté à ce site"
  },
  "noConversionRateAvailable": {
    "message": "Aucun taux de conversion disponible"
  },
  "noDomainResolution": {
    "message": "Aucune résolution n’a été fournie pour le domaine."
  },
  "noHardwareWalletOrSnapsSupport": {
    "message": "Les Snaps et la plupart des portefeuilles matériels ne fonctionneront pas avec la version actuelle de votre navigateur."
  },
  "noNFTs": {
    "message": "Aucun NFT pour le moment"
  },
  "noNetworksFound": {
    "message": "Aucun réseau trouvé pour la requête donnée"
  },
  "noSnaps": {
    "message": "Aucun Snap installé"
  },
  "noThanks": {
    "message": "Non merci"
  },
  "noTransactions": {
    "message": "Aucune transaction"
  },
  "noWebcamFound": {
    "message": "La caméra de votre ordinateur n’a pas été trouvée. Veuillez réessayer."
  },
  "noWebcamFoundTitle": {
    "message": "Webcam introuvable"
  },
  "nonCustodialAccounts": {
    "message": "MetaMask Institutional vous permet d’utiliser des comptes de détention en propre pour sauvegarder la phrase secrète de récupération."
  },
  "nonce": {
    "message": "Nonce"
  },
  "nonceField": {
    "message": "Personnaliser le nonce de transaction"
  },
  "nonceFieldDesc": {
    "message": "Activez cette option pour modifier le nonce (numéro de transaction) lors de l’envoi d’actifs. Il s’agit d’une fonctionnalité avancée que vous devez utiliser avec prudence."
  },
  "nonceFieldHeading": {
    "message": "Nonce personnalisé"
  },
  "notBusy": {
    "message": "Pas occupé"
  },
  "notCurrentAccount": {
    "message": "S’agit-il du bon compte ? Il est différent de celui actuellement sélectionné dans votre portefeuille"
  },
  "notEnoughBalance": {
    "message": "Solde insuffisant"
  },
  "notEnoughGas": {
    "message": "Pas assez de gaz"
  },
  "note": {
    "message": "Note"
  },
  "notePlaceholder": {
    "message": "L’approbateur verra cette note lorsqu’il approuvera la transaction auprès du dépositaire."
  },
  "notificationDetail": {
    "message": "Détails"
  },
  "notificationDetailBaseFee": {
    "message": "Frais de base (GWEI)"
  },
  "notificationDetailGasLimit": {
    "message": "Limite de gaz (unités)"
  },
  "notificationDetailGasUsed": {
    "message": "Gaz utilisé (unités)"
  },
  "notificationDetailMaxFee": {
    "message": "Frais maximaux par unité de gaz"
  },
  "notificationDetailNetwork": {
    "message": "Réseau"
  },
  "notificationDetailNetworkFee": {
    "message": "Frais de réseau"
  },
  "notificationDetailPriorityFee": {
    "message": "Frais de priorité (GWEI)"
  },
  "notificationItemCheckBlockExplorer": {
    "message": "Vérifier sur l’explorateur de blocs"
  },
  "notificationItemCollection": {
    "message": "Collection"
  },
  "notificationItemConfirmed": {
    "message": "Confirmé"
  },
  "notificationItemError": {
    "message": "Impossible de consulter la liste des frais pour l’instant"
  },
  "notificationItemFrom": {
    "message": "De la part de"
  },
  "notificationItemLidoStakeReadyToBeWithdrawn": {
    "message": "Retrait prêt à être effectué"
  },
  "notificationItemLidoStakeReadyToBeWithdrawnMessage": {
    "message": "Vous pouvez maintenant retirer vos $1 non stakés"
  },
  "notificationItemLidoWithdrawalRequestedMessage": {
    "message": "La demande que vous avez soumise pour déstaker vos $1 a été envoyée"
  },
  "notificationItemNFTReceivedFrom": {
    "message": "A reçu un NFT de"
  },
  "notificationItemNFTSentTo": {
    "message": "A envoyé un NFT à"
  },
  "notificationItemNetwork": {
    "message": "Réseau"
  },
  "notificationItemRate": {
    "message": "Taux (frais inclus)"
  },
  "notificationItemReceived": {
    "message": "Reçu"
  },
  "notificationItemReceivedFrom": {
    "message": "Reçu de la part de"
  },
  "notificationItemSent": {
    "message": "Envoyé"
  },
  "notificationItemSentTo": {
    "message": "Envoyé à"
  },
  "notificationItemStakeCompleted": {
    "message": "Staking terminé"
  },
  "notificationItemStaked": {
    "message": "Staké"
  },
  "notificationItemStakingProvider": {
    "message": "Fournisseur de services de staking"
  },
  "notificationItemStatus": {
    "message": "Statut"
  },
  "notificationItemSwapped": {
    "message": "Échangé"
  },
  "notificationItemSwappedFor": {
    "message": "contre"
  },
  "notificationItemTo": {
    "message": "Destinataire"
  },
  "notificationItemTransactionId": {
    "message": "ID de transaction"
  },
  "notificationItemUnStakeCompleted": {
    "message": "Annulation du staking terminée"
  },
  "notificationItemUnStaked": {
    "message": "Déstaké"
  },
  "notificationItemUnStakingRequested": {
    "message": "Demande d’annulation du staking"
  },
  "notificationTransactionFailedMessage": {
    "message": "La transaction $1 a échoué ! $2",
    "description": "Content of the browser notification that appears when a transaction fails"
  },
  "notificationTransactionFailedMessageMMI": {
    "message": "La transaction a échoué ! $1",
    "description": "Content of the browser notification that appears when a transaction fails in MMI"
  },
  "notificationTransactionFailedTitle": {
    "message": "Transaction non conclue",
    "description": "Title of the browser notification that appears when a transaction fails"
  },
  "notificationTransactionSuccessMessage": {
    "message": "La transaction $1 a été confirmée !",
    "description": "Content of the browser notification that appears when a transaction is confirmed"
  },
  "notificationTransactionSuccessTitle": {
    "message": "Transaction confirmée",
    "description": "Title of the browser notification that appears when a transaction is confirmed"
  },
  "notificationTransactionSuccessView": {
    "message": "Consulter sur $1",
    "description": "Additional content in a notification that appears when a transaction is confirmed and has a block explorer URL."
  },
  "notifications": {
    "message": "Notifications"
  },
  "notificationsDropLedgerFirefoxDescription": {
    "message": "Firefox ne prend plus en charge la norme d’authentification U2F, donc Ledger ne fonctionnera pas avec MetaMask sur Firefox. Essayez plutôt d’utiliser MetaMask sur Google Chrome.",
    "description": "Description of a notification in the 'See What's New' popup. Describes that ledger will not longer be supported for firefox users and they should use MetaMask on chrome for ledger support instead."
  },
  "notificationsDropLedgerFirefoxTitle": {
    "message": "La prise en charge de Ledger ne sera plus assurée sur Firefox",
    "description": "Title for a notification in the 'See What's New' popup. Tells firefox users that ledger support is being dropped."
  },
  "notificationsFeatureToggle": {
    "message": "Activer les notifications du portefeuille",
    "description": "Experimental feature title"
  },
  "notificationsFeatureToggleDescription": {
    "message": "Cette option permet d’activer les notifications du portefeuille telles que l’envoi/la réception de fonds ou de NFT et les annonces liées aux fonctionnalités.",
    "description": "Description of the experimental notifications feature"
  },
  "notificationsMarkAllAsRead": {
    "message": "Marquer tout comme lu"
  },
  "notificationsPageEmptyTitle": {
    "message": "Rien à voir ici"
  },
  "notificationsPageErrorContent": {
    "message": "Essayez de visiter à nouveau cette page."
  },
  "notificationsPageErrorTitle": {
    "message": "Une erreur s’est produite"
  },
  "notificationsPageNoNotificationsContent": {
    "message": "Vous n’avez pas encore reçu de notifications."
  },
  "notificationsSettingsBoxError": {
    "message": "Un problème est survenu, veuillez réessayer."
  },
  "notificationsSettingsPageAllowNotifications": {
    "message": "Restez au courant de ce qui se passe dans votre portefeuille grâce aux notifications. Pour activer les notifications, nous utilisons un profil pour synchroniser certains paramètres entre vos appareils. $1"
  },
  "notificationsSettingsPageAllowNotificationsLink": {
    "message": "Découvrez comment nous protégeons vos données personnelles lorsque vous utilisez cette fonctionnalité."
  },
  "numberOfNewTokensDetectedPlural": {
    "message": "$1 nouveaux jetons trouvés dans ce compte",
    "description": "$1 is the number of new tokens detected"
  },
  "numberOfNewTokensDetectedSingular": {
    "message": "1 nouveau jeton trouvé dans ce compte"
  },
  "numberOfTokens": {
    "message": "Nombre de jetons"
  },
  "ofTextNofM": {
    "message": "de"
  },
  "off": {
    "message": "Désactivé"
  },
  "offlineForMaintenance": {
    "message": "Hors ligne à des fins de maintenance"
  },
  "ok": {
    "message": "OK"
  },
  "on": {
    "message": "Activé"
  },
  "onboardedMetametricsAccept": {
    "message": "J’accepte"
  },
  "onboardedMetametricsDisagree": {
    "message": "Non, merci"
  },
  "onboardedMetametricsKey1": {
    "message": "Dernières avancées"
  },
  "onboardedMetametricsKey2": {
    "message": "Caractéristiques du produit"
  },
  "onboardedMetametricsKey3": {
    "message": "Autres matériels promotionnels pertinents"
  },
  "onboardedMetametricsLink": {
    "message": "MetaMetrics"
  },
  "onboardedMetametricsParagraph1": {
    "message": "En plus de $1, nous aimerions utiliser les données pour comprendre comment vous interagissez avec les communications commerciales.",
    "description": "$1 represents the 'onboardedMetametricsLink' locale string"
  },
  "onboardedMetametricsParagraph2": {
    "message": "Cela nous aide à personnaliser les informations que nous partageons avec vous, comme :"
  },
  "onboardedMetametricsParagraph3": {
    "message": "N’oubliez pas que nous ne vendons jamais les données que vous nous fournissez et que vous pouvez vous désinscrire à tout moment."
  },
  "onboardedMetametricsTitle": {
    "message": "Aidez-nous à améliorer votre expérience utilisateur"
  },
  "onboardingAdvancedPrivacyIPFSDescription": {
    "message": "La passerelle IPFS vous permet d’accéder aux données hébergées par des tiers et de les visualiser. Vous pouvez ajouter une passerelle IPFS personnalisée ou continuer à utiliser la passerelle par défaut."
  },
  "onboardingAdvancedPrivacyIPFSInvalid": {
    "message": "Veuillez saisir une URL valide"
  },
  "onboardingAdvancedPrivacyIPFSTitle": {
    "message": "Ajouter une passerelle IPFS personnalisée"
  },
  "onboardingAdvancedPrivacyIPFSValid": {
    "message": "L’URL de la passerelle IPFS est valide"
  },
  "onboardingAdvancedPrivacyNetworkDescription": {
    "message": "Nous utilisons Infura comme fournisseur de RPC (Remote Procedure Call) pour vous fournir l’accès le plus fiable et le plus privé possible aux données Ethereum. Vous pouvez choisir votre propre RPC, mais n’oubliez pas que tout RPC a besoin d’accéder à votre adresse IP et à l’adresse de votre portefeuille Ethereum pour valider les transactions. Lisez notre $1 pour en savoir plus sur la façon dont Infura traite les données personnelles."
  },
  "onboardingAdvancedPrivacyNetworkTitle": {
    "message": "Choisissez votre réseau"
  },
  "onboardingCreateWallet": {
    "message": "Créer un nouveau portefeuille"
  },
  "onboardingImportWallet": {
    "message": "Importer un portefeuille existant"
  },
  "onboardingMetametricsAgree": {
    "message": "J’accepte"
  },
  "onboardingMetametricsDescription": {
    "message": "Nous aimerions recueillir des données d’utilisation et de diagnostic de base afin d’améliorer MetaMask. Sachez que nous ne vendons jamais les données que vous nous fournissez ici."
  },
  "onboardingMetametricsDescription2": {
    "message": "Lorsque nous recueillons des données, elles sont toujours…"
  },
  "onboardingMetametricsInfuraTerms": {
    "message": "Nous vous informerons si nous décidons d’utiliser ces données à d’autres fins. Pour plus d’informations, vous pouvez consulter notre $1. N’oubliez pas que vous pouvez aller dans les paramètres et vous désinscrire à tout moment.",
    "description": "$1 represents `onboardingMetametricsInfuraTermsPolicy`"
  },
  "onboardingMetametricsInfuraTermsPolicy": {
    "message": "Politique de confidentialité"
  },
  "onboardingMetametricsNeverCollect": {
    "message": "$1 les clics et les contenus visualisés sur l’application sont enregistrés, mais d’autres renseignements (comme votre adresse publique) ne le sont pas.",
    "description": "$1 represents `onboardingMetametricsNeverCollectEmphasis`"
  },
  "onboardingMetametricsNeverCollectEmphasis": {
    "message": "Privé :"
  },
  "onboardingMetametricsNeverCollectIP": {
    "message": "$1 nous utilisons votre adresse IP de temps en temps pour détecter votre emplacement général (comme votre pays ou votre région), mais nous ne l’enregistrons pas.",
    "description": "$1 represents `onboardingMetametricsNeverCollectIPEmphasis`"
  },
  "onboardingMetametricsNeverCollectIPEmphasis": {
    "message": "Général :"
  },
  "onboardingMetametricsNeverSellData": {
    "message": "$1 vous pouvez décider à tout moment de partager ou de supprimer vos données d’utilisation dans les paramètres.",
    "description": "$1 represents `onboardingMetametricsNeverSellDataEmphasis`"
  },
  "onboardingMetametricsNeverSellDataEmphasis": {
    "message": "Facultatif :"
  },
  "onboardingMetametricsPrivacyDescription": {
    "message": "Découvrez comment nous protégeons votre vie privée lors de la collecte de données d’utilisation pour votre profil."
  },
  "onboardingMetametricsTitle": {
    "message": "Aidez-nous à améliorer MetaMask"
  },
  "onboardingMetametricsUseDataCheckbox": {
    "message": "Nous utiliserons ces données pour savoir comment vous interagissez avec nos communications commerciales et pour partager avec vous des informations pertinentes (comme les caractéristiques des produits)."
  },
  "onboardingPinExtensionBillboardAccess": {
    "message": "Accès complet"
  },
  "onboardingPinExtensionBillboardDescription": {
    "message": "Ces extensions peuvent voir et modifier les informations"
  },
  "onboardingPinExtensionBillboardDescription2": {
    "message": "sur ce site."
  },
  "onboardingPinExtensionBillboardTitle": {
    "message": "Extensions"
  },
  "onboardingPinExtensionChrome": {
    "message": "Cliquez sur l’icône d’extension du navigateur"
  },
  "onboardingPinExtensionDescription": {
    "message": "Épinglez MetaMask dans votre navigateur pour qu’il soit accessible et qu’il soit facile de voir les confirmations de transaction."
  },
  "onboardingPinExtensionDescription2": {
    "message": "Vous pouvez ouvrir MetaMask en cliquant sur l’extension pour accéder à votre portefeuille en un seul clic."
  },
  "onboardingPinExtensionDescription3": {
    "message": "Cliquez sur l’icône d’extension du navigateur pour y accéder instantanément"
  },
  "onboardingPinExtensionLabel": {
    "message": "Épingler MetaMask"
  },
  "onboardingPinExtensionStep1": {
    "message": "1"
  },
  "onboardingPinExtensionStep2": {
    "message": "2"
  },
  "onboardingPinExtensionTitle": {
    "message": "Votre installation de MetaMask est terminée !"
  },
  "onboardingPinMmiExtensionLabel": {
    "message": "Épingler MetaMask Institutional"
  },
  "onboardingUsePhishingDetectionDescription": {
    "message": "Les alertes de détection d’hameçonnage reposent sur la communication avec $1. jsDeliver aura accès à votre adresse IP. Voir $2.",
    "description": "The $1 is the word 'jsDeliver', from key 'jsDeliver' and $2 is the words Privacy Policy from key 'privacyMsg', both separated here so that it can be wrapped as a link"
  },
  "oneDayAbbreviation": {
    "message": "1 j",
    "description": "Shortened form of '1 day'"
  },
  "oneMonthAbbreviation": {
    "message": "1 mois",
    "description": "Shortened form of '1 month'"
  },
  "oneWeekAbbreviation": {
    "message": "1 sem.",
    "description": "Shortened form of '1 week'"
  },
  "oneYearAbbreviation": {
    "message": "1 an",
    "description": "Shortened form of '1 year'"
  },
  "onekey": {
    "message": "OneKey"
  },
  "onlyConnectTrust": {
    "message": "Ne vous connectez qu’aux sites auxquels vous faites confiance. $1",
    "description": "Text displayed above the buttons for connection confirmation. $1 is the link to the learn more web page."
  },
  "openCustodianApp": {
    "message": "Ouvrir l’application $1",
    "description": "The $1 is the name of the Custodian that will be open"
  },
  "openFullScreenForLedgerWebHid": {
    "message": "Passez en plein écran pour connecter votre Ledger.",
    "description": "Shown to the user on the confirm screen when they are viewing MetaMask in a popup window but need to connect their ledger via webhid."
  },
  "openInBlockExplorer": {
    "message": "Ouvrir dans l’explorateur de blocs"
  },
  "openSeaNew": {
    "message": "OpenSea"
  },
  "operationFailed": {
    "message": "L’opération a échoué"
  },
  "optional": {
    "message": "Facultatif"
  },
  "options": {
    "message": "Options"
  },
  "or": {
    "message": "ou"
  },
  "origin": {
    "message": "Origine"
  },
  "osTheme": {
    "message": "Système"
  },
  "otherSnaps": {
    "message": "autres Snaps",
    "description": "Used in the 'permission_rpc' message."
  },
  "outdatedBrowserNotification": {
    "message": "Votre navigateur n’est pas à jour. Si vous ne mettez pas à jour votre navigateur, vous ne pourrez pas obtenir les correctifs de sécurité et profiter des nouvelles fonctionnalités de MetaMask."
  },
  "padlock": {
    "message": "Cadenas"
  },
  "parameters": {
    "message": "Paramètres"
  },
  "participateInMetaMetrics": {
    "message": "Participer à MetaMetrics"
  },
  "participateInMetaMetricsDescription": {
    "message": "Participez à MetaMetrics pour nous aider à améliorer MetaMask"
  },
  "password": {
    "message": "Mot de passe"
  },
  "passwordMmiTermsWarning": {
    "message": "Je comprends que MetaMask Institutional ne pourra pas m’aider à récupérer ce mot de passe. $1"
  },
  "passwordNotLongEnough": {
    "message": "Mot de passe trop court"
  },
  "passwordSetupDetails": {
    "message": "Ce mot de passe permet de déverrouiller votre portefeuille MetaMask uniquement sur cet appareil. MetaMask ne peut pas récupérer ce mot de passe."
  },
  "passwordStrength": {
    "message": "Robustesse du mot de passe : $1",
    "description": "Return password strength to the user when user wants to create password."
  },
  "passwordStrengthDescription": {
    "message": "Un mot de passe robuste peut améliorer la sécurité de votre portefeuille en cas de vol ou de compromission de votre appareil."
  },
  "passwordTermsWarning": {
    "message": "Je comprends que MetaMask ne peut pas me récupérer ce mot de passe. $1"
  },
  "passwordsDontMatch": {
    "message": "Les mots de passe ne correspondent pas"
  },
  "pasteJWTToken": {
    "message": "Collez ou déposez votre jeton ici :"
  },
  "pastePrivateKey": {
    "message": "Collez votre clé privée ici:",
    "description": "For importing an account from a private key"
  },
  "paymasterInUse": {
    "message": "Le gaz pour cette transaction sera payé par un payeur.",
    "description": "Alert shown in transaction confirmation if paymaster in use."
  },
  "pending": {
    "message": "En attente"
  },
  "pendingTransactionInfo": {
    "message": "Cette transaction ne sera pas traitée tant que la précédente ne sera pas terminée."
  },
  "pendingTransactionMultiple": {
    "message": "Vous avez ($1) transactions en attente."
  },
  "pendingTransactionSingle": {
    "message": "Vous avez (1) transaction en attente.",
    "description": "$1 is count of pending transactions"
  },
  "permissionDetails": {
    "message": "Informations sur les autorisations"
  },
  "permissionRequest": {
    "message": "Demande d’autorisation"
  },
  "permissionRequested": {
    "message": "Demandé maintenant"
  },
  "permissionRequestedForAccounts": {
    "message": "Demandée maintenant pour $1",
    "description": "Permission cell status for requested permission including accounts, rendered as AvatarGroup which is $1."
  },
  "permissionRevoked": {
    "message": "Révoqué dans cette mise à jour"
  },
  "permissionRevokedForAccounts": {
    "message": "Révoquée dans cette mise à jour pour $1",
    "description": "Permission cell status for revoked permission including accounts, rendered as AvatarGroup which is $1."
  },
  "permission_accessNamedSnap": {
    "message": "Se connecter à $1.",
    "description": "The description for the `wallet_snap` permission. $1 is the human-readable name of the snap."
  },
  "permission_accessNetwork": {
    "message": "Accéder à internet.",
    "description": "The description of the `endowment:network-access` permission."
  },
  "permission_accessNetworkDescription": {
    "message": "Autoriser le Snap $1 à accéder à l’internet. Cela permet d’effectuer des transferts de données avec des serveurs tiers.",
    "description": "An extended description of the `endowment:network-access` permission. $1 is the snap name."
  },
  "permission_accessSnap": {
    "message": "Connexion au Snap $1.",
    "description": "The description for the `wallet_snap` permission. $1 is the name of the snap."
  },
  "permission_accessSnapDescription": {
    "message": "Autoriser le site Web ou le snap à interagir avec $1.",
    "description": "The description for the `wallet_snap_*` permission. $1 is the name of the Snap."
  },
  "permission_cronjob": {
    "message": "Planifiez et exécutez des actions périodiques.",
    "description": "The description for the `snap_cronjob` permission"
  },
  "permission_cronjobDescription": {
    "message": "Autoriser le Snap $1 à effectuer des actions qui s’exécutent périodiquement à des heures, des dates ou des intervalles fixes. Cela permet d’envoyer des messages ou des notifications urgentes.",
    "description": "An extended description for the `snap_cronjob` permission. $1 is the snap name."
  },
  "permission_dialog": {
    "message": "Afficher les boîtes de dialogue dans MetaMask.",
    "description": "The description for the `snap_dialog` permission"
  },
  "permission_dialogDescription": {
    "message": "Autoriser le Snap $1 à afficher des fenêtres contextuelles MetaMask contenant du texte personnalisé, un champ de saisie et des boutons pour approuver ou rejeter une action.\nCela permet de créer par exemple des alertes, des confirmations et des flux d'adhésion pour un snap.",
    "description": "An extended description for the `snap_dialog` permission. $1 is the snap name."
  },
  "permission_ethereumAccounts": {
    "message": "Consultez l’adresse, le solde du compte et l’activité, et lancez des transactions",
    "description": "The description for the `eth_accounts` permission"
  },
  "permission_ethereumProvider": {
    "message": "Accéder au fournisseur d’Ethereum.",
    "description": "The description for the `endowment:ethereum-provider` permission"
  },
  "permission_ethereumProviderDescription": {
    "message": "Autorisez le Snap $1 à communiquer directement avec MetaMask, afin qu'il puisse lire les données de la blockchain et suggérer des messages et des transactions.",
    "description": "An extended description for the `endowment:ethereum-provider` permission. $1 is the snap name."
  },
  "permission_getEntropy": {
    "message": "Dériver des clés arbitraires uniques au Snap $1.",
    "description": "The description for the `snap_getEntropy` permission. $1 is the snap name."
  },
  "permission_getEntropyDescription": {
    "message": "Autoriser le Snap $1 à dériver des clés arbitraires uniques au Snap $1, sans les divulguer. Ces clés sont distinctes de votre ou vos comptes MetaMask et ne sont pas liées à vos clés privées ou à votre phrase secrète de récupération. Les autres snaps ne peuvent pas accéder à ces informations.",
    "description": "An extended description for the `snap_getEntropy` permission. $1 is the snap name."
  },
  "permission_getLocale": {
    "message": "Afficher votre langue préférée.",
    "description": "The description for the `snap_getLocale` permission"
  },
  "permission_getLocaleDescription": {
    "message": "Autoriser le Snap $1 à accéder à vos paramètres MetaMask pour qu’il puisse identifier votre langue préférée. Cela permet de localiser et d’afficher le contenu du Snap $1 dans votre langue.",
    "description": "An extended description for the `snap_getLocale` permission. $1 is the snap name."
  },
  "permission_homePage": {
    "message": "Afficher un écran personnalisé",
    "description": "The description for the `endowment:page-home` permission"
  },
  "permission_homePageDescription": {
    "message": "Laissez $1 afficher un écran d’accueil personnalisé dans MetaMask. Celui-ci peut être utilisé pour les interfaces utilisateur, la configuration et les tableaux de bord.",
    "description": "An extended description for the `endowment:page-home` permission. $1 is the snap name."
  },
  "permission_keyring": {
    "message": "Autoriser les demandes d’ajout et de gestion de comptes Ethereum",
    "description": "The description for the `endowment:keyring` permission"
  },
  "permission_keyringDescription": {
    "message": "Autoriser le Snap $1 à recevoir des demandes d’ajout ou de suppression de comptes et à signer des documents et effectuer des transactions au nom des détenteurs de ces comptes.",
    "description": "An extended description for the `endowment:keyring` permission. $1 is the snap name."
  },
  "permission_lifecycleHooks": {
    "message": "Utilisez les hooks de cycle de vie.",
    "description": "The description for the `endowment:lifecycle-hooks` permission"
  },
  "permission_lifecycleHooksDescription": {
    "message": "Autoriser le Snap $1 à utiliser des hooks de cycle de vie pour exécuter des codes à des moments spécifiques de son cycle de vie.",
    "description": "An extended description for the `endowment:lifecycle-hooks` permission. $1 is the snap name."
  },
  "permission_manageAccounts": {
    "message": "Ajouter et gérer des comptes Ethereum",
    "description": "The description for `snap_manageAccounts` permission"
  },
  "permission_manageAccountsDescription": {
    "message": "Autoriser le Snap $1 à ajouter ou supprimer des comptes Ethereum qui peuvent être utilisés pour effectuer des transactions et signer des documents.",
    "description": "An extended description for the `snap_manageAccounts` permission. $1 is the snap name."
  },
  "permission_manageBip32Keys": {
    "message": "Gérer les comptes du chemin $1.",
    "description": "The description for the `snap_getBip32Entropy` permission. $1 is a derivation path, e.g. 'm/44'/0'/0' (secp256k1)'."
  },
  "permission_manageBip44AndBip32KeysDescription": {
    "message": "Autoriser le Snap $1 à gérer des comptes et des actifs sur le réseau demandé. Ces comptes sont dérivés et sauvegardés à l’aide de votre phrase secrète de récupération (sans la divulguer). Grâce à sa capacité à dériver des clés, le Snap $1 peut prendre en charge des protocoles blockchain autres que les protocoles de la blockchain Ethereum (EVM).",
    "description": "An extended description for the `snap_getBip44Entropy` and `snap_getBip44Entropy` permissions. $1 is the snap name."
  },
  "permission_manageBip44Keys": {
    "message": "Gérer les comptes du protocole $1.",
    "description": "The description for the `snap_getBip44Entropy` permission. $1 is the name of a protocol, e.g. 'Filecoin'."
  },
  "permission_manageState": {
    "message": "Stockez et gérez ses données sur votre appareil.",
    "description": "The description for the `snap_manageState` permission"
  },
  "permission_manageStateDescription": {
    "message": "Autoriser le Snap $1 à stocker, mettre à jour et récupérer des données en toute sécurité en les chiffrant. Les autres snaps ne peuvent pas accéder à ces informations.",
    "description": "An extended description for the `snap_manageState` permission. $1 is the snap name."
  },
  "permission_nameLookup": {
    "message": "Permet de rechercher les noms de domaine et les adresses.",
    "description": "The description for the `endowment:name-lookup` permission."
  },
  "permission_nameLookupDescription": {
    "message": "Autorisez le Snap à récupérer et à afficher les adresses et les noms de domaine dans différentes parties de l’interface utilisateur de MetaMask.",
    "description": "An extended description for the `endowment:name-lookup` permission."
  },
  "permission_notifications": {
    "message": "Afficher les notifications.",
    "description": "The description for the `snap_notify` permission"
  },
  "permission_notificationsDescription": {
    "message": "Autoriser le Snap $1 à afficher des notifications dans MetaMask. Un court texte de notification peut être déclenché par un snap pour fournir des informations exploitables ou sensibles au facteur temps.",
    "description": "An extended description for the `snap_notify` permission. $1 is the snap name."
  },
  "permission_rpc": {
    "message": "Autoriser $1 à communiquer directement avec le Snap $2.",
    "description": "The description for the `endowment:rpc` permission. $1 is 'other snaps' or 'websites', $2 is the snap name."
  },
  "permission_rpcDescription": {
    "message": "Autoriser $1 à envoyer des messages au Snap $2 et à recevoir une réponse du Snap $2.",
    "description": "An extended description for the `endowment:rpc` permission. $1 is 'other snaps' or 'websites', $2 is the snap name."
  },
  "permission_rpcDescriptionOriginList": {
    "message": "$1 et $2",
    "description": "A list of allowed origins where $2 is the last origin of the list and $1 is the rest of the list separated by ','."
  },
  "permission_signatureInsight": {
    "message": "Afficher la fenêtre modale contenant des informations sur les demandes de signature.",
    "description": "The description for the `endowment:signature-insight` permission"
  },
  "permission_signatureInsightDescription": {
    "message": "Autoriser $1 à afficher une fenêtre modale contenant des informations sur toute demande de signature avant son approbation. Cela peut être utilisé pour mettre en place des mesures de sécurité et de lutte contre l’hameçonnage.",
    "description": "An extended description for the `endowment:signature-insight` permission. $1 is the snap name."
  },
  "permission_signatureInsightOrigin": {
    "message": "Voir l’origine des sites web qui soumettent une demande de signature",
    "description": "The description for the `signatureOrigin` caveat, to be used with the `endowment:signature-insight` permission"
  },
  "permission_signatureInsightOriginDescription": {
    "message": "Autoriser $1 à voir l’origine (URI) des sites web qui soumettent des demandes de signature. Cela peut être utilisé pour mettre en place des mesures de sécurité et de lutte contre l’hameçonnage.",
    "description": "An extended description for the `signatureOrigin` caveat, to be used with the `endowment:signature-insight` permission. $1 is the snap name."
  },
  "permission_transactionInsight": {
    "message": "Récupérez et affichez les aperçus de transaction.",
    "description": "The description for the `endowment:transaction-insight` permission"
  },
  "permission_transactionInsightDescription": {
    "message": "Autoriser le Snap $1 à décoder les transactions et à afficher des informations dans l'interface utilisateur de MetaMask. Cela peut être utilisé pour des solutions de sécurité et de lutte contre l'hameçonnage.",
    "description": "An extended description for the `endowment:transaction-insight` permission. $1 is the snap name."
  },
  "permission_transactionInsightOrigin": {
    "message": "Voir les sites web à l’origine des demandes de transaction",
    "description": "The description for the `transactionOrigin` caveat, to be used with the `endowment:transaction-insight` permission"
  },
  "permission_transactionInsightOriginDescription": {
    "message": "Autoriser le Snap $1 à voir l'origine (URI) des sites Web qui suggèrent des transactions. Cela permet de développer des solutions de sécurité et de lutte contre l'hameçonnage.",
    "description": "An extended description for the `transactionOrigin` caveat, to be used with the `endowment:transaction-insight` permission. $1 is the snap name."
  },
  "permission_unknown": {
    "message": "Autorisation inconnue : $1",
    "description": "$1 is the name of a requested permission that is not recognized."
  },
  "permission_viewBip32PublicKeys": {
    "message": "Consultez votre clé publique pour $1 ($2).",
    "description": "The description for the `snap_getBip32PublicKey` permission. $1 is a derivation path, e.g. 'm/44'/0'/0''. $2 is the elliptic curve name, e.g. 'secp256k1'."
  },
  "permission_viewBip32PublicKeysDescription": {
    "message": "Autoriser le Snap $2 à consulter vos clés publiques (et vos adresses) pour $1. Cela n’accorde pas l’autorisation de gérer les comptes ou les actifs.",
    "description": "An extended description for the `snap_getBip32PublicKey` permission. $1 is a derivation path (name). $2 is the snap name."
  },
  "permission_viewNamedBip32PublicKeys": {
    "message": "Afficher votre clé publique pour $1.",
    "description": "The description for the `snap_getBip32PublicKey` permission. $1 is a name for the derivation path, e.g., 'Ethereum accounts'."
  },
  "permission_walletSwitchEthereumChain": {
    "message": "Passer au réseau suivant et l’utiliser",
    "description": "The label for the `wallet_switchEthereumChain` permission"
  },
  "permission_webAssembly": {
    "message": "Prise en charge de WebAssembly.",
    "description": "The description of the `endowment:webassembly` permission."
  },
  "permission_webAssemblyDescription": {
    "message": "Autoriser le Snap $1 à accéder à des environnements d’exécution de faible niveau via WebAssembly.",
    "description": "An extended description of the `endowment:webassembly` permission. $1 is the snap name."
  },
  "permissions": {
    "message": "Autorisations"
  },
  "permissionsPageEmptyContent": {
    "message": "Rien à voir ici"
  },
  "permissionsPageEmptySubContent": {
    "message": "Ici, vous pouvez voir les autorisations que vous avez accordées aux Snaps installés ou aux sites connectés."
  },
  "permissionsPageTourDescription": {
    "message": "C’’est votre panneau de configuration pour gérer les autorisations accordées aux sites connectés et aux Snaps installés."
  },
  "permissionsPageTourTitle": {
    "message": "Les sites connectés sont maintenant des autorisations"
  },
  "permitSimulationDetailInfo": {
    "message": "Vous autorisez la dépenseur à dépenser ce nombre de jetons de votre compte."
  },
  "personalAddressDetected": {
    "message": "Votre adresse personnelle a été détectée. Veuillez saisir à la place l’adresse du contrat du jeton."
  },
  "petnamesEnabledToggle": {
    "message": "Autoriser les pseudonymes"
  },
  "petnamesEnabledToggleDescription": {
    "message": "Cette option vous permet d’attribuer un pseudonyme à n’importe quelle adresse. Nous vous suggérerons, si possible, des pseudonymes que vous pourrez attribuer aux adresses avec lesquelles vous interagissez."
  },
  "pinExtensionDescription": {
    "message": "Allez dans le menu de l’extension et épinglez MetaMask Institutional pour y faciliter l’accès."
  },
  "pinExtensionTitle": {
    "message": "Épingler l’extension"
  },
  "pinToTop": {
    "message": "Épingler en haut de la page"
  },
  "pleaseConfirm": {
    "message": "Veuillez confirmer"
  },
  "plusMore": {
    "message": "+ $1 de plus",
    "description": "$1 is the number of additional items"
  },
  "plusXMore": {
    "message": "+ $1 de plus",
    "description": "$1 is a number of additional but unshown items in a list- this message will be shown in place of those items"
  },
  "popularNetworkAddToolTip": {
    "message": "Certains de ces réseaux dépendent de services tiers. Ils peuvent être moins fiables ou permettre à des tiers de suivre l’activité des utilisateurs. $1",
    "description": "$1 is Learn more link"
  },
  "portfolio": {
    "message": "Portefeuille"
  },
  "portfolioDashboard": {
    "message": "Tableau de bord du portefeuille"
  },
  "preparingSwap": {
    "message": "Préparation du swap..."
  },
  "prev": {
    "message": "Préc."
  },
  "price": {
    "message": "Prix"
  },
  "priceUnavailable": {
    "message": "prix non disponible"
  },
  "primaryType": {
    "message": "Type principal"
  },
  "priorityFee": {
    "message": "Frais de priorité"
  },
  "priorityFeeProperCase": {
    "message": "Frais de priorité"
  },
  "privacy": {
    "message": "Confidentialité"
  },
  "privacyMsg": {
    "message": "Politique de confidentialité"
  },
  "privateKey": {
    "message": "Clé privée",
    "description": "select this type of file to use to import an account"
  },
  "privateKeyCopyWarning": {
    "message": "Clé privée pour $1",
    "description": "$1 represents the account name"
  },
  "privateKeyHidden": {
    "message": "La clé privée est masquée",
    "description": "Explains that the private key input is hidden"
  },
  "privateKeyShow": {
    "message": "Afficher/masquer le champ de saisie de la clé privée",
    "description": "Describes a toggle that is used to show or hide the private key input"
  },
  "privateKeyShown": {
    "message": "Cette clé privée est affichée",
    "description": "Explains that the private key input is being shown"
  },
  "privateKeyWarning": {
    "message": "Avertissement : ne divulguez jamais cette clé, quiconque possède vos clés privées peut voler tous les actifs de votre compte."
  },
  "privateNetwork": {
    "message": "Réseau privé"
  },
  "proceedWithTransaction": {
    "message": "Je veux tout de même continuer"
  },
  "productAnnouncements": {
    "message": "Annonces de produits"
  },
  "profileSync": {
    "message": "Synchronisation du profil"
  },
  "profileSyncConfirmation": {
    "message": "Si vous désactivez la synchronisation du profil, vous ne pourrez plus recevoir de notifications."
  },
  "profileSyncDescription": {
    "message": "Crée un profil que MetaMask utilise pour synchroniser certains paramètres entre vos appareils. Ceci est nécessaire pour activer des notifications. $1."
  },
  "profileSyncPrivacyLink": {
    "message": "Découvrez comment nous protégeons vos données personnelles"
  },
  "proposedApprovalLimit": {
    "message": "Limite d’approbation proposée"
  },
  "provide": {
    "message": "Fournir"
  },
  "publicAddress": {
    "message": "Adresse publique"
  },
  "pushPlatformNotificationsFundsReceivedDescription": {
    "message": "Vous avez reçu $1 $2"
  },
  "pushPlatformNotificationsFundsReceivedDescriptionDefault": {
    "message": "Vous avez reçu des jetons"
  },
  "pushPlatformNotificationsFundsReceivedTitle": {
    "message": "Fonds reçus"
  },
  "pushPlatformNotificationsFundsSentDescription": {
    "message": "Vous avez envoyé avec succès $1 $2"
  },
  "pushPlatformNotificationsFundsSentDescriptionDefault": {
    "message": "Vous avez envoyé avec succès des jetons"
  },
  "pushPlatformNotificationsFundsSentTitle": {
    "message": "Fonds envoyés"
  },
  "pushPlatformNotificationsNftReceivedDescription": {
    "message": "Vous avez reçu de nouveaux NFT"
  },
  "pushPlatformNotificationsNftReceivedTitle": {
    "message": "NFT reçu"
  },
  "pushPlatformNotificationsNftSentDescription": {
    "message": "Vous avez envoyé avec succès un NFT"
  },
  "pushPlatformNotificationsNftSentTitle": {
    "message": "NFT envoyé"
  },
  "pushPlatformNotificationsStakingLidoStakeCompletedDescription": {
    "message": "Votre staking Lido a été effectué avec succès"
  },
  "pushPlatformNotificationsStakingLidoStakeCompletedTitle": {
    "message": "Staking terminé"
  },
  "pushPlatformNotificationsStakingLidoStakeReadyToBeWithdrawnDescription": {
    "message": "Vous pouvez désormais retirer vos récompenses de staking Lido"
  },
  "pushPlatformNotificationsStakingLidoStakeReadyToBeWithdrawnTitle": {
    "message": "Retirer les récompenses de staking Lido"
  },
  "pushPlatformNotificationsStakingLidoWithdrawalCompletedDescription": {
    "message": "Votre retrait Lido a été effectué avec succès"
  },
  "pushPlatformNotificationsStakingLidoWithdrawalCompletedTitle": {
    "message": "Retrait effectué"
  },
  "pushPlatformNotificationsStakingLidoWithdrawalRequestedDescription": {
    "message": "Votre demande de retrait Lido a été envoyée"
  },
  "pushPlatformNotificationsStakingLidoWithdrawalRequestedTitle": {
    "message": "La demande de retrait a été envoyée"
  },
  "pushPlatformNotificationsStakingRocketpoolStakeCompletedDescription": {
    "message": "Votre staking RocketPool a été effectué avec succès"
  },
  "pushPlatformNotificationsStakingRocketpoolStakeCompletedTitle": {
    "message": "Staking terminé"
  },
  "pushPlatformNotificationsStakingRocketpoolUnstakeCompletedDescription": {
    "message": "L’annulation du staking RocketPool a été effectuée avec succès"
  },
  "pushPlatformNotificationsStakingRocketpoolUnstakeCompletedTitle": {
    "message": "Annulation du staking terminée"
  },
  "pushPlatformNotificationsSwapCompletedDescription": {
    "message": "Votre swap MetaMask a été effectué avec succès"
  },
  "pushPlatformNotificationsSwapCompletedTitle": {
    "message": "Swap terminé"
  },
  "queued": {
    "message": "En attente"
  },
  "quoteRate": {
    "message": "Cotation"
  },
  "rank": {
    "message": "Rang"
  },
  "reAddAccounts": {
    "message": "ajouter de nouveau tous les autres comptes"
  },
  "reAdded": {
    "message": "ajouté à nouveau"
  },
  "readdToken": {
    "message": "Vous pourrez ajouter à nouveau ce jeton en allant sur « Ajouter un jeton » dans le menu des options de votre compte."
  },
  "receive": {
    "message": "Recevoir"
  },
<<<<<<< HEAD
  "recipientAddressPlaceholder": {
    "message": "Saisissez l’adresse publique (0x) ou le nom de domaine ENS"
  },
  "recipientAddressPlaceholderFlask": {
    "message": "Saisissez l’adresse publique (0x) ou le nom de domaine"
  },
=======
>>>>>>> 65e656c9
  "recommendedGasLabel": {
    "message": "Recommandé"
  },
  "recoveryPhraseReminderBackupStart": {
    "message": "Commencez ici"
  },
  "recoveryPhraseReminderConfirm": {
    "message": "C’est compris !"
  },
  "recoveryPhraseReminderHasBackedUp": {
    "message": "Conservez toujours votre phrase secrète de récupération dans un endroit sûr et secret"
  },
  "recoveryPhraseReminderHasNotBackedUp": {
    "message": "Vous avez besoin de sauvegarder à nouveau votre phrase secrète de récupération ?"
  },
  "recoveryPhraseReminderItemOne": {
    "message": "Ne partagez jamais votre phrase secrète de récupération avec qui que ce soit"
  },
  "recoveryPhraseReminderItemTwo": {
    "message": "L’équipe MetaMask ne vous demandera jamais votre phrase secrète de récupération"
  },
  "recoveryPhraseReminderSubText": {
    "message": "Votre phrase secrète de récupération contrôle tous vos comptes."
  },
  "recoveryPhraseReminderTitle": {
    "message": "Protégez vos fonds"
  },
  "redesignedConfirmationsEnabledToggle": {
    "message": "Demandes de signature améliorées"
  },
  "redesignedConfirmationsToggleDescription": {
    "message": "Activez cette option pour afficher les demandes de signature dans un format amélioré."
  },
  "redesignedTransactionsEnabledToggle": {
    "message": "Demandes de transaction améliorées"
  },
  "redesignedTransactionsToggleDescription": {
    "message": "Activez cette option pour afficher les demandes de transaction dans un format amélioré."
  },
  "refreshList": {
    "message": "Rafraîchir la liste"
  },
  "reject": {
    "message": "Rejeter"
  },
  "rejectAll": {
    "message": "Refuser tout"
  },
  "rejectRequestsDescription": {
    "message": "Vous êtes sur le point de rejeter une série de demandes de $1."
  },
  "rejectRequestsN": {
    "message": "Rejeter les demandes de $1"
  },
  "rejectTxsDescription": {
    "message": "Vous êtes sur le point de rejeter en groupe les transactions $1."
  },
  "rejectTxsN": {
    "message": "Rejeter les transactions $1"
  },
  "rejected": {
    "message": "Rejeté"
  },
  "remember": {
    "message": "Rappel :"
  },
  "remove": {
    "message": "Supprimer"
  },
  "removeAccount": {
    "message": "Suprimer le compte"
  },
  "removeAccountDescription": {
    "message": "Ce compte va être supprimé de votre portefeuille. Veuillez vérifier que vous avez la phrase secrète de récupération originale de ce compte ou la clé privée pour ce compte importé avant de continuer. Vous pouvez importer ou créer à nouveau des comptes à partir du menu des comptes. "
  },
  "removeJWT": {
    "message": "Supprimer le jeton de dépôt"
  },
  "removeJWTDescription": {
    "message": "Êtes-vous sûr de vouloir supprimer ce jeton ? Tous les comptes attribués à ce jeton seront également supprimés de l’extension : "
  },
  "removeKeyringSnap": {
    "message": "En supprimant ce snap, vous supprimerez ces comptes de MetaMask :"
  },
  "removeKeyringSnapToolTip": {
    "message": "Les comptes sont gérés par ce snap. Si vous le supprimez, les comptes seront supprimés de MetaMask, mais pas de la blockchain."
  },
  "removeNFT": {
    "message": "Supprimer le NFT"
  },
  "removeNftErrorMessage": {
    "message": "Nous n’avons pas pu supprimer ce NFT."
  },
  "removeNftMessage": {
    "message": "Le NFT a été supprimé avec succès !"
  },
  "removeSnap": {
    "message": "Supprimer le Snap"
  },
  "removeSnapAccountDescription": {
    "message": "Si vous continuez, ce compte ne sera plus disponible dans MetaMask."
  },
  "removeSnapAccountTitle": {
    "message": "Supprimer le compte"
  },
  "removeSnapConfirmation": {
    "message": "Voulez-vous vraiment supprimer $1 ?",
    "description": "$1 represents the name of the snap"
  },
  "removeSnapDescription": {
    "message": "Cette action supprimera le snap, ses données et révoquera vos autorisations."
  },
  "replace": {
    "message": "remplacer"
  },
  "reportIssue": {
    "message": "Signaler un problème"
  },
  "requestFlaggedAsMaliciousFallbackCopyReason": {
    "message": "Le fournisseur de sécurité n’a pas partagé d’autres détails"
  },
  "requestFlaggedAsMaliciousFallbackCopyReasonTitle": {
    "message": "Demande signalée comme malveillante"
  },
  "requestFrom": {
    "message": "Demande de"
  },
  "requestFromInfo": {
    "message": "C'est le site qui vous demande votre signature."
  },
  "requestFromTransactionDescription": {
    "message": "Il s’agit du site qui demande votre confirmation."
  },
  "requestMayNotBeSafe": {
    "message": "Cette demande peut présenter des risques"
  },
  "requestMayNotBeSafeError": {
    "message": "Le fournisseur de sécurité n’a pas détecté d’activité malveillante connue, mais continuer peut présenter un risque."
  },
  "requestNotVerified": {
    "message": "Demande non vérifiée"
  },
  "requestNotVerifiedError": {
    "message": "Suite à une erreur, cette demande n’a pas été vérifiée par le fournisseur de sécurité. Veuillez agir avec prudence."
  },
  "requestsAwaitingAcknowledgement": {
    "message": "demandes en attente d’un accusé de réception"
  },
  "required": {
    "message": "Obligatoire"
  },
  "reset": {
    "message": "Reinitialiser"
  },
  "resetWallet": {
    "message": "Réinitialiser le portefeuille"
  },
  "resetWalletSubHeader": {
    "message": "MetaMask ne conserve pas de copie de votre mot de passe. Si vous avez des difficultés à déverrouiller votre compte, vous devrez réinitialiser votre portefeuille. Vous pouvez le faire en fournissant la phrase de récupération secrète que vous avez saisie lors de la configuration de votre portefeuille."
  },
  "resetWalletUsingSRP": {
    "message": "Cette action supprimera votre portefeuille actuel et votre phrase de récupération secrète de cet appareil, ainsi que la liste des comptes que vous avez sélectionnés. Après la réinitialisation avec une phrase de récupération secrète, vous verrez une liste de comptes basés sur la phrase de récupération secrète que vous utilisez pour réinitialiser. Cette nouvelle liste comprendra automatiquement les comptes qui ont un solde. Vous pourrez également $1 créé auparavant. Les comptes personnalisés que vous avez importés devront être $2 et tous les jetons personnalisés que vous avez ajoutés à un compte devront également être $3."
  },
  "resetWalletWarning": {
    "message": "Vérifiez que vous avez saisi correctement la phrase de récupération secrète avant de continuer. Vous ne pourrez pas annuler cette action."
  },
  "restartMetamask": {
    "message": "Redémarrer MetaMask"
  },
  "restore": {
    "message": "Restaurer"
  },
  "restoreUserData": {
    "message": "Restaurer les données de l’utilisateur"
  },
  "resultPageError": {
    "message": "Erreur"
  },
  "resultPageErrorDefaultMessage": {
    "message": "L’opération a échoué."
  },
  "resultPageSuccess": {
    "message": "Réussite"
  },
  "resultPageSuccessDefaultMessage": {
    "message": "L’opération a été effectuée avec succès."
  },
  "retryTransaction": {
    "message": "Retenter la transaction"
  },
  "reusedTokenNameWarning": {
    "message": "L’un de ces jetons réutilise le symbole d’un autre jeton que vous surveillez, ce qui peut être déroutant ou trompeur."
  },
  "revealSeedWords": {
    "message": "Révéler la phrase secrète de récupération"
  },
  "revealSeedWordsDescription1": {
    "message": "La $1 donne $2",
    "description": "This is a sentence consisting of link using 'revealSeedWordsSRPName' as $1 and bolded text using 'revealSeedWordsDescription3' as $2."
  },
  "revealSeedWordsDescription2": {
    "message": "MetaMask est un $1. Cela signifie que vous êtes le seul à connaître votre PSR.",
    "description": "$1 is text link with the message from 'revealSeedWordsNonCustodialWallet'"
  },
  "revealSeedWordsDescription3": {
    "message": "un accès complet à votre portefeuille et à vos fonds.\n"
  },
  "revealSeedWordsNonCustodialWallet": {
    "message": "portefeuille non dépositaire"
  },
  "revealSeedWordsQR": {
    "message": "QR"
  },
  "revealSeedWordsSRPName": {
    "message": "Phrase secrète de récupération (PSR)"
  },
  "revealSeedWordsText": {
    "message": "Texte"
  },
  "revealSeedWordsWarning": {
    "message": "Assurez-vous que personne ne regarde votre écran. $1",
    "description": "$1 is bolded text using the message from 'revealSeedWordsWarning2'"
  },
  "revealSeedWordsWarning2": {
    "message": "Le service d’assistance de MetaMask ne vous la demandera jamais.",
    "description": "The bolded texted in the second part of 'revealSeedWordsWarning'"
  },
  "revealSensitiveContent": {
    "message": "Révéler les contenus sensibles"
  },
  "revealTheSeedPhrase": {
    "message": "Révéler la phrase mnémonique"
  },
  "reviewAlerts": {
    "message": "Examiner les alertes"
  },
  "reviewPermissions": {
    "message": "Revoir les autorisations"
  },
  "revokeAllTokensTitle": {
    "message": "Révoquer l’autorisation d’accès et de transfert de tous vos $1 ?",
    "description": "$1 is the symbol of the token for which the user is revoking approval"
  },
  "revokeAllTokensTitleWithoutSymbol": {
    "message": "Révoquer l’autorisation d’accès et de transfert de tous vos NFT via $1 ?",
    "description": "$1 is a link to contract on the block explorer when we're not able to retrieve a erc721 or erc1155 name"
  },
  "revokeApproveForAllDescription": {
    "message": "Cela révoque l’autorisation pour un tiers d’accéder et de transférer la totalité de vos $1 sans préavis.",
    "description": "$1 is either a string or link of a given token symbol or name"
  },
  "revokeApproveForAllDescriptionWithoutSymbol": {
    "message": "Tant que vous n’aurez pas révoqué cette autorisation, l’autre partie pourra accéder à votre portefeuille et transférer sans préavis les NFT via $1.",
    "description": "$1 is a link to contract on the block explorer when we're not able to retrieve a erc721 or erc1155 name"
  },
  "revokePermission": {
    "message": "Retirer l'autorisation"
  },
  "revokeSpendingCap": {
    "message": "Supprimez le plafond des dépenses pour vos $1",
    "description": "$1 is a token symbol"
  },
  "revokeSpendingCapTooltipText": {
    "message": "Ce tiers ne pourra plus dépenser vos jetons actuels ou futurs."
  },
  "rpcUrl": {
    "message": "Nouvelle URL de RPC"
  },
  "safeTransferFrom": {
    "message": "Transfert sécurisé depuis"
  },
  "save": {
    "message": "Enregistrer"
  },
  "scanInstructions": {
    "message": "Placez le code QR devant votre appareil photo"
  },
  "scanQrCode": {
    "message": "Scannez le code QR"
  },
  "scrollDown": {
    "message": "Faites défiler vers le bas"
  },
  "search": {
    "message": "Rechercher"
  },
  "searchAccounts": {
    "message": "Rechercher des comptes"
  },
  "searchNfts": {
    "message": "Recherche de NFT"
  },
  "searchTokens": {
    "message": "Rechercher des jetons"
  },
  "secretRecoveryPhrase": {
    "message": "Phrase secrète de récupération"
  },
  "secureWallet": {
    "message": "Portefeuille sécurisé"
  },
  "security": {
    "message": "Sécurité"
  },
  "securityAlert": {
    "message": "Alerte de sécurité provenant de $1 et de $2"
  },
  "securityAlerts": {
    "message": "Alertes de sécurité"
  },
  "securityAlertsDescription": {
    "message": "Cette fonctionnalité vous alerte en cas d’activité malveillante en examinant activement les demandes de transaction et de signature. $1",
    "description": "Link to learn more about security alerts"
  },
  "securityAndPrivacy": {
    "message": "Sécurité et confidentialité"
  },
  "securityProviderPoweredBy": {
    "message": "Service fourni par $1",
    "description": "The security provider that is providing data"
  },
  "seeDetails": {
    "message": "Voir les détails"
  },
  "seedPhraseConfirm": {
    "message": "Confirmer la phrase secrète de récupération"
  },
  "seedPhraseEnterMissingWords": {
    "message": "Confirmer la phrase secrète de récupération"
  },
  "seedPhraseIntroNotRecommendedButtonCopy": {
    "message": "Me le rappeler plus tard (non recommandé)"
  },
  "seedPhraseIntroRecommendedButtonCopy": {
    "message": "Sécuriser mon portefeuille (recommandé)"
  },
  "seedPhraseIntroSidebarBulletOne": {
    "message": "Notez-la et conservez-la dans plusieurs endroits secrets."
  },
  "seedPhraseIntroSidebarBulletTwo": {
    "message": "Stocker dans un coffre-fort."
  },
  "seedPhraseIntroSidebarCopyOne": {
    "message": "Votre phrase secrète de récupération est une formule de 12 mots qui constitue la « clé maîtresse » de votre portefeuille et de vos fonds"
  },
  "seedPhraseIntroSidebarCopyThree": {
    "message": "Si quelqu’un vous demande votre phrase de récupération, il est probable qu’il essaie de vous arnaquer pour dérober les fonds de votre portefeuille"
  },
  "seedPhraseIntroSidebarCopyTwo": {
    "message": "Ne partagez jamais, au grand jamais, votre phrase secrète de récupération, pas même avec MetaMask !"
  },
  "seedPhraseIntroSidebarTitleOne": {
    "message": "Qu’est-ce qu’une phrase secrète de récupération ?"
  },
  "seedPhraseIntroSidebarTitleThree": {
    "message": "Dois-je partager ma phrase secrète de récupération ?"
  },
  "seedPhraseIntroSidebarTitleTwo": {
    "message": "Comment puis-je sauvegarder ma phrase secrète de récupération ?"
  },
  "seedPhraseIntroTitle": {
    "message": "Sécuriser votre portefeuille"
  },
  "seedPhraseIntroTitleCopy": {
    "message": "Avant de commencer, regardez cette courte vidéo pour vous informer sur votre phrase secrète de récupération et sur la manière de sécuriser votre portefeuille."
  },
  "seedPhraseReq": {
    "message": "Les phrases secrètes de récupération sont composées de 12, 15, 18, 21 ou 24 mots"
  },
  "seedPhraseWriteDownDetails": {
    "message": "Notez cette phrase secrète de récupération de 12 mots et stockez-la dans un endroit de confiance où vous seul avez accès."
  },
  "seedPhraseWriteDownHeader": {
    "message": "Notez votre phrase secrète de récupération"
  },
  "select": {
    "message": "Sélectionner"
  },
  "selectAccounts": {
    "message": "Sélectionnez le(s) compte(s) à utiliser sur ce site"
  },
  "selectAccountsForSnap": {
    "message": "Sélectionnez le(s) compte(s) à utiliser avec ce snap"
  },
  "selectAll": {
    "message": "Tout sélectionner"
  },
  "selectAllAccounts": {
    "message": "Sélectionner tous les comptes"
  },
  "selectAnAccount": {
    "message": "Sélectionner un compte"
  },
  "selectAnAccountAlreadyConnected": {
    "message": "Ce compte a déjà été connecté à MetaMask"
  },
  "selectAnAccountHelp": {
    "message": "Sélectionnez les comptes de dépôt que vous voulez utiliser dans MetaMask Institutional."
  },
  "selectEnableDisplayMediaPrivacyPreference": {
    "message": "Activer l’option « Afficher les supports NFT »"
  },
  "selectHdPath": {
    "message": "Sélectionner le chemin HD"
  },
  "selectJWT": {
    "message": "Sélectionnez un jeton"
  },
  "selectNFTPrivacyPreference": {
    "message": "Activez la détection automatique des NFT"
  },
  "selectPathHelp": {
    "message": "Si vous ne voyez pas les comptes auxquels vous vous attendez, essayez de changer le chemin d’accès au portefeuille HD ou le réseau sélectionné."
  },
  "selectType": {
    "message": "Sélectionner le type"
  },
  "selectingAllWillAllow": {
    "message": "En sélectionnant tout, vous autorisez ce site à voir tous vos comptes actuels. Assurez-vous de bien avoir confiance en ce site."
  },
  "send": {
    "message": "Envoyer"
  },
  "sendBugReport": {
    "message": "Envoyez-nous un rapport de bogue."
  },
  "sendNoContactsConversionText": {
    "message": "cliquez ici"
  },
  "sendNoContactsDescription": {
    "message": "Les contacts vous permettent d’envoyer en toute sécurité plusieurs transactions vers un autre compte. Pour créer un contact, $1",
    "description": "$1 represents the action text 'click here'"
  },
  "sendNoContactsTitle": {
    "message": "Vous n’avez aucun contact"
  },
  "sendSelectReceiveAsset": {
    "message": "Sélectionnez l’actif que vous recevrez"
  },
  "sendSelectSendAsset": {
    "message": "Sélectionnez l’actif que vous voulez envoyer"
  },
  "sendSpecifiedTokens": {
    "message": "Envoyer $1",
    "description": "Symbol of the specified token"
  },
  "sendSwapSubmissionWarning": {
    "message": "En cliquant sur ce bouton, vous entamez immédiatement l’opération d’échange. Veuillez vérifier les détails de votre transaction avant de continuer."
  },
  "sendTokenAsToken": {
    "message": "Échanger des $1 contre des $2 et les envoyer",
    "description": "Used in the transaction display list to describe a swap and send. $1 and $2 are the symbols of tokens in involved in the swap."
  },
  "sendingAsset": {
    "message": "Envoi de $1"
  },
  "sendingDisabled": {
    "message": "L’envoi d’actifs ERC-1155 NFT n’est pas encore pris en charge."
  },
  "sendingNativeAsset": {
    "message": "Envoi de $1",
    "description": "$1 represents the native currency symbol for the current network (e.g. ETH or BNB)"
  },
  "sendingToTokenContractWarning": {
    "message": "Attention : vous êtes sur le point d’envoyer des jetons à l’adresse d’un contrat de jetons qui pourrait entraîner une perte de fonds. $1",
    "description": "$1 is a clickable link with text defined by the 'learnMoreUpperCase' key. The link will open to a support article regarding the known contract address warning"
  },
  "sendingZeroAmount": {
    "message": "Vous envoyez 0 $1."
  },
  "sepolia": {
    "message": "Réseau de test Sepolia"
  },
  "setAdvancedPrivacySettingsDetails": {
    "message": "MetaMask utilise ces services tiers de confiance pour améliorer la convivialité et la sécurité des produits."
  },
  "setApprovalForAll": {
    "message": "Définir l’approbation pour tous"
  },
  "setApprovalForAllTitle": {
    "message": "Approuver $1 sans limite de dépenses",
    "description": "The token symbol that is being approved"
  },
  "settingAddSnapAccount": {
    "message": "Ajouter un compte Snap"
  },
  "settings": {
    "message": "Paramètres"
  },
  "settingsSearchMatchingNotFound": {
    "message": "Aucun résultat correspondant trouvé."
  },
  "settingsSubHeadingSignaturesAndTransactions": {
    "message": "Demandes de signature et de transaction"
  },
  "show": {
    "message": "Afficher"
  },
  "showAccount": {
    "message": "Afficher le compte"
  },
  "showExtensionInFullSizeView": {
    "message": "Afficher l’extension en taille réelle"
  },
  "showExtensionInFullSizeViewDescription": {
    "message": "Activez cette option si vous voulez que l’extension s’affiche en taille réelle lorsque vous cliquez sur l’icône de l’extension."
  },
  "showFiatConversionInTestnets": {
    "message": "Afficher la conversion sur les testnets"
  },
  "showFiatConversionInTestnetsDescription": {
    "message": "Sélectionnez cette option pour afficher la conversion des monnaies fiduciaires sur Testnets."
  },
  "showHexData": {
    "message": "Afficher les données Hex"
  },
  "showHexDataDescription": {
    "message": "Selectionner ici pour afficher le champs de données hex dans l’écran d’envoi"
  },
  "showIncomingTransactions": {
    "message": "Afficher les transactions entrantes"
  },
  "showIncomingTransactionsDescription": {
    "message": "Sélectionnez ceci pour utiliser Etherscan afin d’afficher les transactions entrantes dans la liste des transactions",
    "description": "$1 is the link to etherscan url and $2 is the link to the privacy policy of consensys APIs"
  },
  "showIncomingTransactionsExplainer": {
    "message": "Ce processus fait appel à différentes API tierces pour chaque réseau et expose ainsi votre adresse Ethereum et votre adresse IP."
  },
  "showLess": {
    "message": "Afficher moins"
  },
  "showMore": {
    "message": "Afficher plus"
  },
  "showNft": {
    "message": "Afficher le NFT"
  },
  "showPermissions": {
    "message": "Afficher les autorisations"
  },
  "showPrivateKey": {
    "message": "Afficher la clé privée"
  },
  "showTestnetNetworks": {
    "message": "Afficher les réseaux de test"
  },
  "showTestnetNetworksDescription": {
    "message": "Sélectionnez ceci pour afficher les réseaux de test dans la liste des réseaux"
  },
  "sigRequest": {
    "message": "Demande de signature"
  },
  "sign": {
    "message": "Signer"
  },
  "signatureRequest": {
    "message": "Demande de Signature"
  },
  "signatureRequestGuidance": {
    "message": "Ne signez ce message que si vous comprenez parfaitement son contenu et si le site demandeur vous inspire confiance."
  },
  "signed": {
    "message": "Signé"
  },
  "signin": {
    "message": "Connexion"
  },
  "signing": {
    "message": "Signature"
  },
  "signingInWith": {
    "message": "Se connecter avec"
  },
  "simulationDetailsFailed": {
    "message": "Une erreur s’est produite lors du chargement de l’estimation."
  },
  "simulationDetailsFiatNotAvailable": {
    "message": "Non disponible"
  },
  "simulationDetailsIncomingHeading": {
    "message": "Vous recevez"
  },
  "simulationDetailsNoBalanceChanges": {
    "message": "Aucun changement prévu pour votre portefeuille"
  },
  "simulationDetailsOutgoingHeading": {
    "message": "Vous envoyez"
  },
  "simulationDetailsTitle": {
    "message": "Changements estimés"
  },
  "simulationDetailsTitleTooltip": {
    "message": "Les changements estimés représentent ce qui pourrait se produire si vous effectuez cette transaction. Il s’agit juste d’une estimation fournie à des fins d’information."
  },
  "simulationDetailsTotalFiat": {
    "message": "Total = $1",
    "description": "$1 is the total amount in fiat currency on one side of the transaction"
  },
  "simulationDetailsTransactionReverted": {
    "message": "Cette transaction va probablement échouer"
  },
  "simulationErrorMessageV2": {
    "message": "Nous n’avons pas pu estimer le prix de carburant. Par conséquent, il se peut qu’il y ait une erreur dans le contrat et que cette transaction échoue."
  },
  "simulationsSettingDescription": {
    "message": "Activez cette option pour estimer les changements de solde des transactions avant de les confirmer. Cela ne garantit pas le résultat final de vos transactions. $1"
  },
  "simulationsSettingSubHeader": {
    "message": "Estimer les changements de solde"
  },
  "siweIssued": {
    "message": "Émis"
  },
  "siweNetwork": {
    "message": "Réseau"
  },
  "siweRequestId": {
    "message": "Demander un ID"
  },
  "siweResources": {
    "message": "Ressources"
  },
  "siweSignatureSimulationDetailInfo": {
    "message": "Vous êtes en train de vous connecter à un site, aucun changement ne devrait être apporté à votre compte."
  },
  "siweURI": {
    "message": "URL"
  },
  "skip": {
    "message": "Ignorer"
  },
  "skipAccountSecurity": {
    "message": "Sauter le réglage des paramètres de sécurité du compte ?"
  },
  "skipAccountSecurityDetails": {
    "message": "Je suis conscient(e) que tant que je n’aurai pas sauvegardé ma phrase secrète de récupération, je risque de perdre mes comptes et tous leurs actifs."
  },
  "smartContracts": {
    "message": "Contrats intelligents"
  },
  "smartSwapsErrorNotEnoughFunds": {
    "message": "Fonds insuffisants pour souscrire un contrat de swap intelligent."
  },
  "smartSwapsErrorUnavailable": {
    "message": "Les contrats de swap intelligents sont temporairement indisponibles."
  },
  "smartTransactionCancelled": {
    "message": "Votre transaction a été annulée"
  },
  "smartTransactionCancelledDescription": {
    "message": "Votre transaction n’a pas pu être effectuée, elle a donc été annulée pour vous éviter de payer inutilement des frais de gaz."
  },
  "smartTransactionError": {
    "message": "Votre transaction a échoué"
  },
  "smartTransactionErrorDescription": {
    "message": "Des changements soudains sur le marché peuvent entraîner des échecs de transaction. Si le problème persiste, contactez le service d’assistance à la clientèle de MetaMask."
  },
  "smartTransactionPending": {
    "message": "Soumettre votre transaction"
  },
  "smartTransactionSuccess": {
    "message": "Votre transaction est terminée"
  },
  "smartTransactions": {
    "message": "Transactions intelligentes"
  },
  "smartTransactionsBenefit1": {
    "message": "Taux de réussite de 99,5 %"
  },
  "smartTransactionsBenefit2": {
    "message": "Cela vous permet d’économiser de l’argent"
  },
  "smartTransactionsBenefit3": {
    "message": "Mises à jour en temps réel"
  },
  "smartTransactionsDescription": {
    "message": "Bénéficiez de taux de réussite plus élevés, d’une protection contre le « front running » et d’une meilleure visibilité grâce aux transactions intelligentes."
  },
  "smartTransactionsDescription2": {
    "message": "Disponible uniquement sur Ethereum. Vous pouvez activer ou désactiver cette option à tout moment dans les paramètres. $1",
    "description": "$1 is an external link to learn more about Smart Transactions"
  },
  "smartTransactionsOptItModalTitle": {
    "message": "Protection renforcée des transactions"
  },
  "snapAccountCreated": {
    "message": "Le compte a été créé"
  },
  "snapAccountCreatedDescription": {
    "message": "Votre nouveau compte est prêt à être utilisé !"
  },
  "snapAccountCreationFailed": {
    "message": "La création du compte a échoué"
  },
  "snapAccountCreationFailedDescription": {
    "message": "$1 n’a pas réussi à créer un compte pour vous.",
    "description": "$1 is the snap name"
  },
  "snapAccountRedirectFinishSigningTitle": {
    "message": "Finaliser la signature"
  },
  "snapAccountRedirectSiteDescription": {
    "message": "Suivez les instructions de $1"
  },
  "snapAccountRemovalFailed": {
    "message": "La suppression du compte a échoué"
  },
  "snapAccountRemovalFailedDescription": {
    "message": "$1 n’a pas réussi à supprimer ce compte pour vous.",
    "description": "$1 is the snap name"
  },
  "snapAccountRemoved": {
    "message": "Compte supprimé"
  },
  "snapAccountRemovedDescription": {
    "message": "Ce compte ne pourra plus être utilisé dans MetaMask."
  },
  "snapAccounts": {
    "message": "Snaps de compte"
  },
  "snapAccountsDescription": {
    "message": "Comptes contrôlés par des Snaps tiers."
  },
  "snapConnectTo": {
    "message": "Connexion à $1",
    "description": "$1 is the website URL or a Snap name. Used for Snaps pre-approved connections."
  },
  "snapConnectionPermissionDescription": {
    "message": "Laissez $1 se connecter automatiquement à $2 sans votre approbation.",
    "description": "Used for Snap pre-approved connections. $1 is the Snap name, $2 is a website URL."
  },
  "snapConnectionWarning": {
    "message": "$1 veut utiliser $2",
    "description": "$2 is the snap and $1 is the dapp requesting connection to the snap."
  },
  "snapContent": {
    "message": "Ce contenu provient de $1",
    "description": "This is shown when a snap shows transaction insight information in the confirmation UI. $1 is a link to the snap's settings page with the link text being the name of the snap."
  },
  "snapDetailWebsite": {
    "message": "Site web"
  },
  "snapHomeMenu": {
    "message": "Menu d’accueil du Snap"
  },
  "snapInstallRequest": {
    "message": "L’installation de $1 lui accorde les autorisations suivantes.",
    "description": "$1 is the snap name."
  },
  "snapInstallSuccess": {
    "message": "Installation terminée"
  },
  "snapInstallWarningCheck": {
    "message": "Le Snap $1 demande l’autorisation de faire ce qui suit :",
    "description": "Warning message used in popup displayed on snap install. $1 is the snap name."
  },
  "snapInstallWarningHeading": {
    "message": "Agissez avec prudence"
  },
  "snapInstallWarningPermissionDescriptionForBip32View": {
    "message": "Autoriser le Snap $1 à consulter vos clés publiques (et vos adresses). Cela n’accorde pas l’autorisation de gérer les comptes ou les actifs.",
    "description": "An extended description for the `snap_getBip32PublicKey` permission used for tooltip on Snap Install Warning screen (popup/modal). $1 is the snap name."
  },
  "snapInstallWarningPermissionDescriptionForEntropy": {
    "message": "Autoriser le Snap $1 à gérer des comptes et des actifs sur le(s) réseau(x) demandé(s). Ces comptes sont dérivés et sauvegardés à l'aide de votre phrase secrète de récupération (sans la divulguer). Grâce à sa capacité à dériver des clés, le Snap $1 peut prendre en charge des protocoles blockchain autres que les protocoles de la blockchain Ethereum (EVM).",
    "description": "An extended description for the `snap_getBip44Entropy` and `snap_getBip44Entropy` permissions used for tooltip on Snap Install Warning screen (popup/modal). $1 is the snap name."
  },
  "snapInstallWarningPermissionNameForEntropy": {
    "message": "Gérer les comptes $1",
    "description": "Permission name used for the Permission Cell component displayed on warning popup when installing a Snap. $1 is list of account types."
  },
  "snapInstallWarningPermissionNameForViewPublicKey": {
    "message": "Afficher la clé publique pour $1",
    "description": "Permission name used for the Permission Cell component displayed on warning popup when installing a Snap. $1 is list of account types."
  },
  "snapInstallationErrorDescription": {
    "message": "$1 n’a pas pu être installé.",
    "description": "Error description used when snap installation fails. $1 is the snap name."
  },
  "snapInstallationErrorTitle": {
    "message": "L’installation a échoué",
    "description": "Error title used when snap installation fails."
  },
  "snapResultError": {
    "message": "Erreur"
  },
  "snapResultSuccess": {
    "message": "Réussi"
  },
  "snapResultSuccessDescription": {
    "message": "$1 est prêt à être utilisé"
  },
  "snapUpdateAlertDescription": {
    "message": "Obtenez la dernière version de $1",
    "description": "Description used in Snap update alert banner when snap update is available. $1 is the Snap name."
  },
  "snapUpdateAvailable": {
    "message": "Une mise à jour est disponible"
  },
  "snapUpdateErrorDescription": {
    "message": "La mise à jour de $1 a échoué.",
    "description": "Error description used when snap update fails. $1 is the snap name."
  },
  "snapUpdateErrorTitle": {
    "message": "La mise à jour a échoué",
    "description": "Error title used when snap update fails."
  },
  "snapUpdateRequest": {
    "message": "La mise à jour de $1 lui accorde les autorisations suivantes.",
    "description": "$1 is the Snap name."
  },
  "snapUpdateSuccess": {
    "message": "Mise à jour terminée"
  },
  "snapUrlIsBlocked": {
    "message": "Ce Snap veut vous emmener sur un site bloqué. $1."
  },
  "snaps": {
    "message": "Snaps"
  },
  "snapsConnected": {
    "message": "Snaps connectés"
  },
  "snapsNoInsight": {
    "message": "Le snap n’a renvoyé aucun aperçu"
  },
  "snapsPrivacyWarningFirstMessage": {
    "message": "Vous reconnaissez que tout Snap que vous installez (sauf indication contraire) est un « Service tiers » tel que défini dans les $1 de Consensys. L’utilisation des services tiers est régie par des conditions distinctes définies par les fournisseurs de services tiers. Consensys ne recommande pas à des personnes particulières d’utiliser un Snap pour des raisons particulières. Si vous décidez d’utiliser un service tiers, vous le faites à vos propres risques. Consensys décline toute responsabilité pour toute perte liée à l’utilisation des services tiers.",
    "description": "First part of a message in popup modal displayed when installing a snap for the first time. $1 is terms of use link."
  },
  "snapsPrivacyWarningSecondMessage": {
    "message": "Toute information que vous partagez avec des services tiers sera collectée directement par ces services tiers conformément à leur politique de confidentialité. Pour plus d’informations, veuillez consulter leur politique de confidentialité.",
    "description": "Second part of a message in popup modal displayed when installing a snap for the first time."
  },
  "snapsPrivacyWarningThirdMessage": {
    "message": "Consensys n’a pas accès aux informations que vous partagez avec les fournisseurs de services tiers.",
    "description": "Third part of a message in popup modal displayed when installing a snap for the first time."
  },
  "snapsSettings": {
    "message": "Paramètres du Snap"
  },
  "snapsTermsOfUse": {
    "message": "Conditions d’utilisation"
  },
  "snapsToggle": {
    "message": "Un snap ne s’exécute que s’il est activé"
  },
  "snapsUIError": {
    "message": "L’interface utilisateur (IU) spécifiée par le snap n’est pas valide.",
    "description": "This is shown when the insight snap throws an error. $1 is the snap name"
  },
  "someNetworksMayPoseSecurity": {
    "message": "Certains réseaux peuvent présenter des risques pour la sécurité et/ou la vie privée. Informez-vous sur les risques avant d’ajouter et d’utiliser un réseau."
  },
  "somethingDoesntLookRight": {
    "message": "On dirait que quelque chose ne va pas ? $1",
    "description": "A false positive message for users to contact support. $1 is a link to the support page."
  },
  "somethingIsWrong": {
    "message": "Un problème est survenu. Essayez de recharger la page."
  },
  "somethingWentWrong": {
    "message": "Oups !  Quelque chose a mal tourné. "
  },
  "source": {
    "message": "Source"
  },
  "speed": {
    "message": "Vitesse"
  },
  "speedUp": {
    "message": "Accélérer"
  },
  "speedUpCancellation": {
    "message": "Accélérer cette annulation"
  },
  "speedUpExplanation": {
    "message": "Nous avons mis à jour le prix du carburant selon les conditions actuelles du réseau et l’avons augmenté d’au moins 10 % (requis par le réseau)."
  },
  "speedUpPopoverTitle": {
    "message": "Accélérer la transaction"
  },
  "speedUpTooltipText": {
    "message": "Nouveau prix de carburant"
  },
  "speedUpTransaction": {
    "message": "Accélérez cette transaction"
  },
  "spendLimitInsufficient": {
    "message": "Limite de dépenses insuffisante"
  },
  "spendLimitInvalid": {
    "message": "Limite de dépenses invalide ; cela doit être une valeur positive"
  },
  "spendLimitPermission": {
    "message": "Autorisation de limite de dépenses"
  },
  "spendLimitRequestedBy": {
    "message": "Limite de dépenses demandée par $1",
    "description": "Origin of the site requesting the spend limit"
  },
  "spendLimitTooLarge": {
    "message": "Limite de dépenses trop élevée"
  },
  "spender": {
    "message": "Dépenseur"
  },
  "spendingCap": {
    "message": "Plafond de dépenses"
  },
  "spendingCapError": {
    "message": "Erreur : saisissez uniquement des chiffres"
  },
  "spendingCapErrorDescription": {
    "message": "Saisissez uniquement le nombre de jetons $1 que vous êtes prêt à utiliser maintenant ou à l’avenir. Vous pourrez toujours augmenter la limite de jetons plus tard.",
    "description": "$1 is origin of the site requesting the token limit"
  },
  "spendingCapRequest": {
    "message": "Demande de fixer un plafond de dépenses pour votre $1"
  },
  "srpInputNumberOfWords": {
    "message": "J’ai une phrase de $1 mots",
    "description": "This is the text for each option in the dropdown where a user selects how many words their secret recovery phrase has during import. The $1 is the number of words (either 12, 15, 18, 21, or 24)."
  },
  "srpPasteFailedTooManyWords": {
    "message": "Le collage a échoué parce que la phrase contenait plus de 24 mots. Une phrase secrète de récupération peut contenir un maximum de 24 mots.",
    "description": "Description of SRP paste error when the pasted content has too many words"
  },
  "srpPasteTip": {
    "message": "Vous pouvez coller toute votre phrase de récupération secrète dans n’importe quel champ",
    "description": "Our secret recovery phrase input is split into one field per word. This message explains to users that they can paste their entire secrete recovery phrase into any field, and we will handle it correctly."
  },
  "srpSecurityQuizGetStarted": {
    "message": "Commencer"
  },
  "srpSecurityQuizImgAlt": {
    "message": "Un œil avec un trou de serrure au centre et trois champs de mots de passe flottants"
  },
  "srpSecurityQuizIntroduction": {
    "message": "Pour révéler votre Phrase secrète de récupération, vous devez répondre correctement à deux questions"
  },
  "srpSecurityQuizQuestionOneQuestion": {
    "message": "Si vous perdez votre Phrase secrète de récupération, MetaMask..."
  },
  "srpSecurityQuizQuestionOneRightAnswer": {
    "message": "Ne pourra pas vous aider"
  },
  "srpSecurityQuizQuestionOneRightAnswerDescription": {
    "message": "Gravez-la sur une plaque en métal ou inscrivez-la sur plusieurs bouts de papier et cachez-les dans différents endroits secrets pour ne jamais la perdre. Si vous la perdez, il n'y a aucun moyen de la récupérer."
  },
  "srpSecurityQuizQuestionOneRightAnswerTitle": {
    "message": "En effet ! Personne ne peut vous aider à récupérer votre Phrase secrète de récupération."
  },
  "srpSecurityQuizQuestionOneWrongAnswer": {
    "message": "Pourra la récupérer pour vous"
  },
  "srpSecurityQuizQuestionOneWrongAnswerDescription": {
    "message": "Personne ne peut vous aider à récupérer votre Phrase secrète de récupération si jamais vous la perdez."
  },
  "srpSecurityQuizQuestionOneWrongAnswerTitle": {
    "message": "C'est faux ! Personne ne peut vous aider à récupérer votre Phrase secrète de récupération."
  },
  "srpSecurityQuizQuestionTwoQuestion": {
    "message": "Si un membre du service d'assistance ou toute autre personne vous demande votre Phrase secrète de récupération..."
  },
  "srpSecurityQuizQuestionTwoRightAnswer": {
    "message": "Ne la lui fournissez pas, car cette personne essaie de vous arnaquer."
  },
  "srpSecurityQuizQuestionTwoRightAnswerDescription": {
    "message": "Toute personne qui vous demande votre Phrase secrète de récupération, que ce soit pour des raisons de sécurité ou autre, essaie de vous arnaquer."
  },
  "srpSecurityQuizQuestionTwoRightAnswerTitle": {
    "message": "C'est exact ! Vous ne devez jamais partager votre Phrase secrète de récupération avec qui que ce soit."
  },
  "srpSecurityQuizQuestionTwoWrongAnswer": {
    "message": "Vous devez la lui fournir"
  },
  "srpSecurityQuizQuestionTwoWrongAnswerDescription": {
    "message": "Toute personne qui vous demande votre Phrase secrète de récupération, que ce soit pour des raisons de sécurité ou autre, essaie de vous arnaquer."
  },
  "srpSecurityQuizQuestionTwoWrongAnswerTitle": {
    "message": "C'est faux ! Vous ne devez jamais partager votre Phrase secrète de récupération avec qui que ce soit."
  },
  "srpSecurityQuizTitle": {
    "message": "Quiz sur la sécurité"
  },
  "srpToggleShow": {
    "message": "Afficher / Masquer ce mot de la phrase de récupération secrète",
    "description": "Describes a toggle that is used to show or hide a single word of the secret recovery phrase"
  },
  "srpWordHidden": {
    "message": "Ce mot est caché",
    "description": "Explains that a word in the secret recovery phrase is hidden"
  },
  "srpWordShown": {
    "message": "Ce mot est affiché",
    "description": "Explains that a word in the secret recovery phrase is being shown"
  },
  "stable": {
    "message": "Stable"
  },
  "stableLowercase": {
    "message": "stable"
  },
  "stake": {
    "message": "Staker"
  },
  "startYourJourney": {
    "message": "Lancez-vous dans les $1",
    "description": "$1 is the token symbol"
  },
  "startYourJourneyDescription": {
    "message": "Lancez-vous dans le Web3 en ajoutant quelques $1 à votre portefeuille.",
    "description": "$1 is the token symbol"
  },
  "stateLogError": {
    "message": "Erreur lors du chargement des journaux d’état."
  },
  "stateLogFileName": {
    "message": "Journaux d’événements de MetaMask"
  },
  "stateLogs": {
    "message": "Journaux d’événements"
  },
  "stateLogsDescription": {
    "message": "Les journaux d’état contiennent les adresses publiques de vos comptes et vos transactions envoyées."
  },
  "status": {
    "message": "État"
  },
  "statusNotConnected": {
    "message": "Non connecté"
  },
  "statusNotConnectedAccount": {
    "message": "Aucun compte connecté"
  },
  "step1LatticeWallet": {
    "message": "Connectez votre Lattice1"
  },
  "step1LatticeWalletMsg": {
    "message": "Vous pouvez connecter MetaMask à votre dispositif Lattice1 une fois qu’il est configuré et en ligne. Déverrouillez votre appareil et préparez son ID.",
    "description": "$1 represents the `hardwareWalletSupportLinkConversion` localization key"
  },
  "step1LedgerWallet": {
    "message": "Télécharger l’application Ledger"
  },
  "step1LedgerWalletMsg": {
    "message": "Téléchargez, configurez et saisissez votre mot de passe pour déverrouiller $1.",
    "description": "$1 represents the `ledgerLiveApp` localization value"
  },
  "step1TrezorWallet": {
    "message": "Connecter le portefeuille Trezor"
  },
  "step1TrezorWalletMsg": {
    "message": "Connecter votre Trezor directement sur votre ordinateur et déverrouillez-le. Assurez-vous que vous utilisez la bonne phrase de chiffrement.",
    "description": "$1 represents the `hardwareWalletSupportLinkConversion` localization key"
  },
  "step2LedgerWallet": {
    "message": "Connecter le portefeuille Ledger"
  },
  "step2LedgerWalletMsg": {
    "message": "Connectez votre portefeuille directement à votre ordinateur. Déverrouillez votre Ledger et ouvrez l’application Ethereum.",
    "description": "$1 represents the `hardwareWalletSupportLinkConversion` localization key"
  },
  "stillGettingMessage": {
    "message": "Vous recevez toujours ce message ?"
  },
  "strong": {
    "message": "Robuste"
  },
  "stxCancelled": {
    "message": "Le swap aurait échoué"
  },
  "stxCancelledDescription": {
    "message": "Votre transaction aurait échoué et a été annulée pour vous éviter de payer inutilement des frais de transaction."
  },
  "stxCancelledSubDescription": {
    "message": "Réessayez le swap. Nous serons là pour vous protéger contre des risques similaires la prochaine fois."
  },
  "stxFailure": {
    "message": "Échec du swap"
  },
  "stxFailureDescription": {
    "message": "Les fluctuations soudaines du marché peuvent provoquer des échecs. Si le problème persiste, veuillez contacter $1.",
    "description": "This message is shown to a user if their swap fails. The $1 will be replaced by support.metamask.io"
  },
  "stxOptInDescription": {
    "message": "Activez les transactions intelligentes pour profiter de transactions plus fiables et plus sûres sur le réseau principal Ethereum. $1"
  },
  "stxPendingPrivatelySubmittingSwap": {
    "message": "Soumission privée de votre Swap..."
  },
  "stxPendingPubliclySubmittingSwap": {
    "message": "Soumission publique de votre Swap..."
  },
  "stxSuccess": {
    "message": "Swap terminé !"
  },
  "stxSuccessDescription": {
    "message": "Votre $1 est maintenant disponible.",
    "description": "$1 is a token symbol, e.g. ETH"
  },
  "stxSwapCompleteIn": {
    "message": "Le Swap sera effectué dans <",
    "description": "'<' means 'less than', e.g. Swap will complete in < 2:59"
  },
  "stxTryingToCancel": {
    "message": "Tentative d’annulation de votre transaction..."
  },
  "stxUnknown": {
    "message": "État inconnu"
  },
  "stxUnknownDescription": {
    "message": "Une transaction a réussi, mais nous ne la reconnaissons pas. Cela peut être dû à la soumission d’une autre transaction pendant le traitement de ce swap."
  },
  "stxUserCancelled": {
    "message": "Swap annulé"
  },
  "stxUserCancelledDescription": {
    "message": "Votre transaction a été annulée et vous avez évité ainsi de payer inutilement des frais de transaction."
  },
  "submit": {
    "message": "Envoyer"
  },
  "submitted": {
    "message": "Envoyé"
  },
  "suggestedBySnap": {
    "message": "Suggéré par $1",
    "description": "$1 is the snap name"
  },
  "suggestedTokenName": {
    "message": "Nom suggéré :"
  },
  "support": {
    "message": "Assistance"
  },
  "supportCenter": {
    "message": "Visitez notre centre d’aide"
  },
  "surveyConversion": {
    "message": "Répondez à notre sondage"
  },
  "surveyTitle": {
    "message": "Façonnez l’avenir de MetaMask"
  },
  "swap": {
    "message": "Swap"
  },
  "swapAdjustSlippage": {
    "message": "Ajuster l’effet de glissement"
  },
  "swapAggregator": {
    "message": "Agrégateur"
  },
  "swapAllowSwappingOf": {
    "message": "Autoriser le swap de $1",
    "description": "Shows a user that they need to allow a token for swapping on their hardware wallet"
  },
  "swapAmountReceived": {
    "message": "Montant garanti"
  },
  "swapAmountReceivedInfo": {
    "message": "Il s’agit du montant minimal que vous recevrez. Vous pouvez recevoir plus en fonction du glissement."
  },
  "swapAndSend": {
    "message": "Échanger et envoyer"
  },
  "swapAnyway": {
    "message": "Procéder de toute façon au swap"
  },
  "swapApproval": {
    "message": "Approuver $1 pour les swaps",
    "description": "Used in the transaction display list to describe a transaction that is an approve call on a token that is to be swapped.. $1 is the symbol of a token that has been approved."
  },
  "swapApproveNeedMoreTokens": {
    "message": "Vous avez besoin de $1 $2 de plus pour effectuer ce swap",
    "description": "Tells the user how many more of a given token they need for a specific swap. $1 is an amount of tokens and $2 is the token symbol."
  },
  "swapAreYouStillThere": {
    "message": "Êtes-vous toujours là ?"
  },
  "swapAreYouStillThereDescription": {
    "message": "Si vous le souhaitez, nous sommes prêts à vous présenter les dernières cotations"
  },
  "swapBuildQuotePlaceHolderText": {
    "message": "Aucun jeton disponible correspondant à $1",
    "description": "Tells the user that a given search string does not match any tokens in our token lists. $1 can be any string of text"
  },
  "swapConfirmWithHwWallet": {
    "message": "Confirmez avec votre portefeuille matériel"
  },
  "swapContinueSwapping": {
    "message": "Continuer à faire des swaps"
  },
  "swapContractDataDisabledErrorDescription": {
    "message": "Dans l’application Ethereum de votre Ledger, allez dans « Paramètres » et autorisez les données de contrat. Ensuite, retentez votre swap."
  },
  "swapContractDataDisabledErrorTitle": {
    "message": "Les données de contrat ne sont pas activées sur votre Ledger"
  },
  "swapCustom": {
    "message": "personnaliser"
  },
  "swapDecentralizedExchange": {
    "message": "Échange décentralisé"
  },
  "swapDirectContract": {
    "message": "Contrat direct"
  },
  "swapEditLimit": {
    "message": "Modifier la limite"
  },
  "swapEnableDescription": {
    "message": "Cette information est nécessaire et autorise MetaMask à effectuer le swap de vos $1.",
    "description": "Gives the user info about the required approval transaction for swaps. $1 will be the symbol of a token being approved for swaps."
  },
  "swapEnableTokenForSwapping": {
    "message": "Ce sera $1 pour le swap",
    "description": "$1 is for the 'enableToken' key, e.g. 'enable ETH'"
  },
  "swapEnterAmount": {
    "message": "Saisissez le montant"
  },
  "swapEstimatedNetworkFees": {
    "message": "Frais de réseau estimés"
  },
  "swapEstimatedNetworkFeesInfo": {
    "message": "Il s’agit d’une estimation des frais de réseau qui seront utilisés pour effectuer votre swap. Le montant réel peut varier en fonction des conditions du réseau."
  },
  "swapFailedErrorDescriptionWithSupportLink": {
    "message": "Sachez que les transactions peuvent échouer et que nous sommes là pour vous aider. Si ce problème persiste, vous pouvez contacter notre service clientèle au $1 pour plus d’assistance.",
    "description": "This message is shown to a user if their swap fails. The $1 will be replaced by support.metamask.io"
  },
  "swapFailedErrorTitle": {
    "message": "Échec du swap"
  },
  "swapFetchingQuote": {
    "message": "Récupération de la cotation"
  },
  "swapFetchingQuoteNofN": {
    "message": "Récupération de cotation $1 sur $2",
    "description": "A count of possible quotes shown to the user while they are waiting for quotes to be fetched. $1 is the number of quotes already loaded, and $2 is the total number of resources that we check for quotes. Keep in mind that not all resources will have a quote for a particular swap."
  },
  "swapFetchingQuotes": {
    "message": "Récupération des cotations…"
  },
  "swapFetchingQuotesErrorDescription": {
    "message": "Hum… un problème est survenu. Réessayez et si les erreurs persistent, contactez le service client."
  },
  "swapFetchingQuotesErrorTitle": {
    "message": "Erreur lors de la récupération des cotations"
  },
  "swapFetchingTokens": {
    "message": "Récupération des jetons…"
  },
  "swapFromTo": {
    "message": "Le swap de $1 vers $2",
    "description": "Tells a user that they need to confirm on their hardware wallet a swap of 2 tokens. $1 is a source token and $2 is a destination token"
  },
  "swapGasFeesDetails": {
    "message": "Les frais de carburant sont estimés et fluctueront selon le trafic réseau et la complexité de la transaction."
  },
  "swapGasFeesLearnMore": {
    "message": "En savoir plus sur les frais de carburant"
  },
  "swapGasFeesSplit": {
    "message": "Les frais de carburant indiqués dans l’écran précédent sont répartis entre ces deux transactions."
  },
  "swapGasFeesSummary": {
    "message": "Les frais de carburant sont payés aux mineurs de cryptomonnaies qui traitent les transactions sur le réseau $1. MetaMask ne tire aucun profit des frais de carburant.",
    "description": "$1 is the selected network, e.g. Ethereum or BSC"
  },
  "swapHighSlippage": {
    "message": "Important effet de glissement"
  },
  "swapHighSlippageWarning": {
    "message": "Le montant du glissement est très élevé."
  },
  "swapIncludesMMFee": {
    "message": "Comprend des frais MetaMask à hauteur de $1 %.",
    "description": "Provides information about the fee that metamask takes for swaps. $1 is a decimal number."
  },
  "swapIncludesMMFeeAlt": {
    "message": "La cotation inclut les frais de change de MetaMask qui s’élèvent à $1 %",
    "description": "Provides information about the fee that metamask takes for swaps using the latest copy. $1 is a decimal number."
  },
  "swapIncludesMetaMaskFeeViewAllQuotes": {
    "message": "Comprend des frais MetaMask à hauteur de $1 % – $2",
    "description": "Provides information about the fee that metamask takes for swaps. $1 is a decimal number and $2 is a link to view all quotes."
  },
  "swapLearnMore": {
    "message": "En savoir plus sur les swaps"
  },
  "swapLiquiditySourceInfo": {
    "message": "Nous consultons différentes sources de liquidité (bourses, agrégateurs et teneurs de marché professionnels) pour comparer les taux de change et les frais de réseau."
  },
  "swapLowSlippage": {
    "message": "Faible effet de glissement"
  },
  "swapLowSlippageError": {
    "message": "La transaction peut échouer, car le glissement maximal est trop faible."
  },
  "swapMaxSlippage": {
    "message": "Glissement maximal"
  },
  "swapMetaMaskFee": {
    "message": "Frais MetaMask"
  },
  "swapMetaMaskFeeDescription": {
    "message": "Des frais de $1 % sont automatiquement ajoutés à ce devis. Ces frais vous sont facturés en échange d'une licence d'utilisation du logiciel d'agrégation d'informations sur les fournisseurs de liquidités de MetaMask.",
    "description": "Provides information about the fee that metamask takes for swaps. $1 is a decimal number."
  },
  "swapNQuotesWithDot": {
    "message": "$1 cotations.",
    "description": "$1 is the number of quotes that the user can select from when opening the list of quotes on the 'view quote' screen"
  },
  "swapNewQuoteIn": {
    "message": "Nouvelles cotations dans $1",
    "description": "Tells the user the amount of time until the currently displayed quotes are update. $1 is a time that is counting down from 1:00 to 0:00"
  },
  "swapNoTokensAvailable": {
    "message": "Aucun jeton disponible correspondant à $1",
    "description": "Tells the user that a given search string does not match any tokens in our token lists. $1 can be any string of text"
  },
  "swapOnceTransactionHasProcess": {
    "message": "Vos $1 seront ajoutés à votre compte une fois que cette transaction sera traitée.",
    "description": "This message communicates the token that is being transferred. It is shown on the awaiting swap screen. The $1 will be a token symbol."
  },
  "swapPriceDifference": {
    "message": "Vous êtes sur le point d’effectuer un swap de $1 $2 (~$3) contre $4 $5 (~$6).",
    "description": "This message represents the price slippage for the swap.  $1 and $4 are a number (ex: 2.89), $2 and $5 are symbols (ex: ETH), and $3 and $6 are fiat currency amounts."
  },
  "swapPriceDifferenceTitle": {
    "message": "Différence de prix de ~$1",
    "description": "$1 is a number (ex: 1.23) that represents the price difference."
  },
  "swapPriceImpactTooltip": {
    "message": "L’incidence sur les prix correspond à la différence entre le prix actuel du marché et le montant reçu lors de l’exécution de la transaction. Cette répercussion dépend du volume de votre transaction par rapport au volume de la réserve de liquidités."
  },
  "swapPriceUnavailableDescription": {
    "message": "L’incidence sur les prix n’a pas pu être déterminée faute de données suffisantes sur les prix du marché. Veuillez confirmer que vous êtes satisfait·e du nombre de jetons que vous êtes sur le point de recevoir avant de procéder au swap."
  },
  "swapPriceUnavailableTitle": {
    "message": "Vérifiez votre taux avant de poursuivre"
  },
  "swapProcessing": {
    "message": "Traitement en cours"
  },
  "swapQuoteDetails": {
    "message": "Détails de la cotation"
  },
  "swapQuoteNofM": {
    "message": "$1 sur $2",
    "description": "A count of possible quotes shown to the user while they are waiting for quotes to be fetched. $1 is the number of quotes already loaded, and $2 is the total number of resources that we check for quotes. Keep in mind that not all resources will have a quote for a particular swap."
  },
  "swapQuoteSource": {
    "message": "Origine de la cotation"
  },
  "swapQuotesExpiredErrorDescription": {
    "message": "Veuillez demander de nouvelles cotations pour obtenir les derniers taux."
  },
  "swapQuotesExpiredErrorTitle": {
    "message": "Les cotations ont expiré"
  },
  "swapQuotesNotAvailableDescription": {
    "message": "Réduisez le montant de la transaction ou utilisez un autre jeton."
  },
  "swapQuotesNotAvailableErrorDescription": {
    "message": "Essayez d’ajuster le montant ou les paramètres de glissement, puis réessayez."
  },
  "swapQuotesNotAvailableErrorTitle": {
    "message": "Aucune cotation disponible"
  },
  "swapRate": {
    "message": "Taux"
  },
  "swapReceiving": {
    "message": "Réception"
  },
  "swapReceivingInfoTooltip": {
    "message": "Il s’agit d’une estimation. Le montant exact dépend du glissement."
  },
  "swapRequestForQuotation": {
    "message": "Demande de cotation"
  },
  "swapReviewSwap": {
    "message": "Vérifier le swap"
  },
  "swapSearchNameOrAddress": {
    "message": "Rechercher le nom ou coller l’adresse"
  },
  "swapSelect": {
    "message": "Sélectionner"
  },
  "swapSelectAQuote": {
    "message": "Sélectionnez une cotation"
  },
  "swapSelectAToken": {
    "message": "Sélectionnez un jeton"
  },
  "swapSelectQuotePopoverDescription": {
    "message": "Vous trouverez ci-dessous toutes les cotations obtenues auprès de multiples sources de liquidité."
  },
  "swapSelectToken": {
    "message": "Sélectionner le jeton"
  },
  "swapShowLatestQuotes": {
    "message": "Afficher les dernières cotations"
  },
  "swapSlippageHighDescription": {
    "message": "L’effet de glissement saisi ($1 %) est considéré comme très élevé et peut donner lieu à un taux de change désavantageux",
    "description": "$1 is the amount of % for slippage"
  },
  "swapSlippageHighTitle": {
    "message": "Important effet de glissement"
  },
  "swapSlippageLowDescription": {
    "message": "Une valeur aussi faible ($1 %) peut entraîner l’échec de l’accord de swap",
    "description": "$1 is the amount of % for slippage"
  },
  "swapSlippageLowTitle": {
    "message": "Faible effet de glissement"
  },
  "swapSlippageNegative": {
    "message": "Le glissement doit être supérieur ou égal à zéro"
  },
  "swapSlippageNegativeDescription": {
    "message": "Le slippage doit être supérieur ou égal à zéro"
  },
  "swapSlippageNegativeTitle": {
    "message": "Augmentez le slippage pour continuer"
  },
  "swapSlippageOverLimitDescription": {
    "message": "La tolérance au slippage doit être inférieure ou égale à 15 %. Une tolérance plus élevée peut se traduire par un taux de change désavantageux."
  },
  "swapSlippageOverLimitTitle": {
    "message": "Slippage très élevé"
  },
  "swapSlippagePercent": {
    "message": "$1 %",
    "description": "$1 is the amount of % for slippage"
  },
  "swapSlippageTooltip": {
    "message": "Si le prix fluctue entre le moment où vous placez un ordre et le moment où il est exécuté, on parle alors d’un « effet de glissement » ou « slippage ». Votre swap sera automatiquement annulé si ce phénomène dépasse le « seuil de glissement toléré » que vous avez fixé."
  },
  "swapSlippageZeroDescription": {
    "message": "Il y a moins de prestataires de services d’investissement sans slippage, ce qui se traduit par une cotation moins compétitive."
  },
  "swapSlippageZeroTitle": {
    "message": "Recherche de prestataires de services d’investissement sans slippage"
  },
  "swapSource": {
    "message": "Source de liquidité"
  },
  "swapSuggested": {
    "message": "Swap proposé"
  },
  "swapSuggestedGasSettingToolTipMessage": {
    "message": "Les swaps sont des transactions complexes et soumises à une contrainte de temps. Nous recommandons ce prix de carburant pour assurer un bon équilibre entre le coût et la garantie d’un swap réussi."
  },
  "swapSwapFrom": {
    "message": "Swap de"
  },
  "swapSwapSwitch": {
    "message": "Inverser l’échange de jetons"
  },
  "swapSwapTo": {
    "message": "Swap vers"
  },
  "swapToConfirmWithHwWallet": {
    "message": "pour confirmer avec votre portefeuille matériel"
  },
  "swapTokenAddedManuallyDescription": {
    "message": "Vérifiez ce jeton sur $1 et assurez-vous qu’il s’agit bien du jeton que vous souhaitez échanger.",
    "description": "$1 points the user to etherscan as a place they can verify information about a token. $1 is replaced with the translation for \"etherscan\""
  },
  "swapTokenAddedManuallyTitle": {
    "message": "Jeton ajouté manuellement"
  },
  "swapTokenAvailable": {
    "message": "Votre $1 a été ajouté à votre compte.",
    "description": "This message is shown after a swap is successful and communicates the exact amount of tokens the user has received for a swap. The $1 is a decimal number of tokens followed by the token symbol."
  },
  "swapTokenBalanceUnavailable": {
    "message": "Nous n’avons pas pu récupérer votre solde de $1",
    "description": "This message communicates to the user that their balance of a given token is currently unavailable. $1 will be replaced by a token symbol"
  },
  "swapTokenNotAvailable": {
    "message": "Impossible d’échanger ce jeton dans cette région"
  },
  "swapTokenToToken": {
    "message": "Swap de $1 vers $2",
    "description": "Used in the transaction display list to describe a swap. $1 and $2 are the symbols of tokens in involved in a swap."
  },
  "swapTokenVerificationAddedManually": {
    "message": "Ce jeton a été ajouté manuellement."
  },
  "swapTokenVerificationMessage": {
    "message": "Confirmez toujours l’adresse du jeton sur $1.",
    "description": "Points the user to Etherscan as a place they can verify information about a token. $1 is replaced with the translation for \"Etherscan\" followed by an info icon that shows more info on hover."
  },
  "swapTokenVerificationOnlyOneSource": {
    "message": "Vérification effectuée uniquement sur 1 source."
  },
  "swapTokenVerificationSources": {
    "message": "Vérification effectuée sur $1 sources.",
    "description": "Indicates the number of token information sources that recognize the symbol + address. $1 is a decimal number."
  },
  "swapTokenVerifiedOn1SourceDescription": {
    "message": "$1 n’a été vérifié que par 1 source. Envisagez de le vérifier auprès de $2 sources avant de continuer.",
    "description": "$1 is a token name, $2 points the user to etherscan as a place they can verify information about a token. $1 is replaced with the translation for \"etherscan\""
  },
  "swapTokenVerifiedOn1SourceTitle": {
    "message": "Jeton potentiellement inauthentique"
  },
  "swapTooManyDecimalsError": {
    "message": "$1 accepte jusqu’à $2 décimales",
    "description": "$1 is a token symbol and $2 is the max. number of decimals allowed for the token"
  },
  "swapTransactionComplete": {
    "message": "Transaction terminée"
  },
  "swapTwoTransactions": {
    "message": "2 transactions"
  },
  "swapUnknown": {
    "message": "Inconnu"
  },
  "swapVerifyTokenExplanation": {
    "message": "Attention, plusieurs jetons peuvent utiliser le même nom et le même symbole. Vérifiez $1 pour vous assurer qu’il s’agit bien du jeton que vous recherchez.",
    "description": "This appears in a tooltip next to the verifyThisTokenOn message. It gives the user more information about why they should check the token on a block explorer. $1 will be the name or url of the block explorer, which will be the translation of 'etherscan' or a block explorer url specified for a custom network."
  },
  "swapYourTokenBalance": {
    "message": "$1 $2 disponibles pour un swap",
    "description": "Tells the user how much of a token they have in their balance. $1 is a decimal number amount of tokens, and $2 is a token symbol"
  },
  "swapZeroSlippage": {
    "message": "0 % de glissement"
  },
  "swapsAdvancedOptions": {
    "message": "Options avancées"
  },
  "swapsExcessiveSlippageWarning": {
    "message": "Le montant du glissement est trop élevé et donnera lieu à un mauvais taux. Veuillez réduire votre tolérance de glissement à une valeur inférieure à 15 %."
  },
  "swapsMaxSlippage": {
    "message": "Tolérance au slippage"
  },
  "swapsNotEnoughForTx": {
    "message": "Pas assez de $1 pour effectuer cette transaction",
    "description": "Tells the user that they don't have enough of a token for a proposed swap. $1 is a token symbol"
  },
  "swapsNotEnoughToken": {
    "message": "Pas assez de $1",
    "description": "Tells the user that they don't have enough of a token for a proposed swap. $1 is a token symbol"
  },
  "swapsViewInActivity": {
    "message": "Afficher dans l’activité"
  },
  "switch": {
    "message": "Changer"
  },
  "switchEthereumChainConfirmationDescription": {
    "message": "Ceci permet de remplacer le réseau sélectionné dans MetaMask par un réseau précédemment ajouté :"
  },
  "switchEthereumChainConfirmationTitle": {
    "message": "Autoriser ce site à changer de réseau ?"
  },
  "switchInputCurrency": {
    "message": "Changer la devise"
  },
  "switchNetwork": {
    "message": "Changer de réseau"
  },
  "switchNetworks": {
    "message": "Changer de réseau"
  },
  "switchToNetwork": {
    "message": "Passer à $1",
    "description": "$1 represents the custom network that has previously been added"
  },
  "switchToThisAccount": {
    "message": "Basculer vers ce compte"
  },
  "switchedNetworkToastDecline": {
    "message": "Ne plus afficher"
  },
  "switchedNetworkToastMessage": {
    "message": "$1 est maintenant actif sur $2",
    "description": "$1 represents the account name, $2 represents the network name"
  },
  "switchedTo": {
    "message": "Vous êtes en train d’utiliser"
  },
  "switchingNetworksCancelsPendingConfirmations": {
    "message": "Le changement de réseau annulera toutes les confirmations en attente"
  },
  "symbol": {
    "message": "Symbole"
  },
  "symbolBetweenZeroTwelve": {
    "message": "Le symbole doit comporter 11 caractères ou moins."
  },
  "tenPercentIncreased": {
    "message": "Augmentation de 10 %"
  },
  "terms": {
    "message": "Conditions d’utilisation"
  },
  "termsOfService": {
    "message": "Conditions de service"
  },
  "termsOfUseAgreeText": {
    "message": " J’accepte les conditions d’utilisation de MetaMask et de ses fonctionnalités"
  },
  "termsOfUseFooterText": {
    "message": "Faites défiler pour lire toutes les sections"
  },
  "termsOfUseTitle": {
    "message": "Nos conditions d’utilisation ont été mises à jour"
  },
  "theme": {
    "message": "Thème"
  },
  "themeDescription": {
    "message": "Choisissez votre thème MetaMask préféré."
  },
  "thingsToKeep": {
    "message": "Les choses que vous devez garder à l’esprit :"
  },
  "thirdPartySoftware": {
    "message": "Avis sur les logiciels développés par des tiers",
    "description": "Title of a popup modal displayed when installing a snap for the first time."
  },
  "thisCollection": {
    "message": "cette collection"
  },
  "threeMonthsAbbreviation": {
    "message": "3 mois",
    "description": "Shortened form of '3 months'"
  },
  "time": {
    "message": "Temps"
  },
  "tips": {
    "message": "Dons"
  },
  "to": {
    "message": "Destinataire"
  },
  "toAddress": {
    "message": "Vers : $1",
    "description": "$1 is the address to include in the To label. It is typically shortened first using shortenAddress"
  },
  "toggleRequestQueueDescription": {
    "message": "Cette fonction vous permet de sélectionner un réseau pour chaque site au lieu d’un seul réseau pour tous les sites. Vous n’aurez donc pas à changer manuellement de réseau, ce qui pourrait nuire à l’expérience utilisateur sur certains sites."
  },
  "toggleRequestQueueField": {
    "message": "Sélectionnez les réseaux pour chaque site"
  },
  "toggleRequestQueueOff": {
    "message": "Désactiver"
  },
  "toggleRequestQueueOn": {
    "message": "Activer"
  },
  "token": {
    "message": "Jeton"
  },
  "tokenAddress": {
    "message": "Adresse du token"
  },
  "tokenAlreadyAdded": {
    "message": "Ce jeton a déjà été ajouté."
  },
  "tokenAutoDetection": {
    "message": "Détection automatique des jetons"
  },
  "tokenContractAddress": {
    "message": "Adresse du contrat de jeton"
  },
  "tokenDecimal": {
    "message": "Nombre de décimales du jeton"
  },
  "tokenDecimalFetchFailed": {
    "message": "La décimale du jeton est requise. Trouvez-la sur : $1"
  },
  "tokenDecimalTitle": {
    "message": "Nombre de décimales du token :"
  },
  "tokenDetails": {
    "message": "Détails du token"
  },
  "tokenFoundTitle": {
    "message": "1 nouveau jeton trouvé"
  },
  "tokenId": {
    "message": "ID de token"
  },
  "tokenList": {
    "message": "Listes de jetons"
  },
  "tokenScamSecurityRisk": {
    "message": "les arnaques et les risques de piratage informatique"
  },
  "tokenShowUp": {
    "message": "Il se peut que vos jetons n’apparaissent pas automatiquement dans votre portefeuille. "
  },
  "tokenStandard": {
    "message": "Jeton standard"
  },
  "tokenSymbol": {
    "message": "Symbole du jeton"
  },
  "tokens": {
    "message": "Jetons"
  },
  "tokensFoundTitle": {
    "message": "$1 nouveaux jetons trouvés",
    "description": "$1 is the number of new tokens detected"
  },
  "tokensInCollection": {
    "message": "Jetons dans la collection"
  },
  "tooltipApproveButton": {
    "message": "Je comprends"
  },
  "tooltipSatusConnected": {
    "message": "connecté"
  },
  "tooltipSatusConnectedUpperCase": {
    "message": "Connecté"
  },
  "tooltipSatusNotConnected": {
    "message": "non connecté"
  },
  "total": {
    "message": "Total"
  },
  "totalVolume": {
    "message": "Volume total"
  },
  "transaction": {
    "message": "transaction"
  },
  "transactionCancelAttempted": {
    "message": "Tentative d’annulation de la transaction avec un prix de carburant de $1 à $2"
  },
  "transactionCancelSuccess": {
    "message": "Transaction annulée avec succès à $2"
  },
  "transactionConfirmed": {
    "message": "Transaction confirmée sur $2."
  },
  "transactionCreated": {
    "message": "Transaction créée avec une valeur de $1 sur $2."
  },
  "transactionDataFunction": {
    "message": "Fonction"
  },
  "transactionDetailDappGasMoreInfo": {
    "message": "Site suggéré"
  },
  "transactionDetailDappGasTooltip": {
    "message": "Modifier pour utiliser les frais de carburant recommandé par MetaMask selon le dernier bloc."
  },
  "transactionDetailGasHeading": {
    "message": "Frais de carburant estimés"
  },
  "transactionDetailGasTooltipConversion": {
    "message": "En savoir plus sur les frais de carburant"
  },
  "transactionDetailGasTooltipExplanation": {
    "message": "Les frais de carburant sont définis par le réseau et fluctuent selon le trafic réseau et la complexité de la transaction."
  },
  "transactionDetailGasTooltipIntro": {
    "message": "Les frais de carburant sont payés aux mineurs de cryptomonnaies qui traitent les transactions sur le réseau $1. MetaMask ne tire aucun profit des frais de carburant."
  },
  "transactionDetailGasTotalSubtitle": {
    "message": "Montant + frais de carburant"
  },
  "transactionDetailLayer2GasHeading": {
    "message": "Frais de carburant de couche 2 (L2)"
  },
  "transactionDetailMultiLayerTotalSubtitle": {
    "message": "Montant + frais"
  },
  "transactionDropped": {
    "message": "Transaction abandonnée sur $2."
  },
  "transactionError": {
    "message": "Erreur de transaction. Une exception a été rencontrée dans l’exécution du code du contrat."
  },
  "transactionErrorNoContract": {
    "message": "Tentative d’appel de fonction sur une adresse qui n’apparaît pas dans le contrat."
  },
  "transactionErrored": {
    "message": "La transaction a rencontré une erreur."
  },
  "transactionFailed": {
    "message": "La transaction a échoué"
  },
  "transactionFee": {
    "message": "Frais de transaction"
  },
  "transactionHistoryBaseFee": {
    "message": "Frais de base (GWEI)"
  },
  "transactionHistoryL1GasLabel": {
    "message": "Total des frais de transaction L1"
  },
  "transactionHistoryL2GasLimitLabel": {
    "message": "Montant maximal des frais de transaction L2"
  },
  "transactionHistoryL2GasPriceLabel": {
    "message": "Prix du gaz L2"
  },
  "transactionHistoryMaxFeePerGas": {
    "message": "Frais maximaux par unité de gaz"
  },
  "transactionHistoryPriorityFee": {
    "message": "Frais de priorité (GWEI)"
  },
  "transactionHistoryTotalGasFee": {
    "message": "Total des frais de transaction"
  },
  "transactionNote": {
    "message": "Note de transaction"
  },
  "transactionResubmitted": {
    "message": "La transaction a été soumise à nouveau avec une augmentation du prix du gaz, désormais de $1 à $2"
  },
  "transactionSettings": {
    "message": "Paramètres de la transaction"
  },
  "transactionSubmitted": {
    "message": "Transaction envoyée sur $2."
  },
  "transactionUpdated": {
    "message": "Transaction mise à jour sur $2."
  },
  "transactions": {
    "message": "Transactions"
  },
  "transfer": {
    "message": "Transfert"
  },
  "transferFrom": {
    "message": "Transfert depuis"
  },
  "trillionAbbreviation": {
    "message": "B",
    "description": "Shortened form of 'trillion'"
  },
  "troubleConnectingToLedgerU2FOnFirefox": {
    "message": "Nous avons des difficultés à connecter votre Ledger. $1",
    "description": "$1 is a link to the wallet connection guide;"
  },
  "troubleConnectingToLedgerU2FOnFirefox2": {
    "message": "Consultez notre guide de connexion au portefeuille matériel et réessayez.",
    "description": "$1 of the ledger wallet connection guide"
  },
  "troubleConnectingToLedgerU2FOnFirefoxLedgerSolution": {
    "message": "Si vous utilisez la dernière version de Firefox, il se peut que vous rencontriez un problème, car Firefox ne prend plus en charge la norme d’authentification U2F. Découvrez $1 comment vous pouvez résoudre ce problème.",
    "description": "It is a link to the ledger website for the workaround."
  },
  "troubleConnectingToLedgerU2FOnFirefoxLedgerSolution2": {
    "message": "ici",
    "description": "Second part of the error message; It is a link to the ledger website for the workaround."
  },
  "troubleConnectingToWallet": {
    "message": "Nous avons eu des difficultés à nous connecter à votre $1. Essayez de vérifier votre $2 et réessayez.",
    "description": "$1 is the wallet device name; $2 is a link to wallet connection guide"
  },
  "troubleStarting": {
    "message": "Impossible de démarrer MetaMask. Cette erreur peut être occasionnelle, essayez donc de redémarrer lextension."
  },
  "trustSiteApprovePermission": {
    "message": "En accordant cette autorisation, vous permettez au(x) $1 suivant(s) d’accéder à vos fonds"
  },
  "tryAgain": {
    "message": "Réessayez"
  },
  "turnOff": {
    "message": "Désactiver"
  },
  "turnOffMetamaskNotificationsError": {
    "message": "Une erreur s’est produite lors de la désactivation des notifications. Veuillez réessayer plus tard."
  },
  "turnOn": {
    "message": "Activer"
  },
  "turnOnMetamaskNotifications": {
    "message": "Activer les notifications"
  },
  "turnOnMetamaskNotificationsButton": {
    "message": "Activer"
  },
  "turnOnMetamaskNotificationsError": {
    "message": "Une erreur s’est produite lors de la création des notifications. Veuillez réessayer plus tard."
  },
  "turnOnMetamaskNotificationsMessageFirst": {
    "message": "Restez au courant de ce qui se passe dans votre portefeuille grâce aux notifications."
  },
  "turnOnMetamaskNotificationsMessagePrivacyBold": {
    "message": "Paramètres > Notifications."
  },
  "turnOnMetamaskNotificationsMessagePrivacyLink": {
    "message": "Découvrez comment nous protégeons vos données personnelles lorsque vous utilisez cette fonctionnalité."
  },
  "turnOnMetamaskNotificationsMessageSecond": {
    "message": "Pour activer les notifications du portefeuille, nous utilisons un profil pour synchroniser certains paramètres entre vos appareils. $1"
  },
  "turnOnMetamaskNotificationsMessageThird": {
    "message": "Vous pouvez désactiver les notifications à tout moment dans $1"
  },
  "turnOnTokenDetection": {
    "message": "Activer la détection améliorée des jetons"
  },
  "tutorial": {
    "message": "Tutoriel"
  },
  "twelveHrTitle": {
    "message": "12 h :"
  },
  "typeYourSRP": {
    "message": "Saisissez votre phrase secrète de récupération"
  },
  "u2f": {
    "message": "U2F",
    "description": "A name on an API for the browser to interact with devices that support the U2F protocol. On some browsers we use it to connect MetaMask to Ledger devices."
  },
  "unapproved": {
    "message": "Non autorisé"
  },
  "units": {
    "message": "unités"
  },
  "unknown": {
    "message": "Inconnu"
  },
  "unknownCollection": {
    "message": "Collection sans nom"
  },
  "unknownNetwork": {
    "message": "Réseau privé inconnu"
  },
  "unknownNetworkForKeyEntropy": {
    "message": "Réseau inconnu",
    "description": "Displayed on places like Snap install warning when regular name is not available."
  },
  "unknownQrCode": {
    "message": "Erreur : nous n’avons pas pu identifier le code QR"
  },
  "unlimited": {
    "message": "Illimité"
  },
  "unlock": {
    "message": "Déverrouiller"
  },
  "unlockMessage": {
    "message": "Le web décentralisé vous attend"
  },
  "unpin": {
    "message": "Détacher"
  },
  "unrecognizedChain": {
    "message": "Ce réseau personnalisé n’est pas reconnu",
    "description": "$1 is a clickable link with text defined by the 'unrecognizedChanLinkText' key. The link will open to instructions for users to validate custom network details."
  },
  "unsendableAsset": {
    "message": "L’envoi de jetons NFT (ERC-721) n’est pas pris en charge actuellement",
    "description": "This is an error message we show the user if they attempt to send an NFT asset type, for which currently don't support sending"
  },
  "unverifiedContractAddressMessage": {
    "message": "Nous ne pouvons pas vérifier ce contrat. Assurez-vous que vous faites confiance à cette adresse."
  },
  "upArrow": {
    "message": "flèche vers le haut"
  },
  "update": {
    "message": "Mise à jour"
  },
  "updateOrEditNetworkInformations": {
    "message": "Mettez à jour vos informations ou"
  },
  "updateRequest": {
    "message": "Demande de mise à jour"
  },
  "uploadDropFile": {
    "message": "Déposez votre fichier ici"
  },
  "uploadFile": {
    "message": "Télécharger le fichier"
  },
  "urlErrorMsg": {
    "message": "Les URLs requièrent un préfixe HTTP/HTTPS approprié."
  },
  "use4ByteResolution": {
    "message": "Décoder les contrats intelligents"
  },
  "use4ByteResolutionDescription": {
    "message": "Pour améliorer l’expérience utilisateur, nous personnalisons les messages qui s’affichent dans l’onglet d’activité en fonction des contrats intelligents avec lesquels vous interagissez. MetaMask utilise un service appelé 4byte.directory pour décoder les données et vous montrer une version plus facile à lire des contrats intelligents. Ainsi vous aurez moins de chances d’approuver l’exécution de contrats intelligents malveillants, mais cela peut nécessiter le partage de votre adresse IP."
  },
  "useMultiAccountBalanceChecker": {
    "message": "Demandes d’informations concernant le solde de plusieurs comptes"
  },
  "useMultiAccountBalanceCheckerSettingDescription": {
    "message": "Bénéficiez d’une mise à jour plus rapide des soldes en regroupant les demandes d’informations concernant le solde des comptes. Cela nous permet de récupérer plus rapidement les informations dont nous avons besoin pour mettre à jour le solde de vos comptes. En désactivant cette fonctionnalité, vous limitez la capacité des tiers à établir un lien entre vos différents comptes."
  },
  "useNftDetection": {
    "message": "Détection automatique des NFT"
  },
  "useNftDetectionDescriptionText": {
    "message": "Laissez MetaMask ajouter les NFT que vous possédez en utilisant des services tiers. La détection automatique des NFT révèle votre adresse IP et l’adresse de votre compte à ces services. Si vous activez cette fonctionnalité, un lien pourrait être établi entre votre adresse IP et votre adresse Ethereum, et entrainer l’affichage de faux NFT parachutés par des arnaqueurs. Vous pouvez ajouter des jetons manuellement pour éviter ce risque."
  },
  "usePhishingDetection": {
    "message": "Utiliser la fonction anti-hameçonnage"
  },
  "usePhishingDetectionDescription": {
    "message": "Cela permet d’afficher un avertissement pour les domaines d’hameçonnage ciblant les utilisateurs d’Ethereum"
  },
  "useSafeChainsListValidation": {
    "message": "Vérification des détails du réseau"
  },
  "useSafeChainsListValidationDescription": {
    "message": "MetaMask utilise un service tiers appelé $1 pour afficher des détails précis et standardisés concernant les réseaux. Vous limitez ainsi les risques de vous connecter à un réseau malveillant ou au mauvais réseau. En utilisant cette fonctionnalité, vous exposez votre adresse IP à chainid.network."
  },
  "useSafeChainsListValidationWebsite": {
    "message": "chainid.network",
    "description": "useSafeChainsListValidationWebsite is separated from the rest of the text so that we can bold the third party service name in the middle of them"
  },
  "useSiteSuggestion": {
    "message": "Utiliser la suggestion du site"
  },
  "useTokenDetectionPrivacyDesc": {
    "message": "L’affichage automatique des tokens envoyés sur votre compte implique une communication avec des serveurs externes afin de récupérer les images des tokens. Ces serveurs auront accès à votre adresse IP."
  },
  "usedByClients": {
    "message": "Utilisé par plusieurs clients différents"
  },
  "userName": {
    "message": "Nom d’utilisateur"
  },
  "userOpContractDeployError": {
    "message": "Le déploiement de contrats à partir d’un compte de contrat intelligent n’est pas pris en charge"
  },
  "verifyContractDetails": {
    "message": "Vérifier les informations relatives aux tiers"
  },
  "verifyThisTokenOn": {
    "message": "Vérifier ce jeton sur $1",
    "description": "Points the user to etherscan as a place they can verify information about a token. $1 is replaced with the translation for \"etherscan\""
  },
  "verifyThisUnconfirmedTokenOn": {
    "message": "Vérifiez ce jeton sur $1 et qu’il s’agit bien de celui que vous souhaitez échanger.",
    "description": "Points the user to etherscan as a place they can verify information about a token. $1 is replaced with the translation for \"etherscan\""
  },
  "version": {
    "message": "Version"
  },
  "view": {
    "message": "Affichez"
  },
  "viewActivity": {
    "message": "Voir l’activité"
  },
  "viewAllDetails": {
    "message": "Afficher tous les détails"
  },
  "viewAllQuotes": {
    "message": "afficher toutes les cotations"
  },
  "viewContact": {
    "message": "Voir le contact"
  },
  "viewDetails": {
    "message": "Afficher les détails"
  },
  "viewFullTransactionDetails": {
    "message": "Afficher tous les détails de la transaction"
  },
  "viewMore": {
    "message": "Afficher plus"
  },
  "viewOnBlockExplorer": {
    "message": "Afficher sur l’explorateur de blocs"
  },
  "viewOnCustomBlockExplorer": {
    "message": "Afficher $1 à $2",
    "description": "$1 is the action type. e.g (Account, Transaction, Swap) and $2 is the Custom Block Explorer URL"
  },
  "viewOnEtherscan": {
    "message": "Afficher $1 sur Etherscan",
    "description": "$1 is the action type. e.g (Account, Transaction, Swap)"
  },
  "viewOnExplorer": {
    "message": "Afficher sur l’explorateur"
  },
  "viewOnOpensea": {
    "message": "Afficher sur Opensea"
  },
  "viewTransaction": {
    "message": "Voir la transaction"
  },
  "viewinCustodianApp": {
    "message": "Afficher dans l’application dépositaire"
  },
  "viewinExplorer": {
    "message": "Voir $1 dans l’explorateur",
    "description": "$1 is the action type. e.g (Account, Transaction, Swap)"
  },
  "visitSite": {
    "message": "Visiter le site"
  },
  "visitWebSite": {
    "message": "Visitez notre site web"
  },
  "wallet": {
    "message": "Portefeuille"
  },
  "walletConnectionGuide": {
    "message": "notre guide de connexion des portefeuilles matériels"
  },
  "walletCreationSuccessDetail": {
    "message": "Votre portefeuille est bien protégé. Conservez votre phrase secrète de récupération en sécurité et en toute discrétion. C’est votre responsabilité !"
  },
  "walletCreationSuccessReminder1": {
    "message": "MetaMask ne peut pas restaurer votre phrase secrète de récupération."
  },
  "walletCreationSuccessReminder2": {
    "message": "MetaMask ne vous demandera jamais votre phrase secrète de récupération."
  },
  "walletCreationSuccessReminder3": {
    "message": "$1 avec n’importe qui, sinon vous risquez de voir vos fonds subtilisés",
    "description": "$1 is separated as walletCreationSuccessReminder3BoldSection so that we can bold it"
  },
  "walletCreationSuccessReminder3BoldSection": {
    "message": "Ne partagez jamais votre phrase secrète de récupération",
    "description": "This string is localized separately from walletCreationSuccessReminder3 so that we can bold it"
  },
  "walletCreationSuccessTitle": {
    "message": "Portefeuille créé avec succès"
  },
  "wantToAddThisNetwork": {
    "message": "Voulez-vous ajouter ce réseau ?"
  },
  "wantsToAddThisAsset": {
    "message": "$1 veut ajouter cet actif à votre portefeuille."
  },
  "warning": {
    "message": "Avertissement"
  },
  "warningFromSnap": {
    "message": "Avertissement provenant de $1",
    "description": "$1 represents the name of the snap"
  },
  "warningTooltipText": {
    "message": "$1 L’autre partie au contrat peut dépenser la totalité de votre solde de jetons sans préavis et sans demander votre consentement. Protégez-vous en abaissant le plafond des dépenses.",
    "description": "$1 is a warning icon with text 'Be careful' in 'warning' colour"
  },
  "weak": {
    "message": "Faible"
  },
  "web3": {
    "message": "Web3"
  },
  "web3ShimUsageNotification": {
    "message": "Nous avons remarqué que ce site Web a essayé d’utiliser l’API window.web3 supprimée. Si le site semble être défectueux, veuillez cliquer sur $1 pour plus d’informations.",
    "description": "$1 is a clickable link."
  },
  "webhid": {
    "message": "WebHID",
    "description": "Refers to a interface for connecting external devices to the browser. Used for connecting ledger to the browser. Read more here https://developer.mozilla.org/en-US/docs/Web/API/WebHID_API"
  },
  "websites": {
    "message": "sites Web",
    "description": "Used in the 'permission_rpc' message."
  },
  "welcomeBack": {
    "message": "Nous sommes heureux de vous revoir !"
  },
  "welcomeExploreDescription": {
    "message": "Stockez, envoyez et dépensez des cryptomonnaies et des actifs."
  },
  "welcomeExploreTitle": {
    "message": "Explorer des applications décentralisées"
  },
  "welcomeLoginDescription": {
    "message": "Utilisez votre MetaMask pour vous connecter à des applications décentralisées. Nul besoin de vous inscrire !"
  },
  "welcomeLoginTitle": {
    "message": "Dites bonjour à votre portefeuille"
  },
  "welcomeToMetaMask": {
    "message": "C’est parti !"
  },
  "welcomeToMetaMaskIntro": {
    "message": "MetaMask est un portefeuille sécurisé utilisé par des millions de personnes qui rend l’univers du web3 accessible à toutes et à tous."
  },
  "whatsNew": {
    "message": "Nouveautés",
    "description": "This is the title of a popup that gives users notifications about new features and updates to MetaMask."
  },
  "whatsThis": {
    "message": "Qu’est-ce que c’est ?"
  },
  "wrongNetworkName": {
    "message": "Selon nos informations, il se peut que le nom du réseau ne corresponde pas exactement à l’ID de chaîne."
  },
  "xOfYPending": {
    "message": "$1 sur $2 en attente",
    "description": "$1 and $2 are intended to be two numbers, where $2 is a total number of pending confirmations, and $1 is a count towards that total"
  },
  "yes": {
    "message": "Oui"
  },
  "you": {
    "message": "Vous"
  },
  "youNeedToAllowCameraAccess": {
    "message": "Vous devez autoriser l’accès à votre appareil pour utiliser cette fonctionnalité."
  },
  "youSign": {
    "message": "Vous signez"
  },
  "yourAccounts": {
    "message": "Vos comptes"
  },
  "yourActivity": {
    "message": "Votre activité"
  },
  "yourBalance": {
    "message": "Votre solde"
  },
  "yourNFTmayBeAtRisk": {
    "message": "Il peut y avoir des risques associés à votre NFT"
  },
  "yourPrivateSeedPhrase": {
    "message": "Votre phrase secrète de récupération privée"
  },
  "yourTransactionConfirmed": {
    "message": "Transaction déjà confirmée"
  },
  "yourTransactionJustConfirmed": {
    "message": "Nous n'avons pas pu annuler votre transaction avant qu'elle ne soit confirmée sur la blockchain."
  },
  "zeroGasPriceOnSpeedUpError": {
    "message": "Prix de carburant zéro sur l’accélération"
  }
}<|MERGE_RESOLUTION|>--- conflicted
+++ resolved
@@ -987,12 +987,6 @@
   "confirmRecoveryPhrase": {
     "message": "Confirmer la phrase secrète de récupération"
   },
-<<<<<<< HEAD
-  "confirmRpcUrlDeletionMessage": {
-    "message": "Voulez-vous vraiment supprimer l’URL du RPC ? Vos informations ne seront pas sauvegardées pour ce réseau."
-  },
-=======
->>>>>>> 65e656c9
   "confirmTitleDescPermitSignature": {
     "message": "Ce site demande que vous lui accordiez l'autorisation de dépenser vos jetons."
   },
@@ -4069,15 +4063,6 @@
   "receive": {
     "message": "Recevoir"
   },
-<<<<<<< HEAD
-  "recipientAddressPlaceholder": {
-    "message": "Saisissez l’adresse publique (0x) ou le nom de domaine ENS"
-  },
-  "recipientAddressPlaceholderFlask": {
-    "message": "Saisissez l’adresse publique (0x) ou le nom de domaine"
-  },
-=======
->>>>>>> 65e656c9
   "recommendedGasLabel": {
     "message": "Recommandé"
   },
