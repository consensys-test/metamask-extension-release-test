{
  "QRHardwareInvalidTransactionTitle": {
    "message": "Erreur"
  },
  "QRHardwareMismatchedSignId": {
    "message": "Données de transaction incompatibles. Veuillez vérifier les détails de la transaction."
  },
  "QRHardwarePubkeyAccountOutOfRange": {
    "message": "Il n’y a plus de comptes. Si vous souhaitez accéder à un autre compte non répertorié ci-dessous, veuillez reconnecter votre portefeuille matériel et le sélectionner."
  },
  "QRHardwareScanInstructions": {
    "message": "Placez le code QR devant votre caméra. L’écran est flou, mais cela n’affectera pas la lecture."
  },
  "QRHardwareSignRequestCancel": {
    "message": "Rejeter"
  },
  "QRHardwareSignRequestDescription": {
    "message": "Après avoir signé avec votre portefeuille, cliquez sur « Obtenir la signature » pour recevoir la signature"
  },
  "QRHardwareSignRequestGetSignature": {
    "message": "Obtenir la signature"
  },
  "QRHardwareSignRequestSubtitle": {
    "message": "Veuillez scanner le code QR avec votre portefeuille"
  },
  "QRHardwareSignRequestTitle": {
    "message": "Demander la signature"
  },
  "QRHardwareUnknownQRCodeTitle": {
    "message": "Erreur"
  },
  "QRHardwareUnknownWalletQRCode": {
    "message": "Code QR invalide. Scannez le code QR de synchronisation du portefeuille matériel."
  },
  "QRHardwareWalletImporterTitle": {
    "message": "Scannez le code QR"
  },
  "QRHardwareWalletSteps1Description": {
    "message": "Vous pouvez choisir parmi une liste de partenaires officiels soutenant le code QR ci-dessous."
  },
  "QRHardwareWalletSteps1Title": {
    "message": "Connectez votre portefeuille électronique QR"
  },
  "QRHardwareWalletSteps2Description": {
    "message": "Ngrave Zero"
  },
  "SIWEAddressInvalid": {
    "message": "L’adresse figurant dans la demande de connexion ne correspond pas à l’adresse du compte que vous utilisez pour vous connecter."
  },
  "SIWEDomainInvalidText": {
    "message": "Le nom de domaine du site Web auquel vous tentez de vous connecter ne correspond pas au nom de domaine indiqué dans la demande de connexion. Procédez avec prudence."
  },
  "SIWEDomainInvalidTitle": {
    "message": "Demande de site trompeuse."
  },
  "SIWEDomainWarningBody": {
    "message": "Le site Web ($1) vous demande de vous connecter au mauvais nom domaine. Il peut s’agir d’une tentative d’hameçonnage.",
    "description": "$1 represents the website domain"
  },
  "SIWEDomainWarningLabel": {
    "message": "Site non sécurisé"
  },
  "SIWELabelChainID": {
    "message": "Identifiant de la chaîne :"
  },
  "SIWELabelExpirationTime": {
    "message": "Expire à :"
  },
  "SIWELabelIssuedAt": {
    "message": "Émis à :"
  },
  "SIWELabelMessage": {
    "message": "Message :"
  },
  "SIWELabelNonce": {
    "message": "Nonce :"
  },
  "SIWELabelNotBefore": {
    "message": "Pas avant :"
  },
  "SIWELabelRequestID": {
    "message": "Identifiant de la demande :"
  },
  "SIWELabelResources": {
    "message": "Ressources : $1",
    "description": "$1 represents the number of resources"
  },
  "SIWELabelURI": {
    "message": "URI :"
  },
  "SIWELabelVersion": {
    "message": "Version :"
  },
  "SIWESiteRequestSubtitle": {
    "message": "Ce site vous demande de vous connecter avec"
  },
  "SIWESiteRequestTitle": {
    "message": "Demande de connexion"
  },
  "SIWEWarningSubtitle": {
    "message": "Veuillez confirmer que vous avez bien compris en cochant :"
  },
  "SIWEWarningTitle": {
    "message": "En êtes-vous sûr(e) ?"
  },
  "about": {
    "message": "À propos"
  },
  "accept": {
    "message": "Accepter"
  },
  "acceptTermsOfUse": {
    "message": "J’ai lu et j’accepte les $1",
    "description": "$1 is the `terms` message"
  },
  "accessAndSpendNoticeNFT": {
    "message": "$1 peut accéder à cet actif et le dépenser",
    "description": "$1 is the url of the site requesting ability to spend"
  },
  "accessYourWalletWithSRP": {
    "message": "Accédez à votre portefeuille en utilisant votre phrase secrète de récupération"
  },
  "accessYourWalletWithSRPDescription": {
    "message": "MetaMask ne peut pas récupérer votre mot de passe. Nous utiliserons votre phrase secrète de récupération pour vérifier votre identité, restaurer votre portefeuille et définir un nouveau mot de passe. Veuillez tout d’abord saisir la phrase secrète de récupération qui vous a été fournie lorsque vous avez créé votre portefeuille. $1",
    "description": "$1 is the words 'Learn More' from key 'learnMore', separated here so that it can be added as a link"
  },
  "accessingYourCamera": {
    "message": "Accès à votre appareil photo..."
  },
  "account": {
    "message": "Compte"
  },
  "accountActivity": {
    "message": "Activité du compte"
  },
  "accountActivityText": {
    "message": "Sélectionnez les comptes pour lesquels vous souhaitez recevoir des notifications :"
  },
  "accountDetails": {
    "message": "Détails du compte"
  },
  "accountIdenticon": {
    "message": "Identicon de compte"
  },
  "accountIsntConnectedToastText": {
    "message": "$1 n’est pas connecté à $2"
  },
  "accountName": {
    "message": "Nom du compte"
  },
  "accountNameDuplicate": {
    "message": "Ce nom de compte existe déjà",
    "description": "This is an error message shown when the user enters a new account name that matches an existing account name"
  },
  "accountNameReserved": {
    "message": "Ce nom de compte est réservé",
    "description": "This is an error message shown when the user enters a new account name that is reserved for future use"
  },
  "accountOptions": {
    "message": "Options du compte"
  },
  "accountSelectionRequired": {
    "message": "Vous devez sélectionner un compte !"
  },
  "accountTypeNotSupported": {
    "message": "Ce type de compte n’est pas pris en charge"
  },
  "accounts": {
    "message": "Comptes"
  },
  "accountsConnected": {
    "message": "Comptes connectés"
  },
  "active": {
    "message": "Actif"
  },
  "activity": {
    "message": "Activité"
  },
  "activityLog": {
    "message": "Log d’activité"
  },
  "add": {
    "message": "Ajouter"
  },
  "addANetwork": {
    "message": "Ajouter un réseau"
  },
  "addANetworkManually": {
    "message": "Ajouter manuellement un réseau"
  },
  "addANickname": {
    "message": "Ajouter un pseudo"
  },
  "addAccount": {
    "message": "Ajouter un compte"
  },
  "addAcquiredTokens": {
    "message": "Ajouter les jetons que vous avez acquis par l’intermédiaire de MetaMask"
  },
  "addAlias": {
    "message": "Ajouter un alias"
  },
  "addBlockExplorer": {
    "message": "Ajouter un explorateur de blocs"
  },
  "addContact": {
    "message": "Ajouter un contact"
  },
  "addCustomNetwork": {
    "message": "Ajouter un réseau personnalisé"
  },
  "addEthereumChainConfirmationDescription": {
    "message": "Cela permettra d’utiliser ce réseau dans MetaMask."
  },
  "addEthereumChainConfirmationRisks": {
    "message": "MetaMask ne vérifie pas les réseaux personnalisés."
  },
  "addEthereumChainConfirmationRisksLearnMore": {
    "message": "En savoir plus sur $1.",
    "description": "$1 is a link with text that is provided by the 'addEthereumChainConfirmationRisksLearnMoreLink' key"
  },
  "addEthereumChainConfirmationRisksLearnMoreLink": {
    "message": "les risques de fraude et de sécurité des réseaux",
    "description": "Link text for the 'addEthereumChainConfirmationRisksLearnMore' translation key"
  },
  "addEthereumChainConfirmationTitle": {
    "message": "Autoriser ce site à ajouter un réseau ?"
  },
  "addEthereumChainWarningModalHeader": {
    "message": "N’ajoutez ce fournisseur de RPC que si vous lui faites confiance. $1",
    "description": "$1 is addEthereumChainWarningModalHeaderPartTwo passed separately so that it can be bolded"
  },
  "addEthereumChainWarningModalHeaderPartTwo": {
    "message": "Un fournisseur malveillant peut mentir quant à l’état de la blockchain et enregistrer votre activité sur le réseau."
  },
  "addEthereumChainWarningModalListHeader": {
    "message": "Il est important que votre fournisseur soit digne de confiance, car il peut :"
  },
  "addEthereumChainWarningModalListPointOne": {
    "message": "Voir vos comptes et les associer à votre adresse IP"
  },
  "addEthereumChainWarningModalListPointThree": {
    "message": "Afficher le solde des comptes et les opérations réalisées et inscrites sur le registre de la blockchain"
  },
  "addEthereumChainWarningModalListPointTwo": {
    "message": "Diffuser des informations sur vos transactions"
  },
  "addEthereumChainWarningModalTitle": {
    "message": "Vous êtes en train d’ajouter un nouveau fournisseur de RPC pour le réseau principal de la blockchain Ethereum"
  },
  "addFriendsAndAddresses": {
    "message": "Ajoutez uniquement des amis et des adresses de confiance"
  },
  "addFromAListOfPopularNetworks": {
    "message": "Ajoutez à partir d’une liste de réseaux populaires ou ajoutez un réseau manuellement. Interagissez uniquement avec les entités en lesquelles vous avez confiance."
  },
  "addHardwareWallet": {
    "message": "Ajouter un portefeuille matériel"
  },
  "addIPFSGateway": {
    "message": "Ajoutez votre passerelle IPFS préférée"
  },
  "addImportAccount": {
    "message": "Ajouter un compte ou un portefeuille matériel"
  },
  "addMemo": {
    "message": "Ajouter un mémo"
  },
  "addMoreNetworks": {
    "message": "ajouter manuellement d’autres réseaux"
  },
  "addNetwork": {
    "message": "Ajouter un réseau"
  },
  "addNetworkTooltipWarning": {
    "message": "Cette connexion réseau repose sur des tiers. Elle peut être moins fiable ou permettre à des tiers de suivre l’activité des utilisateurs. $1",
    "description": "$1 is Learn more link"
  },
  "addNewAccount": {
    "message": "Ajouter un nouveau compte Ethereum"
  },
  "addNewBitcoinAccount": {
    "message": "Ajouter un nouveau compte Bitcoin (Bêta)"
  },
  "addNewBitcoinTestnetAccount": {
    "message": "Ajouter un nouveau compte Bitcoin (Testnet)"
  },
  "addNewToken": {
    "message": "Ajouter un nouveau jeton"
  },
  "addNft": {
    "message": "Ajouter un NFT"
  },
  "addNfts": {
    "message": "Ajouter des NFT"
  },
  "addRpcUrl": {
    "message": "Ajouter l’URL du RPC"
  },
  "addSnapAccountToggle": {
    "message": "Activer « Ajouter un Snap de compte (bêta) »"
  },
  "addSnapAccountsDescription": {
    "message": "En activant cette fonctionnalité, vous aurez la possibilité d’ajouter les nouveaux Snaps de compte bêta directement à partir de votre liste de comptes. Veuillez noter que les Snaps de compte sont des services fournis par des tiers."
  },
  "addSuggestedNFTs": {
    "message": "Ajouter les NFT suggérés"
  },
  "addSuggestedTokens": {
    "message": "Ajouter les jetons suggérés"
  },
  "addToken": {
    "message": "Ajouter le jeton"
  },
  "addTokenByContractAddress": {
    "message": "Vous n’arrivez pas à trouver un jeton ? Vous pouvez ajouter manuellement n’importe quel jeton en copiant et collant son adresse. Les adresses des contrats de jetons sont disponibles sur $1",
    "description": "$1 is a blockchain explorer for a specific network, e.g. Etherscan for Ethereum"
  },
  "addUrl": {
    "message": "Ajouter l'URL"
  },
  "addingCustomNetwork": {
    "message": "Ajout de réseau"
  },
  "addingTokens": {
    "message": "Ajouter des jetons"
  },
  "additionalNetworks": {
    "message": "Réseaux supplémentaires"
  },
  "additionalRpcUrl": {
    "message": "URL supplémentaire de RPC"
  },
  "address": {
    "message": "Adresse"
  },
  "addressCopied": {
    "message": "Adresse copiée !"
  },
  "advanced": {
    "message": "Paramètres avancés"
  },
  "advancedBaseGasFeeToolTip": {
    "message": "Lorsque votre transaction est intégrée au bloc, toute différence entre vos frais de base maximaux et les frais de base réels vous sera remboursée. Le montant total est calculé comme suit : frais de base maximaux (en GWEI) × limite de carburant."
  },
  "advancedConfiguration": {
    "message": "Configuration avancée"
  },
  "advancedDetailsDataDesc": {
    "message": "Données"
  },
  "advancedDetailsHexDesc": {
    "message": "Hexa"
  },
  "advancedDetailsNonceDesc": {
    "message": "Nonce"
  },
  "advancedDetailsNonceTooltip": {
    "message": "Il s’agit du nombre de transactions d’un compte. Le nonce de la première transaction est 0 et il augmente d’une manière séquentielle."
  },
  "advancedGasFeeDefaultOptIn": {
    "message": "Enregistrer ces valeurs comme valeurs par défaut pour le réseau $1.",
    "description": "$1 is the current network name."
  },
  "advancedGasFeeModalTitle": {
    "message": "Frais de carburant avancés"
  },
  "advancedGasPriceTitle": {
    "message": "Prix du gaz"
  },
  "advancedPriorityFeeToolTip": {
    "message": "Les frais de priorité (aussi appelés « pourboire du mineur ») vont directement aux mineurs et les incitent à accorder la priorité à votre transaction."
  },
  "agreeTermsOfUse": {
    "message": "J’accepte les $1 de MetaMask",
    "description": "$1 is the `terms` link"
  },
  "airgapVault": {
    "message": "Coffre-fort AirGap"
  },
  "alert": {
    "message": "Alerte"
  },
  "alertActionBuy": {
    "message": "Acheter de l’ETH"
  },
  "alertActionUpdateGas": {
    "message": "Mettre à jour la limite de gaz"
  },
  "alertActionUpdateGasFee": {
    "message": "Actualiser les frais"
  },
  "alertActionUpdateGasFeeLevel": {
    "message": "Mettre à jour les options de gaz"
  },
  "alertBannerMultipleAlertsDescription": {
    "message": "Si vous approuvez cette demande, un tiers connu pour ses activités frauduleuses pourrait s’emparer de tous vos actifs."
  },
  "alertBannerMultipleAlertsTitle": {
    "message": "Plusieurs alertes !"
  },
  "alertDisableTooltip": {
    "message": "Vous pouvez modifier ceci dans « Paramètres > Alertes »"
  },
  "alertMessageGasEstimateFailed": {
    "message": "Nous ne sommes pas en mesure de déterminer le montant exact des frais et cette estimation peut être élevée. Nous vous suggérons d’entrer une limite de gaz personnalisée, mais la transaction pourrait quand même échouer."
  },
  "alertMessageGasFeeLow": {
    "message": "Si vous choisissez des frais peu élevés, attendez-vous à des transactions plus lentes et à des temps d’attente plus longs. Pour des transactions plus rapides, choisissez les options « Ordre au marché » ou « Agressif »."
  },
  "alertMessageGasTooLow": {
    "message": "Pour effectuer cette transaction, vous devez augmenter la limite de gaz à 21 000 ou plus."
  },
  "alertMessageInsufficientBalance": {
    "message": "Vous n’avez pas assez d’ETH sur votre compte pour payer les frais de transaction."
  },
  "alertMessageNetworkBusy": {
    "message": "Les prix du gaz sont élevés et les estimations sont moins précises."
  },
  "alertMessageNoGasPrice": {
    "message": "Nous ne pouvons pas valider cette transaction tant que vous n’avez pas mis à jour manuellement les frais."
  },
  "alertMessagePendingTransactions": {
    "message": "La transaction précédente doit être finalisée avant que celle-ci ne soit traitée. Découvrez comment vous pouvez annuler ou accélérer une transaction."
  },
  "alertMessageSignInDomainMismatch": {
    "message": "Le site auquel vous êtes en train de vous connecter n’est pas le site à l’origine de la demande. Il pourrait s’agir d’une tentative de vol de vos identifiants de connexion."
  },
  "alertMessageSignInWrongAccount": {
    "message": "Ce site vous demande de vous connecter en utilisant le mauvais compte."
  },
  "alertMessageSigningOrSubmitting": {
    "message": "La transaction précédente doit être finalisée avant que celle-ci ne soit traitée."
  },
  "alertModalAcknowledge": {
    "message": "Je suis conscient du risque et je souhaite quand même continuer"
  },
  "alertModalDetails": {
    "message": "Détails de l’alerte"
  },
  "alertModalReviewAllAlerts": {
    "message": "Examiner toutes les alertes"
  },
  "alertReasonGasEstimateFailed": {
    "message": "Frais inexacts"
  },
  "alertReasonGasFeeLow": {
    "message": "Vitesse lente"
  },
  "alertReasonGasTooLow": {
    "message": "Limite de gaz trop basse"
  },
  "alertReasonInsufficientBalance": {
    "message": "Fonds insuffisants"
  },
  "alertReasonNetworkBusy": {
    "message": "Le réseau est occupé"
  },
  "alertReasonNoGasPrice": {
    "message": "Estimation des frais non disponible"
  },
  "alertReasonPendingTransactions": {
    "message": "Transaction en attente"
  },
  "alertReasonSignIn": {
    "message": "Demande de connexion suspecte"
  },
  "alertReasonWrongAccount": {
    "message": "Mauvais compte"
  },
  "alertSettingsUnconnectedAccount": {
    "message": "Navigation sur un site Web avec un compte non connecté sélectionné"
  },
  "alertSettingsUnconnectedAccountDescription": {
    "message": "Cette alerte s’affiche dans le pop-up lorsque vous naviguez sur un site web3 connecté, mais que le compte actuellement sélectionné n’est pas connecté."
  },
  "alertSettingsWeb3ShimUsage": {
    "message": "Lorsqu’un site Web tente d’utiliser l’API window.web3 supprimée"
  },
  "alertSettingsWeb3ShimUsageDescription": {
    "message": "Cette alerte s’affiche dans le pop-up lorsque vous naviguez sur un site qui tente d’utiliser l’API window.web3 supprimée, et qui peut par conséquent être défaillant."
  },
  "alerts": {
    "message": "Alertes"
  },
  "all": {
    "message": "Tout"
  },
  "allCustodianAccountsConnectedSubtitle": {
    "message": "Soit vous avez déjà connecté tous vos comptes dépositaires, soit vous n’avez aucun compte à connecter à MetaMask Institutional."
  },
  "allCustodianAccountsConnectedTitle": {
    "message": "Aucun compte à connecter"
  },
  "allOfYour": {
    "message": "Tous vos $1",
    "description": "$1 is the symbol or name of the token that the user is approving spending"
  },
  "allPermissions": {
    "message": "Toutes les autorisations"
  },
  "allTimeHigh": {
    "message": "Le plus haut niveau jamais atteint"
  },
  "allTimeLow": {
    "message": "Le plus bas niveau jamais atteint"
  },
  "allYourNFTsOf": {
    "message": "Tous vos NFT via $1",
    "description": "$1 is a link to contract on the block explorer when we're not able to retrieve a erc721 or erc1155 name"
  },
  "allow": {
    "message": "Autoriser"
  },
  "allowMetaMaskToDetectNFTs": {
    "message": "Autorisez MetaMask à détecter et à afficher vos NFT grâce à la détection automatique des NFT. Vous pourrez ainsi :"
  },
  "allowMetaMaskToDetectTokens": {
    "message": "Autorisez MetaMask à détecter et à afficher vos jetons grâce à la détection automatique des jetons. Vous pourrez ainsi :"
  },
  "allowMmiToConnectToCustodian": {
    "message": "Cela permettra à MMI de se connecter à $1 pour importer vos comptes."
  },
  "allowNotifications": {
    "message": "Autoriser les notifications"
  },
  "allowSpendToken": {
    "message": "Donner l’autorisation d’accéder à votre $1 ?",
    "description": "$1 is the symbol of the token that are requesting to spend"
  },
  "allowWithdrawAndSpend": {
    "message": "Permettre à $1 de retirer et de dépenser jusqu’au montant suivant :",
    "description": "The url of the site that requested permission to 'withdraw and spend'"
  },
  "amount": {
    "message": "Montant"
  },
  "amountReceived": {
    "message": "Montant reçu"
  },
  "amountSent": {
    "message": "Montant envoyé"
  },
  "andForListItems": {
    "message": "$1, et $2",
    "description": "$1 is the first item, $2 is the last item in a list of items. Used in Snap Install Warning modal."
  },
  "andForTwoItems": {
    "message": "$1 et $2",
    "description": "$1 is the first item, $2 is the second item. Used in Snap Install Warning modal."
  },
  "appDescription": {
    "message": "Extension Ethereum pour navigateur",
    "description": "The description of the application"
  },
  "appName": {
    "message": "MetaMask",
    "description": "The name of the application"
  },
  "appNameBeta": {
    "message": "MetaMask Beta",
    "description": "The name of the application (Beta)"
  },
  "appNameFlask": {
    "message": "MetaMask Flask",
    "description": "The name of the application (Flask)"
  },
  "appNameMmi": {
    "message": "MetaMask institutionnel",
    "description": "The name of the application (MMI)"
  },
  "approve": {
    "message": "Approuver"
  },
  "approveAllTokensTitle": {
    "message": "Voulez-vous lui accorder l’autorisation d’accéder et de transférer tous vos $1 ?",
    "description": "$1 is the symbol of the token for which the user is granting approval"
  },
  "approveAllTokensTitleWithoutSymbol": {
    "message": "Autoriser l’accès et le transfert de vos NFT via $1 ?",
    "description": "$1 a link to contract on the block explorer when we're not able to retrieve a erc721 or erc1155 name"
  },
  "approveButtonText": {
    "message": "Approuver"
  },
  "approveIncreaseAllowance": {
    "message": "Augmenter le plafond des dépenses de $1",
    "description": "The token symbol that is being approved"
  },
  "approveSpendingCap": {
    "message": "Approuver le plafond de dépenses de $1",
    "description": "The token symbol that is being approved"
  },
  "approveTokenDescription": {
    "message": "Tant que vous n’aurez pas révoqué cette autorisation, l’autre partie pourra accéder à votre portefeuille et transférer sans préavis les NFT suivants."
  },
  "approveTokenDescriptionWithoutSymbol": {
    "message": "Tant que vous n’aurez pas révoqué cette autorisation, l’autre partie pourra accéder à votre portefeuille et transférer sans préavis les NFT via $1.",
    "description": "$1 is a link to contract on the block explorer when we're not able to retrieve a erc721 or erc1155 name"
  },
  "approveTokenTitle": {
    "message": "Autoriser l’accès et le transfert de vos $1 ?",
    "description": "$1 is the symbol of the token for which the user is granting approval"
  },
  "approved": {
    "message": "Approuvé"
  },
  "approvedAsset": {
    "message": "Actif approuvé"
  },
  "approvedOn": {
    "message": "Approuver le $1",
    "description": "$1 is the approval date for a permission"
  },
  "approvedOnForAccounts": {
    "message": "Approuvé le $1 pour $2",
    "description": "$1 is the approval date for a permission. $2 is the AvatarGroup component displaying account images."
  },
  "areYouSure": {
    "message": "En êtes-vous sûr(e) ?"
  },
  "asset": {
    "message": "Actif"
  },
  "assetOptions": {
    "message": "Options d’actifs"
  },
  "attemptSendingAssets": {
    "message": "Si vous essayez d’envoyer des actifs directement d’un réseau à un autre, une perte permanente des actifs pourrait en résulter. Assurez-vous d’utiliser une passerelle."
  },
  "attemptSendingAssetsWithPortfolio": {
    "message": "Si vous essayez d’envoyer des actifs directement d’un réseau à un autre, vous pourriez les perdre définitivement. Utilisez une passerelle comme $1 pour transférer en toute sécurité des fonds d’un réseau à un autre"
  },
  "attemptToCancelSwapForFree": {
    "message": "Tentative d’annuler gratuitement le swap"
  },
  "attributes": {
    "message": "Attributs"
  },
  "attributions": {
    "message": "Attributions"
  },
  "auroraRpcDeprecationMessage": {
    "message": "L’URL Infura RPC ne prend plus en charge Aurora."
  },
  "authorizedPermissions": {
    "message": "Vous avez accordé les autorisations suivantes"
  },
  "autoDetectTokens": {
    "message": "Détection automatique des jetons"
  },
  "autoDetectTokensDescription": {
    "message": "Nous utilisons des API tierces pour détecter et afficher les nouveaux jetons ajoutés à votre portefeuille. Désactivez cette option si vous ne souhaitez pas que l’application extraie des données de ces services. $1",
    "description": "$1 is a link to a support article"
  },
  "autoLockTimeLimit": {
    "message": "Minuterie de déconnexion automatique (minutes)"
  },
  "autoLockTimeLimitDescription": {
    "message": "Réglez la durée d’inactivité en minutes avant que MetaMask ne se déconnecte automatiquement."
  },
  "average": {
    "message": "Moyen"
  },
  "awaitingApproval": {
    "message": "En attente d’approbation..."
  },
  "back": {
    "message": "Retour"
  },
  "backup": {
    "message": "Sauvegarder"
  },
  "backupApprovalInfo": {
    "message": "Ce code secret est requis pour récupérer votre portefeuille si jamais vous perdez votre appareil, oubliez votre mot de passe, devez réinstaller MetaMask ou souhaitez accéder à votre portefeuille depuis un autre appareil."
  },
  "backupApprovalNotice": {
    "message": "Sauvegardez votre phrase secrète de récupération pour garder votre portefeuille et vos fonds en sécurité."
  },
  "backupKeyringSnapReminder": {
    "message": "Assurez-vous que vous pouvez accéder à tous les comptes créés par ce snap avant de le supprimer"
  },
  "backupNow": {
    "message": "Sauvegarder maintenant"
  },
  "backupUserData": {
    "message": "Sauvegardez vos données"
  },
  "backupUserDataDescription": {
    "message": "Vous pouvez sauvegarder des paramètres tels que vos contacts et vos préférences."
  },
  "balance": {
    "message": "Solde"
  },
  "balanceOutdated": {
    "message": "Le solde n’est peut-être pas à jour"
  },
  "baseFee": {
    "message": "Frais de base"
  },
  "basic": {
    "message": "Général"
  },
  "basicConfigurationBannerCTA": {
    "message": "Activer la fonctionnalité de base"
  },
  "basicConfigurationBannerTitle": {
    "message": "La fonctionnalité de base est désactivée"
  },
  "basicConfigurationDescription": {
    "message": "MetaMask offre des fonctionnalités de base telles que l’affichage des détails des jetons et des paramètres de gaz par le biais de services Internet. Lorsque vous utilisez des services Internet, votre adresse IP est partagée avec le fournisseur de ces services, dans ce cas MetaMask. C’est la même chose que lorsque vous visitez un site web. MetaMask conserve ces données temporairement et ne les vend jamais. Vous pouvez utiliser un VPN ou désactiver ces services, mais cela peut affecter votre expérience avec MetaMask. Pour en savoir plus, lisez notre $1.",
    "description": "$1 is to be replaced by the message for privacyMsg, and will link to https://consensys.io/privacy-policy"
  },
  "basicConfigurationLabel": {
    "message": "Fonctionnalité de base"
  },
  "basicConfigurationModalCheckbox": {
    "message": "Je comprends et je veux continuer"
  },
  "basicConfigurationModalDisclaimerOff": {
    "message": "Cela signifie que vous n’optimiserez pas complètement votre temps sur MetaMask. Vous n’aurez pas accès aux fonctions de base (comme les détails des jetons, les réglages optimaux du gaz, et autres)."
  },
  "basicConfigurationModalDisclaimerOn": {
    "message": "Pour optimiser votre temps sur MetaMask, vous devez activer cette fonction. Les fonctions de base (comme les détails des jetons, les réglages optimaux du gaz, et autres) améliorent votre expérience Web3."
  },
  "basicConfigurationModalHeadingOff": {
    "message": "Désactiver la fonctionnalité de base"
  },
  "basicConfigurationModalHeadingOn": {
    "message": "Activer la fonctionnalité de base"
  },
  "beCareful": {
    "message": "Soyez prudent"
  },
  "beta": {
    "message": "Bêta"
  },
  "betaHeaderText": {
    "message": "Il s’agit d’une version bêta. Veuillez signaler les bogues $1",
    "description": "$1 represents the word 'here' in a hyperlink"
  },
  "betaMetamaskInstitutionalVersion": {
    "message": "Version Beta de MetaMask Institutional"
  },
  "betaMetamaskVersion": {
    "message": "Version MetaMask Beta"
  },
  "betaTerms": {
    "message": "Conditions d’utilisation de la version bêta"
  },
  "betaWalletCreationSuccessReminder1": {
    "message": "La version bêta de MetaMask ne peut pas retrouver votre phrase secrète de récupération."
  },
  "betaWalletCreationSuccessReminder2": {
    "message": "La version bêta de MetaMask ne vous demandera jamais votre phrase secrète de récupération."
  },
  "billionAbbreviation": {
    "message": "Mrd",
    "description": "Shortened form of 'billion'"
  },
  "bitcoinActivityNotSupported": {
    "message": "L’activité Bitcoin n’est pas prise en charge"
  },
  "bitcoinSupportSectionTitle": {
    "message": "Bitcoin"
  },
  "bitcoinSupportToggleDescription": {
    "message": "En activant cette fonctionnalité, vous aurez la possibilité d’ajouter un compte Bitcoin à votre extension MetaMask dérivée de votre phrase secrète de récupération existante. Toute utilisation de cette fonctionnalité bêta expérimentale se fait à vos risques et périls. Pour nous faire part de vos commentaires sur cette nouvelle expérience Bitcoin, veuillez remplir ce $1.",
    "description": "$1 is the link to a product feedback form"
  },
  "bitcoinSupportToggleTitle": {
    "message": "Activer « Ajouter un nouveau compte Bitcoin (Bêta) »"
  },
  "bitcoinTestnetSupportToggleDescription": {
    "message": "En activant cette fonctionnalité, vous aurez la possibilité d’ajouter un compte Bitcoin pour le réseau de test."
  },
  "bitcoinTestnetSupportToggleTitle": {
    "message": "Activer « Ajouter un nouveau compte Bitcoin (Testnet) »"
  },
  "blockExplorerAccountAction": {
    "message": "Compte",
    "description": "This is used with viewOnEtherscan and viewInExplorer e.g View Account in Explorer"
  },
  "blockExplorerAssetAction": {
    "message": "Actif",
    "description": "This is used with viewOnEtherscan and viewInExplorer e.g View Asset in Explorer"
  },
  "blockExplorerSwapAction": {
    "message": "Swap",
    "description": "This is used with viewOnEtherscan e.g View Swap on Etherscan"
  },
  "blockExplorerUrl": {
    "message": "URL de l’explorateur de blocs"
  },
  "blockExplorerUrlDefinition": {
    "message": "L’URL utilisée comme explorateur de blocs pour ce réseau."
  },
  "blockExplorerView": {
    "message": "Afficher le compte à $1",
    "description": "$1 replaced by URL for custom block explorer"
  },
  "blockaid": {
    "message": "BlockAid"
  },
  "blockaidAlertInfo": {
    "message": "Nous ne vous recommandons pas de donner suite à cette demande."
  },
  "blockaidDescriptionApproveFarming": {
    "message": "Si vous approuvez cette demande, un tiers connu pour ses activités frauduleuses pourrait s’emparer de tous vos actifs."
  },
  "blockaidDescriptionBlurFarming": {
    "message": "Si vous approuvez cette demande, quelqu’un pourrait s'emparer de vos actifs répertoriés sur Blur."
  },
  "blockaidDescriptionErrored": {
    "message": "En raison d’une erreur, nous n’avons pas pu vérifier les alertes de sécurité. Ne continuez que si vous faites confiance à toutes les adresses concernées."
  },
  "blockaidDescriptionMaliciousDomain": {
    "message": "Vous interagissez avec un domaine malveillant. Si vous approuvez cette demande, vous risquez de perdre vos actifs."
  },
  "blockaidDescriptionMightLoseAssets": {
    "message": "Si vous approuvez cette demande, vous risquez de perdre vos actifs."
  },
  "blockaidDescriptionSeaportFarming": {
    "message": "Si vous approuvez cette demande, quelqu’un pourrait s'emparer de vos actifs répertoriés sur OpenSea."
  },
  "blockaidDescriptionTransferFarming": {
    "message": "Si vous approuvez cette demande, un tiers connu pour ses activités frauduleuses pourrait s’emparer de tous vos actifs."
  },
  "blockaidDescriptionWarning": {
    "message": "Il pourrait s’agir d’une demande trompeuse. Ne continuez que si vous faites confiance à toutes les adresses concernées."
  },
  "blockaidMessage": {
    "message": "Protection de la vie privée : aucune donnée n’est partagée avec des tiers. Disponible sur Arbitrum, Avalanche, BNB chain, Linea, Optimism, Polygon, Base, Sepolia et le réseau principal Ethereum."
  },
  "blockaidTitleDeceptive": {
    "message": "Cette demande trompeuse"
  },
  "blockaidTitleMayNotBeSafe": {
    "message": "Soyez prudent"
  },
  "blockaidTitleSuspicious": {
    "message": "Cette demande suspecte"
  },
  "blockies": {
    "message": "Blockies"
  },
  "boughtFor": {
    "message": "Acheté pour"
  },
  "bridge": {
    "message": "Pont"
  },
  "bridgeDontSend": {
    "message": "Passerelle, ne pas envoyer"
  },
  "browserNotSupported": {
    "message": "Votre navigateur internet n’est pas compatible..."
  },
  "buildContactList": {
    "message": "Créez votre liste de contacts"
  },
  "builtAroundTheWorld": {
    "message": "MetaMask est conçu et établi dans le monde entier."
  },
  "busy": {
    "message": "Occupé"
  },
  "buyAndSell": {
    "message": "Acheter et vendre"
  },
  "buyAsset": {
    "message": "Acheter $1",
    "description": "$1 is the ticker symbol of a an asset the user is being prompted to purchase"
  },
  "buyMoreAsset": {
    "message": "Acheter plus de $1",
    "description": "$1 is the ticker symbol of a an asset the user is being prompted to purchase"
  },
  "buyNow": {
    "message": "Achetez maintenant"
  },
  "buyToken": {
    "message": "Acheter des $1",
    "description": "$1 is the token symbol"
  },
  "bytes": {
    "message": "Octets"
  },
  "canToggleInSettings": {
    "message": "Vous pouvez réactiver cette notification dans Paramètres > Alertes."
  },
  "cancel": {
    "message": "Annuler"
  },
  "cancelPopoverTitle": {
    "message": "Annuler la transaction"
  },
  "cancelSpeedUp": {
    "message": "annuler ou accélérer une transaction."
  },
  "cancelSpeedUpLabel": {
    "message": "Ces gas fees vont $1 les frais initiaux.",
    "description": "$1 is text 'replace' in bold"
  },
  "cancelSpeedUpTransactionTooltip": {
    "message": "Pour $1 la transaction, les gas fees doivent être augmentés d’au moins 10 % pour être reconnus par le réseau.",
    "description": "$1 is string 'cancel' or 'speed up'"
  },
  "cancelled": {
    "message": "Annulé"
  },
  "chainId": {
    "message": "ID de chaîne"
  },
  "chainIdDefinition": {
    "message": "L’ID de chaîne utilisé pour signer les transactions pour ce réseau."
  },
  "chainIdExistsErrorMsg": {
    "message": "Cet ID de chaîne est actuellement utilisé par le réseau $1."
  },
  "chainListReturnedDifferentTickerSymbol": {
    "message": "Le symbole de ce jeton ne correspond pas au nom du réseau ou à l’ID de chaîne saisi. De nombreux jetons populaires utilisent des symboles similaires que les escrocs peuvent utiliser pour vous amener à leur envoyer un jeton de plus grande valeur en retour. Veuillez vérifier toutes les informations avant de continuer."
  },
  "chooseYourNetwork": {
    "message": "Choisissez votre réseau"
  },
  "chooseYourNetworkDescription": {
    "message": "Nous utilisons Infura comme fournisseur de RPC (Remote Procedure Call) pour vous fournir l’accès le plus fiable et le plus privé possible aux données Ethereum. Vous pouvez choisir votre propre RPC, mais n’oubliez pas que tout RPC a besoin d’accéder à votre adresse IP et à l’adresse de votre portefeuille Ethereum pour valider les transactions. Lisez notre $1 pour en savoir plus sur la façon dont Infura traite les données personnelles.",
    "description": "$1 is a link to the privacy policy"
  },
  "chromeRequiredForHardwareWallets": {
    "message": "Pour connecter votre portefeuille matériel, vous devez utiliser MetaMask pour Google Chrome."
  },
  "circulatingSupply": {
    "message": "Offre en circulation"
  },
  "clear": {
    "message": "Effacer"
  },
  "clearActivity": {
    "message": "Effacer les données d’activité et de nonce"
  },
  "clearActivityButton": {
    "message": "Effacer les données de l’onglet « Activité »"
  },
  "clearActivityDescription": {
    "message": "Cela réinitialise le nonce du compte et efface les données de l’onglet « Activité » dans votre portefeuille. Seuls le compte et le réseau actuels seront affectés. Aucun changement ne sera apporté aux soldes ou transactions entrantes."
  },
  "click": {
    "message": "Cliquez ici"
  },
  "clickToConnectLedgerViaWebHID": {
    "message": "Cliquez ici pour connecter votre Ledger via WebHID",
    "description": "Text that can be clicked to open a browser popup for connecting the ledger device via webhid"
  },
  "clickToManuallyAdd": {
    "message": "Vous pouvez ajouter des jetons manuellement."
  },
  "close": {
    "message": "Fermer"
  },
  "closeExtension": {
    "message": "Fermer l’extension"
  },
  "closeWindowAnytime": {
    "message": "Vous pouvez fermer cette fenêtre à tout moment."
  },
  "coingecko": {
    "message": "CoinGecko"
  },
  "collectionName": {
    "message": "Nom de la collection"
  },
  "comboNoOptions": {
    "message": "Aucune option trouvée",
    "description": "Default text shown in the combo field dropdown if no options."
  },
  "configureSnapPopupDescription": {
    "message": "Vous devez maintenant quitter MetaMask pour configurer ce snap."
  },
  "configureSnapPopupInstallDescription": {
    "message": "Vous devez maintenant quitter MetaMask pour installer ce snap."
  },
  "configureSnapPopupInstallTitle": {
    "message": "Installer le snap"
  },
  "configureSnapPopupLink": {
    "message": "Cliquez sur ce lien pour continuer :"
  },
  "configureSnapPopupTitle": {
    "message": "Configurer le snap"
  },
  "confirm": {
    "message": "Confirmer"
  },
  "confirmAlertModalAcknowledgeMultiple": {
    "message": "J’ai pris connaissance des alertes, mais je souhaite quand même continuer"
  },
  "confirmAlertModalAcknowledgeSingle": {
    "message": "J’ai pris connaissance de l’alerte, mais je souhaite quand même continuer"
  },
  "confirmAlertModalDetails": {
    "message": "Si vous vous connectez, un tiers connu pour ses activités frauduleuses pourrait s’emparer de tous vos actifs. Veuillez examiner les alertes avant de continuer."
  },
  "confirmAlertModalTitle": {
    "message": "Vous risquez de perdre tout ou partie de vos actifs"
  },
  "confirmConnectCustodianRedirect": {
    "message": "Nous vous redirigerons vers $1 une fois que vous cliquerez sur « Continuer »."
  },
  "confirmConnectCustodianText": {
    "message": "Pour associer vos comptes, connectez-vous à votre compte $1 et cliquez sur le bouton « Se connecter à MMI »."
  },
  "confirmConnectionTitle": {
    "message": "Confirmer la connexion à $1"
  },
  "confirmDeletion": {
    "message": "Confirmer la suppression"
  },
  "confirmFieldPaymaster": {
    "message": "Frais payés par"
  },
  "confirmFieldTooltipPaymaster": {
    "message": "Les frais de cette transaction seront payés par le contrat « Paymaster » intelligent."
  },
  "confirmPassword": {
    "message": "Confirmer le mot de passe"
  },
  "confirmRecoveryPhrase": {
    "message": "Confirmer la phrase secrète de récupération"
  },
  "confirmRpcUrlDeletionMessage": {
    "message": "Voulez-vous vraiment supprimer l’URL du RPC ? Vos informations ne seront pas sauvegardées pour ce réseau."
  },
  "confirmTitleDescContractInteractionTransaction": {
    "message": "Ne confirmez cette transaction que si vous comprenez parfaitement son contenu et si vous faites confiance au site demandeur."
  },
  "confirmTitleDescPermitSignature": {
    "message": "Ce site demande que vous lui accordiez l'autorisation de dépenser vos jetons."
  },
  "confirmTitleDescSIWESignature": {
    "message": "Un site vous demande de vous connecter pour prouver que vous êtes le titulaire de ce compte."
  },
  "confirmTitleDescSignature": {
    "message": "Ne confirmez ce message que si vous approuvez son contenu et faites confiance au site demandeur."
  },
  "confirmTitlePermitSignature": {
    "message": "Demande de plafonnement des dépenses"
  },
  "confirmTitleSIWESignature": {
    "message": "Demande de connexion"
  },
  "confirmTitleSignature": {
    "message": "Demande de signature"
  },
  "confirmTitleTransaction": {
    "message": "Demande de transaction"
  },
  "confirmed": {
    "message": "Confirmé"
  },
  "confusableUnicode": {
    "message": "« $1 » est similaire à « $2 »."
  },
  "confusableZeroWidthUnicode": {
    "message": "Caractère de largeur nulle trouvé."
  },
  "confusingEnsDomain": {
    "message": "Nous avons détecté un caractère pouvant prêter à confusion dans le nom de l’ENS. Vérifiez le nom de l’ENS pour éviter toute fraude potentielle."
  },
  "connect": {
    "message": "Connecter"
  },
  "connectAccount": {
    "message": "Connecter le compte"
  },
  "connectAccountOrCreate": {
    "message": "Connecter un compte ou en créer un nouveau"
  },
  "connectAccounts": {
    "message": "Connecter les comptes"
  },
  "connectCustodialAccountMenu": {
    "message": "Connexion au compte de dépôt"
  },
  "connectCustodialAccountMsg": {
    "message": "Veuillez choisir le dépositaire auquel vous souhaitez vous connecter afin d’ajouter ou d’actualiser un jeton."
  },
  "connectCustodialAccountTitle": {
    "message": "Comptes de dépôt"
  },
  "connectCustodianAccounts": {
    "message": "Associer $1 comptes"
  },
  "connectManually": {
    "message": "Se connecter manuellement au site actuel"
  },
  "connectMoreAccounts": {
    "message": "Connecter d’autres comptes"
  },
  "connectSnap": {
    "message": "Connecter $1",
    "description": "$1 is the snap for which a connection is being requested."
  },
  "connectWithMetaMask": {
    "message": "Connectez-vous avec MetaMask"
  },
  "connectedAccounts": {
    "message": "Comptes connectés"
  },
  "connectedAccountsDescriptionPlural": {
    "message": "Vous avez $1 comptes connectés à ce site.",
    "description": "$1 is the number of accounts"
  },
  "connectedAccountsDescriptionSingular": {
    "message": "Vous avez 1 compte connecté à ce site."
  },
  "connectedAccountsEmptyDescription": {
    "message": "MetaMask n’est pas connecté à ce site. Pour vous connecter à un site web3, cliquez sur le bouton de connexion."
  },
  "connectedAccountsListTooltip": {
    "message": "$1 peut voir le solde, l’adresse et l’activité du compte, et suggérer des transactions à approuver pour les comptes connectés.",
    "description": "$1 is the origin name"
  },
  "connectedAccountsToast": {
    "message": "Les comptes connectés ont été mis à jour"
  },
  "connectedSites": {
    "message": "Sites connectés"
  },
  "connectedSitesDescription": {
    "message": "$1 est connecté à ces sites. Ils peuvent voir l’adresse de votre compte.",
    "description": "$1 is the account name"
  },
  "connectedSitesEmptyDescription": {
    "message": "$1 n’est connecté à aucun site.",
    "description": "$1 is the account name"
  },
  "connectedSnapAndNoAccountDescription": {
    "message": "MetaMask est connecté à ce site, mais aucun compte n’est encore connecté"
  },
  "connectedWith": {
    "message": "Connecté avec"
  },
  "connecting": {
    "message": "Connexion…"
  },
  "connectingTo": {
    "message": "Connexion à $1"
  },
  "connectingToDeprecatedNetwork": {
    "message": "Le réseau « $1 » sera bientôt abandonné et pourrait ne plus fonctionner. Essayez-en un autre."
  },
  "connectingToGoerli": {
    "message": "Connexion au testnet Goerli"
  },
  "connectingToLineaGoerli": {
    "message": "Connexion au réseau de test Linea Goerli"
  },
  "connectingToLineaMainnet": {
    "message": "Connexion au réseau principal de Linea"
  },
  "connectingToLineaSepolia": {
    "message": "Connexion au réseau de test Linea Sepolia"
  },
  "connectingToMainnet": {
    "message": "Connexion au réseau principal Ethereum"
  },
  "connectingToSepolia": {
    "message": "Connexion au réseau de test Sepolia"
  },
  "connectionFailed": {
    "message": "Échec de la connexion"
  },
  "connectionFailedDescription": {
    "message": "L’extraction de $1 a échoué, vérifiez votre connexion réseau et réessayez.",
    "description": "$1 is the name of the snap being fetched."
  },
  "connectionRequest": {
    "message": "Demande de connexion"
  },
  "contactUs": {
    "message": "Nous contacter"
  },
  "contacts": {
    "message": "Contacts"
  },
  "contentFromSnap": {
    "message": "Contenu provenant de $1",
    "description": "$1 represents the name of the snap"
  },
  "continue": {
    "message": "Continuer"
  },
  "continueMmiOnboarding": {
    "message": "Poursuivre le processus d’intégration de MetaMask Institutional"
  },
  "continueToWallet": {
    "message": "Accéder au portefeuille"
  },
  "contract": {
    "message": "Contrat"
  },
  "contractAddress": {
    "message": "Adresse du contrat"
  },
  "contractAddressError": {
    "message": "Vous envoyez des jetons à l’adresse de contrat des jetons. Cela peut entraîner la perte des jetons en question."
  },
  "contractDeployment": {
    "message": "Déploiement de contrat"
  },
  "contractDescription": {
    "message": "Pour vous protéger contre les escrocs, prenez le temps de vérifier les informations relatives aux tiers."
  },
  "contractInteraction": {
    "message": "Interaction avec un contrat"
  },
  "contractNFT": {
    "message": "Contrat NFT"
  },
  "contractRequestingAccess": {
    "message": "Tiers demandant l'accès"
  },
  "contractRequestingSignature": {
    "message": "Tiers nécessitant une signature"
  },
  "contractRequestingSpendingCap": {
    "message": "Tiers prévoyant un plafond de dépenses"
  },
  "contractTitle": {
    "message": "Détails du tiers"
  },
  "contractToken": {
    "message": "Contrat de jetons"
  },
  "convertTokenToNFTDescription": {
    "message": "Nous avons détecté que cet actif est un NFT. MetaMask prend désormais nativement en charge les NFT. Voulez-vous le retirer de votre liste de jetons et l’ajouter en tant que NFT ?"
  },
  "convertTokenToNFTExistDescription": {
    "message": "Nous avons détecté que cet actif a été ajouté en tant que NFT. Souhaitez-vous le retirer de votre liste de tokens ?"
  },
  "coolWallet": {
    "message": "CoolWallet"
  },
  "copiedExclamation": {
    "message": "Copié."
  },
  "copyAddress": {
    "message": "Copier l’addresse dans le presse-papier"
  },
  "copyPrivateKey": {
    "message": "Copier la clé privée"
  },
  "copyRawTransactionData": {
    "message": "Copier les données brutes de la transaction"
  },
  "copyToClipboard": {
    "message": "Copier dans le presse-papier"
  },
  "copyTransactionId": {
    "message": "Copier le numéro de transaction"
  },
  "create": {
    "message": "Créer"
  },
  "createNewWallet": {
    "message": "Créer un nouveau portefeuille"
  },
  "createPassword": {
    "message": "Créer un mot de passe"
  },
  "createSnapAccountDescription": {
    "message": "$1 veut ajouter un nouveau compte à MetaMask."
  },
  "createSnapAccountTitle": {
    "message": "Créer un compte"
  },
  "creatorAddress": {
    "message": "Adresse du créateur"
  },
  "crossChainSwapsLink": {
    "message": "Échanges inter-réseaux avec MetaMask Portfolio"
  },
  "cryptoCompare": {
    "message": "CryptoCompare"
  },
  "currencyConversion": {
    "message": "Conversion des devises"
  },
  "currencyRateCheckToggle": {
    "message": "Afficher le solde et le prix actuel du jeton"
  },
  "currencyRateCheckToggleDescription": {
    "message": "Nous utilisons les API $1 et $2 pour afficher le solde de votre compte et le prix du jeton. $3",
    "description": "$1 represents Coingecko, $2 represents CryptoCompare and $3 represents Privacy Policy"
  },
  "currencySymbol": {
    "message": "Symbole de la devise"
  },
  "currencySymbolDefinition": {
    "message": "Le code mnémo affiché pour la devise de ce réseau."
  },
  "currentAccountNotConnected": {
    "message": "Votre compte actuel n’est pas connecté"
  },
  "currentExtension": {
    "message": "Page d’extension actuelle"
  },
  "currentLanguage": {
    "message": "Langue actuelle"
  },
  "currentRpcUrlDeprecated": {
    "message": "L’URL actuelle du RPC pour ce réseau a été dépréciée."
  },
  "currentTitle": {
    "message": "Actuel :"
  },
  "currentlyUnavailable": {
    "message": "Indisponible sur ce réseau"
  },
  "curveHighGasEstimate": {
    "message": "Graphique d’estimation de gas agressif"
  },
  "curveLowGasEstimate": {
    "message": "Graphique d’estimation de gas basse"
  },
  "curveMediumGasEstimate": {
    "message": "Graphique d’estimation de gas du marché"
  },
  "custodian": {
    "message": "Dépôt"
  },
  "custodianAccountAddedDesc": {
    "message": "Vous pouvez maintenant utiliser vos comptes de dépôt dans MetaMask Institutional."
  },
  "custodianAccountAddedTitle": {
    "message": "Les comptes de dépôt $1 sélectionnés ont été ajoutés."
  },
  "custodianQRCodeScan": {
    "message": "Scannez le code QR avec votre application mobile $1"
  },
  "custodianQRCodeScanDescription": {
    "message": "Ou connectez-vous à votre compte $1 et cliquez sur le bouton « Se connecter à MMI »"
  },
  "custodianReplaceRefreshTokenChangedFailed": {
    "message": "Accédez à $1 et cliquez sur le bouton « Se connecter à MMI » dans l’interface utilisateur pour reconnecter vos comptes à MMI."
  },
  "custodianReplaceRefreshTokenChangedSubtitle": {
    "message": "Vous pouvez désormais utiliser vos comptes de dépôt dans MetaMask Institutional."
  },
  "custodianReplaceRefreshTokenChangedTitle": {
    "message": "Votre jeton de dépôt a été actualisé"
  },
  "custodianReplaceRefreshTokenSubtitle": {
    "message": "Ceci remplacera le jeton de dépôt pour l’adresse suivante :"
  },
  "custodianReplaceRefreshTokenTitle": {
    "message": "Remplacer le jeton de dépôt"
  },
  "custodyDeeplinkDescription": {
    "message": "Approuvez la transaction dans l’application $1. La transaction sera effectuée une fois que toutes les approbations de dépôt auront été obtenues. Vérifiez l’état de votre application $1."
  },
  "custodyRefreshTokenModalDescription": {
    "message": "Accédez à $1 et cliquez sur le bouton « Se connecter à MMI » dans l’interface utilisateur pour reconnecter vos comptes à MMI."
  },
  "custodyRefreshTokenModalDescription1": {
    "message": "Votre dépositaire émet un jeton qui authentifie l’extension « MetaMask Institutional » et vous permet ainsi de connecter vos comptes."
  },
  "custodyRefreshTokenModalDescription2": {
    "message": "Ce jeton expire après un certain temps pour des raisons de sécurité. Si le jeton expire, vous devrez vous reconnecter à MMI."
  },
  "custodyRefreshTokenModalSubtitle": {
    "message": "Pourquoi ce message s’affiche-t-il ?"
  },
  "custodyRefreshTokenModalTitle": {
    "message": "Votre session en mode dépositaire a expiré"
  },
  "custodySessionExpired": {
    "message": "La session du dépositaire a expiré."
  },
  "custodyWrongChain": {
    "message": "Ce compte n’est pas configuré pour être utilisé avec $1"
  },
  "custom": {
    "message": "Paramètres avancés"
  },
  "customContentSearch": {
    "message": "Chercher un réseau ajouté précédemment"
  },
  "customGasSettingToolTipMessage": {
    "message": "Utilisez $1 pour personnaliser le prix du carburant. Cela peut porter à confusion si vous n’en avez pas l’habitude. Agissez avec prudence !",
    "description": "$1 is key 'advanced' (text: 'Advanced') separated here so that it can be passed in with bold font-weight"
  },
  "customSpendLimit": {
    "message": "Limite de dépenses personnalisée"
  },
  "customSpendingCap": {
    "message": "Plafond de dépenses personnalisé"
  },
  "customToken": {
    "message": "Jeton personnalisé"
  },
  "customTokenWarningInNonTokenDetectionNetwork": {
    "message": "La détection de token n’est pas encore disponible sur ce réseau. Veuillez importer le token manuellement et vous assurer que vous lui faites bien confiance. En savoir plus sur $1"
  },
  "customTokenWarningInTokenDetectionNetwork": {
    "message": "Tout un chacun peut créer un jeton, y compris créer de fausses copies de jetons existants. En savoir plus sur $1"
  },
  "customTokenWarningInTokenDetectionNetworkWithTDOFF": {
    "message": "Veuillez vous assurer que le jeton est authentique avant de l’importer. Apprenez à éviter $1. Vous pouvez également activer la détection des jetons $2."
  },
  "customerSupport": {
    "message": "service client"
  },
  "customizeYourNotifications": {
    "message": "Personnalisez vos notifications"
  },
  "customizeYourNotificationsText": {
    "message": "Activez les types de notifications que vous souhaitez recevoir :"
  },
  "dappRequestedSpendingCap": {
    "message": "Plafond de dépenses demandé par le site"
  },
  "dappSuggested": {
    "message": "Site suggéré"
  },
  "dappSuggestedGasSettingToolTipMessage": {
    "message": "$1 a suggéré ce prix.",
    "description": "$1 is url for the dapp that has suggested gas settings"
  },
  "dappSuggestedHigh": {
    "message": "Site suggéré"
  },
  "dappSuggestedHighShortLabel": {
    "message": "Site (élevé)"
  },
  "dappSuggestedShortLabel": {
    "message": "Site"
  },
  "dappSuggestedTooltip": {
    "message": "$1 a recommandé ce prix.",
    "description": "$1 represents the Dapp's origin"
  },
  "darkTheme": {
    "message": "Sombre"
  },
  "data": {
    "message": "Données"
  },
  "dataCollectionForMarketing": {
    "message": "Collecte de données à des fins de marketing"
  },
  "dataCollectionForMarketingDescription": {
    "message": "Nous utiliserons MetaMetrics pour savoir comment vous interagissez avec nos communications commerciales et pour partager avec vous des informations pertinentes (comme les caractéristiques des produits et d’autres contenus)."
  },
  "dataCollectionWarningPopoverButton": {
    "message": "OK"
  },
  "dataCollectionWarningPopoverDescription": {
    "message": "Vous avez désactivé la collecte de données à des fins de marketing. Cela ne s’applique qu’à cet appareil. Si vous utilisez MetaMask sur d’autres appareils, n’oubliez pas de désactiver cette fonctionnalité sur ces appareils aussi."
  },
  "dataHex": {
    "message": "Hex"
  },
  "dataUnavailable": {
    "message": "données non disponibles"
  },
  "dateCreated": {
    "message": "Date de création"
  },
  "dcent": {
    "message": "D’Cent"
  },
  "decimal": {
    "message": "Nombre de décimales du jeton"
  },
  "decimalsMustZerotoTen": {
    "message": "Les décimales doivent être plus grandes que 0 et inférieures à 36."
  },
  "decrypt": {
    "message": "Décrypter"
  },
  "decryptCopy": {
    "message": "Copier le message crypté"
  },
  "decryptInlineError": {
    "message": "Ce message ne peut pas être décrypté à la suite d’une erreur : $1",
    "description": "$1 is error message"
  },
  "decryptMessageNotice": {
    "message": "$1 souhaite lire ce message pour compléter votre action",
    "description": "$1 is the web3 site name"
  },
  "decryptMetamask": {
    "message": "Décrypter le message"
  },
  "decryptRequest": {
    "message": "Décrypter la demande"
  },
  "defaultRpcUrl": {
    "message": "URL par défaut du RPC"
  },
  "delete": {
    "message": "Supprimer"
  },
  "deleteContact": {
    "message": "Supprimer le contact"
  },
  "deleteNetwork": {
    "message": "Supprimer le réseau ?"
  },
  "deleteNetworkIntro": {
    "message": "Si vous supprimez ce réseau, vous devrez l’ajouter à nouveau pour voir vos actifs sur ce réseau"
  },
  "deleteNetworkTitle": {
    "message": "Supprimer le réseau $1 ?",
    "description": "$1 represents the name of the network"
  },
  "deleteRpcUrl": {
    "message": "Supprimer l’URL du RPC"
  },
  "deposit": {
    "message": "Effectuez un dépôt"
  },
  "deprecatedGoerliNtwrkMsg": {
    "message": "Les mises à jour du système Ethereum rendront bientôt le testnet Goerli obsolète."
  },
  "deprecatedNetwork": {
    "message": "Ce réseau est obsolète"
  },
  "deprecatedNetworkButtonMsg": {
    "message": "J’ai compris"
  },
  "deprecatedNetworkDescription": {
    "message": "Le réseau auquel vous essayez de vous connecter n’est plus pris en charge par Metamask. $1"
  },
  "description": {
    "message": "Description"
  },
  "descriptionFromSnap": {
    "message": "Description provenant de $1",
    "description": "$1 represents the name of the snap"
  },
  "details": {
    "message": "Détails"
  },
  "disabledGasOptionToolTipMessage": {
    "message": "« $1 » est désactivé parce qu’il ne correspond pas au minimum d’augmentation de 10 % par rapport aux gas fees initiaux.",
    "description": "$1 is gas estimate type which can be market or aggressive"
  },
  "disconnect": {
    "message": "Déconnecter"
  },
  "disconnectAllAccounts": {
    "message": "Déconnecter tous les comptes"
  },
  "disconnectAllAccountsConfirmationDescription": {
    "message": "Souhaitez-vous vraiment vous déconnecter ? Vous risquez de perdre certaines fonctionnalités du site."
  },
  "disconnectAllAccountsText": {
    "message": "comptes"
  },
  "disconnectAllSnapsText": {
    "message": "Snaps"
  },
  "disconnectAllText": {
    "message": "Si vous déconnectez vos $1 de $2, vous devrez vous reconnecter pour les utiliser à nouveau.",
    "description": "$1 will map to `disconnectAllAccountsText` or `disconnectAllSnapsText`, $2 represents the website hostname"
  },
  "disconnectAllTitle": {
    "message": "Déconnecter tous les $1",
    "description": "$1 will map to `disconnectAllAccountsText` or `disconnectAllSnapsText`"
  },
  "disconnectPrompt": {
    "message": "Déconnecter $1"
  },
  "disconnectThisAccount": {
    "message": "Déconnecter ce compte"
  },
  "disconnectedAllAccountsToast": {
    "message": "Tous les comptes ont été déconnectés de $1",
    "description": "$1 is name of the dapp`"
  },
  "disconnectedSingleAccountToast": {
    "message": "$1 déconnecté de $2",
    "description": "$1 is name of the name and $2 represents the dapp name`"
  },
  "discoverSnaps": {
    "message": "Découvrir des Snaps",
    "description": "Text that links to the Snaps website. Displayed in a banner on Snaps list page in settings."
  },
  "dismiss": {
    "message": "Annuler"
  },
  "dismissReminderDescriptionField": {
    "message": "Activez cette option pour annuler le message de rappel de sauvegarde de la phrase secrète de récupération. Nous vous recommandons fortement de sauvegarder votre phrase secrète de récupération pour éviter toute perte de fonds"
  },
  "dismissReminderField": {
    "message": "Annuler le rappel de sauvegarde de la phrase secrète de récupération"
  },
  "displayNftMedia": {
    "message": "Afficher les médias NFT"
  },
  "displayNftMediaDescription": {
    "message": "L’affichage des médias et des données NFT expose votre adresse IP à OpenSea ou à d’autres fournisseurs de services tiers. Cela permet à des hackers d’associer votre adresse IP à votre adresse Ethereum. La détection automatique des NFT dépend de ce paramètre et ne sera pas disponible lorsque celui-ci est désactivé."
  },
  "diveStraightIntoUsingYourNFTs": {
    "message": "Commencer à utiliser vos NFT"
  },
  "diveStraightIntoUsingYourTokens": {
    "message": "Commencez à utiliser vos jetons"
  },
  "doNotShare": {
    "message": "Ne partagez ceci avec personne"
  },
  "domain": {
    "message": "Domaine"
  },
  "domainNotSupportedOnNetwork": {
    "message": "Le réseau ne prend pas en charge la recherche de noms de domaine"
  },
  "done": {
    "message": "Terminé"
  },
  "dontShowThisAgain": {
    "message": "Ne plus afficher ceci"
  },
  "downArrow": {
    "message": "flèche vers le bas"
  },
  "downloadGoogleChrome": {
    "message": "Télécharger Google Chrome"
  },
  "downloadNow": {
    "message": "Télécharger maintenant"
  },
  "downloadStateLogs": {
    "message": "Télécharger les journaux d’événements"
  },
  "dragAndDropBanner": {
    "message": "Vous pouvez faire glisser les réseaux pour les réorganiser. "
  },
  "dropped": {
    "message": "Déconnecté"
  },
  "edit": {
    "message": "Modifier"
  },
  "editANickname": {
    "message": "Modifier le pseudo"
  },
  "editAddressNickname": {
    "message": "Modifier le pseudo de l’adresse"
  },
  "editCancellationGasFeeModalTitle": {
    "message": "Modifier les gas fees d’annulation"
  },
  "editContact": {
    "message": "Modifier le contact"
  },
  "editGasFeeModalTitle": {
    "message": "Modifier le prix du carburant"
  },
  "editGasLimitOutOfBounds": {
    "message": "La limite de carburant doit être d’au moins $1"
  },
  "editGasLimitOutOfBoundsV2": {
    "message": "La limite de carburant doit être supérieure à $1 et inférieure à $2",
    "description": "$1 is the minimum limit for gas and $2 is the maximum limit"
  },
  "editGasLimitTooltip": {
    "message": "La limite de carburant correspond au maximum d’unités de carburant que vous consentez à utiliser. Celles-ci servent de multiplicateur aux « Frais de priorité maximaux » et aux « Frais maximaux »."
  },
  "editGasMaxBaseFeeGWEIImbalance": {
    "message": "Les frais de base maximaux ne peuvent pas être inférieurs aux frais de priorité"
  },
  "editGasMaxBaseFeeHigh": {
    "message": "Les frais de base maximaux sont plus élevés que nécessaire"
  },
  "editGasMaxBaseFeeLow": {
    "message": "Les frais de base maximaux sont faibles par rapport aux conditions actuelles du réseau"
  },
  "editGasMaxFeeHigh": {
    "message": "Les frais maximaux sont plus élevés que nécessaire"
  },
  "editGasMaxFeeLow": {
    "message": "Les frais maximaux sont trop bas par rapport aux conditions du réseau"
  },
  "editGasMaxFeePriorityImbalance": {
    "message": "Les frais maximaux ne peuvent pas être inférieurs aux frais de priorité maximaux"
  },
  "editGasMaxPriorityFeeBelowMinimum": {
    "message": "Les frais de priorité maximaux doivent être supérieurs à 0 GWEI"
  },
  "editGasMaxPriorityFeeBelowMinimumV2": {
    "message": "Les frais de priorité doivent être supérieurs à 0."
  },
  "editGasMaxPriorityFeeHigh": {
    "message": "Les frais de priorité maximaux sont plus élevés que nécessaire. Vous risquez de payer plus que nécessaire."
  },
  "editGasMaxPriorityFeeHighV2": {
    "message": "Les frais de priorité sont plus élevés que nécessaire. Vous risquez de payer plus que nécessaire"
  },
  "editGasMaxPriorityFeeLow": {
    "message": "Les frais de priorité maximaux sont faibles par rapport aux conditions actuelles du réseau"
  },
  "editGasMaxPriorityFeeLowV2": {
    "message": "Les frais de priorité sont faibles par rapport aux conditions actuelles du réseau"
  },
  "editGasPriceTooLow": {
    "message": "Les frais de carburant doivent être supérieurs à 0"
  },
  "editGasPriceTooltip": {
    "message": "Ce réseau exige un champ « Prix du carburant » lors de la soumission d’une transaction. Le prix du carburant correspond au montant que vous paierez par unité de carburant."
  },
  "editGasSubTextAmountLabel": {
    "message": "Montant maximal :",
    "description": "This is meant to be used as the $1 substitution editGasSubTextAmount"
  },
  "editGasSubTextFeeLabel": {
    "message": "Frais maximaux :"
  },
  "editGasTitle": {
    "message": "Modifier la priorité"
  },
  "editGasTooLow": {
    "message": "Délai de traitement inconnu"
  },
  "editNetworkLink": {
    "message": "modifier le réseau d’origine"
  },
  "editNonceField": {
    "message": "Modifier le nonce"
  },
  "editNonceMessage": {
    "message": "Il s’agit d’une fonction avancée, à utiliser avec précaution."
  },
  "editPermission": {
    "message": "Modifier l’autorisation"
  },
  "editSpeedUpEditGasFeeModalTitle": {
    "message": "Modifier les gas fees d’accélération"
  },
  "effortlesslyNavigateYourDigitalAssets": {
    "message": "Gérez facilement à vos actifs numériques"
  },
  "enable": {
    "message": "Activer"
  },
  "enableAutoDetect": {
    "message": " Activer la détection automatique"
  },
  "enableFromSettings": {
    "message": " Activez-la depuis les Paramètres."
  },
  "enableNftAutoDetection": {
    "message": "Activer la détection automatique des NFT"
  },
  "enableSnap": {
    "message": "Activer"
  },
  "enableToken": {
    "message": "activer $1",
    "description": "$1 is a token symbol, e.g. ETH"
  },
<<<<<<< HEAD
  "enableTokenAutoDetection": {
    "message": "Activer la détection automatique des jetons"
  },
  "enable_auto_detection_toggle_automatically": {
    "message": "Cette option sera automatiquement activée dans l’extension Metamask v12.3.0 si l’option « Fonctionnalité de base » est déjà activée"
  },
=======
>>>>>>> 535c139b
  "enabled": {
    "message": "Activé"
  },
  "enabledNetworks": {
    "message": "Réseaux activés"
  },
  "encryptionPublicKeyNotice": {
    "message": "$1 aimerait avoir votre clé publique de cryptage. En y consentant, ce site sera en mesure de vous composer des messages cryptés.",
    "description": "$1 is the web3 site name"
  },
  "encryptionPublicKeyRequest": {
    "message": "Demander la clé publique de cryptage"
  },
  "endpointReturnedDifferentChainId": {
    "message": "Le point terminal a renvoyé un ID de chaîne différent : $1",
    "description": "$1 is the return value of eth_chainId from an RPC endpoint"
  },
  "enhancedTokenDetectionAlertMessage": {
    "message": "La détection améliorée des jetons est actuellement disponible sur $1. $2"
  },
  "ensDomainsSettingDescriptionIntroduction": {
    "message": "MetaMask vous permet de voir les domaines ENS dans la barre d’adresse de votre navigateur. Voici comment cela fonctionne :"
  },
  "ensDomainsSettingDescriptionOutroduction": {
    "message": "Veuillez noter que l’utilisation de cette fonctionnalité expose votre adresse IP à des services tiers IPFS."
  },
  "ensDomainsSettingDescriptionPart1": {
    "message": "MetaMask vérifie le contrat ENS d’Ethereum pour trouver le code lié au nom de domaine ENS."
  },
  "ensDomainsSettingDescriptionPart2": {
    "message": "Si le code renvoie à un IPFS, vous pouvez voir le contenu qui y est associé (généralement un site web)."
  },
  "ensDomainsSettingTitle": {
    "message": "Afficher les domaines ENS dans la barre d’adresse"
  },
  "ensIllegalCharacter": {
    "message": "Caractère invalide pour l’ENS."
  },
  "ensRegistrationError": {
    "message": "Erreur dans l’enregistrement du nom ENS"
  },
  "ensUnknownError": {
    "message": "La recherche d’ENS a échoué."
  },
  "enterANumber": {
    "message": "Saisissez un nombre"
  },
  "enterCustodianToken": {
    "message": "Saisissez votre jeton de $1 ou ajoutez un nouveau jeton"
  },
  "enterMaxSpendLimit": {
    "message": "Saisissez la limite de dépenses maximale"
  },
  "enterOptionalPassword": {
    "message": "Entrez le mot de passe facultatif"
  },
  "enterPasswordContinue": {
    "message": "Entrez votre mot de passe pour continuer"
  },
  "enterTokenNameOrAddress": {
    "message": "Saisissez le nom du jeton ou copiez-collez l’adresse"
  },
  "enterYourPassword": {
    "message": "Saisissez votre mot de passe"
  },
  "errorCode": {
    "message": "Code : $1",
    "description": "Displayed error code for debugging purposes. $1 is the error code"
  },
  "errorDetails": {
    "message": "Détails de l’erreur",
    "description": "Title for collapsible section that displays error details for debugging purposes"
  },
  "errorGettingSafeChainList": {
    "message": "Erreur lors de l’obtention de la liste des chaînes sécurisées, veuillez continuer avec précaution."
  },
  "errorMessage": {
    "message": "Message : $1",
    "description": "Displayed error message for debugging purposes. $1 is the error message"
  },
  "errorName": {
    "message": "Code : $1",
    "description": "Displayed error name for debugging purposes. $1 is the error name"
  },
  "errorPageMessage": {
    "message": "Essayez à nouveau en rechargeant la page, ou contactez le service d’assistance $1.",
    "description": "Message displayed on generic error page in the fullscreen or notification UI, $1 is a clickable link with text defined by the 'here' key. The link will open to a form where users can file support tickets."
  },
  "errorPagePopupMessage": {
    "message": "Réessayez en fermant puis en rouvrant le pop-up, ou contactez le service d’assistance $1.",
    "description": "Message displayed on generic error page in the popup UI, $1 is a clickable link with text defined by the 'here' key. The link will open to a form where users can file support tickets."
  },
  "errorPageTitle": {
    "message": "MetaMask a rencontré une erreur",
    "description": "Title of generic error page"
  },
  "errorStack": {
    "message": "Stack :",
    "description": "Title for error stack, which is displayed for debugging purposes"
  },
  "errorWhileConnectingToRPC": {
    "message": "Une erreur s’est produite lors de la connexion au réseau personnalisé."
  },
  "errorWithSnap": {
    "message": "Erreur avec $1",
    "description": "$1 represents the name of the snap"
  },
  "estimatedFee": {
    "message": "Frais estimés"
  },
  "estimatedFeeTooltip": {
    "message": "Montant payé pour traiter la transaction sur le réseau."
  },
  "ethGasPriceFetchWarning": {
    "message": "Le prix de carburant de sauvegarde est fourni, car le service principal d’estimation du carburant est momentanément indisponible."
  },
  "ethereumProviderAccess": {
    "message": "Accorder au fournisseur d’Ethereum l’autorisation d’accéder à $1",
    "description": "The parameter is the name of the requesting origin"
  },
  "ethereumPublicAddress": {
    "message": "Adresse publique d’Ethereum"
  },
  "etherscan": {
    "message": "Etherscan"
  },
  "etherscanView": {
    "message": "Afficher le compte sur Etherscan"
  },
  "etherscanViewOn": {
    "message": "Afficher sur Etherscan"
  },
  "existingChainId": {
    "message": "Les informations que vous avez saisies sont associées à un ID de chaîne existant."
  },
  "existingRpcUrl": {
    "message": "Cette URL est associée à un autre ID de chaîne."
  },
  "expandView": {
    "message": "Agrandir la vue"
  },
  "experimental": {
    "message": "Expérimental"
  },
  "extendWalletWithSnaps": {
    "message": "Explorez les Snaps créés par la communauté pour personnaliser votre expérience web3",
    "description": "Banner description displayed on Snaps list page in Settings when less than 6 Snaps is installed."
  },
  "extensionInsallCompleteDescription": {
    "message": "Retournez à la page d’intégration des produits MetaMask Institutional pour connecter vos compte-titres ou vos comptes de dépôt."
  },
  "extensionInsallCompleteTitle": {
    "message": "L’extension a été installée avec succès"
  },
  "externalExtension": {
    "message": "Extension externe"
  },
  "externalNameSourcesSetting": {
    "message": "Pseudonymes proposés"
  },
  "externalNameSourcesSettingDescription": {
    "message": "Nous récupérons les pseudonymes proposés pour les adresses avec lesquelles vous interagissez auprès de sources tierces telles que Etherscan, Infura et Lens Protocol. Ces sources pourront voir ces adresses et votre adresse IP. L’adresse de votre compte ne sera pas divulguée à des tiers."
  },
  "failed": {
    "message": "Échec"
  },
  "failedToFetchChainId": {
    "message": "Impossible de récupérer l’ID de la chaîne. Votre URL de RPC est-elle correcte ?"
  },
  "failedToFetchTickerSymbolData": {
    "message": "Les données de vérification de code mnémonique sont actuellement indisponibles. Assurez-vous que le code que vous avez saisi est correct. Il aura une incidence sur les taux de conversion que vous voyez pour ce réseau"
  },
  "failureMessage": {
    "message": "Un problème est survenu et nous n’avons pas pu mener à bien l’action"
  },
  "fast": {
    "message": "Rapide"
  },
  "feeAssociatedRequest": {
    "message": "Des frais sont associés à cette demande."
  },
  "feeDetails": {
    "message": "Détails des frais"
  },
  "fiat": {
    "message": "FIAT",
    "description": "Exchange type"
  },
  "fileImportFail": {
    "message": "L’importation de fichier ne fonctionne pas ? Cliquez ici !",
    "description": "Helps user import their account from a JSON file"
  },
  "findTheRightChainId": {
    "message": "Trouvez le bon ID de chaîne sur :"
  },
  "flaskWelcomeUninstall": {
    "message": "vous devriez désinstaller cette extension",
    "description": "This request is shown on the Flask Welcome screen. It is intended for non-developers, and will be bolded."
  },
  "flaskWelcomeWarning1": {
    "message": "Flask permet aux développeurs d’expérimenter de nouvelles API instables. À moins que vous ne soyez développeur(-se) ou bêta testeur(-se), $1.",
    "description": "This is a warning shown on the Flask Welcome screen, intended to encourage non-developers not to proceed any further. $1 is the bolded message 'flaskWelcomeUninstall'"
  },
  "flaskWelcomeWarning2": {
    "message": "Nous ne garantissons ni la sécurité ni la stabilité de cette extension. Les nouvelles API proposées par Flask ne sont pas protégées contre les attaques d’hameçonnage, ce qui signifie que tout site ou snap nécessitant Flask pourrait être une tentative malveillante de voler vos actifs.",
    "description": "This explains the risks of using MetaMask Flask"
  },
  "flaskWelcomeWarning3": {
    "message": "Toutes les API de Flask sont expérimentales. Elles peuvent être modifiées ou supprimées sans préavis. Elles peuvent aussi rester sur Flask indéfiniment sans jamais être migrées vers le MetaMask stable. Utilisez-les à vos risques et périls.",
    "description": "This message warns developers about unstable Flask APIs"
  },
  "flaskWelcomeWarning4": {
    "message": "Assurez-vous de désactiver l’extension MetaMask que vous utilisez habituellement lorsque vous utilisez Flask.",
    "description": "This message calls to pay attention about multiple versions of MetaMask running on the same site (Flask + Prod)"
  },
  "flaskWelcomeWarningAcceptButton": {
    "message": "J’accepte les risques",
    "description": "this text is shown on a button, which the user presses to confirm they understand the risks of using Flask"
  },
  "floatAmountToken": {
    "message": "Le nombre de jetons doit être un nombre entier"
  },
  "followUsOnTwitter": {
    "message": "Suivez-nous sur Twitter"
  },
  "forbiddenIpfsGateway": {
    "message": "Passerelle IPFS interdite : veuillez spécifier une passerelle CID"
  },
  "forgetDevice": {
    "message": "Oublier cet appareil"
  },
  "forgotPassword": {
    "message": "Mot de passe oublié ?"
  },
  "form": {
    "message": "formulaire"
  },
  "from": {
    "message": "de"
  },
  "fromAddress": {
    "message": "De : $1",
    "description": "$1 is the address to include in the From label. It is typically shortened first using shortenAddress"
  },
  "fromTokenLists": {
    "message": "À partir des listes de tokens : $1"
  },
  "function": {
    "message": "Fonction : $1"
  },
  "functionApprove": {
    "message": "Fonction : approuver"
  },
  "functionSetApprovalForAll": {
    "message": "Fonction : SetApprovalForAll"
  },
  "functionType": {
    "message": "Type de fonction"
  },
  "fundYourWallet": {
    "message": "Approvisionnez votre portefeuille"
  },
  "fundYourWalletDescription": {
    "message": "Commencez par ajouter quelques $1 à votre portefeuille.",
    "description": "$1 is the token symbol"
  },
  "gas": {
    "message": "Carburant"
  },
  "gasDisplayAcknowledgeDappButtonText": {
    "message": "Modifier le prix de carburant suggéré"
  },
  "gasDisplayDappWarning": {
    "message": "Ce prix de carburant a été suggéré par $1. Si vous n’en tenez pas compte, vous risquez de rencontrer des difficultés lors de votre transaction. Veuillez contacter $1 pour toute question.",
    "description": "$1 represents the Dapp's origin"
  },
  "gasIsETH": {
    "message": "Le gaz est $1 "
  },
  "gasLimit": {
    "message": "Montant maximal des frais de transaction"
  },
  "gasLimitInfoTooltipContent": {
    "message": "La limite de carburant est la quantité maximale d’unités d’essence que vous consentez à dépenser."
  },
  "gasLimitRecommended": {
    "message": "La limite recommandée de gas est de $1. Si la limite de gas est inférieure à cette valeur, l’opération peut échouer."
  },
  "gasLimitTooLow": {
    "message": "La limite de carburant doit être d’au moins 21000"
  },
  "gasLimitTooLowWithDynamicFee": {
    "message": "La limite de carburant doit être d’au moins $1",
    "description": "$1 is the custom gas limit, in decimal."
  },
  "gasLimitV2": {
    "message": "Limite de carburant"
  },
  "gasOption": {
    "message": "Option de carburant"
  },
  "gasPrice": {
    "message": "Prix du gaz (GWEI)"
  },
  "gasPriceExcessive": {
    "message": "Vos frais de carburant sont inutilement élevés. Songez à les réduire."
  },
  "gasPriceExcessiveInput": {
    "message": "Le prix du gaz est excessif"
  },
  "gasPriceExtremelyLow": {
    "message": "Le prix du gaz est extrêmement bas"
  },
  "gasPriceFetchFailed": {
    "message": "L’estimation du prix du carburant a échoué en raison d’une erreur de réseau."
  },
  "gasPriceInfoTooltipContent": {
    "message": "Le prix du carburant indique la quantité d’Ether que vous acceptez de payer pour chaque unité de carburant."
  },
  "gasTimingHoursShort": {
    "message": "$1 h",
    "description": "$1 represents a number of hours"
  },
  "gasTimingLow": {
    "message": "Lente"
  },
  "gasTimingMinutesShort": {
    "message": "$1 min",
    "description": "$1 represents a number of minutes"
  },
  "gasTimingSecondsShort": {
    "message": "$1 s",
    "description": "$1 represents a number of seconds"
  },
  "gasUsed": {
    "message": "Gaz utilisé"
  },
  "general": {
    "message": "Général"
  },
  "generalCameraError": {
    "message": "Impossible d’accéder à votre appareil photo. Veuillez réessayer."
  },
  "generalCameraErrorTitle": {
    "message": "Quelque chose a mal tourné…"
  },
  "genericExplorerView": {
    "message": "Voir le compte sur $1"
  },
  "getStartedWithNFTs": {
    "message": "Obtenez des $1 pour acheter des NFT",
    "description": "$1 is the token symbol"
  },
  "getStartedWithNFTsDescription": {
    "message": "Débutez avec les NFT en ajoutant quelques $1 à votre portefeuille.",
    "description": "$1 is the token symbol"
  },
  "goBack": {
    "message": "Retour"
  },
  "goToSite": {
    "message": "Accéder au site"
  },
  "goerli": {
    "message": "Testnet Goerli"
  },
  "gotIt": {
    "message": "D’accord"
  },
  "grantedToWithColon": {
    "message": "Accordé à :"
  },
  "gwei": {
    "message": "GWEI"
  },
  "hardware": {
    "message": "Matériel"
  },
  "hardwareWalletConnected": {
    "message": "Portefeuille matériel connecté"
  },
  "hardwareWalletLegacyDescription": {
    "message": "(hérité)",
    "description": "Text representing the MEW path"
  },
  "hardwareWalletSupportLinkConversion": {
    "message": "cliquez ici"
  },
  "hardwareWallets": {
    "message": "Connecter un portefeuille matériel"
  },
  "hardwareWalletsInfo": {
    "message": "Les intégrations de portefeuilles matériels utilisent des appels API vers des serveurs externes qui peuvent voir votre adresse IP et les adresses des contrats intelligents avec lesquels vous interagissez."
  },
  "hardwareWalletsMsg": {
    "message": "Selectionnez le portefeuille matériel que vous voulez utiliser avec MetaMask"
  },
  "here": {
    "message": "ici",
    "description": "as in -click here- for more information (goes with troubleTokenBalances)"
  },
  "hexData": {
    "message": "Données Hex"
  },
  "hiddenAccounts": {
    "message": "Comptes cachés"
  },
  "hide": {
    "message": "Masquer"
  },
  "hideAccount": {
    "message": "Compte caché"
  },
  "hideFullTransactionDetails": {
    "message": "Masquer tous les détails de la transaction"
  },
  "hideSeedPhrase": {
    "message": "Masquer la phrase mnémonique"
  },
  "hideSentitiveInfo": {
    "message": "Masquer les informations sensibles"
  },
  "hideToken": {
    "message": "Masquer le token"
  },
  "hideTokenPrompt": {
    "message": "Masquer le jeton ?"
  },
  "hideTokenSymbol": {
    "message": "Masquer $1",
    "description": "$1 is the symbol for a token (e.g. 'DAI')"
  },
  "hideZeroBalanceTokens": {
    "message": "Masquer les jetons sans solde"
  },
  "high": {
    "message": "Agressif"
  },
  "highGasSettingToolTipMessage": {
    "message": "Utilisez $1 pour couvrir les envolées du trafic réseau dues à des événements tels que les chutes de NFT populaires.",
    "description": "$1 is key 'high' (text: 'Aggressive') separated here so that it can be passed in with bold font-weight"
  },
  "highLowercase": {
    "message": "élevé"
  },
  "highestCurrentBid": {
    "message": "Offre actuelle la plus élevée"
  },
  "highestFloorPrice": {
    "message": "Prix plancher le plus élevé"
  },
  "history": {
    "message": "Historique"
  },
  "holdToRevealContent1": {
    "message": "Votre phrase secrète de récupération donne $1",
    "description": "$1 is a bolded text with the message from 'holdToRevealContent2'"
  },
  "holdToRevealContent2": {
    "message": "un accès complet à votre portefeuille et à vos fonds.",
    "description": "Is the bolded text in 'holdToRevealContent1'"
  },
  "holdToRevealContent3": {
    "message": "Ne la partagez avec personne. $1 $2",
    "description": "$1 is a message from 'holdToRevealContent4' and $2 is a text link with the message from 'holdToRevealContent5'"
  },
  "holdToRevealContent4": {
    "message": "Le service d’assistance de MetaMask ne vous la demandera jamais,",
    "description": "Part of 'holdToRevealContent3'"
  },
  "holdToRevealContent5": {
    "message": "mais les hameçonneurs pourraient le faire.",
    "description": "The text link in 'holdToRevealContent3'"
  },
  "holdToRevealContentPrivateKey1": {
    "message": "Votre clé privée vous donne $1",
    "description": "$1 is a bolded text with the message from 'holdToRevealContentPrivateKey2'"
  },
  "holdToRevealContentPrivateKey2": {
    "message": "un accès illimité à votre portefeuille et à vos fonds.",
    "description": "Is the bolded text in 'holdToRevealContentPrivateKey2'"
  },
  "holdToRevealLockedLabel": {
    "message": "appuyez longuement pour révéler le cercle verrouillé"
  },
  "holdToRevealPrivateKey": {
    "message": "Appuyez longuement pour révéler la clé privée"
  },
  "holdToRevealPrivateKeyTitle": {
    "message": "Conservez votre clé privée en lieu sûr"
  },
  "holdToRevealSRP": {
    "message": "Appuyez longuement pour révéler la PSR"
  },
  "holdToRevealSRPTitle": {
    "message": "Conservez votre PSR en lieu sûr"
  },
  "holdToRevealUnlockedLabel": {
    "message": "appuyez longuement pour révéler le cercle déverrouillé"
  },
  "id": {
    "message": "ID"
  },
  "ignoreAll": {
    "message": "Ignorer tout"
  },
  "ignoreTokenWarning": {
    "message": "Si vous masquez des jetons, ils n’apparaîtront pas dans votre portefeuille. Cependant, vous pouvez toujours les ajouter en les recherchant."
  },
  "imToken": {
    "message": "imToken"
  },
  "immediateAccessToYourNFTs": {
    "message": "Accéder immédiatement à vos NFT"
  },
  "immediateAccessToYourTokens": {
    "message": "Accès immédiat à vos jetons"
  },
  "import": {
    "message": "Importer",
    "description": "Button to import an account from a selected file"
  },
  "importAccount": {
    "message": "Importer le compte"
  },
  "importAccountError": {
    "message": "Erreur d’importation de compte."
  },
  "importAccountErrorIsSRP": {
    "message": "Vous avez saisi une phrase secrète de récupération (ou mnémonique). Pour importer un compte ici, vous devez saisir une clé privée, qui est une chaîne hexadécimale de 64 caractères."
  },
  "importAccountErrorNotAValidPrivateKey": {
    "message": "Il ne s’agit pas d’une clé privée valide. Vous avez saisi une chaîne hexadécimale, mais elle doit comporter 64 caractères."
  },
  "importAccountErrorNotHexadecimal": {
    "message": "Il ne s’agit pas d’une clé privée valide. Vous devez saisir une chaîne hexadécimale de 64 caractères."
  },
  "importAccountJsonLoading1": {
    "message": "Cette importation JSON prendra quelques minutes et pourra faire planter MetaMask."
  },
  "importAccountJsonLoading2": {
    "message": "Désolé, nous essaierons d’accélérer ce processus à l’avenir."
  },
  "importAccountMsg": {
    "message": "Les comptes importés ne seront pas associés à la phrase secrète de récupération que vous avez créée au départ dans MetaMask. En savoir plus sur les comptes importés"
  },
  "importMyWallet": {
    "message": "Importer mon portefeuille"
  },
  "importNFT": {
    "message": "Importer le NFT"
  },
  "importNFTAddressToolTip": {
    "message": "Sur OpenSea, par exemple, sur la page des NFT, dans la section Détails, se trouve une valeur avec un hyperlien bleu intitulée « Adresse de contrat ». Si vous cliquez dessus, vous serez redirigé vers l’adresse du contrat sur Etherscan. En haut à gauche de cette page, il devrait y avoir une icône intitulée « Contrat » et à droite, une longue chaîne de lettres et de chiffres. C’est l’adresse du contrat qui a créé votre NFT. Cliquez sur l’icône « Copier » à droite de l’adresse pour la copier dans votre presse-papiers."
  },
  "importNFTPage": {
    "message": "page Importer des NFT"
  },
  "importNFTTokenIdToolTip": {
    "message": "L’ID d’un NFT est un identifiant unique puisqu’il n’y a pas deux NFT identiques. Encore une fois, sur OpenSea, ce numéro se trouve dans la section « Détails ». Prenez-en note ou copiez-le dans votre presse-papiers."
  },
  "importSelectedTokens": {
    "message": "Voulez-vous importer les jetons sélectionnés ?"
  },
  "importSelectedTokensDescription": {
    "message": "Seuls les jetons que vous avez sélectionnés apparaîtront dans votre portefeuille. Vous pourrez toujours importer des jetons masqués en les recherchant."
  },
  "importTokenQuestion": {
    "message": "Importer un jeton ?"
  },
  "importTokenWarning": {
    "message": "Tout un chacun peut créer un jeton avec n’importe quel nom, y compris de fausses versions de jetons existants. Ajoutez et échangez avec prudence !"
  },
  "importTokensCamelCase": {
    "message": "Importer des jetons"
  },
  "importTokensError": {
    "message": "Impossible d’importer les jetons. Veuillez ressayer plus tard."
  },
  "importWithCount": {
    "message": "Importer $1",
    "description": "$1 will the number of detected tokens that are selected for importing, if all of them are selected then $1 will be all"
  },
  "imported": {
    "message": "Importé",
    "description": "status showing that an account has been fully loaded into the keyring"
  },
  "inYourSettings": {
    "message": "dans vos paramètres"
  },
  "infuraBlockedNotification": {
    "message": "MetaMask ne peut pas se connecter à l’hôte de la blockchain. Vérifiez les éventuelles raisons $1.",
    "description": "$1 is a clickable link with with text defined by the 'here' key"
  },
  "initialTransactionConfirmed": {
    "message": "Votre transaction initiale a été confirmée par le réseau. Cliquez sur OK pour retourner à l’écran précédent."
  },
  "inputLogicEmptyState": {
    "message": "N'entrez qu'une somme que vous pouvez accepter que le tiers dépense aujourd'hui ou à l'avenir. Vous pourrez toujours augmenter le plafond de dépenses ultérieurement."
  },
  "inputLogicEqualOrSmallerNumber": {
    "message": "Cela permet au tiers de dépenser $1 de votre solde actuel.",
    "description": "$1 is the current token balance in the account and the name of the current token"
  },
  "inputLogicHigherNumber": {
    "message": "Cela permet au tiers de dépenser tout votre solde de jetons jusqu'à ce qu'il atteigne le plafond ou que vous révoquiez le plafond de dépenses. Si ce n'est pas votre intention, envisagez de fixer un plafond de dépenses plus bas."
  },
  "insightWarning": {
    "message": "avertissement"
  },
  "insightWarningCheckboxMessage": {
    "message": "$1 la demande de $2",
    "description": "$1 is the action i.e. sign, confirm. $2 is the origin making the request."
  },
  "insightWarningContentPlural": {
    "message": "Vérifiez les $1 avant de $2. Vous ne pouvez retirer votre consentement, une fois la $3 validée.",
    "description": "$1 the 'insightWarnings' message (2 warnings) representing warnings, $2 is the action (i.e. signing) and $3 is the result (i.e. signature, transaction)"
  },
  "insightWarningContentSingular": {
    "message": "Vérifiez les $1 avant de $2. Vous ne pouvez retirer votre consentement, une fois la $3 validée.",
    "description": "$1 is the 'insightWarning' message (1 warning), $2 is the action (i.e. signing) and $3 is the result (i.e. signature, transaction)"
  },
  "insightWarningHeader": {
    "message": "Cette demande peut être dangereuse"
  },
  "insightWarnings": {
    "message": "avertissements"
  },
  "insightsFromSnap": {
    "message": "Aperçus $1",
    "description": "$1 represents the name of the snap"
  },
  "install": {
    "message": "Installez"
  },
  "installExtension": {
    "message": "Installer l’extension"
  },
  "installExtensionDescription": {
    "message": "La version est conforme aux normes institutionnelles du principal fournisseur de portefeuilles Web3 au monde, MetaMask."
  },
  "installOrigin": {
    "message": "Installer Origin"
  },
  "installRequest": {
    "message": "Ajouter à MetaMask"
  },
  "installedOn": {
    "message": "Installé le $1",
    "description": "$1 is the date when the snap has been installed"
  },
  "insufficientBalance": {
    "message": "Solde insuffisant."
  },
  "insufficientCurrencyBuyOrDeposit": {
    "message": "Vous n’avez pas assez de $1 sur votre compte pour payer les frais de transaction sur le réseau de $2. $3 ou effectuez un dépôt depuis un autre compte.",
    "description": "$1 is the native currency of the network, $2 is the name of the current network, $3 is the key 'buy' + the ticker symbol of the native currency of the chain wrapped in a button"
  },
  "insufficientCurrencyBuyOrReceive": {
    "message": "Vous n’avez pas assez de $1 sur votre compte pour payer les frais de transaction sur le réseau $2. $3 ou $4 depuis un autre compte.",
    "description": "$1 is the native currency of the network, $2 is the name of the current network, $3 is the key 'buy' + the ticker symbol of the native currency of the chain wrapped in a button, $4 is the key 'deposit' button"
  },
  "insufficientCurrencyDeposit": {
    "message": "Vous n’avez pas assez de $1 sur votre compte pour payer les frais de transaction sur le réseau de $2. Effectuez un dépôt de $1 à partir d’un autre compte.",
    "description": "$1 is the native currency of the network, $2 is the name of the current network"
  },
  "insufficientFunds": {
    "message": "Fonds insuffisants."
  },
  "insufficientFundsForGas": {
    "message": "Fonds insuffisants pour le carburant"
  },
  "insufficientTokens": {
    "message": "Jetons insuffisants."
  },
  "interactingWith": {
    "message": "Interagir avec"
  },
  "interactingWithTransactionDescription": {
    "message": "Ceci est le contrat avec lequel vous interagissez. Vérifiez les détails pour éviter les arnaques."
  },
  "invalidAddress": {
    "message": "Adresse invalide"
  },
  "invalidAddressRecipient": {
    "message": "L’adresse du destinataire n’est pas valide"
  },
  "invalidAddressRecipientNotEthNetwork": {
    "message": "Pas de réseau ETH, régler en minuscules"
  },
  "invalidAssetType": {
    "message": "Cet actif est un NFT et doit être ajouté de nouveau à la page Importer des NFT qui se trouve sous l’onglet NFT"
  },
  "invalidBlockExplorerURL": {
    "message": "L’URL de l’explorateur de blocs est invalide"
  },
  "invalidChainIdTooBig": {
    "message": "ID de chaîne invalide. L’ID de la chaîne est trop grand."
  },
  "invalidCustomNetworkAlertContent1": {
    "message": "L’ID de la chaîne pour le réseau personnalisé « $1 » doit être saisi à nouveau.",
    "description": "$1 is the name/identifier of the network."
  },
  "invalidCustomNetworkAlertContent2": {
    "message": "Pour vous protéger des fournisseurs de réseau malveillants ou défectueux, les ID de chaîne sont désormais obligatoires pour tous les réseaux personnalisés."
  },
  "invalidCustomNetworkAlertContent3": {
    "message": "Allez dans Paramètres > Réseau et saisissez l’ID de chaîne. Vous trouverez les ID de chaîne des réseaux les plus courants sur $1.",
    "description": "$1 is a link to https://chainid.network"
  },
  "invalidCustomNetworkAlertTitle": {
    "message": "Réseau personnalisé invalide"
  },
  "invalidHexNumber": {
    "message": "Numéro hexadécimal invalide."
  },
  "invalidHexNumberLeadingZeros": {
    "message": "Numéro hexadécimal invalide. Supprimez tous les zéros non significatifs."
  },
  "invalidIpfsGateway": {
    "message": "Passerelle IPFS invalide : la valeur doit être une URL valide"
  },
  "invalidNumber": {
    "message": "Numéro invalide. Saisissez un nombre décimal ou hexadécimal avec le préfixe « 0x »."
  },
  "invalidNumberLeadingZeros": {
    "message": "Numéro invalide. Supprimez tous les zéros en tête."
  },
  "invalidRPC": {
    "message": "URL RPC invalide"
  },
  "invalidSeedPhrase": {
    "message": "Phrase secrète de récupération invalide"
  },
  "invalidSeedPhraseCaseSensitive": {
    "message": "Entrée invalide ! La phrase secrète de récupération est sensible à la casse."
  },
  "ipfsGateway": {
    "message": "Passerelle IPFS"
  },
  "ipfsGatewayDescription": {
    "message": "MetaMask utilise des services tiers pour afficher des images de vos NFT stockés sur IPFS, des informations relatives aux adresses ENS saisies dans la barre d’adresse de votre navigateur et l’icône des différents jetons. Votre adresse IP peut être exposée si vous avez recours à ces services."
  },
  "ipfsToggleModalDescriptionOne": {
    "message": "Nous utilisons des services tiers pour afficher des images de vos NFT stockés sur IPFS, affichons des informations relatives aux adresses ENS saisies dans la barre d’adresse de votre navigateur et récupérons les icônes des différents jetons. Votre adresse IP peut être exposée si vous avez recours à ces services."
  },
  "ipfsToggleModalDescriptionTwo": {
    "message": "En sélectionnant « Confirmer », vous activez la résolution IPFS. Vous pouvez désactiver cette option à tout moment dans $1.",
    "description": "$1 is the method to turn off ipfs"
  },
  "ipfsToggleModalSettings": {
    "message": "Paramètres > Sécurité et confidentialité"
  },
  "isSigningOrSubmitting": {
    "message": "Une transaction antérieure est toujours en cours de signature ou d’envoi"
  },
  "jazzAndBlockies": {
    "message": "Les Jazzicons et les Blockies sont deux styles différents d’icônes uniques qui vous aident à identifier un compte en un coup d’œil."
  },
  "jazzicons": {
    "message": "Jazzicons"
  },
  "jsDeliver": {
    "message": "jsDeliver"
  },
  "jsonFile": {
    "message": "Fichier JSON",
    "description": "format for importing an account"
  },
  "keyringAccountName": {
    "message": "Nom du compte"
  },
  "keyringAccountPublicAddress": {
    "message": "Adresse publique"
  },
  "keyringSnapRemovalResult1": {
    "message": "$1 $2 supprimé",
    "description": "Displays the result after removal of a keyring snap. $1 is the snap name, $2 is whether it is successful or not"
  },
  "keyringSnapRemovalResultNotSuccessful": {
    "message": "pas ",
    "description": "Displays the `not` word in $2."
  },
  "keyringSnapRemoveConfirmation": {
    "message": "Saisissez $1 pour confirmer que vous souhaitez supprimer ce snap :",
    "description": "Asks user to input the name nap prior to deleting the snap. $1 is the snap name"
  },
  "keystone": {
    "message": "Keystone"
  },
  "knownAddressRecipient": {
    "message": "Adresse contractuelle connue."
  },
  "knownTokenWarning": {
    "message": "Cette action modifiera les jetons déjà présents dans votre portefeuille, et risque de favoriser les tentatives d’hameçonnage. N’approuvez que si vous êtes certain·e de vouloir modifier ce que ces jetons représentent. En savoir plus sur $1"
  },
  "l1Fee": {
    "message": "Frais L1"
  },
  "l1FeeTooltip": {
    "message": "Frais de gaz L1"
  },
  "l2Fee": {
    "message": "Frais L2"
  },
  "l2FeeTooltip": {
    "message": "Frais de gaz L2"
  },
  "lastConnected": {
    "message": "Dernière connexion"
  },
  "lastSold": {
    "message": "Dernière vente"
  },
  "lavaDomeCopyWarning": {
    "message": "Pour votre sécurité, vous ne pouvez pas sélectionner ce texte actuellement."
  },
  "layer1Fees": {
    "message": "Frais de couche 1 (L1)"
  },
  "layer2Fees": {
    "message": "Frais de couche 2"
  },
  "learnCancelSpeeedup": {
    "message": "Découvrir comment $1",
    "description": "$1 is link to cancel or speed up transactions"
  },
  "learnMore": {
    "message": "En savoir plus"
  },
  "learnMoreAboutGas": {
    "message": "Vous voulez $1 sur les frais de gaz ?",
    "description": "$1 will be replaced by the learnMore translation key"
  },
  "learnMoreKeystone": {
    "message": "En savoir plus"
  },
  "learnMoreUpperCase": {
    "message": "En savoir plus"
  },
  "learnMoreUpperCaseWithDot": {
    "message": "En savoir plus."
  },
  "learnScamRisk": {
    "message": "hameçonnages et risques de sécurité."
  },
  "learnToBridge": {
    "message": "Apprenez à établir une passerelle"
  },
  "leaveMetaMask": {
    "message": "Voulez-vous quitter MetaMask ?"
  },
  "leaveMetaMaskDesc": {
    "message": "Vous allez visiter un site externe à MetaMask. Vérifiez l’URL avant de continuer."
  },
  "ledgerAccountRestriction": {
    "message": "Vous devez d’abord utiliser le dernier compte que vous avez créé avant de pouvoir en ajouter un nouveau."
  },
  "ledgerConnectionInstructionCloseOtherApps": {
    "message": "Fermez tout autre logiciel connecté à votre appareil, puis cliquez ici pour actualiser."
  },
  "ledgerConnectionInstructionHeader": {
    "message": "Avant de cliquer sur confirmer :"
  },
  "ledgerConnectionInstructionStepFour": {
    "message": "Activez les « données de contrat intelligent » ou la « signature aveugle » sur votre dispositif Ledger."
  },
  "ledgerConnectionInstructionStepThree": {
    "message": "Assurez-vous que votre dispositif Ledger est branché et sélectionnez l'application Ethereum."
  },
  "ledgerDeviceOpenFailureMessage": {
    "message": "Le dispositif Ledger n’a pas pu s’ouvrir. Il est peut-être connecté à d’autres logiciels. Veuillez fermer Ledger Live ou toute autre application déjà connectée à celui-ci, puis essayez de vous reconnecter."
  },
  "ledgerErrorConnectionIssue": {
    "message": "Reconnectez votre Ledger, ouvrez l’application ETH et réessayez."
  },
  "ledgerErrorDevicedLocked": {
    "message": "Votre Ledger est verrouillé. Déverrouillez-le et réessayez."
  },
  "ledgerErrorEthAppNotOpen": {
    "message": "Pour résoudre le problème, ouvrez l’application ETH sur votre appareil et réessayez."
  },
  "ledgerErrorTransactionDataNotPadded": {
    "message": "Les données d’entrée de la transaction Ethereum ne sont pas suffisamment étoffées."
  },
  "ledgerLiveApp": {
    "message": "Appli Ledger Live"
  },
  "ledgerLocked": {
    "message": "Impossible de se connecter au dispositif Ledger. Veuillez vous assurer que votre périphérique est déverrouillé et que l’application Ethereum est ouverte."
  },
  "ledgerTimeout": {
    "message": "Ledger Live met trop de temps à répondre ou la connexion est interrompue. Assurez-vous que l’application Ledger Live est bien ouverte et que votre appareil est déverrouillé."
  },
  "ledgerWebHIDNotConnectedErrorMessage": {
    "message": "Le dispositif Ledger n’est pas connecté. Si vous souhaitez le connecter, veuillez cliquer à nouveau sur « Continuer » et approuver la connexion au HID",
    "description": "An error message shown to the user during the hardware connect flow."
  },
  "levelArrow": {
    "message": "flèche de niveau"
  },
  "lightTheme": {
    "message": "Clair"
  },
  "likeToImportToken": {
    "message": "Voulez-vous importer ce jeton ?"
  },
  "likeToImportTokens": {
    "message": "Souhaitez-vous ajouter ces jetons ?"
  },
  "lineaGoerli": {
    "message": "Réseau de test Linea Goerli"
  },
  "lineaMainnet": {
    "message": "Le réseau principal de Linea"
  },
  "lineaSepolia": {
    "message": "Réseau de test Linea Sepolia"
  },
  "link": {
    "message": "Associer"
  },
  "links": {
    "message": "Liens"
  },
  "loadMore": {
    "message": "Charger plus"
  },
  "loading": {
    "message": "Chargement..."
  },
  "loadingScreenHardwareWalletMessage": {
    "message": "Veuillez conclure la transaction sur le portefeuille matériel."
  },
  "loadingScreenSnapMessage": {
    "message": "Veuillez conclure la transaction sur le snap."
  },
  "loadingTokens": {
    "message": "Chargement des jetons..."
  },
  "localhost": {
    "message": "Localhost 8545"
  },
  "lock": {
    "message": "Déconnexion"
  },
  "lockMetaMask": {
    "message": "Verrouiller MetaMask"
  },
  "lockTimeInvalid": {
    "message": "Le temps de verrouillage doit être un nombre compris entre 0 et 10 080"
  },
  "logo": {
    "message": "Logo $1",
    "description": "$1 is the name of the ticker"
  },
  "low": {
    "message": "Bas"
  },
  "lowGasSettingToolTipMessage": {
    "message": "Utilisez $1 pour attendre un prix inférieur. Les estimations de temps sont nettement moins précises, car les prix sont relativement imprévisibles.",
    "description": "$1 is key 'low' separated here so that it can be passed in with bold font-weight"
  },
  "lowLowercase": {
    "message": "bas"
  },
  "lowPriorityMessage": {
    "message": "Les transactions ultérieures seront placées en file d’attente après celle-ci. Ce prix a été observé pour la dernière fois il y a un certain temps."
  },
  "mainnet": {
    "message": "Réseau principal Ethereum"
  },
  "mainnetToken": {
    "message": "Cette adresse correspond à une adresse connue du token Ethereum Mainnet. Revérifiez l’adresse du contrat et le réseau en cherchant le token que vous essayez d’ajouter."
  },
  "makeAnotherSwap": {
    "message": "Créer un nouveau swap"
  },
  "makeSureNoOneWatching": {
    "message": "Assurez-vous que personne ne regarde votre écran",
    "description": "Warning to users to be care while creating and saving their new Secret Recovery Phrase"
  },
  "marketCap": {
    "message": "Capitalisation boursière"
  },
  "marketDetails": {
    "message": "Détails du marché"
  },
  "max": {
    "message": "Max."
  },
  "maxBaseFee": {
    "message": "Frais de base maximaux"
  },
  "maxFee": {
    "message": "Frais maximaux"
  },
  "maxFeeTooltip": {
    "message": "Frais maximums prévus pour le traitement de la transaction."
  },
  "maxPriorityFee": {
    "message": "Frais de priorité maximaux"
  },
  "medium": {
    "message": "Marché"
  },
  "mediumGasSettingToolTipMessage": {
    "message": "Utilisez $1 pour un traitement rapide au prix actuel du marché.",
    "description": "$1 is key 'medium' (text: 'Market') separated here so that it can be passed in with bold font-weight"
  },
  "memo": {
    "message": "note"
  },
  "message": {
    "message": "Message"
  },
  "metaMaskConnectStatusParagraphOne": {
    "message": "Vous avez maintenant davantage de contrôle sur les connexions de vos comptes dans MetaMask."
  },
  "metaMaskConnectStatusParagraphThree": {
    "message": "Cliquez pour gérer vos comptes connectés."
  },
  "metaMaskConnectStatusParagraphTwo": {
    "message": "Le bouton d’état de connexion indique si le site Web que vous visitez est connecté à votre compte actuellement sélectionné."
  },
  "metadataModalSourceTooltip": {
    "message": "$1 est hébergé sur npm et $2 est l’identifiant unique de ce Snap.",
    "description": "$1 is the snap name and $2 is the snap NPM id."
  },
  "metamaskInstitutionalVersion": {
    "message": "Version MetaMask Institutional"
  },
  "metamaskNotificationsAreOff": {
    "message": "Les notifications du portefeuille ne sont actuellement pas activées."
  },
  "metamaskPortfolio": {
    "message": "Portfolio MetaMask."
  },
  "metamaskSwapsOfflineDescription": {
    "message": "MetaMask Swaps est en cours de maintenance. Nous vous invitons à revenir plus tard."
  },
  "metamaskVersion": {
    "message": "Version de MetaMask"
  },
  "methodData": {
    "message": "Méthode"
  },
<<<<<<< HEAD
  "methodDataTransactionDesc": {
    "message": "Fonction exécutée en fonction des données d’entrée décodées."
  },
=======
>>>>>>> 535c139b
  "methodNotSupported": {
    "message": "Non pris en charge par ce compte."
  },
  "metrics": {
    "message": "Indicateurs"
  },
  "millionAbbreviation": {
    "message": "M",
    "description": "Shortened form of 'million'"
  },
  "mismatchAccount": {
    "message": "Le compte sélectionné ($1) est différent du compte que vous essayez de signer ($2)"
  },
  "mismatchedChainLinkText": {
    "message": "vérifier les détails du réseau",
    "description": "Serves as link text for the 'mismatchedChain' key. This text will be embedded inside the translation for that key."
  },
  "mismatchedChainRecommendation": {
    "message": "Nous vous recommandons de $1 avant de continuer.",
    "description": "$1 is a clickable link with text defined by the 'mismatchedChainLinkText' key. The link will open to instructions for users to validate custom network details."
  },
  "mismatchedNetworkName": {
    "message": "Selon nos informations, le nom du réseau peut ne pas correspondre exactement à l’ID de la chaîne."
  },
  "mismatchedNetworkSymbol": {
    "message": "Le symbole monétaire soumis ne correspond à cet ID de chaîne."
  },
  "mismatchedRpcChainId": {
    "message": "L’ID de chaîne renvoyé par le réseau personnalisé ne correspond pas à l’ID de chaîne fourni."
  },
  "mismatchedRpcUrl": {
    "message": "Selon nos informations, la valeur de l’URL RPC soumise ne correspond pas à un fournisseur connu pour cet ID de chaîne."
  },
  "missingSetting": {
    "message": "Vous ne trouvez pas un paramètre ?"
  },
  "missingSettingRequest": {
    "message": "Demandez ici"
  },
  "mmiBuiltAroundTheWorld": {
    "message": "MetaMask Institutional est conçu et établi dans le monde entier."
  },
  "mmiNewNFTDetectedInNFTsTabMessage": {
    "message": "Laissez MetaMask Institutional détecter et afficher automatiquement les NFT dans votre portefeuille."
  },
  "mmiPasswordSetupDetails": {
    "message": "Ce mot de passe déverrouillera uniquement votre extension MetaMask Institutional."
  },
  "more": {
    "message": "plus"
  },
  "multipleSnapConnectionWarning": {
    "message": "$1 veut utiliser $2 Snaps",
    "description": "$1 is the dapp and $2 is the number of snaps it wants to connect to."
  },
  "mustSelectOne": {
    "message": "Vous devez sélectionner au moins 1 jeton."
  },
  "name": {
    "message": "Nom"
  },
  "nameAddressLabel": {
    "message": "Adresse",
    "description": "Label above address field in name component modal."
  },
  "nameInstructionsNew": {
    "message": "Si vous connaissez cette adresse, donnez-lui un pseudonyme pour l’identifier plus facilement à l’avenir.",
    "description": "Instruction text in name component modal when value is not recognised."
  },
  "nameInstructionsRecognized": {
    "message": "Cette adresse a un pseudonyme par défaut, mais vous pouvez le modifier ou consulter la liste des pseudonymes proposés.",
    "description": "Instruction text in name component modal when value is recognized but not saved."
  },
  "nameInstructionsSaved": {
    "message": "Vous avez déjà choisi un pseudonyme pour cette adresse. Vous pouvez le modifier ou consulter la liste des pseudonymes proposés.",
    "description": "Instruction text in name component modal when value is saved."
  },
  "nameLabel": {
    "message": "Pseudonyme",
    "description": "Label above name input field in name component modal."
  },
  "nameModalMaybeProposedName": {
    "message": "Peut-être : $1",
    "description": "$1 is the proposed name"
  },
  "nameModalTitleNew": {
    "message": "Adresse inconnue",
    "description": "Title of the modal created by the name component when value is not recognised."
  },
  "nameModalTitleRecognized": {
    "message": "Adresse reconnue",
    "description": "Title of the modal created by the name component when value is recognized but not saved."
  },
  "nameModalTitleSaved": {
    "message": "Adresse enregistrée",
    "description": "Title of the modal created by the name component when value is saved."
  },
  "nameProviderProposedBy": {
    "message": "Proposé par $1",
    "description": "$1 is the name of the provider"
  },
  "nameProvider_ens": {
    "message": "Service de noms Ethereum (ENS)"
  },
  "nameProvider_etherscan": {
    "message": "Etherscan"
  },
  "nameProvider_lens": {
    "message": "Lens Protocol"
  },
  "nameProvider_token": {
    "message": "MetaMask"
  },
  "nameSetPlaceholder": {
    "message": "Choisissez un pseudonyme…",
    "description": "Placeholder text for name input field in name component modal."
  },
  "nativePermissionRequestDescription": {
    "message": "Voulez-vous que ce site fasse ce qui suit ?",
    "description": "Description below header used on Permission Connect screen for native permissions."
  },
  "nativeToken": {
    "message": "Le jeton natif de ce réseau est $1. C’est le jeton utilisé pour les frais de gaz. ",
    "description": "$1 represents the name of the native token on the current network"
  },
  "nativeTokenScamWarningConversion": {
    "message": "Modifier les détails du réseau"
  },
  "nativeTokenScamWarningDescription": {
    "message": "L’ID ou le nom de la chaîne associée à ce réseau n’est pas correct. De nombreux jetons populaires utilisent le nom $1, ce qui en fait une cible pour les escrocs. Vérifiez tout avant de continuer, car vous risquez de vous faire arnaquer.",
    "description": "$1 represents the currency name"
  },
  "nativeTokenScamWarningTitle": {
    "message": "Il pourrait s’agir d’une arnaque"
  },
  "needHelp": {
    "message": "Vous avez besoin d’aide ? Contactez $1",
    "description": "$1 represents `needHelpLinkText`, the text which goes in the help link"
  },
  "needHelpFeedback": {
    "message": "Partagez vos commentaires"
  },
  "needHelpLinkText": {
    "message": "Assistance MetaMask"
  },
  "needHelpSubmitTicket": {
    "message": "Envoyer un ticket"
  },
  "needImportFile": {
    "message": "Vous devez sélectionner un fichier à importer.",
    "description": "User is important an account and needs to add a file to continue"
  },
  "negativeETH": {
    "message": "Vous ne pouvez envoyer des montants négatifs d’ETH."
  },
  "negativeOrZeroAmountToken": {
    "message": "Impossible d’envoyer des montants négatifs ou nuls."
  },
  "network": {
    "message": "Réseau :"
  },
  "networkAddedSuccessfully": {
    "message": "Réseau ajouté avec succès !"
  },
  "networkDetails": {
    "message": "Détails du réseau"
  },
  "networkIsBusy": {
    "message": "Le réseau est occupé. Les gas fees sont élevés et les estimations sont moins précises."
  },
  "networkMenu": {
    "message": "Menu du réseau"
  },
  "networkMenuHeading": {
    "message": "Sélectionner un réseau"
  },
  "networkName": {
    "message": "Nom du réseau"
  },
  "networkNameArbitrum": {
    "message": "Arbitrum"
  },
  "networkNameAvalanche": {
    "message": "Avalanche"
  },
  "networkNameBSC": {
    "message": "BSC"
  },
  "networkNameBase": {
    "message": "Base"
  },
  "networkNameBitcoin": {
    "message": "Bitcoin"
  },
  "networkNameDefinition": {
    "message": "Le nom associé à ce réseau."
  },
  "networkNameEthereum": {
    "message": "Ethereum"
  },
  "networkNameGoerli": {
    "message": "Goerli"
  },
  "networkNameLinea": {
    "message": "Linea"
  },
  "networkNameOpMainnet": {
    "message": "Réseau principal OP"
  },
  "networkNamePolygon": {
    "message": "Polygon"
  },
  "networkNameTestnet": {
    "message": "Testnet"
  },
  "networkNameZkSyncEra": {
    "message": "zkSync Era"
  },
  "networkOptions": {
    "message": "Options du réseau"
  },
  "networkProvider": {
    "message": "Fournisseur de réseau"
  },
  "networkSettingsChainIdDescription": {
    "message": "L’ID de la chaîne est utilisé pour la signature des transactions. Il doit correspondre à l’ID de la chaîne renvoyé par le réseau. Vous pouvez saisir un numéro décimal ou hexadécimal avec le préfixe « 0x », mais nous afficherons le numéro en décimal."
  },
  "networkStatus": {
    "message": "Statut du réseau"
  },
  "networkStatusBaseFeeTooltip": {
    "message": "Les frais de base sont fixés par le réseau et varient toutes les 13-14 secondes. Nos options $1 et $2 tiennent compte des augmentations soudaines.",
    "description": "$1 and $2 are bold text for Medium and Aggressive respectively."
  },
  "networkStatusPriorityFeeTooltip": {
    "message": "Éventail de frais de priorité (aussi appelés « pourboire du mineur »). Ils sont versés aux mineurs et les incitent à accorder la priorité à votre transaction."
  },
  "networkStatusStabilityFeeTooltip": {
    "message": "Le prix du carburant est de $1 au regard des 72 dernières heures.",
    "description": "$1 is networks stability value - stable, low, high"
  },
  "networkSwitchConnectionError": {
    "message": "Nous ne pouvons pas nous connecter à $1",
    "description": "$1 represents the network name"
  },
  "networkURL": {
    "message": "URL du réseau"
  },
  "networkURLDefinition": {
    "message": "L’URL utilisée pour accéder à ce réseau."
  },
  "networks": {
    "message": "Réseaux"
  },
  "nevermind": {
    "message": "Abandonner"
  },
  "new": {
    "message": "Nouveau !"
  },
  "newAccount": {
    "message": "Nouveau compte"
  },
  "newAccountNumberName": {
    "message": "Compte $1",
    "description": "Default name of next account to be created on create account screen"
  },
  "newContact": {
    "message": "Nouveau contact"
  },
  "newContract": {
    "message": "Nouveau contrat"
  },
  "newNFTDetectedInImportNFTsMessageStrongText": {
    "message": "Paramètres > Sécurité et confidentialité"
  },
  "newNFTDetectedInImportNFTsMsg": {
    "message": "Pour afficher vos NFT en utilisant Opensea, activez l’option « Afficher les supports NFT » dans $1.",
    "description": "$1 is used for newNFTDetectedInImportNFTsMessageStrongText"
  },
  "newNFTDetectedInNFTsTabMessage": {
    "message": "Laissez MetaMask détecter et afficher automatiquement les NFT dans votre portefeuille."
  },
  "newNFTsAutodetected": {
    "message": "Détection automatique des NFT"
  },
  "newNetworkAdded": {
    "message": "« $1 » a été ajouté avec succès !"
  },
  "newNetworkEdited": {
    "message": "« $1 » a été modifié !"
  },
  "newNftAddedMessage": {
    "message": "Le NFT a été ajouté avec succès !"
  },
  "newPassword": {
    "message": "Nouveau mot de passe (min 8 caractères)"
  },
  "newPrivacyPolicyActionButton": {
    "message": "En savoir plus"
  },
  "newPrivacyPolicyTitle": {
    "message": "Nous avons mis à jour notre politique de confidentialité"
  },
  "newTokensImportedMessage": {
    "message": "Vous avez importé avec succès $1.",
    "description": "$1 is the string of symbols of all the tokens imported"
  },
  "newTokensImportedTitle": {
    "message": "Jeton importé"
  },
  "next": {
    "message": "Suivant"
  },
  "nextNonceWarning": {
    "message": "Le nonce est supérieur au nonce suggéré de $1",
    "description": "The next nonce according to MetaMask's internal logic"
  },
  "nftAddFailedMessage": {
    "message": "Ce NFT ne peut pas être ajouté, car les informations de propriété ne correspondent pas. Vérifiez que votre saisie est correcte."
  },
  "nftAddressError": {
    "message": "Ce token est un NFT. Ajouter sur la $1",
    "description": "$1 is a clickable link with text defined by the 'importNFTPage' key"
  },
  "nftAlreadyAdded": {
    "message": "Le NFT a déjà été ajouté."
  },
  "nftAutoDetectionEnabled": {
    "message": "Détection automatique des NFT activée"
  },
  "nftDisclaimer": {
    "message": "Avertissement : MetaMask importe le fichier multimédia de l'URL source. Cette URL est parfois modifiée par la place de marché sur laquelle le NFT a été minté."
  },
  "nftOptions": {
    "message": "Options NFT"
  },
  "nftTokenIdPlaceholder": {
    "message": "Saisissez l’identifiant du jeton"
  },
  "nftWarningContent": {
    "message": "Vous êtes en train d’accorder à un tiers l’autorisation d’accéder à $1 que vous possédez actuellement ou que vous pourrez posséder dans le futur. Tant que vous n’aurez pas révoqué cette autorisation, l’autre partie pourra transférer ces NFT de votre portefeuille à tout moment et sans demander votre consentement. $2",
    "description": "$1 is nftWarningContentBold bold part, $2 is Learn more link"
  },
  "nftWarningContentBold": {
    "message": "tous les NFT $1",
    "description": "$1 is name of the collection"
  },
  "nftWarningContentGrey": {
    "message": "Agissez avec prudence."
  },
  "nfts": {
    "message": "NFT"
  },
  "nftsPreviouslyOwned": {
    "message": "Précédemment possédés"
  },
  "nickname": {
    "message": "Pseudonyme"
  },
  "noAccountsFound": {
    "message": "Aucun compte trouvé pour la demande de recherche effectuée"
  },
  "noAddressForName": {
    "message": "Aucune adresse n’a été définie pour ce nom."
  },
  "noConnectedAccountDescription": {
    "message": "Sélectionnez un compte que vous souhaitez utiliser sur ce site pour continuer."
  },
  "noConnectedAccountTitle": {
    "message": "MetaMask n’est pas connecté à ce site"
  },
  "noConversionDateAvailable": {
    "message": "Aucune date de conversion des devises n’est disponible"
  },
  "noConversionRateAvailable": {
    "message": "Aucun taux de conversion disponible"
  },
  "noDomainResolution": {
    "message": "Aucune résolution n’a été fournie pour le domaine."
  },
  "noHardwareWalletOrSnapsSupport": {
    "message": "Les Snaps et la plupart des portefeuilles matériels ne fonctionneront pas avec la version actuelle de votre navigateur."
  },
  "noNFTs": {
    "message": "Aucun NFT pour le moment"
  },
  "noNetworksFound": {
    "message": "Aucun réseau trouvé pour la requête donnée"
  },
  "noSnaps": {
    "message": "Aucun Snap installé"
  },
  "noThanks": {
    "message": "Non merci"
  },
  "noTransactions": {
    "message": "Aucune transaction"
  },
  "noWebcamFound": {
    "message": "La caméra de votre ordinateur n’a pas été trouvée. Veuillez réessayer."
  },
  "noWebcamFoundTitle": {
    "message": "Webcam introuvable"
  },
  "nonCustodialAccounts": {
    "message": "MetaMask Institutional vous permet d’utiliser des comptes de détention en propre pour sauvegarder la phrase secrète de récupération."
  },
  "nonce": {
    "message": "Nonce"
  },
  "nonceField": {
    "message": "Personnaliser le nonce de transaction"
  },
  "nonceFieldDesc": {
    "message": "Activez cette option pour modifier le nonce (numéro de transaction) lors de l’envoi d’actifs. Il s’agit d’une fonctionnalité avancée que vous devez utiliser avec prudence."
  },
  "nonceFieldHeading": {
    "message": "Nonce personnalisé"
  },
  "notBusy": {
    "message": "Pas occupé"
  },
  "notCurrentAccount": {
    "message": "S’agit-il du bon compte ? Il est différent de celui actuellement sélectionné dans votre portefeuille"
  },
  "notEnoughBalance": {
    "message": "Solde insuffisant"
  },
  "notEnoughGas": {
    "message": "Pas assez de gaz"
  },
  "notRightNow": {
    "message": "Pas maintenant"
  },
  "note": {
    "message": "Note"
  },
  "notePlaceholder": {
    "message": "L’approbateur verra cette note lorsqu’il approuvera la transaction auprès du dépositaire."
  },
  "notificationDetail": {
    "message": "Détails"
  },
  "notificationDetailBaseFee": {
    "message": "Frais de base (GWEI)"
  },
  "notificationDetailGasLimit": {
    "message": "Limite de gaz (unités)"
  },
  "notificationDetailGasUsed": {
    "message": "Gaz utilisé (unités)"
  },
  "notificationDetailMaxFee": {
    "message": "Frais maximaux par unité de gaz"
  },
  "notificationDetailNetwork": {
    "message": "Réseau"
  },
  "notificationDetailNetworkFee": {
    "message": "Frais de réseau"
  },
  "notificationDetailPriorityFee": {
    "message": "Frais de priorité (GWEI)"
  },
  "notificationItemCheckBlockExplorer": {
    "message": "Vérifier sur l’explorateur de blocs"
  },
  "notificationItemCollection": {
    "message": "Collection"
  },
  "notificationItemConfirmed": {
    "message": "Confirmé"
  },
  "notificationItemError": {
    "message": "Impossible de consulter la liste des frais pour l’instant"
  },
  "notificationItemFrom": {
    "message": "De la part de"
  },
  "notificationItemLidoStakeReadyToBeWithdrawn": {
    "message": "Retrait prêt à être effectué"
  },
  "notificationItemLidoStakeReadyToBeWithdrawnMessage": {
    "message": "Vous pouvez maintenant retirer vos $1 non stakés"
  },
  "notificationItemLidoWithdrawalRequestedMessage": {
    "message": "La demande que vous avez soumise pour déstaker vos $1 a été envoyée"
  },
  "notificationItemNFTReceivedFrom": {
    "message": "A reçu un NFT de"
  },
  "notificationItemNFTSentTo": {
    "message": "A envoyé un NFT à"
  },
  "notificationItemNetwork": {
    "message": "Réseau"
  },
  "notificationItemRate": {
    "message": "Taux (frais inclus)"
  },
  "notificationItemReceived": {
    "message": "Reçu"
  },
  "notificationItemReceivedFrom": {
    "message": "Reçu de la part de"
  },
  "notificationItemSent": {
    "message": "Envoyé"
  },
  "notificationItemSentTo": {
    "message": "Envoyé à"
  },
  "notificationItemStakeCompleted": {
    "message": "Staking terminé"
  },
  "notificationItemStaked": {
    "message": "Staké"
  },
  "notificationItemStakingProvider": {
    "message": "Fournisseur de services de staking"
  },
  "notificationItemStatus": {
    "message": "Statut"
  },
  "notificationItemSwapped": {
    "message": "Échangé"
  },
  "notificationItemSwappedFor": {
    "message": "contre"
  },
  "notificationItemTo": {
    "message": "Destinataire"
  },
  "notificationItemTransactionId": {
    "message": "ID de transaction"
  },
  "notificationItemUnStakeCompleted": {
    "message": "Annulation du staking terminée"
  },
  "notificationItemUnStaked": {
    "message": "Déstaké"
  },
  "notificationItemUnStakingRequested": {
    "message": "Demande d’annulation du staking"
  },
  "notificationTransactionFailedMessage": {
    "message": "La transaction $1 a échoué ! $2",
    "description": "Content of the browser notification that appears when a transaction fails"
  },
  "notificationTransactionFailedMessageMMI": {
    "message": "La transaction a échoué ! $1",
    "description": "Content of the browser notification that appears when a transaction fails in MMI"
  },
  "notificationTransactionFailedTitle": {
    "message": "Transaction non conclue",
    "description": "Title of the browser notification that appears when a transaction fails"
  },
  "notificationTransactionSuccessMessage": {
    "message": "La transaction $1 a été confirmée !",
    "description": "Content of the browser notification that appears when a transaction is confirmed"
  },
  "notificationTransactionSuccessTitle": {
    "message": "Transaction confirmée",
    "description": "Title of the browser notification that appears when a transaction is confirmed"
  },
  "notificationTransactionSuccessView": {
    "message": "Consulter sur $1",
    "description": "Additional content in a notification that appears when a transaction is confirmed and has a block explorer URL."
  },
  "notifications": {
    "message": "Notifications"
  },
  "notificationsDropLedgerFirefoxDescription": {
    "message": "Firefox ne prend plus en charge la norme d’authentification U2F, donc Ledger ne fonctionnera pas avec MetaMask sur Firefox. Essayez plutôt d’utiliser MetaMask sur Google Chrome.",
    "description": "Description of a notification in the 'See What's New' popup. Describes that ledger will not longer be supported for firefox users and they should use MetaMask on chrome for ledger support instead."
  },
  "notificationsDropLedgerFirefoxTitle": {
    "message": "La prise en charge de Ledger ne sera plus assurée sur Firefox",
    "description": "Title for a notification in the 'See What's New' popup. Tells firefox users that ledger support is being dropped."
  },
  "notificationsFeatureToggle": {
    "message": "Activer les notifications du portefeuille",
    "description": "Experimental feature title"
  },
  "notificationsFeatureToggleDescription": {
    "message": "Cette option permet d’activer les notifications du portefeuille telles que l’envoi/la réception de fonds ou de NFT et les annonces liées aux fonctionnalités.",
    "description": "Description of the experimental notifications feature"
  },
  "notificationsMarkAllAsRead": {
    "message": "Marquer tout comme lu"
  },
  "notificationsPageEmptyTitle": {
    "message": "Rien à voir ici"
  },
  "notificationsPageErrorContent": {
    "message": "Essayez de visiter à nouveau cette page."
  },
  "notificationsPageErrorTitle": {
    "message": "Une erreur s’est produite"
  },
  "notificationsPageNoNotificationsContent": {
    "message": "Vous n’avez pas encore reçu de notifications."
  },
  "notificationsSettingsBoxError": {
    "message": "Un problème est survenu, veuillez réessayer."
  },
  "notificationsSettingsPageAllowNotifications": {
    "message": "Restez au courant de ce qui se passe dans votre portefeuille grâce aux notifications. Pour activer les notifications, nous utilisons un profil pour synchroniser certains paramètres entre vos appareils. $1"
  },
  "notificationsSettingsPageAllowNotificationsLink": {
    "message": "Découvrez comment nous protégeons vos données personnelles lorsque vous utilisez cette fonctionnalité."
  },
  "numberOfNewTokensDetectedPlural": {
    "message": "$1 nouveaux jetons trouvés dans ce compte",
    "description": "$1 is the number of new tokens detected"
  },
  "numberOfNewTokensDetectedSingular": {
    "message": "1 nouveau jeton trouvé dans ce compte"
  },
  "numberOfTokens": {
    "message": "Nombre de jetons"
  },
  "ofTextNofM": {
    "message": "de"
  },
  "off": {
    "message": "Désactivé"
  },
  "offlineForMaintenance": {
    "message": "Hors ligne à des fins de maintenance"
  },
  "ok": {
    "message": "OK"
  },
  "on": {
    "message": "Activé"
  },
  "onboardedMetametricsAccept": {
    "message": "J’accepte"
  },
  "onboardedMetametricsDisagree": {
    "message": "Non, merci"
  },
  "onboardedMetametricsKey1": {
    "message": "Dernières avancées"
  },
  "onboardedMetametricsKey2": {
    "message": "Caractéristiques du produit"
  },
  "onboardedMetametricsKey3": {
    "message": "Autres matériels promotionnels pertinents"
  },
  "onboardedMetametricsLink": {
    "message": "MetaMetrics"
  },
  "onboardedMetametricsParagraph1": {
    "message": "En plus de $1, nous aimerions utiliser les données pour comprendre comment vous interagissez avec les communications commerciales.",
    "description": "$1 represents the 'onboardedMetametricsLink' locale string"
  },
  "onboardedMetametricsParagraph2": {
    "message": "Cela nous aide à personnaliser les informations que nous partageons avec vous, comme :"
  },
  "onboardedMetametricsParagraph3": {
    "message": "N’oubliez pas que nous ne vendons jamais les données que vous nous fournissez et que vous pouvez vous désinscrire à tout moment."
  },
  "onboardedMetametricsTitle": {
    "message": "Aidez-nous à améliorer votre expérience utilisateur"
  },
  "onboardingAdvancedPrivacyIPFSDescription": {
    "message": "La passerelle IPFS vous permet d’accéder aux données hébergées par des tiers et de les visualiser. Vous pouvez ajouter une passerelle IPFS personnalisée ou continuer à utiliser la passerelle par défaut."
  },
  "onboardingAdvancedPrivacyIPFSInvalid": {
    "message": "Veuillez saisir une URL valide"
  },
  "onboardingAdvancedPrivacyIPFSTitle": {
    "message": "Ajouter une passerelle IPFS personnalisée"
  },
  "onboardingAdvancedPrivacyIPFSValid": {
    "message": "L’URL de la passerelle IPFS est valide"
  },
  "onboardingAdvancedPrivacyNetworkButton": {
    "message": "Ajouter un réseau personnalisé"
  },
  "onboardingAdvancedPrivacyNetworkDescription": {
    "message": "Nous utilisons Infura comme fournisseur de RPC (Remote Procedure Call) pour vous fournir l’accès le plus fiable et le plus privé possible aux données Ethereum. Vous pouvez choisir votre propre RPC, mais n’oubliez pas que tout RPC a besoin d’accéder à votre adresse IP et à l’adresse de votre portefeuille Ethereum pour valider les transactions. Lisez notre $1 pour en savoir plus sur la façon dont Infura traite les données personnelles."
  },
  "onboardingAdvancedPrivacyNetworkTitle": {
    "message": "Choisissez votre réseau"
  },
  "onboardingCreateWallet": {
    "message": "Créer un nouveau portefeuille"
  },
  "onboardingImportWallet": {
    "message": "Importer un portefeuille existant"
  },
  "onboardingMetametricsAgree": {
    "message": "J’accepte"
  },
  "onboardingMetametricsDescription": {
    "message": "Nous aimerions recueillir des données d’utilisation et de diagnostic de base afin d’améliorer MetaMask. Sachez que nous ne vendons jamais les données que vous nous fournissez ici."
  },
  "onboardingMetametricsDescription2": {
    "message": "Lorsque nous recueillons des données, elles sont toujours…"
  },
<<<<<<< HEAD
=======
  "onboardingMetametricsDisagree": {
    "message": "Non merci"
  },
>>>>>>> 535c139b
  "onboardingMetametricsInfuraTerms": {
    "message": "Nous vous informerons si nous décidons d’utiliser ces données à d’autres fins. Pour plus d’informations, vous pouvez consulter notre $1. N’oubliez pas que vous pouvez aller dans les paramètres et vous désinscrire à tout moment.",
    "description": "$1 represents `onboardingMetametricsInfuraTermsPolicy`"
  },
  "onboardingMetametricsInfuraTermsPolicy": {
    "message": "Politique de confidentialité"
  },
  "onboardingMetametricsModalTitle": {
    "message": "Ajouter un réseau personnalisé"
  },
  "onboardingMetametricsNeverCollect": {
    "message": "$1 les clics et les contenus visualisés sur l’application sont enregistrés, mais d’autres renseignements (comme votre adresse publique) ne le sont pas.",
    "description": "$1 represents `onboardingMetametricsNeverCollectEmphasis`"
  },
  "onboardingMetametricsNeverCollectEmphasis": {
    "message": "Privé :"
  },
  "onboardingMetametricsNeverCollectIP": {
    "message": "$1 nous utilisons votre adresse IP de temps en temps pour détecter votre emplacement général (comme votre pays ou votre région), mais nous ne l’enregistrons pas.",
    "description": "$1 represents `onboardingMetametricsNeverCollectIPEmphasis`"
  },
  "onboardingMetametricsNeverCollectIPEmphasis": {
    "message": "Général :"
  },
  "onboardingMetametricsNeverSellData": {
    "message": "$1 vous pouvez décider à tout moment de partager ou de supprimer vos données d’utilisation dans les paramètres.",
    "description": "$1 represents `onboardingMetametricsNeverSellDataEmphasis`"
  },
  "onboardingMetametricsNeverSellDataEmphasis": {
    "message": "Facultatif :"
  },
  "onboardingMetametricsTitle": {
    "message": "Aidez-nous à améliorer MetaMask"
  },
  "onboardingMetametricsUseDataCheckbox": {
    "message": "Nous utiliserons ces données pour savoir comment vous interagissez avec nos communications commerciales et pour partager avec vous des informations pertinentes (comme les caractéristiques des produits)."
  },
  "onboardingPinExtensionBillboardAccess": {
    "message": "Accès complet"
  },
  "onboardingPinExtensionBillboardDescription": {
    "message": "Ces extensions peuvent voir et modifier les informations"
  },
  "onboardingPinExtensionBillboardDescription2": {
    "message": "sur ce site."
  },
  "onboardingPinExtensionBillboardTitle": {
    "message": "Extensions"
  },
  "onboardingPinExtensionChrome": {
    "message": "Cliquez sur l’icône d’extension du navigateur"
  },
  "onboardingPinExtensionDescription": {
    "message": "Épinglez MetaMask dans votre navigateur pour qu’il soit accessible et qu’il soit facile de voir les confirmations de transaction."
  },
  "onboardingPinExtensionDescription2": {
    "message": "Vous pouvez ouvrir MetaMask en cliquant sur l’extension pour accéder à votre portefeuille en un seul clic."
  },
  "onboardingPinExtensionDescription3": {
    "message": "Cliquez sur l’icône d’extension du navigateur pour y accéder instantanément"
  },
  "onboardingPinExtensionLabel": {
    "message": "Épingler MetaMask"
  },
  "onboardingPinExtensionStep1": {
    "message": "1"
  },
  "onboardingPinExtensionStep2": {
    "message": "2"
  },
  "onboardingPinExtensionTitle": {
    "message": "Votre installation de MetaMask est terminée !"
  },
  "onboardingPinMmiExtensionLabel": {
    "message": "Épingler MetaMask Institutional"
  },
  "onboardingUsePhishingDetectionDescription": {
    "message": "Les alertes de détection d’hameçonnage reposent sur la communication avec $1. jsDeliver aura accès à votre adresse IP. Voir $2.",
    "description": "The $1 is the word 'jsDeliver', from key 'jsDeliver' and $2 is the words Privacy Policy from key 'privacyMsg', both separated here so that it can be wrapped as a link"
  },
  "oneDayAbbreviation": {
    "message": "1 j",
    "description": "Shortened form of '1 day'"
  },
  "oneMonthAbbreviation": {
    "message": "1 mois",
    "description": "Shortened form of '1 month'"
  },
  "oneWeekAbbreviation": {
    "message": "1 sem.",
    "description": "Shortened form of '1 week'"
  },
  "oneYearAbbreviation": {
    "message": "1 an",
    "description": "Shortened form of '1 year'"
  },
  "onekey": {
    "message": "OneKey"
  },
  "onlyAddTrustedNetworks": {
    "message": "Un fournisseur de réseau malveillant peut mentir quant à l’état de la blockchain et enregistrer votre activité réseau. N’ajoutez que des réseaux personnalisés auxquels vous faites confiance."
  },
  "onlyConnectTrust": {
    "message": "Ne vous connectez qu’aux sites auxquels vous faites confiance. $1",
    "description": "Text displayed above the buttons for connection confirmation. $1 is the link to the learn more web page."
  },
  "openCustodianApp": {
    "message": "Ouvrir l’application $1",
    "description": "The $1 is the name of the Custodian that will be open"
  },
  "openFullScreenForLedgerWebHid": {
    "message": "Passez en plein écran pour connecter votre Ledger.",
    "description": "Shown to the user on the confirm screen when they are viewing MetaMask in a popup window but need to connect their ledger via webhid."
  },
  "openInBlockExplorer": {
    "message": "Ouvrir dans l’explorateur de blocs"
  },
  "openSeaNew": {
    "message": "OpenSea"
  },
  "operationFailed": {
    "message": "L’opération a échoué"
  },
  "optional": {
    "message": "Facultatif"
  },
  "optionalWithParanthesis": {
    "message": "(Facultatif)"
  },
  "options": {
    "message": "Options"
  },
  "or": {
    "message": "ou"
  },
  "origin": {
    "message": "Origine"
  },
  "osTheme": {
    "message": "Système"
  },
  "otherSnaps": {
    "message": "autres Snaps",
    "description": "Used in the 'permission_rpc' message."
  },
  "outdatedBrowserNotification": {
    "message": "Votre navigateur n’est pas à jour. Si vous ne mettez pas à jour votre navigateur, vous ne pourrez pas obtenir les correctifs de sécurité et profiter des nouvelles fonctionnalités de MetaMask."
  },
  "padlock": {
    "message": "Cadenas"
  },
  "parameters": {
    "message": "Paramètres"
  },
  "participateInMetaMetrics": {
    "message": "Participer à MetaMetrics"
  },
  "participateInMetaMetricsDescription": {
    "message": "Participez à MetaMetrics pour nous aider à améliorer MetaMask"
  },
  "password": {
    "message": "Mot de passe"
  },
  "passwordMmiTermsWarning": {
    "message": "Je comprends que MetaMask Institutional ne pourra pas m’aider à récupérer ce mot de passe. $1"
  },
  "passwordNotLongEnough": {
    "message": "Mot de passe trop court"
  },
  "passwordSetupDetails": {
    "message": "Ce mot de passe permet de déverrouiller votre portefeuille MetaMask uniquement sur cet appareil. MetaMask ne peut pas récupérer ce mot de passe."
  },
  "passwordStrength": {
    "message": "Robustesse du mot de passe : $1",
    "description": "Return password strength to the user when user wants to create password."
  },
  "passwordStrengthDescription": {
    "message": "Un mot de passe robuste peut améliorer la sécurité de votre portefeuille en cas de vol ou de compromission de votre appareil."
  },
  "passwordTermsWarning": {
    "message": "Je comprends que MetaMask ne peut pas me récupérer ce mot de passe. $1"
  },
  "passwordsDontMatch": {
    "message": "Les mots de passe ne correspondent pas"
  },
  "pasteJWTToken": {
    "message": "Collez ou déposez votre jeton ici :"
  },
  "pastePrivateKey": {
    "message": "Collez votre clé privée ici:",
    "description": "For importing an account from a private key"
  },
  "paymasterInUse": {
    "message": "Le gaz pour cette transaction sera payé par un payeur.",
    "description": "Alert shown in transaction confirmation if paymaster in use."
  },
  "pending": {
    "message": "En attente"
  },
  "pendingTransactionInfo": {
    "message": "Cette transaction ne sera pas traitée tant que la précédente ne sera pas terminée."
  },
  "pendingTransactionMultiple": {
    "message": "Vous avez ($1) transactions en attente."
  },
  "pendingTransactionSingle": {
    "message": "Vous avez (1) transaction en attente.",
    "description": "$1 is count of pending transactions"
  },
  "permissionDetails": {
    "message": "Informations sur les autorisations"
  },
  "permissionRequest": {
    "message": "Demande d’autorisation"
  },
  "permissionRequested": {
    "message": "Demandé maintenant"
  },
  "permissionRequestedForAccounts": {
    "message": "Demandée maintenant pour $1",
    "description": "Permission cell status for requested permission including accounts, rendered as AvatarGroup which is $1."
  },
  "permissionRevoked": {
    "message": "Révoqué dans cette mise à jour"
  },
  "permissionRevokedForAccounts": {
    "message": "Révoquée dans cette mise à jour pour $1",
    "description": "Permission cell status for revoked permission including accounts, rendered as AvatarGroup which is $1."
  },
  "permission_accessNamedSnap": {
    "message": "Se connecter à $1.",
    "description": "The description for the `wallet_snap` permission. $1 is the human-readable name of the snap."
  },
  "permission_accessNetwork": {
    "message": "Accéder à internet.",
    "description": "The description of the `endowment:network-access` permission."
  },
  "permission_accessNetworkDescription": {
    "message": "Autoriser le Snap $1 à accéder à l’internet. Cela permet d’effectuer des transferts de données avec des serveurs tiers.",
    "description": "An extended description of the `endowment:network-access` permission. $1 is the snap name."
  },
  "permission_accessSnap": {
    "message": "Connexion au Snap $1.",
    "description": "The description for the `wallet_snap` permission. $1 is the name of the snap."
  },
  "permission_accessSnapDescription": {
    "message": "Autoriser le site Web ou le snap à interagir avec $1.",
    "description": "The description for the `wallet_snap_*` permission. $1 is the name of the Snap."
  },
  "permission_cronjob": {
    "message": "Planifiez et exécutez des actions périodiques.",
    "description": "The description for the `snap_cronjob` permission"
  },
  "permission_cronjobDescription": {
    "message": "Autoriser le Snap $1 à effectuer des actions qui s’exécutent périodiquement à des heures, des dates ou des intervalles fixes. Cela permet d’envoyer des messages ou des notifications urgentes.",
    "description": "An extended description for the `snap_cronjob` permission. $1 is the snap name."
  },
  "permission_dialog": {
    "message": "Afficher les boîtes de dialogue dans MetaMask.",
    "description": "The description for the `snap_dialog` permission"
  },
  "permission_dialogDescription": {
    "message": "Autoriser le Snap $1 à afficher des fenêtres contextuelles MetaMask contenant du texte personnalisé, un champ de saisie et des boutons pour approuver ou rejeter une action.\nCela permet de créer par exemple des alertes, des confirmations et des flux d'adhésion pour un snap.",
    "description": "An extended description for the `snap_dialog` permission. $1 is the snap name."
  },
  "permission_ethereumAccounts": {
    "message": "Consultez l’adresse, le solde du compte et l’activité, et lancez des transactions",
    "description": "The description for the `eth_accounts` permission"
  },
  "permission_ethereumProvider": {
    "message": "Accéder au fournisseur d’Ethereum.",
    "description": "The description for the `endowment:ethereum-provider` permission"
  },
  "permission_ethereumProviderDescription": {
    "message": "Autorisez le Snap $1 à communiquer directement avec MetaMask, afin qu'il puisse lire les données de la blockchain et suggérer des messages et des transactions.",
    "description": "An extended description for the `endowment:ethereum-provider` permission. $1 is the snap name."
  },
  "permission_getEntropy": {
    "message": "Dériver des clés arbitraires uniques au Snap $1.",
    "description": "The description for the `snap_getEntropy` permission. $1 is the snap name."
  },
  "permission_getEntropyDescription": {
    "message": "Autoriser le Snap $1 à dériver des clés arbitraires uniques au Snap $1, sans les divulguer. Ces clés sont distinctes de votre ou vos comptes MetaMask et ne sont pas liées à vos clés privées ou à votre phrase secrète de récupération. Les autres snaps ne peuvent pas accéder à ces informations.",
    "description": "An extended description for the `snap_getEntropy` permission. $1 is the snap name."
  },
  "permission_getLocale": {
    "message": "Afficher votre langue préférée.",
    "description": "The description for the `snap_getLocale` permission"
  },
  "permission_getLocaleDescription": {
    "message": "Autoriser le Snap $1 à accéder à vos paramètres MetaMask pour qu’il puisse identifier votre langue préférée. Cela permet de localiser et d’afficher le contenu du Snap $1 dans votre langue.",
    "description": "An extended description for the `snap_getLocale` permission. $1 is the snap name."
  },
  "permission_homePage": {
    "message": "Afficher un écran personnalisé",
    "description": "The description for the `endowment:page-home` permission"
  },
  "permission_homePageDescription": {
    "message": "Laissez $1 afficher un écran d’accueil personnalisé dans MetaMask. Celui-ci peut être utilisé pour les interfaces utilisateur, la configuration et les tableaux de bord.",
    "description": "An extended description for the `endowment:page-home` permission. $1 is the snap name."
  },
  "permission_keyring": {
    "message": "Autoriser les demandes d’ajout et de gestion de comptes Ethereum",
    "description": "The description for the `endowment:keyring` permission"
  },
  "permission_keyringDescription": {
    "message": "Autoriser le Snap $1 à recevoir des demandes d’ajout ou de suppression de comptes et à signer des documents et effectuer des transactions au nom des détenteurs de ces comptes.",
    "description": "An extended description for the `endowment:keyring` permission. $1 is the snap name."
  },
  "permission_lifecycleHooks": {
    "message": "Utilisez les hooks de cycle de vie.",
    "description": "The description for the `endowment:lifecycle-hooks` permission"
  },
  "permission_lifecycleHooksDescription": {
    "message": "Autoriser le Snap $1 à utiliser des hooks de cycle de vie pour exécuter des codes à des moments spécifiques de son cycle de vie.",
    "description": "An extended description for the `endowment:lifecycle-hooks` permission. $1 is the snap name."
  },
  "permission_manageAccounts": {
    "message": "Ajouter et gérer des comptes Ethereum",
    "description": "The description for `snap_manageAccounts` permission"
  },
  "permission_manageAccountsDescription": {
    "message": "Autoriser le Snap $1 à ajouter ou supprimer des comptes Ethereum qui peuvent être utilisés pour effectuer des transactions et signer des documents.",
    "description": "An extended description for the `snap_manageAccounts` permission. $1 is the snap name."
  },
  "permission_manageBip32Keys": {
    "message": "Gérer les comptes du chemin $1.",
    "description": "The description for the `snap_getBip32Entropy` permission. $1 is a derivation path, e.g. 'm/44'/0'/0' (secp256k1)'."
  },
  "permission_manageBip44AndBip32KeysDescription": {
    "message": "Autoriser le Snap $1 à gérer des comptes et des actifs sur le réseau demandé. Ces comptes sont dérivés et sauvegardés à l’aide de votre phrase secrète de récupération (sans la divulguer). Grâce à sa capacité à dériver des clés, le Snap $1 peut prendre en charge des protocoles blockchain autres que les protocoles de la blockchain Ethereum (EVM).",
    "description": "An extended description for the `snap_getBip44Entropy` and `snap_getBip44Entropy` permissions. $1 is the snap name."
  },
  "permission_manageBip44Keys": {
    "message": "Gérer les comptes du protocole $1.",
    "description": "The description for the `snap_getBip44Entropy` permission. $1 is the name of a protocol, e.g. 'Filecoin'."
  },
  "permission_manageState": {
    "message": "Stockez et gérez ses données sur votre appareil.",
    "description": "The description for the `snap_manageState` permission"
  },
  "permission_manageStateDescription": {
    "message": "Autoriser le Snap $1 à stocker, mettre à jour et récupérer des données en toute sécurité en les chiffrant. Les autres snaps ne peuvent pas accéder à ces informations.",
    "description": "An extended description for the `snap_manageState` permission. $1 is the snap name."
  },
  "permission_nameLookup": {
    "message": "Permet de rechercher les noms de domaine et les adresses.",
    "description": "The description for the `endowment:name-lookup` permission."
  },
  "permission_nameLookupDescription": {
    "message": "Autorisez le Snap à récupérer et à afficher les adresses et les noms de domaine dans différentes parties de l’interface utilisateur de MetaMask.",
    "description": "An extended description for the `endowment:name-lookup` permission."
  },
  "permission_notifications": {
    "message": "Afficher les notifications.",
    "description": "The description for the `snap_notify` permission"
  },
  "permission_notificationsDescription": {
    "message": "Autoriser le Snap $1 à afficher des notifications dans MetaMask. Un court texte de notification peut être déclenché par un snap pour fournir des informations exploitables ou sensibles au facteur temps.",
    "description": "An extended description for the `snap_notify` permission. $1 is the snap name."
  },
  "permission_rpc": {
    "message": "Autoriser $1 à communiquer directement avec le Snap $2.",
    "description": "The description for the `endowment:rpc` permission. $1 is 'other snaps' or 'websites', $2 is the snap name."
  },
  "permission_rpcDescription": {
    "message": "Autoriser $1 à envoyer des messages au Snap $2 et à recevoir une réponse du Snap $2.",
    "description": "An extended description for the `endowment:rpc` permission. $1 is 'other snaps' or 'websites', $2 is the snap name."
  },
  "permission_rpcDescriptionOriginList": {
    "message": "$1 et $2",
    "description": "A list of allowed origins where $2 is the last origin of the list and $1 is the rest of the list separated by ','."
  },
  "permission_signatureInsight": {
    "message": "Afficher la fenêtre modale contenant des informations sur les demandes de signature.",
    "description": "The description for the `endowment:signature-insight` permission"
  },
  "permission_signatureInsightDescription": {
    "message": "Autoriser $1 à afficher une fenêtre modale contenant des informations sur toute demande de signature avant son approbation. Cela peut être utilisé pour mettre en place des mesures de sécurité et de lutte contre l’hameçonnage.",
    "description": "An extended description for the `endowment:signature-insight` permission. $1 is the snap name."
  },
  "permission_signatureInsightOrigin": {
    "message": "Voir l’origine des sites web qui soumettent une demande de signature",
    "description": "The description for the `signatureOrigin` caveat, to be used with the `endowment:signature-insight` permission"
  },
  "permission_signatureInsightOriginDescription": {
    "message": "Autoriser $1 à voir l’origine (URI) des sites web qui soumettent des demandes de signature. Cela peut être utilisé pour mettre en place des mesures de sécurité et de lutte contre l’hameçonnage.",
    "description": "An extended description for the `signatureOrigin` caveat, to be used with the `endowment:signature-insight` permission. $1 is the snap name."
  },
  "permission_transactionInsight": {
    "message": "Récupérez et affichez les aperçus de transaction.",
    "description": "The description for the `endowment:transaction-insight` permission"
  },
  "permission_transactionInsightDescription": {
    "message": "Autoriser le Snap $1 à décoder les transactions et à afficher des informations dans l'interface utilisateur de MetaMask. Cela peut être utilisé pour des solutions de sécurité et de lutte contre l'hameçonnage.",
    "description": "An extended description for the `endowment:transaction-insight` permission. $1 is the snap name."
  },
  "permission_transactionInsightOrigin": {
    "message": "Voir les sites web à l’origine des demandes de transaction",
    "description": "The description for the `transactionOrigin` caveat, to be used with the `endowment:transaction-insight` permission"
  },
  "permission_transactionInsightOriginDescription": {
    "message": "Autoriser le Snap $1 à voir l'origine (URI) des sites Web qui suggèrent des transactions. Cela permet de développer des solutions de sécurité et de lutte contre l'hameçonnage.",
    "description": "An extended description for the `transactionOrigin` caveat, to be used with the `endowment:transaction-insight` permission. $1 is the snap name."
  },
  "permission_unknown": {
    "message": "Autorisation inconnue : $1",
    "description": "$1 is the name of a requested permission that is not recognized."
  },
  "permission_viewBip32PublicKeys": {
    "message": "Consultez votre clé publique pour $1 ($2).",
    "description": "The description for the `snap_getBip32PublicKey` permission. $1 is a derivation path, e.g. 'm/44'/0'/0''. $2 is the elliptic curve name, e.g. 'secp256k1'."
  },
  "permission_viewBip32PublicKeysDescription": {
    "message": "Autoriser le Snap $2 à consulter vos clés publiques (et vos adresses) pour $1. Cela n’accorde pas l’autorisation de gérer les comptes ou les actifs.",
    "description": "An extended description for the `snap_getBip32PublicKey` permission. $1 is a derivation path (name). $2 is the snap name."
  },
  "permission_viewNamedBip32PublicKeys": {
    "message": "Afficher votre clé publique pour $1.",
    "description": "The description for the `snap_getBip32PublicKey` permission. $1 is a name for the derivation path, e.g., 'Ethereum accounts'."
  },
  "permission_walletSwitchEthereumChain": {
    "message": "Passer au réseau suivant et l’utiliser",
    "description": "The label for the `wallet_switchEthereumChain` permission"
  },
  "permission_webAssembly": {
    "message": "Prise en charge de WebAssembly.",
    "description": "The description of the `endowment:webassembly` permission."
  },
  "permission_webAssemblyDescription": {
    "message": "Autoriser le Snap $1 à accéder à des environnements d’exécution de faible niveau via WebAssembly.",
    "description": "An extended description of the `endowment:webassembly` permission. $1 is the snap name."
  },
  "permissions": {
    "message": "Autorisations"
  },
  "permissionsPageEmptyContent": {
    "message": "Rien à voir ici"
  },
  "permissionsPageEmptySubContent": {
    "message": "Ici, vous pouvez voir les autorisations que vous avez accordées aux Snaps installés ou aux sites connectés."
  },
  "permissionsPageTourDescription": {
    "message": "C’’est votre panneau de configuration pour gérer les autorisations accordées aux sites connectés et aux Snaps installés."
  },
  "permissionsPageTourTitle": {
    "message": "Les sites connectés sont maintenant des autorisations"
  },
  "permitSimulationDetailInfo": {
    "message": "Vous autorisez la dépenseur à dépenser ce nombre de jetons de votre compte."
  },
  "personalAddressDetected": {
    "message": "Votre adresse personnelle a été détectée. Veuillez saisir à la place l’adresse du contrat du jeton."
  },
  "petnamesEnabledToggle": {
    "message": "Autoriser les pseudonymes"
  },
  "petnamesEnabledToggleDescription": {
    "message": "Cette option vous permet d’attribuer un pseudonyme à n’importe quelle adresse. Nous vous suggérerons, si possible, des pseudonymes que vous pourrez attribuer aux adresses avec lesquelles vous interagissez."
  },
  "pinExtensionDescription": {
    "message": "Allez dans le menu de l’extension et épinglez MetaMask Institutional pour y faciliter l’accès."
  },
  "pinExtensionTitle": {
    "message": "Épingler l’extension"
  },
  "pinToTop": {
    "message": "Épingler en haut de la page"
  },
  "pleaseConfirm": {
    "message": "Veuillez confirmer"
  },
  "plusMore": {
    "message": "+ $1 de plus",
    "description": "$1 is the number of additional items"
  },
  "plusXMore": {
    "message": "+ $1 de plus",
    "description": "$1 is a number of additional but unshown items in a list- this message will be shown in place of those items"
  },
  "popularCustomNetworks": {
    "message": "Réseaux personnalisés populaires"
  },
  "popularNetworkAddToolTip": {
    "message": "Certains de ces réseaux dépendent de services tiers. Ils peuvent être moins fiables ou permettre à des tiers de suivre l’activité des utilisateurs. $1",
    "description": "$1 is Learn more link"
  },
  "portfolio": {
    "message": "Portefeuille"
  },
  "portfolioDashboard": {
    "message": "Tableau de bord du portefeuille"
  },
  "preparingSwap": {
    "message": "Préparation du swap..."
  },
  "prev": {
    "message": "Préc."
  },
  "price": {
    "message": "Prix"
  },
  "priceUnavailable": {
    "message": "prix non disponible"
  },
  "primaryCurrencySetting": {
    "message": "Devise principale"
  },
  "primaryCurrencySettingDescription": {
    "message": "Sélectionnez « natif » pour donner la priorité à l’affichage des valeurs dans la devise native de la chaîne (par ex. ETH). Sélectionnez « fiduciaire » pour donner la priorité à l’affichage des valeurs dans la devise de votre choix."
  },
  "primaryType": {
    "message": "Type principal"
  },
  "priorityFee": {
    "message": "Frais de priorité"
  },
  "priorityFeeProperCase": {
    "message": "Frais de priorité"
  },
  "privacy": {
    "message": "Confidentialité"
  },
  "privacyMsg": {
    "message": "Politique de confidentialité"
  },
  "privateKey": {
    "message": "Clé privée",
    "description": "select this type of file to use to import an account"
  },
  "privateKeyCopyWarning": {
    "message": "Clé privée pour $1",
    "description": "$1 represents the account name"
  },
  "privateKeyHidden": {
    "message": "La clé privée est masquée",
    "description": "Explains that the private key input is hidden"
  },
  "privateKeyShow": {
    "message": "Afficher/masquer le champ de saisie de la clé privée",
    "description": "Describes a toggle that is used to show or hide the private key input"
  },
  "privateKeyShown": {
    "message": "Cette clé privée est affichée",
    "description": "Explains that the private key input is being shown"
  },
  "privateKeyWarning": {
    "message": "Avertissement : ne divulguez jamais cette clé, quiconque possède vos clés privées peut voler tous les actifs de votre compte."
  },
  "privateNetwork": {
    "message": "Réseau privé"
  },
  "proceedWithTransaction": {
    "message": "Je veux tout de même continuer"
  },
  "productAnnouncements": {
    "message": "Annonces de produits"
  },
  "profileSync": {
    "message": "Synchronisation du profil"
  },
  "profileSyncConfirmation": {
    "message": "Si vous désactivez la synchronisation du profil, vous ne pourrez plus recevoir de notifications."
  },
  "profileSyncDescription": {
    "message": "Crée un profil que MetaMask utilise pour synchroniser certains paramètres entre vos appareils. Ceci est nécessaire pour activer des notifications. $1."
  },
  "profileSyncPrivacyLink": {
    "message": "Découvrez comment nous protégeons vos données personnelles"
  },
  "proposedApprovalLimit": {
    "message": "Limite d’approbation proposée"
  },
  "provide": {
    "message": "Fournir"
  },
  "publicAddress": {
    "message": "Adresse publique"
  },
  "pushPlatformNotificationsFundsReceivedDescription": {
    "message": "Vous avez reçu $1 $2"
  },
  "pushPlatformNotificationsFundsReceivedDescriptionDefault": {
    "message": "Vous avez reçu des jetons"
  },
  "pushPlatformNotificationsFundsReceivedTitle": {
    "message": "Fonds reçus"
  },
  "pushPlatformNotificationsFundsSentDescription": {
    "message": "Vous avez envoyé avec succès $1 $2"
  },
  "pushPlatformNotificationsFundsSentDescriptionDefault": {
    "message": "Vous avez envoyé avec succès des jetons"
  },
  "pushPlatformNotificationsFundsSentTitle": {
    "message": "Fonds envoyés"
  },
  "pushPlatformNotificationsNftReceivedDescription": {
    "message": "Vous avez reçu de nouveaux NFT"
  },
  "pushPlatformNotificationsNftReceivedTitle": {
    "message": "NFT reçu"
  },
  "pushPlatformNotificationsNftSentDescription": {
    "message": "Vous avez envoyé avec succès un NFT"
  },
  "pushPlatformNotificationsNftSentTitle": {
    "message": "NFT envoyé"
  },
  "pushPlatformNotificationsStakingLidoStakeCompletedDescription": {
    "message": "Votre staking Lido a été effectué avec succès"
  },
  "pushPlatformNotificationsStakingLidoStakeCompletedTitle": {
    "message": "Staking terminé"
  },
  "pushPlatformNotificationsStakingLidoStakeReadyToBeWithdrawnDescription": {
    "message": "Vous pouvez désormais retirer vos récompenses de staking Lido"
  },
  "pushPlatformNotificationsStakingLidoStakeReadyToBeWithdrawnTitle": {
    "message": "Retirer les récompenses de staking Lido"
  },
  "pushPlatformNotificationsStakingLidoWithdrawalCompletedDescription": {
    "message": "Votre retrait Lido a été effectué avec succès"
  },
  "pushPlatformNotificationsStakingLidoWithdrawalCompletedTitle": {
    "message": "Retrait effectué"
  },
  "pushPlatformNotificationsStakingLidoWithdrawalRequestedDescription": {
    "message": "Votre demande de retrait Lido a été envoyée"
  },
  "pushPlatformNotificationsStakingLidoWithdrawalRequestedTitle": {
    "message": "La demande de retrait a été envoyée"
  },
  "pushPlatformNotificationsStakingRocketpoolStakeCompletedDescription": {
    "message": "Votre staking RocketPool a été effectué avec succès"
  },
  "pushPlatformNotificationsStakingRocketpoolStakeCompletedTitle": {
    "message": "Staking terminé"
  },
  "pushPlatformNotificationsStakingRocketpoolUnstakeCompletedDescription": {
    "message": "L’annulation du staking RocketPool a été effectuée avec succès"
  },
  "pushPlatformNotificationsStakingRocketpoolUnstakeCompletedTitle": {
    "message": "Annulation du staking terminée"
  },
  "pushPlatformNotificationsSwapCompletedDescription": {
    "message": "Votre swap MetaMask a été effectué avec succès"
  },
  "pushPlatformNotificationsSwapCompletedTitle": {
    "message": "Swap terminé"
  },
  "queued": {
    "message": "En attente"
  },
  "quoteRate": {
    "message": "Cotation"
  },
  "rank": {
    "message": "Rang"
  },
  "reAddAccounts": {
    "message": "ajouter de nouveau tous les autres comptes"
  },
  "reAdded": {
    "message": "ajouté à nouveau"
  },
  "readdToken": {
    "message": "Vous pourrez ajouter à nouveau ce jeton en allant sur « Ajouter un jeton » dans le menu des options de votre compte."
  },
  "receive": {
    "message": "Recevoir"
  },
  "receiveTokensCamelCase": {
    "message": "Recevez des jetons"
  },
  "recipientAddressPlaceholder": {
    "message": "Saisissez l’adresse publique (0x) ou le nom de domaine ENS"
  },
  "recipientAddressPlaceholderFlask": {
    "message": "Saisissez l’adresse publique (0x) ou le nom de domaine"
  },
  "recommendedGasLabel": {
    "message": "Recommandé"
  },
  "recoveryPhraseReminderBackupStart": {
    "message": "Commencez ici"
  },
  "recoveryPhraseReminderConfirm": {
    "message": "C’est compris !"
  },
  "recoveryPhraseReminderHasBackedUp": {
    "message": "Conservez toujours votre phrase secrète de récupération dans un endroit sûr et secret"
  },
  "recoveryPhraseReminderHasNotBackedUp": {
    "message": "Vous avez besoin de sauvegarder à nouveau votre phrase secrète de récupération ?"
  },
  "recoveryPhraseReminderItemOne": {
    "message": "Ne partagez jamais votre phrase secrète de récupération avec qui que ce soit"
  },
  "recoveryPhraseReminderItemTwo": {
    "message": "L’équipe MetaMask ne vous demandera jamais votre phrase secrète de récupération"
  },
  "recoveryPhraseReminderSubText": {
    "message": "Votre phrase secrète de récupération contrôle tous vos comptes."
  },
  "recoveryPhraseReminderTitle": {
    "message": "Protégez vos fonds"
  },
  "redesignedConfirmationsEnabledToggle": {
    "message": "Demandes de signature améliorées"
  },
  "redesignedConfirmationsToggleDescription": {
    "message": "Activez cette option pour afficher les demandes de signature dans un format amélioré."
  },
  "refreshList": {
    "message": "Rafraîchir la liste"
  },
  "reject": {
    "message": "Rejeter"
  },
  "rejectAll": {
    "message": "Refuser tout"
  },
  "rejectRequestsDescription": {
    "message": "Vous êtes sur le point de rejeter une série de demandes de $1."
  },
  "rejectRequestsN": {
    "message": "Rejeter les demandes de $1"
  },
  "rejectTxsDescription": {
    "message": "Vous êtes sur le point de rejeter en groupe les transactions $1."
  },
  "rejectTxsN": {
    "message": "Rejeter les transactions $1"
  },
  "rejected": {
    "message": "Rejeté"
  },
  "remember": {
    "message": "Rappel :"
  },
  "remove": {
    "message": "Supprimer"
  },
  "removeAccount": {
    "message": "Suprimer le compte"
  },
  "removeAccountDescription": {
    "message": "Ce compte va être supprimé de votre portefeuille. Veuillez vérifier que vous avez la phrase secrète de récupération originale de ce compte ou la clé privée pour ce compte importé avant de continuer. Vous pouvez importer ou créer à nouveau des comptes à partir du menu des comptes. "
  },
  "removeJWT": {
    "message": "Supprimer le jeton de dépôt"
  },
  "removeJWTDescription": {
    "message": "Êtes-vous sûr de vouloir supprimer ce jeton ? Tous les comptes attribués à ce jeton seront également supprimés de l’extension : "
  },
  "removeKeyringSnap": {
    "message": "En supprimant ce snap, vous supprimerez ces comptes de MetaMask :"
  },
  "removeKeyringSnapToolTip": {
    "message": "Les comptes sont gérés par ce snap. Si vous le supprimez, les comptes seront supprimés de MetaMask, mais pas de la blockchain."
  },
  "removeNFT": {
    "message": "Supprimer le NFT"
  },
  "removeNftErrorMessage": {
    "message": "Nous n’avons pas pu supprimer ce NFT."
  },
  "removeNftMessage": {
    "message": "Le NFT a été supprimé avec succès !"
  },
  "removeSnap": {
    "message": "Supprimer le Snap"
  },
  "removeSnapAccountDescription": {
    "message": "Si vous continuez, ce compte ne sera plus disponible dans MetaMask."
  },
  "removeSnapAccountTitle": {
    "message": "Supprimer le compte"
  },
  "removeSnapConfirmation": {
    "message": "Voulez-vous vraiment supprimer $1 ?",
    "description": "$1 represents the name of the snap"
  },
  "removeSnapDescription": {
    "message": "Cette action supprimera le snap, ses données et révoquera vos autorisations."
  },
  "replace": {
    "message": "remplacer"
  },
  "reportIssue": {
    "message": "Signaler un problème"
  },
  "requestFlaggedAsMaliciousFallbackCopyReason": {
    "message": "Le fournisseur de sécurité n’a pas partagé d’autres détails"
  },
  "requestFlaggedAsMaliciousFallbackCopyReasonTitle": {
    "message": "Demande signalée comme malveillante"
  },
  "requestFrom": {
    "message": "Demande de"
  },
  "requestFromInfo": {
    "message": "C'est le site qui vous demande votre signature."
  },
  "requestFromTransactionDescription": {
    "message": "Il s’agit du site qui demande votre confirmation."
  },
  "requestMayNotBeSafe": {
    "message": "Cette demande peut présenter des risques"
  },
  "requestMayNotBeSafeError": {
    "message": "Le fournisseur de sécurité n’a pas détecté d’activité malveillante connue, mais continuer peut présenter un risque."
  },
  "requestNotVerified": {
    "message": "Demande non vérifiée"
  },
  "requestNotVerifiedError": {
    "message": "Suite à une erreur, cette demande n’a pas été vérifiée par le fournisseur de sécurité. Veuillez agir avec prudence."
  },
  "requestsAwaitingAcknowledgement": {
    "message": "demandes en attente d’un accusé de réception"
  },
  "required": {
    "message": "Obligatoire"
  },
  "reset": {
    "message": "Reinitialiser"
  },
  "resetWallet": {
    "message": "Réinitialiser le portefeuille"
  },
  "resetWalletSubHeader": {
    "message": "MetaMask ne conserve pas de copie de votre mot de passe. Si vous avez des difficultés à déverrouiller votre compte, vous devrez réinitialiser votre portefeuille. Vous pouvez le faire en fournissant la phrase de récupération secrète que vous avez saisie lors de la configuration de votre portefeuille."
  },
  "resetWalletUsingSRP": {
    "message": "Cette action supprimera votre portefeuille actuel et votre phrase de récupération secrète de cet appareil, ainsi que la liste des comptes que vous avez sélectionnés. Après la réinitialisation avec une phrase de récupération secrète, vous verrez une liste de comptes basés sur la phrase de récupération secrète que vous utilisez pour réinitialiser. Cette nouvelle liste comprendra automatiquement les comptes qui ont un solde. Vous pourrez également $1 créé auparavant. Les comptes personnalisés que vous avez importés devront être $2 et tous les jetons personnalisés que vous avez ajoutés à un compte devront également être $3."
  },
  "resetWalletWarning": {
    "message": "Vérifiez que vous avez saisi correctement la phrase de récupération secrète avant de continuer. Vous ne pourrez pas annuler cette action."
  },
  "restartMetamask": {
    "message": "Redémarrer MetaMask"
  },
  "restore": {
    "message": "Restaurer"
  },
  "restoreUserData": {
    "message": "Restaurer les données de l’utilisateur"
  },
  "restoreUserDataDescription": {
    "message": "Vous pouvez restaurer des données telles que des contacts et des préférences à partir d’un fichier de sauvegarde."
  },
  "resultPageError": {
    "message": "Erreur"
  },
  "resultPageErrorDefaultMessage": {
    "message": "L’opération a échoué."
  },
  "resultPageSuccess": {
    "message": "Réussite"
  },
  "resultPageSuccessDefaultMessage": {
    "message": "L’opération a été effectuée avec succès."
  },
  "retryTransaction": {
    "message": "Retenter la transaction"
  },
  "reusedTokenNameWarning": {
    "message": "L’un de ces jetons réutilise le symbole d’un autre jeton que vous surveillez, ce qui peut être déroutant ou trompeur."
  },
  "revealSeedWords": {
    "message": "Révéler la phrase secrète de récupération"
  },
  "revealSeedWordsDescription1": {
    "message": "La $1 donne $2",
    "description": "This is a sentence consisting of link using 'revealSeedWordsSRPName' as $1 and bolded text using 'revealSeedWordsDescription3' as $2."
  },
  "revealSeedWordsDescription2": {
    "message": "MetaMask est un $1. Cela signifie que vous êtes le seul à connaître votre PSR.",
    "description": "$1 is text link with the message from 'revealSeedWordsNonCustodialWallet'"
  },
  "revealSeedWordsDescription3": {
    "message": "un accès complet à votre portefeuille et à vos fonds.\n"
  },
  "revealSeedWordsNonCustodialWallet": {
    "message": "portefeuille non dépositaire"
  },
  "revealSeedWordsQR": {
    "message": "QR"
  },
  "revealSeedWordsSRPName": {
    "message": "Phrase secrète de récupération (PSR)"
  },
  "revealSeedWordsText": {
    "message": "Texte"
  },
  "revealSeedWordsWarning": {
    "message": "Assurez-vous que personne ne regarde votre écran. $1",
    "description": "$1 is bolded text using the message from 'revealSeedWordsWarning2'"
  },
  "revealSeedWordsWarning2": {
    "message": "Le service d’assistance de MetaMask ne vous la demandera jamais.",
    "description": "The bolded texted in the second part of 'revealSeedWordsWarning'"
  },
  "revealSensitiveContent": {
    "message": "Révéler les contenus sensibles"
  },
  "revealTheSeedPhrase": {
    "message": "Révéler la phrase mnémonique"
  },
  "reviewAlerts": {
    "message": "Examiner les alertes"
  },
  "revokeAllTokensTitle": {
    "message": "Révoquer l’autorisation d’accès et de transfert de tous vos $1 ?",
    "description": "$1 is the symbol of the token for which the user is revoking approval"
  },
  "revokeAllTokensTitleWithoutSymbol": {
    "message": "Révoquer l’autorisation d’accès et de transfert de tous vos NFT via $1 ?",
    "description": "$1 is a link to contract on the block explorer when we're not able to retrieve a erc721 or erc1155 name"
  },
  "revokeApproveForAllDescription": {
    "message": "Cela révoque l’autorisation pour un tiers d’accéder et de transférer la totalité de vos $1 sans préavis.",
    "description": "$1 is either a string or link of a given token symbol or name"
  },
  "revokeApproveForAllDescriptionWithoutSymbol": {
    "message": "Tant que vous n’aurez pas révoqué cette autorisation, l’autre partie pourra accéder à votre portefeuille et transférer sans préavis les NFT via $1.",
    "description": "$1 is a link to contract on the block explorer when we're not able to retrieve a erc721 or erc1155 name"
  },
  "revokePermission": {
    "message": "Retirer l'autorisation"
  },
  "revokeSpendingCap": {
    "message": "Supprimez le plafond des dépenses pour vos $1",
    "description": "$1 is a token symbol"
  },
  "revokeSpendingCapTooltipText": {
    "message": "Ce tiers ne pourra plus dépenser vos jetons actuels ou futurs."
  },
  "rpcUrl": {
    "message": "Nouvelle URL de RPC"
  },
  "safeTransferFrom": {
    "message": "Transfert sécurisé depuis"
  },
  "save": {
    "message": "Enregistrer"
  },
  "scanInstructions": {
    "message": "Placez le code QR devant votre appareil photo"
  },
  "scanQrCode": {
    "message": "Scannez le code QR"
  },
  "scrollDown": {
    "message": "Faites défiler vers le bas"
  },
  "search": {
    "message": "Rechercher"
  },
  "searchAccounts": {
    "message": "Rechercher des comptes"
  },
  "searchNfts": {
    "message": "Recherche de NFT"
  },
  "searchTokens": {
    "message": "Rechercher des jetons"
  },
  "secretRecoveryPhrase": {
    "message": "Phrase secrète de récupération"
  },
  "secureWallet": {
    "message": "Portefeuille sécurisé"
  },
  "security": {
    "message": "Sécurité"
  },
  "securityAlert": {
    "message": "Alerte de sécurité provenant de $1 et de $2"
  },
  "securityAlerts": {
    "message": "Alertes de sécurité"
  },
  "securityAlertsDescription": {
    "message": "Cette fonctionnalité vous alerte en cas d’activité malveillante en examinant activement les demandes de transaction et de signature. $1",
    "description": "Link to learn more about security alerts"
  },
  "securityAndPrivacy": {
    "message": "Sécurité et confidentialité"
  },
  "securityProviderPoweredBy": {
    "message": "Service fourni par $1",
    "description": "The security provider that is providing data"
  },
  "seeDetails": {
    "message": "Voir les détails"
  },
  "seedPhraseConfirm": {
    "message": "Confirmer la phrase secrète de récupération"
  },
  "seedPhraseEnterMissingWords": {
    "message": "Confirmer la phrase secrète de récupération"
  },
  "seedPhraseIntroNotRecommendedButtonCopy": {
    "message": "Me le rappeler plus tard (non recommandé)"
  },
  "seedPhraseIntroRecommendedButtonCopy": {
    "message": "Sécuriser mon portefeuille (recommandé)"
  },
  "seedPhraseIntroSidebarBulletOne": {
    "message": "Notez-la et conservez-la dans plusieurs endroits secrets."
  },
  "seedPhraseIntroSidebarBulletTwo": {
    "message": "Stocker dans un coffre-fort."
  },
  "seedPhraseIntroSidebarCopyOne": {
    "message": "Votre phrase secrète de récupération est une formule de 12 mots qui constitue la « clé maîtresse » de votre portefeuille et de vos fonds"
  },
  "seedPhraseIntroSidebarCopyThree": {
    "message": "Si quelqu’un vous demande votre phrase de récupération, il est probable qu’il essaie de vous arnaquer pour dérober les fonds de votre portefeuille"
  },
  "seedPhraseIntroSidebarCopyTwo": {
    "message": "Ne partagez jamais, au grand jamais, votre phrase secrète de récupération, pas même avec MetaMask !"
  },
  "seedPhraseIntroSidebarTitleOne": {
    "message": "Qu’est-ce qu’une phrase secrète de récupération ?"
  },
  "seedPhraseIntroSidebarTitleThree": {
    "message": "Dois-je partager ma phrase secrète de récupération ?"
  },
  "seedPhraseIntroSidebarTitleTwo": {
    "message": "Comment puis-je sauvegarder ma phrase secrète de récupération ?"
  },
  "seedPhraseIntroTitle": {
    "message": "Sécuriser votre portefeuille"
  },
  "seedPhraseIntroTitleCopy": {
    "message": "Avant de commencer, regardez cette courte vidéo pour vous informer sur votre phrase secrète de récupération et sur la manière de sécuriser votre portefeuille."
  },
  "seedPhraseReq": {
    "message": "Les phrases secrètes de récupération sont composées de 12, 15, 18, 21 ou 24 mots"
  },
  "seedPhraseWriteDownDetails": {
    "message": "Notez cette phrase secrète de récupération de 12 mots et stockez-la dans un endroit de confiance où vous seul avez accès."
  },
  "seedPhraseWriteDownHeader": {
    "message": "Notez votre phrase secrète de récupération"
  },
  "select": {
    "message": "Sélectionner"
  },
  "selectAccounts": {
    "message": "Sélectionnez le(s) compte(s) à utiliser sur ce site"
  },
  "selectAccountsForSnap": {
    "message": "Sélectionnez le(s) compte(s) à utiliser avec ce snap"
  },
  "selectAll": {
    "message": "Tout sélectionner"
  },
  "selectAllAccounts": {
    "message": "Sélectionner tous les comptes"
  },
  "selectAnAccount": {
    "message": "Sélectionner un compte"
  },
  "selectAnAccountAlreadyConnected": {
    "message": "Ce compte a déjà été connecté à MetaMask"
  },
  "selectAnAccountHelp": {
    "message": "Sélectionnez les comptes de dépôt que vous voulez utiliser dans MetaMask Institutional."
  },
  "selectEnableDisplayMediaPrivacyPreference": {
    "message": "Activer l’option « Afficher les supports NFT »"
  },
  "selectHdPath": {
    "message": "Sélectionner le chemin HD"
  },
  "selectJWT": {
    "message": "Sélectionnez un jeton"
  },
  "selectNFTPrivacyPreference": {
    "message": "Activez la détection automatique des NFT"
  },
  "selectPathHelp": {
    "message": "Si vous ne voyez pas les comptes auxquels vous vous attendez, essayez de changer le chemin d’accès au portefeuille HD ou le réseau sélectionné."
  },
  "selectType": {
    "message": "Sélectionner le type"
  },
  "selectingAllWillAllow": {
    "message": "En sélectionnant tout, vous autorisez ce site à voir tous vos comptes actuels. Assurez-vous de bien avoir confiance en ce site."
  },
  "send": {
    "message": "Envoyer"
  },
  "sendBugReport": {
    "message": "Envoyez-nous un rapport de bogue."
  },
  "sendNoContactsConversionText": {
    "message": "cliquez ici"
  },
  "sendNoContactsDescription": {
    "message": "Les contacts vous permettent d’envoyer en toute sécurité plusieurs transactions vers un autre compte. Pour créer un contact, $1",
    "description": "$1 represents the action text 'click here'"
  },
  "sendNoContactsTitle": {
    "message": "Vous n’avez aucun contact"
  },
  "sendSelectReceiveAsset": {
    "message": "Sélectionnez l’actif que vous recevrez"
  },
  "sendSelectSendAsset": {
    "message": "Sélectionnez l’actif que vous voulez envoyer"
  },
  "sendSpecifiedTokens": {
    "message": "Envoyer $1",
    "description": "Symbol of the specified token"
  },
  "sendSwapSubmissionWarning": {
    "message": "En cliquant sur ce bouton, vous entamez immédiatement l’opération d’échange. Veuillez vérifier les détails de votre transaction avant de continuer."
  },
  "sendTokenAsToken": {
    "message": "Échanger des $1 contre des $2 et les envoyer",
    "description": "Used in the transaction display list to describe a swap and send. $1 and $2 are the symbols of tokens in involved in the swap."
  },
  "sendingAsset": {
    "message": "Envoi de $1"
  },
  "sendingDisabled": {
    "message": "L’envoi d’actifs ERC-1155 NFT n’est pas encore pris en charge."
  },
  "sendingNativeAsset": {
    "message": "Envoi de $1",
    "description": "$1 represents the native currency symbol for the current network (e.g. ETH or BNB)"
  },
  "sendingToTokenContractWarning": {
    "message": "Attention : vous êtes sur le point d’envoyer des jetons à l’adresse d’un contrat de jetons qui pourrait entraîner une perte de fonds. $1",
    "description": "$1 is a clickable link with text defined by the 'learnMoreUpperCase' key. The link will open to a support article regarding the known contract address warning"
  },
  "sendingZeroAmount": {
    "message": "Vous envoyez 0 $1."
  },
  "sepolia": {
    "message": "Réseau de test Sepolia"
  },
  "setAdvancedPrivacySettingsDetails": {
    "message": "MetaMask utilise ces services tiers de confiance pour améliorer la convivialité et la sécurité des produits."
  },
  "setApprovalForAll": {
    "message": "Définir l’approbation pour tous"
  },
  "setApprovalForAllTitle": {
    "message": "Approuver $1 sans limite de dépenses",
    "description": "The token symbol that is being approved"
  },
  "settingAddSnapAccount": {
    "message": "Ajouter un compte Snap"
  },
  "settings": {
    "message": "Paramètres"
  },
  "settingsSearchMatchingNotFound": {
    "message": "Aucun résultat correspondant trouvé."
  },
  "settingsSubHeadingSignaturesAndTransactions": {
    "message": "Demandes de signature et de transaction"
  },
  "show": {
    "message": "Afficher"
  },
  "showAccount": {
    "message": "Afficher le compte"
  },
  "showExtensionInFullSizeView": {
    "message": "Afficher l’extension en taille réelle"
  },
  "showExtensionInFullSizeViewDescription": {
    "message": "Activez cette option si vous voulez que l’extension s’affiche en taille réelle lorsque vous cliquez sur l’icône de l’extension."
  },
  "showFiatConversionInTestnets": {
    "message": "Afficher la conversion sur les testnets"
  },
  "showFiatConversionInTestnetsDescription": {
    "message": "Sélectionnez cette option pour afficher la conversion des monnaies fiduciaires sur Testnets."
  },
  "showHexData": {
    "message": "Afficher les données Hex"
  },
  "showHexDataDescription": {
    "message": "Selectionner ici pour afficher le champs de données hex dans l’écran d’envoi"
  },
  "showIncomingTransactions": {
    "message": "Afficher les transactions entrantes"
  },
  "showIncomingTransactionsDescription": {
    "message": "Sélectionnez ceci pour utiliser Etherscan afin d’afficher les transactions entrantes dans la liste des transactions",
    "description": "$1 is the link to etherscan url and $2 is the link to the privacy policy of consensys APIs"
  },
  "showIncomingTransactionsExplainer": {
    "message": "Ce processus fait appel à différentes API tierces pour chaque réseau et expose ainsi votre adresse Ethereum et votre adresse IP."
  },
  "showLess": {
    "message": "Afficher moins"
  },
  "showMore": {
    "message": "Afficher plus"
  },
  "showNft": {
    "message": "Afficher le NFT"
  },
  "showPermissions": {
    "message": "Afficher les autorisations"
  },
  "showPrivateKey": {
    "message": "Afficher la clé privée"
  },
  "showTestnetNetworks": {
    "message": "Afficher les réseaux de test"
  },
  "showTestnetNetworksDescription": {
    "message": "Sélectionnez ceci pour afficher les réseaux de test dans la liste des réseaux"
  },
  "sigRequest": {
    "message": "Demande de signature"
  },
  "sign": {
    "message": "Signer"
  },
  "signatureRequest": {
    "message": "Demande de Signature"
  },
  "signatureRequestGuidance": {
    "message": "Ne signez ce message que si vous comprenez parfaitement son contenu et si le site demandeur vous inspire confiance."
  },
  "signed": {
    "message": "Signé"
  },
  "signin": {
    "message": "Connexion"
  },
  "signing": {
    "message": "Signature"
  },
  "signingInWith": {
    "message": "Se connecter avec"
  },
  "simulationDetailsFailed": {
    "message": "Une erreur s’est produite lors du chargement de l’estimation."
  },
  "simulationDetailsFiatNotAvailable": {
    "message": "Non disponible"
  },
  "simulationDetailsIncomingHeading": {
    "message": "Vous recevez"
  },
  "simulationDetailsNoBalanceChanges": {
    "message": "Aucun changement prévu pour votre portefeuille"
  },
  "simulationDetailsOutgoingHeading": {
    "message": "Vous envoyez"
  },
  "simulationDetailsTitle": {
    "message": "Changements estimés"
  },
  "simulationDetailsTitleTooltip": {
    "message": "Les changements estimés représentent ce qui pourrait se produire si vous effectuez cette transaction. Il s’agit juste d’une estimation fournie à des fins d’information."
  },
  "simulationDetailsTotalFiat": {
    "message": "Total = $1",
    "description": "$1 is the total amount in fiat currency on one side of the transaction"
  },
  "simulationDetailsTransactionReverted": {
    "message": "Cette transaction va probablement échouer"
  },
  "simulationErrorMessageV2": {
    "message": "Nous n’avons pas pu estimer le prix de carburant. Par conséquent, il se peut qu’il y ait une erreur dans le contrat et que cette transaction échoue."
  },
  "simulationsSettingDescription": {
    "message": "Activez cette option pour estimer les changements de solde des transactions avant de les confirmer. Cela ne garantit pas le résultat final de vos transactions. $1"
  },
  "simulationsSettingSubHeader": {
    "message": "Estimer les changements de solde"
  },
  "siweIssued": {
    "message": "Émis"
  },
  "siweNetwork": {
    "message": "Réseau"
  },
  "siweRequestId": {
    "message": "Demander un ID"
  },
  "siweResources": {
    "message": "Ressources"
  },
  "siweSignatureSimulationDetailInfo": {
    "message": "Vous êtes en train de vous connecter à un site, aucun changement ne devrait être apporté à votre compte."
  },
  "siweURI": {
    "message": "URL"
  },
  "skip": {
    "message": "Ignorer"
  },
  "skipAccountSecurity": {
    "message": "Sauter le réglage des paramètres de sécurité du compte ?"
  },
  "skipAccountSecurityDetails": {
    "message": "Je suis conscient(e) que tant que je n’aurai pas sauvegardé ma phrase secrète de récupération, je risque de perdre mes comptes et tous leurs actifs."
  },
  "smartContracts": {
    "message": "Contrats intelligents"
  },
  "smartSwapsErrorNotEnoughFunds": {
    "message": "Fonds insuffisants pour souscrire un contrat de swap intelligent."
  },
  "smartSwapsErrorUnavailable": {
    "message": "Les contrats de swap intelligents sont temporairement indisponibles."
  },
  "smartTransactionCancelled": {
    "message": "Votre transaction a été annulée"
  },
  "smartTransactionCancelledDescription": {
    "message": "Votre transaction n’a pas pu être effectuée, elle a donc été annulée pour vous éviter de payer inutilement des frais de gaz."
  },
  "smartTransactionError": {
    "message": "Votre transaction a échoué"
  },
  "smartTransactionErrorDescription": {
    "message": "Des changements soudains sur le marché peuvent entraîner des échecs de transaction. Si le problème persiste, contactez le service d’assistance à la clientèle de MetaMask."
  },
  "smartTransactionPending": {
    "message": "Soumettre votre transaction"
  },
  "smartTransactionSuccess": {
    "message": "Votre transaction est terminée"
  },
  "smartTransactionTakingTooLong": {
    "message": "Désolé de vous avoir fait attendre"
  },
  "smartTransactionTakingTooLongDescription": {
    "message": "Si votre transaction n’est pas finalisée dans un délai de $1, elle sera annulée et les frais de gaz ne vous seront pas facturés.",
    "description": "$1 is remaining time in seconds"
  },
  "smartTransactions": {
    "message": "Transactions intelligentes"
  },
  "smartTransactionsBenefit1": {
    "message": "Taux de réussite de 99,5 %"
  },
  "smartTransactionsBenefit2": {
    "message": "Cela vous permet d’économiser de l’argent"
  },
  "smartTransactionsBenefit3": {
    "message": "Mises à jour en temps réel"
  },
  "smartTransactionsDescription": {
    "message": "Bénéficiez de taux de réussite plus élevés, d’une protection contre le « front running » et d’une meilleure visibilité grâce aux transactions intelligentes."
  },
  "smartTransactionsDescription2": {
    "message": "Disponible uniquement sur Ethereum. Vous pouvez activer ou désactiver cette option à tout moment dans les paramètres. $1",
    "description": "$1 is an external link to learn more about Smart Transactions"
  },
  "smartTransactionsOptItModalTitle": {
    "message": "Protection renforcée des transactions"
  },
  "snapAccountCreated": {
    "message": "Le compte a été créé"
  },
  "snapAccountCreatedDescription": {
    "message": "Votre nouveau compte est prêt à être utilisé !"
  },
  "snapAccountCreationFailed": {
    "message": "La création du compte a échoué"
  },
  "snapAccountCreationFailedDescription": {
    "message": "$1 n’a pas réussi à créer un compte pour vous.",
    "description": "$1 is the snap name"
  },
  "snapAccountRedirectFinishSigningTitle": {
    "message": "Finaliser la signature"
  },
  "snapAccountRedirectSiteDescription": {
    "message": "Suivez les instructions de $1"
  },
  "snapAccountRemovalFailed": {
    "message": "La suppression du compte a échoué"
  },
  "snapAccountRemovalFailedDescription": {
    "message": "$1 n’a pas réussi à supprimer ce compte pour vous.",
    "description": "$1 is the snap name"
  },
  "snapAccountRemoved": {
    "message": "Compte supprimé"
  },
  "snapAccountRemovedDescription": {
    "message": "Ce compte ne pourra plus être utilisé dans MetaMask."
  },
  "snapAccounts": {
    "message": "Snaps de compte"
  },
  "snapAccountsDescription": {
    "message": "Comptes contrôlés par des Snaps tiers."
  },
  "snapConnectTo": {
    "message": "Connexion à $1",
    "description": "$1 is the website URL or a Snap name. Used for Snaps pre-approved connections."
  },
  "snapConnectionPermissionDescription": {
    "message": "Laissez $1 se connecter automatiquement à $2 sans votre approbation.",
    "description": "Used for Snap pre-approved connections. $1 is the Snap name, $2 is a website URL."
  },
  "snapConnectionWarning": {
    "message": "$1 veut utiliser $2",
    "description": "$2 is the snap and $1 is the dapp requesting connection to the snap."
  },
  "snapContent": {
    "message": "Ce contenu provient de $1",
    "description": "This is shown when a snap shows transaction insight information in the confirmation UI. $1 is a link to the snap's settings page with the link text being the name of the snap."
  },
  "snapDetailWebsite": {
    "message": "Site web"
  },
  "snapHomeMenu": {
    "message": "Menu d’accueil du Snap"
  },
  "snapInstallRequest": {
    "message": "L’installation de $1 lui accorde les autorisations suivantes.",
    "description": "$1 is the snap name."
  },
  "snapInstallSuccess": {
    "message": "Installation terminée"
  },
  "snapInstallWarningCheck": {
    "message": "Le Snap $1 demande l’autorisation de faire ce qui suit :",
    "description": "Warning message used in popup displayed on snap install. $1 is the snap name."
  },
  "snapInstallWarningHeading": {
    "message": "Agissez avec prudence"
  },
  "snapInstallWarningPermissionDescriptionForBip32View": {
    "message": "Autoriser le Snap $1 à consulter vos clés publiques (et vos adresses). Cela n’accorde pas l’autorisation de gérer les comptes ou les actifs.",
    "description": "An extended description for the `snap_getBip32PublicKey` permission used for tooltip on Snap Install Warning screen (popup/modal). $1 is the snap name."
  },
  "snapInstallWarningPermissionDescriptionForEntropy": {
    "message": "Autoriser le Snap $1 à gérer des comptes et des actifs sur le(s) réseau(x) demandé(s). Ces comptes sont dérivés et sauvegardés à l'aide de votre phrase secrète de récupération (sans la divulguer). Grâce à sa capacité à dériver des clés, le Snap $1 peut prendre en charge des protocoles blockchain autres que les protocoles de la blockchain Ethereum (EVM).",
    "description": "An extended description for the `snap_getBip44Entropy` and `snap_getBip44Entropy` permissions used for tooltip on Snap Install Warning screen (popup/modal). $1 is the snap name."
  },
  "snapInstallWarningPermissionNameForEntropy": {
    "message": "Gérer les comptes $1",
    "description": "Permission name used for the Permission Cell component displayed on warning popup when installing a Snap. $1 is list of account types."
  },
  "snapInstallWarningPermissionNameForViewPublicKey": {
    "message": "Afficher la clé publique pour $1",
    "description": "Permission name used for the Permission Cell component displayed on warning popup when installing a Snap. $1 is list of account types."
  },
  "snapInstallationErrorDescription": {
    "message": "$1 n’a pas pu être installé.",
    "description": "Error description used when snap installation fails. $1 is the snap name."
  },
  "snapInstallationErrorTitle": {
    "message": "L’installation a échoué",
    "description": "Error title used when snap installation fails."
  },
  "snapResultError": {
    "message": "Erreur"
  },
  "snapResultSuccess": {
    "message": "Réussi"
  },
  "snapResultSuccessDescription": {
    "message": "$1 est prêt à être utilisé"
  },
  "snapUpdateAlertDescription": {
    "message": "Obtenez la dernière version de $1",
    "description": "Description used in Snap update alert banner when snap update is available. $1 is the Snap name."
  },
  "snapUpdateAvailable": {
    "message": "Une mise à jour est disponible"
  },
  "snapUpdateErrorDescription": {
    "message": "La mise à jour de $1 a échoué.",
    "description": "Error description used when snap update fails. $1 is the snap name."
  },
  "snapUpdateErrorTitle": {
    "message": "La mise à jour a échoué",
    "description": "Error title used when snap update fails."
  },
  "snapUpdateRequest": {
    "message": "La mise à jour de $1 lui accorde les autorisations suivantes.",
    "description": "$1 is the Snap name."
  },
  "snapUpdateSuccess": {
    "message": "Mise à jour terminée"
  },
  "snapUrlIsBlocked": {
    "message": "Ce Snap veut vous emmener sur un site bloqué. $1."
  },
  "snaps": {
    "message": "Snaps"
  },
  "snapsConnected": {
    "message": "Snaps connectés"
  },
  "snapsNoInsight": {
    "message": "Le snap n’a renvoyé aucun aperçu"
  },
  "snapsPrivacyWarningFirstMessage": {
    "message": "Vous reconnaissez que tout Snap que vous installez (sauf indication contraire) est un « Service tiers » tel que défini dans les $1 de Consensys. L’utilisation des services tiers est régie par des conditions distinctes définies par les fournisseurs de services tiers. Consensys ne recommande pas à des personnes particulières d’utiliser un Snap pour des raisons particulières. Si vous décidez d’utiliser un service tiers, vous le faites à vos propres risques. Consensys décline toute responsabilité pour toute perte liée à l’utilisation des services tiers.",
    "description": "First part of a message in popup modal displayed when installing a snap for the first time. $1 is terms of use link."
  },
  "snapsPrivacyWarningSecondMessage": {
    "message": "Toute information que vous partagez avec des services tiers sera collectée directement par ces services tiers conformément à leur politique de confidentialité. Pour plus d’informations, veuillez consulter leur politique de confidentialité.",
    "description": "Second part of a message in popup modal displayed when installing a snap for the first time."
  },
  "snapsPrivacyWarningThirdMessage": {
    "message": "Consensys n’a pas accès aux informations que vous partagez avec les fournisseurs de services tiers.",
    "description": "Third part of a message in popup modal displayed when installing a snap for the first time."
  },
  "snapsSettings": {
    "message": "Paramètres du Snap"
  },
  "snapsTermsOfUse": {
    "message": "Conditions d’utilisation"
  },
  "snapsToggle": {
    "message": "Un snap ne s’exécute que s’il est activé"
  },
  "snapsUIError": {
    "message": "L’interface utilisateur (IU) spécifiée par le snap n’est pas valide.",
    "description": "This is shown when the insight snap throws an error. $1 is the snap name"
  },
  "someNetworksMayPoseSecurity": {
    "message": "Certains réseaux peuvent présenter des risques pour la sécurité et/ou la vie privée. Informez-vous sur les risques avant d’ajouter et d’utiliser un réseau."
  },
  "somethingDoesntLookRight": {
    "message": "On dirait que quelque chose ne va pas ? $1",
    "description": "A false positive message for users to contact support. $1 is a link to the support page."
  },
  "somethingIsWrong": {
    "message": "Un problème est survenu. Essayez de recharger la page."
  },
  "somethingWentWrong": {
    "message": "Oups !  Quelque chose a mal tourné. "
  },
  "source": {
    "message": "Source"
  },
  "speed": {
    "message": "Vitesse"
  },
  "speedUp": {
    "message": "Accélérer"
  },
  "speedUpCancellation": {
    "message": "Accélérer cette annulation"
  },
  "speedUpExplanation": {
    "message": "Nous avons mis à jour le prix du carburant selon les conditions actuelles du réseau et l’avons augmenté d’au moins 10 % (requis par le réseau)."
  },
  "speedUpPopoverTitle": {
    "message": "Accélérer la transaction"
  },
  "speedUpTooltipText": {
    "message": "Nouveau prix de carburant"
  },
  "speedUpTransaction": {
    "message": "Accélérez cette transaction"
  },
  "spendLimitInsufficient": {
    "message": "Limite de dépenses insuffisante"
  },
  "spendLimitInvalid": {
    "message": "Limite de dépenses invalide ; cela doit être une valeur positive"
  },
  "spendLimitPermission": {
    "message": "Autorisation de limite de dépenses"
  },
  "spendLimitRequestedBy": {
    "message": "Limite de dépenses demandée par $1",
    "description": "Origin of the site requesting the spend limit"
  },
  "spendLimitTooLarge": {
    "message": "Limite de dépenses trop élevée"
  },
  "spender": {
    "message": "Dépenseur"
  },
  "spendingCap": {
    "message": "Plafond de dépenses"
  },
  "spendingCapError": {
    "message": "Erreur : saisissez uniquement des chiffres"
  },
  "spendingCapErrorDescription": {
    "message": "Saisissez uniquement le nombre de jetons $1 que vous êtes prêt à utiliser maintenant ou à l’avenir. Vous pourrez toujours augmenter la limite de jetons plus tard.",
    "description": "$1 is origin of the site requesting the token limit"
  },
  "spendingCapRequest": {
    "message": "Demande de fixer un plafond de dépenses pour votre $1"
  },
  "srpInputNumberOfWords": {
    "message": "J’ai une phrase de $1 mots",
    "description": "This is the text for each option in the dropdown where a user selects how many words their secret recovery phrase has during import. The $1 is the number of words (either 12, 15, 18, 21, or 24)."
  },
  "srpPasteFailedTooManyWords": {
    "message": "Le collage a échoué parce que la phrase contenait plus de 24 mots. Une phrase secrète de récupération peut contenir un maximum de 24 mots.",
    "description": "Description of SRP paste error when the pasted content has too many words"
  },
  "srpPasteTip": {
    "message": "Vous pouvez coller toute votre phrase de récupération secrète dans n’importe quel champ",
    "description": "Our secret recovery phrase input is split into one field per word. This message explains to users that they can paste their entire secrete recovery phrase into any field, and we will handle it correctly."
  },
  "srpSecurityQuizGetStarted": {
    "message": "Commencer"
  },
  "srpSecurityQuizImgAlt": {
    "message": "Un œil avec un trou de serrure au centre et trois champs de mots de passe flottants"
  },
  "srpSecurityQuizIntroduction": {
    "message": "Pour révéler votre Phrase secrète de récupération, vous devez répondre correctement à deux questions"
  },
  "srpSecurityQuizQuestionOneQuestion": {
    "message": "Si vous perdez votre Phrase secrète de récupération, MetaMask..."
  },
  "srpSecurityQuizQuestionOneRightAnswer": {
    "message": "Ne pourra pas vous aider"
  },
  "srpSecurityQuizQuestionOneRightAnswerDescription": {
    "message": "Gravez-la sur une plaque en métal ou inscrivez-la sur plusieurs bouts de papier et cachez-les dans différents endroits secrets pour ne jamais la perdre. Si vous la perdez, il n'y a aucun moyen de la récupérer."
  },
  "srpSecurityQuizQuestionOneRightAnswerTitle": {
    "message": "En effet ! Personne ne peut vous aider à récupérer votre Phrase secrète de récupération."
  },
  "srpSecurityQuizQuestionOneWrongAnswer": {
    "message": "Pourra la récupérer pour vous"
  },
  "srpSecurityQuizQuestionOneWrongAnswerDescription": {
    "message": "Personne ne peut vous aider à récupérer votre Phrase secrète de récupération si jamais vous la perdez."
  },
  "srpSecurityQuizQuestionOneWrongAnswerTitle": {
    "message": "C'est faux ! Personne ne peut vous aider à récupérer votre Phrase secrète de récupération."
  },
  "srpSecurityQuizQuestionTwoQuestion": {
    "message": "Si un membre du service d'assistance ou toute autre personne vous demande votre Phrase secrète de récupération..."
  },
  "srpSecurityQuizQuestionTwoRightAnswer": {
    "message": "Ne la lui fournissez pas, car cette personne essaie de vous arnaquer."
  },
  "srpSecurityQuizQuestionTwoRightAnswerDescription": {
    "message": "Toute personne qui vous demande votre Phrase secrète de récupération, que ce soit pour des raisons de sécurité ou autre, essaie de vous arnaquer."
  },
  "srpSecurityQuizQuestionTwoRightAnswerTitle": {
    "message": "C'est exact ! Vous ne devez jamais partager votre Phrase secrète de récupération avec qui que ce soit."
  },
  "srpSecurityQuizQuestionTwoWrongAnswer": {
    "message": "Vous devez la lui fournir"
  },
  "srpSecurityQuizQuestionTwoWrongAnswerDescription": {
    "message": "Toute personne qui vous demande votre Phrase secrète de récupération, que ce soit pour des raisons de sécurité ou autre, essaie de vous arnaquer."
  },
  "srpSecurityQuizQuestionTwoWrongAnswerTitle": {
    "message": "C'est faux ! Vous ne devez jamais partager votre Phrase secrète de récupération avec qui que ce soit."
  },
  "srpSecurityQuizTitle": {
    "message": "Quiz sur la sécurité"
  },
  "srpToggleShow": {
    "message": "Afficher / Masquer ce mot de la phrase de récupération secrète",
    "description": "Describes a toggle that is used to show or hide a single word of the secret recovery phrase"
  },
  "srpWordHidden": {
    "message": "Ce mot est caché",
    "description": "Explains that a word in the secret recovery phrase is hidden"
  },
  "srpWordShown": {
    "message": "Ce mot est affiché",
    "description": "Explains that a word in the secret recovery phrase is being shown"
  },
  "stable": {
    "message": "Stable"
  },
  "stableLowercase": {
    "message": "stable"
  },
  "stake": {
    "message": "Staker"
  },
  "startYourJourney": {
    "message": "Lancez-vous dans les $1",
    "description": "$1 is the token symbol"
  },
  "startYourJourneyDescription": {
    "message": "Lancez-vous dans le Web3 en ajoutant quelques $1 à votre portefeuille.",
    "description": "$1 is the token symbol"
  },
  "stateLogError": {
    "message": "Erreur lors du chargement des journaux d’état."
  },
  "stateLogFileName": {
    "message": "Journaux d’événements de MetaMask"
  },
  "stateLogs": {
    "message": "Journaux d’événements"
  },
  "stateLogsDescription": {
    "message": "Les journaux d’état contiennent les adresses publiques de vos comptes et vos transactions envoyées."
  },
  "status": {
    "message": "État"
  },
  "statusNotConnected": {
    "message": "Non connecté"
  },
  "statusNotConnectedAccount": {
    "message": "Aucun compte connecté"
  },
  "step1LatticeWallet": {
    "message": "Connectez votre Lattice1"
  },
  "step1LatticeWalletMsg": {
    "message": "Vous pouvez connecter MetaMask à votre dispositif Lattice1 une fois qu’il est configuré et en ligne. Déverrouillez votre appareil et préparez son ID.",
    "description": "$1 represents the `hardwareWalletSupportLinkConversion` localization key"
  },
  "step1LedgerWallet": {
    "message": "Télécharger l’application Ledger"
  },
  "step1LedgerWalletMsg": {
    "message": "Téléchargez, configurez et saisissez votre mot de passe pour déverrouiller $1.",
    "description": "$1 represents the `ledgerLiveApp` localization value"
  },
  "step1TrezorWallet": {
    "message": "Connecter le portefeuille Trezor"
  },
  "step1TrezorWalletMsg": {
    "message": "Connecter votre Trezor directement sur votre ordinateur et déverrouillez-le. Assurez-vous que vous utilisez la bonne phrase de chiffrement.",
    "description": "$1 represents the `hardwareWalletSupportLinkConversion` localization key"
  },
  "step2LedgerWallet": {
    "message": "Connecter le portefeuille Ledger"
  },
  "step2LedgerWalletMsg": {
    "message": "Connectez votre portefeuille directement à votre ordinateur. Déverrouillez votre Ledger et ouvrez l’application Ethereum.",
    "description": "$1 represents the `hardwareWalletSupportLinkConversion` localization key"
  },
  "stillGettingMessage": {
    "message": "Vous recevez toujours ce message ?"
  },
  "strong": {
    "message": "Robuste"
  },
  "stxCancelled": {
    "message": "Le swap aurait échoué"
  },
  "stxCancelledDescription": {
    "message": "Votre transaction aurait échoué et a été annulée pour vous éviter de payer inutilement des frais de transaction."
  },
  "stxCancelledSubDescription": {
    "message": "Réessayez le swap. Nous serons là pour vous protéger contre des risques similaires la prochaine fois."
  },
  "stxEstimatedCompletion": {
    "message": "Délai estimé < $1",
    "description": "$1 is remeaning time in minutes and seconds, e.g. 0:10"
  },
  "stxFailure": {
    "message": "Échec du swap"
  },
  "stxFailureDescription": {
    "message": "Les fluctuations soudaines du marché peuvent provoquer des échecs. Si le problème persiste, veuillez contacter $1.",
    "description": "This message is shown to a user if their swap fails. The $1 will be replaced by support.metamask.io"
  },
  "stxOptInDescription": {
    "message": "Activez les transactions intelligentes pour profiter de transactions plus fiables et plus sûres sur le réseau principal Ethereum. $1"
  },
  "stxPendingPrivatelySubmittingSwap": {
    "message": "Soumission privée de votre Swap..."
  },
  "stxPendingPubliclySubmittingSwap": {
    "message": "Soumission publique de votre Swap..."
  },
  "stxSuccess": {
    "message": "Swap terminé !"
  },
  "stxSuccessDescription": {
    "message": "Votre $1 est maintenant disponible.",
    "description": "$1 is a token symbol, e.g. ETH"
  },
  "stxSwapCompleteIn": {
    "message": "Le Swap sera effectué dans <",
    "description": "'<' means 'less than', e.g. Swap will complete in < 2:59"
  },
  "stxTryingToCancel": {
    "message": "Tentative d’annulation de votre transaction..."
  },
  "stxUnknown": {
    "message": "État inconnu"
  },
  "stxUnknownDescription": {
    "message": "Une transaction a réussi, mais nous ne la reconnaissons pas. Cela peut être dû à la soumission d’une autre transaction pendant le traitement de ce swap."
  },
  "stxUserCancelled": {
    "message": "Swap annulé"
  },
  "stxUserCancelledDescription": {
    "message": "Votre transaction a été annulée et vous avez évité ainsi de payer inutilement des frais de transaction."
  },
  "submit": {
    "message": "Envoyer"
  },
  "submitted": {
    "message": "Envoyé"
  },
  "suggestedBySnap": {
    "message": "Suggéré par $1",
    "description": "$1 is the snap name"
  },
  "suggestedTokenName": {
    "message": "Nom suggéré :"
  },
  "suggestedTokenSymbol": {
    "message": "Symbole boursier suggéré :"
  },
  "support": {
    "message": "Assistance"
  },
  "supportCenter": {
    "message": "Visitez notre centre d’aide"
  },
  "surveyConversion": {
    "message": "Répondez à notre sondage"
  },
  "surveyTitle": {
    "message": "Façonnez l’avenir de MetaMask"
  },
  "swap": {
    "message": "Swap"
  },
  "swapAdjustSlippage": {
    "message": "Ajuster l’effet de glissement"
  },
  "swapAggregator": {
    "message": "Agrégateur"
  },
  "swapAllowSwappingOf": {
    "message": "Autoriser le swap de $1",
    "description": "Shows a user that they need to allow a token for swapping on their hardware wallet"
  },
  "swapAmountReceived": {
    "message": "Montant garanti"
  },
  "swapAmountReceivedInfo": {
    "message": "Il s’agit du montant minimal que vous recevrez. Vous pouvez recevoir plus en fonction du glissement."
  },
  "swapAndSend": {
    "message": "Échanger et envoyer"
  },
  "swapAnyway": {
    "message": "Procéder de toute façon au swap"
  },
  "swapApproval": {
    "message": "Approuver $1 pour les swaps",
    "description": "Used in the transaction display list to describe a transaction that is an approve call on a token that is to be swapped.. $1 is the symbol of a token that has been approved."
  },
  "swapApproveNeedMoreTokens": {
    "message": "Vous avez besoin de $1 $2 de plus pour effectuer ce swap",
    "description": "Tells the user how many more of a given token they need for a specific swap. $1 is an amount of tokens and $2 is the token symbol."
  },
  "swapAreYouStillThere": {
    "message": "Êtes-vous toujours là ?"
  },
  "swapAreYouStillThereDescription": {
    "message": "Si vous le souhaitez, nous sommes prêts à vous présenter les dernières cotations"
  },
  "swapBuildQuotePlaceHolderText": {
    "message": "Aucun jeton disponible correspondant à $1",
    "description": "Tells the user that a given search string does not match any tokens in our token lists. $1 can be any string of text"
  },
  "swapConfirmWithHwWallet": {
    "message": "Confirmez avec votre portefeuille matériel"
  },
  "swapContinueSwapping": {
    "message": "Continuer à faire des swaps"
  },
  "swapContractDataDisabledErrorDescription": {
    "message": "Dans l’application Ethereum de votre Ledger, allez dans « Paramètres » et autorisez les données de contrat. Ensuite, retentez votre swap."
  },
  "swapContractDataDisabledErrorTitle": {
    "message": "Les données de contrat ne sont pas activées sur votre Ledger"
  },
  "swapCustom": {
    "message": "personnaliser"
  },
  "swapDecentralizedExchange": {
    "message": "Échange décentralisé"
  },
  "swapDirectContract": {
    "message": "Contrat direct"
  },
  "swapEditLimit": {
    "message": "Modifier la limite"
  },
  "swapEnableDescription": {
    "message": "Cette information est nécessaire et autorise MetaMask à effectuer le swap de vos $1.",
    "description": "Gives the user info about the required approval transaction for swaps. $1 will be the symbol of a token being approved for swaps."
  },
  "swapEnableTokenForSwapping": {
    "message": "Ce sera $1 pour le swap",
    "description": "$1 is for the 'enableToken' key, e.g. 'enable ETH'"
  },
  "swapEnterAmount": {
    "message": "Saisissez le montant"
  },
  "swapEstimatedNetworkFees": {
    "message": "Frais de réseau estimés"
  },
  "swapEstimatedNetworkFeesInfo": {
    "message": "Il s’agit d’une estimation des frais de réseau qui seront utilisés pour effectuer votre swap. Le montant réel peut varier en fonction des conditions du réseau."
  },
  "swapFailedErrorDescriptionWithSupportLink": {
    "message": "Sachez que les transactions peuvent échouer et que nous sommes là pour vous aider. Si ce problème persiste, vous pouvez contacter notre service clientèle au $1 pour plus d’assistance.",
    "description": "This message is shown to a user if their swap fails. The $1 will be replaced by support.metamask.io"
  },
  "swapFailedErrorTitle": {
    "message": "Échec du swap"
  },
  "swapFetchingQuote": {
    "message": "Récupération de la cotation"
  },
  "swapFetchingQuoteNofN": {
    "message": "Récupération de cotation $1 sur $2",
    "description": "A count of possible quotes shown to the user while they are waiting for quotes to be fetched. $1 is the number of quotes already loaded, and $2 is the total number of resources that we check for quotes. Keep in mind that not all resources will have a quote for a particular swap."
  },
  "swapFetchingQuotes": {
    "message": "Récupération des cotations…"
  },
  "swapFetchingQuotesErrorDescription": {
    "message": "Hum… un problème est survenu. Réessayez et si les erreurs persistent, contactez le service client."
  },
  "swapFetchingQuotesErrorTitle": {
    "message": "Erreur lors de la récupération des cotations"
  },
  "swapFetchingTokens": {
    "message": "Récupération des jetons…"
  },
  "swapFromTo": {
    "message": "Le swap de $1 vers $2",
    "description": "Tells a user that they need to confirm on their hardware wallet a swap of 2 tokens. $1 is a source token and $2 is a destination token"
  },
  "swapGasFeesDetails": {
    "message": "Les frais de carburant sont estimés et fluctueront selon le trafic réseau et la complexité de la transaction."
  },
  "swapGasFeesLearnMore": {
    "message": "En savoir plus sur les frais de carburant"
  },
  "swapGasFeesSplit": {
    "message": "Les frais de carburant indiqués dans l’écran précédent sont répartis entre ces deux transactions."
  },
  "swapGasFeesSummary": {
    "message": "Les frais de carburant sont payés aux mineurs de cryptomonnaies qui traitent les transactions sur le réseau $1. MetaMask ne tire aucun profit des frais de carburant.",
    "description": "$1 is the selected network, e.g. Ethereum or BSC"
  },
  "swapHighSlippage": {
    "message": "Important effet de glissement"
  },
  "swapHighSlippageWarning": {
    "message": "Le montant du glissement est très élevé."
  },
  "swapIncludesMMFee": {
    "message": "Comprend des frais MetaMask à hauteur de $1 %.",
    "description": "Provides information about the fee that metamask takes for swaps. $1 is a decimal number."
  },
  "swapIncludesMMFeeAlt": {
    "message": "La cotation inclut les frais de change de MetaMask qui s’élèvent à $1 %",
    "description": "Provides information about the fee that metamask takes for swaps using the latest copy. $1 is a decimal number."
  },
  "swapIncludesMetaMaskFeeViewAllQuotes": {
    "message": "Comprend des frais MetaMask à hauteur de $1 % – $2",
    "description": "Provides information about the fee that metamask takes for swaps. $1 is a decimal number and $2 is a link to view all quotes."
  },
  "swapLearnMore": {
    "message": "En savoir plus sur les swaps"
  },
  "swapLiquiditySourceInfo": {
    "message": "Nous consultons différentes sources de liquidité (bourses, agrégateurs et teneurs de marché professionnels) pour comparer les taux de change et les frais de réseau."
  },
  "swapLowSlippage": {
    "message": "Faible effet de glissement"
  },
  "swapLowSlippageError": {
    "message": "La transaction peut échouer, car le glissement maximal est trop faible."
  },
  "swapMaxSlippage": {
    "message": "Glissement maximal"
  },
  "swapMetaMaskFee": {
    "message": "Frais MetaMask"
  },
  "swapMetaMaskFeeDescription": {
    "message": "Des frais de $1 % sont automatiquement ajoutés à ce devis. Ces frais vous sont facturés en échange d'une licence d'utilisation du logiciel d'agrégation d'informations sur les fournisseurs de liquidités de MetaMask.",
    "description": "Provides information about the fee that metamask takes for swaps. $1 is a decimal number."
  },
  "swapNQuotesWithDot": {
    "message": "$1 cotations.",
    "description": "$1 is the number of quotes that the user can select from when opening the list of quotes on the 'view quote' screen"
  },
  "swapNewQuoteIn": {
    "message": "Nouvelles cotations dans $1",
    "description": "Tells the user the amount of time until the currently displayed quotes are update. $1 is a time that is counting down from 1:00 to 0:00"
  },
  "swapNoTokensAvailable": {
    "message": "Aucun jeton disponible correspondant à $1",
    "description": "Tells the user that a given search string does not match any tokens in our token lists. $1 can be any string of text"
  },
  "swapOnceTransactionHasProcess": {
    "message": "Vos $1 seront ajoutés à votre compte une fois que cette transaction sera traitée.",
    "description": "This message communicates the token that is being transferred. It is shown on the awaiting swap screen. The $1 will be a token symbol."
  },
  "swapPriceDifference": {
    "message": "Vous êtes sur le point d’effectuer un swap de $1 $2 (~$3) contre $4 $5 (~$6).",
    "description": "This message represents the price slippage for the swap.  $1 and $4 are a number (ex: 2.89), $2 and $5 are symbols (ex: ETH), and $3 and $6 are fiat currency amounts."
  },
  "swapPriceDifferenceTitle": {
    "message": "Différence de prix de ~$1",
    "description": "$1 is a number (ex: 1.23) that represents the price difference."
  },
  "swapPriceImpactTooltip": {
    "message": "L’incidence sur les prix correspond à la différence entre le prix actuel du marché et le montant reçu lors de l’exécution de la transaction. Cette répercussion dépend du volume de votre transaction par rapport au volume de la réserve de liquidités."
  },
  "swapPriceUnavailableDescription": {
    "message": "L’incidence sur les prix n’a pas pu être déterminée faute de données suffisantes sur les prix du marché. Veuillez confirmer que vous êtes satisfait·e du nombre de jetons que vous êtes sur le point de recevoir avant de procéder au swap."
  },
  "swapPriceUnavailableTitle": {
    "message": "Vérifiez votre taux avant de poursuivre"
  },
  "swapProcessing": {
    "message": "Traitement en cours"
  },
  "swapQuoteDetails": {
    "message": "Détails de la cotation"
  },
  "swapQuoteNofM": {
    "message": "$1 sur $2",
    "description": "A count of possible quotes shown to the user while they are waiting for quotes to be fetched. $1 is the number of quotes already loaded, and $2 is the total number of resources that we check for quotes. Keep in mind that not all resources will have a quote for a particular swap."
  },
  "swapQuoteSource": {
    "message": "Origine de la cotation"
  },
  "swapQuotesExpiredErrorDescription": {
    "message": "Veuillez demander de nouvelles cotations pour obtenir les derniers taux."
  },
  "swapQuotesExpiredErrorTitle": {
    "message": "Les cotations ont expiré"
  },
  "swapQuotesNotAvailableDescription": {
    "message": "Réduisez le montant de la transaction ou utilisez un autre jeton."
  },
  "swapQuotesNotAvailableErrorDescription": {
    "message": "Essayez d’ajuster le montant ou les paramètres de glissement, puis réessayez."
  },
  "swapQuotesNotAvailableErrorTitle": {
    "message": "Aucune cotation disponible"
  },
  "swapRate": {
    "message": "Taux"
  },
  "swapReceiving": {
    "message": "Réception"
  },
  "swapReceivingInfoTooltip": {
    "message": "Il s’agit d’une estimation. Le montant exact dépend du glissement."
  },
  "swapRequestForQuotation": {
    "message": "Demande de cotation"
  },
  "swapReviewSwap": {
    "message": "Vérifier le swap"
  },
  "swapSearchNameOrAddress": {
    "message": "Rechercher le nom ou coller l’adresse"
  },
  "swapSelect": {
    "message": "Sélectionner"
  },
  "swapSelectAQuote": {
    "message": "Sélectionnez une cotation"
  },
  "swapSelectAToken": {
    "message": "Sélectionnez un jeton"
  },
  "swapSelectQuotePopoverDescription": {
    "message": "Vous trouverez ci-dessous toutes les cotations obtenues auprès de multiples sources de liquidité."
  },
  "swapSelectToken": {
    "message": "Sélectionner le jeton"
  },
  "swapShowLatestQuotes": {
    "message": "Afficher les dernières cotations"
  },
  "swapSlippageHighDescription": {
    "message": "L’effet de glissement saisi ($1 %) est considéré comme très élevé et peut donner lieu à un taux de change désavantageux",
    "description": "$1 is the amount of % for slippage"
  },
  "swapSlippageHighTitle": {
    "message": "Important effet de glissement"
  },
  "swapSlippageLowDescription": {
    "message": "Une valeur aussi faible ($1 %) peut entraîner l’échec de l’accord de swap",
    "description": "$1 is the amount of % for slippage"
  },
  "swapSlippageLowTitle": {
    "message": "Faible effet de glissement"
  },
  "swapSlippageNegative": {
    "message": "Le glissement doit être supérieur ou égal à zéro"
  },
  "swapSlippageNegativeDescription": {
    "message": "Le slippage doit être supérieur ou égal à zéro"
  },
  "swapSlippageNegativeTitle": {
    "message": "Augmentez le slippage pour continuer"
  },
  "swapSlippageOverLimitDescription": {
    "message": "La tolérance au slippage doit être inférieure ou égale à 15 %. Une tolérance plus élevée peut se traduire par un taux de change désavantageux."
  },
  "swapSlippageOverLimitTitle": {
    "message": "Slippage très élevé"
  },
  "swapSlippagePercent": {
    "message": "$1 %",
    "description": "$1 is the amount of % for slippage"
  },
  "swapSlippageTooltip": {
    "message": "Si le prix fluctue entre le moment où vous placez un ordre et le moment où il est exécuté, on parle alors d’un « effet de glissement » ou « slippage ». Votre swap sera automatiquement annulé si ce phénomène dépasse le « seuil de glissement toléré » que vous avez fixé."
  },
  "swapSlippageZeroDescription": {
    "message": "Il y a moins de prestataires de services d’investissement sans slippage, ce qui se traduit par une cotation moins compétitive."
  },
  "swapSlippageZeroTitle": {
    "message": "Recherche de prestataires de services d’investissement sans slippage"
  },
  "swapSource": {
    "message": "Source de liquidité"
  },
  "swapSuggested": {
    "message": "Swap proposé"
  },
  "swapSuggestedGasSettingToolTipMessage": {
    "message": "Les swaps sont des transactions complexes et soumises à une contrainte de temps. Nous recommandons ce prix de carburant pour assurer un bon équilibre entre le coût et la garantie d’un swap réussi."
  },
  "swapSwapFrom": {
    "message": "Swap de"
  },
  "swapSwapSwitch": {
    "message": "Inverser l’échange de jetons"
  },
  "swapSwapTo": {
    "message": "Swap vers"
  },
  "swapToConfirmWithHwWallet": {
    "message": "pour confirmer avec votre portefeuille matériel"
  },
  "swapTokenAddedManuallyDescription": {
    "message": "Vérifiez ce jeton sur $1 et assurez-vous qu’il s’agit bien du jeton que vous souhaitez échanger.",
    "description": "$1 points the user to etherscan as a place they can verify information about a token. $1 is replaced with the translation for \"etherscan\""
  },
  "swapTokenAddedManuallyTitle": {
    "message": "Jeton ajouté manuellement"
  },
  "swapTokenAvailable": {
    "message": "Votre $1 a été ajouté à votre compte.",
    "description": "This message is shown after a swap is successful and communicates the exact amount of tokens the user has received for a swap. The $1 is a decimal number of tokens followed by the token symbol."
  },
  "swapTokenBalanceUnavailable": {
    "message": "Nous n’avons pas pu récupérer votre solde de $1",
    "description": "This message communicates to the user that their balance of a given token is currently unavailable. $1 will be replaced by a token symbol"
  },
  "swapTokenNotAvailable": {
    "message": "Impossible d’échanger ce jeton dans cette région"
  },
  "swapTokenToToken": {
    "message": "Swap de $1 vers $2",
    "description": "Used in the transaction display list to describe a swap. $1 and $2 are the symbols of tokens in involved in a swap."
  },
  "swapTokenVerificationAddedManually": {
    "message": "Ce jeton a été ajouté manuellement."
  },
  "swapTokenVerificationMessage": {
    "message": "Confirmez toujours l’adresse du jeton sur $1.",
    "description": "Points the user to Etherscan as a place they can verify information about a token. $1 is replaced with the translation for \"Etherscan\" followed by an info icon that shows more info on hover."
  },
  "swapTokenVerificationOnlyOneSource": {
    "message": "Vérification effectuée uniquement sur 1 source."
  },
  "swapTokenVerificationSources": {
    "message": "Vérification effectuée sur $1 sources.",
    "description": "Indicates the number of token information sources that recognize the symbol + address. $1 is a decimal number."
  },
  "swapTokenVerifiedOn1SourceDescription": {
    "message": "$1 n’a été vérifié que par 1 source. Envisagez de le vérifier auprès de $2 sources avant de continuer.",
    "description": "$1 is a token name, $2 points the user to etherscan as a place they can verify information about a token. $1 is replaced with the translation for \"etherscan\""
  },
  "swapTokenVerifiedOn1SourceTitle": {
    "message": "Jeton potentiellement inauthentique"
  },
  "swapTooManyDecimalsError": {
    "message": "$1 accepte jusqu’à $2 décimales",
    "description": "$1 is a token symbol and $2 is the max. number of decimals allowed for the token"
  },
  "swapTransactionComplete": {
    "message": "Transaction terminée"
  },
  "swapTwoTransactions": {
    "message": "2 transactions"
  },
  "swapUnknown": {
    "message": "Inconnu"
  },
  "swapVerifyTokenExplanation": {
    "message": "Attention, plusieurs jetons peuvent utiliser le même nom et le même symbole. Vérifiez $1 pour vous assurer qu’il s’agit bien du jeton que vous recherchez.",
    "description": "This appears in a tooltip next to the verifyThisTokenOn message. It gives the user more information about why they should check the token on a block explorer. $1 will be the name or url of the block explorer, which will be the translation of 'etherscan' or a block explorer url specified for a custom network."
  },
  "swapYourTokenBalance": {
    "message": "$1 $2 disponibles pour un swap",
    "description": "Tells the user how much of a token they have in their balance. $1 is a decimal number amount of tokens, and $2 is a token symbol"
  },
  "swapZeroSlippage": {
    "message": "0 % de glissement"
  },
  "swapsAdvancedOptions": {
    "message": "Options avancées"
  },
  "swapsExcessiveSlippageWarning": {
    "message": "Le montant du glissement est trop élevé et donnera lieu à un mauvais taux. Veuillez réduire votre tolérance de glissement à une valeur inférieure à 15 %."
  },
  "swapsMaxSlippage": {
    "message": "Tolérance au slippage"
  },
  "swapsNotEnoughForTx": {
    "message": "Pas assez de $1 pour effectuer cette transaction",
    "description": "Tells the user that they don't have enough of a token for a proposed swap. $1 is a token symbol"
  },
  "swapsNotEnoughToken": {
    "message": "Pas assez de $1",
    "description": "Tells the user that they don't have enough of a token for a proposed swap. $1 is a token symbol"
  },
  "swapsViewInActivity": {
    "message": "Afficher dans l’activité"
  },
  "switch": {
    "message": "Changer"
  },
  "switchEthereumChainConfirmationDescription": {
    "message": "Ceci permet de remplacer le réseau sélectionné dans MetaMask par un réseau précédemment ajouté :"
  },
  "switchEthereumChainConfirmationTitle": {
    "message": "Autoriser ce site à changer de réseau ?"
  },
  "switchInputCurrency": {
    "message": "Changer la devise"
  },
  "switchNetwork": {
    "message": "Changer de réseau"
  },
  "switchNetworks": {
    "message": "Changer de réseau"
  },
  "switchToNetwork": {
    "message": "Passer à $1",
    "description": "$1 represents the custom network that has previously been added"
  },
  "switchToThisAccount": {
    "message": "Basculer vers ce compte"
  },
  "switchedNetworkToastDecline": {
    "message": "Ne plus afficher"
  },
  "switchedNetworkToastMessage": {
    "message": "$1 est maintenant actif sur $2",
    "description": "$1 represents the account name, $2 represents the network name"
  },
  "switchedTo": {
    "message": "Vous êtes en train d’utiliser"
  },
  "switchingNetworksCancelsPendingConfirmations": {
    "message": "Le changement de réseau annulera toutes les confirmations en attente"
  },
  "symbol": {
    "message": "Symbole"
  },
  "symbolBetweenZeroTwelve": {
    "message": "Le symbole doit comporter 11 caractères ou moins."
  },
  "tenPercentIncreased": {
    "message": "Augmentation de 10 %"
  },
  "terms": {
    "message": "Conditions d’utilisation"
  },
  "termsOfService": {
    "message": "Conditions de service"
  },
  "termsOfUseAgreeText": {
    "message": " J’accepte les conditions d’utilisation de MetaMask et de ses fonctionnalités"
  },
  "termsOfUseFooterText": {
    "message": "Faites défiler pour lire toutes les sections"
  },
  "termsOfUseTitle": {
    "message": "Nos conditions d’utilisation ont été mises à jour"
  },
  "testNetworks": {
    "message": "Réseaux de test"
  },
  "theme": {
    "message": "Thème"
  },
  "themeDescription": {
    "message": "Choisissez votre thème MetaMask préféré."
  },
  "thingsToKeep": {
    "message": "Les choses que vous devez garder à l’esprit :"
  },
  "thirdPartySoftware": {
    "message": "Avis sur les logiciels développés par des tiers",
    "description": "Title of a popup modal displayed when installing a snap for the first time."
  },
  "thisCollection": {
    "message": "cette collection"
  },
  "threeMonthsAbbreviation": {
    "message": "3 mois",
    "description": "Shortened form of '3 months'"
  },
  "time": {
    "message": "Temps"
  },
  "tips": {
    "message": "Dons"
  },
  "to": {
    "message": "Destinataire"
  },
  "toAddress": {
    "message": "Vers : $1",
    "description": "$1 is the address to include in the To label. It is typically shortened first using shortenAddress"
  },
  "toggleRequestQueueDescription": {
    "message": "Cette fonction vous permet de sélectionner un réseau pour chaque site au lieu d’un seul réseau pour tous les sites. Vous n’aurez donc pas à changer manuellement de réseau, ce qui pourrait nuire à l’expérience utilisateur sur certains sites."
  },
  "toggleRequestQueueField": {
    "message": "Sélectionnez les réseaux pour chaque site"
  },
  "toggleRequestQueueOff": {
    "message": "Désactiver"
  },
  "toggleRequestQueueOn": {
    "message": "Activer"
  },
  "token": {
    "message": "Jeton"
  },
  "tokenAddress": {
    "message": "Adresse du token"
  },
  "tokenAlreadyAdded": {
    "message": "Ce jeton a déjà été ajouté."
  },
  "tokenAutoDetection": {
    "message": "Détection automatique des jetons"
  },
  "tokenContractAddress": {
    "message": "Adresse du contrat de jeton"
  },
  "tokenDecimal": {
    "message": "Nombre de décimales du jeton"
  },
  "tokenDecimalFetchFailed": {
    "message": "La décimale du jeton est requise. Trouvez-la sur : $1"
  },
  "tokenDecimalTitle": {
    "message": "Nombre de décimales du token :"
  },
  "tokenDetails": {
    "message": "Détails du token"
  },
  "tokenFoundTitle": {
    "message": "1 nouveau jeton trouvé"
  },
  "tokenId": {
    "message": "ID de token"
  },
  "tokenList": {
    "message": "Listes de jetons"
  },
  "tokenScamSecurityRisk": {
    "message": "les arnaques et les risques de piratage informatique"
  },
  "tokenShowUp": {
    "message": "Il se peut que vos jetons n’apparaissent pas automatiquement dans votre portefeuille. "
  },
  "tokenStandard": {
    "message": "Jeton standard"
  },
  "tokenSymbol": {
    "message": "Symbole du jeton"
  },
  "tokens": {
    "message": "Jetons"
  },
  "tokensFoundTitle": {
    "message": "$1 nouveaux jetons trouvés",
    "description": "$1 is the number of new tokens detected"
  },
  "tokensInCollection": {
    "message": "Jetons dans la collection"
  },
  "tooltipApproveButton": {
    "message": "Je comprends"
  },
  "tooltipSatusConnected": {
    "message": "connecté"
  },
  "tooltipSatusConnectedUpperCase": {
    "message": "Connecté"
  },
  "tooltipSatusNotConnected": {
    "message": "non connecté"
  },
  "total": {
    "message": "Total"
  },
  "totalVolume": {
    "message": "Volume total"
  },
  "transaction": {
    "message": "transaction"
  },
  "transactionCancelAttempted": {
    "message": "Tentative d’annulation de la transaction avec un prix de carburant de $1 à $2"
  },
  "transactionCancelSuccess": {
    "message": "Transaction annulée avec succès à $2"
  },
  "transactionConfirmed": {
    "message": "Transaction confirmée sur $2."
  },
  "transactionCreated": {
    "message": "Transaction créée avec une valeur de $1 sur $2."
  },
  "transactionDataFunction": {
    "message": "Fonction"
  },
  "transactionDetailDappGasMoreInfo": {
    "message": "Site suggéré"
  },
  "transactionDetailDappGasTooltip": {
    "message": "Modifier pour utiliser les frais de carburant recommandé par MetaMask selon le dernier bloc."
  },
  "transactionDetailGasHeading": {
    "message": "Frais de carburant estimés"
  },
  "transactionDetailGasTooltipConversion": {
    "message": "En savoir plus sur les frais de carburant"
  },
  "transactionDetailGasTooltipExplanation": {
    "message": "Les frais de carburant sont définis par le réseau et fluctuent selon le trafic réseau et la complexité de la transaction."
  },
  "transactionDetailGasTooltipIntro": {
    "message": "Les frais de carburant sont payés aux mineurs de cryptomonnaies qui traitent les transactions sur le réseau $1. MetaMask ne tire aucun profit des frais de carburant."
  },
  "transactionDetailGasTotalSubtitle": {
    "message": "Montant + frais de carburant"
  },
  "transactionDetailLayer2GasHeading": {
    "message": "Frais de carburant de couche 2 (L2)"
  },
  "transactionDetailMultiLayerTotalSubtitle": {
    "message": "Montant + frais"
  },
  "transactionDropped": {
    "message": "Transaction abandonnée sur $2."
  },
  "transactionError": {
    "message": "Erreur de transaction. Une exception a été rencontrée dans l’exécution du code du contrat."
  },
  "transactionErrorNoContract": {
    "message": "Tentative d’appel de fonction sur une adresse qui n’apparaît pas dans le contrat."
  },
  "transactionErrored": {
    "message": "La transaction a rencontré une erreur."
  },
  "transactionFailed": {
    "message": "La transaction a échoué"
  },
  "transactionFee": {
    "message": "Frais de transaction"
  },
  "transactionHistoryBaseFee": {
    "message": "Frais de base (GWEI)"
  },
  "transactionHistoryL1GasLabel": {
    "message": "Total des frais de transaction L1"
  },
  "transactionHistoryL2GasLimitLabel": {
    "message": "Montant maximal des frais de transaction L2"
  },
  "transactionHistoryL2GasPriceLabel": {
    "message": "Prix du gaz L2"
  },
  "transactionHistoryMaxFeePerGas": {
    "message": "Frais maximaux par unité de gaz"
  },
  "transactionHistoryPriorityFee": {
    "message": "Frais de priorité (GWEI)"
  },
  "transactionHistoryTotalGasFee": {
    "message": "Total des frais de transaction"
  },
  "transactionNote": {
    "message": "Note de transaction"
  },
  "transactionResubmitted": {
    "message": "La transaction a été soumise à nouveau avec une augmentation du prix du gaz, désormais de $1 à $2"
  },
  "transactionSettings": {
    "message": "Paramètres de la transaction"
  },
  "transactionSubmitted": {
    "message": "Transaction envoyée sur $2."
  },
  "transactionUpdated": {
    "message": "Transaction mise à jour sur $2."
  },
  "transactions": {
    "message": "Transactions"
  },
  "transfer": {
    "message": "Transfert"
  },
  "transferFrom": {
    "message": "Transfert depuis"
  },
  "trillionAbbreviation": {
    "message": "B",
    "description": "Shortened form of 'trillion'"
  },
  "troubleConnectingToLedgerU2FOnFirefox": {
    "message": "Nous avons des difficultés à connecter votre Ledger. $1",
    "description": "$1 is a link to the wallet connection guide;"
  },
  "troubleConnectingToLedgerU2FOnFirefox2": {
    "message": "Consultez notre guide de connexion au portefeuille matériel et réessayez.",
    "description": "$1 of the ledger wallet connection guide"
  },
  "troubleConnectingToLedgerU2FOnFirefoxLedgerSolution": {
    "message": "Si vous utilisez la dernière version de Firefox, il se peut que vous rencontriez un problème, car Firefox ne prend plus en charge la norme d’authentification U2F. Découvrez $1 comment vous pouvez résoudre ce problème.",
    "description": "It is a link to the ledger website for the workaround."
  },
  "troubleConnectingToLedgerU2FOnFirefoxLedgerSolution2": {
    "message": "ici",
    "description": "Second part of the error message; It is a link to the ledger website for the workaround."
  },
  "troubleConnectingToWallet": {
    "message": "Nous avons eu des difficultés à nous connecter à votre $1. Essayez de vérifier votre $2 et réessayez.",
    "description": "$1 is the wallet device name; $2 is a link to wallet connection guide"
  },
  "troubleStarting": {
    "message": "Impossible de démarrer MetaMask. Cette erreur peut être occasionnelle, essayez donc de redémarrer lextension."
  },
  "trustSiteApprovePermission": {
    "message": "En accordant cette autorisation, vous permettez au(x) $1 suivant(s) d’accéder à vos fonds"
  },
  "tryAgain": {
    "message": "Réessayez"
  },
  "turnOff": {
    "message": "Désactiver"
  },
  "turnOffMetamaskNotificationsError": {
    "message": "Une erreur s’est produite lors de la désactivation des notifications. Veuillez réessayer plus tard."
  },
  "turnOn": {
    "message": "Activer"
  },
  "turnOnMetamaskNotifications": {
    "message": "Activer les notifications"
  },
  "turnOnMetamaskNotificationsButton": {
    "message": "Activer"
  },
  "turnOnMetamaskNotificationsError": {
    "message": "Une erreur s’est produite lors de la création des notifications. Veuillez réessayer plus tard."
  },
  "turnOnMetamaskNotificationsMessageFirst": {
    "message": "Restez au courant de ce qui se passe dans votre portefeuille grâce aux notifications."
  },
  "turnOnMetamaskNotificationsMessagePrivacyBold": {
    "message": "Paramètres > Notifications."
  },
  "turnOnMetamaskNotificationsMessagePrivacyLink": {
    "message": "Découvrez comment nous protégeons vos données personnelles lorsque vous utilisez cette fonctionnalité."
  },
  "turnOnMetamaskNotificationsMessageSecond": {
    "message": "Pour activer les notifications du portefeuille, nous utilisons un profil pour synchroniser certains paramètres entre vos appareils. $1"
  },
  "turnOnMetamaskNotificationsMessageThird": {
    "message": "Vous pouvez désactiver les notifications à tout moment dans $1"
  },
  "turnOnTokenDetection": {
    "message": "Activer la détection améliorée des jetons"
  },
  "tutorial": {
    "message": "Tutoriel"
  },
  "twelveHrTitle": {
    "message": "12 h :"
  },
  "typeYourSRP": {
    "message": "Saisissez votre phrase secrète de récupération"
  },
  "u2f": {
    "message": "U2F",
    "description": "A name on an API for the browser to interact with devices that support the U2F protocol. On some browsers we use it to connect MetaMask to Ledger devices."
  },
  "unMatchedChain": {
    "message": "Selon nos informations, cette URL ne correspond pas à celle d’un fournisseur connu pour cet ID de chaîne."
  },
  "unapproved": {
    "message": "Non autorisé"
  },
  "units": {
    "message": "unités"
  },
  "unknown": {
    "message": "Inconnu"
  },
  "unknownCollection": {
    "message": "Collection sans nom"
  },
  "unknownNetwork": {
    "message": "Réseau privé inconnu"
  },
  "unknownNetworkForKeyEntropy": {
    "message": "Réseau inconnu",
    "description": "Displayed on places like Snap install warning when regular name is not available."
  },
  "unknownQrCode": {
    "message": "Erreur : nous n’avons pas pu identifier le code QR"
  },
  "unlimited": {
    "message": "Illimité"
  },
  "unlock": {
    "message": "Déverrouiller"
  },
  "unlockMessage": {
    "message": "Le web décentralisé vous attend"
  },
  "unpin": {
    "message": "Détacher"
  },
  "unrecognizedChain": {
    "message": "Ce réseau personnalisé n’est pas reconnu",
    "description": "$1 is a clickable link with text defined by the 'unrecognizedChanLinkText' key. The link will open to instructions for users to validate custom network details."
  },
  "unsendableAsset": {
    "message": "L’envoi de jetons NFT (ERC-721) n’est pas pris en charge actuellement",
    "description": "This is an error message we show the user if they attempt to send an NFT asset type, for which currently don't support sending"
  },
  "unverifiedContractAddressMessage": {
    "message": "Nous ne pouvons pas vérifier ce contrat. Assurez-vous que vous faites confiance à cette adresse."
  },
  "upArrow": {
    "message": "flèche vers le haut"
  },
  "update": {
    "message": "Mise à jour"
  },
  "updateOrEditNetworkInformations": {
    "message": "Mettez à jour vos informations ou"
  },
  "updateRequest": {
    "message": "Demande de mise à jour"
  },
  "updatedWithDate": {
    "message": "Mis à jour $1"
  },
  "uploadDropFile": {
    "message": "Déposez votre fichier ici"
  },
  "uploadFile": {
    "message": "Télécharger le fichier"
  },
  "urlErrorMsg": {
    "message": "Les URLs requièrent un préfixe HTTP/HTTPS approprié."
  },
  "urlExistsErrorMsg": {
    "message": "Cette URL est actuellement utilisée par le réseau $1."
  },
  "use4ByteResolution": {
    "message": "Décoder les contrats intelligents"
  },
  "use4ByteResolutionDescription": {
    "message": "Pour améliorer l’expérience utilisateur, nous personnalisons les messages qui s’affichent dans l’onglet d’activité en fonction des contrats intelligents avec lesquels vous interagissez. MetaMask utilise un service appelé 4byte.directory pour décoder les données et vous montrer une version plus facile à lire des contrats intelligents. Ainsi vous aurez moins de chances d’approuver l’exécution de contrats intelligents malveillants, mais cela peut nécessiter le partage de votre adresse IP."
  },
  "useMultiAccountBalanceChecker": {
    "message": "Demandes d’informations concernant le solde de plusieurs comptes"
  },
  "useMultiAccountBalanceCheckerSettingDescription": {
    "message": "Bénéficiez d’une mise à jour plus rapide des soldes en regroupant les demandes d’informations concernant le solde des comptes. Cela nous permet de récupérer plus rapidement les informations dont nous avons besoin pour mettre à jour le solde de vos comptes. En désactivant cette fonctionnalité, vous limitez la capacité des tiers à établir un lien entre vos différents comptes."
  },
  "useNftDetection": {
    "message": "Détection automatique des NFT"
  },
  "useNftDetectionDescriptionText": {
    "message": "Laissez MetaMask ajouter les NFT que vous possédez en utilisant des services tiers. La détection automatique des NFT révèle votre adresse IP et l’adresse de votre compte à ces services. Si vous activez cette fonctionnalité, un lien pourrait être établi entre votre adresse IP et votre adresse Ethereum, et entrainer l’affichage de faux NFT parachutés par des arnaqueurs. Vous pouvez ajouter des jetons manuellement pour éviter ce risque."
  },
  "usePhishingDetection": {
    "message": "Utiliser la fonction anti-hameçonnage"
  },
  "usePhishingDetectionDescription": {
    "message": "Cela permet d’afficher un avertissement pour les domaines d’hameçonnage ciblant les utilisateurs d’Ethereum"
  },
  "useSafeChainsListValidation": {
    "message": "Vérification des détails du réseau"
  },
  "useSafeChainsListValidationDescription": {
    "message": "MetaMask utilise un service tiers appelé $1 pour afficher des détails précis et standardisés concernant les réseaux. Vous limitez ainsi les risques de vous connecter à un réseau malveillant ou au mauvais réseau. En utilisant cette fonctionnalité, vous exposez votre adresse IP à chainid.network."
  },
  "useSafeChainsListValidationWebsite": {
    "message": "chainid.network",
    "description": "useSafeChainsListValidationWebsite is separated from the rest of the text so that we can bold the third party service name in the middle of them"
  },
  "useSiteSuggestion": {
    "message": "Utiliser la suggestion du site"
  },
  "useTokenDetectionPrivacyDesc": {
    "message": "L’affichage automatique des tokens envoyés sur votre compte implique une communication avec des serveurs externes afin de récupérer les images des tokens. Ces serveurs auront accès à votre adresse IP."
  },
  "usedByClients": {
    "message": "Utilisé par plusieurs clients différents"
  },
  "userName": {
    "message": "Nom d’utilisateur"
  },
  "userOpContractDeployError": {
    "message": "Le déploiement de contrats à partir d’un compte de contrat intelligent n’est pas pris en charge"
  },
  "verifyContractDetails": {
    "message": "Vérifier les informations relatives aux tiers"
  },
  "verifyThisTokenOn": {
    "message": "Vérifier ce jeton sur $1",
    "description": "Points the user to etherscan as a place they can verify information about a token. $1 is replaced with the translation for \"etherscan\""
  },
  "verifyThisUnconfirmedTokenOn": {
    "message": "Vérifiez ce jeton sur $1 et qu’il s’agit bien de celui que vous souhaitez échanger.",
    "description": "Points the user to etherscan as a place they can verify information about a token. $1 is replaced with the translation for \"etherscan\""
  },
  "version": {
    "message": "Version"
  },
  "view": {
    "message": "Affichez"
  },
  "viewActivity": {
    "message": "Voir l’activité"
  },
  "viewAllDetails": {
    "message": "Afficher tous les détails"
  },
  "viewAllQuotes": {
    "message": "afficher toutes les cotations"
  },
  "viewContact": {
    "message": "Voir le contact"
  },
  "viewDetails": {
    "message": "Afficher les détails"
  },
  "viewFullTransactionDetails": {
    "message": "Afficher tous les détails de la transaction"
  },
  "viewMore": {
    "message": "Afficher plus"
  },
  "viewOnBlockExplorer": {
    "message": "Afficher sur l’explorateur de blocs"
  },
  "viewOnCustomBlockExplorer": {
    "message": "Afficher $1 à $2",
    "description": "$1 is the action type. e.g (Account, Transaction, Swap) and $2 is the Custom Block Explorer URL"
  },
  "viewOnEtherscan": {
    "message": "Afficher $1 sur Etherscan",
    "description": "$1 is the action type. e.g (Account, Transaction, Swap)"
  },
  "viewOnExplorer": {
    "message": "Afficher sur l’explorateur"
  },
  "viewOnOpensea": {
    "message": "Afficher sur Opensea"
  },
  "viewTransaction": {
    "message": "Voir la transaction"
  },
  "viewinCustodianApp": {
    "message": "Afficher dans l’application dépositaire"
  },
  "viewinExplorer": {
    "message": "Voir $1 dans l’explorateur",
    "description": "$1 is the action type. e.g (Account, Transaction, Swap)"
  },
  "visitSite": {
    "message": "Visiter le site"
  },
  "visitWebSite": {
    "message": "Visitez notre site web"
  },
  "wallet": {
    "message": "Portefeuille"
  },
  "walletConnectionGuide": {
    "message": "notre guide de connexion des portefeuilles matériels"
  },
  "walletCreationSuccessDetail": {
    "message": "Votre portefeuille est bien protégé. Conservez votre phrase secrète de récupération en sécurité et en toute discrétion. C’est votre responsabilité !"
  },
  "walletCreationSuccessReminder1": {
    "message": "MetaMask ne peut pas restaurer votre phrase secrète de récupération."
  },
  "walletCreationSuccessReminder2": {
    "message": "MetaMask ne vous demandera jamais votre phrase secrète de récupération."
  },
  "walletCreationSuccessReminder3": {
    "message": "$1 avec n’importe qui, sinon vous risquez de voir vos fonds subtilisés",
    "description": "$1 is separated as walletCreationSuccessReminder3BoldSection so that we can bold it"
  },
  "walletCreationSuccessReminder3BoldSection": {
    "message": "Ne partagez jamais votre phrase secrète de récupération",
    "description": "This string is localized separately from walletCreationSuccessReminder3 so that we can bold it"
  },
  "walletCreationSuccessTitle": {
    "message": "Portefeuille créé avec succès"
  },
  "wantToAddThisNetwork": {
    "message": "Voulez-vous ajouter ce réseau ?"
  },
  "wantsToAddThisAsset": {
    "message": "$1 veut ajouter cet actif à votre portefeuille."
  },
  "warning": {
    "message": "Avertissement"
  },
  "warningFromSnap": {
    "message": "Avertissement provenant de $1",
    "description": "$1 represents the name of the snap"
  },
  "warningTooltipText": {
    "message": "$1 L’autre partie au contrat peut dépenser la totalité de votre solde de jetons sans préavis et sans demander votre consentement. Protégez-vous en abaissant le plafond des dépenses.",
    "description": "$1 is a warning icon with text 'Be careful' in 'warning' colour"
  },
  "weak": {
    "message": "Faible"
  },
  "web3": {
    "message": "Web3"
  },
  "web3ShimUsageNotification": {
    "message": "Nous avons remarqué que ce site Web a essayé d’utiliser l’API window.web3 supprimée. Si le site semble être défectueux, veuillez cliquer sur $1 pour plus d’informations.",
    "description": "$1 is a clickable link."
  },
  "webhid": {
    "message": "WebHID",
    "description": "Refers to a interface for connecting external devices to the browser. Used for connecting ledger to the browser. Read more here https://developer.mozilla.org/en-US/docs/Web/API/WebHID_API"
  },
  "websites": {
    "message": "sites Web",
    "description": "Used in the 'permission_rpc' message."
  },
  "welcomeBack": {
    "message": "Nous sommes heureux de vous revoir !"
  },
  "welcomeExploreDescription": {
    "message": "Stockez, envoyez et dépensez des cryptomonnaies et des actifs."
  },
  "welcomeExploreTitle": {
    "message": "Explorer des applications décentralisées"
  },
  "welcomeLoginDescription": {
    "message": "Utilisez votre MetaMask pour vous connecter à des applications décentralisées. Nul besoin de vous inscrire !"
  },
  "welcomeLoginTitle": {
    "message": "Dites bonjour à votre portefeuille"
  },
  "welcomeToMetaMask": {
    "message": "C’est parti !"
  },
  "welcomeToMetaMaskIntro": {
    "message": "MetaMask est un portefeuille sécurisé utilisé par des millions de personnes qui rend l’univers du web3 accessible à toutes et à tous."
  },
  "whatsNew": {
    "message": "Nouveautés",
    "description": "This is the title of a popup that gives users notifications about new features and updates to MetaMask."
  },
  "whatsThis": {
    "message": "Qu’est-ce que c’est ?"
  },
  "wrongChainId": {
    "message": "Cet ID de chaîne ne correspond pas au nom du réseau."
  },
  "wrongNetworkName": {
    "message": "Selon nos informations, il se peut que le nom du réseau ne corresponde pas exactement à l’ID de chaîne."
  },
  "xOfYPending": {
    "message": "$1 sur $2 en attente",
    "description": "$1 and $2 are intended to be two numbers, where $2 is a total number of pending confirmations, and $1 is a count towards that total"
  },
  "yes": {
    "message": "Oui"
  },
  "you": {
    "message": "Vous"
  },
  "youHaveAddedAll": {
    "message": "Vous avez ajouté tous les réseaux populaires. Vous pouvez découvrir d’autres réseaux $1 ou $2",
    "description": "$1 is a link with the text 'here' and $2 is a button with the text 'add more networks manually'"
  },
  "youNeedToAllowCameraAccess": {
    "message": "Vous devez autoriser l’accès à votre appareil pour utiliser cette fonctionnalité."
  },
  "youSign": {
    "message": "Vous signez"
  },
  "yourAccounts": {
    "message": "Vos comptes"
  },
  "yourActivity": {
    "message": "Votre activité"
  },
  "yourBalance": {
    "message": "Votre solde"
  },
  "yourNFTmayBeAtRisk": {
    "message": "Il peut y avoir des risques associés à votre NFT"
  },
  "yourPrivateSeedPhrase": {
    "message": "Votre phrase secrète de récupération privée"
  },
  "yourTransactionConfirmed": {
    "message": "Transaction déjà confirmée"
  },
  "yourTransactionJustConfirmed": {
    "message": "Nous n'avons pas pu annuler votre transaction avant qu'elle ne soit confirmée sur la blockchain."
  },
  "zeroGasPriceOnSpeedUpError": {
    "message": "Prix de carburant zéro sur l’accélération"
  }
}<|MERGE_RESOLUTION|>--- conflicted
+++ resolved
@@ -1765,15 +1765,12 @@
     "message": "activer $1",
     "description": "$1 is a token symbol, e.g. ETH"
   },
-<<<<<<< HEAD
   "enableTokenAutoDetection": {
     "message": "Activer la détection automatique des jetons"
   },
   "enable_auto_detection_toggle_automatically": {
     "message": "Cette option sera automatiquement activée dans l’extension Metamask v12.3.0 si l’option « Fonctionnalité de base » est déjà activée"
   },
-=======
->>>>>>> 535c139b
   "enabled": {
     "message": "Activé"
   },
@@ -2821,12 +2818,9 @@
   "methodData": {
     "message": "Méthode"
   },
-<<<<<<< HEAD
   "methodDataTransactionDesc": {
     "message": "Fonction exécutée en fonction des données d’entrée décodées."
   },
-=======
->>>>>>> 535c139b
   "methodNotSupported": {
     "message": "Non pris en charge par ce compte."
   },
@@ -3532,12 +3526,9 @@
   "onboardingMetametricsDescription2": {
     "message": "Lorsque nous recueillons des données, elles sont toujours…"
   },
-<<<<<<< HEAD
-=======
   "onboardingMetametricsDisagree": {
     "message": "Non merci"
   },
->>>>>>> 535c139b
   "onboardingMetametricsInfuraTerms": {
     "message": "Nous vous informerons si nous décidons d’utiliser ces données à d’autres fins. Pour plus d’informations, vous pouvez consulter notre $1. N’oubliez pas que vous pouvez aller dans les paramètres et vous désinscrire à tout moment.",
     "description": "$1 represents `onboardingMetametricsInfuraTermsPolicy`"
