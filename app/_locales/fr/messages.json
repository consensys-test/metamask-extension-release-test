{
  "QRHardwareInvalidTransactionTitle": {
    "message": "Erreur"
  },
  "QRHardwareMismatchedSignId": {
    "message": "Données de transaction incompatibles. Veuillez vérifier les détails de la transaction."
  },
  "QRHardwarePubkeyAccountOutOfRange": {
    "message": "Il n’y a plus de comptes. Si vous souhaitez accéder à un autre compte non répertorié ci-dessous, veuillez reconnecter votre portefeuille matériel et le sélectionner."
  },
  "QRHardwareScanInstructions": {
    "message": "Placez le code QR devant votre caméra. L’écran est flou, mais cela n’affectera pas la lecture."
  },
  "QRHardwareSignRequestCancel": {
    "message": "Rejeter"
  },
  "QRHardwareSignRequestDescription": {
    "message": "Après avoir signé avec votre portefeuille, cliquez sur « Obtenir la signature » pour recevoir la signature"
  },
  "QRHardwareSignRequestGetSignature": {
    "message": "Obtenir la signature"
  },
  "QRHardwareSignRequestSubtitle": {
    "message": "Veuillez scanner le code QR avec votre portefeuille"
  },
  "QRHardwareSignRequestTitle": {
    "message": "Demander la signature"
  },
  "QRHardwareUnknownQRCodeTitle": {
    "message": "Erreur"
  },
  "QRHardwareUnknownWalletQRCode": {
    "message": "Code QR invalide. Scannez le code QR de synchronisation du portefeuille matériel."
  },
  "QRHardwareWalletImporterTitle": {
    "message": "Scannez le code QR"
  },
  "QRHardwareWalletSteps1Description": {
    "message": "Vous pouvez choisir parmi une liste de partenaires officiels soutenant le code QR ci-dessous."
  },
  "QRHardwareWalletSteps1Title": {
    "message": "Connectez votre portefeuille électronique QR"
  },
  "SIWEAddressInvalid": {
    "message": "L’adresse figurant dans la demande de connexion ne correspond pas à l’adresse du compte que vous utilisez pour vous connecter."
  },
  "SIWEDomainInvalidText": {
    "message": "Le nom de domaine du site Web auquel vous tentez de vous connecter ne correspond pas au nom de domaine indiqué dans la demande de connexion. Procédez avec prudence."
  },
  "SIWEDomainInvalidTitle": {
    "message": "Demande de site trompeuse."
  },
  "SIWEDomainWarningBody": {
    "message": "Le site Web ($1) vous demande de vous connecter au mauvais nom domaine. Il peut s’agir d’une tentative d’hameçonnage.",
    "description": "$1 represents the website domain"
  },
  "SIWEDomainWarningLabel": {
    "message": "Site non sécurisé"
  },
  "SIWELabelChainID": {
    "message": "Identifiant de la chaîne :"
  },
  "SIWELabelExpirationTime": {
    "message": "Expire à :"
  },
  "SIWELabelIssuedAt": {
    "message": "Émis à :"
  },
  "SIWELabelMessage": {
    "message": "Message :"
  },
  "SIWELabelNonce": {
    "message": "Nonce :"
  },
  "SIWELabelNotBefore": {
    "message": "Pas avant :"
  },
  "SIWELabelRequestID": {
    "message": "Identifiant de la demande :"
  },
  "SIWELabelResources": {
    "message": "Ressources : $1",
    "description": "$1 represents the number of resources"
  },
  "SIWELabelURI": {
    "message": "URI :"
  },
  "SIWELabelVersion": {
    "message": "Version :"
  },
  "SIWESiteRequestSubtitle": {
    "message": "Ce site vous demande de vous connecter avec"
  },
  "SIWESiteRequestTitle": {
    "message": "Demande de connexion"
  },
  "SIWEWarningSubtitle": {
    "message": "Veuillez confirmer que vous avez bien compris en cochant :"
  },
  "SIWEWarningTitle": {
    "message": "En êtes-vous sûr(e) ?"
  },
  "about": {
    "message": "À propos"
  },
  "accept": {
    "message": "Accepter"
  },
  "acceptTermsOfUse": {
    "message": "J’ai lu et j’accepte les $1",
    "description": "$1 is the `terms` message"
  },
  "accessAndSpendNoticeNFT": {
    "message": "$1 peut accéder à cet actif et le dépenser",
    "description": "$1 is the url of the site requesting ability to spend"
  },
  "accessYourWalletWithSRP": {
    "message": "Accédez à votre portefeuille en utilisant votre phrase secrète de récupération"
  },
  "accessYourWalletWithSRPDescription": {
    "message": "MetaMask ne peut pas récupérer votre mot de passe. Nous utiliserons votre phrase secrète de récupération pour vérifier votre identité, restaurer votre portefeuille et définir un nouveau mot de passe. Veuillez tout d’abord saisir la phrase secrète de récupération qui vous a été fournie lorsque vous avez créé votre portefeuille. $1",
    "description": "$1 is the words 'Learn More' from key 'learnMore', separated here so that it can be added as a link"
  },
  "accessingYourCamera": {
    "message": "Accès à votre appareil photo..."
  },
  "account": {
    "message": "Compte"
  },
  "accountActivity": {
    "message": "Activité du compte"
  },
  "accountActivityText": {
    "message": "Sélectionnez les comptes pour lesquels vous souhaitez recevoir des notifications :"
  },
  "accountDetails": {
    "message": "Détails du compte"
  },
  "accountIdenticon": {
    "message": "Identicon de compte"
  },
  "accountIsntConnectedToastText": {
    "message": "$1 n’est pas connecté à $2"
  },
  "accountName": {
    "message": "Nom du compte"
  },
  "accountNameDuplicate": {
    "message": "Ce nom de compte existe déjà",
    "description": "This is an error message shown when the user enters a new account name that matches an existing account name"
  },
  "accountNameReserved": {
    "message": "Ce nom de compte est réservé",
    "description": "This is an error message shown when the user enters a new account name that is reserved for future use"
  },
  "accountOptions": {
    "message": "Options du compte"
  },
  "accountSelectionRequired": {
    "message": "Vous devez sélectionner un compte !"
  },
  "accountTypeNotSupported": {
    "message": "Ce type de compte n’est pas pris en charge"
  },
  "accounts": {
    "message": "Comptes"
  },
  "accountsConnected": {
    "message": "Comptes connectés"
  },
  "active": {
    "message": "Actif"
  },
  "activity": {
    "message": "Activité"
  },
  "activityLog": {
    "message": "Log d’activité"
  },
  "add": {
    "message": "Ajouter"
  },
  "addANetwork": {
    "message": "Ajouter un réseau"
  },
  "addANetworkManually": {
    "message": "Ajouter manuellement un réseau"
  },
  "addANickname": {
    "message": "Ajouter un pseudo"
  },
  "addAccount": {
    "message": "Ajouter un compte"
  },
  "addAccountToMetaMask": {
    "message": "Ajouter un compte à MetaMask"
  },
  "addAcquiredTokens": {
    "message": "Ajouter les jetons que vous avez acquis par l’intermédiaire de MetaMask"
  },
  "addAlias": {
    "message": "Ajouter un alias"
  },
  "addBlockExplorer": {
    "message": "Ajouter un explorateur de blocs"
  },
  "addContact": {
    "message": "Ajouter un contact"
  },
  "addCustomNetwork": {
    "message": "Ajouter un réseau personnalisé"
  },
  "addEthereumChainConfirmationDescription": {
    "message": "Cela permettra d’utiliser ce réseau dans MetaMask."
  },
  "addEthereumChainConfirmationRisks": {
    "message": "MetaMask ne vérifie pas les réseaux personnalisés."
  },
  "addEthereumChainConfirmationRisksLearnMore": {
    "message": "En savoir plus sur $1.",
    "description": "$1 is a link with text that is provided by the 'addEthereumChainConfirmationRisksLearnMoreLink' key"
  },
  "addEthereumChainConfirmationRisksLearnMoreLink": {
    "message": "les risques de fraude et de sécurité des réseaux",
    "description": "Link text for the 'addEthereumChainConfirmationRisksLearnMore' translation key"
  },
  "addEthereumChainConfirmationTitle": {
    "message": "Autoriser ce site à ajouter un réseau ?"
  },
  "addEthereumChainWarningModalHeader": {
    "message": "N’ajoutez ce fournisseur de RPC que si vous lui faites confiance. $1",
    "description": "$1 is addEthereumChainWarningModalHeaderPartTwo passed separately so that it can be bolded"
  },
  "addEthereumChainWarningModalHeaderPartTwo": {
    "message": "Un fournisseur malveillant peut mentir quant à l’état de la blockchain et enregistrer votre activité sur le réseau."
  },
  "addEthereumChainWarningModalListHeader": {
    "message": "Il est important que votre fournisseur soit digne de confiance, car il peut :"
  },
  "addEthereumChainWarningModalListPointOne": {
    "message": "Voir vos comptes et les associer à votre adresse IP"
  },
  "addEthereumChainWarningModalListPointThree": {
    "message": "Afficher le solde des comptes et les opérations réalisées et inscrites sur le registre de la blockchain"
  },
  "addEthereumChainWarningModalListPointTwo": {
    "message": "Diffuser des informations sur vos transactions"
  },
  "addEthereumChainWarningModalTitle": {
    "message": "Vous êtes en train d’ajouter un nouveau fournisseur de RPC pour le réseau principal de la blockchain Ethereum"
  },
  "addFriendsAndAddresses": {
    "message": "Ajoutez uniquement des amis et des adresses de confiance"
  },
  "addFromAListOfPopularNetworks": {
    "message": "Ajoutez à partir d’une liste de réseaux populaires ou ajoutez un réseau manuellement. Interagissez uniquement avec les entités en lesquelles vous avez confiance."
  },
  "addHardwareWallet": {
    "message": "Ajouter un portefeuille matériel"
  },
  "addIPFSGateway": {
    "message": "Ajoutez votre passerelle IPFS préférée"
  },
  "addImportAccount": {
    "message": "Ajouter un compte ou un portefeuille matériel"
  },
  "addMemo": {
    "message": "Ajouter un mémo"
  },
  "addMoreNetworks": {
    "message": "ajouter manuellement d’autres réseaux"
  },
  "addNetwork": {
    "message": "Ajouter un réseau"
  },
  "addNetworkTooltipWarning": {
    "message": "Cette connexion réseau repose sur des tiers. Elle peut être moins fiable ou permettre à des tiers de suivre l’activité des utilisateurs. $1",
    "description": "$1 is Learn more link"
  },
  "addNewAccount": {
    "message": "Ajouter un nouveau compte Ethereum"
  },
  "addNewBitcoinAccount": {
    "message": "Ajouter un nouveau compte Bitcoin (Bêta)"
  },
  "addNewBitcoinTestnetAccount": {
    "message": "Ajouter un nouveau compte Bitcoin (Testnet)"
  },
  "addNewToken": {
    "message": "Ajouter un nouveau jeton"
  },
  "addNft": {
    "message": "Ajouter un NFT"
  },
  "addNfts": {
    "message": "Ajouter des NFT"
  },
  "addRpcUrl": {
    "message": "Ajouter l’URL du RPC"
  },
  "addSnapAccountToggle": {
    "message": "Activer « Ajouter un Snap de compte (bêta) »"
  },
  "addSnapAccountsDescription": {
    "message": "En activant cette fonctionnalité, vous aurez la possibilité d’ajouter les nouveaux Snaps de compte bêta directement à partir de votre liste de comptes. Veuillez noter que les Snaps de compte sont des services fournis par des tiers."
  },
  "addSuggestedNFTs": {
    "message": "Ajouter les NFT suggérés"
  },
  "addSuggestedTokens": {
    "message": "Ajouter les jetons suggérés"
  },
  "addToken": {
    "message": "Ajouter le jeton"
  },
  "addTokenByContractAddress": {
    "message": "Vous n’arrivez pas à trouver un jeton ? Vous pouvez ajouter manuellement n’importe quel jeton en copiant et collant son adresse. Les adresses des contrats de jetons sont disponibles sur $1",
    "description": "$1 is a blockchain explorer for a specific network, e.g. Etherscan for Ethereum"
  },
  "addUrl": {
    "message": "Ajouter l'URL"
  },
  "addingAccount": {
    "message": "Ajouter un compte"
  },
  "addingCustomNetwork": {
    "message": "Ajout de réseau"
  },
  "addingTokens": {
    "message": "Ajouter des jetons"
  },
  "additionalNetworks": {
    "message": "Réseaux supplémentaires"
  },
  "additionalRpcUrl": {
    "message": "URL supplémentaire de RPC"
  },
  "address": {
    "message": "Adresse"
  },
  "addressCopied": {
    "message": "Adresse copiée !"
  },
  "advanced": {
    "message": "Paramètres avancés"
  },
  "advancedBaseGasFeeToolTip": {
    "message": "Lorsque votre transaction est intégrée au bloc, toute différence entre vos frais de base maximaux et les frais de base réels vous sera remboursée. Le montant total est calculé comme suit : frais de base maximaux (en GWEI) × limite de carburant."
  },
  "advancedConfiguration": {
    "message": "Configuration avancée"
  },
  "advancedDetailsDataDesc": {
    "message": "Données"
  },
  "advancedDetailsHexDesc": {
    "message": "Hexa"
  },
  "advancedDetailsNonceDesc": {
    "message": "Nonce"
  },
  "advancedDetailsNonceTooltip": {
    "message": "Il s’agit du nombre de transactions d’un compte. Le nonce de la première transaction est 0 et il augmente d’une manière séquentielle."
  },
  "advancedGasFeeDefaultOptIn": {
    "message": "Enregistrer ces valeurs comme valeurs par défaut pour le réseau $1.",
    "description": "$1 is the current network name."
  },
  "advancedGasFeeModalTitle": {
    "message": "Frais de carburant avancés"
  },
  "advancedGasPriceTitle": {
    "message": "Prix du gaz"
  },
  "advancedPriorityFeeToolTip": {
    "message": "Les frais de priorité (aussi appelés « pourboire du mineur ») vont directement aux mineurs et les incitent à accorder la priorité à votre transaction."
  },
  "agreeTermsOfUse": {
    "message": "J’accepte les $1 de MetaMask",
    "description": "$1 is the `terms` link"
  },
  "airgapVault": {
    "message": "Coffre-fort AirGap"
  },
  "alert": {
    "message": "Alerte"
  },
  "alertActionBuy": {
    "message": "Acheter de l’ETH"
  },
  "alertActionUpdateGas": {
    "message": "Mettre à jour la limite de gaz"
  },
  "alertActionUpdateGasFee": {
    "message": "Actualiser les frais"
  },
  "alertActionUpdateGasFeeLevel": {
    "message": "Mettre à jour les options de gaz"
  },
  "alertBannerMultipleAlertsDescription": {
    "message": "Si vous approuvez cette demande, un tiers connu pour ses activités frauduleuses pourrait s’emparer de tous vos actifs."
  },
  "alertBannerMultipleAlertsTitle": {
    "message": "Plusieurs alertes !"
  },
  "alertDisableTooltip": {
    "message": "Vous pouvez modifier ceci dans « Paramètres > Alertes »"
  },
  "alertMessageGasEstimateFailed": {
    "message": "Nous ne sommes pas en mesure de déterminer le montant exact des frais et cette estimation peut être élevée. Nous vous suggérons d’entrer une limite de gaz personnalisée, mais la transaction pourrait quand même échouer."
  },
  "alertMessageGasFeeLow": {
    "message": "Si vous choisissez des frais peu élevés, attendez-vous à des transactions plus lentes et à des temps d’attente plus longs. Pour des transactions plus rapides, choisissez les options « Ordre au marché » ou « Agressif »."
  },
  "alertMessageGasTooLow": {
    "message": "Pour effectuer cette transaction, vous devez augmenter la limite de gaz à 21 000 ou plus."
  },
  "alertMessageInsufficientBalance": {
    "message": "Vous n’avez pas assez d’ETH sur votre compte pour payer les frais de transaction."
  },
  "alertMessageNetworkBusy": {
    "message": "Les prix du gaz sont élevés et les estimations sont moins précises."
  },
  "alertMessageNoGasPrice": {
    "message": "Nous ne pouvons pas valider cette transaction tant que vous n’avez pas mis à jour manuellement les frais."
  },
  "alertMessagePendingTransactions": {
    "message": "La transaction précédente doit être finalisée avant que celle-ci ne soit traitée. Découvrez comment vous pouvez annuler ou accélérer une transaction."
  },
  "alertMessageSignInDomainMismatch": {
    "message": "Le site auquel vous êtes en train de vous connecter n’est pas le site à l’origine de la demande. Il pourrait s’agir d’une tentative de vol de vos identifiants de connexion."
  },
  "alertMessageSignInWrongAccount": {
    "message": "Ce site vous demande de vous connecter en utilisant le mauvais compte."
  },
  "alertMessageSigningOrSubmitting": {
    "message": "La transaction précédente doit être finalisée avant que celle-ci ne soit traitée."
  },
  "alertModalAcknowledge": {
    "message": "Je suis conscient du risque et je souhaite quand même continuer"
  },
  "alertModalDetails": {
    "message": "Détails de l’alerte"
  },
  "alertModalReviewAllAlerts": {
    "message": "Examiner toutes les alertes"
  },
  "alertReasonGasEstimateFailed": {
    "message": "Frais inexacts"
  },
  "alertReasonGasFeeLow": {
    "message": "Vitesse lente"
  },
  "alertReasonGasTooLow": {
    "message": "Limite de gaz trop basse"
  },
  "alertReasonInsufficientBalance": {
    "message": "Fonds insuffisants"
  },
  "alertReasonNetworkBusy": {
    "message": "Le réseau est occupé"
  },
  "alertReasonNoGasPrice": {
    "message": "Estimation des frais non disponible"
  },
  "alertReasonPendingTransactions": {
    "message": "Transaction en attente"
  },
  "alertReasonSignIn": {
    "message": "Demande de connexion suspecte"
  },
  "alertReasonWrongAccount": {
    "message": "Mauvais compte"
  },
  "alertSettingsUnconnectedAccount": {
    "message": "Navigation sur un site Web avec un compte non connecté sélectionné"
  },
  "alertSettingsUnconnectedAccountDescription": {
    "message": "Cette alerte s’affiche dans le pop-up lorsque vous naviguez sur un site web3 connecté, mais que le compte actuellement sélectionné n’est pas connecté."
  },
  "alertSettingsWeb3ShimUsage": {
    "message": "Lorsqu’un site Web tente d’utiliser l’API window.web3 supprimée"
  },
  "alertSettingsWeb3ShimUsageDescription": {
    "message": "Cette alerte s’affiche dans le pop-up lorsque vous naviguez sur un site qui tente d’utiliser l’API window.web3 supprimée, et qui peut par conséquent être défaillant."
  },
  "alerts": {
    "message": "Alertes"
  },
  "all": {
    "message": "Tout"
  },
  "allCustodianAccountsConnectedSubtitle": {
    "message": "Soit vous avez déjà connecté tous vos comptes dépositaires, soit vous n’avez aucun compte à connecter à MetaMask Institutional."
  },
  "allCustodianAccountsConnectedTitle": {
    "message": "Aucun compte à connecter"
  },
  "allOfYour": {
    "message": "Tous vos $1",
    "description": "$1 is the symbol or name of the token that the user is approving spending"
  },
  "allPermissions": {
    "message": "Toutes les autorisations"
  },
  "allTimeHigh": {
    "message": "Le plus haut niveau jamais atteint"
  },
  "allTimeLow": {
    "message": "Le plus bas niveau jamais atteint"
  },
  "allYourNFTsOf": {
    "message": "Tous vos NFT via $1",
    "description": "$1 is a link to contract on the block explorer when we're not able to retrieve a erc721 or erc1155 name"
  },
  "allow": {
    "message": "Autoriser"
  },
  "allowMmiToConnectToCustodian": {
    "message": "Cela permettra à MMI de se connecter à $1 pour importer vos comptes."
  },
  "allowNotifications": {
    "message": "Autoriser les notifications"
  },
  "allowSpendToken": {
    "message": "Donner l’autorisation d’accéder à votre $1 ?",
    "description": "$1 is the symbol of the token that are requesting to spend"
  },
  "allowWithdrawAndSpend": {
    "message": "Permettre à $1 de retirer et de dépenser jusqu’au montant suivant :",
    "description": "The url of the site that requested permission to 'withdraw and spend'"
  },
  "amount": {
    "message": "Montant"
  },
  "amountReceived": {
    "message": "Montant reçu"
  },
  "amountSent": {
    "message": "Montant envoyé"
  },
  "andForListItems": {
    "message": "$1, et $2",
    "description": "$1 is the first item, $2 is the last item in a list of items. Used in Snap Install Warning modal."
  },
  "andForTwoItems": {
    "message": "$1 et $2",
    "description": "$1 is the first item, $2 is the second item. Used in Snap Install Warning modal."
  },
  "appDescription": {
    "message": "Extension Ethereum pour navigateur",
    "description": "The description of the application"
  },
  "appName": {
    "message": "MetaMask",
    "description": "The name of the application"
  },
  "appNameBeta": {
    "message": "MetaMask Beta",
    "description": "The name of the application (Beta)"
  },
  "appNameFlask": {
    "message": "MetaMask Flask",
    "description": "The name of the application (Flask)"
  },
  "appNameMmi": {
    "message": "MetaMask institutionnel",
    "description": "The name of the application (MMI)"
  },
  "approve": {
    "message": "Approuver"
  },
  "approveAllTokensTitle": {
    "message": "Voulez-vous lui accorder l’autorisation d’accéder et de transférer tous vos $1 ?",
    "description": "$1 is the symbol of the token for which the user is granting approval"
  },
  "approveAllTokensTitleWithoutSymbol": {
    "message": "Autoriser l’accès et le transfert de vos NFT via $1 ?",
    "description": "$1 a link to contract on the block explorer when we're not able to retrieve a erc721 or erc1155 name"
  },
  "approveButtonText": {
    "message": "Approuver"
  },
  "approveIncreaseAllowance": {
    "message": "Augmenter le plafond des dépenses de $1",
    "description": "The token symbol that is being approved"
  },
  "approveSpendingCap": {
    "message": "Approuver le plafond de dépenses de $1",
    "description": "The token symbol that is being approved"
  },
  "approveTokenDescription": {
    "message": "Tant que vous n’aurez pas révoqué cette autorisation, l’autre partie pourra accéder à votre portefeuille et transférer sans préavis les NFT suivants."
  },
  "approveTokenDescriptionWithoutSymbol": {
    "message": "Tant que vous n’aurez pas révoqué cette autorisation, l’autre partie pourra accéder à votre portefeuille et transférer sans préavis les NFT via $1.",
    "description": "$1 is a link to contract on the block explorer when we're not able to retrieve a erc721 or erc1155 name"
  },
  "approveTokenTitle": {
    "message": "Autoriser l’accès et le transfert de vos $1 ?",
    "description": "$1 is the symbol of the token for which the user is granting approval"
  },
  "approved": {
    "message": "Approuvé"
  },
  "approvedAsset": {
    "message": "Actif approuvé"
  },
  "approvedOn": {
    "message": "Approuver le $1",
    "description": "$1 is the approval date for a permission"
  },
  "approvedOnForAccounts": {
    "message": "Approuvé le $1 pour $2",
    "description": "$1 is the approval date for a permission. $2 is the AvatarGroup component displaying account images."
  },
  "areYouSure": {
    "message": "En êtes-vous sûr(e) ?"
  },
  "asset": {
    "message": "Actif"
  },
  "assetOptions": {
    "message": "Options d’actifs"
  },
  "attemptSendingAssets": {
    "message": "Si vous essayez d’envoyer des actifs directement d’un réseau à un autre, une perte permanente des actifs pourrait en résulter. Assurez-vous d’utiliser une passerelle."
  },
  "attemptSendingAssetsWithPortfolio": {
    "message": "Si vous essayez d’envoyer des actifs directement d’un réseau à un autre, vous pourriez les perdre définitivement. Utilisez une passerelle comme $1 pour transférer en toute sécurité des fonds d’un réseau à un autre"
  },
  "attemptToCancelSwapForFree": {
    "message": "Tentative d’annuler gratuitement le swap"
  },
  "attributes": {
    "message": "Attributs"
  },
  "attributions": {
    "message": "Attributions"
  },
  "auroraRpcDeprecationMessage": {
    "message": "L’URL Infura RPC ne prend plus en charge Aurora."
  },
  "authorizedPermissions": {
    "message": "Vous avez accordé les autorisations suivantes"
  },
  "autoDetectTokens": {
    "message": "Détection automatique des jetons"
  },
  "autoDetectTokensDescription": {
    "message": "Nous utilisons des API tierces pour détecter et afficher les nouveaux jetons ajoutés à votre portefeuille. Désactivez cette option si vous ne souhaitez pas que l’application extraie des données de ces services. $1",
    "description": "$1 is a link to a support article"
  },
  "autoLockTimeLimit": {
    "message": "Minuterie de déconnexion automatique (minutes)"
  },
  "autoLockTimeLimitDescription": {
    "message": "Réglez la durée d’inactivité en minutes avant que MetaMask ne se déconnecte automatiquement."
  },
  "average": {
    "message": "Moyen"
  },
  "awaitingApproval": {
    "message": "En attente d’approbation..."
  },
  "back": {
    "message": "Retour"
  },
  "backupApprovalInfo": {
    "message": "Ce code secret est requis pour récupérer votre portefeuille si jamais vous perdez votre appareil, oubliez votre mot de passe, devez réinstaller MetaMask ou souhaitez accéder à votre portefeuille depuis un autre appareil."
  },
  "backupApprovalNotice": {
    "message": "Sauvegardez votre phrase secrète de récupération pour garder votre portefeuille et vos fonds en sécurité."
  },
  "backupKeyringSnapReminder": {
    "message": "Assurez-vous que vous pouvez accéder à tous les comptes créés par ce snap avant de le supprimer"
  },
  "backupNow": {
    "message": "Sauvegarder maintenant"
  },
  "balance": {
    "message": "Solde"
  },
  "balanceOutdated": {
    "message": "Le solde n’est peut-être pas à jour"
  },
  "baseFee": {
    "message": "Frais de base"
  },
  "basic": {
    "message": "Général"
  },
  "basicConfigurationBannerCTA": {
    "message": "Activer la fonctionnalité de base"
  },
  "basicConfigurationBannerTitle": {
    "message": "La fonctionnalité de base est désactivée"
  },
  "basicConfigurationDescription": {
    "message": "MetaMask offre des fonctionnalités de base telles que l’affichage des détails des jetons et des paramètres de gaz par le biais de services Internet. Lorsque vous utilisez des services Internet, votre adresse IP est partagée avec le fournisseur de ces services, dans ce cas MetaMask. C’est la même chose que lorsque vous visitez un site web. MetaMask conserve ces données temporairement et ne les vend jamais. Vous pouvez utiliser un VPN ou désactiver ces services, mais cela peut affecter votre expérience avec MetaMask. Pour en savoir plus, lisez notre $1.",
    "description": "$1 is to be replaced by the message for privacyMsg, and will link to https://consensys.io/privacy-policy"
  },
  "basicConfigurationLabel": {
    "message": "Fonctionnalité de base"
  },
  "basicConfigurationModalCheckbox": {
    "message": "Je comprends et je veux continuer"
  },
  "basicConfigurationModalDisclaimerOff": {
    "message": "Cela signifie que vous n’optimiserez pas complètement votre temps sur MetaMask. Vous n’aurez pas accès aux fonctions de base (comme les détails des jetons, les réglages optimaux du gaz, et autres)."
  },
  "basicConfigurationModalDisclaimerOn": {
    "message": "Pour optimiser votre temps sur MetaMask, vous devez activer cette fonction. Les fonctions de base (comme les détails des jetons, les réglages optimaux du gaz, et autres) améliorent votre expérience Web3."
  },
  "basicConfigurationModalHeadingOff": {
    "message": "Désactiver la fonctionnalité de base"
  },
  "basicConfigurationModalHeadingOn": {
    "message": "Activer la fonctionnalité de base"
  },
  "beCareful": {
    "message": "Soyez prudent"
  },
  "beta": {
    "message": "Bêta"
  },
  "betaHeaderText": {
    "message": "Il s’agit d’une version bêta. Veuillez signaler les bogues $1",
    "description": "$1 represents the word 'here' in a hyperlink"
  },
  "betaMetamaskInstitutionalVersion": {
    "message": "Version Beta de MetaMask Institutional"
  },
  "betaMetamaskVersion": {
    "message": "Version MetaMask Beta"
  },
  "betaTerms": {
    "message": "Conditions d’utilisation de la version bêta"
  },
  "betaWalletCreationSuccessReminder1": {
    "message": "La version bêta de MetaMask ne peut pas retrouver votre phrase secrète de récupération."
  },
  "betaWalletCreationSuccessReminder2": {
    "message": "La version bêta de MetaMask ne vous demandera jamais votre phrase secrète de récupération."
  },
  "billionAbbreviation": {
    "message": "Mrd",
    "description": "Shortened form of 'billion'"
  },
  "bitcoinActivityNotSupported": {
    "message": "L’activité Bitcoin n’est pas prise en charge"
  },
  "bitcoinSupportSectionTitle": {
    "message": "Bitcoin"
  },
  "bitcoinSupportToggleDescription": {
    "message": "En activant cette fonctionnalité, vous aurez la possibilité d’ajouter un compte Bitcoin à votre extension MetaMask dérivée de votre phrase secrète de récupération existante. Toute utilisation de cette fonctionnalité bêta expérimentale se fait à vos risques et périls. Pour nous faire part de vos commentaires sur cette nouvelle expérience Bitcoin, veuillez remplir ce $1.",
    "description": "$1 is the link to a product feedback form"
  },
  "bitcoinSupportToggleTitle": {
    "message": "Activer « Ajouter un nouveau compte Bitcoin (Bêta) »"
  },
  "bitcoinTestnetSupportToggleDescription": {
    "message": "En activant cette fonctionnalité, vous aurez la possibilité d’ajouter un compte Bitcoin pour le réseau de test."
  },
  "bitcoinTestnetSupportToggleTitle": {
    "message": "Activer « Ajouter un nouveau compte Bitcoin (Testnet) »"
  },
  "blockExplorerAccountAction": {
    "message": "Compte",
    "description": "This is used with viewOnEtherscan and viewInExplorer e.g View Account in Explorer"
  },
  "blockExplorerAssetAction": {
    "message": "Actif",
    "description": "This is used with viewOnEtherscan and viewInExplorer e.g View Asset in Explorer"
  },
  "blockExplorerSwapAction": {
    "message": "Swap",
    "description": "This is used with viewOnEtherscan e.g View Swap on Etherscan"
  },
  "blockExplorerUrl": {
    "message": "URL de l’explorateur de blocs"
  },
  "blockExplorerUrlDefinition": {
    "message": "L’URL utilisée comme explorateur de blocs pour ce réseau."
  },
  "blockExplorerView": {
    "message": "Afficher le compte à $1",
    "description": "$1 replaced by URL for custom block explorer"
  },
  "blockaid": {
    "message": "BlockAid"
  },
  "blockaidAlertInfo": {
    "message": "Nous ne vous recommandons pas de donner suite à cette demande."
  },
  "blockaidDescriptionApproveFarming": {
    "message": "Si vous approuvez cette demande, un tiers connu pour ses activités frauduleuses pourrait s’emparer de tous vos actifs."
  },
  "blockaidDescriptionBlurFarming": {
    "message": "Si vous approuvez cette demande, quelqu’un pourrait s'emparer de vos actifs répertoriés sur Blur."
  },
  "blockaidDescriptionErrored": {
    "message": "En raison d’une erreur, nous n’avons pas pu vérifier les alertes de sécurité. Ne continuez que si vous faites confiance à toutes les adresses concernées."
  },
  "blockaidDescriptionMaliciousDomain": {
    "message": "Vous interagissez avec un domaine malveillant. Si vous approuvez cette demande, vous risquez de perdre vos actifs."
  },
  "blockaidDescriptionMightLoseAssets": {
    "message": "Si vous approuvez cette demande, vous risquez de perdre vos actifs."
  },
  "blockaidDescriptionSeaportFarming": {
    "message": "Si vous approuvez cette demande, quelqu’un pourrait s'emparer de vos actifs répertoriés sur OpenSea."
  },
  "blockaidDescriptionTransferFarming": {
    "message": "Si vous approuvez cette demande, un tiers connu pour ses activités frauduleuses pourrait s’emparer de tous vos actifs."
  },
  "blockaidDescriptionWarning": {
    "message": "Il pourrait s’agir d’une demande trompeuse. Ne continuez que si vous faites confiance à toutes les adresses concernées."
  },
  "blockaidMessage": {
    "message": "Protection de la vie privée : aucune donnée n’est partagée avec des tiers. Disponible sur Arbitrum, Avalanche, BNB chain, Linea, Optimism, Polygon, Base, Sepolia et le réseau principal Ethereum."
  },
  "blockaidTitleDeceptive": {
    "message": "Cette demande trompeuse"
  },
  "blockaidTitleMayNotBeSafe": {
    "message": "Soyez prudent"
  },
  "blockaidTitleSuspicious": {
    "message": "Cette demande suspecte"
  },
  "blockies": {
    "message": "Blockies"
  },
  "boughtFor": {
    "message": "Acheté pour"
  },
  "bridge": {
    "message": "Pont"
  },
  "bridgeDontSend": {
    "message": "Passerelle, ne pas envoyer"
  },
  "browserNotSupported": {
    "message": "Votre navigateur internet n’est pas compatible..."
  },
  "buildContactList": {
    "message": "Créez votre liste de contacts"
  },
  "builtAroundTheWorld": {
    "message": "MetaMask est conçu et établi dans le monde entier."
  },
  "busy": {
    "message": "Occupé"
  },
  "buyAndSell": {
    "message": "Acheter et vendre"
  },
  "buyAsset": {
    "message": "Acheter $1",
    "description": "$1 is the ticker symbol of a an asset the user is being prompted to purchase"
  },
  "buyMoreAsset": {
    "message": "Acheter plus de $1",
    "description": "$1 is the ticker symbol of a an asset the user is being prompted to purchase"
  },
  "buyNow": {
    "message": "Achetez maintenant"
  },
  "buyToken": {
    "message": "Acheter des $1",
    "description": "$1 is the token symbol"
  },
  "bytes": {
    "message": "Octets"
  },
  "canToggleInSettings": {
    "message": "Vous pouvez réactiver cette notification dans Paramètres > Alertes."
  },
  "cancel": {
    "message": "Annuler"
  },
  "cancelPopoverTitle": {
    "message": "Annuler la transaction"
  },
  "cancelSpeedUp": {
    "message": "annuler ou accélérer une transaction."
  },
  "cancelSpeedUpLabel": {
    "message": "Ces gas fees vont $1 les frais initiaux.",
    "description": "$1 is text 'replace' in bold"
  },
  "cancelSpeedUpTransactionTooltip": {
    "message": "Pour $1 la transaction, les gas fees doivent être augmentés d’au moins 10 % pour être reconnus par le réseau.",
    "description": "$1 is string 'cancel' or 'speed up'"
  },
  "cancelled": {
    "message": "Annulé"
  },
  "chainId": {
    "message": "ID de chaîne"
  },
  "chainIdDefinition": {
    "message": "L’ID de chaîne utilisé pour signer les transactions pour ce réseau."
  },
  "chainIdExistsErrorMsg": {
    "message": "Cet ID de chaîne est actuellement utilisé par le réseau $1."
  },
  "chainListReturnedDifferentTickerSymbol": {
    "message": "Le symbole de ce jeton ne correspond pas au nom du réseau ou à l’ID de chaîne saisi. De nombreux jetons populaires utilisent des symboles similaires que les escrocs peuvent utiliser pour vous amener à leur envoyer un jeton de plus grande valeur en retour. Veuillez vérifier toutes les informations avant de continuer."
  },
  "chooseYourNetwork": {
    "message": "Choisissez votre réseau"
  },
  "chooseYourNetworkDescription": {
    "message": "Nous utilisons Infura comme fournisseur de RPC (Remote Procedure Call) pour vous fournir l’accès le plus fiable et le plus privé possible aux données Ethereum. Vous pouvez choisir votre propre RPC, mais n’oubliez pas que tout RPC a besoin d’accéder à votre adresse IP et à l’adresse de votre portefeuille Ethereum pour valider les transactions. Lisez notre $1 pour en savoir plus sur la façon dont Infura traite les données personnelles.",
    "description": "$1 is a link to the privacy policy"
  },
  "chromeRequiredForHardwareWallets": {
    "message": "Pour connecter votre portefeuille matériel, vous devez utiliser MetaMask pour Google Chrome."
  },
  "circulatingSupply": {
    "message": "Offre en circulation"
  },
  "clear": {
    "message": "Effacer"
  },
  "clearActivity": {
    "message": "Effacer les données d’activité et de nonce"
  },
  "clearActivityButton": {
    "message": "Effacer les données de l’onglet « Activité »"
  },
  "clearActivityDescription": {
    "message": "Cela réinitialise le nonce du compte et efface les données de l’onglet « Activité » dans votre portefeuille. Seuls le compte et le réseau actuels seront affectés. Aucun changement ne sera apporté aux soldes ou transactions entrantes."
  },
  "click": {
    "message": "Cliquez ici"
  },
  "clickToConnectLedgerViaWebHID": {
    "message": "Cliquez ici pour connecter votre Ledger via WebHID",
    "description": "Text that can be clicked to open a browser popup for connecting the ledger device via webhid"
  },
  "clickToManuallyAdd": {
    "message": "Vous pouvez ajouter des jetons manuellement."
  },
  "close": {
    "message": "Fermer"
  },
  "closeExtension": {
    "message": "Fermer l’extension"
  },
  "closeWindowAnytime": {
    "message": "Vous pouvez fermer cette fenêtre à tout moment."
  },
  "coingecko": {
    "message": "CoinGecko"
  },
  "collectionName": {
    "message": "Nom de la collection"
  },
  "comboNoOptions": {
    "message": "Aucune option trouvée",
    "description": "Default text shown in the combo field dropdown if no options."
  },
  "configureSnapPopupDescription": {
    "message": "Vous devez maintenant quitter MetaMask pour configurer ce snap."
  },
  "configureSnapPopupInstallDescription": {
    "message": "Vous devez maintenant quitter MetaMask pour installer ce snap."
  },
  "configureSnapPopupInstallTitle": {
    "message": "Installer le snap"
  },
  "configureSnapPopupLink": {
    "message": "Cliquez sur ce lien pour continuer :"
  },
  "configureSnapPopupTitle": {
    "message": "Configurer le snap"
  },
  "confirm": {
    "message": "Confirmer"
  },
  "confirmAlertModalAcknowledgeMultiple": {
    "message": "J’ai pris connaissance des alertes, mais je souhaite quand même continuer"
  },
  "confirmAlertModalAcknowledgeSingle": {
    "message": "J’ai pris connaissance de l’alerte, mais je souhaite quand même continuer"
  },
  "confirmAlertModalDetails": {
    "message": "Si vous vous connectez, un tiers connu pour ses activités frauduleuses pourrait s’emparer de tous vos actifs. Veuillez examiner les alertes avant de continuer."
  },
  "confirmAlertModalTitle": {
    "message": "Vous risquez de perdre tout ou partie de vos actifs"
  },
  "confirmConnectCustodianRedirect": {
    "message": "Nous vous redirigerons vers $1 une fois que vous cliquerez sur « Continuer »."
  },
  "confirmConnectCustodianText": {
    "message": "Pour associer vos comptes, connectez-vous à votre compte $1 et cliquez sur le bouton « Se connecter à MMI »."
  },
  "confirmConnectionTitle": {
    "message": "Confirmer la connexion à $1"
  },
  "confirmDeletion": {
    "message": "Confirmer la suppression"
  },
  "confirmFieldPaymaster": {
    "message": "Frais payés par"
  },
  "confirmFieldTooltipPaymaster": {
    "message": "Les frais de cette transaction seront payés par le contrat « Paymaster » intelligent."
  },
  "confirmPassword": {
    "message": "Confirmer le mot de passe"
  },
  "confirmRecoveryPhrase": {
    "message": "Confirmer la phrase secrète de récupération"
  },
  "confirmRpcUrlDeletionMessage": {
    "message": "Voulez-vous vraiment supprimer l’URL du RPC ? Vos informations ne seront pas sauvegardées pour ce réseau."
  },
  "confirmTitleDescPermitSignature": {
    "message": "Ce site demande que vous lui accordiez l'autorisation de dépenser vos jetons."
  },
  "confirmTitleDescSIWESignature": {
    "message": "Un site vous demande de vous connecter pour prouver que vous êtes le titulaire de ce compte."
  },
  "confirmTitleDescSignature": {
    "message": "Ne confirmez ce message que si vous approuvez son contenu et faites confiance au site demandeur."
  },
  "confirmTitlePermitSignature": {
    "message": "Demande de plafonnement des dépenses"
  },
  "confirmTitleSIWESignature": {
    "message": "Demande de connexion"
  },
  "confirmTitleSignature": {
    "message": "Demande de signature"
  },
  "confirmTitleTransaction": {
    "message": "Demande de transaction"
  },
  "confirmed": {
    "message": "Confirmé"
  },
  "confusableUnicode": {
    "message": "« $1 » est similaire à « $2 »."
  },
  "confusableZeroWidthUnicode": {
    "message": "Caractère de largeur nulle trouvé."
  },
  "confusingEnsDomain": {
    "message": "Nous avons détecté un caractère pouvant prêter à confusion dans le nom de l’ENS. Vérifiez le nom de l’ENS pour éviter toute fraude potentielle."
  },
  "connect": {
    "message": "Connecter"
  },
  "connectAccount": {
    "message": "Connecter le compte"
  },
  "connectAccountOrCreate": {
    "message": "Connecter un compte ou en créer un nouveau"
  },
  "connectAccounts": {
    "message": "Connecter les comptes"
  },
  "connectCustodialAccountMenu": {
    "message": "Connexion au compte de dépôt"
  },
  "connectCustodialAccountMsg": {
    "message": "Veuillez choisir le dépositaire auquel vous souhaitez vous connecter afin d’ajouter ou d’actualiser un jeton."
  },
  "connectCustodialAccountTitle": {
    "message": "Comptes de dépôt"
  },
  "connectCustodianAccounts": {
    "message": "Associer $1 comptes"
  },
  "connectManually": {
    "message": "Se connecter manuellement au site actuel"
  },
  "connectMoreAccounts": {
    "message": "Connecter d’autres comptes"
  },
  "connectSnap": {
    "message": "Connecter $1",
    "description": "$1 is the snap for which a connection is being requested."
  },
  "connectWithMetaMask": {
    "message": "Connectez-vous avec MetaMask"
  },
  "connectedAccounts": {
    "message": "Comptes connectés"
  },
  "connectedAccountsDescriptionPlural": {
    "message": "Vous avez $1 comptes connectés à ce site.",
    "description": "$1 is the number of accounts"
  },
  "connectedAccountsDescriptionSingular": {
    "message": "Vous avez 1 compte connecté à ce site."
  },
  "connectedAccountsEmptyDescription": {
    "message": "MetaMask n’est pas connecté à ce site. Pour vous connecter à un site web3, cliquez sur le bouton de connexion."
  },
  "connectedAccountsListTooltip": {
    "message": "$1 peut voir le solde, l’adresse et l’activité du compte, et suggérer des transactions à approuver pour les comptes connectés.",
    "description": "$1 is the origin name"
  },
  "connectedAccountsToast": {
    "message": "Les comptes connectés ont été mis à jour"
  },
  "connectedSites": {
    "message": "Sites connectés"
  },
  "connectedSitesDescription": {
    "message": "$1 est connecté à ces sites. Ils peuvent voir l’adresse de votre compte.",
    "description": "$1 is the account name"
  },
  "connectedSitesEmptyDescription": {
    "message": "$1 n’est connecté à aucun site.",
    "description": "$1 is the account name"
  },
  "connectedSnapAndNoAccountDescription": {
    "message": "MetaMask est connecté à ce site, mais aucun compte n’est encore connecté"
  },
  "connectedWith": {
    "message": "Connecté avec"
  },
  "connecting": {
    "message": "Connexion…"
  },
  "connectingTo": {
    "message": "Connexion à $1"
  },
  "connectingToDeprecatedNetwork": {
    "message": "Le réseau « $1 » sera bientôt abandonné et pourrait ne plus fonctionner. Essayez-en un autre."
  },
  "connectingToGoerli": {
    "message": "Connexion au testnet Goerli"
  },
  "connectingToLineaGoerli": {
    "message": "Connexion au réseau de test Linea Goerli"
  },
  "connectingToLineaMainnet": {
    "message": "Connexion au réseau principal de Linea"
  },
  "connectingToLineaSepolia": {
    "message": "Connexion au réseau de test Linea Sepolia"
  },
  "connectingToMainnet": {
    "message": "Connexion au réseau principal Ethereum"
  },
  "connectingToSepolia": {
    "message": "Connexion au réseau de test Sepolia"
  },
  "connectionFailed": {
    "message": "Échec de la connexion"
  },
  "connectionFailedDescription": {
    "message": "L’extraction de $1 a échoué, vérifiez votre connexion réseau et réessayez.",
    "description": "$1 is the name of the snap being fetched."
  },
  "connectionRequest": {
    "message": "Demande de connexion"
  },
  "contactUs": {
    "message": "Nous contacter"
  },
  "contacts": {
    "message": "Contacts"
  },
  "contentFromSnap": {
    "message": "Contenu provenant de $1",
    "description": "$1 represents the name of the snap"
  },
  "continue": {
    "message": "Continuer"
  },
  "continueMmiOnboarding": {
    "message": "Poursuivre le processus d’intégration de MetaMask Institutional"
  },
  "continueToWallet": {
    "message": "Accéder au portefeuille"
  },
  "contract": {
    "message": "Contrat"
  },
  "contractAddress": {
    "message": "Adresse du contrat"
  },
  "contractAddressError": {
    "message": "Vous envoyez des jetons à l’adresse de contrat des jetons. Cela peut entraîner la perte des jetons en question."
  },
  "contractDeployment": {
    "message": "Déploiement de contrat"
  },
  "contractDescription": {
    "message": "Pour vous protéger contre les escrocs, prenez le temps de vérifier les informations relatives aux tiers."
  },
  "contractInteraction": {
    "message": "Interaction avec un contrat"
  },
  "contractNFT": {
    "message": "Contrat NFT"
  },
  "contractRequestingAccess": {
    "message": "Tiers demandant l'accès"
  },
  "contractRequestingSignature": {
    "message": "Tiers nécessitant une signature"
  },
  "contractRequestingSpendingCap": {
    "message": "Tiers prévoyant un plafond de dépenses"
  },
  "contractTitle": {
    "message": "Détails du tiers"
  },
  "contractToken": {
    "message": "Contrat de jetons"
  },
  "convertTokenToNFTDescription": {
    "message": "Nous avons détecté que cet actif est un NFT. MetaMask prend désormais nativement en charge les NFT. Voulez-vous le retirer de votre liste de jetons et l’ajouter en tant que NFT ?"
  },
  "convertTokenToNFTExistDescription": {
    "message": "Nous avons détecté que cet actif a été ajouté en tant que NFT. Souhaitez-vous le retirer de votre liste de tokens ?"
  },
  "coolWallet": {
    "message": "CoolWallet"
  },
  "copiedExclamation": {
    "message": "Copié."
  },
  "copyAddress": {
    "message": "Copier l’addresse dans le presse-papier"
  },
  "copyPrivateKey": {
    "message": "Copier la clé privée"
  },
  "copyRawTransactionData": {
    "message": "Copier les données brutes de la transaction"
  },
  "copyToClipboard": {
    "message": "Copier dans le presse-papier"
  },
  "copyTransactionId": {
    "message": "Copier le numéro de transaction"
  },
  "create": {
    "message": "Créer"
  },
  "createNewWallet": {
    "message": "Créer un nouveau portefeuille"
  },
  "createPassword": {
    "message": "Créer un mot de passe"
  },
  "createSnapAccountDescription": {
    "message": "$1 veut ajouter un nouveau compte à MetaMask."
  },
  "createSnapAccountTitle": {
    "message": "Créer un compte"
  },
  "creatorAddress": {
    "message": "Adresse du créateur"
  },
  "crossChainSwapsLink": {
    "message": "Échanges inter-réseaux avec MetaMask Portfolio"
  },
  "cryptoCompare": {
    "message": "CryptoCompare"
  },
  "currencyConversion": {
    "message": "Conversion des devises"
  },
  "currencyRateCheckToggle": {
    "message": "Afficher le solde et le prix actuel du jeton"
  },
  "currencyRateCheckToggleDescription": {
    "message": "Nous utilisons les API $1 et $2 pour afficher le solde de votre compte et le prix du jeton. $3",
    "description": "$1 represents Coingecko, $2 represents CryptoCompare and $3 represents Privacy Policy"
  },
  "currencySymbol": {
    "message": "Symbole de la devise"
  },
  "currencySymbolDefinition": {
    "message": "Le code mnémo affiché pour la devise de ce réseau."
  },
  "currentAccountNotConnected": {
    "message": "Votre compte actuel n’est pas connecté"
  },
  "currentExtension": {
    "message": "Page d’extension actuelle"
  },
  "currentLanguage": {
    "message": "Langue actuelle"
  },
  "currentRpcUrlDeprecated": {
    "message": "L’URL actuelle du RPC pour ce réseau a été dépréciée."
  },
  "currentTitle": {
    "message": "Actuel :"
  },
  "currentlyUnavailable": {
    "message": "Indisponible sur ce réseau"
  },
  "curveHighGasEstimate": {
    "message": "Graphique d’estimation de gas agressif"
  },
  "curveLowGasEstimate": {
    "message": "Graphique d’estimation de gas basse"
  },
  "curveMediumGasEstimate": {
    "message": "Graphique d’estimation de gas du marché"
  },
  "custodian": {
    "message": "Dépôt"
  },
  "custodianAccountAddedDesc": {
    "message": "Vous pouvez maintenant utiliser vos comptes de dépôt dans MetaMask Institutional."
  },
  "custodianAccountAddedTitle": {
    "message": "Les comptes de dépôt $1 sélectionnés ont été ajoutés."
  },
  "custodianQRCodeScan": {
    "message": "Scannez le code QR avec votre application mobile $1"
  },
  "custodianQRCodeScanDescription": {
    "message": "Ou connectez-vous à votre compte $1 et cliquez sur le bouton « Se connecter à MMI »"
  },
  "custodianReplaceRefreshTokenChangedFailed": {
    "message": "Accédez à $1 et cliquez sur le bouton « Se connecter à MMI » dans l’interface utilisateur pour reconnecter vos comptes à MMI."
  },
  "custodianReplaceRefreshTokenChangedSubtitle": {
    "message": "Vous pouvez désormais utiliser vos comptes de dépôt dans MetaMask Institutional."
  },
  "custodianReplaceRefreshTokenChangedTitle": {
    "message": "Votre jeton de dépôt a été actualisé"
  },
  "custodianReplaceRefreshTokenSubtitle": {
    "message": "Ceci remplacera le jeton de dépôt pour l’adresse suivante :"
  },
  "custodianReplaceRefreshTokenTitle": {
    "message": "Remplacer le jeton de dépôt"
  },
  "custodyDeeplinkDescription": {
    "message": "Approuvez la transaction dans l’application $1. La transaction sera effectuée une fois que toutes les approbations de dépôt auront été obtenues. Vérifiez l’état de votre application $1."
  },
  "custodyRefreshTokenModalDescription": {
    "message": "Accédez à $1 et cliquez sur le bouton « Se connecter à MMI » dans l’interface utilisateur pour reconnecter vos comptes à MMI."
  },
  "custodyRefreshTokenModalDescription1": {
    "message": "Votre dépositaire émet un jeton qui authentifie l’extension « MetaMask Institutional » et vous permet ainsi de connecter vos comptes."
  },
  "custodyRefreshTokenModalDescription2": {
    "message": "Ce jeton expire après un certain temps pour des raisons de sécurité. Si le jeton expire, vous devrez vous reconnecter à MMI."
  },
  "custodyRefreshTokenModalSubtitle": {
    "message": "Pourquoi ce message s’affiche-t-il ?"
  },
  "custodyRefreshTokenModalTitle": {
    "message": "Votre session en mode dépositaire a expiré"
  },
  "custodySessionExpired": {
    "message": "La session du dépositaire a expiré."
  },
  "custodyWrongChain": {
    "message": "Ce compte n’est pas configuré pour être utilisé avec $1"
  },
  "custom": {
    "message": "Paramètres avancés"
  },
  "customContentSearch": {
    "message": "Chercher un réseau ajouté précédemment"
  },
  "customGasSettingToolTipMessage": {
    "message": "Utilisez $1 pour personnaliser le prix du carburant. Cela peut porter à confusion si vous n’en avez pas l’habitude. Agissez avec prudence !",
    "description": "$1 is key 'advanced' (text: 'Advanced') separated here so that it can be passed in with bold font-weight"
  },
  "customSpendLimit": {
    "message": "Limite de dépenses personnalisée"
  },
  "customSpendingCap": {
    "message": "Plafond de dépenses personnalisé"
  },
  "customToken": {
    "message": "Jeton personnalisé"
  },
  "customTokenWarningInNonTokenDetectionNetwork": {
    "message": "La détection de token n’est pas encore disponible sur ce réseau. Veuillez importer le token manuellement et vous assurer que vous lui faites bien confiance. En savoir plus sur $1"
  },
  "customTokenWarningInTokenDetectionNetwork": {
    "message": "Tout un chacun peut créer un jeton, y compris créer de fausses copies de jetons existants. En savoir plus sur $1"
  },
  "customTokenWarningInTokenDetectionNetworkWithTDOFF": {
    "message": "Veuillez vous assurer que le jeton est authentique avant de l’importer. Apprenez à éviter $1. Vous pouvez également activer la détection des jetons $2."
  },
  "customerSupport": {
    "message": "service client"
  },
  "customizeYourNotifications": {
    "message": "Personnalisez vos notifications"
  },
  "customizeYourNotificationsText": {
    "message": "Activez les types de notifications que vous souhaitez recevoir :"
  },
  "dappRequestedSpendingCap": {
    "message": "Plafond de dépenses demandé par le site"
  },
  "dappSuggested": {
    "message": "Site suggéré"
  },
  "dappSuggestedGasSettingToolTipMessage": {
    "message": "$1 a suggéré ce prix.",
    "description": "$1 is url for the dapp that has suggested gas settings"
  },
  "dappSuggestedHigh": {
    "message": "Site suggéré"
  },
  "dappSuggestedHighShortLabel": {
    "message": "Site (élevé)"
  },
  "dappSuggestedShortLabel": {
    "message": "Site"
  },
  "dappSuggestedTooltip": {
    "message": "$1 a recommandé ce prix.",
    "description": "$1 represents the Dapp's origin"
  },
  "darkTheme": {
    "message": "Sombre"
  },
  "data": {
    "message": "Données"
  },
  "dataCollectionForMarketing": {
    "message": "Collecte de données à des fins de marketing"
  },
  "dataCollectionForMarketingDescription": {
    "message": "Nous utiliserons MetaMetrics pour savoir comment vous interagissez avec nos communications commerciales et pour partager avec vous des informations pertinentes (comme les caractéristiques des produits et d’autres contenus)."
  },
  "dataCollectionWarningPopoverButton": {
    "message": "OK"
  },
  "dataCollectionWarningPopoverDescription": {
    "message": "Vous avez désactivé la collecte de données à des fins de marketing. Cela ne s’applique qu’à cet appareil. Si vous utilisez MetaMask sur d’autres appareils, n’oubliez pas de désactiver cette fonctionnalité sur ces appareils aussi."
  },
  "dataHex": {
    "message": "Hex"
  },
  "dataUnavailable": {
    "message": "données non disponibles"
  },
  "dateCreated": {
    "message": "Date de création"
  },
  "dcent": {
    "message": "D’Cent"
  },
  "decimal": {
    "message": "Nombre de décimales du jeton"
  },
  "decimalsMustZerotoTen": {
    "message": "Les décimales doivent être plus grandes que 0 et inférieures à 36."
  },
  "decrypt": {
    "message": "Décrypter"
  },
  "decryptCopy": {
    "message": "Copier le message crypté"
  },
  "decryptInlineError": {
    "message": "Ce message ne peut pas être décrypté à la suite d’une erreur : $1",
    "description": "$1 is error message"
  },
  "decryptMessageNotice": {
    "message": "$1 souhaite lire ce message pour compléter votre action",
    "description": "$1 is the web3 site name"
  },
  "decryptMetamask": {
    "message": "Décrypter le message"
  },
  "decryptRequest": {
    "message": "Décrypter la demande"
  },
  "defaultRpcUrl": {
    "message": "URL par défaut du RPC"
  },
  "delete": {
    "message": "Supprimer"
  },
  "deleteContact": {
    "message": "Supprimer le contact"
  },
  "deleteNetwork": {
    "message": "Supprimer le réseau ?"
  },
  "deleteNetworkIntro": {
    "message": "Si vous supprimez ce réseau, vous devrez l’ajouter à nouveau pour voir vos actifs sur ce réseau"
  },
  "deleteNetworkTitle": {
    "message": "Supprimer le réseau $1 ?",
    "description": "$1 represents the name of the network"
  },
  "deleteRpcUrl": {
    "message": "Supprimer l’URL du RPC"
  },
  "deposit": {
    "message": "Effectuez un dépôt"
  },
  "deprecatedGoerliNtwrkMsg": {
    "message": "Les mises à jour du système Ethereum rendront bientôt le testnet Goerli obsolète."
  },
  "deprecatedNetwork": {
    "message": "Ce réseau est obsolète"
  },
  "deprecatedNetworkButtonMsg": {
    "message": "J’ai compris"
  },
  "deprecatedNetworkDescription": {
    "message": "Le réseau auquel vous essayez de vous connecter n’est plus pris en charge par Metamask. $1"
  },
  "description": {
    "message": "Description"
  },
  "descriptionFromSnap": {
    "message": "Description provenant de $1",
    "description": "$1 represents the name of the snap"
  },
  "details": {
    "message": "Détails"
  },
  "developerOptions": {
    "message": "Options pour les développeurs"
  },
  "disabledGasOptionToolTipMessage": {
    "message": "« $1 » est désactivé parce qu’il ne correspond pas au minimum d’augmentation de 10 % par rapport aux gas fees initiaux.",
    "description": "$1 is gas estimate type which can be market or aggressive"
  },
  "disconnect": {
    "message": "Déconnecter"
  },
  "disconnectAllAccounts": {
    "message": "Déconnecter tous les comptes"
  },
  "disconnectAllAccountsConfirmationDescription": {
    "message": "Souhaitez-vous vraiment vous déconnecter ? Vous risquez de perdre certaines fonctionnalités du site."
  },
  "disconnectAllAccountsText": {
    "message": "comptes"
  },
  "disconnectAllSnapsText": {
    "message": "Snaps"
  },
  "disconnectAllText": {
    "message": "Si vous déconnectez vos $1 de $2, vous devrez vous reconnecter pour les utiliser à nouveau.",
    "description": "$1 will map to `disconnectAllAccountsText` or `disconnectAllSnapsText`, $2 represents the website hostname"
  },
  "disconnectAllTitle": {
    "message": "Déconnecter tous les $1",
    "description": "$1 will map to `disconnectAllAccountsText` or `disconnectAllSnapsText`"
  },
  "disconnectPrompt": {
    "message": "Déconnecter $1"
  },
  "disconnectThisAccount": {
    "message": "Déconnecter ce compte"
  },
  "disconnectedAllAccountsToast": {
    "message": "Tous les comptes ont été déconnectés de $1",
    "description": "$1 is name of the dapp`"
  },
  "disconnectedSingleAccountToast": {
    "message": "$1 déconnecté de $2",
    "description": "$1 is name of the name and $2 represents the dapp name`"
  },
  "discoverSnaps": {
    "message": "Découvrir des Snaps",
    "description": "Text that links to the Snaps website. Displayed in a banner on Snaps list page in settings."
  },
  "dismiss": {
    "message": "Annuler"
  },
  "dismissReminderDescriptionField": {
    "message": "Activez cette option pour annuler le message de rappel de sauvegarde de la phrase secrète de récupération. Nous vous recommandons fortement de sauvegarder votre phrase secrète de récupération pour éviter toute perte de fonds"
  },
  "dismissReminderField": {
    "message": "Annuler le rappel de sauvegarde de la phrase secrète de récupération"
  },
  "displayNftMedia": {
    "message": "Afficher les médias NFT"
  },
  "displayNftMediaDescription": {
    "message": "L’affichage des médias et des données NFT expose votre adresse IP à OpenSea ou à d’autres fournisseurs de services tiers. Cela permet à des hackers d’associer votre adresse IP à votre adresse Ethereum. La détection automatique des NFT dépend de ce paramètre et ne sera pas disponible lorsque celui-ci est désactivé."
  },
  "doNotShare": {
    "message": "Ne partagez ceci avec personne"
  },
  "domain": {
    "message": "Domaine"
  },
  "domainNotSupportedOnNetwork": {
    "message": "Le réseau ne prend pas en charge la recherche de noms de domaine"
  },
  "done": {
    "message": "Terminé"
  },
  "dontShowThisAgain": {
    "message": "Ne plus afficher ceci"
  },
  "downArrow": {
    "message": "flèche vers le bas"
  },
  "downloadGoogleChrome": {
    "message": "Télécharger Google Chrome"
  },
  "downloadNow": {
    "message": "Télécharger maintenant"
  },
  "downloadStateLogs": {
    "message": "Télécharger les journaux d’événements"
  },
  "dragAndDropBanner": {
    "message": "Vous pouvez faire glisser les réseaux pour les réorganiser. "
  },
  "dropped": {
    "message": "Déconnecté"
  },
  "edit": {
    "message": "Modifier"
  },
  "editANickname": {
    "message": "Modifier le pseudo"
  },
  "editAddressNickname": {
    "message": "Modifier le pseudo de l’adresse"
  },
  "editCancellationGasFeeModalTitle": {
    "message": "Modifier les gas fees d’annulation"
  },
  "editContact": {
    "message": "Modifier le contact"
  },
  "editGasFeeModalTitle": {
    "message": "Modifier le prix du carburant"
  },
  "editGasLimitOutOfBounds": {
    "message": "La limite de carburant doit être d’au moins $1"
  },
  "editGasLimitOutOfBoundsV2": {
    "message": "La limite de carburant doit être supérieure à $1 et inférieure à $2",
    "description": "$1 is the minimum limit for gas and $2 is the maximum limit"
  },
  "editGasLimitTooltip": {
    "message": "La limite de carburant correspond au maximum d’unités de carburant que vous consentez à utiliser. Celles-ci servent de multiplicateur aux « Frais de priorité maximaux » et aux « Frais maximaux »."
  },
  "editGasMaxBaseFeeGWEIImbalance": {
    "message": "Les frais de base maximaux ne peuvent pas être inférieurs aux frais de priorité"
  },
  "editGasMaxBaseFeeHigh": {
    "message": "Les frais de base maximaux sont plus élevés que nécessaire"
  },
  "editGasMaxBaseFeeLow": {
    "message": "Les frais de base maximaux sont faibles par rapport aux conditions actuelles du réseau"
  },
  "editGasMaxFeeHigh": {
    "message": "Les frais maximaux sont plus élevés que nécessaire"
  },
  "editGasMaxFeeLow": {
    "message": "Les frais maximaux sont trop bas par rapport aux conditions du réseau"
  },
  "editGasMaxFeePriorityImbalance": {
    "message": "Les frais maximaux ne peuvent pas être inférieurs aux frais de priorité maximaux"
  },
  "editGasMaxPriorityFeeBelowMinimum": {
    "message": "Les frais de priorité maximaux doivent être supérieurs à 0 GWEI"
  },
  "editGasMaxPriorityFeeBelowMinimumV2": {
    "message": "Les frais de priorité doivent être supérieurs à 0."
  },
  "editGasMaxPriorityFeeHigh": {
    "message": "Les frais de priorité maximaux sont plus élevés que nécessaire. Vous risquez de payer plus que nécessaire."
  },
  "editGasMaxPriorityFeeHighV2": {
    "message": "Les frais de priorité sont plus élevés que nécessaire. Vous risquez de payer plus que nécessaire"
  },
  "editGasMaxPriorityFeeLow": {
    "message": "Les frais de priorité maximaux sont faibles par rapport aux conditions actuelles du réseau"
  },
  "editGasMaxPriorityFeeLowV2": {
    "message": "Les frais de priorité sont faibles par rapport aux conditions actuelles du réseau"
  },
  "editGasPriceTooLow": {
    "message": "Les frais de carburant doivent être supérieurs à 0"
  },
  "editGasPriceTooltip": {
    "message": "Ce réseau exige un champ « Prix du carburant » lors de la soumission d’une transaction. Le prix du carburant correspond au montant que vous paierez par unité de carburant."
  },
  "editGasSubTextAmountLabel": {
    "message": "Montant maximal :",
    "description": "This is meant to be used as the $1 substitution editGasSubTextAmount"
  },
  "editGasSubTextFeeLabel": {
    "message": "Frais maximaux :"
  },
  "editGasTitle": {
    "message": "Modifier la priorité"
  },
  "editGasTooLow": {
    "message": "Délai de traitement inconnu"
  },
  "editNetworkLink": {
    "message": "modifier le réseau d’origine"
  },
  "editNonceField": {
    "message": "Modifier le nonce"
  },
  "editNonceMessage": {
    "message": "Il s’agit d’une fonction avancée, à utiliser avec précaution."
  },
  "editPermission": {
    "message": "Modifier l’autorisation"
  },
  "editSpeedUpEditGasFeeModalTitle": {
    "message": "Modifier les gas fees d’accélération"
  },
  "enable": {
    "message": "Activer"
  },
  "enableAutoDetect": {
    "message": " Activer la détection automatique"
  },
  "enableFromSettings": {
    "message": " Activez-la depuis les Paramètres."
  },
  "enableSnap": {
    "message": "Activer"
  },
  "enableToken": {
    "message": "activer $1",
    "description": "$1 is a token symbol, e.g. ETH"
  },
  "enabled": {
    "message": "Activé"
  },
  "enabledNetworks": {
    "message": "Réseaux activés"
  },
  "encryptionPublicKeyNotice": {
    "message": "$1 aimerait avoir votre clé publique de cryptage. En y consentant, ce site sera en mesure de vous composer des messages cryptés.",
    "description": "$1 is the web3 site name"
  },
  "encryptionPublicKeyRequest": {
    "message": "Demander la clé publique de cryptage"
  },
  "endpointReturnedDifferentChainId": {
    "message": "Le point terminal a renvoyé un ID de chaîne différent : $1",
    "description": "$1 is the return value of eth_chainId from an RPC endpoint"
  },
  "enhancedTokenDetectionAlertMessage": {
    "message": "La détection améliorée des jetons est actuellement disponible sur $1. $2"
  },
  "ensDomainsSettingDescriptionIntroduction": {
    "message": "MetaMask vous permet de voir les domaines ENS dans la barre d’adresse de votre navigateur. Voici comment cela fonctionne :"
  },
  "ensDomainsSettingDescriptionOutroduction": {
    "message": "Veuillez noter que l’utilisation de cette fonctionnalité expose votre adresse IP à des services tiers IPFS."
  },
  "ensDomainsSettingDescriptionPart1": {
    "message": "MetaMask vérifie le contrat ENS d’Ethereum pour trouver le code lié au nom de domaine ENS."
  },
  "ensDomainsSettingDescriptionPart2": {
    "message": "Si le code renvoie à un IPFS, vous pouvez voir le contenu qui y est associé (généralement un site web)."
  },
  "ensDomainsSettingTitle": {
    "message": "Afficher les domaines ENS dans la barre d’adresse"
  },
  "ensIllegalCharacter": {
    "message": "Caractère invalide pour l’ENS."
  },
  "ensRegistrationError": {
    "message": "Erreur dans l’enregistrement du nom ENS"
  },
  "ensUnknownError": {
    "message": "La recherche d’ENS a échoué."
  },
  "enterANumber": {
    "message": "Saisissez un nombre"
  },
  "enterCustodianToken": {
    "message": "Saisissez votre jeton de $1 ou ajoutez un nouveau jeton"
  },
  "enterMaxSpendLimit": {
    "message": "Saisissez la limite de dépenses maximale"
  },
  "enterOptionalPassword": {
    "message": "Entrez le mot de passe facultatif"
  },
  "enterPasswordContinue": {
    "message": "Entrez votre mot de passe pour continuer"
  },
  "enterTokenNameOrAddress": {
    "message": "Saisissez le nom du jeton ou copiez-collez l’adresse"
  },
  "enterYourPassword": {
    "message": "Saisissez votre mot de passe"
  },
  "errorCode": {
    "message": "Code : $1",
    "description": "Displayed error code for debugging purposes. $1 is the error code"
  },
  "errorDetails": {
    "message": "Détails de l’erreur",
    "description": "Title for collapsible section that displays error details for debugging purposes"
  },
  "errorGettingSafeChainList": {
    "message": "Erreur lors de l’obtention de la liste des chaînes sécurisées, veuillez continuer avec précaution."
  },
  "errorMessage": {
    "message": "Message : $1",
    "description": "Displayed error message for debugging purposes. $1 is the error message"
  },
  "errorName": {
    "message": "Code : $1",
    "description": "Displayed error name for debugging purposes. $1 is the error name"
  },
  "errorPageMessage": {
    "message": "Essayez à nouveau en rechargeant la page, ou contactez le service d’assistance $1.",
    "description": "Message displayed on generic error page in the fullscreen or notification UI, $1 is a clickable link with text defined by the 'here' key. The link will open to a form where users can file support tickets."
  },
  "errorPagePopupMessage": {
    "message": "Réessayez en fermant puis en rouvrant le pop-up, ou contactez le service d’assistance $1.",
    "description": "Message displayed on generic error page in the popup UI, $1 is a clickable link with text defined by the 'here' key. The link will open to a form where users can file support tickets."
  },
  "errorPageTitle": {
    "message": "MetaMask a rencontré une erreur",
    "description": "Title of generic error page"
  },
  "errorStack": {
    "message": "Stack :",
    "description": "Title for error stack, which is displayed for debugging purposes"
  },
  "errorWhileConnectingToRPC": {
    "message": "Une erreur s’est produite lors de la connexion au réseau personnalisé."
  },
  "errorWithSnap": {
    "message": "Erreur avec $1",
    "description": "$1 represents the name of the snap"
  },
  "estimatedFee": {
    "message": "Frais estimés"
  },
  "estimatedFeeTooltip": {
    "message": "Montant payé pour traiter la transaction sur le réseau."
  },
  "ethGasPriceFetchWarning": {
    "message": "Le prix de carburant de sauvegarde est fourni, car le service principal d’estimation du carburant est momentanément indisponible."
  },
  "ethereumProviderAccess": {
    "message": "Accorder au fournisseur d’Ethereum l’autorisation d’accéder à $1",
    "description": "The parameter is the name of the requesting origin"
  },
  "ethereumPublicAddress": {
    "message": "Adresse publique d’Ethereum"
  },
  "etherscan": {
    "message": "Etherscan"
  },
  "etherscanView": {
    "message": "Afficher le compte sur Etherscan"
  },
  "etherscanViewOn": {
    "message": "Afficher sur Etherscan"
  },
  "existingChainId": {
    "message": "Les informations que vous avez saisies sont associées à un ID de chaîne existant."
  },
  "existingRequestsBannerAlertDesc": {
    "message": "Pour afficher et confirmer votre demande la plus récente, vous devez d’abord approuver ou rejeter les demandes existantes."
  },
  "existingRpcUrl": {
    "message": "Cette URL est associée à un autre ID de chaîne."
  },
  "expandView": {
    "message": "Agrandir la vue"
  },
  "experimental": {
    "message": "Expérimental"
  },
  "extendWalletWithSnaps": {
    "message": "Explorez les Snaps créés par la communauté pour personnaliser votre expérience web3",
    "description": "Banner description displayed on Snaps list page in Settings when less than 6 Snaps is installed."
  },
  "extensionInsallCompleteDescription": {
    "message": "Retournez à la page d’intégration des produits MetaMask Institutional pour connecter vos compte-titres ou vos comptes de dépôt."
  },
  "extensionInsallCompleteTitle": {
    "message": "L’extension a été installée avec succès"
  },
  "externalExtension": {
    "message": "Extension externe"
  },
  "externalNameSourcesSetting": {
    "message": "Pseudonymes proposés"
  },
  "externalNameSourcesSettingDescription": {
    "message": "Nous récupérons les pseudonymes proposés pour les adresses avec lesquelles vous interagissez auprès de sources tierces telles que Etherscan, Infura et Lens Protocol. Ces sources pourront voir ces adresses et votre adresse IP. L’adresse de votre compte ne sera pas divulguée à des tiers."
  },
  "failed": {
    "message": "Échec"
  },
  "failedToFetchChainId": {
    "message": "Impossible de récupérer l’ID de la chaîne. Votre URL de RPC est-elle correcte ?"
  },
  "failedToFetchTickerSymbolData": {
    "message": "Les données de vérification de code mnémonique sont actuellement indisponibles. Assurez-vous que le code que vous avez saisi est correct. Il aura une incidence sur les taux de conversion que vous voyez pour ce réseau"
  },
  "failureMessage": {
    "message": "Un problème est survenu et nous n’avons pas pu mener à bien l’action"
  },
  "fast": {
    "message": "Rapide"
  },
  "feeAssociatedRequest": {
    "message": "Des frais sont associés à cette demande."
  },
  "feeDetails": {
    "message": "Détails des frais"
  },
  "fiat": {
    "message": "FIAT",
    "description": "Exchange type"
  },
  "fileImportFail": {
    "message": "L’importation de fichier ne fonctionne pas ? Cliquez ici !",
    "description": "Helps user import their account from a JSON file"
  },
  "findTheRightChainId": {
    "message": "Trouvez le bon ID de chaîne sur :"
  },
  "flaskWelcomeUninstall": {
    "message": "vous devriez désinstaller cette extension",
    "description": "This request is shown on the Flask Welcome screen. It is intended for non-developers, and will be bolded."
  },
  "flaskWelcomeWarning1": {
    "message": "Flask permet aux développeurs d’expérimenter de nouvelles API instables. À moins que vous ne soyez développeur(-se) ou bêta testeur(-se), $1.",
    "description": "This is a warning shown on the Flask Welcome screen, intended to encourage non-developers not to proceed any further. $1 is the bolded message 'flaskWelcomeUninstall'"
  },
  "flaskWelcomeWarning2": {
    "message": "Nous ne garantissons ni la sécurité ni la stabilité de cette extension. Les nouvelles API proposées par Flask ne sont pas protégées contre les attaques d’hameçonnage, ce qui signifie que tout site ou snap nécessitant Flask pourrait être une tentative malveillante de voler vos actifs.",
    "description": "This explains the risks of using MetaMask Flask"
  },
  "flaskWelcomeWarning3": {
    "message": "Toutes les API de Flask sont expérimentales. Elles peuvent être modifiées ou supprimées sans préavis. Elles peuvent aussi rester sur Flask indéfiniment sans jamais être migrées vers le MetaMask stable. Utilisez-les à vos risques et périls.",
    "description": "This message warns developers about unstable Flask APIs"
  },
  "flaskWelcomeWarning4": {
    "message": "Assurez-vous de désactiver l’extension MetaMask que vous utilisez habituellement lorsque vous utilisez Flask.",
    "description": "This message calls to pay attention about multiple versions of MetaMask running on the same site (Flask + Prod)"
  },
  "flaskWelcomeWarningAcceptButton": {
    "message": "J’accepte les risques",
    "description": "this text is shown on a button, which the user presses to confirm they understand the risks of using Flask"
  },
  "floatAmountToken": {
    "message": "Le nombre de jetons doit être un nombre entier"
  },
  "followUsOnTwitter": {
    "message": "Suivez-nous sur Twitter"
  },
  "forbiddenIpfsGateway": {
    "message": "Passerelle IPFS interdite : veuillez spécifier une passerelle CID"
  },
  "forgetDevice": {
    "message": "Oublier cet appareil"
  },
  "forgotPassword": {
    "message": "Mot de passe oublié ?"
  },
  "form": {
    "message": "formulaire"
  },
  "from": {
    "message": "de"
  },
  "fromAddress": {
    "message": "De : $1",
    "description": "$1 is the address to include in the From label. It is typically shortened first using shortenAddress"
  },
  "fromTokenLists": {
    "message": "À partir des listes de tokens : $1"
  },
  "function": {
    "message": "Fonction : $1"
  },
  "functionApprove": {
    "message": "Fonction : approuver"
  },
  "functionSetApprovalForAll": {
    "message": "Fonction : SetApprovalForAll"
  },
  "functionType": {
    "message": "Type de fonction"
  },
  "fundYourWallet": {
    "message": "Approvisionnez votre portefeuille"
  },
  "fundYourWalletDescription": {
    "message": "Commencez par ajouter quelques $1 à votre portefeuille.",
    "description": "$1 is the token symbol"
  },
  "gas": {
    "message": "Carburant"
  },
  "gasDisplayAcknowledgeDappButtonText": {
    "message": "Modifier le prix de carburant suggéré"
  },
  "gasDisplayDappWarning": {
    "message": "Ce prix de carburant a été suggéré par $1. Si vous n’en tenez pas compte, vous risquez de rencontrer des difficultés lors de votre transaction. Veuillez contacter $1 pour toute question.",
    "description": "$1 represents the Dapp's origin"
  },
  "gasIsETH": {
    "message": "Le gaz est $1 "
  },
  "gasLimit": {
    "message": "Montant maximal des frais de transaction"
  },
  "gasLimitInfoTooltipContent": {
    "message": "La limite de carburant est la quantité maximale d’unités d’essence que vous consentez à dépenser."
  },
  "gasLimitRecommended": {
    "message": "La limite recommandée de gas est de $1. Si la limite de gas est inférieure à cette valeur, l’opération peut échouer."
  },
  "gasLimitTooLow": {
    "message": "La limite de carburant doit être d’au moins 21000"
  },
  "gasLimitTooLowWithDynamicFee": {
    "message": "La limite de carburant doit être d’au moins $1",
    "description": "$1 is the custom gas limit, in decimal."
  },
  "gasLimitV2": {
    "message": "Limite de carburant"
  },
  "gasOption": {
    "message": "Option de carburant"
  },
  "gasPrice": {
    "message": "Prix du gaz (GWEI)"
  },
  "gasPriceExcessive": {
    "message": "Vos frais de carburant sont inutilement élevés. Songez à les réduire."
  },
  "gasPriceExcessiveInput": {
    "message": "Le prix du gaz est excessif"
  },
  "gasPriceExtremelyLow": {
    "message": "Le prix du gaz est extrêmement bas"
  },
  "gasPriceFetchFailed": {
    "message": "L’estimation du prix du carburant a échoué en raison d’une erreur de réseau."
  },
  "gasPriceInfoTooltipContent": {
    "message": "Le prix du carburant indique la quantité d’Ether que vous acceptez de payer pour chaque unité de carburant."
  },
  "gasTimingHoursShort": {
    "message": "$1 h",
    "description": "$1 represents a number of hours"
  },
  "gasTimingLow": {
    "message": "Lente"
  },
  "gasTimingMinutesShort": {
    "message": "$1 min",
    "description": "$1 represents a number of minutes"
  },
  "gasTimingSecondsShort": {
    "message": "$1 s",
    "description": "$1 represents a number of seconds"
  },
  "gasUsed": {
    "message": "Gaz utilisé"
  },
  "general": {
    "message": "Général"
  },
  "generalCameraError": {
    "message": "Impossible d’accéder à votre appareil photo. Veuillez réessayer."
  },
  "generalCameraErrorTitle": {
    "message": "Quelque chose a mal tourné…"
  },
  "genericExplorerView": {
    "message": "Voir le compte sur $1"
  },
  "getStartedWithNFTs": {
    "message": "Obtenez des $1 pour acheter des NFT",
    "description": "$1 is the token symbol"
  },
  "getStartedWithNFTsDescription": {
    "message": "Débutez avec les NFT en ajoutant quelques $1 à votre portefeuille.",
    "description": "$1 is the token symbol"
  },
  "goBack": {
    "message": "Retour"
  },
  "goToSite": {
    "message": "Accéder au site"
  },
  "goerli": {
    "message": "Testnet Goerli"
  },
  "gotIt": {
    "message": "D’accord"
  },
  "grantedToWithColon": {
    "message": "Accordé à :"
  },
  "gwei": {
    "message": "GWEI"
  },
  "hardware": {
    "message": "Matériel"
  },
  "hardwareWalletConnected": {
    "message": "Portefeuille matériel connecté"
  },
  "hardwareWalletLegacyDescription": {
    "message": "(hérité)",
    "description": "Text representing the MEW path"
  },
  "hardwareWalletSupportLinkConversion": {
    "message": "cliquez ici"
  },
  "hardwareWallets": {
    "message": "Connecter un portefeuille matériel"
  },
  "hardwareWalletsInfo": {
    "message": "Les intégrations de portefeuilles matériels utilisent des appels API vers des serveurs externes qui peuvent voir votre adresse IP et les adresses des contrats intelligents avec lesquels vous interagissez."
  },
  "hardwareWalletsMsg": {
    "message": "Selectionnez le portefeuille matériel que vous voulez utiliser avec MetaMask"
  },
  "here": {
    "message": "ici",
    "description": "as in -click here- for more information (goes with troubleTokenBalances)"
  },
  "hexData": {
    "message": "Données Hex"
  },
  "hiddenAccounts": {
    "message": "Comptes cachés"
  },
  "hide": {
    "message": "Masquer"
  },
  "hideAccount": {
    "message": "Compte caché"
  },
  "hideFullTransactionDetails": {
    "message": "Masquer tous les détails de la transaction"
  },
  "hideSeedPhrase": {
    "message": "Masquer la phrase mnémonique"
  },
  "hideSentitiveInfo": {
    "message": "Masquer les informations sensibles"
  },
  "hideToken": {
    "message": "Masquer le token"
  },
  "hideTokenPrompt": {
    "message": "Masquer le jeton ?"
  },
  "hideTokenSymbol": {
    "message": "Masquer $1",
    "description": "$1 is the symbol for a token (e.g. 'DAI')"
  },
  "hideZeroBalanceTokens": {
    "message": "Masquer les jetons sans solde"
  },
  "high": {
    "message": "Agressif"
  },
  "highGasSettingToolTipMessage": {
    "message": "Utilisez $1 pour couvrir les envolées du trafic réseau dues à des événements tels que les chutes de NFT populaires.",
    "description": "$1 is key 'high' (text: 'Aggressive') separated here so that it can be passed in with bold font-weight"
  },
  "highLowercase": {
    "message": "élevé"
  },
  "highestCurrentBid": {
    "message": "Offre actuelle la plus élevée"
  },
  "highestFloorPrice": {
    "message": "Prix plancher le plus élevé"
  },
  "history": {
    "message": "Historique"
  },
  "holdToRevealContent1": {
    "message": "Votre phrase secrète de récupération donne $1",
    "description": "$1 is a bolded text with the message from 'holdToRevealContent2'"
  },
  "holdToRevealContent2": {
    "message": "un accès complet à votre portefeuille et à vos fonds.",
    "description": "Is the bolded text in 'holdToRevealContent1'"
  },
  "holdToRevealContent3": {
    "message": "Ne la partagez avec personne. $1 $2",
    "description": "$1 is a message from 'holdToRevealContent4' and $2 is a text link with the message from 'holdToRevealContent5'"
  },
  "holdToRevealContent4": {
    "message": "Le service d’assistance de MetaMask ne vous la demandera jamais,",
    "description": "Part of 'holdToRevealContent3'"
  },
  "holdToRevealContent5": {
    "message": "mais les hameçonneurs pourraient le faire.",
    "description": "The text link in 'holdToRevealContent3'"
  },
  "holdToRevealContentPrivateKey1": {
    "message": "Votre clé privée vous donne $1",
    "description": "$1 is a bolded text with the message from 'holdToRevealContentPrivateKey2'"
  },
  "holdToRevealContentPrivateKey2": {
    "message": "un accès illimité à votre portefeuille et à vos fonds.",
    "description": "Is the bolded text in 'holdToRevealContentPrivateKey2'"
  },
  "holdToRevealLockedLabel": {
    "message": "appuyez longuement pour révéler le cercle verrouillé"
  },
  "holdToRevealPrivateKey": {
    "message": "Appuyez longuement pour révéler la clé privée"
  },
  "holdToRevealPrivateKeyTitle": {
    "message": "Conservez votre clé privée en lieu sûr"
  },
  "holdToRevealSRP": {
    "message": "Appuyez longuement pour révéler la PSR"
  },
  "holdToRevealSRPTitle": {
    "message": "Conservez votre PSR en lieu sûr"
  },
  "holdToRevealUnlockedLabel": {
    "message": "appuyez longuement pour révéler le cercle déverrouillé"
  },
  "id": {
    "message": "ID"
  },
  "ignoreAll": {
    "message": "Ignorer tout"
  },
  "ignoreTokenWarning": {
    "message": "Si vous masquez des jetons, ils n’apparaîtront pas dans votre portefeuille. Cependant, vous pouvez toujours les ajouter en les recherchant."
  },
  "imToken": {
    "message": "imToken"
  },
  "import": {
    "message": "Importer",
    "description": "Button to import an account from a selected file"
  },
  "importAccount": {
    "message": "Importer le compte"
  },
  "importAccountError": {
    "message": "Erreur d’importation de compte."
  },
  "importAccountErrorIsSRP": {
    "message": "Vous avez saisi une phrase secrète de récupération (ou mnémonique). Pour importer un compte ici, vous devez saisir une clé privée, qui est une chaîne hexadécimale de 64 caractères."
  },
  "importAccountErrorNotAValidPrivateKey": {
    "message": "Il ne s’agit pas d’une clé privée valide. Vous avez saisi une chaîne hexadécimale, mais elle doit comporter 64 caractères."
  },
  "importAccountErrorNotHexadecimal": {
    "message": "Il ne s’agit pas d’une clé privée valide. Vous devez saisir une chaîne hexadécimale de 64 caractères."
  },
  "importAccountJsonLoading1": {
    "message": "Cette importation JSON prendra quelques minutes et pourra faire planter MetaMask."
  },
  "importAccountJsonLoading2": {
    "message": "Désolé, nous essaierons d’accélérer ce processus à l’avenir."
  },
  "importAccountMsg": {
    "message": "Les comptes importés ne seront pas associés à la phrase secrète de récupération que vous avez créée au départ dans MetaMask. En savoir plus sur les comptes importés"
  },
  "importMyWallet": {
    "message": "Importer mon portefeuille"
  },
  "importNFT": {
    "message": "Importer le NFT"
  },
  "importNFTAddressToolTip": {
    "message": "Sur OpenSea, par exemple, sur la page des NFT, dans la section Détails, se trouve une valeur avec un hyperlien bleu intitulée « Adresse de contrat ». Si vous cliquez dessus, vous serez redirigé vers l’adresse du contrat sur Etherscan. En haut à gauche de cette page, il devrait y avoir une icône intitulée « Contrat » et à droite, une longue chaîne de lettres et de chiffres. C’est l’adresse du contrat qui a créé votre NFT. Cliquez sur l’icône « Copier » à droite de l’adresse pour la copier dans votre presse-papiers."
  },
  "importNFTPage": {
    "message": "page Importer des NFT"
  },
  "importNFTTokenIdToolTip": {
    "message": "L’ID d’un NFT est un identifiant unique puisqu’il n’y a pas deux NFT identiques. Encore une fois, sur OpenSea, ce numéro se trouve dans la section « Détails ». Prenez-en note ou copiez-le dans votre presse-papiers."
  },
  "importSelectedTokens": {
    "message": "Voulez-vous importer les jetons sélectionnés ?"
  },
  "importSelectedTokensDescription": {
    "message": "Seuls les jetons que vous avez sélectionnés apparaîtront dans votre portefeuille. Vous pourrez toujours importer des jetons masqués en les recherchant."
  },
  "importTokenQuestion": {
    "message": "Importer un jeton ?"
  },
  "importTokenWarning": {
    "message": "Tout un chacun peut créer un jeton avec n’importe quel nom, y compris de fausses versions de jetons existants. Ajoutez et échangez avec prudence !"
  },
  "importTokensCamelCase": {
    "message": "Importer des jetons"
  },
  "importTokensError": {
    "message": "Impossible d’importer les jetons. Veuillez ressayer plus tard."
  },
  "importWithCount": {
    "message": "Importer $1",
    "description": "$1 will the number of detected tokens that are selected for importing, if all of them are selected then $1 will be all"
  },
  "imported": {
    "message": "Importé",
    "description": "status showing that an account has been fully loaded into the keyring"
  },
  "inYourSettings": {
    "message": "dans vos paramètres"
  },
  "infuraBlockedNotification": {
    "message": "MetaMask ne peut pas se connecter à l’hôte de la blockchain. Vérifiez les éventuelles raisons $1.",
    "description": "$1 is a clickable link with with text defined by the 'here' key"
  },
  "initialTransactionConfirmed": {
    "message": "Votre transaction initiale a été confirmée par le réseau. Cliquez sur OK pour retourner à l’écran précédent."
  },
  "inputLogicEmptyState": {
    "message": "N'entrez qu'une somme que vous pouvez accepter que le tiers dépense aujourd'hui ou à l'avenir. Vous pourrez toujours augmenter le plafond de dépenses ultérieurement."
  },
  "inputLogicEqualOrSmallerNumber": {
    "message": "Cela permet au tiers de dépenser $1 de votre solde actuel.",
    "description": "$1 is the current token balance in the account and the name of the current token"
  },
  "inputLogicHigherNumber": {
    "message": "Cela permet au tiers de dépenser tout votre solde de jetons jusqu'à ce qu'il atteigne le plafond ou que vous révoquiez le plafond de dépenses. Si ce n'est pas votre intention, envisagez de fixer un plafond de dépenses plus bas."
  },
  "insightWarning": {
    "message": "avertissement"
  },
  "insightWarningCheckboxMessage": {
    "message": "$1 la demande de $2",
    "description": "$1 is the action i.e. sign, confirm. $2 is the origin making the request."
  },
  "insightWarningContentPlural": {
    "message": "Vérifiez les $1 avant de $2. Vous ne pouvez retirer votre consentement, une fois la $3 validée.",
    "description": "$1 the 'insightWarnings' message (2 warnings) representing warnings, $2 is the action (i.e. signing) and $3 is the result (i.e. signature, transaction)"
  },
  "insightWarningContentSingular": {
    "message": "Vérifiez les $1 avant de $2. Vous ne pouvez retirer votre consentement, une fois la $3 validée.",
    "description": "$1 is the 'insightWarning' message (1 warning), $2 is the action (i.e. signing) and $3 is the result (i.e. signature, transaction)"
  },
  "insightWarningHeader": {
    "message": "Cette demande peut être dangereuse"
  },
  "insightWarnings": {
    "message": "avertissements"
  },
  "insightsFromSnap": {
    "message": "Aperçus $1",
    "description": "$1 represents the name of the snap"
  },
  "install": {
    "message": "Installez"
  },
  "installExtension": {
    "message": "Installer l’extension"
  },
  "installExtensionDescription": {
    "message": "La version est conforme aux normes institutionnelles du principal fournisseur de portefeuilles Web3 au monde, MetaMask."
  },
  "installOrigin": {
    "message": "Installer Origin"
  },
  "installRequest": {
    "message": "Ajouter à MetaMask"
  },
  "installedOn": {
    "message": "Installé le $1",
    "description": "$1 is the date when the snap has been installed"
  },
  "insufficientBalance": {
    "message": "Solde insuffisant."
  },
  "insufficientCurrencyBuyOrDeposit": {
    "message": "Vous n’avez pas assez de $1 sur votre compte pour payer les frais de transaction sur le réseau de $2. $3 ou effectuez un dépôt depuis un autre compte.",
    "description": "$1 is the native currency of the network, $2 is the name of the current network, $3 is the key 'buy' + the ticker symbol of the native currency of the chain wrapped in a button"
  },
  "insufficientCurrencyBuyOrReceive": {
    "message": "Vous n’avez pas assez de $1 sur votre compte pour payer les frais de transaction sur le réseau $2. $3 ou $4 depuis un autre compte.",
    "description": "$1 is the native currency of the network, $2 is the name of the current network, $3 is the key 'buy' + the ticker symbol of the native currency of the chain wrapped in a button, $4 is the key 'deposit' button"
  },
  "insufficientCurrencyDeposit": {
    "message": "Vous n’avez pas assez de $1 sur votre compte pour payer les frais de transaction sur le réseau de $2. Effectuez un dépôt de $1 à partir d’un autre compte.",
    "description": "$1 is the native currency of the network, $2 is the name of the current network"
  },
  "insufficientFunds": {
    "message": "Fonds insuffisants."
  },
  "insufficientFundsForGas": {
    "message": "Fonds insuffisants pour le carburant"
  },
  "insufficientTokens": {
    "message": "Jetons insuffisants."
  },
  "interactingWith": {
    "message": "Interagir avec"
  },
  "interactingWithTransactionDescription": {
    "message": "Ceci est le contrat avec lequel vous interagissez. Vérifiez les détails pour éviter les arnaques."
  },
  "invalidAddress": {
    "message": "Adresse invalide"
  },
  "invalidAddressRecipient": {
    "message": "L’adresse du destinataire n’est pas valide"
  },
  "invalidAddressRecipientNotEthNetwork": {
    "message": "Pas de réseau ETH, régler en minuscules"
  },
  "invalidAssetType": {
    "message": "Cet actif est un NFT et doit être ajouté de nouveau à la page Importer des NFT qui se trouve sous l’onglet NFT"
  },
  "invalidBlockExplorerURL": {
    "message": "L’URL de l’explorateur de blocs est invalide"
  },
  "invalidChainIdTooBig": {
    "message": "ID de chaîne invalide. L’ID de la chaîne est trop grand."
  },
  "invalidCustomNetworkAlertContent1": {
    "message": "L’ID de la chaîne pour le réseau personnalisé « $1 » doit être saisi à nouveau.",
    "description": "$1 is the name/identifier of the network."
  },
  "invalidCustomNetworkAlertContent2": {
    "message": "Pour vous protéger des fournisseurs de réseau malveillants ou défectueux, les ID de chaîne sont désormais obligatoires pour tous les réseaux personnalisés."
  },
  "invalidCustomNetworkAlertContent3": {
    "message": "Allez dans Paramètres > Réseau et saisissez l’ID de chaîne. Vous trouverez les ID de chaîne des réseaux les plus courants sur $1.",
    "description": "$1 is a link to https://chainid.network"
  },
  "invalidCustomNetworkAlertTitle": {
    "message": "Réseau personnalisé invalide"
  },
  "invalidHexNumber": {
    "message": "Numéro hexadécimal invalide."
  },
  "invalidHexNumberLeadingZeros": {
    "message": "Numéro hexadécimal invalide. Supprimez tous les zéros non significatifs."
  },
  "invalidIpfsGateway": {
    "message": "Passerelle IPFS invalide : la valeur doit être une URL valide"
  },
  "invalidNumber": {
    "message": "Numéro invalide. Saisissez un nombre décimal ou hexadécimal avec le préfixe « 0x »."
  },
  "invalidNumberLeadingZeros": {
    "message": "Numéro invalide. Supprimez tous les zéros en tête."
  },
  "invalidRPC": {
    "message": "URL RPC invalide"
  },
  "invalidSeedPhrase": {
    "message": "Phrase secrète de récupération invalide"
  },
  "invalidSeedPhraseCaseSensitive": {
    "message": "Entrée invalide ! La phrase secrète de récupération est sensible à la casse."
  },
  "ipfsGateway": {
    "message": "Passerelle IPFS"
  },
  "ipfsGatewayDescription": {
    "message": "MetaMask utilise des services tiers pour afficher des images de vos NFT stockés sur IPFS, des informations relatives aux adresses ENS saisies dans la barre d’adresse de votre navigateur et l’icône des différents jetons. Votre adresse IP peut être exposée si vous avez recours à ces services."
  },
  "ipfsToggleModalDescriptionOne": {
    "message": "Nous utilisons des services tiers pour afficher des images de vos NFT stockés sur IPFS, affichons des informations relatives aux adresses ENS saisies dans la barre d’adresse de votre navigateur et récupérons les icônes des différents jetons. Votre adresse IP peut être exposée si vous avez recours à ces services."
  },
  "ipfsToggleModalDescriptionTwo": {
    "message": "En sélectionnant « Confirmer », vous activez la résolution IPFS. Vous pouvez désactiver cette option à tout moment dans $1.",
    "description": "$1 is the method to turn off ipfs"
  },
  "ipfsToggleModalSettings": {
    "message": "Paramètres > Sécurité et confidentialité"
  },
  "isSigningOrSubmitting": {
    "message": "Une transaction antérieure est toujours en cours de signature ou d’envoi"
  },
  "jazzAndBlockies": {
    "message": "Les Jazzicons et les Blockies sont deux styles différents d’icônes uniques qui vous aident à identifier un compte en un coup d’œil."
  },
  "jazzicons": {
    "message": "Jazzicons"
  },
  "jsDeliver": {
    "message": "jsDeliver"
  },
  "jsonFile": {
    "message": "Fichier JSON",
    "description": "format for importing an account"
  },
  "keyringAccountName": {
    "message": "Nom du compte"
  },
  "keyringAccountPublicAddress": {
    "message": "Adresse publique"
  },
  "keyringSnapRemovalResult1": {
    "message": "$1 $2 supprimé",
    "description": "Displays the result after removal of a keyring snap. $1 is the snap name, $2 is whether it is successful or not"
  },
  "keyringSnapRemovalResultNotSuccessful": {
    "message": "pas ",
    "description": "Displays the `not` word in $2."
  },
  "keyringSnapRemoveConfirmation": {
    "message": "Saisissez $1 pour confirmer que vous souhaitez supprimer ce snap :",
    "description": "Asks user to input the name nap prior to deleting the snap. $1 is the snap name"
  },
  "keystone": {
    "message": "Keystone"
  },
  "knownAddressRecipient": {
    "message": "Adresse contractuelle connue."
  },
  "knownTokenWarning": {
    "message": "Cette action modifiera les jetons déjà présents dans votre portefeuille, et risque de favoriser les tentatives d’hameçonnage. N’approuvez que si vous êtes certain·e de vouloir modifier ce que ces jetons représentent. En savoir plus sur $1"
  },
  "l1Fee": {
    "message": "Frais L1"
  },
  "l1FeeTooltip": {
    "message": "Frais de gaz L1"
  },
  "l2Fee": {
    "message": "Frais L2"
  },
  "l2FeeTooltip": {
    "message": "Frais de gaz L2"
  },
  "lastConnected": {
    "message": "Dernière connexion"
  },
  "lastSold": {
    "message": "Dernière vente"
  },
  "lavaDomeCopyWarning": {
    "message": "Pour votre sécurité, vous ne pouvez pas sélectionner ce texte actuellement."
  },
  "layer1Fees": {
    "message": "Frais de couche 1 (L1)"
  },
  "layer2Fees": {
    "message": "Frais de couche 2"
  },
  "learnCancelSpeeedup": {
    "message": "Découvrir comment $1",
    "description": "$1 is link to cancel or speed up transactions"
  },
  "learnMore": {
    "message": "En savoir plus"
  },
  "learnMoreAboutGas": {
    "message": "Vous voulez $1 sur les frais de gaz ?",
    "description": "$1 will be replaced by the learnMore translation key"
  },
  "learnMoreKeystone": {
    "message": "En savoir plus"
  },
  "learnMoreUpperCase": {
    "message": "En savoir plus"
  },
  "learnMoreUpperCaseWithDot": {
    "message": "En savoir plus."
  },
  "learnScamRisk": {
    "message": "hameçonnages et risques de sécurité."
  },
  "learnToBridge": {
    "message": "Apprenez à établir une passerelle"
  },
  "leaveMetaMask": {
    "message": "Voulez-vous quitter MetaMask ?"
  },
  "leaveMetaMaskDesc": {
    "message": "Vous allez visiter un site externe à MetaMask. Vérifiez l’URL avant de continuer."
  },
  "ledgerAccountRestriction": {
    "message": "Vous devez d’abord utiliser le dernier compte que vous avez créé avant de pouvoir en ajouter un nouveau."
  },
  "ledgerConnectionInstructionCloseOtherApps": {
    "message": "Fermez tout autre logiciel connecté à votre appareil, puis cliquez ici pour actualiser."
  },
  "ledgerConnectionInstructionHeader": {
    "message": "Avant de cliquer sur confirmer :"
  },
  "ledgerConnectionInstructionStepFour": {
    "message": "Activez les « données de contrat intelligent » ou la « signature aveugle » sur votre dispositif Ledger."
  },
  "ledgerConnectionInstructionStepThree": {
    "message": "Assurez-vous que votre dispositif Ledger est branché et sélectionnez l'application Ethereum."
  },
  "ledgerDeviceOpenFailureMessage": {
    "message": "Le dispositif Ledger n’a pas pu s’ouvrir. Il est peut-être connecté à d’autres logiciels. Veuillez fermer Ledger Live ou toute autre application déjà connectée à celui-ci, puis essayez de vous reconnecter."
  },
  "ledgerErrorConnectionIssue": {
    "message": "Reconnectez votre Ledger, ouvrez l’application ETH et réessayez."
  },
  "ledgerErrorDevicedLocked": {
    "message": "Votre Ledger est verrouillé. Déverrouillez-le et réessayez."
  },
  "ledgerErrorEthAppNotOpen": {
    "message": "Pour résoudre le problème, ouvrez l’application ETH sur votre appareil et réessayez."
  },
  "ledgerErrorTransactionDataNotPadded": {
    "message": "Les données d’entrée de la transaction Ethereum ne sont pas suffisamment étoffées."
  },
  "ledgerLiveApp": {
    "message": "Appli Ledger Live"
  },
  "ledgerLocked": {
    "message": "Impossible de se connecter au dispositif Ledger. Veuillez vous assurer que votre périphérique est déverrouillé et que l’application Ethereum est ouverte."
  },
  "ledgerTimeout": {
    "message": "Ledger Live met trop de temps à répondre ou la connexion est interrompue. Assurez-vous que l’application Ledger Live est bien ouverte et que votre appareil est déverrouillé."
  },
  "ledgerWebHIDNotConnectedErrorMessage": {
    "message": "Le dispositif Ledger n’est pas connecté. Si vous souhaitez le connecter, veuillez cliquer à nouveau sur « Continuer » et approuver la connexion au HID",
    "description": "An error message shown to the user during the hardware connect flow."
  },
  "levelArrow": {
    "message": "flèche de niveau"
  },
  "lightTheme": {
    "message": "Clair"
  },
  "likeToImportToken": {
    "message": "Voulez-vous importer ce jeton ?"
  },
  "likeToImportTokens": {
    "message": "Souhaitez-vous ajouter ces jetons ?"
  },
  "lineaGoerli": {
    "message": "Réseau de test Linea Goerli"
  },
  "lineaMainnet": {
    "message": "Le réseau principal de Linea"
  },
  "lineaSepolia": {
    "message": "Réseau de test Linea Sepolia"
  },
  "link": {
    "message": "Associer"
  },
  "links": {
    "message": "Liens"
  },
  "loadMore": {
    "message": "Charger plus"
  },
  "loading": {
    "message": "Chargement..."
  },
  "loadingScreenHardwareWalletMessage": {
    "message": "Veuillez conclure la transaction sur le portefeuille matériel."
  },
  "loadingScreenSnapMessage": {
    "message": "Veuillez conclure la transaction sur le snap."
  },
  "loadingTokens": {
    "message": "Chargement des jetons..."
  },
  "localhost": {
    "message": "Localhost 8545"
  },
  "lock": {
    "message": "Déconnexion"
  },
  "lockMetaMask": {
    "message": "Verrouiller MetaMask"
  },
  "lockTimeInvalid": {
    "message": "Le temps de verrouillage doit être un nombre compris entre 0 et 10 080"
  },
  "logo": {
    "message": "Logo $1",
    "description": "$1 is the name of the ticker"
  },
  "low": {
    "message": "Bas"
  },
  "lowGasSettingToolTipMessage": {
    "message": "Utilisez $1 pour attendre un prix inférieur. Les estimations de temps sont nettement moins précises, car les prix sont relativement imprévisibles.",
    "description": "$1 is key 'low' separated here so that it can be passed in with bold font-weight"
  },
  "lowLowercase": {
    "message": "bas"
  },
  "lowPriorityMessage": {
    "message": "Les transactions ultérieures seront placées en file d’attente après celle-ci. Ce prix a été observé pour la dernière fois il y a un certain temps."
  },
  "mainnet": {
    "message": "Réseau principal Ethereum"
  },
  "mainnetToken": {
    "message": "Cette adresse correspond à une adresse connue du token Ethereum Mainnet. Revérifiez l’adresse du contrat et le réseau en cherchant le token que vous essayez d’ajouter."
  },
  "makeAnotherSwap": {
    "message": "Créer un nouveau swap"
  },
  "makeSureNoOneWatching": {
    "message": "Assurez-vous que personne ne regarde votre écran",
    "description": "Warning to users to be care while creating and saving their new Secret Recovery Phrase"
  },
  "marketCap": {
    "message": "Capitalisation boursière"
  },
  "marketDetails": {
    "message": "Détails du marché"
  },
  "max": {
    "message": "Max."
  },
  "maxBaseFee": {
    "message": "Frais de base maximaux"
  },
  "maxFee": {
    "message": "Frais maximaux"
  },
  "maxFeeTooltip": {
    "message": "Frais maximums prévus pour le traitement de la transaction."
  },
  "maxPriorityFee": {
    "message": "Frais de priorité maximaux"
  },
  "medium": {
    "message": "Marché"
  },
  "mediumGasSettingToolTipMessage": {
    "message": "Utilisez $1 pour un traitement rapide au prix actuel du marché.",
    "description": "$1 is key 'medium' (text: 'Market') separated here so that it can be passed in with bold font-weight"
  },
  "memo": {
    "message": "note"
  },
  "message": {
    "message": "Message"
  },
  "metaMaskConnectStatusParagraphOne": {
    "message": "Vous avez maintenant davantage de contrôle sur les connexions de vos comptes dans MetaMask."
  },
  "metaMaskConnectStatusParagraphThree": {
    "message": "Cliquez pour gérer vos comptes connectés."
  },
  "metaMaskConnectStatusParagraphTwo": {
    "message": "Le bouton d’état de connexion indique si le site Web que vous visitez est connecté à votre compte actuellement sélectionné."
  },
  "metadataModalSourceTooltip": {
    "message": "$1 est hébergé sur npm et $2 est l’identifiant unique de ce Snap.",
    "description": "$1 is the snap name and $2 is the snap NPM id."
  },
  "metamaskInstitutionalVersion": {
    "message": "Version MetaMask Institutional"
  },
  "metamaskNotificationsAreOff": {
    "message": "Les notifications du portefeuille ne sont actuellement pas activées."
  },
  "metamaskPortfolio": {
    "message": "Portfolio MetaMask."
  },
  "metamaskSwapsOfflineDescription": {
    "message": "MetaMask Swaps est en cours de maintenance. Nous vous invitons à revenir plus tard."
  },
  "metamaskVersion": {
    "message": "Version de MetaMask"
  },
  "methodData": {
    "message": "Méthode"
  },
<<<<<<< HEAD
=======
  "methodDataTransactionDesc": {
    "message": "Fonction exécutée en fonction des données d’entrée décodées."
  },
>>>>>>> b960add2
  "methodNotSupported": {
    "message": "Non pris en charge par ce compte."
  },
  "metrics": {
    "message": "Indicateurs"
  },
  "millionAbbreviation": {
    "message": "M",
    "description": "Shortened form of 'million'"
  },
  "mismatchAccount": {
    "message": "Le compte sélectionné ($1) est différent du compte que vous essayez de signer ($2)"
  },
  "mismatchedChainLinkText": {
    "message": "vérifier les détails du réseau",
    "description": "Serves as link text for the 'mismatchedChain' key. This text will be embedded inside the translation for that key."
  },
  "mismatchedChainRecommendation": {
    "message": "Nous vous recommandons de $1 avant de continuer.",
    "description": "$1 is a clickable link with text defined by the 'mismatchedChainLinkText' key. The link will open to instructions for users to validate custom network details."
  },
  "mismatchedNetworkName": {
    "message": "Selon nos informations, le nom du réseau peut ne pas correspondre exactement à l’ID de la chaîne."
  },
  "mismatchedNetworkSymbol": {
    "message": "Le symbole monétaire soumis ne correspond à cet ID de chaîne."
  },
  "mismatchedRpcChainId": {
    "message": "L’ID de chaîne renvoyé par le réseau personnalisé ne correspond pas à l’ID de chaîne fourni."
  },
  "mismatchedRpcUrl": {
    "message": "Selon nos informations, la valeur de l’URL RPC soumise ne correspond pas à un fournisseur connu pour cet ID de chaîne."
  },
  "missingSetting": {
    "message": "Vous ne trouvez pas un paramètre ?"
  },
  "missingSettingRequest": {
    "message": "Demandez ici"
  },
  "mmiBuiltAroundTheWorld": {
    "message": "MetaMask Institutional est conçu et établi dans le monde entier."
  },
  "mmiNewNFTDetectedInNFTsTabMessage": {
    "message": "Laissez MetaMask Institutional détecter et afficher automatiquement les NFT dans votre portefeuille."
  },
  "mmiPasswordSetupDetails": {
    "message": "Ce mot de passe déverrouillera uniquement votre extension MetaMask Institutional."
  },
  "more": {
    "message": "plus"
  },
  "multipleSnapConnectionWarning": {
    "message": "$1 veut utiliser $2 Snaps",
    "description": "$1 is the dapp and $2 is the number of snaps it wants to connect to."
  },
  "mustSelectOne": {
    "message": "Vous devez sélectionner au moins 1 jeton."
  },
  "name": {
    "message": "Nom"
  },
  "nameAddressLabel": {
    "message": "Adresse",
    "description": "Label above address field in name component modal."
  },
  "nameInstructionsNew": {
    "message": "Si vous connaissez cette adresse, donnez-lui un pseudonyme pour l’identifier plus facilement à l’avenir.",
    "description": "Instruction text in name component modal when value is not recognised."
  },
  "nameInstructionsRecognized": {
    "message": "Cette adresse a un pseudonyme par défaut, mais vous pouvez le modifier ou consulter la liste des pseudonymes proposés.",
    "description": "Instruction text in name component modal when value is recognized but not saved."
  },
  "nameInstructionsSaved": {
    "message": "Vous avez déjà choisi un pseudonyme pour cette adresse. Vous pouvez le modifier ou consulter la liste des pseudonymes proposés.",
    "description": "Instruction text in name component modal when value is saved."
  },
  "nameLabel": {
    "message": "Pseudonyme",
    "description": "Label above name input field in name component modal."
  },
  "nameModalMaybeProposedName": {
    "message": "Peut-être : $1",
    "description": "$1 is the proposed name"
  },
  "nameModalTitleNew": {
    "message": "Adresse inconnue",
    "description": "Title of the modal created by the name component when value is not recognised."
  },
  "nameModalTitleRecognized": {
    "message": "Adresse reconnue",
    "description": "Title of the modal created by the name component when value is recognized but not saved."
  },
  "nameModalTitleSaved": {
    "message": "Adresse enregistrée",
    "description": "Title of the modal created by the name component when value is saved."
  },
  "nameProviderProposedBy": {
    "message": "Proposé par $1",
    "description": "$1 is the name of the provider"
  },
  "nameProvider_ens": {
    "message": "Service de noms Ethereum (ENS)"
  },
  "nameProvider_etherscan": {
    "message": "Etherscan"
  },
  "nameProvider_lens": {
    "message": "Lens Protocol"
  },
  "nameProvider_token": {
    "message": "MetaMask"
  },
  "nameSetPlaceholder": {
    "message": "Choisissez un pseudonyme…",
    "description": "Placeholder text for name input field in name component modal."
  },
  "nativeNetworkPermissionRequestDescription": {
    "message": "$1 vous demande votre approbation pour :",
    "description": "$1 represents dapp name"
  },
  "nativePermissionRequestDescription": {
    "message": "Voulez-vous que ce site fasse ce qui suit ?",
    "description": "Description below header used on Permission Connect screen for native permissions."
  },
  "nativeToken": {
    "message": "Le jeton natif de ce réseau est $1. C’est le jeton utilisé pour les frais de gaz. ",
    "description": "$1 represents the name of the native token on the current network"
  },
  "nativeTokenScamWarningConversion": {
    "message": "Modifier les détails du réseau"
  },
  "nativeTokenScamWarningDescription": {
    "message": "L’ID ou le nom de la chaîne associée à ce réseau n’est pas correct. De nombreux jetons populaires utilisent le nom $1, ce qui en fait une cible pour les escrocs. Vérifiez tout avant de continuer, car vous risquez de vous faire arnaquer.",
    "description": "$1 represents the currency name"
  },
  "nativeTokenScamWarningTitle": {
    "message": "Il pourrait s’agir d’une arnaque"
  },
  "needHelp": {
    "message": "Vous avez besoin d’aide ? Contactez $1",
    "description": "$1 represents `needHelpLinkText`, the text which goes in the help link"
  },
  "needHelpFeedback": {
    "message": "Partagez vos commentaires"
  },
  "needHelpLinkText": {
    "message": "Assistance MetaMask"
  },
  "needHelpSubmitTicket": {
    "message": "Envoyer un ticket"
  },
  "needImportFile": {
    "message": "Vous devez sélectionner un fichier à importer.",
    "description": "User is important an account and needs to add a file to continue"
  },
  "negativeETH": {
    "message": "Vous ne pouvez envoyer des montants négatifs d’ETH."
  },
  "negativeOrZeroAmountToken": {
    "message": "Impossible d’envoyer des montants négatifs ou nuls."
  },
  "network": {
    "message": "Réseau :"
  },
  "networkAddedSuccessfully": {
    "message": "Réseau ajouté avec succès !"
  },
  "networkDetails": {
    "message": "Détails du réseau"
  },
  "networkIsBusy": {
    "message": "Le réseau est occupé. Les gas fees sont élevés et les estimations sont moins précises."
  },
  "networkMenu": {
    "message": "Menu du réseau"
  },
  "networkMenuHeading": {
    "message": "Sélectionner un réseau"
  },
  "networkName": {
    "message": "Nom du réseau"
  },
  "networkNameArbitrum": {
    "message": "Arbitrum"
  },
  "networkNameAvalanche": {
    "message": "Avalanche"
  },
  "networkNameBSC": {
    "message": "BSC"
  },
  "networkNameBase": {
    "message": "Base"
  },
  "networkNameBitcoin": {
    "message": "Bitcoin"
  },
  "networkNameDefinition": {
    "message": "Le nom associé à ce réseau."
  },
  "networkNameEthereum": {
    "message": "Ethereum"
  },
  "networkNameGoerli": {
    "message": "Goerli"
  },
  "networkNameLinea": {
    "message": "Linea"
  },
  "networkNameOpMainnet": {
    "message": "Réseau principal OP"
  },
  "networkNamePolygon": {
    "message": "Polygon"
  },
  "networkNameTestnet": {
    "message": "Testnet"
  },
  "networkNameZkSyncEra": {
    "message": "zkSync Era"
  },
  "networkOptions": {
    "message": "Options du réseau"
  },
  "networkProvider": {
    "message": "Fournisseur de réseau"
  },
  "networkSettingsChainIdDescription": {
    "message": "L’ID de la chaîne est utilisé pour la signature des transactions. Il doit correspondre à l’ID de la chaîne renvoyé par le réseau. Vous pouvez saisir un numéro décimal ou hexadécimal avec le préfixe « 0x », mais nous afficherons le numéro en décimal."
  },
  "networkStatus": {
    "message": "Statut du réseau"
  },
  "networkStatusBaseFeeTooltip": {
    "message": "Les frais de base sont fixés par le réseau et varient toutes les 13-14 secondes. Nos options $1 et $2 tiennent compte des augmentations soudaines.",
    "description": "$1 and $2 are bold text for Medium and Aggressive respectively."
  },
  "networkStatusPriorityFeeTooltip": {
    "message": "Éventail de frais de priorité (aussi appelés « pourboire du mineur »). Ils sont versés aux mineurs et les incitent à accorder la priorité à votre transaction."
  },
  "networkStatusStabilityFeeTooltip": {
    "message": "Le prix du carburant est de $1 au regard des 72 dernières heures.",
    "description": "$1 is networks stability value - stable, low, high"
  },
  "networkSwitchConnectionError": {
    "message": "Nous ne pouvons pas nous connecter à $1",
    "description": "$1 represents the network name"
  },
  "networkURL": {
    "message": "URL du réseau"
  },
  "networkURLDefinition": {
    "message": "L’URL utilisée pour accéder à ce réseau."
  },
  "networks": {
    "message": "Réseaux"
  },
  "nevermind": {
    "message": "Abandonner"
  },
  "new": {
    "message": "Nouveau !"
  },
  "newAccount": {
    "message": "Nouveau compte"
  },
  "newAccountNumberName": {
    "message": "Compte $1",
    "description": "Default name of next account to be created on create account screen"
  },
  "newContact": {
    "message": "Nouveau contact"
  },
  "newContract": {
    "message": "Nouveau contrat"
  },
  "newNFTDetectedInImportNFTsMessageStrongText": {
    "message": "Paramètres > Sécurité et confidentialité"
  },
  "newNFTDetectedInImportNFTsMsg": {
    "message": "Pour afficher vos NFT en utilisant Opensea, activez l’option « Afficher les supports NFT » dans $1.",
    "description": "$1 is used for newNFTDetectedInImportNFTsMessageStrongText"
  },
  "newNFTDetectedInNFTsTabMessage": {
    "message": "Laissez MetaMask détecter et afficher automatiquement les NFT dans votre portefeuille."
  },
  "newNFTsAutodetected": {
    "message": "Détection automatique des NFT"
  },
  "newNetworkAdded": {
    "message": "« $1 » a été ajouté avec succès !"
  },
  "newNetworkEdited": {
    "message": "« $1 » a été modifié !"
  },
  "newNftAddedMessage": {
    "message": "Le NFT a été ajouté avec succès !"
  },
  "newPassword": {
    "message": "Nouveau mot de passe (min 8 caractères)"
  },
  "newPrivacyPolicyActionButton": {
    "message": "En savoir plus"
  },
  "newPrivacyPolicyTitle": {
    "message": "Nous avons mis à jour notre politique de confidentialité"
  },
  "newTokensImportedMessage": {
    "message": "Vous avez importé avec succès $1.",
    "description": "$1 is the string of symbols of all the tokens imported"
  },
  "newTokensImportedTitle": {
    "message": "Jeton importé"
  },
  "next": {
    "message": "Suivant"
  },
  "nextNonceWarning": {
    "message": "Le nonce est supérieur au nonce suggéré de $1",
    "description": "The next nonce according to MetaMask's internal logic"
  },
  "nftAddFailedMessage": {
    "message": "Ce NFT ne peut pas être ajouté, car les informations de propriété ne correspondent pas. Vérifiez que votre saisie est correcte."
  },
  "nftAddressError": {
    "message": "Ce token est un NFT. Ajouter sur la $1",
    "description": "$1 is a clickable link with text defined by the 'importNFTPage' key"
  },
  "nftAlreadyAdded": {
    "message": "Le NFT a déjà été ajouté."
  },
  "nftAutoDetectionEnabled": {
    "message": "Détection automatique des NFT activée"
  },
  "nftDisclaimer": {
    "message": "Avertissement : MetaMask importe le fichier multimédia de l'URL source. Cette URL est parfois modifiée par la place de marché sur laquelle le NFT a été minté."
  },
  "nftOptions": {
    "message": "Options NFT"
  },
  "nftTokenIdPlaceholder": {
    "message": "Saisissez l’identifiant du jeton"
  },
  "nftWarningContent": {
    "message": "Vous êtes en train d’accorder à un tiers l’autorisation d’accéder à $1 que vous possédez actuellement ou que vous pourrez posséder dans le futur. Tant que vous n’aurez pas révoqué cette autorisation, l’autre partie pourra transférer ces NFT de votre portefeuille à tout moment et sans demander votre consentement. $2",
    "description": "$1 is nftWarningContentBold bold part, $2 is Learn more link"
  },
  "nftWarningContentBold": {
    "message": "tous les NFT $1",
    "description": "$1 is name of the collection"
  },
  "nftWarningContentGrey": {
    "message": "Agissez avec prudence."
  },
  "nfts": {
    "message": "NFT"
  },
  "nftsPreviouslyOwned": {
    "message": "Précédemment possédés"
  },
  "nickname": {
    "message": "Pseudonyme"
  },
  "noAccountsFound": {
    "message": "Aucun compte trouvé pour la demande de recherche effectuée"
  },
  "noAddressForName": {
    "message": "Aucune adresse n’a été définie pour ce nom."
  },
  "noConnectedAccountDescription": {
    "message": "Sélectionnez un compte que vous souhaitez utiliser sur ce site pour continuer."
  },
  "noConnectedAccountTitle": {
    "message": "MetaMask n’est pas connecté à ce site"
  },
  "noConversionDateAvailable": {
    "message": "Aucune date de conversion des devises n’est disponible"
  },
  "noConversionRateAvailable": {
    "message": "Aucun taux de conversion disponible"
  },
  "noDomainResolution": {
    "message": "Aucune résolution n’a été fournie pour le domaine."
  },
  "noHardwareWalletOrSnapsSupport": {
    "message": "Les Snaps et la plupart des portefeuilles matériels ne fonctionneront pas avec la version actuelle de votre navigateur."
  },
  "noNFTs": {
    "message": "Aucun NFT pour le moment"
  },
  "noNetworksFound": {
    "message": "Aucun réseau trouvé pour la requête donnée"
  },
  "noSnaps": {
    "message": "Aucun Snap installé"
  },
  "noThanks": {
    "message": "Non merci"
  },
  "noTransactions": {
    "message": "Aucune transaction"
  },
  "noWebcamFound": {
    "message": "La caméra de votre ordinateur n’a pas été trouvée. Veuillez réessayer."
  },
  "noWebcamFoundTitle": {
    "message": "Webcam introuvable"
  },
  "nonCustodialAccounts": {
    "message": "MetaMask Institutional vous permet d’utiliser des comptes de détention en propre pour sauvegarder la phrase secrète de récupération."
  },
  "nonce": {
    "message": "Nonce"
  },
  "nonceField": {
    "message": "Personnaliser le nonce de transaction"
  },
  "nonceFieldDesc": {
    "message": "Activez cette option pour modifier le nonce (numéro de transaction) lors de l’envoi d’actifs. Il s’agit d’une fonctionnalité avancée que vous devez utiliser avec prudence."
  },
  "nonceFieldHeading": {
    "message": "Nonce personnalisé"
  },
  "notBusy": {
    "message": "Pas occupé"
  },
  "notCurrentAccount": {
    "message": "S’agit-il du bon compte ? Il est différent de celui actuellement sélectionné dans votre portefeuille"
  },
  "notEnoughBalance": {
    "message": "Solde insuffisant"
  },
  "notEnoughGas": {
    "message": "Pas assez de gaz"
  },
  "note": {
    "message": "Note"
  },
  "notePlaceholder": {
    "message": "L’approbateur verra cette note lorsqu’il approuvera la transaction auprès du dépositaire."
  },
  "notificationDetail": {
    "message": "Détails"
  },
  "notificationDetailBaseFee": {
    "message": "Frais de base (GWEI)"
  },
  "notificationDetailGasLimit": {
    "message": "Limite de gaz (unités)"
  },
  "notificationDetailGasUsed": {
    "message": "Gaz utilisé (unités)"
  },
  "notificationDetailMaxFee": {
    "message": "Frais maximaux par unité de gaz"
  },
  "notificationDetailNetwork": {
    "message": "Réseau"
  },
  "notificationDetailNetworkFee": {
    "message": "Frais de réseau"
  },
  "notificationDetailPriorityFee": {
    "message": "Frais de priorité (GWEI)"
  },
  "notificationItemCheckBlockExplorer": {
    "message": "Vérifier sur l’explorateur de blocs"
  },
  "notificationItemCollection": {
    "message": "Collection"
  },
  "notificationItemConfirmed": {
    "message": "Confirmé"
  },
  "notificationItemError": {
    "message": "Impossible de consulter la liste des frais pour l’instant"
  },
  "notificationItemFrom": {
    "message": "De la part de"
  },
  "notificationItemLidoStakeReadyToBeWithdrawn": {
    "message": "Retrait prêt à être effectué"
  },
  "notificationItemLidoStakeReadyToBeWithdrawnMessage": {
    "message": "Vous pouvez maintenant retirer vos $1 non stakés"
  },
  "notificationItemLidoWithdrawalRequestedMessage": {
    "message": "La demande que vous avez soumise pour déstaker vos $1 a été envoyée"
  },
  "notificationItemNFTReceivedFrom": {
    "message": "A reçu un NFT de"
  },
  "notificationItemNFTSentTo": {
    "message": "A envoyé un NFT à"
  },
  "notificationItemNetwork": {
    "message": "Réseau"
  },
  "notificationItemRate": {
    "message": "Taux (frais inclus)"
  },
  "notificationItemReceived": {
    "message": "Reçu"
  },
  "notificationItemReceivedFrom": {
    "message": "Reçu de la part de"
  },
  "notificationItemSent": {
    "message": "Envoyé"
  },
  "notificationItemSentTo": {
    "message": "Envoyé à"
  },
  "notificationItemStakeCompleted": {
    "message": "Staking terminé"
  },
  "notificationItemStaked": {
    "message": "Staké"
  },
  "notificationItemStakingProvider": {
    "message": "Fournisseur de services de staking"
  },
  "notificationItemStatus": {
    "message": "Statut"
  },
  "notificationItemSwapped": {
    "message": "Échangé"
  },
  "notificationItemSwappedFor": {
    "message": "contre"
  },
  "notificationItemTo": {
    "message": "Destinataire"
  },
  "notificationItemTransactionId": {
    "message": "ID de transaction"
  },
  "notificationItemUnStakeCompleted": {
    "message": "Annulation du staking terminée"
  },
  "notificationItemUnStaked": {
    "message": "Déstaké"
  },
  "notificationItemUnStakingRequested": {
    "message": "Demande d’annulation du staking"
  },
  "notificationTransactionFailedMessage": {
    "message": "La transaction $1 a échoué ! $2",
    "description": "Content of the browser notification that appears when a transaction fails"
  },
  "notificationTransactionFailedMessageMMI": {
    "message": "La transaction a échoué ! $1",
    "description": "Content of the browser notification that appears when a transaction fails in MMI"
  },
  "notificationTransactionFailedTitle": {
    "message": "Transaction non conclue",
    "description": "Title of the browser notification that appears when a transaction fails"
  },
  "notificationTransactionSuccessMessage": {
    "message": "La transaction $1 a été confirmée !",
    "description": "Content of the browser notification that appears when a transaction is confirmed"
  },
  "notificationTransactionSuccessTitle": {
    "message": "Transaction confirmée",
    "description": "Title of the browser notification that appears when a transaction is confirmed"
  },
  "notificationTransactionSuccessView": {
    "message": "Consulter sur $1",
    "description": "Additional content in a notification that appears when a transaction is confirmed and has a block explorer URL."
  },
  "notifications": {
    "message": "Notifications"
  },
  "notificationsDropLedgerFirefoxDescription": {
    "message": "Firefox ne prend plus en charge la norme d’authentification U2F, donc Ledger ne fonctionnera pas avec MetaMask sur Firefox. Essayez plutôt d’utiliser MetaMask sur Google Chrome.",
    "description": "Description of a notification in the 'See What's New' popup. Describes that ledger will not longer be supported for firefox users and they should use MetaMask on chrome for ledger support instead."
  },
  "notificationsDropLedgerFirefoxTitle": {
    "message": "La prise en charge de Ledger ne sera plus assurée sur Firefox",
    "description": "Title for a notification in the 'See What's New' popup. Tells firefox users that ledger support is being dropped."
  },
  "notificationsFeatureToggle": {
    "message": "Activer les notifications du portefeuille",
    "description": "Experimental feature title"
  },
  "notificationsFeatureToggleDescription": {
    "message": "Cette option permet d’activer les notifications du portefeuille telles que l’envoi/la réception de fonds ou de NFT et les annonces liées aux fonctionnalités.",
    "description": "Description of the experimental notifications feature"
  },
  "notificationsMarkAllAsRead": {
    "message": "Marquer tout comme lu"
  },
  "notificationsPageEmptyTitle": {
    "message": "Rien à voir ici"
  },
  "notificationsPageErrorContent": {
    "message": "Essayez de visiter à nouveau cette page."
  },
  "notificationsPageErrorTitle": {
    "message": "Une erreur s’est produite"
  },
  "notificationsPageNoNotificationsContent": {
    "message": "Vous n’avez pas encore reçu de notifications."
  },
  "notificationsSettingsBoxError": {
    "message": "Un problème est survenu, veuillez réessayer."
  },
  "notificationsSettingsPageAllowNotifications": {
    "message": "Restez au courant de ce qui se passe dans votre portefeuille grâce aux notifications. Pour activer les notifications, nous utilisons un profil pour synchroniser certains paramètres entre vos appareils. $1"
  },
  "notificationsSettingsPageAllowNotificationsLink": {
    "message": "Découvrez comment nous protégeons vos données personnelles lorsque vous utilisez cette fonctionnalité."
  },
  "numberOfNewTokensDetectedPlural": {
    "message": "$1 nouveaux jetons trouvés dans ce compte",
    "description": "$1 is the number of new tokens detected"
  },
  "numberOfNewTokensDetectedSingular": {
    "message": "1 nouveau jeton trouvé dans ce compte"
  },
  "numberOfTokens": {
    "message": "Nombre de jetons"
  },
  "ofTextNofM": {
    "message": "de"
  },
  "off": {
    "message": "Désactivé"
  },
  "offlineForMaintenance": {
    "message": "Hors ligne à des fins de maintenance"
  },
  "ok": {
    "message": "OK"
  },
  "on": {
    "message": "Activé"
  },
  "onboardedMetametricsAccept": {
    "message": "J’accepte"
  },
  "onboardedMetametricsDisagree": {
    "message": "Non, merci"
  },
  "onboardedMetametricsKey1": {
    "message": "Dernières avancées"
  },
  "onboardedMetametricsKey2": {
    "message": "Caractéristiques du produit"
  },
  "onboardedMetametricsKey3": {
    "message": "Autres matériels promotionnels pertinents"
  },
  "onboardedMetametricsLink": {
    "message": "MetaMetrics"
  },
  "onboardedMetametricsParagraph1": {
    "message": "En plus de $1, nous aimerions utiliser les données pour comprendre comment vous interagissez avec les communications commerciales.",
    "description": "$1 represents the 'onboardedMetametricsLink' locale string"
  },
  "onboardedMetametricsParagraph2": {
    "message": "Cela nous aide à personnaliser les informations que nous partageons avec vous, comme :"
  },
  "onboardedMetametricsParagraph3": {
    "message": "N’oubliez pas que nous ne vendons jamais les données que vous nous fournissez et que vous pouvez vous désinscrire à tout moment."
  },
  "onboardedMetametricsTitle": {
    "message": "Aidez-nous à améliorer votre expérience utilisateur"
  },
  "onboardingAdvancedPrivacyIPFSDescription": {
    "message": "La passerelle IPFS vous permet d’accéder aux données hébergées par des tiers et de les visualiser. Vous pouvez ajouter une passerelle IPFS personnalisée ou continuer à utiliser la passerelle par défaut."
  },
  "onboardingAdvancedPrivacyIPFSInvalid": {
    "message": "Veuillez saisir une URL valide"
  },
  "onboardingAdvancedPrivacyIPFSTitle": {
    "message": "Ajouter une passerelle IPFS personnalisée"
  },
  "onboardingAdvancedPrivacyIPFSValid": {
    "message": "L’URL de la passerelle IPFS est valide"
  },
  "onboardingAdvancedPrivacyNetworkButton": {
    "message": "Ajouter un réseau personnalisé"
  },
  "onboardingAdvancedPrivacyNetworkDescription": {
    "message": "Nous utilisons Infura comme fournisseur de RPC (Remote Procedure Call) pour vous fournir l’accès le plus fiable et le plus privé possible aux données Ethereum. Vous pouvez choisir votre propre RPC, mais n’oubliez pas que tout RPC a besoin d’accéder à votre adresse IP et à l’adresse de votre portefeuille Ethereum pour valider les transactions. Lisez notre $1 pour en savoir plus sur la façon dont Infura traite les données personnelles."
  },
  "onboardingAdvancedPrivacyNetworkTitle": {
    "message": "Choisissez votre réseau"
  },
  "onboardingCreateWallet": {
    "message": "Créer un nouveau portefeuille"
  },
  "onboardingImportWallet": {
    "message": "Importer un portefeuille existant"
  },
  "onboardingMetametricsAgree": {
    "message": "J’accepte"
  },
  "onboardingMetametricsDescription": {
    "message": "Nous aimerions recueillir des données d’utilisation et de diagnostic de base afin d’améliorer MetaMask. Sachez que nous ne vendons jamais les données que vous nous fournissez ici."
  },
  "onboardingMetametricsDescription2": {
    "message": "Lorsque nous recueillons des données, elles sont toujours…"
  },
  "onboardingMetametricsInfuraTerms": {
    "message": "Nous vous informerons si nous décidons d’utiliser ces données à d’autres fins. Pour plus d’informations, vous pouvez consulter notre $1. N’oubliez pas que vous pouvez aller dans les paramètres et vous désinscrire à tout moment.",
    "description": "$1 represents `onboardingMetametricsInfuraTermsPolicy`"
  },
  "onboardingMetametricsInfuraTermsPolicy": {
    "message": "Politique de confidentialité"
  },
  "onboardingMetametricsModalTitle": {
    "message": "Ajouter un réseau personnalisé"
  },
  "onboardingMetametricsNeverCollect": {
    "message": "$1 les clics et les contenus visualisés sur l’application sont enregistrés, mais d’autres renseignements (comme votre adresse publique) ne le sont pas.",
    "description": "$1 represents `onboardingMetametricsNeverCollectEmphasis`"
  },
  "onboardingMetametricsNeverCollectEmphasis": {
    "message": "Privé :"
  },
  "onboardingMetametricsNeverCollectIP": {
    "message": "$1 nous utilisons votre adresse IP de temps en temps pour détecter votre emplacement général (comme votre pays ou votre région), mais nous ne l’enregistrons pas.",
    "description": "$1 represents `onboardingMetametricsNeverCollectIPEmphasis`"
  },
  "onboardingMetametricsNeverCollectIPEmphasis": {
    "message": "Général :"
  },
  "onboardingMetametricsNeverSellData": {
    "message": "$1 vous pouvez décider à tout moment de partager ou de supprimer vos données d’utilisation dans les paramètres.",
    "description": "$1 represents `onboardingMetametricsNeverSellDataEmphasis`"
  },
  "onboardingMetametricsNeverSellDataEmphasis": {
    "message": "Facultatif :"
  },
  "onboardingMetametricsPrivacyDescription": {
    "message": "Découvrez comment nous protégeons votre vie privée lors de la collecte de données d’utilisation pour votre profil."
  },
  "onboardingMetametricsTitle": {
    "message": "Aidez-nous à améliorer MetaMask"
  },
  "onboardingMetametricsUseDataCheckbox": {
    "message": "Nous utiliserons ces données pour savoir comment vous interagissez avec nos communications commerciales et pour partager avec vous des informations pertinentes (comme les caractéristiques des produits)."
  },
  "onboardingPinExtensionBillboardAccess": {
    "message": "Accès complet"
  },
  "onboardingPinExtensionBillboardDescription": {
    "message": "Ces extensions peuvent voir et modifier les informations"
  },
  "onboardingPinExtensionBillboardDescription2": {
    "message": "sur ce site."
  },
  "onboardingPinExtensionBillboardTitle": {
    "message": "Extensions"
  },
  "onboardingPinExtensionChrome": {
    "message": "Cliquez sur l’icône d’extension du navigateur"
  },
  "onboardingPinExtensionDescription": {
    "message": "Épinglez MetaMask dans votre navigateur pour qu’il soit accessible et qu’il soit facile de voir les confirmations de transaction."
  },
  "onboardingPinExtensionDescription2": {
    "message": "Vous pouvez ouvrir MetaMask en cliquant sur l’extension pour accéder à votre portefeuille en un seul clic."
  },
  "onboardingPinExtensionDescription3": {
    "message": "Cliquez sur l’icône d’extension du navigateur pour y accéder instantanément"
  },
  "onboardingPinExtensionLabel": {
    "message": "Épingler MetaMask"
  },
  "onboardingPinExtensionStep1": {
    "message": "1"
  },
  "onboardingPinExtensionStep2": {
    "message": "2"
  },
  "onboardingPinExtensionTitle": {
    "message": "Votre installation de MetaMask est terminée !"
  },
  "onboardingPinMmiExtensionLabel": {
    "message": "Épingler MetaMask Institutional"
  },
  "onboardingUsePhishingDetectionDescription": {
    "message": "Les alertes de détection d’hameçonnage reposent sur la communication avec $1. jsDeliver aura accès à votre adresse IP. Voir $2.",
    "description": "The $1 is the word 'jsDeliver', from key 'jsDeliver' and $2 is the words Privacy Policy from key 'privacyMsg', both separated here so that it can be wrapped as a link"
  },
  "oneDayAbbreviation": {
    "message": "1 j",
    "description": "Shortened form of '1 day'"
  },
  "oneMonthAbbreviation": {
    "message": "1 mois",
    "description": "Shortened form of '1 month'"
  },
  "oneWeekAbbreviation": {
    "message": "1 sem.",
    "description": "Shortened form of '1 week'"
  },
  "oneYearAbbreviation": {
    "message": "1 an",
    "description": "Shortened form of '1 year'"
  },
  "onekey": {
    "message": "OneKey"
  },
  "onlyAddTrustedNetworks": {
    "message": "Un fournisseur de réseau malveillant peut mentir quant à l’état de la blockchain et enregistrer votre activité réseau. N’ajoutez que des réseaux personnalisés auxquels vous faites confiance."
  },
  "onlyConnectTrust": {
    "message": "Ne vous connectez qu’aux sites auxquels vous faites confiance. $1",
    "description": "Text displayed above the buttons for connection confirmation. $1 is the link to the learn more web page."
  },
  "openCustodianApp": {
    "message": "Ouvrir l’application $1",
    "description": "The $1 is the name of the Custodian that will be open"
  },
  "openFullScreenForLedgerWebHid": {
    "message": "Passez en plein écran pour connecter votre Ledger.",
    "description": "Shown to the user on the confirm screen when they are viewing MetaMask in a popup window but need to connect their ledger via webhid."
  },
  "openInBlockExplorer": {
    "message": "Ouvrir dans l’explorateur de blocs"
  },
  "openSeaNew": {
    "message": "OpenSea"
  },
  "operationFailed": {
    "message": "L’opération a échoué"
  },
  "optional": {
    "message": "Facultatif"
  },
  "optionalWithParanthesis": {
    "message": "(Facultatif)"
  },
  "options": {
    "message": "Options"
  },
  "or": {
    "message": "ou"
  },
  "origin": {
    "message": "Origine"
  },
  "osTheme": {
    "message": "Système"
  },
  "otherSnaps": {
    "message": "autres Snaps",
    "description": "Used in the 'permission_rpc' message."
  },
  "outdatedBrowserNotification": {
    "message": "Votre navigateur n’est pas à jour. Si vous ne mettez pas à jour votre navigateur, vous ne pourrez pas obtenir les correctifs de sécurité et profiter des nouvelles fonctionnalités de MetaMask."
  },
  "padlock": {
    "message": "Cadenas"
  },
  "parameters": {
    "message": "Paramètres"
  },
  "participateInMetaMetrics": {
    "message": "Participer à MetaMetrics"
  },
  "participateInMetaMetricsDescription": {
    "message": "Participez à MetaMetrics pour nous aider à améliorer MetaMask"
  },
  "password": {
    "message": "Mot de passe"
  },
  "passwordMmiTermsWarning": {
    "message": "Je comprends que MetaMask Institutional ne pourra pas m’aider à récupérer ce mot de passe. $1"
  },
  "passwordNotLongEnough": {
    "message": "Mot de passe trop court"
  },
  "passwordSetupDetails": {
    "message": "Ce mot de passe permet de déverrouiller votre portefeuille MetaMask uniquement sur cet appareil. MetaMask ne peut pas récupérer ce mot de passe."
  },
  "passwordStrength": {
    "message": "Robustesse du mot de passe : $1",
    "description": "Return password strength to the user when user wants to create password."
  },
  "passwordStrengthDescription": {
    "message": "Un mot de passe robuste peut améliorer la sécurité de votre portefeuille en cas de vol ou de compromission de votre appareil."
  },
  "passwordTermsWarning": {
    "message": "Je comprends que MetaMask ne peut pas me récupérer ce mot de passe. $1"
  },
  "passwordsDontMatch": {
    "message": "Les mots de passe ne correspondent pas"
  },
  "pasteJWTToken": {
    "message": "Collez ou déposez votre jeton ici :"
  },
  "pastePrivateKey": {
    "message": "Collez votre clé privée ici:",
    "description": "For importing an account from a private key"
  },
  "paymasterInUse": {
    "message": "Le gaz pour cette transaction sera payé par un payeur.",
    "description": "Alert shown in transaction confirmation if paymaster in use."
  },
  "pending": {
    "message": "En attente"
  },
  "pendingTransactionInfo": {
    "message": "Cette transaction ne sera pas traitée tant que la précédente ne sera pas terminée."
  },
  "pendingTransactionMultiple": {
    "message": "Vous avez ($1) transactions en attente."
  },
  "pendingTransactionSingle": {
    "message": "Vous avez (1) transaction en attente.",
    "description": "$1 is count of pending transactions"
  },
  "permissionDetails": {
    "message": "Informations sur les autorisations"
  },
  "permissionRequest": {
    "message": "Demande d’autorisation"
  },
  "permissionRequested": {
    "message": "Demandé maintenant"
  },
  "permissionRequestedForAccounts": {
    "message": "Demandée maintenant pour $1",
    "description": "Permission cell status for requested permission including accounts, rendered as AvatarGroup which is $1."
  },
  "permissionRevoked": {
    "message": "Révoqué dans cette mise à jour"
  },
  "permissionRevokedForAccounts": {
    "message": "Révoquée dans cette mise à jour pour $1",
    "description": "Permission cell status for revoked permission including accounts, rendered as AvatarGroup which is $1."
  },
  "permission_accessNamedSnap": {
    "message": "Se connecter à $1.",
    "description": "The description for the `wallet_snap` permission. $1 is the human-readable name of the snap."
  },
  "permission_accessNetwork": {
    "message": "Accéder à internet.",
    "description": "The description of the `endowment:network-access` permission."
  },
  "permission_accessNetworkDescription": {
    "message": "Autoriser le Snap $1 à accéder à l’internet. Cela permet d’effectuer des transferts de données avec des serveurs tiers.",
    "description": "An extended description of the `endowment:network-access` permission. $1 is the snap name."
  },
  "permission_accessSnap": {
    "message": "Connexion au Snap $1.",
    "description": "The description for the `wallet_snap` permission. $1 is the name of the snap."
  },
  "permission_accessSnapDescription": {
    "message": "Autoriser le site Web ou le snap à interagir avec $1.",
    "description": "The description for the `wallet_snap_*` permission. $1 is the name of the Snap."
  },
  "permission_cronjob": {
    "message": "Planifiez et exécutez des actions périodiques.",
    "description": "The description for the `snap_cronjob` permission"
  },
  "permission_cronjobDescription": {
    "message": "Autoriser le Snap $1 à effectuer des actions qui s’exécutent périodiquement à des heures, des dates ou des intervalles fixes. Cela permet d’envoyer des messages ou des notifications urgentes.",
    "description": "An extended description for the `snap_cronjob` permission. $1 is the snap name."
  },
  "permission_dialog": {
    "message": "Afficher les boîtes de dialogue dans MetaMask.",
    "description": "The description for the `snap_dialog` permission"
  },
  "permission_dialogDescription": {
    "message": "Autoriser le Snap $1 à afficher des fenêtres contextuelles MetaMask contenant du texte personnalisé, un champ de saisie et des boutons pour approuver ou rejeter une action.\nCela permet de créer par exemple des alertes, des confirmations et des flux d'adhésion pour un snap.",
    "description": "An extended description for the `snap_dialog` permission. $1 is the snap name."
  },
  "permission_ethereumAccounts": {
    "message": "Consultez l’adresse, le solde du compte et l’activité, et lancez des transactions",
    "description": "The description for the `eth_accounts` permission"
  },
  "permission_ethereumProvider": {
    "message": "Accéder au fournisseur d’Ethereum.",
    "description": "The description for the `endowment:ethereum-provider` permission"
  },
  "permission_ethereumProviderDescription": {
    "message": "Autorisez le Snap $1 à communiquer directement avec MetaMask, afin qu'il puisse lire les données de la blockchain et suggérer des messages et des transactions.",
    "description": "An extended description for the `endowment:ethereum-provider` permission. $1 is the snap name."
  },
  "permission_getEntropy": {
    "message": "Dériver des clés arbitraires uniques au Snap $1.",
    "description": "The description for the `snap_getEntropy` permission. $1 is the snap name."
  },
  "permission_getEntropyDescription": {
    "message": "Autoriser le Snap $1 à dériver des clés arbitraires uniques au Snap $1, sans les divulguer. Ces clés sont distinctes de votre ou vos comptes MetaMask et ne sont pas liées à vos clés privées ou à votre phrase secrète de récupération. Les autres snaps ne peuvent pas accéder à ces informations.",
    "description": "An extended description for the `snap_getEntropy` permission. $1 is the snap name."
  },
  "permission_getLocale": {
    "message": "Afficher votre langue préférée.",
    "description": "The description for the `snap_getLocale` permission"
  },
  "permission_getLocaleDescription": {
    "message": "Autoriser le Snap $1 à accéder à vos paramètres MetaMask pour qu’il puisse identifier votre langue préférée. Cela permet de localiser et d’afficher le contenu du Snap $1 dans votre langue.",
    "description": "An extended description for the `snap_getLocale` permission. $1 is the snap name."
  },
  "permission_homePage": {
    "message": "Afficher un écran personnalisé",
    "description": "The description for the `endowment:page-home` permission"
  },
  "permission_homePageDescription": {
    "message": "Laissez $1 afficher un écran d’accueil personnalisé dans MetaMask. Celui-ci peut être utilisé pour les interfaces utilisateur, la configuration et les tableaux de bord.",
    "description": "An extended description for the `endowment:page-home` permission. $1 is the snap name."
  },
  "permission_keyring": {
    "message": "Autoriser les demandes d’ajout et de gestion de comptes Ethereum",
    "description": "The description for the `endowment:keyring` permission"
  },
  "permission_keyringDescription": {
    "message": "Autoriser le Snap $1 à recevoir des demandes d’ajout ou de suppression de comptes et à signer des documents et effectuer des transactions au nom des détenteurs de ces comptes.",
    "description": "An extended description for the `endowment:keyring` permission. $1 is the snap name."
  },
  "permission_lifecycleHooks": {
    "message": "Utilisez les hooks de cycle de vie.",
    "description": "The description for the `endowment:lifecycle-hooks` permission"
  },
  "permission_lifecycleHooksDescription": {
    "message": "Autoriser le Snap $1 à utiliser des hooks de cycle de vie pour exécuter des codes à des moments spécifiques de son cycle de vie.",
    "description": "An extended description for the `endowment:lifecycle-hooks` permission. $1 is the snap name."
  },
  "permission_manageAccounts": {
    "message": "Ajouter et gérer des comptes Ethereum",
    "description": "The description for `snap_manageAccounts` permission"
  },
  "permission_manageAccountsDescription": {
    "message": "Autoriser le Snap $1 à ajouter ou supprimer des comptes Ethereum qui peuvent être utilisés pour effectuer des transactions et signer des documents.",
    "description": "An extended description for the `snap_manageAccounts` permission. $1 is the snap name."
  },
  "permission_manageBip32Keys": {
    "message": "Gérer les comptes du chemin $1.",
    "description": "The description for the `snap_getBip32Entropy` permission. $1 is a derivation path, e.g. 'm/44'/0'/0' (secp256k1)'."
  },
  "permission_manageBip44AndBip32KeysDescription": {
    "message": "Autoriser le Snap $1 à gérer des comptes et des actifs sur le réseau demandé. Ces comptes sont dérivés et sauvegardés à l’aide de votre phrase secrète de récupération (sans la divulguer). Grâce à sa capacité à dériver des clés, le Snap $1 peut prendre en charge des protocoles blockchain autres que les protocoles de la blockchain Ethereum (EVM).",
    "description": "An extended description for the `snap_getBip44Entropy` and `snap_getBip44Entropy` permissions. $1 is the snap name."
  },
  "permission_manageBip44Keys": {
    "message": "Gérer les comptes du protocole $1.",
    "description": "The description for the `snap_getBip44Entropy` permission. $1 is the name of a protocol, e.g. 'Filecoin'."
  },
  "permission_manageState": {
    "message": "Stockez et gérez ses données sur votre appareil.",
    "description": "The description for the `snap_manageState` permission"
  },
  "permission_manageStateDescription": {
    "message": "Autoriser le Snap $1 à stocker, mettre à jour et récupérer des données en toute sécurité en les chiffrant. Les autres snaps ne peuvent pas accéder à ces informations.",
    "description": "An extended description for the `snap_manageState` permission. $1 is the snap name."
  },
  "permission_nameLookup": {
    "message": "Permet de rechercher les noms de domaine et les adresses.",
    "description": "The description for the `endowment:name-lookup` permission."
  },
  "permission_nameLookupDescription": {
    "message": "Autorisez le Snap à récupérer et à afficher les adresses et les noms de domaine dans différentes parties de l’interface utilisateur de MetaMask.",
    "description": "An extended description for the `endowment:name-lookup` permission."
  },
  "permission_notifications": {
    "message": "Afficher les notifications.",
    "description": "The description for the `snap_notify` permission"
  },
  "permission_notificationsDescription": {
    "message": "Autoriser le Snap $1 à afficher des notifications dans MetaMask. Un court texte de notification peut être déclenché par un snap pour fournir des informations exploitables ou sensibles au facteur temps.",
    "description": "An extended description for the `snap_notify` permission. $1 is the snap name."
  },
  "permission_rpc": {
    "message": "Autoriser $1 à communiquer directement avec le Snap $2.",
    "description": "The description for the `endowment:rpc` permission. $1 is 'other snaps' or 'websites', $2 is the snap name."
  },
  "permission_rpcDescription": {
    "message": "Autoriser $1 à envoyer des messages au Snap $2 et à recevoir une réponse du Snap $2.",
    "description": "An extended description for the `endowment:rpc` permission. $1 is 'other snaps' or 'websites', $2 is the snap name."
  },
  "permission_rpcDescriptionOriginList": {
    "message": "$1 et $2",
    "description": "A list of allowed origins where $2 is the last origin of the list and $1 is the rest of the list separated by ','."
  },
  "permission_signatureInsight": {
    "message": "Afficher la fenêtre modale contenant des informations sur les demandes de signature.",
    "description": "The description for the `endowment:signature-insight` permission"
  },
  "permission_signatureInsightDescription": {
    "message": "Autoriser $1 à afficher une fenêtre modale contenant des informations sur toute demande de signature avant son approbation. Cela peut être utilisé pour mettre en place des mesures de sécurité et de lutte contre l’hameçonnage.",
    "description": "An extended description for the `endowment:signature-insight` permission. $1 is the snap name."
  },
  "permission_signatureInsightOrigin": {
    "message": "Voir l’origine des sites web qui soumettent une demande de signature",
    "description": "The description for the `signatureOrigin` caveat, to be used with the `endowment:signature-insight` permission"
  },
  "permission_signatureInsightOriginDescription": {
    "message": "Autoriser $1 à voir l’origine (URI) des sites web qui soumettent des demandes de signature. Cela peut être utilisé pour mettre en place des mesures de sécurité et de lutte contre l’hameçonnage.",
    "description": "An extended description for the `signatureOrigin` caveat, to be used with the `endowment:signature-insight` permission. $1 is the snap name."
  },
  "permission_transactionInsight": {
    "message": "Récupérez et affichez les aperçus de transaction.",
    "description": "The description for the `endowment:transaction-insight` permission"
  },
  "permission_transactionInsightDescription": {
    "message": "Autoriser le Snap $1 à décoder les transactions et à afficher des informations dans l'interface utilisateur de MetaMask. Cela peut être utilisé pour des solutions de sécurité et de lutte contre l'hameçonnage.",
    "description": "An extended description for the `endowment:transaction-insight` permission. $1 is the snap name."
  },
  "permission_transactionInsightOrigin": {
    "message": "Voir les sites web à l’origine des demandes de transaction",
    "description": "The description for the `transactionOrigin` caveat, to be used with the `endowment:transaction-insight` permission"
  },
  "permission_transactionInsightOriginDescription": {
    "message": "Autoriser le Snap $1 à voir l'origine (URI) des sites Web qui suggèrent des transactions. Cela permet de développer des solutions de sécurité et de lutte contre l'hameçonnage.",
    "description": "An extended description for the `transactionOrigin` caveat, to be used with the `endowment:transaction-insight` permission. $1 is the snap name."
  },
  "permission_unknown": {
    "message": "Autorisation inconnue : $1",
    "description": "$1 is the name of a requested permission that is not recognized."
  },
  "permission_viewBip32PublicKeys": {
    "message": "Consultez votre clé publique pour $1 ($2).",
    "description": "The description for the `snap_getBip32PublicKey` permission. $1 is a derivation path, e.g. 'm/44'/0'/0''. $2 is the elliptic curve name, e.g. 'secp256k1'."
  },
  "permission_viewBip32PublicKeysDescription": {
    "message": "Autoriser le Snap $2 à consulter vos clés publiques (et vos adresses) pour $1. Cela n’accorde pas l’autorisation de gérer les comptes ou les actifs.",
    "description": "An extended description for the `snap_getBip32PublicKey` permission. $1 is a derivation path (name). $2 is the snap name."
  },
  "permission_viewNamedBip32PublicKeys": {
    "message": "Afficher votre clé publique pour $1.",
    "description": "The description for the `snap_getBip32PublicKey` permission. $1 is a name for the derivation path, e.g., 'Ethereum accounts'."
  },
  "permission_walletSwitchEthereumChain": {
    "message": "Passer au réseau suivant et l’utiliser",
    "description": "The label for the `wallet_switchEthereumChain` permission"
  },
  "permission_webAssembly": {
    "message": "Prise en charge de WebAssembly.",
    "description": "The description of the `endowment:webassembly` permission."
  },
  "permission_webAssemblyDescription": {
    "message": "Autoriser le Snap $1 à accéder à des environnements d’exécution de faible niveau via WebAssembly.",
    "description": "An extended description of the `endowment:webassembly` permission. $1 is the snap name."
  },
  "permissions": {
    "message": "Autorisations"
  },
  "permissionsPageEmptyContent": {
    "message": "Rien à voir ici"
  },
  "permissionsPageEmptySubContent": {
    "message": "Ici, vous pouvez voir les autorisations que vous avez accordées aux Snaps installés ou aux sites connectés."
  },
  "permissionsPageTourDescription": {
    "message": "C’’est votre panneau de configuration pour gérer les autorisations accordées aux sites connectés et aux Snaps installés."
  },
  "permissionsPageTourTitle": {
    "message": "Les sites connectés sont maintenant des autorisations"
  },
  "permitSimulationDetailInfo": {
    "message": "Vous autorisez la dépenseur à dépenser ce nombre de jetons de votre compte."
  },
  "personalAddressDetected": {
    "message": "Votre adresse personnelle a été détectée. Veuillez saisir à la place l’adresse du contrat du jeton."
  },
  "petnamesEnabledToggle": {
    "message": "Autoriser les pseudonymes"
  },
  "petnamesEnabledToggleDescription": {
    "message": "Cette option vous permet d’attribuer un pseudonyme à n’importe quelle adresse. Nous vous suggérerons, si possible, des pseudonymes que vous pourrez attribuer aux adresses avec lesquelles vous interagissez."
  },
  "pinExtensionDescription": {
    "message": "Allez dans le menu de l’extension et épinglez MetaMask Institutional pour y faciliter l’accès."
  },
  "pinExtensionTitle": {
    "message": "Épingler l’extension"
  },
  "pinToTop": {
    "message": "Épingler en haut de la page"
  },
  "pleaseConfirm": {
    "message": "Veuillez confirmer"
  },
  "plusMore": {
    "message": "+ $1 de plus",
    "description": "$1 is the number of additional items"
  },
  "plusXMore": {
    "message": "+ $1 de plus",
    "description": "$1 is a number of additional but unshown items in a list- this message will be shown in place of those items"
  },
  "popularCustomNetworks": {
    "message": "Réseaux personnalisés populaires"
  },
  "popularNetworkAddToolTip": {
    "message": "Certains de ces réseaux dépendent de services tiers. Ils peuvent être moins fiables ou permettre à des tiers de suivre l’activité des utilisateurs. $1",
    "description": "$1 is Learn more link"
  },
  "portfolio": {
    "message": "Portefeuille"
  },
  "portfolioDashboard": {
    "message": "Tableau de bord du portefeuille"
  },
  "preparingSwap": {
    "message": "Préparation du swap..."
  },
  "prev": {
    "message": "Préc."
  },
  "price": {
    "message": "Prix"
  },
  "priceUnavailable": {
    "message": "prix non disponible"
  },
  "primaryCurrencySetting": {
    "message": "Devise principale"
  },
  "primaryCurrencySettingDescription": {
    "message": "Sélectionnez « natif » pour donner la priorité à l’affichage des valeurs dans la devise native de la chaîne (par ex. ETH). Sélectionnez « fiduciaire » pour donner la priorité à l’affichage des valeurs dans la devise de votre choix."
  },
  "primaryType": {
    "message": "Type principal"
  },
  "priorityFee": {
    "message": "Frais de priorité"
  },
  "priorityFeeProperCase": {
    "message": "Frais de priorité"
  },
  "privacy": {
    "message": "Confidentialité"
  },
  "privacyMsg": {
    "message": "Politique de confidentialité"
  },
  "privateKey": {
    "message": "Clé privée",
    "description": "select this type of file to use to import an account"
  },
  "privateKeyCopyWarning": {
    "message": "Clé privée pour $1",
    "description": "$1 represents the account name"
  },
  "privateKeyHidden": {
    "message": "La clé privée est masquée",
    "description": "Explains that the private key input is hidden"
  },
  "privateKeyShow": {
    "message": "Afficher/masquer le champ de saisie de la clé privée",
    "description": "Describes a toggle that is used to show or hide the private key input"
  },
  "privateKeyShown": {
    "message": "Cette clé privée est affichée",
    "description": "Explains that the private key input is being shown"
  },
  "privateKeyWarning": {
    "message": "Avertissement : ne divulguez jamais cette clé, quiconque possède vos clés privées peut voler tous les actifs de votre compte."
  },
  "privateNetwork": {
    "message": "Réseau privé"
  },
  "proceedWithTransaction": {
    "message": "Je veux tout de même continuer"
  },
  "productAnnouncements": {
    "message": "Annonces de produits"
  },
  "profileSync": {
    "message": "Synchronisation du profil"
  },
  "profileSyncConfirmation": {
    "message": "Si vous désactivez la synchronisation du profil, vous ne pourrez plus recevoir de notifications."
  },
  "profileSyncDescription": {
    "message": "Crée un profil que MetaMask utilise pour synchroniser certains paramètres entre vos appareils. Ceci est nécessaire pour activer des notifications. $1."
  },
  "profileSyncPrivacyLink": {
    "message": "Découvrez comment nous protégeons vos données personnelles"
  },
  "proposedApprovalLimit": {
    "message": "Limite d’approbation proposée"
  },
  "provide": {
    "message": "Fournir"
  },
  "publicAddress": {
    "message": "Adresse publique"
  },
  "pushPlatformNotificationsFundsReceivedDescription": {
    "message": "Vous avez reçu $1 $2"
  },
  "pushPlatformNotificationsFundsReceivedDescriptionDefault": {
    "message": "Vous avez reçu des jetons"
  },
  "pushPlatformNotificationsFundsReceivedTitle": {
    "message": "Fonds reçus"
  },
  "pushPlatformNotificationsFundsSentDescription": {
    "message": "Vous avez envoyé avec succès $1 $2"
  },
  "pushPlatformNotificationsFundsSentDescriptionDefault": {
    "message": "Vous avez envoyé avec succès des jetons"
  },
  "pushPlatformNotificationsFundsSentTitle": {
    "message": "Fonds envoyés"
  },
  "pushPlatformNotificationsNftReceivedDescription": {
    "message": "Vous avez reçu de nouveaux NFT"
  },
  "pushPlatformNotificationsNftReceivedTitle": {
    "message": "NFT reçu"
  },
  "pushPlatformNotificationsNftSentDescription": {
    "message": "Vous avez envoyé avec succès un NFT"
  },
  "pushPlatformNotificationsNftSentTitle": {
    "message": "NFT envoyé"
  },
  "pushPlatformNotificationsStakingLidoStakeCompletedDescription": {
    "message": "Votre staking Lido a été effectué avec succès"
  },
  "pushPlatformNotificationsStakingLidoStakeCompletedTitle": {
    "message": "Staking terminé"
  },
  "pushPlatformNotificationsStakingLidoStakeReadyToBeWithdrawnDescription": {
    "message": "Vous pouvez désormais retirer vos récompenses de staking Lido"
  },
  "pushPlatformNotificationsStakingLidoStakeReadyToBeWithdrawnTitle": {
    "message": "Retirer les récompenses de staking Lido"
  },
  "pushPlatformNotificationsStakingLidoWithdrawalCompletedDescription": {
    "message": "Votre retrait Lido a été effectué avec succès"
  },
  "pushPlatformNotificationsStakingLidoWithdrawalCompletedTitle": {
    "message": "Retrait effectué"
  },
  "pushPlatformNotificationsStakingLidoWithdrawalRequestedDescription": {
    "message": "Votre demande de retrait Lido a été envoyée"
  },
  "pushPlatformNotificationsStakingLidoWithdrawalRequestedTitle": {
    "message": "La demande de retrait a été envoyée"
  },
  "pushPlatformNotificationsStakingRocketpoolStakeCompletedDescription": {
    "message": "Votre staking RocketPool a été effectué avec succès"
  },
  "pushPlatformNotificationsStakingRocketpoolStakeCompletedTitle": {
    "message": "Staking terminé"
  },
  "pushPlatformNotificationsStakingRocketpoolUnstakeCompletedDescription": {
    "message": "L’annulation du staking RocketPool a été effectuée avec succès"
  },
  "pushPlatformNotificationsStakingRocketpoolUnstakeCompletedTitle": {
    "message": "Annulation du staking terminée"
  },
  "pushPlatformNotificationsSwapCompletedDescription": {
    "message": "Votre swap MetaMask a été effectué avec succès"
  },
  "pushPlatformNotificationsSwapCompletedTitle": {
    "message": "Swap terminé"
  },
  "queued": {
    "message": "En attente"
  },
  "quoteRate": {
    "message": "Cotation"
  },
  "rank": {
    "message": "Rang"
  },
  "reAddAccounts": {
    "message": "ajouter de nouveau tous les autres comptes"
  },
  "reAdded": {
    "message": "ajouté à nouveau"
  },
  "readdToken": {
    "message": "Vous pourrez ajouter à nouveau ce jeton en allant sur « Ajouter un jeton » dans le menu des options de votre compte."
  },
  "receive": {
    "message": "Recevoir"
  },
  "recipientAddressPlaceholder": {
    "message": "Saisissez l’adresse publique (0x) ou le nom de domaine ENS"
  },
  "recipientAddressPlaceholderFlask": {
    "message": "Saisissez l’adresse publique (0x) ou le nom de domaine"
  },
  "recommendedGasLabel": {
    "message": "Recommandé"
  },
  "recoveryPhraseReminderBackupStart": {
    "message": "Commencez ici"
  },
  "recoveryPhraseReminderConfirm": {
    "message": "C’est compris !"
  },
  "recoveryPhraseReminderHasBackedUp": {
    "message": "Conservez toujours votre phrase secrète de récupération dans un endroit sûr et secret"
  },
  "recoveryPhraseReminderHasNotBackedUp": {
    "message": "Vous avez besoin de sauvegarder à nouveau votre phrase secrète de récupération ?"
  },
  "recoveryPhraseReminderItemOne": {
    "message": "Ne partagez jamais votre phrase secrète de récupération avec qui que ce soit"
  },
  "recoveryPhraseReminderItemTwo": {
    "message": "L’équipe MetaMask ne vous demandera jamais votre phrase secrète de récupération"
  },
  "recoveryPhraseReminderSubText": {
    "message": "Votre phrase secrète de récupération contrôle tous vos comptes."
  },
  "recoveryPhraseReminderTitle": {
    "message": "Protégez vos fonds"
  },
  "redesignedConfirmationsEnabledToggle": {
    "message": "Demandes de signature améliorées"
  },
  "redesignedConfirmationsToggleDescription": {
    "message": "Activez cette option pour afficher les demandes de signature dans un format amélioré."
  },
  "redesignedTransactionsEnabledToggle": {
    "message": "Demandes de transaction améliorées"
  },
  "redesignedTransactionsToggleDescription": {
    "message": "Activez cette option pour afficher les demandes de transaction dans un format amélioré."
  },
  "refreshList": {
    "message": "Rafraîchir la liste"
  },
  "reject": {
    "message": "Rejeter"
  },
  "rejectAll": {
    "message": "Refuser tout"
  },
  "rejectRequestsDescription": {
    "message": "Vous êtes sur le point de rejeter une série de demandes de $1."
  },
  "rejectRequestsN": {
    "message": "Rejeter les demandes de $1"
  },
  "rejectTxsDescription": {
    "message": "Vous êtes sur le point de rejeter en groupe les transactions $1."
  },
  "rejectTxsN": {
    "message": "Rejeter les transactions $1"
  },
  "rejected": {
    "message": "Rejeté"
  },
  "remember": {
    "message": "Rappel :"
  },
  "remove": {
    "message": "Supprimer"
  },
  "removeAccount": {
    "message": "Suprimer le compte"
  },
  "removeAccountDescription": {
    "message": "Ce compte va être supprimé de votre portefeuille. Veuillez vérifier que vous avez la phrase secrète de récupération originale de ce compte ou la clé privée pour ce compte importé avant de continuer. Vous pouvez importer ou créer à nouveau des comptes à partir du menu des comptes. "
  },
  "removeJWT": {
    "message": "Supprimer le jeton de dépôt"
  },
  "removeJWTDescription": {
    "message": "Êtes-vous sûr de vouloir supprimer ce jeton ? Tous les comptes attribués à ce jeton seront également supprimés de l’extension : "
  },
  "removeKeyringSnap": {
    "message": "En supprimant ce snap, vous supprimerez ces comptes de MetaMask :"
  },
  "removeKeyringSnapToolTip": {
    "message": "Les comptes sont gérés par ce snap. Si vous le supprimez, les comptes seront supprimés de MetaMask, mais pas de la blockchain."
  },
  "removeNFT": {
    "message": "Supprimer le NFT"
  },
  "removeNftErrorMessage": {
    "message": "Nous n’avons pas pu supprimer ce NFT."
  },
  "removeNftMessage": {
    "message": "Le NFT a été supprimé avec succès !"
  },
  "removeSnap": {
    "message": "Supprimer le Snap"
  },
  "removeSnapAccountDescription": {
    "message": "Si vous continuez, ce compte ne sera plus disponible dans MetaMask."
  },
  "removeSnapAccountTitle": {
    "message": "Supprimer le compte"
  },
  "removeSnapConfirmation": {
    "message": "Voulez-vous vraiment supprimer $1 ?",
    "description": "$1 represents the name of the snap"
  },
  "removeSnapDescription": {
    "message": "Cette action supprimera le snap, ses données et révoquera vos autorisations."
  },
  "replace": {
    "message": "remplacer"
  },
  "reportIssue": {
    "message": "Signaler un problème"
  },
  "requestFlaggedAsMaliciousFallbackCopyReason": {
    "message": "Le fournisseur de sécurité n’a pas partagé d’autres détails"
  },
  "requestFlaggedAsMaliciousFallbackCopyReasonTitle": {
    "message": "Demande signalée comme malveillante"
  },
  "requestFrom": {
    "message": "Demande de"
  },
  "requestFromInfo": {
    "message": "C'est le site qui vous demande votre signature."
  },
  "requestFromTransactionDescription": {
    "message": "Il s’agit du site qui demande votre confirmation."
  },
  "requestMayNotBeSafe": {
    "message": "Cette demande peut présenter des risques"
  },
  "requestMayNotBeSafeError": {
    "message": "Le fournisseur de sécurité n’a pas détecté d’activité malveillante connue, mais continuer peut présenter un risque."
  },
  "requestNotVerified": {
    "message": "Demande non vérifiée"
  },
  "requestNotVerifiedError": {
    "message": "Suite à une erreur, cette demande n’a pas été vérifiée par le fournisseur de sécurité. Veuillez agir avec prudence."
  },
  "requestsAwaitingAcknowledgement": {
    "message": "demandes en attente d’un accusé de réception"
  },
  "required": {
    "message": "Obligatoire"
  },
  "reset": {
    "message": "Reinitialiser"
  },
  "resetWallet": {
    "message": "Réinitialiser le portefeuille"
  },
  "resetWalletSubHeader": {
    "message": "MetaMask ne conserve pas de copie de votre mot de passe. Si vous avez des difficultés à déverrouiller votre compte, vous devrez réinitialiser votre portefeuille. Vous pouvez le faire en fournissant la phrase de récupération secrète que vous avez saisie lors de la configuration de votre portefeuille."
  },
  "resetWalletUsingSRP": {
    "message": "Cette action supprimera votre portefeuille actuel et votre phrase de récupération secrète de cet appareil, ainsi que la liste des comptes que vous avez sélectionnés. Après la réinitialisation avec une phrase de récupération secrète, vous verrez une liste de comptes basés sur la phrase de récupération secrète que vous utilisez pour réinitialiser. Cette nouvelle liste comprendra automatiquement les comptes qui ont un solde. Vous pourrez également $1 créé auparavant. Les comptes personnalisés que vous avez importés devront être $2 et tous les jetons personnalisés que vous avez ajoutés à un compte devront également être $3."
  },
  "resetWalletWarning": {
    "message": "Vérifiez que vous avez saisi correctement la phrase de récupération secrète avant de continuer. Vous ne pourrez pas annuler cette action."
  },
  "restartMetamask": {
    "message": "Redémarrer MetaMask"
  },
  "restore": {
    "message": "Restaurer"
  },
  "restoreUserData": {
    "message": "Restaurer les données de l’utilisateur"
  },
  "resultPageError": {
    "message": "Erreur"
  },
  "resultPageErrorDefaultMessage": {
    "message": "L’opération a échoué."
  },
  "resultPageSuccess": {
    "message": "Réussite"
  },
  "resultPageSuccessDefaultMessage": {
    "message": "L’opération a été effectuée avec succès."
  },
  "retryTransaction": {
    "message": "Retenter la transaction"
  },
  "reusedTokenNameWarning": {
    "message": "L’un de ces jetons réutilise le symbole d’un autre jeton que vous surveillez, ce qui peut être déroutant ou trompeur."
  },
  "revealSeedWords": {
    "message": "Révéler la phrase secrète de récupération"
  },
  "revealSeedWordsDescription1": {
    "message": "La $1 donne $2",
    "description": "This is a sentence consisting of link using 'revealSeedWordsSRPName' as $1 and bolded text using 'revealSeedWordsDescription3' as $2."
  },
  "revealSeedWordsDescription2": {
    "message": "MetaMask est un $1. Cela signifie que vous êtes le seul à connaître votre PSR.",
    "description": "$1 is text link with the message from 'revealSeedWordsNonCustodialWallet'"
  },
  "revealSeedWordsDescription3": {
    "message": "un accès complet à votre portefeuille et à vos fonds.\n"
  },
  "revealSeedWordsNonCustodialWallet": {
    "message": "portefeuille non dépositaire"
  },
  "revealSeedWordsQR": {
    "message": "QR"
  },
  "revealSeedWordsSRPName": {
    "message": "Phrase secrète de récupération (PSR)"
  },
  "revealSeedWordsText": {
    "message": "Texte"
  },
  "revealSeedWordsWarning": {
    "message": "Assurez-vous que personne ne regarde votre écran. $1",
    "description": "$1 is bolded text using the message from 'revealSeedWordsWarning2'"
  },
  "revealSeedWordsWarning2": {
    "message": "Le service d’assistance de MetaMask ne vous la demandera jamais.",
    "description": "The bolded texted in the second part of 'revealSeedWordsWarning'"
  },
  "revealSensitiveContent": {
    "message": "Révéler les contenus sensibles"
  },
  "revealTheSeedPhrase": {
    "message": "Révéler la phrase mnémonique"
  },
  "reviewAlerts": {
    "message": "Examiner les alertes"
  },
  "reviewPermissions": {
    "message": "Revoir les autorisations"
  },
  "revokeAllTokensTitle": {
    "message": "Révoquer l’autorisation d’accès et de transfert de tous vos $1 ?",
    "description": "$1 is the symbol of the token for which the user is revoking approval"
  },
  "revokeAllTokensTitleWithoutSymbol": {
    "message": "Révoquer l’autorisation d’accès et de transfert de tous vos NFT via $1 ?",
    "description": "$1 is a link to contract on the block explorer when we're not able to retrieve a erc721 or erc1155 name"
  },
  "revokeApproveForAllDescription": {
    "message": "Cela révoque l’autorisation pour un tiers d’accéder et de transférer la totalité de vos $1 sans préavis.",
    "description": "$1 is either a string or link of a given token symbol or name"
  },
  "revokeApproveForAllDescriptionWithoutSymbol": {
    "message": "Tant que vous n’aurez pas révoqué cette autorisation, l’autre partie pourra accéder à votre portefeuille et transférer sans préavis les NFT via $1.",
    "description": "$1 is a link to contract on the block explorer when we're not able to retrieve a erc721 or erc1155 name"
  },
  "revokePermission": {
    "message": "Retirer l'autorisation"
  },
  "revokeSpendingCap": {
    "message": "Supprimez le plafond des dépenses pour vos $1",
    "description": "$1 is a token symbol"
  },
  "revokeSpendingCapTooltipText": {
    "message": "Ce tiers ne pourra plus dépenser vos jetons actuels ou futurs."
  },
  "rpcUrl": {
    "message": "Nouvelle URL de RPC"
  },
  "safeTransferFrom": {
    "message": "Transfert sécurisé depuis"
  },
  "save": {
    "message": "Enregistrer"
  },
  "scanInstructions": {
    "message": "Placez le code QR devant votre appareil photo"
  },
  "scanQrCode": {
    "message": "Scannez le code QR"
  },
  "scrollDown": {
    "message": "Faites défiler vers le bas"
  },
  "search": {
    "message": "Rechercher"
  },
  "searchAccounts": {
    "message": "Rechercher des comptes"
  },
  "searchNfts": {
    "message": "Recherche de NFT"
  },
  "searchTokens": {
    "message": "Rechercher des jetons"
  },
  "secretRecoveryPhrase": {
    "message": "Phrase secrète de récupération"
  },
  "secureWallet": {
    "message": "Portefeuille sécurisé"
  },
  "security": {
    "message": "Sécurité"
  },
  "securityAlert": {
    "message": "Alerte de sécurité provenant de $1 et de $2"
  },
  "securityAlerts": {
    "message": "Alertes de sécurité"
  },
  "securityAlertsDescription": {
    "message": "Cette fonctionnalité vous alerte en cas d’activité malveillante en examinant activement les demandes de transaction et de signature. $1",
    "description": "Link to learn more about security alerts"
  },
  "securityAndPrivacy": {
    "message": "Sécurité et confidentialité"
  },
  "securityProviderPoweredBy": {
    "message": "Service fourni par $1",
    "description": "The security provider that is providing data"
  },
  "seeDetails": {
    "message": "Voir les détails"
  },
  "seedPhraseConfirm": {
    "message": "Confirmer la phrase secrète de récupération"
  },
  "seedPhraseEnterMissingWords": {
    "message": "Confirmer la phrase secrète de récupération"
  },
  "seedPhraseIntroNotRecommendedButtonCopy": {
    "message": "Me le rappeler plus tard (non recommandé)"
  },
  "seedPhraseIntroRecommendedButtonCopy": {
    "message": "Sécuriser mon portefeuille (recommandé)"
  },
  "seedPhraseIntroSidebarBulletOne": {
    "message": "Notez-la et conservez-la dans plusieurs endroits secrets."
  },
  "seedPhraseIntroSidebarBulletTwo": {
    "message": "Stocker dans un coffre-fort."
  },
  "seedPhraseIntroSidebarCopyOne": {
    "message": "Votre phrase secrète de récupération est une formule de 12 mots qui constitue la « clé maîtresse » de votre portefeuille et de vos fonds"
  },
  "seedPhraseIntroSidebarCopyThree": {
    "message": "Si quelqu’un vous demande votre phrase de récupération, il est probable qu’il essaie de vous arnaquer pour dérober les fonds de votre portefeuille"
  },
  "seedPhraseIntroSidebarCopyTwo": {
    "message": "Ne partagez jamais, au grand jamais, votre phrase secrète de récupération, pas même avec MetaMask !"
  },
  "seedPhraseIntroSidebarTitleOne": {
    "message": "Qu’est-ce qu’une phrase secrète de récupération ?"
  },
  "seedPhraseIntroSidebarTitleThree": {
    "message": "Dois-je partager ma phrase secrète de récupération ?"
  },
  "seedPhraseIntroSidebarTitleTwo": {
    "message": "Comment puis-je sauvegarder ma phrase secrète de récupération ?"
  },
  "seedPhraseIntroTitle": {
    "message": "Sécuriser votre portefeuille"
  },
  "seedPhraseIntroTitleCopy": {
    "message": "Avant de commencer, regardez cette courte vidéo pour vous informer sur votre phrase secrète de récupération et sur la manière de sécuriser votre portefeuille."
  },
  "seedPhraseReq": {
    "message": "Les phrases secrètes de récupération sont composées de 12, 15, 18, 21 ou 24 mots"
  },
  "seedPhraseWriteDownDetails": {
    "message": "Notez cette phrase secrète de récupération de 12 mots et stockez-la dans un endroit de confiance où vous seul avez accès."
  },
  "seedPhraseWriteDownHeader": {
    "message": "Notez votre phrase secrète de récupération"
  },
  "select": {
    "message": "Sélectionner"
  },
  "selectAccounts": {
    "message": "Sélectionnez le(s) compte(s) à utiliser sur ce site"
  },
  "selectAccountsForSnap": {
    "message": "Sélectionnez le(s) compte(s) à utiliser avec ce snap"
  },
  "selectAll": {
    "message": "Tout sélectionner"
  },
  "selectAllAccounts": {
    "message": "Sélectionner tous les comptes"
  },
  "selectAnAccount": {
    "message": "Sélectionner un compte"
  },
  "selectAnAccountAlreadyConnected": {
    "message": "Ce compte a déjà été connecté à MetaMask"
  },
  "selectAnAccountHelp": {
    "message": "Sélectionnez les comptes de dépôt que vous voulez utiliser dans MetaMask Institutional."
  },
  "selectEnableDisplayMediaPrivacyPreference": {
    "message": "Activer l’option « Afficher les supports NFT »"
  },
  "selectHdPath": {
    "message": "Sélectionner le chemin HD"
  },
  "selectJWT": {
    "message": "Sélectionnez un jeton"
  },
  "selectNFTPrivacyPreference": {
    "message": "Activez la détection automatique des NFT"
  },
  "selectPathHelp": {
    "message": "Si vous ne voyez pas les comptes auxquels vous vous attendez, essayez de changer le chemin d’accès au portefeuille HD ou le réseau sélectionné."
  },
  "selectType": {
    "message": "Sélectionner le type"
  },
  "selectingAllWillAllow": {
    "message": "En sélectionnant tout, vous autorisez ce site à voir tous vos comptes actuels. Assurez-vous de bien avoir confiance en ce site."
  },
  "send": {
    "message": "Envoyer"
  },
  "sendBugReport": {
    "message": "Envoyez-nous un rapport de bogue."
  },
  "sendNoContactsConversionText": {
    "message": "cliquez ici"
  },
  "sendNoContactsDescription": {
    "message": "Les contacts vous permettent d’envoyer en toute sécurité plusieurs transactions vers un autre compte. Pour créer un contact, $1",
    "description": "$1 represents the action text 'click here'"
  },
  "sendNoContactsTitle": {
    "message": "Vous n’avez aucun contact"
  },
  "sendSelectReceiveAsset": {
    "message": "Sélectionnez l’actif que vous recevrez"
  },
  "sendSelectSendAsset": {
    "message": "Sélectionnez l’actif que vous voulez envoyer"
  },
  "sendSpecifiedTokens": {
    "message": "Envoyer $1",
    "description": "Symbol of the specified token"
  },
  "sendSwapSubmissionWarning": {
    "message": "En cliquant sur ce bouton, vous entamez immédiatement l’opération d’échange. Veuillez vérifier les détails de votre transaction avant de continuer."
  },
  "sendTokenAsToken": {
    "message": "Échanger des $1 contre des $2 et les envoyer",
    "description": "Used in the transaction display list to describe a swap and send. $1 and $2 are the symbols of tokens in involved in the swap."
  },
  "sendingAsset": {
    "message": "Envoi de $1"
  },
  "sendingDisabled": {
    "message": "L’envoi d’actifs ERC-1155 NFT n’est pas encore pris en charge."
  },
  "sendingNativeAsset": {
    "message": "Envoi de $1",
    "description": "$1 represents the native currency symbol for the current network (e.g. ETH or BNB)"
  },
  "sendingToTokenContractWarning": {
    "message": "Attention : vous êtes sur le point d’envoyer des jetons à l’adresse d’un contrat de jetons qui pourrait entraîner une perte de fonds. $1",
    "description": "$1 is a clickable link with text defined by the 'learnMoreUpperCase' key. The link will open to a support article regarding the known contract address warning"
  },
  "sendingZeroAmount": {
    "message": "Vous envoyez 0 $1."
  },
  "sepolia": {
    "message": "Réseau de test Sepolia"
  },
  "setAdvancedPrivacySettingsDetails": {
    "message": "MetaMask utilise ces services tiers de confiance pour améliorer la convivialité et la sécurité des produits."
  },
  "setApprovalForAll": {
    "message": "Définir l’approbation pour tous"
  },
  "setApprovalForAllTitle": {
    "message": "Approuver $1 sans limite de dépenses",
    "description": "The token symbol that is being approved"
  },
  "settingAddSnapAccount": {
    "message": "Ajouter un compte Snap"
  },
  "settings": {
    "message": "Paramètres"
  },
  "settingsSearchMatchingNotFound": {
    "message": "Aucun résultat correspondant trouvé."
  },
  "settingsSubHeadingSignaturesAndTransactions": {
    "message": "Demandes de signature et de transaction"
  },
  "show": {
    "message": "Afficher"
  },
  "showAccount": {
    "message": "Afficher le compte"
  },
  "showExtensionInFullSizeView": {
    "message": "Afficher l’extension en taille réelle"
  },
  "showExtensionInFullSizeViewDescription": {
    "message": "Activez cette option si vous voulez que l’extension s’affiche en taille réelle lorsque vous cliquez sur l’icône de l’extension."
  },
  "showFiatConversionInTestnets": {
    "message": "Afficher la conversion sur les testnets"
  },
  "showFiatConversionInTestnetsDescription": {
    "message": "Sélectionnez cette option pour afficher la conversion des monnaies fiduciaires sur Testnets."
  },
  "showHexData": {
    "message": "Afficher les données Hex"
  },
  "showHexDataDescription": {
    "message": "Selectionner ici pour afficher le champs de données hex dans l’écran d’envoi"
  },
  "showIncomingTransactions": {
    "message": "Afficher les transactions entrantes"
  },
  "showIncomingTransactionsDescription": {
    "message": "Sélectionnez ceci pour utiliser Etherscan afin d’afficher les transactions entrantes dans la liste des transactions",
    "description": "$1 is the link to etherscan url and $2 is the link to the privacy policy of consensys APIs"
  },
  "showIncomingTransactionsExplainer": {
    "message": "Ce processus fait appel à différentes API tierces pour chaque réseau et expose ainsi votre adresse Ethereum et votre adresse IP."
  },
  "showLess": {
    "message": "Afficher moins"
  },
  "showMore": {
    "message": "Afficher plus"
  },
  "showNft": {
    "message": "Afficher le NFT"
  },
  "showPermissions": {
    "message": "Afficher les autorisations"
  },
  "showPrivateKey": {
    "message": "Afficher la clé privée"
  },
  "showTestnetNetworks": {
    "message": "Afficher les réseaux de test"
  },
  "showTestnetNetworksDescription": {
    "message": "Sélectionnez ceci pour afficher les réseaux de test dans la liste des réseaux"
  },
  "sigRequest": {
    "message": "Demande de signature"
  },
  "sign": {
    "message": "Signer"
  },
  "signatureRequest": {
    "message": "Demande de Signature"
  },
  "signatureRequestGuidance": {
    "message": "Ne signez ce message que si vous comprenez parfaitement son contenu et si le site demandeur vous inspire confiance."
  },
  "signed": {
    "message": "Signé"
  },
  "signin": {
    "message": "Connexion"
  },
  "signing": {
    "message": "Signature"
  },
  "signingInWith": {
    "message": "Se connecter avec"
  },
  "simulationDetailsFailed": {
    "message": "Une erreur s’est produite lors du chargement de l’estimation."
  },
  "simulationDetailsFiatNotAvailable": {
    "message": "Non disponible"
  },
  "simulationDetailsIncomingHeading": {
    "message": "Vous recevez"
  },
  "simulationDetailsNoBalanceChanges": {
    "message": "Aucun changement prévu pour votre portefeuille"
  },
  "simulationDetailsOutgoingHeading": {
    "message": "Vous envoyez"
  },
  "simulationDetailsTitle": {
    "message": "Changements estimés"
  },
  "simulationDetailsTitleTooltip": {
    "message": "Les changements estimés représentent ce qui pourrait se produire si vous effectuez cette transaction. Il s’agit juste d’une estimation fournie à des fins d’information."
  },
  "simulationDetailsTotalFiat": {
    "message": "Total = $1",
    "description": "$1 is the total amount in fiat currency on one side of the transaction"
  },
  "simulationDetailsTransactionReverted": {
    "message": "Cette transaction va probablement échouer"
  },
  "simulationErrorMessageV2": {
    "message": "Nous n’avons pas pu estimer le prix de carburant. Par conséquent, il se peut qu’il y ait une erreur dans le contrat et que cette transaction échoue."
  },
  "simulationsSettingDescription": {
    "message": "Activez cette option pour estimer les changements de solde des transactions avant de les confirmer. Cela ne garantit pas le résultat final de vos transactions. $1"
  },
  "simulationsSettingSubHeader": {
    "message": "Estimer les changements de solde"
  },
  "siweIssued": {
    "message": "Émis"
  },
  "siweNetwork": {
    "message": "Réseau"
  },
  "siweRequestId": {
    "message": "Demander un ID"
  },
  "siweResources": {
    "message": "Ressources"
  },
  "siweSignatureSimulationDetailInfo": {
    "message": "Vous êtes en train de vous connecter à un site, aucun changement ne devrait être apporté à votre compte."
  },
  "siweURI": {
    "message": "URL"
  },
  "skip": {
    "message": "Ignorer"
  },
  "skipAccountSecurity": {
    "message": "Sauter le réglage des paramètres de sécurité du compte ?"
  },
  "skipAccountSecurityDetails": {
    "message": "Je suis conscient(e) que tant que je n’aurai pas sauvegardé ma phrase secrète de récupération, je risque de perdre mes comptes et tous leurs actifs."
  },
  "smartContracts": {
    "message": "Contrats intelligents"
  },
  "smartSwapsErrorNotEnoughFunds": {
    "message": "Fonds insuffisants pour souscrire un contrat de swap intelligent."
  },
  "smartSwapsErrorUnavailable": {
    "message": "Les contrats de swap intelligents sont temporairement indisponibles."
  },
  "smartTransactionCancelled": {
    "message": "Votre transaction a été annulée"
  },
  "smartTransactionCancelledDescription": {
    "message": "Votre transaction n’a pas pu être effectuée, elle a donc été annulée pour vous éviter de payer inutilement des frais de gaz."
  },
  "smartTransactionError": {
    "message": "Votre transaction a échoué"
  },
  "smartTransactionErrorDescription": {
    "message": "Des changements soudains sur le marché peuvent entraîner des échecs de transaction. Si le problème persiste, contactez le service d’assistance à la clientèle de MetaMask."
  },
  "smartTransactionPending": {
    "message": "Soumettre votre transaction"
  },
  "smartTransactionSuccess": {
    "message": "Votre transaction est terminée"
  },
  "smartTransactionTakingTooLong": {
    "message": "Désolé de vous avoir fait attendre"
  },
  "smartTransactionTakingTooLongDescription": {
    "message": "Si votre transaction n’est pas finalisée dans un délai de $1, elle sera annulée et les frais de gaz ne vous seront pas facturés.",
    "description": "$1 is remaining time in seconds"
  },
  "smartTransactions": {
    "message": "Transactions intelligentes"
  },
  "smartTransactionsBenefit1": {
    "message": "Taux de réussite de 99,5 %"
  },
  "smartTransactionsBenefit2": {
    "message": "Cela vous permet d’économiser de l’argent"
  },
  "smartTransactionsBenefit3": {
    "message": "Mises à jour en temps réel"
  },
  "smartTransactionsDescription": {
    "message": "Bénéficiez de taux de réussite plus élevés, d’une protection contre le « front running » et d’une meilleure visibilité grâce aux transactions intelligentes."
  },
  "smartTransactionsDescription2": {
    "message": "Disponible uniquement sur Ethereum. Vous pouvez activer ou désactiver cette option à tout moment dans les paramètres. $1",
    "description": "$1 is an external link to learn more about Smart Transactions"
  },
  "smartTransactionsOptItModalTitle": {
    "message": "Protection renforcée des transactions"
  },
  "snapAccountCreated": {
    "message": "Le compte a été créé"
  },
  "snapAccountCreatedDescription": {
    "message": "Votre nouveau compte est prêt à être utilisé !"
  },
  "snapAccountCreationFailed": {
    "message": "La création du compte a échoué"
  },
  "snapAccountCreationFailedDescription": {
    "message": "$1 n’a pas réussi à créer un compte pour vous.",
    "description": "$1 is the snap name"
  },
  "snapAccountRedirectFinishSigningTitle": {
    "message": "Finaliser la signature"
  },
  "snapAccountRedirectSiteDescription": {
    "message": "Suivez les instructions de $1"
  },
  "snapAccountRemovalFailed": {
    "message": "La suppression du compte a échoué"
  },
  "snapAccountRemovalFailedDescription": {
    "message": "$1 n’a pas réussi à supprimer ce compte pour vous.",
    "description": "$1 is the snap name"
  },
  "snapAccountRemoved": {
    "message": "Compte supprimé"
  },
  "snapAccountRemovedDescription": {
    "message": "Ce compte ne pourra plus être utilisé dans MetaMask."
  },
  "snapAccounts": {
    "message": "Snaps de compte"
  },
  "snapAccountsDescription": {
    "message": "Comptes contrôlés par des Snaps tiers."
  },
  "snapConnectTo": {
    "message": "Connexion à $1",
    "description": "$1 is the website URL or a Snap name. Used for Snaps pre-approved connections."
  },
  "snapConnectionPermissionDescription": {
    "message": "Laissez $1 se connecter automatiquement à $2 sans votre approbation.",
    "description": "Used for Snap pre-approved connections. $1 is the Snap name, $2 is a website URL."
  },
  "snapConnectionWarning": {
    "message": "$1 veut utiliser $2",
    "description": "$2 is the snap and $1 is the dapp requesting connection to the snap."
  },
  "snapContent": {
    "message": "Ce contenu provient de $1",
    "description": "This is shown when a snap shows transaction insight information in the confirmation UI. $1 is a link to the snap's settings page with the link text being the name of the snap."
  },
  "snapDetailWebsite": {
    "message": "Site web"
  },
  "snapHomeMenu": {
    "message": "Menu d’accueil du Snap"
  },
  "snapInstallRequest": {
    "message": "L’installation de $1 lui accorde les autorisations suivantes.",
    "description": "$1 is the snap name."
  },
  "snapInstallSuccess": {
    "message": "Installation terminée"
  },
  "snapInstallWarningCheck": {
    "message": "Le Snap $1 demande l’autorisation de faire ce qui suit :",
    "description": "Warning message used in popup displayed on snap install. $1 is the snap name."
  },
  "snapInstallWarningHeading": {
    "message": "Agissez avec prudence"
  },
  "snapInstallWarningPermissionDescriptionForBip32View": {
    "message": "Autoriser le Snap $1 à consulter vos clés publiques (et vos adresses). Cela n’accorde pas l’autorisation de gérer les comptes ou les actifs.",
    "description": "An extended description for the `snap_getBip32PublicKey` permission used for tooltip on Snap Install Warning screen (popup/modal). $1 is the snap name."
  },
  "snapInstallWarningPermissionDescriptionForEntropy": {
    "message": "Autoriser le Snap $1 à gérer des comptes et des actifs sur le(s) réseau(x) demandé(s). Ces comptes sont dérivés et sauvegardés à l'aide de votre phrase secrète de récupération (sans la divulguer). Grâce à sa capacité à dériver des clés, le Snap $1 peut prendre en charge des protocoles blockchain autres que les protocoles de la blockchain Ethereum (EVM).",
    "description": "An extended description for the `snap_getBip44Entropy` and `snap_getBip44Entropy` permissions used for tooltip on Snap Install Warning screen (popup/modal). $1 is the snap name."
  },
  "snapInstallWarningPermissionNameForEntropy": {
    "message": "Gérer les comptes $1",
    "description": "Permission name used for the Permission Cell component displayed on warning popup when installing a Snap. $1 is list of account types."
  },
  "snapInstallWarningPermissionNameForViewPublicKey": {
    "message": "Afficher la clé publique pour $1",
    "description": "Permission name used for the Permission Cell component displayed on warning popup when installing a Snap. $1 is list of account types."
  },
  "snapInstallationErrorDescription": {
    "message": "$1 n’a pas pu être installé.",
    "description": "Error description used when snap installation fails. $1 is the snap name."
  },
  "snapInstallationErrorTitle": {
    "message": "L’installation a échoué",
    "description": "Error title used when snap installation fails."
  },
  "snapResultError": {
    "message": "Erreur"
  },
  "snapResultSuccess": {
    "message": "Réussi"
  },
  "snapResultSuccessDescription": {
    "message": "$1 est prêt à être utilisé"
  },
  "snapUpdateAlertDescription": {
    "message": "Obtenez la dernière version de $1",
    "description": "Description used in Snap update alert banner when snap update is available. $1 is the Snap name."
  },
  "snapUpdateAvailable": {
    "message": "Une mise à jour est disponible"
  },
  "snapUpdateErrorDescription": {
    "message": "La mise à jour de $1 a échoué.",
    "description": "Error description used when snap update fails. $1 is the snap name."
  },
  "snapUpdateErrorTitle": {
    "message": "La mise à jour a échoué",
    "description": "Error title used when snap update fails."
  },
  "snapUpdateRequest": {
    "message": "La mise à jour de $1 lui accorde les autorisations suivantes.",
    "description": "$1 is the Snap name."
  },
  "snapUpdateSuccess": {
    "message": "Mise à jour terminée"
  },
  "snapUrlIsBlocked": {
    "message": "Ce Snap veut vous emmener sur un site bloqué. $1."
  },
  "snaps": {
    "message": "Snaps"
  },
  "snapsConnected": {
    "message": "Snaps connectés"
  },
  "snapsNoInsight": {
    "message": "Le snap n’a renvoyé aucun aperçu"
  },
  "snapsPrivacyWarningFirstMessage": {
    "message": "Vous reconnaissez que tout Snap que vous installez (sauf indication contraire) est un « Service tiers » tel que défini dans les $1 de Consensys. L’utilisation des services tiers est régie par des conditions distinctes définies par les fournisseurs de services tiers. Consensys ne recommande pas à des personnes particulières d’utiliser un Snap pour des raisons particulières. Si vous décidez d’utiliser un service tiers, vous le faites à vos propres risques. Consensys décline toute responsabilité pour toute perte liée à l’utilisation des services tiers.",
    "description": "First part of a message in popup modal displayed when installing a snap for the first time. $1 is terms of use link."
  },
  "snapsPrivacyWarningSecondMessage": {
    "message": "Toute information que vous partagez avec des services tiers sera collectée directement par ces services tiers conformément à leur politique de confidentialité. Pour plus d’informations, veuillez consulter leur politique de confidentialité.",
    "description": "Second part of a message in popup modal displayed when installing a snap for the first time."
  },
  "snapsPrivacyWarningThirdMessage": {
    "message": "Consensys n’a pas accès aux informations que vous partagez avec les fournisseurs de services tiers.",
    "description": "Third part of a message in popup modal displayed when installing a snap for the first time."
  },
  "snapsSettings": {
    "message": "Paramètres du Snap"
  },
  "snapsTermsOfUse": {
    "message": "Conditions d’utilisation"
  },
  "snapsToggle": {
    "message": "Un snap ne s’exécute que s’il est activé"
  },
  "snapsUIError": {
    "message": "L’interface utilisateur (IU) spécifiée par le snap n’est pas valide.",
    "description": "This is shown when the insight snap throws an error. $1 is the snap name"
  },
  "someNetworksMayPoseSecurity": {
    "message": "Certains réseaux peuvent présenter des risques pour la sécurité et/ou la vie privée. Informez-vous sur les risques avant d’ajouter et d’utiliser un réseau."
  },
  "somethingDoesntLookRight": {
    "message": "On dirait que quelque chose ne va pas ? $1",
    "description": "A false positive message for users to contact support. $1 is a link to the support page."
  },
  "somethingIsWrong": {
    "message": "Un problème est survenu. Essayez de recharger la page."
  },
  "somethingWentWrong": {
    "message": "Oups !  Quelque chose a mal tourné. "
  },
  "source": {
    "message": "Source"
  },
  "speed": {
    "message": "Vitesse"
  },
  "speedUp": {
    "message": "Accélérer"
  },
  "speedUpCancellation": {
    "message": "Accélérer cette annulation"
  },
  "speedUpExplanation": {
    "message": "Nous avons mis à jour le prix du carburant selon les conditions actuelles du réseau et l’avons augmenté d’au moins 10 % (requis par le réseau)."
  },
  "speedUpPopoverTitle": {
    "message": "Accélérer la transaction"
  },
  "speedUpTooltipText": {
    "message": "Nouveau prix de carburant"
  },
  "speedUpTransaction": {
    "message": "Accélérez cette transaction"
  },
  "spendLimitInsufficient": {
    "message": "Limite de dépenses insuffisante"
  },
  "spendLimitInvalid": {
    "message": "Limite de dépenses invalide ; cela doit être une valeur positive"
  },
  "spendLimitPermission": {
    "message": "Autorisation de limite de dépenses"
  },
  "spendLimitRequestedBy": {
    "message": "Limite de dépenses demandée par $1",
    "description": "Origin of the site requesting the spend limit"
  },
  "spendLimitTooLarge": {
    "message": "Limite de dépenses trop élevée"
  },
  "spender": {
    "message": "Dépenseur"
  },
  "spendingCap": {
    "message": "Plafond de dépenses"
  },
  "spendingCapError": {
    "message": "Erreur : saisissez uniquement des chiffres"
  },
  "spendingCapErrorDescription": {
    "message": "Saisissez uniquement le nombre de jetons $1 que vous êtes prêt à utiliser maintenant ou à l’avenir. Vous pourrez toujours augmenter la limite de jetons plus tard.",
    "description": "$1 is origin of the site requesting the token limit"
  },
  "spendingCapRequest": {
    "message": "Demande de fixer un plafond de dépenses pour votre $1"
  },
  "srpInputNumberOfWords": {
    "message": "J’ai une phrase de $1 mots",
    "description": "This is the text for each option in the dropdown where a user selects how many words their secret recovery phrase has during import. The $1 is the number of words (either 12, 15, 18, 21, or 24)."
  },
  "srpPasteFailedTooManyWords": {
    "message": "Le collage a échoué parce que la phrase contenait plus de 24 mots. Une phrase secrète de récupération peut contenir un maximum de 24 mots.",
    "description": "Description of SRP paste error when the pasted content has too many words"
  },
  "srpPasteTip": {
    "message": "Vous pouvez coller toute votre phrase de récupération secrète dans n’importe quel champ",
    "description": "Our secret recovery phrase input is split into one field per word. This message explains to users that they can paste their entire secrete recovery phrase into any field, and we will handle it correctly."
  },
  "srpSecurityQuizGetStarted": {
    "message": "Commencer"
  },
  "srpSecurityQuizImgAlt": {
    "message": "Un œil avec un trou de serrure au centre et trois champs de mots de passe flottants"
  },
  "srpSecurityQuizIntroduction": {
    "message": "Pour révéler votre Phrase secrète de récupération, vous devez répondre correctement à deux questions"
  },
  "srpSecurityQuizQuestionOneQuestion": {
    "message": "Si vous perdez votre Phrase secrète de récupération, MetaMask..."
  },
  "srpSecurityQuizQuestionOneRightAnswer": {
    "message": "Ne pourra pas vous aider"
  },
  "srpSecurityQuizQuestionOneRightAnswerDescription": {
    "message": "Gravez-la sur une plaque en métal ou inscrivez-la sur plusieurs bouts de papier et cachez-les dans différents endroits secrets pour ne jamais la perdre. Si vous la perdez, il n'y a aucun moyen de la récupérer."
  },
  "srpSecurityQuizQuestionOneRightAnswerTitle": {
    "message": "En effet ! Personne ne peut vous aider à récupérer votre Phrase secrète de récupération."
  },
  "srpSecurityQuizQuestionOneWrongAnswer": {
    "message": "Pourra la récupérer pour vous"
  },
  "srpSecurityQuizQuestionOneWrongAnswerDescription": {
    "message": "Personne ne peut vous aider à récupérer votre Phrase secrète de récupération si jamais vous la perdez."
  },
  "srpSecurityQuizQuestionOneWrongAnswerTitle": {
    "message": "C'est faux ! Personne ne peut vous aider à récupérer votre Phrase secrète de récupération."
  },
  "srpSecurityQuizQuestionTwoQuestion": {
    "message": "Si un membre du service d'assistance ou toute autre personne vous demande votre Phrase secrète de récupération..."
  },
  "srpSecurityQuizQuestionTwoRightAnswer": {
    "message": "Ne la lui fournissez pas, car cette personne essaie de vous arnaquer."
  },
  "srpSecurityQuizQuestionTwoRightAnswerDescription": {
    "message": "Toute personne qui vous demande votre Phrase secrète de récupération, que ce soit pour des raisons de sécurité ou autre, essaie de vous arnaquer."
  },
  "srpSecurityQuizQuestionTwoRightAnswerTitle": {
    "message": "C'est exact ! Vous ne devez jamais partager votre Phrase secrète de récupération avec qui que ce soit."
  },
  "srpSecurityQuizQuestionTwoWrongAnswer": {
    "message": "Vous devez la lui fournir"
  },
  "srpSecurityQuizQuestionTwoWrongAnswerDescription": {
    "message": "Toute personne qui vous demande votre Phrase secrète de récupération, que ce soit pour des raisons de sécurité ou autre, essaie de vous arnaquer."
  },
  "srpSecurityQuizQuestionTwoWrongAnswerTitle": {
    "message": "C'est faux ! Vous ne devez jamais partager votre Phrase secrète de récupération avec qui que ce soit."
  },
  "srpSecurityQuizTitle": {
    "message": "Quiz sur la sécurité"
  },
  "srpToggleShow": {
    "message": "Afficher / Masquer ce mot de la phrase de récupération secrète",
    "description": "Describes a toggle that is used to show or hide a single word of the secret recovery phrase"
  },
  "srpWordHidden": {
    "message": "Ce mot est caché",
    "description": "Explains that a word in the secret recovery phrase is hidden"
  },
  "srpWordShown": {
    "message": "Ce mot est affiché",
    "description": "Explains that a word in the secret recovery phrase is being shown"
  },
  "stable": {
    "message": "Stable"
  },
  "stableLowercase": {
    "message": "stable"
  },
  "stake": {
    "message": "Staker"
  },
  "startYourJourney": {
    "message": "Lancez-vous dans les $1",
    "description": "$1 is the token symbol"
  },
  "startYourJourneyDescription": {
    "message": "Lancez-vous dans le Web3 en ajoutant quelques $1 à votre portefeuille.",
    "description": "$1 is the token symbol"
  },
  "stateLogError": {
    "message": "Erreur lors du chargement des journaux d’état."
  },
  "stateLogFileName": {
    "message": "Journaux d’événements de MetaMask"
  },
  "stateLogs": {
    "message": "Journaux d’événements"
  },
  "stateLogsDescription": {
    "message": "Les journaux d’état contiennent les adresses publiques de vos comptes et vos transactions envoyées."
  },
  "status": {
    "message": "État"
  },
  "statusNotConnected": {
    "message": "Non connecté"
  },
  "statusNotConnectedAccount": {
    "message": "Aucun compte connecté"
  },
  "step1LatticeWallet": {
    "message": "Connectez votre Lattice1"
  },
  "step1LatticeWalletMsg": {
    "message": "Vous pouvez connecter MetaMask à votre dispositif Lattice1 une fois qu’il est configuré et en ligne. Déverrouillez votre appareil et préparez son ID.",
    "description": "$1 represents the `hardwareWalletSupportLinkConversion` localization key"
  },
  "step1LedgerWallet": {
    "message": "Télécharger l’application Ledger"
  },
  "step1LedgerWalletMsg": {
    "message": "Téléchargez, configurez et saisissez votre mot de passe pour déverrouiller $1.",
    "description": "$1 represents the `ledgerLiveApp` localization value"
  },
  "step1TrezorWallet": {
    "message": "Connecter le portefeuille Trezor"
  },
  "step1TrezorWalletMsg": {
    "message": "Connecter votre Trezor directement sur votre ordinateur et déverrouillez-le. Assurez-vous que vous utilisez la bonne phrase de chiffrement.",
    "description": "$1 represents the `hardwareWalletSupportLinkConversion` localization key"
  },
  "step2LedgerWallet": {
    "message": "Connecter le portefeuille Ledger"
  },
  "step2LedgerWalletMsg": {
    "message": "Connectez votre portefeuille directement à votre ordinateur. Déverrouillez votre Ledger et ouvrez l’application Ethereum.",
    "description": "$1 represents the `hardwareWalletSupportLinkConversion` localization key"
  },
  "stillGettingMessage": {
    "message": "Vous recevez toujours ce message ?"
  },
  "strong": {
    "message": "Robuste"
  },
  "stxCancelled": {
    "message": "Le swap aurait échoué"
  },
  "stxCancelledDescription": {
    "message": "Votre transaction aurait échoué et a été annulée pour vous éviter de payer inutilement des frais de transaction."
  },
  "stxCancelledSubDescription": {
    "message": "Réessayez le swap. Nous serons là pour vous protéger contre des risques similaires la prochaine fois."
  },
  "stxEstimatedCompletion": {
    "message": "Délai estimé < $1",
    "description": "$1 is remeaning time in minutes and seconds, e.g. 0:10"
  },
  "stxFailure": {
    "message": "Échec du swap"
  },
  "stxFailureDescription": {
    "message": "Les fluctuations soudaines du marché peuvent provoquer des échecs. Si le problème persiste, veuillez contacter $1.",
    "description": "This message is shown to a user if their swap fails. The $1 will be replaced by support.metamask.io"
  },
  "stxOptInDescription": {
    "message": "Activez les transactions intelligentes pour profiter de transactions plus fiables et plus sûres sur le réseau principal Ethereum. $1"
  },
  "stxPendingPrivatelySubmittingSwap": {
    "message": "Soumission privée de votre Swap..."
  },
  "stxPendingPubliclySubmittingSwap": {
    "message": "Soumission publique de votre Swap..."
  },
  "stxSuccess": {
    "message": "Swap terminé !"
  },
  "stxSuccessDescription": {
    "message": "Votre $1 est maintenant disponible.",
    "description": "$1 is a token symbol, e.g. ETH"
  },
  "stxSwapCompleteIn": {
    "message": "Le Swap sera effectué dans <",
    "description": "'<' means 'less than', e.g. Swap will complete in < 2:59"
  },
  "stxTryingToCancel": {
    "message": "Tentative d’annulation de votre transaction..."
  },
  "stxUnknown": {
    "message": "État inconnu"
  },
  "stxUnknownDescription": {
    "message": "Une transaction a réussi, mais nous ne la reconnaissons pas. Cela peut être dû à la soumission d’une autre transaction pendant le traitement de ce swap."
  },
  "stxUserCancelled": {
    "message": "Swap annulé"
  },
  "stxUserCancelledDescription": {
    "message": "Votre transaction a été annulée et vous avez évité ainsi de payer inutilement des frais de transaction."
  },
  "submit": {
    "message": "Envoyer"
  },
  "submitted": {
    "message": "Envoyé"
  },
  "suggestedBySnap": {
    "message": "Suggéré par $1",
    "description": "$1 is the snap name"
  },
  "suggestedTokenName": {
    "message": "Nom suggéré :"
  },
  "suggestedTokenSymbol": {
    "message": "Symbole boursier suggéré :"
  },
  "support": {
    "message": "Assistance"
  },
  "supportCenter": {
    "message": "Visitez notre centre d’aide"
  },
  "surveyConversion": {
    "message": "Répondez à notre sondage"
  },
  "surveyTitle": {
    "message": "Façonnez l’avenir de MetaMask"
  },
  "swap": {
    "message": "Swap"
  },
  "swapAdjustSlippage": {
    "message": "Ajuster l’effet de glissement"
  },
  "swapAggregator": {
    "message": "Agrégateur"
  },
  "swapAllowSwappingOf": {
    "message": "Autoriser le swap de $1",
    "description": "Shows a user that they need to allow a token for swapping on their hardware wallet"
  },
  "swapAmountReceived": {
    "message": "Montant garanti"
  },
  "swapAmountReceivedInfo": {
    "message": "Il s’agit du montant minimal que vous recevrez. Vous pouvez recevoir plus en fonction du glissement."
  },
  "swapAndSend": {
    "message": "Échanger et envoyer"
  },
  "swapAnyway": {
    "message": "Procéder de toute façon au swap"
  },
  "swapApproval": {
    "message": "Approuver $1 pour les swaps",
    "description": "Used in the transaction display list to describe a transaction that is an approve call on a token that is to be swapped.. $1 is the symbol of a token that has been approved."
  },
  "swapApproveNeedMoreTokens": {
    "message": "Vous avez besoin de $1 $2 de plus pour effectuer ce swap",
    "description": "Tells the user how many more of a given token they need for a specific swap. $1 is an amount of tokens and $2 is the token symbol."
  },
  "swapAreYouStillThere": {
    "message": "Êtes-vous toujours là ?"
  },
  "swapAreYouStillThereDescription": {
    "message": "Si vous le souhaitez, nous sommes prêts à vous présenter les dernières cotations"
  },
  "swapBuildQuotePlaceHolderText": {
    "message": "Aucun jeton disponible correspondant à $1",
    "description": "Tells the user that a given search string does not match any tokens in our token lists. $1 can be any string of text"
  },
  "swapConfirmWithHwWallet": {
    "message": "Confirmez avec votre portefeuille matériel"
  },
  "swapContinueSwapping": {
    "message": "Continuer à faire des swaps"
  },
  "swapContractDataDisabledErrorDescription": {
    "message": "Dans l’application Ethereum de votre Ledger, allez dans « Paramètres » et autorisez les données de contrat. Ensuite, retentez votre swap."
  },
  "swapContractDataDisabledErrorTitle": {
    "message": "Les données de contrat ne sont pas activées sur votre Ledger"
  },
  "swapCustom": {
    "message": "personnaliser"
  },
  "swapDecentralizedExchange": {
    "message": "Échange décentralisé"
  },
  "swapDirectContract": {
    "message": "Contrat direct"
  },
  "swapEditLimit": {
    "message": "Modifier la limite"
  },
  "swapEnableDescription": {
    "message": "Cette information est nécessaire et autorise MetaMask à effectuer le swap de vos $1.",
    "description": "Gives the user info about the required approval transaction for swaps. $1 will be the symbol of a token being approved for swaps."
  },
  "swapEnableTokenForSwapping": {
    "message": "Ce sera $1 pour le swap",
    "description": "$1 is for the 'enableToken' key, e.g. 'enable ETH'"
  },
  "swapEnterAmount": {
    "message": "Saisissez le montant"
  },
  "swapEstimatedNetworkFees": {
    "message": "Frais de réseau estimés"
  },
  "swapEstimatedNetworkFeesInfo": {
    "message": "Il s’agit d’une estimation des frais de réseau qui seront utilisés pour effectuer votre swap. Le montant réel peut varier en fonction des conditions du réseau."
  },
  "swapFailedErrorDescriptionWithSupportLink": {
    "message": "Sachez que les transactions peuvent échouer et que nous sommes là pour vous aider. Si ce problème persiste, vous pouvez contacter notre service clientèle au $1 pour plus d’assistance.",
    "description": "This message is shown to a user if their swap fails. The $1 will be replaced by support.metamask.io"
  },
  "swapFailedErrorTitle": {
    "message": "Échec du swap"
  },
  "swapFetchingQuote": {
    "message": "Récupération de la cotation"
  },
  "swapFetchingQuoteNofN": {
    "message": "Récupération de cotation $1 sur $2",
    "description": "A count of possible quotes shown to the user while they are waiting for quotes to be fetched. $1 is the number of quotes already loaded, and $2 is the total number of resources that we check for quotes. Keep in mind that not all resources will have a quote for a particular swap."
  },
  "swapFetchingQuotes": {
    "message": "Récupération des cotations…"
  },
  "swapFetchingQuotesErrorDescription": {
    "message": "Hum… un problème est survenu. Réessayez et si les erreurs persistent, contactez le service client."
  },
  "swapFetchingQuotesErrorTitle": {
    "message": "Erreur lors de la récupération des cotations"
  },
  "swapFetchingTokens": {
    "message": "Récupération des jetons…"
  },
  "swapFromTo": {
    "message": "Le swap de $1 vers $2",
    "description": "Tells a user that they need to confirm on their hardware wallet a swap of 2 tokens. $1 is a source token and $2 is a destination token"
  },
  "swapGasFeesDetails": {
    "message": "Les frais de carburant sont estimés et fluctueront selon le trafic réseau et la complexité de la transaction."
  },
  "swapGasFeesLearnMore": {
    "message": "En savoir plus sur les frais de carburant"
  },
  "swapGasFeesSplit": {
    "message": "Les frais de carburant indiqués dans l’écran précédent sont répartis entre ces deux transactions."
  },
  "swapGasFeesSummary": {
    "message": "Les frais de carburant sont payés aux mineurs de cryptomonnaies qui traitent les transactions sur le réseau $1. MetaMask ne tire aucun profit des frais de carburant.",
    "description": "$1 is the selected network, e.g. Ethereum or BSC"
  },
  "swapHighSlippage": {
    "message": "Important effet de glissement"
  },
  "swapHighSlippageWarning": {
    "message": "Le montant du glissement est très élevé."
  },
  "swapIncludesMMFee": {
    "message": "Comprend des frais MetaMask à hauteur de $1 %.",
    "description": "Provides information about the fee that metamask takes for swaps. $1 is a decimal number."
  },
  "swapIncludesMMFeeAlt": {
    "message": "La cotation inclut les frais de change de MetaMask qui s’élèvent à $1 %",
    "description": "Provides information about the fee that metamask takes for swaps using the latest copy. $1 is a decimal number."
  },
  "swapIncludesMetaMaskFeeViewAllQuotes": {
    "message": "Comprend des frais MetaMask à hauteur de $1 % – $2",
    "description": "Provides information about the fee that metamask takes for swaps. $1 is a decimal number and $2 is a link to view all quotes."
  },
  "swapLearnMore": {
    "message": "En savoir plus sur les swaps"
  },
  "swapLiquiditySourceInfo": {
    "message": "Nous consultons différentes sources de liquidité (bourses, agrégateurs et teneurs de marché professionnels) pour comparer les taux de change et les frais de réseau."
  },
  "swapLowSlippage": {
    "message": "Faible effet de glissement"
  },
  "swapLowSlippageError": {
    "message": "La transaction peut échouer, car le glissement maximal est trop faible."
  },
  "swapMaxSlippage": {
    "message": "Glissement maximal"
  },
  "swapMetaMaskFee": {
    "message": "Frais MetaMask"
  },
  "swapMetaMaskFeeDescription": {
    "message": "Des frais de $1 % sont automatiquement ajoutés à ce devis. Ces frais vous sont facturés en échange d'une licence d'utilisation du logiciel d'agrégation d'informations sur les fournisseurs de liquidités de MetaMask.",
    "description": "Provides information about the fee that metamask takes for swaps. $1 is a decimal number."
  },
  "swapNQuotesWithDot": {
    "message": "$1 cotations.",
    "description": "$1 is the number of quotes that the user can select from when opening the list of quotes on the 'view quote' screen"
  },
  "swapNewQuoteIn": {
    "message": "Nouvelles cotations dans $1",
    "description": "Tells the user the amount of time until the currently displayed quotes are update. $1 is a time that is counting down from 1:00 to 0:00"
  },
  "swapNoTokensAvailable": {
    "message": "Aucun jeton disponible correspondant à $1",
    "description": "Tells the user that a given search string does not match any tokens in our token lists. $1 can be any string of text"
  },
  "swapOnceTransactionHasProcess": {
    "message": "Vos $1 seront ajoutés à votre compte une fois que cette transaction sera traitée.",
    "description": "This message communicates the token that is being transferred. It is shown on the awaiting swap screen. The $1 will be a token symbol."
  },
  "swapPriceDifference": {
    "message": "Vous êtes sur le point d’effectuer un swap de $1 $2 (~$3) contre $4 $5 (~$6).",
    "description": "This message represents the price slippage for the swap.  $1 and $4 are a number (ex: 2.89), $2 and $5 are symbols (ex: ETH), and $3 and $6 are fiat currency amounts."
  },
  "swapPriceDifferenceTitle": {
    "message": "Différence de prix de ~$1",
    "description": "$1 is a number (ex: 1.23) that represents the price difference."
  },
  "swapPriceImpactTooltip": {
    "message": "L’incidence sur les prix correspond à la différence entre le prix actuel du marché et le montant reçu lors de l’exécution de la transaction. Cette répercussion dépend du volume de votre transaction par rapport au volume de la réserve de liquidités."
  },
  "swapPriceUnavailableDescription": {
    "message": "L’incidence sur les prix n’a pas pu être déterminée faute de données suffisantes sur les prix du marché. Veuillez confirmer que vous êtes satisfait·e du nombre de jetons que vous êtes sur le point de recevoir avant de procéder au swap."
  },
  "swapPriceUnavailableTitle": {
    "message": "Vérifiez votre taux avant de poursuivre"
  },
  "swapProcessing": {
    "message": "Traitement en cours"
  },
  "swapQuoteDetails": {
    "message": "Détails de la cotation"
  },
  "swapQuoteNofM": {
    "message": "$1 sur $2",
    "description": "A count of possible quotes shown to the user while they are waiting for quotes to be fetched. $1 is the number of quotes already loaded, and $2 is the total number of resources that we check for quotes. Keep in mind that not all resources will have a quote for a particular swap."
  },
  "swapQuoteSource": {
    "message": "Origine de la cotation"
  },
  "swapQuotesExpiredErrorDescription": {
    "message": "Veuillez demander de nouvelles cotations pour obtenir les derniers taux."
  },
  "swapQuotesExpiredErrorTitle": {
    "message": "Les cotations ont expiré"
  },
  "swapQuotesNotAvailableDescription": {
    "message": "Réduisez le montant de la transaction ou utilisez un autre jeton."
  },
  "swapQuotesNotAvailableErrorDescription": {
    "message": "Essayez d’ajuster le montant ou les paramètres de glissement, puis réessayez."
  },
  "swapQuotesNotAvailableErrorTitle": {
    "message": "Aucune cotation disponible"
  },
  "swapRate": {
    "message": "Taux"
  },
  "swapReceiving": {
    "message": "Réception"
  },
  "swapReceivingInfoTooltip": {
    "message": "Il s’agit d’une estimation. Le montant exact dépend du glissement."
  },
  "swapRequestForQuotation": {
    "message": "Demande de cotation"
  },
  "swapReviewSwap": {
    "message": "Vérifier le swap"
  },
  "swapSearchNameOrAddress": {
    "message": "Rechercher le nom ou coller l’adresse"
  },
  "swapSelect": {
    "message": "Sélectionner"
  },
  "swapSelectAQuote": {
    "message": "Sélectionnez une cotation"
  },
  "swapSelectAToken": {
    "message": "Sélectionnez un jeton"
  },
  "swapSelectQuotePopoverDescription": {
    "message": "Vous trouverez ci-dessous toutes les cotations obtenues auprès de multiples sources de liquidité."
  },
  "swapSelectToken": {
    "message": "Sélectionner le jeton"
  },
  "swapShowLatestQuotes": {
    "message": "Afficher les dernières cotations"
  },
  "swapSlippageHighDescription": {
    "message": "L’effet de glissement saisi ($1 %) est considéré comme très élevé et peut donner lieu à un taux de change désavantageux",
    "description": "$1 is the amount of % for slippage"
  },
  "swapSlippageHighTitle": {
    "message": "Important effet de glissement"
  },
  "swapSlippageLowDescription": {
    "message": "Une valeur aussi faible ($1 %) peut entraîner l’échec de l’accord de swap",
    "description": "$1 is the amount of % for slippage"
  },
  "swapSlippageLowTitle": {
    "message": "Faible effet de glissement"
  },
  "swapSlippageNegative": {
    "message": "Le glissement doit être supérieur ou égal à zéro"
  },
  "swapSlippageNegativeDescription": {
    "message": "Le slippage doit être supérieur ou égal à zéro"
  },
  "swapSlippageNegativeTitle": {
    "message": "Augmentez le slippage pour continuer"
  },
  "swapSlippageOverLimitDescription": {
    "message": "La tolérance au slippage doit être inférieure ou égale à 15 %. Une tolérance plus élevée peut se traduire par un taux de change désavantageux."
  },
  "swapSlippageOverLimitTitle": {
    "message": "Slippage très élevé"
  },
  "swapSlippagePercent": {
    "message": "$1 %",
    "description": "$1 is the amount of % for slippage"
  },
  "swapSlippageTooltip": {
    "message": "Si le prix fluctue entre le moment où vous placez un ordre et le moment où il est exécuté, on parle alors d’un « effet de glissement » ou « slippage ». Votre swap sera automatiquement annulé si ce phénomène dépasse le « seuil de glissement toléré » que vous avez fixé."
  },
  "swapSlippageZeroDescription": {
    "message": "Il y a moins de prestataires de services d’investissement sans slippage, ce qui se traduit par une cotation moins compétitive."
  },
  "swapSlippageZeroTitle": {
    "message": "Recherche de prestataires de services d’investissement sans slippage"
  },
  "swapSource": {
    "message": "Source de liquidité"
  },
  "swapSuggested": {
    "message": "Swap proposé"
  },
  "swapSuggestedGasSettingToolTipMessage": {
    "message": "Les swaps sont des transactions complexes et soumises à une contrainte de temps. Nous recommandons ce prix de carburant pour assurer un bon équilibre entre le coût et la garantie d’un swap réussi."
  },
  "swapSwapFrom": {
    "message": "Swap de"
  },
  "swapSwapSwitch": {
    "message": "Inverser l’échange de jetons"
  },
  "swapSwapTo": {
    "message": "Swap vers"
  },
  "swapToConfirmWithHwWallet": {
    "message": "pour confirmer avec votre portefeuille matériel"
  },
  "swapTokenAddedManuallyDescription": {
    "message": "Vérifiez ce jeton sur $1 et assurez-vous qu’il s’agit bien du jeton que vous souhaitez échanger.",
    "description": "$1 points the user to etherscan as a place they can verify information about a token. $1 is replaced with the translation for \"etherscan\""
  },
  "swapTokenAddedManuallyTitle": {
    "message": "Jeton ajouté manuellement"
  },
  "swapTokenAvailable": {
    "message": "Votre $1 a été ajouté à votre compte.",
    "description": "This message is shown after a swap is successful and communicates the exact amount of tokens the user has received for a swap. The $1 is a decimal number of tokens followed by the token symbol."
  },
  "swapTokenBalanceUnavailable": {
    "message": "Nous n’avons pas pu récupérer votre solde de $1",
    "description": "This message communicates to the user that their balance of a given token is currently unavailable. $1 will be replaced by a token symbol"
  },
  "swapTokenNotAvailable": {
    "message": "Impossible d’échanger ce jeton dans cette région"
  },
  "swapTokenToToken": {
    "message": "Swap de $1 vers $2",
    "description": "Used in the transaction display list to describe a swap. $1 and $2 are the symbols of tokens in involved in a swap."
  },
  "swapTokenVerificationAddedManually": {
    "message": "Ce jeton a été ajouté manuellement."
  },
  "swapTokenVerificationMessage": {
    "message": "Confirmez toujours l’adresse du jeton sur $1.",
    "description": "Points the user to Etherscan as a place they can verify information about a token. $1 is replaced with the translation for \"Etherscan\" followed by an info icon that shows more info on hover."
  },
  "swapTokenVerificationOnlyOneSource": {
    "message": "Vérification effectuée uniquement sur 1 source."
  },
  "swapTokenVerificationSources": {
    "message": "Vérification effectuée sur $1 sources.",
    "description": "Indicates the number of token information sources that recognize the symbol + address. $1 is a decimal number."
  },
  "swapTokenVerifiedOn1SourceDescription": {
    "message": "$1 n’a été vérifié que par 1 source. Envisagez de le vérifier auprès de $2 sources avant de continuer.",
    "description": "$1 is a token name, $2 points the user to etherscan as a place they can verify information about a token. $1 is replaced with the translation for \"etherscan\""
  },
  "swapTokenVerifiedOn1SourceTitle": {
    "message": "Jeton potentiellement inauthentique"
  },
  "swapTooManyDecimalsError": {
    "message": "$1 accepte jusqu’à $2 décimales",
    "description": "$1 is a token symbol and $2 is the max. number of decimals allowed for the token"
  },
  "swapTransactionComplete": {
    "message": "Transaction terminée"
  },
  "swapTwoTransactions": {
    "message": "2 transactions"
  },
  "swapUnknown": {
    "message": "Inconnu"
  },
  "swapVerifyTokenExplanation": {
    "message": "Attention, plusieurs jetons peuvent utiliser le même nom et le même symbole. Vérifiez $1 pour vous assurer qu’il s’agit bien du jeton que vous recherchez.",
    "description": "This appears in a tooltip next to the verifyThisTokenOn message. It gives the user more information about why they should check the token on a block explorer. $1 will be the name or url of the block explorer, which will be the translation of 'etherscan' or a block explorer url specified for a custom network."
  },
  "swapYourTokenBalance": {
    "message": "$1 $2 disponibles pour un swap",
    "description": "Tells the user how much of a token they have in their balance. $1 is a decimal number amount of tokens, and $2 is a token symbol"
  },
  "swapZeroSlippage": {
    "message": "0 % de glissement"
  },
  "swapsAdvancedOptions": {
    "message": "Options avancées"
  },
  "swapsExcessiveSlippageWarning": {
    "message": "Le montant du glissement est trop élevé et donnera lieu à un mauvais taux. Veuillez réduire votre tolérance de glissement à une valeur inférieure à 15 %."
  },
  "swapsMaxSlippage": {
    "message": "Tolérance au slippage"
  },
  "swapsNotEnoughForTx": {
    "message": "Pas assez de $1 pour effectuer cette transaction",
    "description": "Tells the user that they don't have enough of a token for a proposed swap. $1 is a token symbol"
  },
  "swapsNotEnoughToken": {
    "message": "Pas assez de $1",
    "description": "Tells the user that they don't have enough of a token for a proposed swap. $1 is a token symbol"
  },
  "swapsViewInActivity": {
    "message": "Afficher dans l’activité"
  },
  "switch": {
    "message": "Changer"
  },
  "switchEthereumChainConfirmationDescription": {
    "message": "Ceci permet de remplacer le réseau sélectionné dans MetaMask par un réseau précédemment ajouté :"
  },
  "switchEthereumChainConfirmationTitle": {
    "message": "Autoriser ce site à changer de réseau ?"
  },
  "switchInputCurrency": {
    "message": "Changer la devise"
  },
  "switchNetwork": {
    "message": "Changer de réseau"
  },
  "switchNetworks": {
    "message": "Changer de réseau"
  },
  "switchToNetwork": {
    "message": "Passer à $1",
    "description": "$1 represents the custom network that has previously been added"
  },
  "switchToThisAccount": {
    "message": "Basculer vers ce compte"
  },
  "switchedNetworkToastDecline": {
    "message": "Ne plus afficher"
  },
  "switchedNetworkToastMessage": {
    "message": "$1 est maintenant actif sur $2",
    "description": "$1 represents the account name, $2 represents the network name"
  },
  "switchedTo": {
    "message": "Vous êtes en train d’utiliser"
  },
  "switchingNetworksCancelsPendingConfirmations": {
    "message": "Le changement de réseau annulera toutes les confirmations en attente"
  },
  "symbol": {
    "message": "Symbole"
  },
  "symbolBetweenZeroTwelve": {
    "message": "Le symbole doit comporter 11 caractères ou moins."
  },
  "tenPercentIncreased": {
    "message": "Augmentation de 10 %"
  },
  "terms": {
    "message": "Conditions d’utilisation"
  },
  "termsOfService": {
    "message": "Conditions de service"
  },
  "termsOfUseAgreeText": {
    "message": " J’accepte les conditions d’utilisation de MetaMask et de ses fonctionnalités"
  },
  "termsOfUseFooterText": {
    "message": "Faites défiler pour lire toutes les sections"
  },
  "termsOfUseTitle": {
    "message": "Nos conditions d’utilisation ont été mises à jour"
  },
  "testNetworks": {
    "message": "Réseaux de test"
  },
  "theme": {
    "message": "Thème"
  },
  "themeDescription": {
    "message": "Choisissez votre thème MetaMask préféré."
  },
  "thingsToKeep": {
    "message": "Les choses que vous devez garder à l’esprit :"
  },
  "thirdPartySoftware": {
    "message": "Avis sur les logiciels développés par des tiers",
    "description": "Title of a popup modal displayed when installing a snap for the first time."
  },
  "thisCollection": {
    "message": "cette collection"
  },
  "threeMonthsAbbreviation": {
    "message": "3 mois",
    "description": "Shortened form of '3 months'"
  },
  "time": {
    "message": "Temps"
  },
  "tips": {
    "message": "Dons"
  },
  "to": {
    "message": "Destinataire"
  },
  "toAddress": {
    "message": "Vers : $1",
    "description": "$1 is the address to include in the To label. It is typically shortened first using shortenAddress"
  },
  "toggleRequestQueueDescription": {
    "message": "Cette fonction vous permet de sélectionner un réseau pour chaque site au lieu d’un seul réseau pour tous les sites. Vous n’aurez donc pas à changer manuellement de réseau, ce qui pourrait nuire à l’expérience utilisateur sur certains sites."
  },
  "toggleRequestQueueField": {
    "message": "Sélectionnez les réseaux pour chaque site"
  },
  "toggleRequestQueueOff": {
    "message": "Désactiver"
  },
  "toggleRequestQueueOn": {
    "message": "Activer"
  },
  "token": {
    "message": "Jeton"
  },
  "tokenAddress": {
    "message": "Adresse du token"
  },
  "tokenAlreadyAdded": {
    "message": "Ce jeton a déjà été ajouté."
  },
  "tokenAutoDetection": {
    "message": "Détection automatique des jetons"
  },
  "tokenContractAddress": {
    "message": "Adresse du contrat de jeton"
  },
  "tokenDecimal": {
    "message": "Nombre de décimales du jeton"
  },
  "tokenDecimalFetchFailed": {
    "message": "La décimale du jeton est requise. Trouvez-la sur : $1"
  },
  "tokenDecimalTitle": {
    "message": "Nombre de décimales du token :"
  },
  "tokenDetails": {
    "message": "Détails du token"
  },
  "tokenFoundTitle": {
    "message": "1 nouveau jeton trouvé"
  },
  "tokenId": {
    "message": "ID de token"
  },
  "tokenList": {
    "message": "Listes de jetons"
  },
  "tokenScamSecurityRisk": {
    "message": "les arnaques et les risques de piratage informatique"
  },
  "tokenShowUp": {
    "message": "Il se peut que vos jetons n’apparaissent pas automatiquement dans votre portefeuille. "
  },
  "tokenStandard": {
    "message": "Jeton standard"
  },
  "tokenSymbol": {
    "message": "Symbole du jeton"
  },
  "tokens": {
    "message": "Jetons"
  },
  "tokensFoundTitle": {
    "message": "$1 nouveaux jetons trouvés",
    "description": "$1 is the number of new tokens detected"
  },
  "tokensInCollection": {
    "message": "Jetons dans la collection"
  },
  "tooltipApproveButton": {
    "message": "Je comprends"
  },
  "tooltipSatusConnected": {
    "message": "connecté"
  },
  "tooltipSatusConnectedUpperCase": {
    "message": "Connecté"
  },
  "tooltipSatusNotConnected": {
    "message": "non connecté"
  },
  "total": {
    "message": "Total"
  },
  "totalVolume": {
    "message": "Volume total"
  },
  "transaction": {
    "message": "transaction"
  },
  "transactionCancelAttempted": {
    "message": "Tentative d’annulation de la transaction avec un prix de carburant de $1 à $2"
  },
  "transactionCancelSuccess": {
    "message": "Transaction annulée avec succès à $2"
  },
  "transactionConfirmed": {
    "message": "Transaction confirmée sur $2."
  },
  "transactionCreated": {
    "message": "Transaction créée avec une valeur de $1 sur $2."
  },
  "transactionDataFunction": {
    "message": "Fonction"
  },
  "transactionDetailDappGasMoreInfo": {
    "message": "Site suggéré"
  },
  "transactionDetailDappGasTooltip": {
    "message": "Modifier pour utiliser les frais de carburant recommandé par MetaMask selon le dernier bloc."
  },
  "transactionDetailGasHeading": {
    "message": "Frais de carburant estimés"
  },
  "transactionDetailGasTooltipConversion": {
    "message": "En savoir plus sur les frais de carburant"
  },
  "transactionDetailGasTooltipExplanation": {
    "message": "Les frais de carburant sont définis par le réseau et fluctuent selon le trafic réseau et la complexité de la transaction."
  },
  "transactionDetailGasTooltipIntro": {
    "message": "Les frais de carburant sont payés aux mineurs de cryptomonnaies qui traitent les transactions sur le réseau $1. MetaMask ne tire aucun profit des frais de carburant."
  },
  "transactionDetailGasTotalSubtitle": {
    "message": "Montant + frais de carburant"
  },
  "transactionDetailLayer2GasHeading": {
    "message": "Frais de carburant de couche 2 (L2)"
  },
  "transactionDetailMultiLayerTotalSubtitle": {
    "message": "Montant + frais"
  },
  "transactionDropped": {
    "message": "Transaction abandonnée sur $2."
  },
  "transactionError": {
    "message": "Erreur de transaction. Une exception a été rencontrée dans l’exécution du code du contrat."
  },
  "transactionErrorNoContract": {
    "message": "Tentative d’appel de fonction sur une adresse qui n’apparaît pas dans le contrat."
  },
  "transactionErrored": {
    "message": "La transaction a rencontré une erreur."
  },
  "transactionFailed": {
    "message": "La transaction a échoué"
  },
  "transactionFee": {
    "message": "Frais de transaction"
  },
  "transactionHistoryBaseFee": {
    "message": "Frais de base (GWEI)"
  },
  "transactionHistoryL1GasLabel": {
    "message": "Total des frais de transaction L1"
  },
  "transactionHistoryL2GasLimitLabel": {
    "message": "Montant maximal des frais de transaction L2"
  },
  "transactionHistoryL2GasPriceLabel": {
    "message": "Prix du gaz L2"
  },
  "transactionHistoryMaxFeePerGas": {
    "message": "Frais maximaux par unité de gaz"
  },
  "transactionHistoryPriorityFee": {
    "message": "Frais de priorité (GWEI)"
  },
  "transactionHistoryTotalGasFee": {
    "message": "Total des frais de transaction"
  },
  "transactionNote": {
    "message": "Note de transaction"
  },
  "transactionResubmitted": {
    "message": "La transaction a été soumise à nouveau avec une augmentation du prix du gaz, désormais de $1 à $2"
  },
  "transactionSettings": {
    "message": "Paramètres de la transaction"
  },
  "transactionSubmitted": {
    "message": "Transaction envoyée sur $2."
  },
  "transactionUpdated": {
    "message": "Transaction mise à jour sur $2."
  },
  "transactions": {
    "message": "Transactions"
  },
  "transfer": {
    "message": "Transfert"
  },
  "transferFrom": {
    "message": "Transfert depuis"
  },
  "trillionAbbreviation": {
    "message": "B",
    "description": "Shortened form of 'trillion'"
  },
  "troubleConnectingToLedgerU2FOnFirefox": {
    "message": "Nous avons des difficultés à connecter votre Ledger. $1",
    "description": "$1 is a link to the wallet connection guide;"
  },
  "troubleConnectingToLedgerU2FOnFirefox2": {
    "message": "Consultez notre guide de connexion au portefeuille matériel et réessayez.",
    "description": "$1 of the ledger wallet connection guide"
  },
  "troubleConnectingToLedgerU2FOnFirefoxLedgerSolution": {
    "message": "Si vous utilisez la dernière version de Firefox, il se peut que vous rencontriez un problème, car Firefox ne prend plus en charge la norme d’authentification U2F. Découvrez $1 comment vous pouvez résoudre ce problème.",
    "description": "It is a link to the ledger website for the workaround."
  },
  "troubleConnectingToLedgerU2FOnFirefoxLedgerSolution2": {
    "message": "ici",
    "description": "Second part of the error message; It is a link to the ledger website for the workaround."
  },
  "troubleConnectingToWallet": {
    "message": "Nous avons eu des difficultés à nous connecter à votre $1. Essayez de vérifier votre $2 et réessayez.",
    "description": "$1 is the wallet device name; $2 is a link to wallet connection guide"
  },
  "troubleStarting": {
    "message": "Impossible de démarrer MetaMask. Cette erreur peut être occasionnelle, essayez donc de redémarrer lextension."
  },
  "trustSiteApprovePermission": {
    "message": "En accordant cette autorisation, vous permettez au(x) $1 suivant(s) d’accéder à vos fonds"
  },
  "tryAgain": {
    "message": "Réessayez"
  },
  "turnOff": {
    "message": "Désactiver"
  },
  "turnOffMetamaskNotificationsError": {
    "message": "Une erreur s’est produite lors de la désactivation des notifications. Veuillez réessayer plus tard."
  },
  "turnOn": {
    "message": "Activer"
  },
  "turnOnMetamaskNotifications": {
    "message": "Activer les notifications"
  },
  "turnOnMetamaskNotificationsButton": {
    "message": "Activer"
  },
  "turnOnMetamaskNotificationsError": {
    "message": "Une erreur s’est produite lors de la création des notifications. Veuillez réessayer plus tard."
  },
  "turnOnMetamaskNotificationsMessageFirst": {
    "message": "Restez au courant de ce qui se passe dans votre portefeuille grâce aux notifications."
  },
  "turnOnMetamaskNotificationsMessagePrivacyBold": {
    "message": "Paramètres > Notifications."
  },
  "turnOnMetamaskNotificationsMessagePrivacyLink": {
    "message": "Découvrez comment nous protégeons vos données personnelles lorsque vous utilisez cette fonctionnalité."
  },
  "turnOnMetamaskNotificationsMessageSecond": {
    "message": "Pour activer les notifications du portefeuille, nous utilisons un profil pour synchroniser certains paramètres entre vos appareils. $1"
  },
  "turnOnMetamaskNotificationsMessageThird": {
    "message": "Vous pouvez désactiver les notifications à tout moment dans $1"
  },
  "turnOnTokenDetection": {
    "message": "Activer la détection améliorée des jetons"
  },
  "tutorial": {
    "message": "Tutoriel"
  },
  "twelveHrTitle": {
    "message": "12 h :"
  },
  "typeYourSRP": {
    "message": "Saisissez votre phrase secrète de récupération"
  },
  "u2f": {
    "message": "U2F",
    "description": "A name on an API for the browser to interact with devices that support the U2F protocol. On some browsers we use it to connect MetaMask to Ledger devices."
  },
  "unMatchedChain": {
    "message": "Selon nos informations, cette URL ne correspond pas à celle d’un fournisseur connu pour cet ID de chaîne."
  },
  "unapproved": {
    "message": "Non autorisé"
  },
  "units": {
    "message": "unités"
  },
  "unknown": {
    "message": "Inconnu"
  },
  "unknownCollection": {
    "message": "Collection sans nom"
  },
  "unknownNetwork": {
    "message": "Réseau privé inconnu"
  },
  "unknownNetworkForKeyEntropy": {
    "message": "Réseau inconnu",
    "description": "Displayed on places like Snap install warning when regular name is not available."
  },
  "unknownQrCode": {
    "message": "Erreur : nous n’avons pas pu identifier le code QR"
  },
  "unlimited": {
    "message": "Illimité"
  },
  "unlock": {
    "message": "Déverrouiller"
  },
  "unlockMessage": {
    "message": "Le web décentralisé vous attend"
  },
  "unpin": {
    "message": "Détacher"
  },
  "unrecognizedChain": {
    "message": "Ce réseau personnalisé n’est pas reconnu",
    "description": "$1 is a clickable link with text defined by the 'unrecognizedChanLinkText' key. The link will open to instructions for users to validate custom network details."
  },
  "unsendableAsset": {
    "message": "L’envoi de jetons NFT (ERC-721) n’est pas pris en charge actuellement",
    "description": "This is an error message we show the user if they attempt to send an NFT asset type, for which currently don't support sending"
  },
  "unverifiedContractAddressMessage": {
    "message": "Nous ne pouvons pas vérifier ce contrat. Assurez-vous que vous faites confiance à cette adresse."
  },
  "upArrow": {
    "message": "flèche vers le haut"
  },
  "update": {
    "message": "Mise à jour"
  },
  "updateOrEditNetworkInformations": {
    "message": "Mettez à jour vos informations ou"
  },
  "updateRequest": {
    "message": "Demande de mise à jour"
  },
  "updatedWithDate": {
    "message": "Mis à jour $1"
  },
  "uploadDropFile": {
    "message": "Déposez votre fichier ici"
  },
  "uploadFile": {
    "message": "Télécharger le fichier"
  },
  "urlErrorMsg": {
    "message": "Les URLs requièrent un préfixe HTTP/HTTPS approprié."
  },
  "urlExistsErrorMsg": {
    "message": "Cette URL est actuellement utilisée par le réseau $1."
  },
  "use4ByteResolution": {
    "message": "Décoder les contrats intelligents"
  },
  "use4ByteResolutionDescription": {
    "message": "Pour améliorer l’expérience utilisateur, nous personnalisons les messages qui s’affichent dans l’onglet d’activité en fonction des contrats intelligents avec lesquels vous interagissez. MetaMask utilise un service appelé 4byte.directory pour décoder les données et vous montrer une version plus facile à lire des contrats intelligents. Ainsi vous aurez moins de chances d’approuver l’exécution de contrats intelligents malveillants, mais cela peut nécessiter le partage de votre adresse IP."
  },
  "useMultiAccountBalanceChecker": {
    "message": "Demandes d’informations concernant le solde de plusieurs comptes"
  },
  "useMultiAccountBalanceCheckerSettingDescription": {
    "message": "Bénéficiez d’une mise à jour plus rapide des soldes en regroupant les demandes d’informations concernant le solde des comptes. Cela nous permet de récupérer plus rapidement les informations dont nous avons besoin pour mettre à jour le solde de vos comptes. En désactivant cette fonctionnalité, vous limitez la capacité des tiers à établir un lien entre vos différents comptes."
  },
  "useNftDetection": {
    "message": "Détection automatique des NFT"
  },
  "useNftDetectionDescriptionText": {
    "message": "Laissez MetaMask ajouter les NFT que vous possédez en utilisant des services tiers. La détection automatique des NFT révèle votre adresse IP et l’adresse de votre compte à ces services. Si vous activez cette fonctionnalité, un lien pourrait être établi entre votre adresse IP et votre adresse Ethereum, et entrainer l’affichage de faux NFT parachutés par des arnaqueurs. Vous pouvez ajouter des jetons manuellement pour éviter ce risque."
  },
  "usePhishingDetection": {
    "message": "Utiliser la fonction anti-hameçonnage"
  },
  "usePhishingDetectionDescription": {
    "message": "Cela permet d’afficher un avertissement pour les domaines d’hameçonnage ciblant les utilisateurs d’Ethereum"
  },
  "useSafeChainsListValidation": {
    "message": "Vérification des détails du réseau"
  },
  "useSafeChainsListValidationDescription": {
    "message": "MetaMask utilise un service tiers appelé $1 pour afficher des détails précis et standardisés concernant les réseaux. Vous limitez ainsi les risques de vous connecter à un réseau malveillant ou au mauvais réseau. En utilisant cette fonctionnalité, vous exposez votre adresse IP à chainid.network."
  },
  "useSafeChainsListValidationWebsite": {
    "message": "chainid.network",
    "description": "useSafeChainsListValidationWebsite is separated from the rest of the text so that we can bold the third party service name in the middle of them"
  },
  "useSiteSuggestion": {
    "message": "Utiliser la suggestion du site"
  },
  "useTokenDetectionPrivacyDesc": {
    "message": "L’affichage automatique des tokens envoyés sur votre compte implique une communication avec des serveurs externes afin de récupérer les images des tokens. Ces serveurs auront accès à votre adresse IP."
  },
  "usedByClients": {
    "message": "Utilisé par plusieurs clients différents"
  },
  "userName": {
    "message": "Nom d’utilisateur"
  },
  "userOpContractDeployError": {
    "message": "Le déploiement de contrats à partir d’un compte de contrat intelligent n’est pas pris en charge"
  },
  "verifyContractDetails": {
    "message": "Vérifier les informations relatives aux tiers"
  },
  "verifyThisTokenOn": {
    "message": "Vérifier ce jeton sur $1",
    "description": "Points the user to etherscan as a place they can verify information about a token. $1 is replaced with the translation for \"etherscan\""
  },
  "verifyThisUnconfirmedTokenOn": {
    "message": "Vérifiez ce jeton sur $1 et qu’il s’agit bien de celui que vous souhaitez échanger.",
    "description": "Points the user to etherscan as a place they can verify information about a token. $1 is replaced with the translation for \"etherscan\""
  },
  "version": {
    "message": "Version"
  },
  "view": {
    "message": "Affichez"
  },
  "viewActivity": {
    "message": "Voir l’activité"
  },
  "viewAllDetails": {
    "message": "Afficher tous les détails"
  },
  "viewAllQuotes": {
    "message": "afficher toutes les cotations"
  },
  "viewContact": {
    "message": "Voir le contact"
  },
  "viewDetails": {
    "message": "Afficher les détails"
  },
  "viewFullTransactionDetails": {
    "message": "Afficher tous les détails de la transaction"
  },
  "viewMore": {
    "message": "Afficher plus"
  },
  "viewOnBlockExplorer": {
    "message": "Afficher sur l’explorateur de blocs"
  },
  "viewOnCustomBlockExplorer": {
    "message": "Afficher $1 à $2",
    "description": "$1 is the action type. e.g (Account, Transaction, Swap) and $2 is the Custom Block Explorer URL"
  },
  "viewOnEtherscan": {
    "message": "Afficher $1 sur Etherscan",
    "description": "$1 is the action type. e.g (Account, Transaction, Swap)"
  },
  "viewOnExplorer": {
    "message": "Afficher sur l’explorateur"
  },
  "viewOnOpensea": {
    "message": "Afficher sur Opensea"
  },
  "viewTransaction": {
    "message": "Voir la transaction"
  },
  "viewinCustodianApp": {
    "message": "Afficher dans l’application dépositaire"
  },
  "viewinExplorer": {
    "message": "Voir $1 dans l’explorateur",
    "description": "$1 is the action type. e.g (Account, Transaction, Swap)"
  },
  "visitSite": {
    "message": "Visiter le site"
  },
  "visitWebSite": {
    "message": "Visitez notre site web"
  },
  "wallet": {
    "message": "Portefeuille"
  },
  "walletConnectionGuide": {
    "message": "notre guide de connexion des portefeuilles matériels"
  },
  "walletCreationSuccessDetail": {
    "message": "Votre portefeuille est bien protégé. Conservez votre phrase secrète de récupération en sécurité et en toute discrétion. C’est votre responsabilité !"
  },
  "walletCreationSuccessReminder1": {
    "message": "MetaMask ne peut pas restaurer votre phrase secrète de récupération."
  },
  "walletCreationSuccessReminder2": {
    "message": "MetaMask ne vous demandera jamais votre phrase secrète de récupération."
  },
  "walletCreationSuccessReminder3": {
    "message": "$1 avec n’importe qui, sinon vous risquez de voir vos fonds subtilisés",
    "description": "$1 is separated as walletCreationSuccessReminder3BoldSection so that we can bold it"
  },
  "walletCreationSuccessReminder3BoldSection": {
    "message": "Ne partagez jamais votre phrase secrète de récupération",
    "description": "This string is localized separately from walletCreationSuccessReminder3 so that we can bold it"
  },
  "walletCreationSuccessTitle": {
    "message": "Portefeuille créé avec succès"
  },
  "wantToAddThisNetwork": {
    "message": "Voulez-vous ajouter ce réseau ?"
  },
  "wantsToAddThisAsset": {
    "message": "$1 veut ajouter cet actif à votre portefeuille."
  },
  "warning": {
    "message": "Avertissement"
  },
  "warningFromSnap": {
    "message": "Avertissement provenant de $1",
    "description": "$1 represents the name of the snap"
  },
  "warningTooltipText": {
    "message": "$1 L’autre partie au contrat peut dépenser la totalité de votre solde de jetons sans préavis et sans demander votre consentement. Protégez-vous en abaissant le plafond des dépenses.",
    "description": "$1 is a warning icon with text 'Be careful' in 'warning' colour"
  },
  "weak": {
    "message": "Faible"
  },
  "web3": {
    "message": "Web3"
  },
  "web3ShimUsageNotification": {
    "message": "Nous avons remarqué que ce site Web a essayé d’utiliser l’API window.web3 supprimée. Si le site semble être défectueux, veuillez cliquer sur $1 pour plus d’informations.",
    "description": "$1 is a clickable link."
  },
  "webhid": {
    "message": "WebHID",
    "description": "Refers to a interface for connecting external devices to the browser. Used for connecting ledger to the browser. Read more here https://developer.mozilla.org/en-US/docs/Web/API/WebHID_API"
  },
  "websites": {
    "message": "sites Web",
    "description": "Used in the 'permission_rpc' message."
  },
  "welcomeBack": {
    "message": "Nous sommes heureux de vous revoir !"
  },
  "welcomeExploreDescription": {
    "message": "Stockez, envoyez et dépensez des cryptomonnaies et des actifs."
  },
  "welcomeExploreTitle": {
    "message": "Explorer des applications décentralisées"
  },
  "welcomeLoginDescription": {
    "message": "Utilisez votre MetaMask pour vous connecter à des applications décentralisées. Nul besoin de vous inscrire !"
  },
  "welcomeLoginTitle": {
    "message": "Dites bonjour à votre portefeuille"
  },
  "welcomeToMetaMask": {
    "message": "C’est parti !"
  },
  "welcomeToMetaMaskIntro": {
    "message": "MetaMask est un portefeuille sécurisé utilisé par des millions de personnes qui rend l’univers du web3 accessible à toutes et à tous."
  },
  "whatsNew": {
    "message": "Nouveautés",
    "description": "This is the title of a popup that gives users notifications about new features and updates to MetaMask."
  },
  "whatsThis": {
    "message": "Qu’est-ce que c’est ?"
  },
  "wrongChainId": {
    "message": "Cet ID de chaîne ne correspond pas au nom du réseau."
  },
  "wrongNetworkName": {
    "message": "Selon nos informations, il se peut que le nom du réseau ne corresponde pas exactement à l’ID de chaîne."
  },
  "xOfYPending": {
    "message": "$1 sur $2 en attente",
    "description": "$1 and $2 are intended to be two numbers, where $2 is a total number of pending confirmations, and $1 is a count towards that total"
  },
  "yes": {
    "message": "Oui"
  },
  "you": {
    "message": "Vous"
  },
  "youHaveAddedAll": {
    "message": "Vous avez ajouté tous les réseaux populaires. Vous pouvez découvrir d’autres réseaux $1 ou $2",
    "description": "$1 is a link with the text 'here' and $2 is a button with the text 'add more networks manually'"
  },
  "youNeedToAllowCameraAccess": {
    "message": "Vous devez autoriser l’accès à votre appareil pour utiliser cette fonctionnalité."
  },
  "youSign": {
    "message": "Vous signez"
  },
  "yourAccounts": {
    "message": "Vos comptes"
  },
  "yourActivity": {
    "message": "Votre activité"
  },
  "yourBalance": {
    "message": "Votre solde"
  },
  "yourNFTmayBeAtRisk": {
    "message": "Il peut y avoir des risques associés à votre NFT"
  },
  "yourPrivateSeedPhrase": {
    "message": "Votre phrase secrète de récupération privée"
  },
  "yourTransactionConfirmed": {
    "message": "Transaction déjà confirmée"
  },
  "yourTransactionJustConfirmed": {
    "message": "Nous n'avons pas pu annuler votre transaction avant qu'elle ne soit confirmée sur la blockchain."
  },
  "zeroGasPriceOnSpeedUpError": {
    "message": "Prix de carburant zéro sur l’accélération"
  }
}<|MERGE_RESOLUTION|>--- conflicted
+++ resolved
@@ -2785,12 +2785,9 @@
   "methodData": {
     "message": "Méthode"
   },
-<<<<<<< HEAD
-=======
   "methodDataTransactionDesc": {
     "message": "Fonction exécutée en fonction des données d’entrée décodées."
   },
->>>>>>> b960add2
   "methodNotSupported": {
     "message": "Non pris en charge par ce compte."
   },
