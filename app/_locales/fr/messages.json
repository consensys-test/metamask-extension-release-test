{
  "QRHardwareInvalidTransactionTitle": {
    "message": "Erreur"
  },
  "QRHardwareMismatchedSignId": {
    "message": "Données de transaction incompatibles. Veuillez vérifier les détails de la transaction."
  },
  "QRHardwarePubkeyAccountOutOfRange": {
    "message": "Il n’y a plus de comptes. Si vous souhaitez accéder à un autre compte non répertorié ci-dessous, veuillez reconnecter votre portefeuille matériel et le sélectionner."
  },
  "QRHardwareScanInstructions": {
    "message": "Placez le code QR devant votre caméra. L’écran est flou, mais cela n’affectera pas la lecture."
  },
  "QRHardwareSignRequestCancel": {
    "message": "Rejeter"
  },
  "QRHardwareSignRequestDescription": {
    "message": "Après avoir signé avec votre portefeuille, cliquez sur « Obtenir la signature » pour recevoir la signature"
  },
  "QRHardwareSignRequestGetSignature": {
    "message": "Obtenir la signature"
  },
  "QRHardwareSignRequestSubtitle": {
    "message": "Veuillez scanner le code QR avec votre portefeuille"
  },
  "QRHardwareSignRequestTitle": {
    "message": "Demander la signature"
  },
  "QRHardwareUnknownQRCodeTitle": {
    "message": "Erreur"
  },
  "QRHardwareUnknownWalletQRCode": {
    "message": "Code QR invalide. Scannez le code QR de synchronisation du portefeuille matériel."
  },
  "QRHardwareWalletImporterTitle": {
    "message": "Scannez le code QR"
  },
  "QRHardwareWalletSteps1Description": {
    "message": "Vous pouvez choisir parmi une liste de partenaires officiels soutenant le code QR ci-dessous."
  },
  "QRHardwareWalletSteps1Title": {
    "message": "Connectez votre portefeuille électronique QR"
  },
  "QRHardwareWalletSteps2Description": {
    "message": "Ngrave Zero"
  },
  "SrpListHideAccounts": {
    "message": "Masquer $1 comptes",
    "description": "$1 is the number of accounts"
  },
  "SrpListHideSingleAccount": {
    "message": "Masquer 1 compte"
  },
  "SrpListShowAccounts": {
    "message": "Afficher $1 comptes",
    "description": "$1 is the number of accounts"
  },
  "SrpListShowSingleAccount": {
    "message": "Afficher 1 compte"
  },
  "about": {
    "message": "À propos"
  },
  "accept": {
    "message": "Accepter"
  },
  "acceptTermsOfUse": {
    "message": "J’ai lu et j’accepte les $1",
    "description": "$1 is the `terms` message"
  },
  "accessYourWalletWithSRP": {
    "message": "Accédez à votre portefeuille en utilisant votre phrase secrète de récupération"
  },
  "accessYourWalletWithSRPDescription": {
    "message": "MetaMask ne peut pas récupérer votre mot de passe. Nous utiliserons votre phrase secrète de récupération pour vérifier votre identité, restaurer votre portefeuille et définir un nouveau mot de passe. Veuillez tout d’abord saisir la phrase secrète de récupération qui vous a été fournie lorsque vous avez créé votre portefeuille. $1",
    "description": "$1 is the words 'Learn More' from key 'learnMore', separated here so that it can be added as a link"
  },
  "accessingYourCamera": {
    "message": "Accès à votre appareil photo..."
  },
  "account": {
    "message": "Compte"
  },
  "accountActivity": {
    "message": "Activité du compte"
  },
  "accountActivityText": {
    "message": "Sélectionnez les comptes pour lesquels vous souhaitez recevoir des notifications :"
  },
  "accountDetails": {
    "message": "Détails du compte"
  },
  "accountDetailsRevokeDelegationButton": {
    "message": " Revenir au compte normal"
  },
  "accountIdenticon": {
    "message": "Identicon de compte"
  },
  "accountIsntConnectedToastText": {
    "message": "$1 n’est pas connecté à $2"
  },
  "accountName": {
    "message": "Nom du compte"
  },
  "accountNameDuplicate": {
    "message": "Ce nom de compte existe déjà",
    "description": "This is an error message shown when the user enters a new account name that matches an existing account name"
  },
  "accountNameReserved": {
    "message": "Ce nom de compte est réservé",
    "description": "This is an error message shown when the user enters a new account name that is reserved for future use"
  },
  "accountOptions": {
    "message": "Options du compte"
  },
  "accountPermissionToast": {
    "message": "Les autorisations accordées au compte ont été mises à jour"
  },
  "accountSelectionRequired": {
    "message": "Vous devez sélectionner un compte !"
  },
  "accountTypeNotSupported": {
    "message": "Ce type de compte n’est pas pris en charge"
  },
  "accounts": {
    "message": "Comptes"
  },
  "accountsConnected": {
    "message": "Comptes connectés"
  },
  "accountsPermissionsTitle": {
    "message": "Consultez vos comptes et suggérez des transactions"
  },
  "accountsSmallCase": {
    "message": "comptes"
  },
  "active": {
    "message": "Actif"
  },
  "activity": {
    "message": "Activité"
  },
  "activityLog": {
    "message": "Log d’activité"
  },
  "add": {
    "message": "Ajouter"
  },
  "addACustomNetwork": {
    "message": "Ajouter un réseau personnalisé"
  },
  "addANetwork": {
    "message": "Ajouter un réseau"
  },
  "addANickname": {
    "message": "Ajouter un pseudo"
  },
  "addAUrl": {
    "message": "Ajouter une URL"
  },
  "addAccount": {
    "message": "Ajouter un compte"
  },
  "addAccountToMetaMask": {
    "message": "Ajouter un compte à MetaMask"
  },
  "addAcquiredTokens": {
    "message": "Ajouter les jetons que vous avez acquis par l’intermédiaire de MetaMask"
  },
  "addAlias": {
    "message": "Ajouter un alias"
  },
  "addBitcoinAccountLabel": {
    "message": "Compte Bitcoin (Bêta)"
  },
  "addBitcoinTestnetAccountLabel": {
    "message": "Compte Bitcoin (Testnet)"
  },
  "addBlockExplorer": {
    "message": "Ajouter un explorateur de blocs"
  },
  "addBlockExplorerUrl": {
    "message": "Ajouter une URL d’explorateur de blocs"
  },
  "addContact": {
    "message": "Ajouter un contact"
  },
  "addCustomNetwork": {
    "message": "Ajouter un réseau personnalisé"
  },
  "addEthereumChainWarningModalHeader": {
    "message": "N’ajoutez ce fournisseur de RPC que si vous lui faites confiance. $1",
    "description": "$1 is addEthereumChainWarningModalHeaderPartTwo passed separately so that it can be bolded"
  },
  "addEthereumChainWarningModalHeaderPartTwo": {
    "message": "Un fournisseur malveillant peut mentir quant à l’état de la blockchain et enregistrer votre activité sur le réseau."
  },
  "addEthereumChainWarningModalListHeader": {
    "message": "Il est important que votre fournisseur soit digne de confiance, car il peut :"
  },
  "addEthereumChainWarningModalListPointOne": {
    "message": "Voir vos comptes et les associer à votre adresse IP"
  },
  "addEthereumChainWarningModalListPointThree": {
    "message": "Afficher le solde des comptes et les opérations réalisées et inscrites sur le registre de la blockchain"
  },
  "addEthereumChainWarningModalListPointTwo": {
    "message": "Diffuser des informations sur vos transactions"
  },
  "addEthereumChainWarningModalTitle": {
    "message": "Vous êtes en train d’ajouter un nouveau fournisseur de RPC pour le réseau principal de la blockchain Ethereum"
  },
  "addEthereumWatchOnlyAccount": {
    "message": "Surveiller un compte Ethereum (Bêta)"
  },
  "addFriendsAndAddresses": {
    "message": "Ajoutez uniquement des amis et des adresses de confiance"
  },
  "addHardwareWalletLabel": {
    "message": "Portefeuille matériel"
  },
  "addIPFSGateway": {
    "message": "Ajoutez votre passerelle IPFS préférée"
  },
  "addImportAccount": {
    "message": "Ajouter un compte ou un portefeuille matériel"
  },
  "addMemo": {
    "message": "Ajouter un mémo"
  },
  "addNetwork": {
    "message": "Ajouter un réseau"
  },
  "addNetworkConfirmationTitle": {
    "message": "Ajouter $1",
    "description": "$1 represents network name"
  },
  "addNewAccount": {
    "message": "Ajouter un nouveau compte Ethereum"
  },
  "addNewEthereumAccountLabel": {
    "message": "Compte Ethereum"
  },
  "addNewSolanaAccountLabel": {
    "message": "Compte Solana"
  },
  "addNft": {
    "message": "Ajouter un NFT"
  },
  "addNfts": {
    "message": "Ajouter des NFT"
  },
  "addNonEvmAccount": {
    "message": "Ajouter un compte $1",
    "description": "$1 is the non EVM network where the account is going to be created, e.g. Bitcoin or Solana"
  },
  "addNonEvmAccountFromNetworkPicker": {
    "message": "Pour activer le réseau $1, vous devez créer un compte $2.",
    "description": "$1 is the non EVM network where the account is going to be created, e.g. Solana Mainnet or Solana Devnet. $2 is the account type, e.g. Bitcoin or Solana"
  },
  "addRpcUrl": {
    "message": "Ajouter l’URL du RPC"
  },
  "addSnapAccountToggle": {
    "message": "Activer « Ajouter un Snap de compte (bêta) »"
  },
  "addSnapAccountsDescription": {
    "message": "En activant cette fonctionnalité, vous aurez la possibilité d’ajouter les nouveaux Snaps de compte bêta directement à partir de votre liste de comptes. Veuillez noter que les Snaps de compte sont des services fournis par des tiers."
  },
  "addSuggestedNFTs": {
    "message": "Ajouter les NFT suggérés"
  },
  "addSuggestedTokens": {
    "message": "Ajouter les jetons suggérés"
  },
  "addToken": {
    "message": "Ajouter le jeton"
  },
  "addTokenByContractAddress": {
    "message": "Vous n’arrivez pas à trouver un jeton ? Vous pouvez ajouter manuellement n’importe quel jeton en copiant et collant son adresse. Les adresses des contrats de jetons sont disponibles sur $1",
    "description": "$1 is a blockchain explorer for a specific network, e.g. Etherscan for Ethereum"
  },
  "addUrl": {
    "message": "Ajouter l'URL"
  },
  "addingAccount": {
    "message": "Ajouter un compte"
  },
  "addingCustomNetwork": {
    "message": "Ajout de réseau"
  },
  "additionalNetworks": {
    "message": "Réseaux supplémentaires"
  },
  "address": {
    "message": "Adresse"
  },
  "addressCopied": {
    "message": "Adresse copiée !"
  },
  "addressMismatch": {
    "message": "Inadéquation de l’adresse du site"
  },
  "addressMismatchOriginal": {
    "message": "URL actuelle : $1",
    "description": "$1 replaced by origin URL in confirmation request"
  },
  "addressMismatchPunycode": {
    "message": "Version Punycode : $1",
    "description": "$1 replaced by punycode version of the URL in confirmation request"
  },
  "advanced": {
    "message": "Paramètres avancés"
  },
  "advancedBaseGasFeeToolTip": {
    "message": "Lorsque votre transaction est intégrée au bloc, toute différence entre vos frais de base maximaux et les frais de base réels vous sera remboursée. Le montant total est calculé comme suit : frais de base maximaux (en GWEI) × limite de carburant."
  },
  "advancedDetailsDataDesc": {
    "message": "Données"
  },
  "advancedDetailsHexDesc": {
    "message": "Hexa"
  },
  "advancedDetailsNonceDesc": {
    "message": "Nonce"
  },
  "advancedDetailsNonceTooltip": {
    "message": "Il s’agit du nombre de transactions d’un compte. Le nonce de la première transaction est 0 et il augmente d’une manière séquentielle."
  },
  "advancedGasFeeDefaultOptIn": {
    "message": "Enregistrer ces valeurs comme valeurs par défaut pour le réseau $1.",
    "description": "$1 is the current network name."
  },
  "advancedGasFeeModalTitle": {
    "message": "Frais de carburant avancés"
  },
  "advancedGasPriceTitle": {
    "message": "Prix du gaz"
  },
  "advancedPriorityFeeToolTip": {
    "message": "Les frais de priorité (aussi appelés « pourboire du mineur ») vont directement aux mineurs et les incitent à accorder la priorité à votre transaction."
  },
  "agreeTermsOfUse": {
    "message": "J’accepte les $1 de MetaMask",
    "description": "$1 is the `terms` link"
  },
  "airDropPatternDescription": {
    "message": "L’historique du jeton sur la chaîne révèle des cas antérieurs d’activités d’airdrop suspectes."
  },
  "airDropPatternTitle": {
    "message": "Modèle d’airdrop"
  },
  "airgapVault": {
    "message": "Coffre-fort AirGap"
  },
  "alert": {
    "message": "Alerte"
  },
  "alertActionBuyWithNativeCurrency": {
    "message": "Acheter $1"
  },
  "alertActionUpdateGas": {
    "message": "Mettre à jour la limite de gaz"
  },
  "alertActionUpdateGasFee": {
    "message": "Actualiser les frais"
  },
  "alertActionUpdateGasFeeLevel": {
    "message": "Mettre à jour les options de gaz"
  },
  "alertDisableTooltip": {
    "message": "Vous pouvez modifier ceci dans « Paramètres > Alertes »"
  },
  "alertMessageAddressMismatchWarning": {
    "message": "Les pirates informatiques imitent parfois les sites en modifiant légèrement l’adresse du site. Assurez-vous que vous interagissez avec le site voulu avant de continuer."
  },
  "alertMessageChangeInSimulationResults": {
    "message": "Les modifications estimées pour cette transaction ont été mises à jour. Examinez-les attentivement avant de poursuivre."
  },
  "alertMessageFirstTimeInteraction": {
    "message": "Vous interagissez avec cette adresse pour la première fois. Assurez-vous qu’elle est correcte avant de continuer."
  },
  "alertMessageGasEstimateFailed": {
    "message": "Nous ne sommes pas en mesure de déterminer le montant exact des frais et cette estimation peut être élevée. Nous vous suggérons d’entrer une limite de gaz personnalisée, mais la transaction pourrait quand même échouer."
  },
  "alertMessageGasFeeLow": {
    "message": "Si vous choisissez des frais peu élevés, attendez-vous à des transactions plus lentes et à des temps d’attente plus longs. Pour des transactions plus rapides, choisissez les options « Ordre au marché » ou « Agressif »."
  },
  "alertMessageGasTooLow": {
    "message": "Pour effectuer cette transaction, vous devez augmenter la limite de gaz à 21 000 ou plus."
  },
  "alertMessageInsufficientBalanceWithNativeCurrency": {
    "message": "Vous n’avez pas assez de $1 sur votre compte pour payer les frais de réseau."
  },
  "alertMessageNetworkBusy": {
    "message": "Les prix du gaz sont élevés et les estimations sont moins précises."
  },
  "alertMessageNoGasPrice": {
    "message": "Nous ne pouvons pas valider cette transaction tant que vous n’avez pas mis à jour manuellement les frais."
  },
  "alertMessageSignInDomainMismatch": {
    "message": "Le site auquel vous êtes en train de vous connecter n’est pas le site à l’origine de la demande. Il pourrait s’agir d’une tentative de vol de vos identifiants de connexion."
  },
  "alertMessageSignInWrongAccount": {
    "message": "Ce site vous demande de vous connecter en utilisant le mauvais compte."
  },
  "alertModalAcknowledge": {
    "message": "Je suis conscient du risque et je souhaite quand même continuer"
  },
  "alertModalDetails": {
    "message": "Détails de l’alerte"
  },
  "alertModalReviewAllAlerts": {
    "message": "Examiner toutes les alertes"
  },
  "alertReasonChangeInSimulationResults": {
    "message": "Les résultats ont changé"
  },
  "alertReasonFirstTimeInteraction": {
    "message": "1re interaction"
  },
  "alertReasonGasEstimateFailed": {
    "message": "Frais inexacts"
  },
  "alertReasonGasFeeLow": {
    "message": "Vitesse lente"
  },
  "alertReasonGasTooLow": {
    "message": "Limite de gaz trop basse"
  },
  "alertReasonInsufficientBalance": {
    "message": "Fonds insuffisants"
  },
  "alertReasonNetworkBusy": {
    "message": "Le réseau est occupé"
  },
  "alertReasonNoGasPrice": {
    "message": "Estimation des frais non disponible"
  },
  "alertReasonPendingTransactions": {
    "message": "Transaction en attente"
  },
  "alertReasonSignIn": {
    "message": "Demande de connexion suspecte"
  },
  "alertReasonWrongAccount": {
    "message": "Mauvais compte"
  },
  "alertSelectedAccountWarning": {
    "message": "Cette demande concerne un compte différent de celui que vous avez sélectionné dans votre portefeuille. Pour utiliser un autre compte, connectez-le au site."
  },
  "alerts": {
    "message": "Alertes"
  },
  "all": {
    "message": "Tout"
  },
  "allNetworks": {
    "message": "Tous les réseaux"
  },
  "allPermissions": {
    "message": "Toutes les autorisations"
  },
  "allTimeHigh": {
    "message": "Le plus haut niveau jamais atteint"
  },
  "allTimeLow": {
    "message": "Le plus bas niveau jamais atteint"
  },
  "allowNotifications": {
    "message": "Autoriser les notifications"
  },
  "allowWithdrawAndSpend": {
    "message": "Permettre à $1 de retirer et de dépenser jusqu’au montant suivant :",
    "description": "The url of the site that requested permission to 'withdraw and spend'"
  },
  "amount": {
    "message": "Montant"
  },
  "amountReceived": {
    "message": "Montant reçu"
  },
  "amountSent": {
    "message": "Montant envoyé"
  },
  "andForListItems": {
    "message": "$1, et $2",
    "description": "$1 is the first item, $2 is the last item in a list of items. Used in Snap Install Warning modal."
  },
  "andForTwoItems": {
    "message": "$1 et $2",
    "description": "$1 is the first item, $2 is the second item. Used in Snap Install Warning modal."
  },
  "appDescription": {
    "message": "Extension Ethereum pour navigateur",
    "description": "The description of the application"
  },
  "appName": {
    "message": "MetaMask",
    "description": "The name of the application"
  },
  "appNameBeta": {
    "message": "MetaMask Beta",
    "description": "The name of the application (Beta)"
  },
  "appNameFlask": {
    "message": "MetaMask Flask",
    "description": "The name of the application (Flask)"
  },
  "appNameMmi": {
    "message": "MetaMask institutionnel",
    "description": "The name of the application (MMI)"
  },
  "apply": {
    "message": "Appliquer"
  },
  "approve": {
    "message": "Approuver"
  },
  "approveButtonText": {
    "message": "Approuver"
  },
  "approveIncreaseAllowance": {
    "message": "Augmenter le plafond des dépenses de $1",
    "description": "The token symbol that is being approved"
  },
  "approveSpendingCap": {
    "message": "Approuver le plafond de dépenses de $1",
    "description": "The token symbol that is being approved"
  },
  "approved": {
    "message": "Approuvé"
  },
  "approvedOn": {
    "message": "Approuver le $1",
    "description": "$1 is the approval date for a permission"
  },
  "approvedOnForAccounts": {
    "message": "Approuvé le $1 pour $2",
    "description": "$1 is the approval date for a permission. $2 is the AvatarGroup component displaying account images."
  },
  "areYouSure": {
    "message": "En êtes-vous sûr(e) ?"
  },
  "asset": {
    "message": "Actif"
  },
  "assetMultipleNFTsBalance": {
    "message": "$1 NFT"
  },
  "assetOptions": {
    "message": "Options d’actifs"
  },
  "assetSingleNFTBalance": {
    "message": "$1 NFT"
  },
  "assets": {
    "message": "Actifs"
  },
  "assetsDescription": {
    "message": "Détection automatique des jetons dans votre portefeuille, affichage des NFT et mise à jour du solde de plusieurs comptes"
  },
  "attemptToCancelSwapForFree": {
    "message": "Tentative d’annuler gratuitement le swap"
  },
  "attributes": {
    "message": "Attributs"
  },
  "attributions": {
    "message": "Attributions"
  },
  "auroraRpcDeprecationMessage": {
    "message": "L’URL Infura RPC ne prend plus en charge Aurora."
  },
  "authorizedPermissions": {
    "message": "Vous avez accordé les autorisations suivantes"
  },
  "autoDetectTokens": {
    "message": "Détection automatique des jetons"
  },
  "autoDetectTokensDescription": {
    "message": "Nous utilisons des API tierces pour détecter et afficher les nouveaux jetons ajoutés à votre portefeuille. Désactivez cette option si vous ne souhaitez pas que l’application extraie des données de ces services. $1",
    "description": "$1 is a link to a support article"
  },
  "autoLockTimeLimit": {
    "message": "Minuterie de déconnexion automatique (minutes)"
  },
  "autoLockTimeLimitDescription": {
    "message": "Réglez la durée d’inactivité en minutes avant que MetaMask ne se déconnecte automatiquement."
  },
  "average": {
    "message": "Moyen"
  },
  "back": {
    "message": "Retour"
  },
  "backupApprovalInfo": {
    "message": "Ce code secret est requis pour récupérer votre portefeuille si jamais vous perdez votre appareil, oubliez votre mot de passe, devez réinstaller MetaMask ou souhaitez accéder à votre portefeuille depuis un autre appareil."
  },
  "backupApprovalNotice": {
    "message": "Sauvegardez votre phrase secrète de récupération pour garder votre portefeuille et vos fonds en sécurité."
  },
  "backupKeyringSnapReminder": {
    "message": "Assurez-vous que vous pouvez accéder à tous les comptes créés par ce snap avant de le supprimer"
  },
  "backupNow": {
    "message": "Sauvegarder maintenant"
  },
  "balance": {
    "message": "Solde"
  },
  "balanceOutdated": {
    "message": "Le solde n’est peut-être pas à jour"
  },
  "baseFee": {
    "message": "Frais de base"
  },
  "basic": {
    "message": "Général"
  },
  "basicConfigurationBannerCTA": {
    "message": "Activer la fonctionnalité de base"
  },
  "basicConfigurationBannerTitle": {
    "message": "La fonctionnalité de base est désactivée"
  },
  "basicConfigurationDescription": {
    "message": "MetaMask offre des fonctionnalités de base telles que l’affichage des détails des jetons et des paramètres de gaz par le biais de services Internet. Lorsque vous utilisez des services Internet, votre adresse IP est partagée avec le fournisseur de ces services, dans ce cas MetaMask. C’est la même chose que lorsque vous visitez un site web. MetaMask conserve ces données temporairement et ne les vend jamais. Vous pouvez utiliser un VPN ou désactiver ces services, mais cela peut affecter votre expérience avec MetaMask. Pour en savoir plus, lisez notre $1.",
    "description": "$1 is to be replaced by the message for privacyMsg, and will link to https://consensys.io/privacy-policy"
  },
  "basicConfigurationLabel": {
    "message": "Fonctionnalité de base"
  },
  "basicConfigurationModalCheckbox": {
    "message": "Je comprends et je veux continuer"
  },
  "basicConfigurationModalDisclaimerOff": {
    "message": "Cela signifie que vous n’optimiserez pas complètement votre temps sur MetaMask. Vous n’aurez pas accès aux fonctions de base (comme les détails des jetons, les réglages optimaux du gaz, et autres)."
  },
  "basicConfigurationModalDisclaimerOn": {
    "message": "Pour optimiser votre temps sur MetaMask, vous devez activer cette fonction. Les fonctions de base (comme les détails des jetons, les réglages optimaux du gaz, et autres) améliorent votre expérience Web3."
  },
  "basicConfigurationModalHeadingOff": {
    "message": "Désactiver la fonctionnalité de base"
  },
  "basicConfigurationModalHeadingOn": {
    "message": "Activer la fonctionnalité de base"
  },
  "bestPrice": {
    "message": "Meilleur prix"
  },
  "beta": {
    "message": "Bêta"
  },
  "betaHeaderText": {
    "message": "Il s’agit d’une version bêta. Veuillez signaler les bogues $1"
  },
  "betaMetamaskVersion": {
    "message": "Version MetaMask Beta"
  },
  "betaTerms": {
    "message": "Conditions d’utilisation de la version bêta"
  },
  "billionAbbreviation": {
    "message": "Mrd",
    "description": "Shortened form of 'billion'"
  },
  "bitcoinSupportSectionTitle": {
    "message": "Bitcoin"
  },
  "bitcoinSupportToggleDescription": {
    "message": "En activant cette fonctionnalité, vous aurez la possibilité d’ajouter un compte Bitcoin à votre extension MetaMask dérivée de votre phrase secrète de récupération existante. Toute utilisation de cette fonctionnalité bêta expérimentale se fait à vos risques et périls. Pour nous faire part de vos commentaires sur cette nouvelle expérience Bitcoin, veuillez remplir ce $1.",
    "description": "$1 is the link to a product feedback form"
  },
  "bitcoinSupportToggleTitle": {
    "message": "Activer « Ajouter un nouveau compte Bitcoin (Bêta) »"
  },
  "bitcoinTestnetSupportToggleDescription": {
    "message": "En activant cette fonctionnalité, vous aurez la possibilité d’ajouter un compte Bitcoin pour le réseau de test."
  },
  "bitcoinTestnetSupportToggleTitle": {
    "message": "Activer « Ajouter un nouveau compte Bitcoin (Testnet) »"
  },
  "blockExplorerAccountAction": {
    "message": "Compte",
    "description": "This is used with viewOnEtherscan and viewInExplorer e.g View Account in Explorer"
  },
  "blockExplorerAssetAction": {
    "message": "Actif",
    "description": "This is used with viewOnEtherscan and viewInExplorer e.g View Asset in Explorer"
  },
  "blockExplorerSwapAction": {
    "message": "Swap",
    "description": "This is used with viewOnEtherscan e.g View Swap on Etherscan"
  },
  "blockExplorerUrl": {
    "message": "URL de l’explorateur de blocs"
  },
  "blockExplorerUrlDefinition": {
    "message": "L’URL utilisée comme explorateur de blocs pour ce réseau."
  },
  "blockExplorerView": {
    "message": "Afficher le compte à $1",
    "description": "$1 replaced by URL for custom block explorer"
  },
  "blockaid": {
    "message": "BlockAid"
  },
  "blockaidDescriptionApproveFarming": {
    "message": "Si vous approuvez cette demande, un tiers connu pour ses activités frauduleuses pourrait s’emparer de tous vos actifs."
  },
  "blockaidDescriptionBlurFarming": {
    "message": "Si vous approuvez cette demande, quelqu’un pourrait s'emparer de vos actifs répertoriés sur Blur."
  },
  "blockaidDescriptionErrored": {
    "message": "En raison d’une erreur, nous n’avons pas pu vérifier les alertes de sécurité. Ne continuez que si vous faites confiance à toutes les adresses concernées."
  },
  "blockaidDescriptionMaliciousDomain": {
    "message": "Vous interagissez avec un domaine malveillant. Si vous approuvez cette demande, vous risquez de perdre vos actifs."
  },
  "blockaidDescriptionMightLoseAssets": {
    "message": "Si vous approuvez cette demande, vous risquez de perdre vos actifs."
  },
  "blockaidDescriptionSeaportFarming": {
    "message": "Si vous approuvez cette demande, quelqu’un pourrait s'emparer de vos actifs répertoriés sur OpenSea."
  },
  "blockaidDescriptionTransferFarming": {
    "message": "Si vous approuvez cette demande, un tiers connu pour ses activités frauduleuses pourrait s’emparer de tous vos actifs."
  },
  "blockaidMessage": {
    "message": "Protection de la vie privée : aucune donnée n’est partagée avec des tiers. Disponible sur Arbitrum, Avalanche, BNB chain, Linea, Optimism, Polygon, Base, Sepolia et le réseau principal Ethereum."
  },
  "blockaidTitleDeceptive": {
    "message": "Cette demande trompeuse"
  },
  "blockaidTitleMayNotBeSafe": {
    "message": "Soyez prudent"
  },
  "blockaidTitleSuspicious": {
    "message": "Cette demande suspecte"
  },
  "blockies": {
    "message": "Blockies"
  },
  "boughtFor": {
    "message": "Acheté pour"
  },
  "bridge": {
    "message": "Pont"
  },
  "bridgeAllowSwappingOf": {
    "message": "Autoriser l’accès exact à $1 $2 sur $3 pour l’établissement d’une passerelle",
    "description": "Shows a user that they need to allow a token for swapping on their hardware wallet"
  },
  "bridgeApproval": {
    "message": "Approuver $1 pour la passerelle",
    "description": "Used in the transaction display list to describe a transaction that is an approve call on a token that is to be bridged. $1 is the symbol of a token that has been approved."
  },
  "bridgeApprovalWarning": {
    "message": "Vous autorisez l’accès au montant spécifié, $1 $2. Le contrat n’aura pas accès à d’autres fonds."
  },
  "bridgeApprovalWarningForHardware": {
    "message": "Vous devrez autoriser l’accès à $1 $2 pour l’établissement d’une passerelle, puis approuver l’établissement d’une passerelle vers $2, ce qui nécessitera deux confirmations distinctes."
  },
  "bridgeCalculatingAmount": {
    "message": "Calcul en cours…"
  },
  "bridgeConfirmTwoTransactions": {
    "message": "Vous devrez confirmer 2 transactions sur votre portefeuille matériel :"
  },
  "bridgeCreateSolanaAccount": {
    "message": "Créer un compte Solana"
  },
  "bridgeCreateSolanaAccountDescription": {
    "message": "Pour échanger avec le réseau Solana, vous avez besoin d’un compte et d’une adresse de réception."
  },
  "bridgeCreateSolanaAccountTitle": {
    "message": "Vous devez d’abord avoir un compte Solana."
  },
  "bridgeEnterAmount": {
    "message": "Saisissez le montant"
  },
  "bridgeEnterAmountAndSelectAccount": {
    "message": "Entrez le montant et sélectionnez le compte de destination"
  },
  "bridgeExplorerLinkViewOn": {
    "message": "Consulter sur $1"
  },
  "bridgeFetchNewQuotes": {
    "message": "Trouver une nouvelle cotation ?"
  },
  "bridgeFrom": {
    "message": "Passerelle depuis"
  },
  "bridgeFromTo": {
    "message": "Établir une passerelle pour transférer $1 $2 vers $3",
    "description": "Tells a user that they need to confirm on their hardware wallet a bridge. $1 is amount of source token, $2 is the source network, and $3 is the destination network"
  },
  "bridgeGasFeesSplit": {
    "message": "Les frais de réseau indiqués sur l’écran précédent comprennent les deux transactions et seront divisés."
  },
  "bridgeNetCost": {
    "message": "Coût net"
  },
  "bridgeQuoteExpired": {
    "message": "Votre cotation a expiré."
  },
  "bridgeSelectDestinationAccount": {
    "message": "Sélectionnez le compte de destination"
  },
  "bridgeSelectNetwork": {
    "message": "Sélectionner un réseau"
  },
  "bridgeSelectTokenAmountAndAccount": {
    "message": "Sélectionnez le jeton, le montant et le compte de destination"
  },
  "bridgeSelectTokenAndAmount": {
    "message": "Sélectionnez le jeton et le montant"
  },
  "bridgeStepActionBridgeComplete": {
    "message": "$1 reçu sur $2",
    "description": "$1 is the amount of the destination asset, $2 is the name of the destination network"
  },
  "bridgeStepActionBridgePending": {
    "message": "Réception de $1 sur $2",
    "description": "$1 is the amount of the destination asset, $2 is the name of the destination network"
  },
  "bridgeStepActionSwapComplete": {
    "message": "A échangé $1 contre $2",
    "description": "$1 is the amount of the source asset, $2 is the amount of the destination asset"
  },
  "bridgeStepActionSwapPending": {
    "message": "Échange de $1 contre $2",
    "description": "$1 is the amount of the source asset, $2 is the amount of the destination asset"
  },
  "bridgeTerms": {
    "message": "Conditions d’utilisation"
  },
  "bridgeTimingMinutes": {
    "message": "$1 min",
    "description": "$1 is the ticker symbol of a an asset the user is being prompted to purchase"
  },
  "bridgeTo": {
    "message": "Passerelle vers"
  },
  "bridgeToChain": {
    "message": "Passerelle vers $1"
  },
  "bridgeTxDetailsBridging": {
    "message": "Établissement d’une passerelle"
  },
  "bridgeTxDetailsDelayedDescription": {
    "message": "Contactez"
  },
  "bridgeTxDetailsDelayedDescriptionSupport": {
    "message": "Assistance MetaMask"
  },
  "bridgeTxDetailsDelayedTitle": {
    "message": "Cela fait-il plus de 3 heures ?"
  },
  "bridgeTxDetailsNonce": {
    "message": "Nonce"
  },
  "bridgeTxDetailsStatus": {
    "message": "Statut"
  },
  "bridgeTxDetailsTimestamp": {
    "message": "Horodatage"
  },
  "bridgeTxDetailsTimestampValue": {
    "message": "Le $1 à $2",
    "description": "$1 is the date, $2 is the time"
  },
  "bridgeTxDetailsTokenAmountOnChain": {
    "message": "$1 $2 sur",
    "description": "$1 is the amount of the token, $2 is the ticker symbol of the token"
  },
  "bridgeTxDetailsTotalGasFee": {
    "message": "Montant total des frais de gaz"
  },
  "bridgeTxDetailsYouReceived": {
    "message": "Vous avez reçu"
  },
  "bridgeTxDetailsYouSent": {
    "message": "Vous avez envoyé"
  },
  "bridgeValidationInsufficientGasMessage": {
    "message": "Vous n’avez pas assez de $1 pour payer les frais de gaz pour cette passerelle. Saisissez un montant plus petit ou achetez plus de $1."
  },
  "bridgeValidationInsufficientGasTitle": {
    "message": "Vous avez besoin de plus de $1 pour payer les frais de gaz"
  },
  "bridging": {
    "message": "Établissement d’une passerelle"
  },
  "browserNotSupported": {
    "message": "Votre navigateur internet n’est pas compatible..."
  },
  "buildContactList": {
    "message": "Créez votre liste de contacts"
  },
  "builtAroundTheWorld": {
    "message": "MetaMask est conçu et établi dans le monde entier."
  },
  "bulletpoint": {
    "message": "·"
  },
  "busy": {
    "message": "Occupé"
  },
  "buyAndSell": {
    "message": "Acheter et vendre"
  },
  "buyMoreAsset": {
    "message": "Acheter plus de $1",
    "description": "$1 is the ticker symbol of a an asset the user is being prompted to purchase"
  },
  "buyNow": {
    "message": "Achetez maintenant"
  },
  "bytes": {
    "message": "Octets"
  },
  "canToggleInSettings": {
    "message": "Vous pouvez réactiver cette notification dans Paramètres > Alertes."
  },
  "cancel": {
    "message": "Annuler"
  },
  "cancelPopoverTitle": {
    "message": "Annuler la transaction"
  },
  "cancelSpeedUpLabel": {
    "message": "Ces gas fees vont $1 les frais initiaux.",
    "description": "$1 is text 'replace' in bold"
  },
  "cancelSpeedUpTransactionTooltip": {
    "message": "Pour $1 la transaction, les gas fees doivent être augmentés d’au moins 10 % pour être reconnus par le réseau.",
    "description": "$1 is string 'cancel' or 'speed up'"
  },
  "cancelled": {
    "message": "Annulé"
  },
  "chainId": {
    "message": "ID de chaîne"
  },
  "chainIdDefinition": {
    "message": "L’ID de chaîne utilisé pour signer les transactions pour ce réseau."
  },
  "chainIdExistsErrorMsg": {
    "message": "Cet ID de chaîne est actuellement utilisé par le réseau $1."
  },
  "chainListReturnedDifferentTickerSymbol": {
    "message": "Le symbole de ce jeton ne correspond pas au nom du réseau ou à l’ID de chaîne saisi. De nombreux jetons populaires utilisent des symboles similaires que les escrocs peuvent utiliser pour vous amener à leur envoyer un jeton de plus grande valeur en retour. Veuillez vérifier toutes les informations avant de continuer."
  },
  "chooseYourNetwork": {
    "message": "Choisissez votre réseau"
  },
  "chooseYourNetworkDescription": {
    "message": "Nous utilisons Infura comme fournisseur de RPC (Remote Procedure Call) pour vous fournir l’accès le plus fiable et le plus privé possible aux données Ethereum. Vous pouvez choisir votre propre RPC, mais n’oubliez pas que tout RPC a besoin d’accéder à votre adresse IP et à l’adresse de votre portefeuille Ethereum pour valider les transactions. Lisez notre $1 pour en savoir plus sur la façon dont Infura traite les données personnelles.",
    "description": "$1 is a link to the privacy policy"
  },
  "chromeRequiredForHardwareWallets": {
    "message": "Pour connecter votre portefeuille matériel, vous devez utiliser MetaMask pour Google Chrome."
  },
  "circulatingSupply": {
    "message": "Offre en circulation"
  },
  "clear": {
    "message": "Effacer"
  },
  "clearActivity": {
    "message": "Effacer les données d’activité et de nonce"
  },
  "clearActivityButton": {
    "message": "Effacer les données de l’onglet « Activité »"
  },
  "clearActivityDescription": {
    "message": "Cela réinitialise le nonce du compte et efface les données de l’onglet « Activité » dans votre portefeuille. Seuls le compte et le réseau actuels seront affectés. Aucun changement ne sera apporté aux soldes ou transactions entrantes."
  },
  "click": {
    "message": "Cliquez ici"
  },
  "clickToConnectLedgerViaWebHID": {
    "message": "Cliquez ici pour connecter votre Ledger via WebHID",
    "description": "Text that can be clicked to open a browser popup for connecting the ledger device via webhid"
  },
  "close": {
    "message": "Fermer"
  },
  "closeExtension": {
    "message": "Fermer l’extension"
  },
  "closeWindowAnytime": {
    "message": "Vous pouvez fermer cette fenêtre à tout moment."
  },
  "coingecko": {
    "message": "CoinGecko"
  },
  "collectionName": {
    "message": "Nom de la collection"
  },
  "comboNoOptions": {
    "message": "Aucune option trouvée",
    "description": "Default text shown in the combo field dropdown if no options."
  },
  "concentratedSupplyDistributionDescription": {
    "message": "La majorité de l’offre de jetons est détenue par les principaux détenteurs de jetons, ce qui présente un risque de manipulation centralisée des prix"
  },
  "concentratedSupplyDistributionTitle": {
    "message": "Distribution concentrée de l'offre"
  },
  "configureSnapPopupDescription": {
    "message": "Vous devez maintenant quitter MetaMask pour configurer ce snap."
  },
  "configureSnapPopupInstallDescription": {
    "message": "Vous devez maintenant quitter MetaMask pour installer ce snap."
  },
  "configureSnapPopupInstallTitle": {
    "message": "Installer le snap"
  },
  "configureSnapPopupLink": {
    "message": "Cliquez sur ce lien pour continuer :"
  },
  "configureSnapPopupTitle": {
    "message": "Configurer le snap"
  },
  "confirm": {
    "message": "Confirmer"
  },
<<<<<<< HEAD
  "confirmAccountType": {
    "message": "Type"
  },
=======
>>>>>>> 2f987b6e
  "confirmAccountTypeSmartContract": {
    "message": "Compte intelligent"
  },
  "confirmAccountTypeStandard": {
    "message": "Compte standard"
  },
  "confirmAlertModalAcknowledgeMultiple": {
    "message": "J’ai pris connaissance des alertes, mais je souhaite quand même continuer"
  },
  "confirmAlertModalAcknowledgeSingle": {
    "message": "J’ai pris connaissance de l’alerte, mais je souhaite quand même continuer"
  },
  "confirmFieldPaymaster": {
    "message": "Frais payés par"
  },
  "confirmFieldTooltipPaymaster": {
    "message": "Les frais de cette transaction seront payés par le contrat « Paymaster » intelligent."
  },
  "confirmGasFeeTokenBalance": {
    "message": "Solde :"
  },
  "confirmGasFeeTokenInsufficientBalance": {
    "message": "Fonds insuffisants"
  },
  "confirmGasFeeTokenMetaMaskFee": {
    "message": "Comprend des frais de $1"
  },
  "confirmGasFeeTokenModalTitle": {
    "message": "Sélectionner un jeton"
  },
  "confirmGasFeeTokenToast": {
    "message": "Vous payez ces frais de réseau avec $1"
  },
  "confirmGasFeeTokenTooltip": {
    "message": "Ces frais sont payés au réseau pour traiter votre transaction. Il inclut des frais de MetaMask de $1 pour les jetons non-ETH."
  },
  "confirmNestedTransactionTitle": {
    "message": "Transaction $1"
  },
  "confirmPassword": {
    "message": "Confirmer le mot de passe"
  },
  "confirmRecoveryPhrase": {
    "message": "Confirmer la phrase secrète de récupération"
  },
  "confirmSimulationApprove": {
    "message": "Vous approuvez"
  },
  "confirmTitleApproveTransactionNFT": {
    "message": "Demande de retrait"
  },
  "confirmTitleDeployContract": {
    "message": "Déployer un contrat"
  },
  "confirmTitleDescApproveTransaction": {
    "message": "Ce site demande l’autorisation de retirer vos NFT"
  },
  "confirmTitleDescDeployContract": {
    "message": "Ce site veut que vous déployiez un contrat"
  },
  "confirmTitleDescERC20ApproveTransaction": {
    "message": "Ce site demande l’autorisation de retirer vos jetons"
  },
  "confirmTitleDescPermitSignature": {
    "message": "Ce site demande que vous lui accordiez l'autorisation de dépenser vos jetons."
  },
  "confirmTitleDescSIWESignature": {
    "message": "Un site vous demande de vous connecter pour prouver que vous êtes le titulaire de ce compte."
  },
  "confirmTitleDescSign": {
    "message": "Vérifiez les détails de la demande avant de confirmer."
  },
  "confirmTitlePermitTokens": {
    "message": "Demande de plafonnement des dépenses"
  },
  "confirmTitleRevokeApproveTransaction": {
    "message": "Retirer l'autorisation"
  },
  "confirmTitleSIWESignature": {
    "message": "Demande de connexion"
  },
  "confirmTitleSetApprovalForAllRevokeTransaction": {
    "message": "Retirer l'autorisation"
  },
  "confirmTitleSignature": {
    "message": "Demande de signature"
  },
  "confirmTitleTransaction": {
    "message": "Demande de transaction"
  },
  "confirmUpgradeCancelModalButtonCancelTransaction": {
    "message": "Annuler la transaction"
  },
  "confirmUpgradeCancelModalButtonCancelUpgrade": {
    "message": "Annuler la mise à niveau et la transaction"
  },
  "confirmUpgradeCancelModalDescription": {
    "message": "Si vous ne souhaitez pas mettre à niveau votre compte, vous pouvez l’annuler ici.\n\nPour finaliser cette transaction sans mise à niveau, vous devrez soumettre à nouveau cette demande sur le site. $1."
  },
  "confirmUpgradeCancelModalTitle": {
    "message": "Annuler la transaction"
  },
  "confirmationAlertDetails": {
    "message": "Pour protéger vos actifs, nous vous suggérons de rejeter la demande."
  },
  "confirmationAlertModalTitleDescription": {
    "message": "Vous risquez de perdre une partie ou la totalité de vos actifs"
  },
  "confirmed": {
    "message": "Confirmé"
  },
  "confusableUnicode": {
    "message": "« $1 » est similaire à « $2 »."
  },
  "confusableZeroWidthUnicode": {
    "message": "Caractère de largeur nulle trouvé."
  },
  "confusingEnsDomain": {
    "message": "Nous avons détecté un caractère pouvant prêter à confusion dans le nom de l’ENS. Vérifiez le nom de l’ENS pour éviter toute fraude potentielle."
  },
  "congratulations": {
    "message": "Félicitations !"
  },
  "connect": {
    "message": "Connecter"
  },
  "connectAccount": {
    "message": "Connecter le compte"
  },
  "connectAccountOrCreate": {
    "message": "Connecter un compte ou en créer un nouveau"
  },
  "connectAccounts": {
    "message": "Connecter les comptes"
  },
  "connectAnAccountHeader": {
    "message": "Connecter un compte"
  },
  "connectManually": {
    "message": "Se connecter manuellement au site actuel"
  },
  "connectMoreAccounts": {
    "message": "Connecter d’autres comptes"
  },
  "connectSnap": {
    "message": "Connecter $1",
    "description": "$1 is the snap for which a connection is being requested."
  },
  "connectWithMetaMask": {
    "message": "Connectez-vous avec MetaMask"
  },
  "connectedAccounts": {
    "message": "Comptes connectés"
  },
  "connectedAccountsDescriptionPlural": {
    "message": "Vous avez $1 comptes connectés à ce site.",
    "description": "$1 is the number of accounts"
  },
  "connectedAccountsDescriptionSingular": {
    "message": "Vous avez 1 compte connecté à ce site."
  },
  "connectedAccountsEmptyDescription": {
    "message": "MetaMask n’est pas connecté à ce site. Pour vous connecter à un site web3, cliquez sur le bouton de connexion."
  },
  "connectedAccountsListTooltip": {
    "message": "$1 peut voir le solde, l’adresse et l’activité du compte, et suggérer des transactions à approuver pour les comptes connectés.",
    "description": "$1 is the origin name"
  },
  "connectedAccountsToast": {
    "message": "Les comptes connectés ont été mis à jour"
  },
  "connectedSites": {
    "message": "Sites connectés"
  },
  "connectedSitesAndSnaps": {
    "message": "Sites et Snaps connectés"
  },
  "connectedSitesDescription": {
    "message": "$1 est connecté à ces sites. Ils peuvent voir l’adresse de votre compte.",
    "description": "$1 is the account name"
  },
  "connectedSitesEmptyDescription": {
    "message": "$1 n’est connecté à aucun site.",
    "description": "$1 is the account name"
  },
  "connectedSnapAndNoAccountDescription": {
    "message": "MetaMask est connecté à ce site, mais aucun compte n’est encore connecté"
  },
  "connectedSnaps": {
    "message": "Snaps connectés"
  },
  "connectedWithAccount": {
    "message": "$1 comptes connectés",
    "description": "$1 represents account length"
  },
  "connectedWithAccountName": {
    "message": "Connecté avec $1",
    "description": "$1 represents account name"
  },
  "connectedWithNetwork": {
    "message": "$1 réseaux connectés",
    "description": "$1 represents network length"
  },
  "connectedWithNetworkName": {
    "message": "Connecté avec $1",
    "description": "$1 represents network name"
  },
  "connecting": {
    "message": "Connexion…"
  },
  "connectingTo": {
    "message": "Connexion à $1"
  },
  "connectingToDeprecatedNetwork": {
    "message": "Le réseau « $1 » sera bientôt abandonné et pourrait ne plus fonctionner. Essayez-en un autre."
  },
  "connectingToGoerli": {
    "message": "Connexion au testnet Goerli"
  },
  "connectingToLineaGoerli": {
    "message": "Connexion au réseau de test Linea Goerli"
  },
  "connectingToLineaMainnet": {
    "message": "Connexion au réseau principal de Linea"
  },
  "connectingToLineaSepolia": {
    "message": "Connexion au réseau de test Linea Sepolia"
  },
  "connectingToMainnet": {
    "message": "Connexion au réseau principal Ethereum"
  },
  "connectingToSepolia": {
    "message": "Connexion au réseau de test Sepolia"
  },
  "connectionDescription": {
    "message": "Ce site veut"
  },
  "connectionFailed": {
    "message": "Échec de la connexion"
  },
  "connectionFailedDescription": {
    "message": "L’extraction de $1 a échoué, vérifiez votre connexion réseau et réessayez.",
    "description": "$1 is the name of the snap being fetched."
  },
  "connectionPopoverDescription": {
    "message": "Pour vous connecter à un site, sélectionnez le bouton de connexion. MetaMask ne peut se connecter qu’à des sites Web3."
  },
  "connectionRequest": {
    "message": "Demande de connexion"
  },
  "contactUs": {
    "message": "Nous contacter"
  },
  "contacts": {
    "message": "Contacts"
  },
  "contentFromSnap": {
    "message": "Contenu provenant de $1",
    "description": "$1 represents the name of the snap"
  },
  "continue": {
    "message": "Continuer"
  },
  "contract": {
    "message": "Contrat"
  },
  "contractAddress": {
    "message": "Adresse du contrat"
  },
  "contractAddressError": {
    "message": "Vous envoyez des jetons à l’adresse de contrat des jetons. Cela peut entraîner la perte des jetons en question."
  },
  "contractDeployment": {
    "message": "Déploiement de contrat"
  },
  "contractInteraction": {
    "message": "Interaction avec un contrat"
  },
  "convertTokenToNFTDescription": {
    "message": "Nous avons détecté que cet actif est un NFT. MetaMask prend désormais nativement en charge les NFT. Voulez-vous le retirer de votre liste de jetons et l’ajouter en tant que NFT ?"
  },
  "convertTokenToNFTExistDescription": {
    "message": "Nous avons détecté que cet actif a été ajouté en tant que NFT. Souhaitez-vous le retirer de votre liste de tokens ?"
  },
  "coolWallet": {
    "message": "CoolWallet"
  },
  "copiedExclamation": {
    "message": "Copié."
  },
  "copyAddress": {
    "message": "Copier l’addresse dans le presse-papier"
  },
  "copyPrivateKey": {
    "message": "Copier la clé privée"
  },
  "copyToClipboard": {
    "message": "Copier dans le presse-papier"
  },
  "copyTransactionId": {
    "message": "Copier le numéro de transaction"
  },
  "create": {
    "message": "Créer"
  },
  "createNewAccountHeader": {
    "message": "Créer un nouveau compte"
  },
  "createNewWallet": {
    "message": "Créer un nouveau portefeuille"
  },
  "createPassword": {
    "message": "Créer un mot de passe"
  },
  "createSnapAccountDescription": {
    "message": "$1 veut ajouter un nouveau compte à MetaMask."
  },
  "createSnapAccountTitle": {
    "message": "Créer un compte"
  },
  "createSolanaAccount": {
    "message": "Créer un compte Solana"
  },
  "creatorAddress": {
    "message": "Adresse du créateur"
  },
  "crossChainAggregatedBalancePopover": {
    "message": "Cette valeur reflète la valeur de tous les jetons que vous possédez sur tous les réseaux. Si vous préférez que cette valeur soit affichée en ETH ou dans d’autres monnaies, veuillez accéder à $1.",
    "description": "$1 represents the settings page"
  },
  "crossChainSwapsLink": {
    "message": "Échanges inter-réseaux avec MetaMask Portfolio"
  },
  "crossChainSwapsLinkNative": {
    "message": "Échanges inter-réseaux avec Bridge"
  },
  "cryptoCompare": {
    "message": "CryptoCompare"
  },
  "currencyConversion": {
    "message": "Conversion des devises"
  },
  "currencyRateCheckToggle": {
    "message": "Afficher le solde et le prix actuel du jeton"
  },
  "currencyRateCheckToggleDescription": {
    "message": "Nous utilisons les API $1 et $2 pour afficher le solde de votre compte et le prix du jeton. $3",
    "description": "$1 represents Coingecko, $2 represents CryptoCompare and $3 represents Privacy Policy"
  },
  "currencySymbol": {
    "message": "Symbole de la devise"
  },
  "currencySymbolDefinition": {
    "message": "Le code mnémo affiché pour la devise de ce réseau."
  },
  "currentAccountNotConnected": {
    "message": "Votre compte actuel n’est pas connecté"
  },
  "currentExtension": {
    "message": "Page d’extension actuelle"
  },
  "currentLanguage": {
    "message": "Langue actuelle"
  },
  "currentNetwork": {
    "message": "Réseau actuel",
    "description": "Speicifies to token network filter to filter by current Network. Will render when network nickname is not available"
  },
  "currentRpcUrlDeprecated": {
    "message": "L’URL actuelle du RPC pour ce réseau a été dépréciée."
  },
  "currentTitle": {
    "message": "Actuel :"
  },
  "currentlyUnavailable": {
    "message": "Indisponible sur ce réseau"
  },
  "curveHighGasEstimate": {
    "message": "Graphique d’estimation de gas agressif"
  },
  "curveLowGasEstimate": {
    "message": "Graphique d’estimation de gas basse"
  },
  "curveMediumGasEstimate": {
    "message": "Graphique d’estimation de gas du marché"
  },
  "custom": {
    "message": "Paramètres avancés"
  },
  "customGasSettingToolTipMessage": {
    "message": "Utilisez $1 pour personnaliser le prix du carburant. Cela peut porter à confusion si vous n’en avez pas l’habitude. Agissez avec prudence !",
    "description": "$1 is key 'advanced' (text: 'Advanced') separated here so that it can be passed in with bold font-weight"
  },
  "customSlippage": {
    "message": "Personnalisé"
  },
  "customSpendLimit": {
    "message": "Limite de dépenses personnalisée"
  },
  "customToken": {
    "message": "Jeton personnalisé"
  },
  "customTokenWarningInNonTokenDetectionNetwork": {
    "message": "La détection de token n’est pas encore disponible sur ce réseau. Veuillez importer le token manuellement et vous assurer que vous lui faites bien confiance. En savoir plus sur $1"
  },
  "customTokenWarningInTokenDetectionNetwork": {
    "message": "Tout un chacun peut créer un jeton, y compris créer de fausses copies de jetons existants. En savoir plus sur $1"
  },
  "customTokenWarningInTokenDetectionNetworkWithTDOFF": {
    "message": "Veuillez vous assurer que le jeton est authentique avant de l’importer. Apprenez à éviter $1. Vous pouvez également activer la détection des jetons $2."
  },
  "customerSupport": {
    "message": "service client"
  },
  "customizeYourNotifications": {
    "message": "Personnalisez vos notifications"
  },
  "customizeYourNotificationsText": {
    "message": "Activez les types de notifications que vous souhaitez recevoir :"
  },
  "dappSuggested": {
    "message": "Site suggéré"
  },
  "dappSuggestedGasSettingToolTipMessage": {
    "message": "$1 a suggéré ce prix.",
    "description": "$1 is url for the dapp that has suggested gas settings"
  },
  "dappSuggestedHigh": {
    "message": "Site suggéré"
  },
  "dappSuggestedHighShortLabel": {
    "message": "Site (élevé)"
  },
  "dappSuggestedShortLabel": {
    "message": "Site"
  },
  "dappSuggestedTooltip": {
    "message": "$1 a recommandé ce prix.",
    "description": "$1 represents the Dapp's origin"
  },
  "darkTheme": {
    "message": "Sombre"
  },
  "data": {
    "message": "Données"
  },
  "dataCollectionForMarketing": {
    "message": "Collecte de données à des fins de marketing"
  },
  "dataCollectionForMarketingDescription": {
    "message": "Nous utiliserons MetaMetrics pour savoir comment vous interagissez avec nos communications commerciales et pour partager avec vous des informations pertinentes (comme les caractéristiques des produits et d’autres contenus)."
  },
  "dataCollectionWarningPopoverButton": {
    "message": "OK"
  },
  "dataCollectionWarningPopoverDescription": {
    "message": "Vous avez désactivé la collecte de données à des fins de marketing. Cela ne s’applique qu’à cet appareil. Si vous utilisez MetaMask sur d’autres appareils, n’oubliez pas de désactiver cette fonctionnalité sur ces appareils aussi."
  },
  "dataUnavailable": {
    "message": "données non disponibles"
  },
  "dateCreated": {
    "message": "Date de création"
  },
  "dcent": {
    "message": "D’Cent"
  },
  "debitCreditPurchaseOptions": {
    "message": "Options d’achat par carte de débit ou de crédit"
  },
  "decimal": {
    "message": "Nombre de décimales du jeton"
  },
  "decimalsMustZerotoTen": {
    "message": "Les décimales doivent être plus grandes que 0 et inférieures à 36."
  },
  "decrypt": {
    "message": "Décrypter"
  },
  "decryptCopy": {
    "message": "Copier le message crypté"
  },
  "decryptInlineError": {
    "message": "Ce message ne peut pas être décrypté à la suite d’une erreur : $1",
    "description": "$1 is error message"
  },
  "decryptMessageNotice": {
    "message": "$1 souhaite lire ce message pour compléter votre action",
    "description": "$1 is the web3 site name"
  },
  "decryptMetamask": {
    "message": "Décrypter le message"
  },
  "decryptRequest": {
    "message": "Décrypter la demande"
  },
  "defaultRpcUrl": {
    "message": "URL par défaut du RPC"
  },
  "defaultSettingsSubTitle": {
    "message": "MetaMask utilise des paramètres par défaut pour établir un équilibre entre sécurité et facilité d’utilisation. Modifiez ces paramètres pour renforcer les mesures de protection de la confidentialité."
  },
  "defaultSettingsTitle": {
    "message": "Paramètres de confidentialité par défaut"
  },
  "delete": {
    "message": "Supprimer"
  },
  "deleteContact": {
    "message": "Supprimer le contact"
  },
  "deleteMetaMetricsData": {
    "message": "Supprimer les données MetaMetrics"
  },
  "deleteMetaMetricsDataDescription": {
    "message": "Cela supprimera les données historiques de MetaMetrics associées à votre utilisation de cet appareil. Aucun changement ne sera apporté à votre portefeuille et à vos comptes après la suppression de ces données. Ce processus peut prendre jusqu’à 30 jours. Veuillez consulter notre $1.",
    "description": "$1 will have text saying Privacy Policy "
  },
  "deleteMetaMetricsDataErrorDesc": {
    "message": "Cette demande ne peut être traitée pour l’instant, car un problème est survenu avec le serveur du système d’analyse, veuillez réessayer plus tard"
  },
  "deleteMetaMetricsDataErrorTitle": {
    "message": "Pour le moment, il nous est impossible de supprimer ces données"
  },
  "deleteMetaMetricsDataModalDesc": {
    "message": "Nous sommes sur le point de supprimer toutes vos données MetaMetrics. Êtes-vous sûr(e) de vouloir continuer ?"
  },
  "deleteMetaMetricsDataModalTitle": {
    "message": "Voulez-vous supprimer les données MetaMetrics ?"
  },
  "deleteMetaMetricsDataRequestedDescription": {
    "message": "Vous avez initié cette action le $1. Ce processus peut prendre jusqu’à 30 jours. Veuillez consulter notre $2",
    "description": "$1 will be the date on which teh deletion is requested and $2 will have text saying Privacy Policy "
  },
  "deleteNetworkIntro": {
    "message": "Si vous supprimez ce réseau, vous devrez l’ajouter à nouveau pour voir vos actifs sur ce réseau"
  },
  "deleteNetworkTitle": {
    "message": "Supprimer le réseau $1 ?",
    "description": "$1 represents the name of the network"
  },
  "depositCrypto": {
    "message": "Déposez des crypto-monnaies à partir d’un autre compte à l’aide d’une adresse de portefeuille ou d’un code QR."
  },
  "deprecatedGoerliNtwrkMsg": {
    "message": "Les mises à jour du système Ethereum rendront bientôt le testnet Goerli obsolète."
  },
  "deprecatedNetwork": {
    "message": "Ce réseau est obsolète"
  },
  "deprecatedNetworkButtonMsg": {
    "message": "J’ai compris"
  },
  "deprecatedNetworkDescription": {
    "message": "Le réseau auquel vous essayez de vous connecter n’est plus pris en charge par Metamask. $1"
  },
  "description": {
    "message": "Description"
  },
  "descriptionFromSnap": {
    "message": "Description provenant de $1",
    "description": "$1 represents the name of the snap"
  },
  "destinationAccountPickerNoEligible": {
    "message": "Aucun compte admissible n’a été trouvé"
  },
  "destinationAccountPickerNoMatching": {
    "message": "Aucun compte correspondant n’a été trouvé"
  },
  "destinationAccountPickerReceiveAt": {
    "message": "Recevoir sur"
  },
  "destinationAccountPickerSearchPlaceholderToMainnet": {
    "message": "Adresse de réception ou ENS"
  },
  "destinationAccountPickerSearchPlaceholderToSolana": {
    "message": "Adresse de réception"
  },
  "details": {
    "message": "Détails"
  },
  "developerOptions": {
    "message": "Options pour les développeurs"
  },
  "disabledGasOptionToolTipMessage": {
    "message": "« $1 » est désactivé parce qu’il ne correspond pas au minimum d’augmentation de 10 % par rapport aux gas fees initiaux.",
    "description": "$1 is gas estimate type which can be market or aggressive"
  },
  "disconnect": {
    "message": "Déconnecter"
  },
  "disconnectAllAccounts": {
    "message": "Déconnecter tous les comptes"
  },
  "disconnectAllAccountsConfirmationDescription": {
    "message": "Souhaitez-vous vraiment vous déconnecter ? Vous risquez de perdre certaines fonctionnalités du site."
  },
  "disconnectAllAccountsText": {
    "message": "comptes"
  },
  "disconnectAllDescriptionText": {
    "message": "Si vous vous déconnectez de ce site, vous devrez reconnecter vos comptes et réseaux pour pouvoir l’utiliser à nouveau."
  },
  "disconnectAllSnapsText": {
    "message": "Snaps"
  },
  "disconnectMessage": {
    "message": "Cela vous déconnectera de ce site"
  },
  "disconnectPrompt": {
    "message": "Déconnecter $1"
  },
  "disconnectThisAccount": {
    "message": "Déconnecter ce compte"
  },
  "disconnectedAllAccountsToast": {
    "message": "Tous les comptes ont été déconnectés de $1",
    "description": "$1 is name of the dapp`"
  },
  "disconnectedSingleAccountToast": {
    "message": "$1 déconnecté de $2",
    "description": "$1 is name of the name and $2 represents the dapp name`"
  },
  "discover": {
    "message": "Découvrir"
  },
  "discoverSnaps": {
    "message": "Découvrir des Snaps",
    "description": "Text that links to the Snaps website. Displayed in a banner on Snaps list page in settings."
  },
  "dismiss": {
    "message": "Annuler"
  },
  "dismissReminderDescriptionField": {
    "message": "Activez cette option pour annuler le message de rappel de sauvegarde de la phrase secrète de récupération. Nous vous recommandons fortement de sauvegarder votre phrase secrète de récupération pour éviter toute perte de fonds"
  },
  "dismissReminderField": {
    "message": "Annuler le rappel de sauvegarde de la phrase secrète de récupération"
  },
  "displayNftMedia": {
    "message": "Afficher les médias NFT"
  },
  "displayNftMediaDescription": {
    "message": "L’affichage des médias et des données NFT expose votre adresse IP à OpenSea ou à d’autres fournisseurs de services tiers. Cela permet à des hackers d’associer votre adresse IP à votre adresse Ethereum. La détection automatique des NFT dépend de ce paramètre et ne sera pas disponible lorsque celui-ci est désactivé."
  },
  "doNotShare": {
    "message": "Ne partagez ceci avec personne"
  },
  "domain": {
    "message": "Domaine"
  },
  "done": {
    "message": "Terminé"
  },
  "dontShowThisAgain": {
    "message": "Ne plus afficher ceci"
  },
  "downArrow": {
    "message": "flèche vers le bas"
  },
  "downloadGoogleChrome": {
    "message": "Télécharger Google Chrome"
  },
  "downloadNow": {
    "message": "Télécharger maintenant"
  },
  "downloadStateLogs": {
    "message": "Télécharger les journaux d’événements"
  },
  "dragAndDropBanner": {
    "message": "Vous pouvez faire glisser les réseaux pour les réorganiser. "
  },
  "dropped": {
    "message": "Déconnecté"
  },
  "duplicateContactTooltip": {
    "message": "Ce nom de contact est en conflit avec un compte ou un contact existant"
  },
  "duplicateContactWarning": {
    "message": "Vous avez des contacts en double"
  },
  "edit": {
    "message": "Modifier"
  },
  "editANickname": {
    "message": "Modifier le pseudo"
  },
  "editAccounts": {
    "message": "Modifier les comptes"
  },
  "editAddressNickname": {
    "message": "Modifier le pseudo de l’adresse"
  },
  "editCancellationGasFeeModalTitle": {
    "message": "Modifier les gas fees d’annulation"
  },
  "editContact": {
    "message": "Modifier le contact"
  },
  "editGasFeeModalTitle": {
    "message": "Modifier le prix du carburant"
  },
  "editGasLimitOutOfBounds": {
    "message": "La limite de carburant doit être d’au moins $1"
  },
  "editGasLimitOutOfBoundsV2": {
    "message": "La limite de carburant doit être supérieure à $1 et inférieure à $2",
    "description": "$1 is the minimum limit for gas and $2 is the maximum limit"
  },
  "editGasLimitTooltip": {
    "message": "La limite de carburant correspond au maximum d’unités de carburant que vous consentez à utiliser. Celles-ci servent de multiplicateur aux « Frais de priorité maximaux » et aux « Frais maximaux »."
  },
  "editGasMaxBaseFeeGWEIImbalance": {
    "message": "Les frais de base maximaux ne peuvent pas être inférieurs aux frais de priorité"
  },
  "editGasMaxBaseFeeHigh": {
    "message": "Les frais de base maximaux sont plus élevés que nécessaire"
  },
  "editGasMaxBaseFeeLow": {
    "message": "Les frais de base maximaux sont faibles par rapport aux conditions actuelles du réseau"
  },
  "editGasMaxFeeHigh": {
    "message": "Les frais maximaux sont plus élevés que nécessaire"
  },
  "editGasMaxFeeLow": {
    "message": "Les frais maximaux sont trop bas par rapport aux conditions du réseau"
  },
  "editGasMaxFeePriorityImbalance": {
    "message": "Les frais maximaux ne peuvent pas être inférieurs aux frais de priorité maximaux"
  },
  "editGasMaxPriorityFeeBelowMinimum": {
    "message": "Les frais de priorité maximaux doivent être supérieurs à 0 GWEI"
  },
  "editGasMaxPriorityFeeBelowMinimumV2": {
    "message": "Les frais de priorité doivent être supérieurs à 0."
  },
  "editGasMaxPriorityFeeHigh": {
    "message": "Les frais de priorité maximaux sont plus élevés que nécessaire. Vous risquez de payer plus que nécessaire."
  },
  "editGasMaxPriorityFeeHighV2": {
    "message": "Les frais de priorité sont plus élevés que nécessaire. Vous risquez de payer plus que nécessaire"
  },
  "editGasMaxPriorityFeeLow": {
    "message": "Les frais de priorité maximaux sont faibles par rapport aux conditions actuelles du réseau"
  },
  "editGasMaxPriorityFeeLowV2": {
    "message": "Les frais de priorité sont faibles par rapport aux conditions actuelles du réseau"
  },
  "editGasPriceTooLow": {
    "message": "Les frais de carburant doivent être supérieurs à 0"
  },
  "editGasPriceTooltip": {
    "message": "Ce réseau exige un champ « Prix du carburant » lors de la soumission d’une transaction. Le prix du carburant correspond au montant que vous paierez par unité de carburant."
  },
  "editGasSubTextFeeLabel": {
    "message": "Frais maximaux :"
  },
  "editGasTitle": {
    "message": "Modifier la priorité"
  },
  "editGasTooLow": {
    "message": "Délai de traitement inconnu"
  },
  "editInPortfolio": {
    "message": "Modifier dans Portfolio"
  },
  "editNetworkLink": {
    "message": "modifier le réseau d’origine"
  },
  "editNetworksTitle": {
    "message": "Modifier les réseaux"
  },
  "editNonceField": {
    "message": "Modifier le nonce"
  },
  "editNonceMessage": {
    "message": "Il s’agit d’une fonction avancée, à utiliser avec précaution."
  },
  "editPermission": {
    "message": "Modifier l’autorisation"
  },
  "editPermissions": {
    "message": "Modifier les autorisations"
  },
  "editSpeedUpEditGasFeeModalTitle": {
    "message": "Modifier les gas fees d’accélération"
  },
  "editSpendingCap": {
    "message": "Modifier le plafond des dépenses"
  },
  "editSpendingCapAccountBalance": {
    "message": "Solde du compte : $1 $2"
  },
  "editSpendingCapDesc": {
    "message": "Indiquez le montant maximum qui pourra être dépensé en votre nom."
  },
  "editSpendingCapError": {
    "message": "Le plafond des dépenses ne peut contenir plus de $1 chiffres décimaux. Supprimez les chiffres décimaux excédentaires pour continuer."
  },
  "editSpendingCapSpecialCharError": {
    "message": "Saisissez uniquement des chiffres"
  },
  "enableAutoDetect": {
    "message": " Activer la détection automatique"
  },
  "enableFromSettings": {
    "message": " Activez-la depuis les Paramètres."
  },
  "enableSnap": {
    "message": "Activer"
  },
  "enableToken": {
    "message": "activer $1",
    "description": "$1 is a token symbol, e.g. ETH"
  },
  "enabled": {
    "message": "Activé"
  },
  "enabledNetworks": {
    "message": "Réseaux activés"
  },
  "encryptionPublicKeyNotice": {
    "message": "$1 aimerait avoir votre clé publique de cryptage. En y consentant, ce site sera en mesure de vous composer des messages cryptés.",
    "description": "$1 is the web3 site name"
  },
  "encryptionPublicKeyRequest": {
    "message": "Demander la clé publique de cryptage"
  },
  "endpointReturnedDifferentChainId": {
    "message": "Le point terminal a renvoyé un ID de chaîne différent : $1",
    "description": "$1 is the return value of eth_chainId from an RPC endpoint"
  },
  "enhancedTokenDetectionAlertMessage": {
    "message": "La détection améliorée des jetons est actuellement disponible sur $1. $2"
  },
  "ensDomainsSettingDescriptionIntroduction": {
    "message": "MetaMask vous permet de voir les domaines ENS dans la barre d’adresse de votre navigateur. Voici comment cela fonctionne :"
  },
  "ensDomainsSettingDescriptionOutroduction": {
    "message": "Veuillez noter que l’utilisation de cette fonctionnalité expose votre adresse IP à des services tiers IPFS."
  },
  "ensDomainsSettingDescriptionPart1": {
    "message": "MetaMask vérifie le contrat ENS d’Ethereum pour trouver le code lié au nom de domaine ENS."
  },
  "ensDomainsSettingDescriptionPart2": {
    "message": "Si le code renvoie à un IPFS, vous pouvez voir le contenu qui y est associé (généralement un site web)."
  },
  "ensDomainsSettingTitle": {
    "message": "Afficher les domaines ENS dans la barre d’adresse"
  },
  "ensUnknownError": {
    "message": "La recherche d’ENS a échoué."
  },
  "enterANameToIdentifyTheUrl": {
    "message": "Saisissez un nom pour identifier l’URL"
  },
  "enterChainId": {
    "message": "Saisissez l’ID de chaîne"
  },
  "enterMaxSpendLimit": {
    "message": "Saisissez la limite de dépenses maximale"
  },
  "enterNetworkName": {
    "message": "Saisissez le nom du réseau"
  },
  "enterOptionalPassword": {
    "message": "Entrez le mot de passe facultatif"
  },
  "enterPasswordContinue": {
    "message": "Entrez votre mot de passe pour continuer"
  },
  "enterRpcUrl": {
    "message": "Saisissez l’URL du RPC"
  },
  "enterSymbol": {
    "message": "Saisissez le symbole"
  },
  "enterTokenNameOrAddress": {
    "message": "Saisissez le nom du jeton ou copiez-collez l’adresse"
  },
  "enterYourPassword": {
    "message": "Saisissez votre mot de passe"
  },
  "errorCode": {
    "message": "Code : $1",
    "description": "Displayed error code for debugging purposes. $1 is the error code"
  },
  "errorGettingSafeChainList": {
    "message": "Erreur lors de l’obtention de la liste des chaînes sécurisées, veuillez continuer avec précaution."
  },
  "errorMessage": {
    "message": "Message : $1",
    "description": "Displayed error message for debugging purposes. $1 is the error message"
  },
  "errorName": {
    "message": "Code : $1",
    "description": "Displayed error name for debugging purposes. $1 is the error name"
  },
  "errorPageContactSupport": {
    "message": "Contacter l’assistance",
    "description": "Button for contact MM support"
  },
  "errorPageDescribeUsWhatHappened": {
    "message": "Décrivez ce qui s’est passé",
    "description": "Button for submitting report to sentry"
  },
  "errorPageInfo": {
    "message": "Vos informations ne peuvent pas être affichées. Ne vous inquiétez pas, votre portefeuille et vos fonds sont en sécurité.",
    "description": "Information banner shown in the error page"
  },
  "errorPageMessageTitle": {
    "message": "Message d’erreur",
    "description": "Title for description, which is displayed for debugging purposes"
  },
  "errorPageSentryFormTitle": {
    "message": "Décrivez ce qui s’est passé",
    "description": "In sentry feedback form, The title at the top of the feedback form."
  },
  "errorPageSentryMessagePlaceholder": {
    "message": "Le fait de partager des détails tels que la façon dont nous pouvons reproduire le bogue nous aidera à résoudre le problème.",
    "description": "In sentry feedback form, The placeholder for the feedback description input field."
  },
  "errorPageSentrySuccessMessageText": {
    "message": "Merci. Nous y jetterons un coup d’œil prochainement.",
    "description": "In sentry feedback form, The message displayed after a successful feedback submission."
  },
  "errorPageTitle": {
    "message": "MetaMask a rencontré une erreur",
    "description": "Title of generic error page"
  },
  "errorPageTryAgain": {
    "message": "Réessayez",
    "description": "Button for try again"
  },
  "errorStack": {
    "message": "Stack :",
    "description": "Title for error stack, which is displayed for debugging purposes"
  },
  "errorWhileConnectingToRPC": {
    "message": "Une erreur s’est produite lors de la connexion au réseau personnalisé."
  },
  "errorWithSnap": {
    "message": "Erreur avec $1",
    "description": "$1 represents the name of the snap"
  },
  "estimatedFee": {
    "message": "Frais estimés"
  },
  "estimatedFeeTooltip": {
    "message": "Montant payé pour traiter la transaction sur le réseau."
  },
  "ethGasPriceFetchWarning": {
    "message": "Le prix de carburant de sauvegarde est fourni, car le service principal d’estimation du carburant est momentanément indisponible."
  },
  "ethereumProviderAccess": {
    "message": "Accorder au fournisseur d’Ethereum l’autorisation d’accéder à $1",
    "description": "The parameter is the name of the requesting origin"
  },
  "ethereumPublicAddress": {
    "message": "Adresse publique d’Ethereum"
  },
  "etherscan": {
    "message": "Etherscan"
  },
  "etherscanView": {
    "message": "Afficher le compte sur Etherscan"
  },
  "etherscanViewOn": {
    "message": "Afficher sur Etherscan"
  },
  "existingChainId": {
    "message": "Les informations que vous avez saisies sont associées à un ID de chaîne existant."
  },
  "expandView": {
    "message": "Agrandir la vue"
  },
  "experimental": {
    "message": "Expérimental"
  },
  "exploreweb3": {
    "message": "Explorer le Web3"
  },
  "exportYourData": {
    "message": "Exportez vos données"
  },
  "exportYourDataButton": {
    "message": "Télécharger"
  },
  "exportYourDataDescription": {
    "message": "Vous pouvez exporter des données telles que vos contacts et vos préférences."
  },
  "extendWalletWithSnaps": {
    "message": "Explorez les Snaps créés par la communauté pour personnaliser votre expérience web3",
    "description": "Banner description displayed on Snaps list page in Settings when less than 6 Snaps is installed."
  },
  "externalAccount": {
    "message": "Compte externe"
  },
  "externalExtension": {
    "message": "Extension externe"
  },
  "externalNameSourcesSetting": {
    "message": "Pseudonymes proposés"
  },
  "externalNameSourcesSettingDescription": {
    "message": "Nous récupérons les pseudonymes proposés pour les adresses avec lesquelles vous interagissez auprès de sources tierces telles que Etherscan, Infura et Lens Protocol. Ces sources pourront voir ces adresses et votre adresse IP. L’adresse de votre compte ne sera pas divulguée à des tiers."
  },
  "failed": {
    "message": "Échec"
  },
  "failedToFetchChainId": {
    "message": "Impossible de récupérer l’ID de la chaîne. Votre URL de RPC est-elle correcte ?"
  },
  "failureMessage": {
    "message": "Un problème est survenu et nous n’avons pas pu mener à bien l’action"
  },
  "fast": {
    "message": "Rapide"
  },
  "feeDetails": {
    "message": "Détails des frais"
  },
  "fileImportFail": {
    "message": "L’importation de fichier ne fonctionne pas ? Cliquez ici !",
    "description": "Helps user import their account from a JSON file"
  },
  "flaskWelcomeUninstall": {
    "message": "vous devriez désinstaller cette extension",
    "description": "This request is shown on the Flask Welcome screen. It is intended for non-developers, and will be bolded."
  },
  "flaskWelcomeWarning1": {
    "message": "Flask permet aux développeurs d’expérimenter de nouvelles API instables. À moins que vous ne soyez développeur(-se) ou bêta testeur(-se), $1.",
    "description": "This is a warning shown on the Flask Welcome screen, intended to encourage non-developers not to proceed any further. $1 is the bolded message 'flaskWelcomeUninstall'"
  },
  "flaskWelcomeWarning2": {
    "message": "Nous ne garantissons ni la sécurité ni la stabilité de cette extension. Les nouvelles API proposées par Flask ne sont pas protégées contre les attaques d’hameçonnage, ce qui signifie que tout site ou snap nécessitant Flask pourrait être une tentative malveillante de voler vos actifs.",
    "description": "This explains the risks of using MetaMask Flask"
  },
  "flaskWelcomeWarning3": {
    "message": "Toutes les API de Flask sont expérimentales. Elles peuvent être modifiées ou supprimées sans préavis. Elles peuvent aussi rester sur Flask indéfiniment sans jamais être migrées vers le MetaMask stable. Utilisez-les à vos risques et périls.",
    "description": "This message warns developers about unstable Flask APIs"
  },
  "flaskWelcomeWarning4": {
    "message": "Assurez-vous de désactiver l’extension MetaMask que vous utilisez habituellement lorsque vous utilisez Flask.",
    "description": "This message calls to pay attention about multiple versions of MetaMask running on the same site (Flask + Prod)"
  },
  "flaskWelcomeWarningAcceptButton": {
    "message": "J’accepte les risques",
    "description": "this text is shown on a button, which the user presses to confirm they understand the risks of using Flask"
  },
  "floatAmountToken": {
    "message": "Le nombre de jetons doit être un nombre entier"
  },
  "followUsOnTwitter": {
    "message": "Suivez-nous sur Twitter"
  },
  "forbiddenIpfsGateway": {
    "message": "Passerelle IPFS interdite : veuillez spécifier une passerelle CID"
  },
  "forgetDevice": {
    "message": "Oublier cet appareil"
  },
  "forgotPassword": {
    "message": "Mot de passe oublié ?"
  },
  "form": {
    "message": "formulaire"
  },
  "from": {
    "message": "de"
  },
  "fromAddress": {
    "message": "De : $1",
    "description": "$1 is the address to include in the From label. It is typically shortened first using shortenAddress"
  },
  "fromTokenLists": {
    "message": "À partir des listes de tokens : $1"
  },
  "function": {
    "message": "Fonction : $1"
  },
  "fundingMethod": {
    "message": "Mode de financement"
  },
  "gas": {
    "message": "Carburant"
  },
  "gasDisplayAcknowledgeDappButtonText": {
    "message": "Modifier le prix de carburant suggéré"
  },
  "gasDisplayDappWarning": {
    "message": "Ce prix de carburant a été suggéré par $1. Si vous n’en tenez pas compte, vous risquez de rencontrer des difficultés lors de votre transaction. Veuillez contacter $1 pour toute question.",
    "description": "$1 represents the Dapp's origin"
  },
  "gasFee": {
    "message": "Frais de gaz"
  },
  "gasLimit": {
    "message": "Montant maximal des frais de transaction"
  },
  "gasLimitInfoTooltipContent": {
    "message": "La limite de carburant est la quantité maximale d’unités d’essence que vous consentez à dépenser."
  },
  "gasLimitRecommended": {
    "message": "La limite recommandée de gas est de $1. Si la limite de gas est inférieure à cette valeur, l’opération peut échouer."
  },
  "gasLimitTooLow": {
    "message": "La limite de carburant doit être d’au moins 21000"
  },
  "gasLimitTooLowWithDynamicFee": {
    "message": "La limite de carburant doit être d’au moins $1",
    "description": "$1 is the custom gas limit, in decimal."
  },
  "gasLimitV2": {
    "message": "Limite de carburant"
  },
  "gasOption": {
    "message": "Option de carburant"
  },
  "gasPrice": {
    "message": "Prix du gaz (GWEI)"
  },
  "gasPriceExcessive": {
    "message": "Vos frais de carburant sont inutilement élevés. Songez à les réduire."
  },
  "gasPriceExcessiveInput": {
    "message": "Le prix du gaz est excessif"
  },
  "gasPriceExtremelyLow": {
    "message": "Le prix du gaz est extrêmement bas"
  },
  "gasPriceFetchFailed": {
    "message": "L’estimation du prix du carburant a échoué en raison d’une erreur de réseau."
  },
  "gasPriceInfoTooltipContent": {
    "message": "Le prix du carburant indique la quantité d’Ether que vous acceptez de payer pour chaque unité de carburant."
  },
  "gasTimingHoursShort": {
    "message": "$1 h",
    "description": "$1 represents a number of hours"
  },
  "gasTimingLow": {
    "message": "Lente"
  },
  "gasTimingMinutesShort": {
    "message": "$1 min",
    "description": "$1 represents a number of minutes"
  },
  "gasTimingSecondsShort": {
    "message": "$1 s",
    "description": "$1 represents a number of seconds"
  },
  "gasUsed": {
    "message": "Gaz utilisé"
  },
  "general": {
    "message": "Général"
  },
  "generalCameraError": {
    "message": "Impossible d’accéder à votre appareil photo. Veuillez réessayer."
  },
  "generalCameraErrorTitle": {
    "message": "Quelque chose a mal tourné…"
  },
  "generalDescription": {
    "message": "Synchronisez les paramètres entre différents appareils, sélectionnez les préférences réseau et suivez les données relatives aux jetons"
  },
  "genericExplorerView": {
    "message": "Voir le compte sur $1"
  },
  "goBack": {
    "message": "Retour"
  },
  "goToSite": {
    "message": "Accéder au site"
  },
  "goerli": {
    "message": "Testnet Goerli"
  },
  "gotIt": {
    "message": "D’accord"
  },
  "grantExactAccess": {
    "message": "Accorder un accès exact"
  },
  "gwei": {
    "message": "GWEI"
  },
  "hardware": {
    "message": "Matériel"
  },
  "hardwareWalletConnected": {
    "message": "Portefeuille matériel connecté"
  },
  "hardwareWalletLegacyDescription": {
    "message": "(hérité)",
    "description": "Text representing the MEW path"
  },
  "hardwareWalletSupportLinkConversion": {
    "message": "cliquez ici"
  },
  "hardwareWallets": {
    "message": "Connecter un portefeuille matériel"
  },
  "hardwareWalletsInfo": {
    "message": "Les intégrations de portefeuilles matériels utilisent des appels API vers des serveurs externes qui peuvent voir votre adresse IP et les adresses des contrats intelligents avec lesquels vous interagissez."
  },
  "hardwareWalletsMsg": {
    "message": "Selectionnez le portefeuille matériel que vous voulez utiliser avec MetaMask"
  },
  "here": {
    "message": "ici",
    "description": "as in -click here- for more information (goes with troubleTokenBalances)"
  },
  "hexData": {
    "message": "Données Hex"
  },
  "hiddenAccounts": {
    "message": "Comptes cachés"
  },
  "hide": {
    "message": "Masquer"
  },
  "hideAccount": {
    "message": "Compte caché"
  },
  "hideAdvancedDetails": {
    "message": "Masquer les détails avancés"
  },
  "hideSeedPhrase": {
    "message": "Masquer la phrase mnémonique"
  },
  "hideSentitiveInfo": {
    "message": "Masquer les informations sensibles"
  },
  "hideTokenPrompt": {
    "message": "Masquer le jeton ?"
  },
  "hideTokenSymbol": {
    "message": "Masquer $1",
    "description": "$1 is the symbol for a token (e.g. 'DAI')"
  },
  "hideZeroBalanceTokens": {
    "message": "Masquer les jetons sans solde"
  },
  "high": {
    "message": "Agressif"
  },
  "highGasSettingToolTipMessage": {
    "message": "Utilisez $1 pour couvrir les envolées du trafic réseau dues à des événements tels que les chutes de NFT populaires.",
    "description": "$1 is key 'high' (text: 'Aggressive') separated here so that it can be passed in with bold font-weight"
  },
  "highLowercase": {
    "message": "élevé"
  },
  "highestCurrentBid": {
    "message": "Offre actuelle la plus élevée"
  },
  "highestFloorPrice": {
    "message": "Prix plancher le plus élevé"
  },
  "history": {
    "message": "Historique"
  },
  "holdToRevealContent1": {
    "message": "Votre phrase secrète de récupération donne $1",
    "description": "$1 is a bolded text with the message from 'holdToRevealContent2'"
  },
  "holdToRevealContent2": {
    "message": "un accès complet à votre portefeuille et à vos fonds.",
    "description": "Is the bolded text in 'holdToRevealContent1'"
  },
  "holdToRevealContent3": {
    "message": "Ne la partagez avec personne. $1 $2",
    "description": "$1 is a message from 'holdToRevealContent4' and $2 is a text link with the message from 'holdToRevealContent5'"
  },
  "holdToRevealContent4": {
    "message": "Le service d’assistance de MetaMask ne vous la demandera jamais,",
    "description": "Part of 'holdToRevealContent3'"
  },
  "holdToRevealContent5": {
    "message": "mais les hameçonneurs pourraient le faire.",
    "description": "The text link in 'holdToRevealContent3'"
  },
  "holdToRevealContentPrivateKey1": {
    "message": "Votre clé privée vous donne $1",
    "description": "$1 is a bolded text with the message from 'holdToRevealContentPrivateKey2'"
  },
  "holdToRevealContentPrivateKey2": {
    "message": "un accès illimité à votre portefeuille et à vos fonds.",
    "description": "Is the bolded text in 'holdToRevealContentPrivateKey2'"
  },
  "holdToRevealLockedLabel": {
    "message": "appuyez longuement pour révéler le cercle verrouillé"
  },
  "holdToRevealPrivateKey": {
    "message": "Appuyez longuement pour révéler la clé privée"
  },
  "holdToRevealPrivateKeyTitle": {
    "message": "Conservez votre clé privée en lieu sûr"
  },
  "holdToRevealSRP": {
    "message": "Appuyez longuement pour révéler la PSR"
  },
  "holdToRevealSRPTitle": {
    "message": "Conservez votre PSR en lieu sûr"
  },
  "holdToRevealUnlockedLabel": {
    "message": "appuyez longuement pour révéler le cercle déverrouillé"
  },
  "honeypotDescription": {
    "message": "Ce jeton peut présenter un risque d’arnaque au pot de miel. Il est conseillé de faire preuve de diligence raisonnable avant d’interagir ce jeton afin d’éviter toute perte financière potentielle."
  },
  "honeypotTitle": {
    "message": "Pot de miel"
  },
  "howNetworkFeesWorkExplanation": {
    "message": "Estimation des frais requis pour traiter la transaction. Le montant maximum des frais est de $1."
  },
  "howQuotesWork": {
    "message": "Comment fonctionnent les cotations"
  },
  "howQuotesWorkExplanation": {
    "message": "Cette cotation a le meilleur rendement parmi toutes celles que nous avons recherchées. Ce rendement est basé sur le taux de swap, qui comprend les frais d’établissement de passerelles et une commission MetaMask de $1 %, moins les frais de gaz. Les frais de gaz dépendent de l’activité du réseau et de la complexité de la transaction."
  },
  "id": {
    "message": "ID"
  },
  "ifYouGetLockedOut": {
    "message": "Si vous ne pouvez plus accéder à votre compte ou si vous changez d’appareil, vous perdrez vos fonds. Veillez à sauvegarder votre phrase secrète de récupération dans $1 ",
    "description": "$1 is the menu path to be shown with font weight bold"
  },
  "ignoreAll": {
    "message": "Ignorer tout"
  },
  "ignoreTokenWarning": {
    "message": "Si vous masquez des jetons, ils n’apparaîtront pas dans votre portefeuille. Cependant, vous pouvez toujours les ajouter en les recherchant."
  },
  "imToken": {
    "message": "imToken"
  },
  "import": {
    "message": "Importer",
    "description": "Button to import an account from a selected file"
  },
  "importAccountError": {
    "message": "Erreur d’importation de compte."
  },
  "importAccountErrorIsSRP": {
    "message": "Vous avez saisi une phrase secrète de récupération (ou mnémonique). Pour importer un compte ici, vous devez saisir une clé privée, qui est une chaîne hexadécimale de 64 caractères."
  },
  "importAccountErrorNotAValidPrivateKey": {
    "message": "Il ne s’agit pas d’une clé privée valide. Vous avez saisi une chaîne hexadécimale, mais elle doit comporter 64 caractères."
  },
  "importAccountErrorNotHexadecimal": {
    "message": "Il ne s’agit pas d’une clé privée valide. Vous devez saisir une chaîne hexadécimale de 64 caractères."
  },
  "importAccountJsonLoading1": {
    "message": "Cette importation JSON prendra quelques minutes et pourra faire planter MetaMask."
  },
  "importAccountJsonLoading2": {
    "message": "Désolé, nous essaierons d’accélérer ce processus à l’avenir."
  },
  "importAccountMsg": {
    "message": "Les comptes importés ne seront pas associés à la phrase secrète de récupération que vous avez créée au départ dans MetaMask. En savoir plus sur les comptes importés"
  },
  "importMyWallet": {
    "message": "Importer mon portefeuille"
  },
  "importNFT": {
    "message": "Importer le NFT"
  },
  "importNFTAddressToolTip": {
    "message": "Sur OpenSea, par exemple, sur la page des NFT, dans la section Détails, se trouve une valeur avec un hyperlien bleu intitulée « Adresse de contrat ». Si vous cliquez dessus, vous serez redirigé vers l’adresse du contrat sur Etherscan. En haut à gauche de cette page, il devrait y avoir une icône intitulée « Contrat » et à droite, une longue chaîne de lettres et de chiffres. C’est l’adresse du contrat qui a créé votre NFT. Cliquez sur l’icône « Copier » à droite de l’adresse pour la copier dans votre presse-papiers."
  },
  "importNFTPage": {
    "message": "page Importer des NFT"
  },
  "importNFTTokenIdToolTip": {
    "message": "L’ID d’un NFT est un identifiant unique puisqu’il n’y a pas deux NFT identiques. Encore une fois, sur OpenSea, ce numéro se trouve dans la section « Détails ». Prenez-en note ou copiez-le dans votre presse-papiers."
  },
  "importNWordSRP": {
    "message": "J’ai une phrase de récupération de $1 mots",
    "description": "$1 is the number of words in the recovery phrase"
  },
  "importPrivateKey": {
    "message": "Clé privée"
  },
  "importSRPDescription": {
    "message": "Importez un portefeuille existant en utilisant votre phrase secrète de récupération de 12 ou 24 mots."
  },
  "importSRPNumberOfWordsError": {
    "message": "Les phrases secrètes de récupération sont composées de 12 ou 24 mots"
  },
  "importSRPWordError": {
    "message": "Le mot $1 est incorrect ou mal orthographié.",
    "description": "$1 is the word that is incorrect or misspelled"
  },
  "importSRPWordErrorAlternative": {
    "message": "Les mots $1 et $2 sont incorrects ou mal orthographiés.",
    "description": "$1 and $2 are multiple words that are mispelled."
  },
  "importSecretRecoveryPhrase": {
    "message": "Importer la phrase secrète de récupération"
  },
  "importSelectedTokens": {
    "message": "Voulez-vous importer les jetons sélectionnés ?"
  },
  "importSelectedTokensDescription": {
    "message": "Seuls les jetons que vous avez sélectionnés apparaîtront dans votre portefeuille. Vous pourrez toujours importer des jetons masqués en les recherchant."
  },
  "importTokenQuestion": {
    "message": "Importer un jeton ?"
  },
  "importTokenWarning": {
    "message": "Tout un chacun peut créer un jeton avec n’importe quel nom, y compris de fausses versions de jetons existants. Ajoutez et échangez avec prudence !"
  },
  "importTokensCamelCase": {
    "message": "Importer des jetons"
  },
  "importTokensError": {
    "message": "Impossible d’importer les jetons. Veuillez ressayer plus tard."
  },
  "importWallet": {
    "message": "Importer le portefeuille"
  },
  "importWalletOrAccountHeader": {
    "message": "Importer un portefeuille ou un compte"
  },
  "importWithCount": {
    "message": "Importer $1",
    "description": "$1 will the number of detected tokens that are selected for importing, if all of them are selected then $1 will be all"
  },
  "imported": {
    "message": "Importé",
    "description": "status showing that an account has been fully loaded into the keyring"
  },
  "inYourSettings": {
    "message": "dans vos paramètres"
  },
  "included": {
    "message": "inclus"
  },
  "infuraBlockedNotification": {
    "message": "MetaMask ne peut pas se connecter à l’hôte de la blockchain. Vérifiez les éventuelles raisons $1.",
    "description": "$1 is a clickable link with with text defined by the 'here' key"
  },
  "initialTransactionConfirmed": {
    "message": "Votre transaction initiale a été confirmée par le réseau. Cliquez sur OK pour retourner à l’écran précédent."
  },
  "insightsFromSnap": {
    "message": "Aperçus $1",
    "description": "$1 represents the name of the snap"
  },
  "install": {
    "message": "Installez"
  },
  "installOrigin": {
    "message": "Installer Origin"
  },
  "installRequest": {
    "message": "Ajouter à MetaMask"
  },
  "installedOn": {
    "message": "Installé le $1",
    "description": "$1 is the date when the snap has been installed"
  },
  "insufficientBalance": {
    "message": "Solde insuffisant."
  },
  "insufficientFunds": {
    "message": "Fonds insuffisants."
  },
  "insufficientFundsForGas": {
    "message": "Fonds insuffisants pour le carburant"
  },
  "insufficientLockedLiquidityDescription": {
    "message": "L’absence de liquidités bloquées ou brûlées de manière adéquate rend le jeton vulnérable aux retraits soudains de liquidités, ce qui peut entraîner une instabilité du marché."
  },
  "insufficientLockedLiquidityTitle": {
    "message": "Insuffisance de liquidités bloquées"
  },
  "insufficientTokens": {
    "message": "Jetons insuffisants."
  },
  "interactingWith": {
    "message": "Interagir avec"
  },
  "interactingWithTransactionDescription": {
    "message": "Ceci est le contrat avec lequel vous interagissez. Vérifiez les détails pour éviter les arnaques."
  },
  "invalidAddress": {
    "message": "Adresse invalide"
  },
  "invalidAddressRecipient": {
    "message": "L’adresse du destinataire n’est pas valide"
  },
  "invalidAssetType": {
    "message": "Cet actif est un NFT et doit être ajouté de nouveau à la page Importer des NFT qui se trouve sous l’onglet NFT"
  },
  "invalidChainIdTooBig": {
    "message": "ID de chaîne invalide. L’ID de la chaîne est trop grand."
  },
  "invalidCustomNetworkAlertContent1": {
    "message": "L’ID de la chaîne pour le réseau personnalisé « $1 » doit être saisi à nouveau.",
    "description": "$1 is the name/identifier of the network."
  },
  "invalidCustomNetworkAlertContent2": {
    "message": "Pour vous protéger des fournisseurs de réseau malveillants ou défectueux, les ID de chaîne sont désormais obligatoires pour tous les réseaux personnalisés."
  },
  "invalidCustomNetworkAlertContent3": {
    "message": "Allez dans Paramètres > Réseau et saisissez l’ID de chaîne. Vous trouverez les ID de chaîne des réseaux les plus courants sur $1.",
    "description": "$1 is a link to https://chainid.network"
  },
  "invalidCustomNetworkAlertTitle": {
    "message": "Réseau personnalisé invalide"
  },
  "invalidHexData": {
    "message": "Données hexadécimales non valides"
  },
  "invalidHexNumber": {
    "message": "Numéro hexadécimal invalide."
  },
  "invalidHexNumberLeadingZeros": {
    "message": "Numéro hexadécimal invalide. Supprimez tous les zéros non significatifs."
  },
  "invalidIpfsGateway": {
    "message": "Passerelle IPFS invalide : la valeur doit être une URL valide"
  },
  "invalidNumber": {
    "message": "Numéro invalide. Saisissez un nombre décimal ou hexadécimal avec le préfixe « 0x »."
  },
  "invalidNumberLeadingZeros": {
    "message": "Numéro invalide. Supprimez tous les zéros en tête."
  },
  "invalidRPC": {
    "message": "URL RPC invalide"
  },
  "invalidSeedPhrase": {
    "message": "Phrase secrète de récupération invalide"
  },
  "invalidSeedPhraseCaseSensitive": {
    "message": "Entrée invalide ! La phrase secrète de récupération est sensible à la casse."
  },
  "ipfsGateway": {
    "message": "Passerelle IPFS"
  },
  "ipfsGatewayDescription": {
    "message": "MetaMask utilise des services tiers pour afficher des images de vos NFT stockés sur IPFS, des informations relatives aux adresses ENS saisies dans la barre d’adresse de votre navigateur et l’icône des différents jetons. Votre adresse IP peut être exposée si vous avez recours à ces services."
  },
  "ipfsToggleModalDescriptionOne": {
    "message": "Nous utilisons des services tiers pour afficher des images de vos NFT stockés sur IPFS, affichons des informations relatives aux adresses ENS saisies dans la barre d’adresse de votre navigateur et récupérons les icônes des différents jetons. Votre adresse IP peut être exposée si vous avez recours à ces services."
  },
  "ipfsToggleModalDescriptionTwo": {
    "message": "En sélectionnant « Confirmer », vous activez la résolution IPFS. Vous pouvez désactiver cette option à tout moment dans $1.",
    "description": "$1 is the method to turn off ipfs"
  },
  "ipfsToggleModalSettings": {
    "message": "Paramètres > Sécurité et confidentialité"
  },
  "isSigningOrSubmitting": {
    "message": "Une transaction antérieure est toujours en cours de signature ou d’envoi"
  },
  "jazzAndBlockies": {
    "message": "Les Jazzicons et les Blockies sont deux styles différents d’icônes uniques qui vous aident à identifier un compte en un coup d’œil."
  },
  "jazzicons": {
    "message": "Jazzicons"
  },
  "jsonFile": {
    "message": "Fichier JSON",
    "description": "format for importing an account"
  },
  "keepReminderOfSRP": {
    "message": "Conservez votre phrase secrète de récupération dans un endroit sûr. Si vous la perdez, personne ne pourra vous aider à la récupérer. Pire encore, vous ne pourrez plus jamais accéder à votre portefeuille. $1",
    "description": "$1 is a learn more link"
  },
  "keyringAccountName": {
    "message": "Nom du compte"
  },
  "keyringAccountPublicAddress": {
    "message": "Adresse publique"
  },
  "keyringSnapRemovalResult1": {
    "message": "$1 $2 supprimé",
    "description": "Displays the result after removal of a keyring snap. $1 is the snap name, $2 is whether it is successful or not"
  },
  "keyringSnapRemovalResultNotSuccessful": {
    "message": "pas ",
    "description": "Displays the `not` word in $2."
  },
  "keyringSnapRemoveConfirmation": {
    "message": "Saisissez $1 pour confirmer que vous souhaitez supprimer ce snap :",
    "description": "Asks user to input the name nap prior to deleting the snap. $1 is the snap name"
  },
  "keystone": {
    "message": "Keystone"
  },
  "knownAddressRecipient": {
    "message": "Adresse contractuelle connue."
  },
  "knownTokenWarning": {
    "message": "Cette action modifiera les jetons déjà présents dans votre portefeuille, et risque de favoriser les tentatives d’hameçonnage. N’approuvez que si vous êtes certain·e de vouloir modifier ce que ces jetons représentent. En savoir plus sur $1"
  },
  "l1Fee": {
    "message": "Frais L1"
  },
  "l1FeeTooltip": {
    "message": "Frais de gaz L1"
  },
  "l2Fee": {
    "message": "Frais L2"
  },
  "l2FeeTooltip": {
    "message": "Frais de gaz L2"
  },
  "lastConnected": {
    "message": "Dernière connexion"
  },
  "lastSold": {
    "message": "Dernière vente"
  },
  "lavaDomeCopyWarning": {
    "message": "Pour votre sécurité, vous ne pouvez pas sélectionner ce texte actuellement."
  },
  "layer1Fees": {
    "message": "Frais de couche 1 (L1)"
  },
  "layer2Fees": {
    "message": "Frais de couche 2"
  },
  "learnHow": {
    "message": "Découvrir comment"
  },
  "learnMore": {
    "message": "En savoir plus"
  },
  "learnMoreAboutGas": {
    "message": "Vous voulez $1 sur les frais de gaz ?",
    "description": "$1 will be replaced by the learnMore translation key"
  },
  "learnMoreAboutPrivacy": {
    "message": "En savoir plus sur les bonnes pratiques en matière de protection des données personnelles."
  },
  "learnMoreKeystone": {
    "message": "En savoir plus"
  },
  "learnMoreUpperCase": {
    "message": "En savoir plus"
  },
  "learnMoreUpperCaseWithDot": {
    "message": "En savoir plus."
  },
  "learnScamRisk": {
    "message": "hameçonnages et risques de sécurité."
  },
  "leaveMetaMask": {
    "message": "Voulez-vous quitter MetaMask ?"
  },
  "leaveMetaMaskDesc": {
    "message": "Vous allez visiter un site externe à MetaMask. Vérifiez l’URL avant de continuer."
  },
  "ledgerAccountRestriction": {
    "message": "Vous devez d’abord utiliser le dernier compte que vous avez créé avant de pouvoir en ajouter un nouveau."
  },
  "ledgerConnectionInstructionCloseOtherApps": {
    "message": "Fermez tout autre logiciel connecté à votre appareil, puis cliquez ici pour actualiser."
  },
  "ledgerConnectionInstructionHeader": {
    "message": "Avant de cliquer sur confirmer :"
  },
  "ledgerConnectionInstructionStepFour": {
    "message": "Activez les « données de contrat intelligent » ou la « signature aveugle » sur votre dispositif Ledger."
  },
  "ledgerConnectionInstructionStepThree": {
    "message": "Assurez-vous que votre dispositif Ledger est branché et sélectionnez l'application Ethereum."
  },
  "ledgerDeviceOpenFailureMessage": {
    "message": "Le dispositif Ledger n’a pas pu s’ouvrir. Il est peut-être connecté à d’autres logiciels. Veuillez fermer Ledger Live ou toute autre application déjà connectée à celui-ci, puis essayez de vous reconnecter."
  },
  "ledgerErrorConnectionIssue": {
    "message": "Reconnectez votre Ledger, ouvrez l’application ETH et réessayez."
  },
  "ledgerErrorDevicedLocked": {
    "message": "Votre Ledger est verrouillé. Déverrouillez-le et réessayez."
  },
  "ledgerErrorEthAppNotOpen": {
    "message": "Pour résoudre le problème, ouvrez l’application ETH sur votre appareil et réessayez."
  },
  "ledgerErrorTransactionDataNotPadded": {
    "message": "Les données d’entrée de la transaction Ethereum ne sont pas suffisamment étoffées."
  },
  "ledgerLiveApp": {
    "message": "Appli Ledger Live"
  },
  "ledgerLocked": {
    "message": "Impossible de se connecter au dispositif Ledger. Veuillez vous assurer que votre périphérique est déverrouillé et que l’application Ethereum est ouverte."
  },
  "ledgerMultipleDevicesUnsupportedErrorMessage": {
    "message": "Il n’est pas possible de connecter plusieurs dispositifs Ledger en même temps. Vous devez d’abord déconnecter le dispositif actuel avant d’en connecter un autre."
  },
  "ledgerTimeout": {
    "message": "Ledger Live met trop de temps à répondre ou la connexion est interrompue. Assurez-vous que l’application Ledger Live est bien ouverte et que votre appareil est déverrouillé."
  },
  "ledgerWebHIDNotConnectedErrorMessage": {
    "message": "Le dispositif Ledger n’est pas connecté. Si vous souhaitez le connecter, veuillez cliquer à nouveau sur « Continuer » et approuver la connexion au HID",
    "description": "An error message shown to the user during the hardware connect flow."
  },
  "levelArrow": {
    "message": "flèche de niveau"
  },
  "lightTheme": {
    "message": "Clair"
  },
  "likeToImportToken": {
    "message": "Voulez-vous importer ce jeton ?"
  },
  "likeToImportTokens": {
    "message": "Souhaitez-vous ajouter ces jetons ?"
  },
  "lineaGoerli": {
    "message": "Réseau de test Linea Goerli"
  },
  "lineaMainnet": {
    "message": "Le réseau principal de Linea"
  },
  "lineaSepolia": {
    "message": "Réseau de test Linea Sepolia"
  },
  "link": {
    "message": "Associer"
  },
  "linkCentralizedExchanges": {
    "message": "Liez votre compte Coinbase ou Binance pour transférer gratuitement des crypto-monnaies vers MetaMask."
  },
  "links": {
    "message": "Liens"
  },
  "loadMore": {
    "message": "Charger plus"
  },
  "loading": {
    "message": "Chargement..."
  },
  "loadingScreenSnapMessage": {
    "message": "Veuillez conclure la transaction sur le snap."
  },
  "loadingTokenList": {
    "message": "Chargement de la liste des jetons"
  },
  "localhost": {
    "message": "Localhost 8545"
  },
  "lock": {
    "message": "Déconnexion"
  },
  "lockMetaMask": {
    "message": "Verrouiller MetaMask"
  },
  "lockTimeInvalid": {
    "message": "Le temps de verrouillage doit être un nombre compris entre 0 et 10 080"
  },
  "logo": {
    "message": "Logo $1",
    "description": "$1 is the name of the ticker"
  },
  "low": {
    "message": "Bas"
  },
  "lowEstimatedReturnTooltipMessage": {
    "message": "Les frais s’élèveront à plus de $1 % du montant initial. Vérifiez le montant que vous recevrez et les frais de réseau."
  },
  "lowEstimatedReturnTooltipTitle": {
    "message": "Coût élevé"
  },
  "lowGasSettingToolTipMessage": {
    "message": "Utilisez $1 pour attendre un prix inférieur. Les estimations de temps sont nettement moins précises, car les prix sont relativement imprévisibles.",
    "description": "$1 is key 'low' separated here so that it can be passed in with bold font-weight"
  },
  "lowLowercase": {
    "message": "bas"
  },
  "mainnet": {
    "message": "Réseau principal Ethereum"
  },
  "mainnetToken": {
    "message": "Cette adresse correspond à une adresse connue du token Ethereum Mainnet. Revérifiez l’adresse du contrat et le réseau en cherchant le token que vous essayez d’ajouter."
  },
  "makeAnotherSwap": {
    "message": "Créer un nouveau swap"
  },
  "makeSureNoOneWatching": {
    "message": "Assurez-vous que personne ne regarde votre écran",
    "description": "Warning to users to be care while creating and saving their new Secret Recovery Phrase"
  },
  "manageDefaultSettings": {
    "message": "Gérer les paramètres de confidentialité par défaut"
  },
  "managePermissions": {
    "message": "Gérer les autorisations"
  },
  "marketCap": {
    "message": "Capitalisation boursière"
  },
  "marketDetails": {
    "message": "Détails du marché"
  },
  "max": {
    "message": "Max."
  },
  "maxBaseFee": {
    "message": "Frais de base maximaux"
  },
  "maxFee": {
    "message": "Frais maximaux"
  },
  "maxFeeTooltip": {
    "message": "Frais maximums prévus pour le traitement de la transaction."
  },
  "maxPriorityFee": {
    "message": "Frais de priorité maximaux"
  },
  "medium": {
    "message": "Marché"
  },
  "mediumGasSettingToolTipMessage": {
    "message": "Utilisez $1 pour un traitement rapide au prix actuel du marché.",
    "description": "$1 is key 'medium' (text: 'Market') separated here so that it can be passed in with bold font-weight"
  },
  "memo": {
    "message": "note"
  },
  "message": {
    "message": "Message"
  },
  "metaMaskConnectStatusParagraphOne": {
    "message": "Vous avez maintenant davantage de contrôle sur les connexions de vos comptes dans MetaMask."
  },
  "metaMaskConnectStatusParagraphThree": {
    "message": "Cliquez pour gérer vos comptes connectés."
  },
  "metaMaskConnectStatusParagraphTwo": {
    "message": "Le bouton d’état de connexion indique si le site Web que vous visitez est connecté à votre compte actuellement sélectionné."
  },
  "metaMetricsIdNotAvailableError": {
    "message": "Comme vous n’avez jamais adhéré à MetaMetrics, il n’y a pas de données à supprimer ici."
  },
  "metadataModalSourceTooltip": {
    "message": "$1 est hébergé sur npm et $2 est l’identifiant unique de ce Snap.",
    "description": "$1 is the snap name and $2 is the snap NPM id."
  },
  "metamaskNotificationsAreOff": {
    "message": "Les notifications du portefeuille ne sont actuellement pas activées."
  },
  "metamaskSwapsOfflineDescription": {
    "message": "MetaMask Swaps est en cours de maintenance. Nous vous invitons à revenir plus tard."
  },
  "metamaskVersion": {
    "message": "Version de MetaMask"
  },
  "methodData": {
    "message": "Méthode"
  },
  "methodDataTransactionDesc": {
    "message": "Fonction exécutée en fonction des données d’entrée décodées."
  },
  "methodNotSupported": {
    "message": "Non pris en charge par ce compte."
  },
  "metrics": {
    "message": "Indicateurs"
  },
  "millionAbbreviation": {
    "message": "M",
    "description": "Shortened form of 'million'"
  },
  "mismatchedChainLinkText": {
    "message": "vérifier les détails du réseau",
    "description": "Serves as link text for the 'mismatchedChain' key. This text will be embedded inside the translation for that key."
  },
  "mismatchedChainRecommendation": {
    "message": "Nous vous recommandons de $1 avant de continuer.",
    "description": "$1 is a clickable link with text defined by the 'mismatchedChainLinkText' key. The link will open to instructions for users to validate custom network details."
  },
  "mismatchedNetworkName": {
    "message": "Selon nos informations, le nom du réseau peut ne pas correspondre exactement à l’ID de la chaîne."
  },
  "mismatchedNetworkSymbol": {
    "message": "Le symbole monétaire soumis ne correspond à cet ID de chaîne."
  },
  "mismatchedRpcChainId": {
    "message": "L’ID de chaîne renvoyé par le réseau personnalisé ne correspond pas à l’ID de chaîne fourni."
  },
  "mismatchedRpcUrl": {
    "message": "Selon nos informations, la valeur de l’URL RPC soumise ne correspond pas à un fournisseur connu pour cet ID de chaîne."
  },
  "missingSetting": {
    "message": "Vous ne trouvez pas un paramètre ?"
  },
  "missingSettingRequest": {
    "message": "Demandez ici"
  },
  "more": {
    "message": "plus"
  },
  "moreAccounts": {
    "message": "+ $1 comptes supplémentaires",
    "description": "$1 is the number of accounts"
  },
  "moreNetworks": {
    "message": "+ $1 réseaux supplémentaires",
    "description": "$1 is the number of networks"
  },
  "moreQuotes": {
    "message": "Plus de cotations"
  },
  "multichainAddEthereumChainConfirmationDescription": {
    "message": "Vous allez ajouter ce réseau à MetaMask et donner à ce site l’autorisation de l’utiliser."
  },
  "multichainQuoteCardBridgingLabel": {
    "message": "Établissement d’une passerelle"
  },
  "multichainQuoteCardQuoteLabel": {
    "message": "Cotation"
  },
  "multichainQuoteCardTimeLabel": {
    "message": "Temps"
  },
  "multipleSnapConnectionWarning": {
    "message": "$1 veut utiliser $2 Snaps",
    "description": "$1 is the dapp and $2 is the number of snaps it wants to connect to."
  },
  "mustSelectOne": {
    "message": "Vous devez sélectionner au moins 1 jeton."
  },
  "name": {
    "message": "Nom"
  },
  "nameAddressLabel": {
    "message": "Adresse",
    "description": "Label above address field in name component modal."
  },
  "nameAlreadyInUse": {
    "message": "Ce nom est déjà utilisé"
  },
  "nameInstructionsNew": {
    "message": "Si vous connaissez cette adresse, donnez-lui un pseudonyme pour l’identifier plus facilement à l’avenir.",
    "description": "Instruction text in name component modal when value is not recognised."
  },
  "nameInstructionsRecognized": {
    "message": "Cette adresse a un pseudonyme par défaut, mais vous pouvez le modifier ou consulter la liste des pseudonymes proposés.",
    "description": "Instruction text in name component modal when value is recognized but not saved."
  },
  "nameInstructionsSaved": {
    "message": "Vous avez déjà choisi un pseudonyme pour cette adresse. Vous pouvez le modifier ou consulter la liste des pseudonymes proposés.",
    "description": "Instruction text in name component modal when value is saved."
  },
  "nameLabel": {
    "message": "Pseudonyme",
    "description": "Label above name input field in name component modal."
  },
  "nameModalMaybeProposedName": {
    "message": "Peut-être : $1",
    "description": "$1 is the proposed name"
  },
  "nameModalTitleNew": {
    "message": "Adresse inconnue",
    "description": "Title of the modal created by the name component when value is not recognised."
  },
  "nameModalTitleRecognized": {
    "message": "Adresse reconnue",
    "description": "Title of the modal created by the name component when value is recognized but not saved."
  },
  "nameModalTitleSaved": {
    "message": "Adresse enregistrée",
    "description": "Title of the modal created by the name component when value is saved."
  },
  "nameProviderProposedBy": {
    "message": "Proposé par $1",
    "description": "$1 is the name of the provider"
  },
  "nameProvider_ens": {
    "message": "Service de noms Ethereum (ENS)"
  },
  "nameProvider_etherscan": {
    "message": "Etherscan"
  },
  "nameProvider_lens": {
    "message": "Lens Protocol"
  },
  "nameProvider_token": {
    "message": "MetaMask"
  },
  "nameSetPlaceholder": {
    "message": "Choisissez un pseudonyme…",
    "description": "Placeholder text for name input field in name component modal."
  },
  "nativeNetworkPermissionRequestDescription": {
    "message": "$1 vous demande votre approbation pour :",
    "description": "$1 represents dapp name"
  },
  "nativeTokenScamWarningConversion": {
    "message": "Modifier les détails du réseau"
  },
  "nativeTokenScamWarningDescription": {
    "message": "Le symbole du jeton natif ne correspond pas au symbole attendu pour le jeton natif du réseau associé à cet ID de chaîne. Vous avez saisi $1 alors que le symbole attendu pour le jeton est $2. Veuillez vérifier que vous êtes connecté à la bonne chaîne.",
    "description": "$1 represents the currency name, $2 represents the expected currency symbol"
  },
  "nativeTokenScamWarningDescriptionExpectedTokenFallback": {
    "message": "autre chose",
    "description": "graceful fallback for when token symbol isn't found"
  },
  "nativeTokenScamWarningTitle": {
    "message": "Il pourrait s’agir d’une arnaque",
    "description": "Title for nativeTokenScamWarningDescription"
  },
  "needHelp": {
    "message": "Vous avez besoin d’aide ? Contactez $1",
    "description": "$1 represents `needHelpLinkText`, the text which goes in the help link"
  },
  "needHelpFeedback": {
    "message": "Partagez vos commentaires"
  },
  "needHelpLinkText": {
    "message": "Assistance MetaMask"
  },
  "needHelpSubmitTicket": {
    "message": "Envoyer un ticket"
  },
  "needImportFile": {
    "message": "Vous devez sélectionner un fichier à importer.",
    "description": "User is important an account and needs to add a file to continue"
  },
  "negativeETH": {
    "message": "Vous ne pouvez envoyer des montants négatifs d’ETH."
  },
  "negativeOrZeroAmountToken": {
    "message": "Impossible d’envoyer des montants négatifs ou nuls."
  },
  "network": {
    "message": "Réseau :"
  },
  "networkChanged": {
    "message": "Le réseau a été modifié"
  },
  "networkChangedMessage": {
    "message": "Vous effectuez maintenant une transaction sur $1.",
    "description": "$1 is the name of the network"
  },
  "networkDetails": {
    "message": "Détails du réseau"
  },
  "networkFee": {
    "message": "Frais de réseau"
  },
  "networkIsBusy": {
    "message": "Le réseau est occupé. Les gas fees sont élevés et les estimations sont moins précises."
  },
  "networkMenu": {
    "message": "Menu du réseau"
  },
  "networkMenuHeading": {
    "message": "Sélectionner un réseau"
  },
  "networkName": {
    "message": "Nom du réseau"
  },
  "networkNameArbitrum": {
    "message": "Arbitrum"
  },
  "networkNameAvalanche": {
    "message": "Avalanche"
  },
  "networkNameBSC": {
    "message": "BSC"
  },
  "networkNameBase": {
    "message": "Base"
  },
  "networkNameBitcoin": {
    "message": "Bitcoin"
  },
  "networkNameDefinition": {
    "message": "Le nom associé à ce réseau."
  },
  "networkNameEthereum": {
    "message": "Ethereum"
  },
  "networkNameGoerli": {
    "message": "Goerli"
  },
  "networkNameLinea": {
    "message": "Linea"
  },
  "networkNameOpMainnet": {
    "message": "Réseau principal OP"
  },
  "networkNamePolygon": {
    "message": "Polygon"
  },
  "networkNameSolana": {
    "message": "Solana"
  },
  "networkNameTestnet": {
    "message": "Testnet"
  },
  "networkNameZkSyncEra": {
    "message": "zkSync Era"
  },
  "networkOptions": {
    "message": "Options du réseau"
  },
  "networkPermissionToast": {
    "message": "Les autorisations réseau ont été mises à jour"
  },
  "networkProvider": {
    "message": "Fournisseur de réseau"
  },
  "networkStatus": {
    "message": "Statut du réseau"
  },
  "networkStatusBaseFeeTooltip": {
    "message": "Les frais de base sont fixés par le réseau et varient toutes les 13-14 secondes. Nos options $1 et $2 tiennent compte des augmentations soudaines.",
    "description": "$1 and $2 are bold text for Medium and Aggressive respectively."
  },
  "networkStatusPriorityFeeTooltip": {
    "message": "Éventail de frais de priorité (aussi appelés « pourboire du mineur »). Ils sont versés aux mineurs et les incitent à accorder la priorité à votre transaction."
  },
  "networkStatusStabilityFeeTooltip": {
    "message": "Le prix du carburant est de $1 au regard des 72 dernières heures.",
    "description": "$1 is networks stability value - stable, low, high"
  },
  "networkSwitchConnectionError": {
    "message": "Nous ne pouvons pas nous connecter à $1",
    "description": "$1 represents the network name"
  },
  "networkURL": {
    "message": "URL du réseau"
  },
  "networkURLDefinition": {
    "message": "L’URL utilisée pour accéder à ce réseau."
  },
  "networkUrlErrorWarning": {
    "message": "Les pirates informatiques imitent parfois les sites en modifiant légèrement l’adresse du site. Assurez-vous que vous interagissez avec le site voulu avant de continuer. Version Punycode : $1",
    "description": "$1 replaced by RPC URL for network"
  },
  "networks": {
    "message": "Réseaux"
  },
  "networksSmallCase": {
    "message": "réseaux"
  },
  "nevermind": {
    "message": "Abandonner"
  },
  "new": {
    "message": "Nouveau !"
  },
  "newAccount": {
    "message": "Nouveau compte"
  },
  "newAccountNumberName": {
    "message": "Compte $1",
    "description": "Default name of next account to be created on create account screen"
  },
  "newContact": {
    "message": "Nouveau contact"
  },
  "newContract": {
    "message": "Nouveau contrat"
  },
  "newNFTDetectedInImportNFTsMessageStrongText": {
    "message": "Paramètres > Sécurité et confidentialité"
  },
  "newNFTDetectedInImportNFTsMsg": {
    "message": "Pour afficher vos NFT en utilisant Opensea, activez l’option « Afficher les supports NFT » dans $1.",
    "description": "$1 is used for newNFTDetectedInImportNFTsMessageStrongText"
  },
  "newNFTDetectedInNFTsTabMessage": {
    "message": "Laissez MetaMask détecter et afficher automatiquement les NFT dans votre portefeuille."
  },
  "newNFTsAutodetected": {
    "message": "Détection automatique des NFT"
  },
  "newNetworkAdded": {
    "message": "« $1 » a été ajouté avec succès !"
  },
  "newNetworkEdited": {
    "message": "« $1 » a été modifié !"
  },
  "newNftAddedMessage": {
    "message": "Le NFT a été ajouté avec succès !"
  },
  "newPassword": {
    "message": "Nouveau mot de passe (min 8 caractères)"
  },
  "newPrivacyPolicyActionButton": {
    "message": "En savoir plus"
  },
  "newPrivacyPolicyTitle": {
    "message": "Nous avons mis à jour notre politique de confidentialité"
  },
  "newRpcUrl": {
    "message": "Nouvelle URL de RPC"
  },
  "newTokensImportedMessage": {
    "message": "Vous avez importé avec succès $1.",
    "description": "$1 is the string of symbols of all the tokens imported"
  },
  "newTokensImportedTitle": {
    "message": "Jeton importé"
  },
  "next": {
    "message": "Suivant"
  },
  "nftAddFailedMessage": {
    "message": "Ce NFT ne peut pas être ajouté, car les informations de propriété ne correspondent pas. Vérifiez que votre saisie est correcte."
  },
  "nftAddressError": {
    "message": "Ce token est un NFT. Ajouter sur la $1",
    "description": "$1 is a clickable link with text defined by the 'importNFTPage' key"
  },
  "nftAlreadyAdded": {
    "message": "Le NFT a déjà été ajouté."
  },
  "nftAutoDetectionEnabled": {
    "message": "Détection automatique des NFT activée"
  },
  "nftDisclaimer": {
    "message": "Avertissement : MetaMask importe le fichier multimédia de l'URL source. Cette URL est parfois modifiée par la place de marché sur laquelle le NFT a été minté."
  },
  "nftOptions": {
    "message": "Options NFT"
  },
  "nftTokenIdPlaceholder": {
    "message": "Saisissez l’identifiant du jeton"
  },
  "nftWarningContent": {
    "message": "Vous êtes en train d’accorder à un tiers l’autorisation d’accéder à $1 que vous possédez actuellement ou que vous pourrez posséder dans le futur. Tant que vous n’aurez pas révoqué cette autorisation, l’autre partie pourra transférer ces NFT de votre portefeuille à tout moment et sans demander votre consentement. $2",
    "description": "$1 is nftWarningContentBold bold part, $2 is Learn more link"
  },
  "nftWarningContentBold": {
    "message": "tous les NFT $1",
    "description": "$1 is name of the collection"
  },
  "nftWarningContentGrey": {
    "message": "Agissez avec prudence."
  },
  "nfts": {
    "message": "NFT"
  },
  "nftsPreviouslyOwned": {
    "message": "Précédemment possédés"
  },
  "nickname": {
    "message": "Pseudonyme"
  },
  "noAccountsFound": {
    "message": "Aucun compte trouvé pour la demande de recherche effectuée"
  },
  "noConnectedAccountTitle": {
    "message": "MetaMask n’est pas connecté à ce site"
  },
  "noConnectionDescription": {
    "message": "Pour vous connecter à un site, trouvez et sélectionnez le bouton « connecter ». N’oubliez pas que MetaMask ne peut se connecter qu’à des sites Web3"
  },
  "noConversionRateAvailable": {
    "message": "Aucun taux de conversion disponible"
  },
  "noDomainResolution": {
    "message": "Aucune résolution n’a été fournie pour le domaine."
  },
  "noHardwareWalletOrSnapsSupport": {
    "message": "Les Snaps et la plupart des portefeuilles matériels ne fonctionneront pas avec la version actuelle de votre navigateur."
  },
  "noNFTs": {
    "message": "Aucun NFT pour le moment"
  },
  "noNetworksFound": {
    "message": "Aucun réseau trouvé pour la requête donnée"
  },
  "noOptionsAvailableMessage": {
    "message": "Ce moyen d’échange n’est pas disponible pour le moment. Essayez de modifier le montant, le réseau ou le jeton et nous vous trouverons la meilleure option."
  },
  "noSnaps": {
    "message": "Aucun Snap installé"
  },
  "noThanks": {
    "message": "Non merci"
  },
  "noTransactions": {
    "message": "Vous n’avez aucune transaction"
  },
  "noWebcamFound": {
    "message": "La caméra de votre ordinateur n’a pas été trouvée. Veuillez réessayer."
  },
  "noWebcamFoundTitle": {
    "message": "Webcam introuvable"
  },
  "nonContractAddressAlertDesc": {
    "message": "Vous envoyez des données d’appel à une adresse qui n’est pas un contrat. Cela pourrait entraîner une perte de fonds. Assurez-vous que vous êtes en train d’utiliser la bonne adresse et le bon réseau avant de continuer."
  },
  "nonContractAddressAlertTitle": {
    "message": "Erreur potentielle"
  },
  "nonce": {
    "message": "Nonce"
  },
  "none": {
    "message": "Aucun"
  },
  "notBusy": {
    "message": "Pas occupé"
  },
  "notCurrentAccount": {
    "message": "S’agit-il du bon compte ? Il est différent de celui actuellement sélectionné dans votre portefeuille"
  },
  "notEnoughBalance": {
    "message": "Solde insuffisant"
  },
  "notEnoughGas": {
    "message": "Pas assez de gaz"
  },
  "notNow": {
    "message": "Pas maintenant"
  },
  "notificationDetail": {
    "message": "Détails"
  },
  "notificationDetailBaseFee": {
    "message": "Frais de base (GWEI)"
  },
  "notificationDetailGasLimit": {
    "message": "Limite de gaz (unités)"
  },
  "notificationDetailGasUsed": {
    "message": "Gaz utilisé (unités)"
  },
  "notificationDetailMaxFee": {
    "message": "Frais maximaux par unité de gaz"
  },
  "notificationDetailNetwork": {
    "message": "Réseau"
  },
  "notificationDetailNetworkFee": {
    "message": "Frais de réseau"
  },
  "notificationDetailPriorityFee": {
    "message": "Frais de priorité (GWEI)"
  },
  "notificationItemCheckBlockExplorer": {
    "message": "Vérifier sur l’explorateur de blocs"
  },
  "notificationItemCollection": {
    "message": "Collection"
  },
  "notificationItemConfirmed": {
    "message": "Confirmé"
  },
  "notificationItemError": {
    "message": "Impossible de consulter la liste des frais pour l’instant"
  },
  "notificationItemFrom": {
    "message": "De la part de"
  },
  "notificationItemLidoStakeReadyToBeWithdrawn": {
    "message": "Retrait prêt à être effectué"
  },
  "notificationItemLidoStakeReadyToBeWithdrawnMessage": {
    "message": "Vous pouvez maintenant retirer vos $1 non stakés"
  },
  "notificationItemLidoWithdrawalRequestedMessage": {
    "message": "La demande que vous avez soumise pour déstaker vos $1 a été envoyée"
  },
  "notificationItemNFTReceivedFrom": {
    "message": "A reçu un NFT de"
  },
  "notificationItemNFTSentTo": {
    "message": "A envoyé un NFT à"
  },
  "notificationItemNetwork": {
    "message": "Réseau"
  },
  "notificationItemRate": {
    "message": "Taux (frais inclus)"
  },
  "notificationItemReceived": {
    "message": "Reçu"
  },
  "notificationItemReceivedFrom": {
    "message": "Reçu de la part de"
  },
  "notificationItemSent": {
    "message": "Envoyé"
  },
  "notificationItemSentTo": {
    "message": "Envoyé à"
  },
  "notificationItemStakeCompleted": {
    "message": "Staking terminé"
  },
  "notificationItemStaked": {
    "message": "Staké"
  },
  "notificationItemStakingProvider": {
    "message": "Fournisseur de services de staking"
  },
  "notificationItemStatus": {
    "message": "Statut"
  },
  "notificationItemSwapped": {
    "message": "Échangé"
  },
  "notificationItemSwappedFor": {
    "message": "contre"
  },
  "notificationItemTo": {
    "message": "Destinataire"
  },
  "notificationItemTransactionId": {
    "message": "ID de transaction"
  },
  "notificationItemUnStakeCompleted": {
    "message": "Annulation du staking terminée"
  },
  "notificationItemUnStaked": {
    "message": "Déstaké"
  },
  "notificationItemUnStakingRequested": {
    "message": "Demande d’annulation du staking"
  },
  "notificationTransactionFailedMessage": {
    "message": "La transaction $1 a échoué ! $2",
    "description": "Content of the browser notification that appears when a transaction fails"
  },
  "notificationTransactionFailedMessageMMI": {
    "message": "La transaction a échoué ! $1",
    "description": "Content of the browser notification that appears when a transaction fails in MMI"
  },
  "notificationTransactionFailedTitle": {
    "message": "Transaction non conclue",
    "description": "Title of the browser notification that appears when a transaction fails"
  },
  "notificationTransactionSuccessMessage": {
    "message": "La transaction $1 a été confirmée !",
    "description": "Content of the browser notification that appears when a transaction is confirmed"
  },
  "notificationTransactionSuccessTitle": {
    "message": "Transaction confirmée",
    "description": "Title of the browser notification that appears when a transaction is confirmed"
  },
  "notificationTransactionSuccessView": {
    "message": "Consulter sur $1",
    "description": "Additional content in a notification that appears when a transaction is confirmed and has a block explorer URL."
  },
  "notifications": {
    "message": "Notifications"
  },
  "notificationsFeatureToggle": {
    "message": "Activer les notifications du portefeuille",
    "description": "Experimental feature title"
  },
  "notificationsFeatureToggleDescription": {
    "message": "Cette option permet d’activer les notifications du portefeuille telles que l’envoi/la réception de fonds ou de NFT et les annonces liées aux fonctionnalités.",
    "description": "Description of the experimental notifications feature"
  },
  "notificationsMarkAllAsRead": {
    "message": "Marquer tout comme lu"
  },
  "notificationsPageEmptyTitle": {
    "message": "Rien à voir ici"
  },
  "notificationsPageErrorContent": {
    "message": "Essayez de visiter à nouveau cette page."
  },
  "notificationsPageErrorTitle": {
    "message": "Une erreur s’est produite"
  },
  "notificationsPageNoNotificationsContent": {
    "message": "Vous n’avez pas encore reçu de notifications."
  },
  "notificationsSettingsBoxError": {
    "message": "Un problème est survenu, veuillez réessayer."
  },
  "notificationsSettingsPageAllowNotifications": {
    "message": "Restez au courant de ce qui se passe dans votre portefeuille grâce aux notifications. Pour activer les notifications, nous utilisons un profil pour synchroniser certains paramètres entre vos appareils. $1"
  },
  "notificationsSettingsPageAllowNotificationsLink": {
    "message": "Découvrez comment nous protégeons vos données personnelles lorsque vous utilisez cette fonctionnalité."
  },
  "numberOfNewTokensDetectedPlural": {
    "message": "$1 nouveaux jetons trouvés dans ce compte",
    "description": "$1 is the number of new tokens detected"
  },
  "numberOfNewTokensDetectedSingular": {
    "message": "1 nouveau jeton trouvé dans ce compte"
  },
  "numberOfTokens": {
    "message": "Nombre de jetons"
  },
  "ofTextNofM": {
    "message": "de"
  },
  "off": {
    "message": "Désactivé"
  },
  "offlineForMaintenance": {
    "message": "Hors ligne à des fins de maintenance"
  },
  "ok": {
    "message": "OK"
  },
  "on": {
    "message": "Activé"
  },
  "onboardedMetametricsAccept": {
    "message": "J’accepte"
  },
  "onboardedMetametricsDisagree": {
    "message": "Non, merci"
  },
  "onboardedMetametricsKey1": {
    "message": "Dernières avancées"
  },
  "onboardedMetametricsKey2": {
    "message": "Caractéristiques du produit"
  },
  "onboardedMetametricsKey3": {
    "message": "Autres matériels promotionnels pertinents"
  },
  "onboardedMetametricsLink": {
    "message": "MetaMetrics"
  },
  "onboardedMetametricsParagraph1": {
    "message": "En plus de $1, nous aimerions utiliser les données pour comprendre comment vous interagissez avec les communications commerciales.",
    "description": "$1 represents the 'onboardedMetametricsLink' locale string"
  },
  "onboardedMetametricsParagraph2": {
    "message": "Cela nous aide à personnaliser les informations que nous partageons avec vous, comme :"
  },
  "onboardedMetametricsParagraph3": {
    "message": "N’oubliez pas que nous ne vendons jamais les données que vous nous fournissez et que vous pouvez vous désinscrire à tout moment."
  },
  "onboardedMetametricsTitle": {
    "message": "Aidez-nous à améliorer votre expérience utilisateur"
  },
  "onboardingAdvancedPrivacyIPFSDescription": {
    "message": "La passerelle IPFS vous permet d’accéder aux données hébergées par des tiers et de les visualiser. Vous pouvez ajouter une passerelle IPFS personnalisée ou continuer à utiliser la passerelle par défaut."
  },
  "onboardingAdvancedPrivacyIPFSInvalid": {
    "message": "Veuillez saisir une URL valide"
  },
  "onboardingAdvancedPrivacyIPFSTitle": {
    "message": "Ajouter une passerelle IPFS personnalisée"
  },
  "onboardingAdvancedPrivacyIPFSValid": {
    "message": "L’URL de la passerelle IPFS est valide"
  },
  "onboardingAdvancedPrivacyNetworkDescription": {
    "message": "Nous utilisons Infura comme fournisseur de RPC (Remote Procedure Call) pour vous fournir l’accès le plus fiable et le plus privé possible aux données Ethereum. Vous pouvez choisir votre propre RPC, mais n’oubliez pas que tout RPC a besoin d’accéder à votre adresse IP et à l’adresse de votre portefeuille Ethereum pour valider les transactions. Lisez notre $1 pour en savoir plus sur la façon dont Infura traite les données personnelles."
  },
  "onboardingAdvancedPrivacyNetworkTitle": {
    "message": "Choisissez votre réseau"
  },
  "onboardingCreateWallet": {
    "message": "Créer un nouveau portefeuille"
  },
  "onboardingImportWallet": {
    "message": "Importer un portefeuille existant"
  },
  "onboardingMetametricsAgree": {
    "message": "J’accepte"
  },
  "onboardingMetametricsDescription": {
    "message": "Nous aimerions recueillir des données d’utilisation et de diagnostic de base afin d’améliorer MetaMask. Sachez que nous ne vendons jamais les données que vous nous fournissez ici."
  },
  "onboardingMetametricsDescription2": {
    "message": "Lorsque nous recueillons des données, elles sont toujours…"
  },
  "onboardingMetametricsInfuraTerms": {
    "message": "Nous vous informerons si nous décidons d’utiliser ces données à d’autres fins. Pour plus d’informations, vous pouvez consulter notre $1. N’oubliez pas que vous pouvez aller dans les paramètres et vous désinscrire à tout moment.",
    "description": "$1 represents `onboardingMetametricsInfuraTermsPolicy`"
  },
  "onboardingMetametricsInfuraTermsPolicy": {
    "message": "Politique de confidentialité"
  },
  "onboardingMetametricsNeverCollect": {
    "message": "$1 les clics et les contenus visualisés sur l’application sont enregistrés, mais d’autres renseignements (comme votre adresse publique) ne le sont pas.",
    "description": "$1 represents `onboardingMetametricsNeverCollectEmphasis`"
  },
  "onboardingMetametricsNeverCollectEmphasis": {
    "message": "Privé :"
  },
  "onboardingMetametricsNeverCollectIP": {
    "message": "$1 nous utilisons votre adresse IP de temps en temps pour détecter votre emplacement général (comme votre pays ou votre région), mais nous ne l’enregistrons pas.",
    "description": "$1 represents `onboardingMetametricsNeverCollectIPEmphasis`"
  },
  "onboardingMetametricsNeverCollectIPEmphasis": {
    "message": "Général :"
  },
  "onboardingMetametricsNeverSellData": {
    "message": "$1 vous pouvez décider à tout moment de partager ou de supprimer vos données d’utilisation dans les paramètres.",
    "description": "$1 represents `onboardingMetametricsNeverSellDataEmphasis`"
  },
  "onboardingMetametricsNeverSellDataEmphasis": {
    "message": "Facultatif :"
  },
  "onboardingMetametricsPrivacyDescription": {
    "message": "Découvrez comment nous protégeons votre vie privée lors de la collecte de données d’utilisation pour votre profil."
  },
  "onboardingMetametricsTitle": {
    "message": "Aidez-nous à améliorer MetaMask"
  },
  "onboardingMetametricsUseDataCheckbox": {
    "message": "Nous utiliserons ces données pour savoir comment vous interagissez avec nos communications commerciales et pour partager avec vous des informations pertinentes (comme les caractéristiques des produits)."
  },
  "onboardingPinExtensionBillboardAccess": {
    "message": "Accès complet"
  },
  "onboardingPinExtensionBillboardDescription": {
    "message": "Ces extensions peuvent voir et modifier les informations"
  },
  "onboardingPinExtensionBillboardDescription2": {
    "message": "sur ce site."
  },
  "onboardingPinExtensionBillboardTitle": {
    "message": "Extensions"
  },
  "onboardingPinExtensionChrome": {
    "message": "Cliquez sur l’icône d’extension du navigateur"
  },
  "onboardingPinExtensionDescription": {
    "message": "Épinglez MetaMask dans votre navigateur pour qu’il soit accessible et qu’il soit facile de voir les confirmations de transaction."
  },
  "onboardingPinExtensionDescription2": {
    "message": "Vous pouvez ouvrir MetaMask en cliquant sur l’extension pour accéder à votre portefeuille en un seul clic."
  },
  "onboardingPinExtensionDescription3": {
    "message": "Cliquez sur l’icône d’extension du navigateur pour y accéder instantanément"
  },
  "onboardingPinExtensionLabel": {
    "message": "Épingler MetaMask"
  },
  "onboardingPinExtensionStep1": {
    "message": "1"
  },
  "onboardingPinExtensionStep2": {
    "message": "2"
  },
  "onboardingPinExtensionTitle": {
    "message": "Votre installation de MetaMask est terminée !"
  },
  "oneDayAbbreviation": {
    "message": "1 j",
    "description": "Shortened form of '1 day'"
  },
  "oneMonthAbbreviation": {
    "message": "1 mois",
    "description": "Shortened form of '1 month'"
  },
  "oneWeekAbbreviation": {
    "message": "1 sem.",
    "description": "Shortened form of '1 week'"
  },
  "oneYearAbbreviation": {
    "message": "1 an",
    "description": "Shortened form of '1 year'"
  },
  "onlyConnectTrust": {
    "message": "Ne vous connectez qu’aux sites auxquels vous faites confiance. $1",
    "description": "Text displayed above the buttons for connection confirmation. $1 is the link to the learn more web page."
  },
  "openFullScreenForLedgerWebHid": {
    "message": "Passez en plein écran pour connecter votre Ledger.",
    "description": "Shown to the user on the confirm screen when they are viewing MetaMask in a popup window but need to connect their ledger via webhid."
  },
  "openInBlockExplorer": {
    "message": "Ouvrir dans l’explorateur de blocs"
  },
  "optional": {
    "message": "Facultatif"
  },
  "options": {
    "message": "Options"
  },
  "origin": {
    "message": "Origine"
  },
  "originChanged": {
    "message": "Le site a été modifié"
  },
  "originChangedMessage": {
    "message": "Vous êtes en train d’examiner une demande de $1.",
    "description": "$1 is the name of the origin"
  },
  "osTheme": {
    "message": "Système"
  },
  "otherSnaps": {
    "message": "autres Snaps",
    "description": "Used in the 'permission_rpc' message."
  },
  "outdatedBrowserNotification": {
    "message": "Votre navigateur n’est pas à jour. Si vous ne mettez pas à jour votre navigateur, vous ne pourrez pas obtenir les correctifs de sécurité et profiter des nouvelles fonctionnalités de MetaMask."
  },
  "overrideContentSecurityPolicyHeader": {
    "message": "Remplacer l’en-tête Content-Security-Policy"
  },
  "overrideContentSecurityPolicyHeaderDescription": {
    "message": "Cette option est une solution de contournement pour un problème connu dans Firefox, où l’en-tête Content-Security-Policy d’une dapp peut empêcher l’extension de se charger correctement. La désactivation de cette option n’est pas recommandée, à moins qu’elle ne soit nécessaire pour assurer la compatibilité d’une page web spécifique."
  },
  "padlock": {
    "message": "Cadenas"
  },
  "participateInMetaMetrics": {
    "message": "Participer à MetaMetrics"
  },
  "participateInMetaMetricsDescription": {
    "message": "Participez à MetaMetrics pour nous aider à améliorer MetaMask"
  },
  "password": {
    "message": "Mot de passe"
  },
  "passwordNotLongEnough": {
    "message": "Mot de passe trop court"
  },
  "passwordSetupDetails": {
    "message": "Ce mot de passe permet de déverrouiller votre portefeuille MetaMask uniquement sur cet appareil. MetaMask ne peut pas récupérer ce mot de passe."
  },
  "passwordStrength": {
    "message": "Robustesse du mot de passe : $1",
    "description": "Return password strength to the user when user wants to create password."
  },
  "passwordStrengthDescription": {
    "message": "Un mot de passe robuste peut améliorer la sécurité de votre portefeuille en cas de vol ou de compromission de votre appareil."
  },
  "passwordTermsWarning": {
    "message": "Je comprends que MetaMask ne peut pas me récupérer ce mot de passe. $1"
  },
  "passwordsDontMatch": {
    "message": "Les mots de passe ne correspondent pas"
  },
  "pastePrivateKey": {
    "message": "Collez votre clé privée ici:",
    "description": "For importing an account from a private key"
  },
  "pending": {
    "message": "En attente"
  },
  "pendingConfirmationAddNetworkAlertMessage": {
    "message": "La mise à jour du réseau annulera $1 transactions en attente sur ce site.",
    "description": "Number of transactions."
  },
  "pendingConfirmationSwitchNetworkAlertMessage": {
    "message": "Le changement de réseau annulera $1 transactions en attente sur ce site.",
    "description": "Number of transactions."
  },
  "pendingTransactionAlertMessage": {
    "message": "La transaction précédente doit être finalisée avant que celle-ci ne soit traitée. $1",
    "description": "$1 represents the words 'how to cancel or speed up a transaction' in a hyperlink"
  },
  "pendingTransactionAlertMessageHyperlink": {
    "message": "Découvrez comment annuler ou accélérer une transaction.",
    "description": "The text for the hyperlink in the pending transaction alert message"
  },
  "permissionDetails": {
    "message": "Informations sur les autorisations"
  },
  "permissionFor": {
    "message": "Autorisation pour"
  },
  "permissionFrom": {
    "message": "Autorisation de"
  },
  "permissionRequested": {
    "message": "Demandé maintenant"
  },
  "permissionRequestedForAccounts": {
    "message": "Demandée maintenant pour $1",
    "description": "Permission cell status for requested permission including accounts, rendered as AvatarGroup which is $1."
  },
  "permissionRevoked": {
    "message": "Révoqué dans cette mise à jour"
  },
  "permissionRevokedForAccounts": {
    "message": "Révoquée dans cette mise à jour pour $1",
    "description": "Permission cell status for revoked permission including accounts, rendered as AvatarGroup which is $1."
  },
  "permission_accessNamedSnap": {
    "message": "Se connecter à $1.",
    "description": "The description for the `wallet_snap` permission. $1 is the human-readable name of the snap."
  },
  "permission_accessNetwork": {
    "message": "Accéder à internet.",
    "description": "The description of the `endowment:network-access` permission."
  },
  "permission_accessNetworkDescription": {
    "message": "Autoriser le Snap $1 à accéder à l’internet. Cela permet d’effectuer des transferts de données avec des serveurs tiers.",
    "description": "An extended description of the `endowment:network-access` permission. $1 is the snap name."
  },
  "permission_accessSnap": {
    "message": "Connexion au Snap $1.",
    "description": "The description for the `wallet_snap` permission. $1 is the name of the snap."
  },
  "permission_accessSnapDescription": {
    "message": "Autoriser le site Web ou le snap à interagir avec $1.",
    "description": "The description for the `wallet_snap_*` permission. $1 is the name of the Snap."
  },
  "permission_assets": {
    "message": "Afficher les actifs du compte dans MetaMask.",
    "description": "The description for the `endowment:assets` permission."
  },
  "permission_assetsDescription": {
    "message": "Autorisez $1 à fournir des informations sur les actifs au client MetaMask. Les actifs peuvent être sur chaîne ou hors chaîne.",
    "description": "An extended description for the `endowment:assets` permission. $1 is the name of the Snap."
  },
  "permission_cronjob": {
    "message": "Planifiez et exécutez des actions périodiques.",
    "description": "The description for the `snap_cronjob` permission"
  },
  "permission_cronjobDescription": {
    "message": "Autoriser le Snap $1 à effectuer des actions qui s’exécutent périodiquement à des heures, des dates ou des intervalles fixes. Cela permet d’envoyer des messages ou des notifications urgentes.",
    "description": "An extended description for the `snap_cronjob` permission. $1 is the snap name."
  },
  "permission_dialog": {
    "message": "Afficher les boîtes de dialogue dans MetaMask.",
    "description": "The description for the `snap_dialog` permission"
  },
  "permission_dialogDescription": {
    "message": "Autoriser le Snap $1 à afficher des fenêtres contextuelles MetaMask contenant du texte personnalisé, un champ de saisie et des boutons pour approuver ou rejeter une action.\nCela permet de créer par exemple des alertes, des confirmations et des flux d'adhésion pour un snap.",
    "description": "An extended description for the `snap_dialog` permission. $1 is the snap name."
  },
  "permission_ethereumAccounts": {
    "message": "Consultez l’adresse, le solde du compte et l’activité, et lancez des transactions",
    "description": "The description for the `eth_accounts` permission"
  },
  "permission_ethereumProvider": {
    "message": "Accéder au fournisseur d’Ethereum.",
    "description": "The description for the `endowment:ethereum-provider` permission"
  },
  "permission_ethereumProviderDescription": {
    "message": "Autorisez le Snap $1 à communiquer directement avec MetaMask, afin qu'il puisse lire les données de la blockchain et suggérer des messages et des transactions.",
    "description": "An extended description for the `endowment:ethereum-provider` permission. $1 is the snap name."
  },
  "permission_getEntropy": {
    "message": "Dériver des clés arbitraires uniques au Snap $1.",
    "description": "The description for the `snap_getEntropy` permission. $1 is the snap name."
  },
  "permission_getEntropyDescription": {
    "message": "Autoriser le Snap $1 à dériver des clés arbitraires uniques au Snap $1, sans les divulguer. Ces clés sont distinctes de votre ou vos comptes MetaMask et ne sont pas liées à vos clés privées ou à votre phrase secrète de récupération. Les autres snaps ne peuvent pas accéder à ces informations.",
    "description": "An extended description for the `snap_getEntropy` permission. $1 is the snap name."
  },
  "permission_getLocale": {
    "message": "Afficher votre langue préférée.",
    "description": "The description for the `snap_getLocale` permission"
  },
  "permission_getLocaleDescription": {
    "message": "Autoriser le Snap $1 à accéder à vos paramètres MetaMask pour qu’il puisse identifier votre langue préférée. Cela permet de localiser et d’afficher le contenu du Snap $1 dans votre langue.",
    "description": "An extended description for the `snap_getLocale` permission. $1 is the snap name."
  },
  "permission_getPreferences": {
    "message": "Vous pouvez consulter des informations telles que votre langue et votre monnaie fiat préférées.",
    "description": "The description for the `snap_getPreferences` permission"
  },
  "permission_getPreferencesDescription": {
    "message": "Autorisez $1 à accéder à des informations telles que votre langue et votre monnaie fiat préférées dans les paramètres de votre compte MetaMask. Cela permet à $1 d’afficher un contenu adapté à vos préférences. ",
    "description": "An extended description for the `snap_getPreferences` permission. $1 is the snap name."
  },
  "permission_homePage": {
    "message": "Afficher un écran personnalisé",
    "description": "The description for the `endowment:page-home` permission"
  },
  "permission_homePageDescription": {
    "message": "Laissez $1 afficher un écran d’accueil personnalisé dans MetaMask. Celui-ci peut être utilisé pour les interfaces utilisateur, la configuration et les tableaux de bord.",
    "description": "An extended description for the `endowment:page-home` permission. $1 is the snap name."
  },
  "permission_keyring": {
    "message": "Autoriser les demandes d’ajout et de gestion de comptes Ethereum",
    "description": "The description for the `endowment:keyring` permission"
  },
  "permission_keyringDescription": {
    "message": "Autoriser le Snap $1 à recevoir des demandes d’ajout ou de suppression de comptes et à signer des documents et effectuer des transactions au nom des détenteurs de ces comptes.",
    "description": "An extended description for the `endowment:keyring` permission. $1 is the snap name."
  },
  "permission_lifecycleHooks": {
    "message": "Utilisez les hooks de cycle de vie.",
    "description": "The description for the `endowment:lifecycle-hooks` permission"
  },
  "permission_lifecycleHooksDescription": {
    "message": "Autoriser le Snap $1 à utiliser des hooks de cycle de vie pour exécuter des codes à des moments spécifiques de son cycle de vie.",
    "description": "An extended description for the `endowment:lifecycle-hooks` permission. $1 is the snap name."
  },
  "permission_manageAccounts": {
    "message": "Ajouter et gérer des comptes Ethereum",
    "description": "The description for `snap_manageAccounts` permission"
  },
  "permission_manageAccountsDescription": {
    "message": "Autoriser le Snap $1 à ajouter ou supprimer des comptes Ethereum qui peuvent être utilisés pour effectuer des transactions et signer des documents.",
    "description": "An extended description for the `snap_manageAccounts` permission. $1 is the snap name."
  },
  "permission_manageBip32Keys": {
    "message": "Gérer les comptes du chemin $1.",
    "description": "The description for the `snap_getBip32Entropy` permission. $1 is a derivation path, e.g. 'm/44'/0'/0' (secp256k1)'."
  },
  "permission_manageBip44AndBip32KeysDescription": {
    "message": "Autoriser le Snap $1 à gérer des comptes et des actifs sur le réseau demandé. Ces comptes sont dérivés et sauvegardés à l’aide de votre phrase secrète de récupération (sans la divulguer). Grâce à sa capacité à dériver des clés, le Snap $1 peut prendre en charge des protocoles blockchain autres que les protocoles de la blockchain Ethereum (EVM).",
    "description": "An extended description for the `snap_getBip44Entropy` and `snap_getBip44Entropy` permissions. $1 is the snap name."
  },
  "permission_manageBip44Keys": {
    "message": "Gérer les comptes du protocole $1.",
    "description": "The description for the `snap_getBip44Entropy` permission. $1 is the name of a protocol, e.g. 'Filecoin'."
  },
  "permission_manageState": {
    "message": "Stockez et gérez ses données sur votre appareil.",
    "description": "The description for the `snap_manageState` permission"
  },
  "permission_manageStateDescription": {
    "message": "Autoriser le Snap $1 à stocker, mettre à jour et récupérer des données en toute sécurité en les chiffrant. Les autres snaps ne peuvent pas accéder à ces informations.",
    "description": "An extended description for the `snap_manageState` permission. $1 is the snap name."
  },
  "permission_nameLookup": {
    "message": "Permet de rechercher les noms de domaine et les adresses.",
    "description": "The description for the `endowment:name-lookup` permission."
  },
  "permission_nameLookupDescription": {
    "message": "Autorisez le Snap à récupérer et à afficher les adresses et les noms de domaine dans différentes parties de l’interface utilisateur de MetaMask.",
    "description": "An extended description for the `endowment:name-lookup` permission."
  },
  "permission_notifications": {
    "message": "Afficher les notifications.",
    "description": "The description for the `snap_notify` permission"
  },
  "permission_notificationsDescription": {
    "message": "Autoriser le Snap $1 à afficher des notifications dans MetaMask. Un court texte de notification peut être déclenché par un snap pour fournir des informations exploitables ou sensibles au facteur temps.",
    "description": "An extended description for the `snap_notify` permission. $1 is the snap name."
  },
  "permission_protocol": {
    "message": "Fournir des données de protocole pour une ou plusieurs chaînes.",
    "description": "The description for the `endowment:protocol` permission."
  },
  "permission_protocolDescription": {
    "message": "Autoriser $1 à fournir à MetaMask des données de protocole telles que des estimations des frais de gaz ou des informations sur les jetons.",
    "description": "An extended description for the `endowment:protocol` permission. $1 is the name of the Snap."
  },
  "permission_rpc": {
    "message": "Autoriser $1 à communiquer directement avec le Snap $2.",
    "description": "The description for the `endowment:rpc` permission. $1 is 'other snaps' or 'websites', $2 is the snap name."
  },
  "permission_rpcDescription": {
    "message": "Autoriser $1 à envoyer des messages au Snap $2 et à recevoir une réponse du Snap $2.",
    "description": "An extended description for the `endowment:rpc` permission. $1 is 'other snaps' or 'websites', $2 is the snap name."
  },
  "permission_rpcDescriptionOriginList": {
    "message": "$1 et $2",
    "description": "A list of allowed origins where $2 is the last origin of the list and $1 is the rest of the list separated by ','."
  },
  "permission_signatureInsight": {
    "message": "Afficher la fenêtre modale contenant des informations sur les demandes de signature.",
    "description": "The description for the `endowment:signature-insight` permission"
  },
  "permission_signatureInsightDescription": {
    "message": "Autoriser $1 à afficher une fenêtre modale contenant des informations sur toute demande de signature avant son approbation. Cela peut être utilisé pour mettre en place des mesures de sécurité et de lutte contre l’hameçonnage.",
    "description": "An extended description for the `endowment:signature-insight` permission. $1 is the snap name."
  },
  "permission_signatureInsightOrigin": {
    "message": "Voir l’origine des sites web qui soumettent une demande de signature",
    "description": "The description for the `signatureOrigin` caveat, to be used with the `endowment:signature-insight` permission"
  },
  "permission_signatureInsightOriginDescription": {
    "message": "Autoriser $1 à voir l’origine (URI) des sites web qui soumettent des demandes de signature. Cela peut être utilisé pour mettre en place des mesures de sécurité et de lutte contre l’hameçonnage.",
    "description": "An extended description for the `signatureOrigin` caveat, to be used with the `endowment:signature-insight` permission. $1 is the snap name."
  },
  "permission_transactionInsight": {
    "message": "Récupérez et affichez les aperçus de transaction.",
    "description": "The description for the `endowment:transaction-insight` permission"
  },
  "permission_transactionInsightDescription": {
    "message": "Autoriser le Snap $1 à décoder les transactions et à afficher des informations dans l'interface utilisateur de MetaMask. Cela peut être utilisé pour des solutions de sécurité et de lutte contre l'hameçonnage.",
    "description": "An extended description for the `endowment:transaction-insight` permission. $1 is the snap name."
  },
  "permission_transactionInsightOrigin": {
    "message": "Voir les sites web à l’origine des demandes de transaction",
    "description": "The description for the `transactionOrigin` caveat, to be used with the `endowment:transaction-insight` permission"
  },
  "permission_transactionInsightOriginDescription": {
    "message": "Autoriser le Snap $1 à voir l'origine (URI) des sites Web qui suggèrent des transactions. Cela permet de développer des solutions de sécurité et de lutte contre l'hameçonnage.",
    "description": "An extended description for the `transactionOrigin` caveat, to be used with the `endowment:transaction-insight` permission. $1 is the snap name."
  },
  "permission_unknown": {
    "message": "Autorisation inconnue : $1",
    "description": "$1 is the name of a requested permission that is not recognized."
  },
  "permission_viewBip32PublicKeys": {
    "message": "Consultez votre clé publique pour $1 ($2).",
    "description": "The description for the `snap_getBip32PublicKey` permission. $1 is a derivation path, e.g. 'm/44'/0'/0''. $2 is the elliptic curve name, e.g. 'secp256k1'."
  },
  "permission_viewBip32PublicKeysDescription": {
    "message": "Autoriser le Snap $2 à consulter vos clés publiques (et vos adresses) pour $1. Cela n’accorde pas l’autorisation de gérer les comptes ou les actifs.",
    "description": "An extended description for the `snap_getBip32PublicKey` permission. $1 is a derivation path (name). $2 is the snap name."
  },
  "permission_viewNamedBip32PublicKeys": {
    "message": "Afficher votre clé publique pour $1.",
    "description": "The description for the `snap_getBip32PublicKey` permission. $1 is a name for the derivation path, e.g., 'Ethereum accounts'."
  },
  "permission_walletSwitchEthereumChain": {
    "message": "Passer au réseau suivant et l’utiliser",
    "description": "The label for the `wallet_switchEthereumChain` permission"
  },
  "permission_webAssembly": {
    "message": "Prise en charge de WebAssembly.",
    "description": "The description of the `endowment:webassembly` permission."
  },
  "permission_webAssemblyDescription": {
    "message": "Autoriser le Snap $1 à accéder à des environnements d’exécution de faible niveau via WebAssembly.",
    "description": "An extended description of the `endowment:webassembly` permission. $1 is the snap name."
  },
  "permissions": {
    "message": "Autorisations"
  },
  "permissionsPageEmptyContent": {
    "message": "Rien à voir ici"
  },
  "permissionsPageEmptySubContent": {
    "message": "Ici, vous pouvez voir les autorisations que vous avez accordées aux Snaps installés ou aux sites connectés."
  },
  "permitSimulationChange_approve": {
    "message": "Plafond de dépenses"
  },
  "permitSimulationChange_bidding": {
    "message": "Vous enchérissez"
  },
  "permitSimulationChange_listing": {
    "message": "Vous mettez en vente"
  },
  "permitSimulationChange_nft_listing": {
    "message": "Prix de vente"
  },
  "permitSimulationChange_receive": {
    "message": "Vous recevez"
  },
  "permitSimulationChange_revoke2": {
    "message": "Révoquer"
  },
  "permitSimulationChange_transfer": {
    "message": "Vous envoyez"
  },
  "permitSimulationDetailInfo": {
    "message": "Vous autorisez la dépenseur à dépenser ce nombre de jetons de votre compte."
  },
  "permittedChainToastUpdate": {
    "message": "$1 a accès à $2."
  },
  "personalAddressDetected": {
    "message": "Votre adresse personnelle a été détectée. Veuillez saisir à la place l’adresse du contrat du jeton."
  },
  "pinToTop": {
    "message": "Épingler en haut de la page"
  },
  "pleaseConfirm": {
    "message": "Veuillez confirmer"
  },
  "plusMore": {
    "message": "+ $1 de plus",
    "description": "$1 is the number of additional items"
  },
  "plusXMore": {
    "message": "+ $1 de plus",
    "description": "$1 is a number of additional but unshown items in a list- this message will be shown in place of those items"
  },
  "popularNetworkAddToolTip": {
    "message": "Certains de ces réseaux dépendent de services tiers. Ils peuvent être moins fiables ou permettre à des tiers de suivre l’activité des utilisateurs. $1",
    "description": "Learn more link"
  },
  "popularNetworks": {
    "message": "Réseaux populaires"
  },
  "portfolio": {
    "message": "Portefeuille"
  },
  "preparingSwap": {
    "message": "Préparation du swap..."
  },
  "prev": {
    "message": "Préc."
  },
  "price": {
    "message": "Prix"
  },
  "priceUnavailable": {
    "message": "prix non disponible"
  },
  "primaryType": {
    "message": "Type principal"
  },
  "priorityFee": {
    "message": "Frais de priorité"
  },
  "priorityFeeProperCase": {
    "message": "Frais de priorité"
  },
  "privacy": {
    "message": "Confidentialité"
  },
  "privacyMsg": {
    "message": "Politique de confidentialité"
  },
  "privateKey": {
    "message": "Clé privée",
    "description": "select this type of file to use to import an account"
  },
  "privateKeyCopyWarning": {
    "message": "Clé privée pour $1",
    "description": "$1 represents the account name"
  },
  "privateKeyHidden": {
    "message": "La clé privée est masquée",
    "description": "Explains that the private key input is hidden"
  },
  "privateKeyShow": {
    "message": "Afficher/masquer le champ de saisie de la clé privée",
    "description": "Describes a toggle that is used to show or hide the private key input"
  },
  "privateKeyShown": {
    "message": "Cette clé privée est affichée",
    "description": "Explains that the private key input is being shown"
  },
  "privateKeyWarning": {
    "message": "Avertissement : ne divulguez jamais cette clé, quiconque possède vos clés privées peut voler tous les actifs de votre compte."
  },
  "privateNetwork": {
    "message": "Réseau privé"
  },
  "proceedWithTransaction": {
    "message": "Je veux tout de même continuer"
  },
  "productAnnouncements": {
    "message": "Annonces de produits"
  },
  "profileSync": {
    "message": "Synchronisation du profil"
  },
  "profileSyncConfirmation": {
    "message": "Si vous désactivez la synchronisation du profil, vous ne pourrez plus recevoir de notifications."
  },
  "profileSyncDescription": {
    "message": "Crée un profil que MetaMask utilise pour synchroniser certains paramètres entre vos appareils. Ceci est nécessaire pour activer des notifications. $1."
  },
  "profileSyncPrivacyLink": {
    "message": "Découvrez comment nous protégeons vos données personnelles"
  },
  "proposedApprovalLimit": {
    "message": "Limite d’approbation proposée"
  },
  "provide": {
    "message": "Fournir"
  },
  "publicAddress": {
    "message": "Adresse publique"
  },
  "pushPlatformNotificationsFundsReceivedDescription": {
    "message": "Vous avez reçu $1 $2"
  },
  "pushPlatformNotificationsFundsReceivedDescriptionDefault": {
    "message": "Vous avez reçu des jetons"
  },
  "pushPlatformNotificationsFundsReceivedTitle": {
    "message": "Fonds reçus"
  },
  "pushPlatformNotificationsFundsSentDescription": {
    "message": "Vous avez envoyé avec succès $1 $2"
  },
  "pushPlatformNotificationsFundsSentDescriptionDefault": {
    "message": "Vous avez envoyé avec succès des jetons"
  },
  "pushPlatformNotificationsFundsSentTitle": {
    "message": "Fonds envoyés"
  },
  "pushPlatformNotificationsNftReceivedDescription": {
    "message": "Vous avez reçu de nouveaux NFT"
  },
  "pushPlatformNotificationsNftReceivedTitle": {
    "message": "NFT reçu"
  },
  "pushPlatformNotificationsNftSentDescription": {
    "message": "Vous avez envoyé avec succès un NFT"
  },
  "pushPlatformNotificationsNftSentTitle": {
    "message": "NFT envoyé"
  },
  "pushPlatformNotificationsStakingLidoStakeCompletedDescription": {
    "message": "Votre staking Lido a été effectué avec succès"
  },
  "pushPlatformNotificationsStakingLidoStakeCompletedTitle": {
    "message": "Staking terminé"
  },
  "pushPlatformNotificationsStakingLidoStakeReadyToBeWithdrawnDescription": {
    "message": "Vous pouvez désormais retirer vos récompenses de staking Lido"
  },
  "pushPlatformNotificationsStakingLidoStakeReadyToBeWithdrawnTitle": {
    "message": "Retirer les récompenses de staking Lido"
  },
  "pushPlatformNotificationsStakingLidoWithdrawalCompletedDescription": {
    "message": "Votre retrait Lido a été effectué avec succès"
  },
  "pushPlatformNotificationsStakingLidoWithdrawalCompletedTitle": {
    "message": "Retrait effectué"
  },
  "pushPlatformNotificationsStakingLidoWithdrawalRequestedDescription": {
    "message": "Votre demande de retrait Lido a été envoyée"
  },
  "pushPlatformNotificationsStakingLidoWithdrawalRequestedTitle": {
    "message": "La demande de retrait a été envoyée"
  },
  "pushPlatformNotificationsStakingRocketpoolStakeCompletedDescription": {
    "message": "Votre staking RocketPool a été effectué avec succès"
  },
  "pushPlatformNotificationsStakingRocketpoolStakeCompletedTitle": {
    "message": "Staking terminé"
  },
  "pushPlatformNotificationsStakingRocketpoolUnstakeCompletedDescription": {
    "message": "L’annulation du staking RocketPool a été effectuée avec succès"
  },
  "pushPlatformNotificationsStakingRocketpoolUnstakeCompletedTitle": {
    "message": "Annulation du staking terminée"
  },
  "pushPlatformNotificationsSwapCompletedDescription": {
    "message": "Votre swap MetaMask a été effectué avec succès"
  },
  "pushPlatformNotificationsSwapCompletedTitle": {
    "message": "Swap terminé"
  },
  "queued": {
    "message": "En attente"
  },
  "quoteRate": {
    "message": "Cotation"
  },
  "quotedReceiveAmount": {
    "message": "$1 reçoit le montant"
  },
  "quotedTotalCost": {
    "message": "Coût total de $1"
  },
  "rank": {
    "message": "Rang"
  },
  "rateIncludesMMFee": {
    "message": "Le taux inclut des frais de $1 %"
  },
  "reAddAccounts": {
    "message": "ajouter de nouveau tous les autres comptes"
  },
  "reAdded": {
    "message": "ajouté à nouveau"
  },
  "readdToken": {
    "message": "Vous pourrez ajouter à nouveau ce jeton en allant sur « Ajouter un jeton » dans le menu des options de votre compte."
  },
  "receive": {
    "message": "Recevoir"
  },
  "receiveCrypto": {
    "message": "Recevoir des crypto-monnaies"
  },
  "recipientAddressPlaceholderNew": {
    "message": "Saisissez l’adresse publique (0x) ou le nom de domaine"
  },
  "recommendedGasLabel": {
    "message": "Recommandé"
  },
  "recoveryPhraseReminderBackupStart": {
    "message": "Commencez ici"
  },
  "recoveryPhraseReminderConfirm": {
    "message": "C’est compris !"
  },
  "recoveryPhraseReminderHasBackedUp": {
    "message": "Conservez toujours votre phrase secrète de récupération dans un endroit sûr et secret"
  },
  "recoveryPhraseReminderHasNotBackedUp": {
    "message": "Vous avez besoin de sauvegarder à nouveau votre phrase secrète de récupération ?"
  },
  "recoveryPhraseReminderItemOne": {
    "message": "Ne partagez jamais votre phrase secrète de récupération avec qui que ce soit"
  },
  "recoveryPhraseReminderItemTwo": {
    "message": "L’équipe MetaMask ne vous demandera jamais votre phrase secrète de récupération"
  },
  "recoveryPhraseReminderSubText": {
    "message": "Votre phrase secrète de récupération contrôle tous vos comptes."
  },
  "recoveryPhraseReminderTitle": {
    "message": "Protégez vos fonds"
  },
  "refreshList": {
    "message": "Rafraîchir la liste"
  },
  "reject": {
    "message": "Rejeter"
  },
  "rejectAll": {
    "message": "Refuser tout"
  },
  "rejectRequestsDescription": {
    "message": "Vous êtes sur le point de rejeter une série de demandes de $1."
  },
  "rejectRequestsN": {
    "message": "Rejeter les demandes de $1"
  },
  "rejectTxsDescription": {
    "message": "Vous êtes sur le point de rejeter en groupe les transactions $1."
  },
  "rejectTxsN": {
    "message": "Rejeter les transactions $1"
  },
  "rejected": {
    "message": "Rejeté"
  },
  "rememberSRPIfYouLooseAccess": {
    "message": "N’oubliez pas que si vous perdez votre phrase secrète de récupération, vous perdez l’accès à votre portefeuille. $1 pour sécuriser cet ensemble de mots et éviter de perdre l’accès à vos fonds."
  },
  "reminderSet": {
    "message": "Rappel défini !"
  },
  "remove": {
    "message": "Supprimer"
  },
  "removeAccount": {
    "message": "Suprimer le compte"
  },
  "removeAccountDescription": {
    "message": "Ce compte va être supprimé de votre portefeuille. Veuillez vérifier que vous avez la phrase secrète de récupération originale de ce compte ou la clé privée pour ce compte importé avant de continuer. Vous pouvez importer ou créer à nouveau des comptes à partir du menu des comptes. "
  },
  "removeKeyringSnap": {
    "message": "En supprimant ce snap, vous supprimerez ces comptes de MetaMask :"
  },
  "removeKeyringSnapToolTip": {
    "message": "Les comptes sont gérés par ce snap. Si vous le supprimez, les comptes seront supprimés de MetaMask, mais pas de la blockchain."
  },
  "removeNFT": {
    "message": "Supprimer le NFT"
  },
  "removeNftErrorMessage": {
    "message": "Nous n’avons pas pu supprimer ce NFT."
  },
  "removeNftMessage": {
    "message": "Le NFT a été supprimé avec succès !"
  },
  "removeSnap": {
    "message": "Supprimer le Snap"
  },
  "removeSnapAccountDescription": {
    "message": "Si vous continuez, ce compte ne sera plus disponible dans MetaMask."
  },
  "removeSnapAccountTitle": {
    "message": "Supprimer le compte"
  },
  "removeSnapConfirmation": {
    "message": "Voulez-vous vraiment supprimer $1 ?",
    "description": "$1 represents the name of the snap"
  },
  "removeSnapDescription": {
    "message": "Cette action supprimera le snap, ses données et révoquera vos autorisations."
  },
  "replace": {
    "message": "remplacer"
  },
  "reportIssue": {
    "message": "Signaler un problème"
  },
  "requestFrom": {
    "message": "Demande de"
  },
  "requestFromInfo": {
    "message": "C'est le site qui vous demande votre signature."
  },
  "requestFromInfoSnap": {
    "message": "Il s’agit du Snap qui demande votre signature."
  },
  "requestFromTransactionDescription": {
    "message": "Il s’agit du site qui demande votre confirmation."
  },
  "requestingFor": {
    "message": "Demande de"
  },
  "requestingForAccount": {
    "message": "Demande de $1",
    "description": "Name of Account"
  },
  "requestingForNetwork": {
    "message": "Demande pour $1",
    "description": "Name of Network"
  },
  "required": {
    "message": "Obligatoire"
  },
  "reset": {
    "message": "Reinitialiser"
  },
  "resetWallet": {
    "message": "Réinitialiser le portefeuille"
  },
  "resetWalletSubHeader": {
    "message": "MetaMask ne conserve pas de copie de votre mot de passe. Si vous avez des difficultés à déverrouiller votre compte, vous devrez réinitialiser votre portefeuille. Vous pouvez le faire en fournissant la phrase de récupération secrète que vous avez saisie lors de la configuration de votre portefeuille."
  },
  "resetWalletUsingSRP": {
    "message": "Cette action supprimera votre portefeuille actuel et votre phrase de récupération secrète de cet appareil, ainsi que la liste des comptes que vous avez sélectionnés. Après la réinitialisation avec une phrase de récupération secrète, vous verrez une liste de comptes basés sur la phrase de récupération secrète que vous utilisez pour réinitialiser. Cette nouvelle liste comprendra automatiquement les comptes qui ont un solde. Vous pourrez également $1 créé auparavant. Les comptes personnalisés que vous avez importés devront être $2 et tous les jetons personnalisés que vous avez ajoutés à un compte devront également être $3."
  },
  "resetWalletWarning": {
    "message": "Vérifiez que vous avez saisi correctement la phrase de récupération secrète avant de continuer. Vous ne pourrez pas annuler cette action."
  },
  "restartMetamask": {
    "message": "Redémarrer MetaMask"
  },
  "restore": {
    "message": "Restaurer"
  },
  "restoreUserData": {
    "message": "Restaurer les données de l’utilisateur"
  },
  "resultPageError": {
    "message": "Erreur"
  },
  "resultPageErrorDefaultMessage": {
    "message": "L’opération a échoué."
  },
  "resultPageSuccess": {
    "message": "Réussite"
  },
  "resultPageSuccessDefaultMessage": {
    "message": "L’opération a été effectuée avec succès."
  },
  "retryTransaction": {
    "message": "Retenter la transaction"
  },
  "reusedTokenNameWarning": {
    "message": "L’un de ces jetons réutilise le symbole d’un autre jeton que vous surveillez, ce qui peut être déroutant ou trompeur."
  },
  "revealSecretRecoveryPhrase": {
    "message": "Révéler la phrase secrète de récupération"
  },
  "revealSeedWords": {
    "message": "Révéler la phrase secrète de récupération"
  },
  "revealSeedWordsDescription1": {
    "message": "La $1 donne $2",
    "description": "This is a sentence consisting of link using 'revealSeedWordsSRPName' as $1 and bolded text using 'revealSeedWordsDescription3' as $2."
  },
  "revealSeedWordsDescription2": {
    "message": "MetaMask est un $1. Cela signifie que vous êtes le seul à connaître votre PSR.",
    "description": "$1 is text link with the message from 'revealSeedWordsNonCustodialWallet'"
  },
  "revealSeedWordsDescription3": {
    "message": "un accès complet à votre portefeuille et à vos fonds.\n"
  },
  "revealSeedWordsNonCustodialWallet": {
    "message": "portefeuille non dépositaire"
  },
  "revealSeedWordsQR": {
    "message": "QR"
  },
  "revealSeedWordsSRPName": {
    "message": "Phrase secrète de récupération (PSR)"
  },
  "revealSeedWordsText": {
    "message": "Texte"
  },
  "revealSeedWordsWarning": {
    "message": "Assurez-vous que personne ne regarde votre écran. $1",
    "description": "$1 is bolded text using the message from 'revealSeedWordsWarning2'"
  },
  "revealSeedWordsWarning2": {
    "message": "Le service d’assistance de MetaMask ne vous la demandera jamais.",
    "description": "The bolded texted in the second part of 'revealSeedWordsWarning'"
  },
  "revealSensitiveContent": {
    "message": "Révéler les contenus sensibles"
  },
  "revealTheSeedPhrase": {
    "message": "Révéler la phrase mnémonique"
  },
  "review": {
    "message": "Examiner"
  },
  "reviewAlert": {
    "message": "Examiner l’alerte"
  },
  "reviewAlerts": {
    "message": "Examiner les alertes"
  },
  "reviewPendingTransactions": {
    "message": "Revoir les transactions en attente"
  },
  "reviewPermissions": {
    "message": "Revoir les autorisations"
  },
  "revokePermission": {
    "message": "Retirer l'autorisation"
  },
  "revokePermissionTitle": {
    "message": "Révoquer l’autorisation de $1",
    "description": "The token symbol that is being revoked"
  },
  "revokeSimulationDetailsDesc": {
    "message": "Vous révoquez l’autorisation que vous avez accordée à quelqu’un d’autre de dépenser des jetons à partir de votre compte."
  },
  "rpcNameOptional": {
    "message": "Nom du RPC (facultatif)"
  },
  "rpcUrl": {
    "message": "Nouvelle URL de RPC"
  },
  "safeTransferFrom": {
    "message": "Transfert sécurisé depuis"
  },
  "save": {
    "message": "Enregistrer"
  },
  "scanInstructions": {
    "message": "Placez le code QR devant votre appareil photo"
  },
  "scanQrCode": {
    "message": "Scannez le code QR"
  },
  "scrollDown": {
    "message": "Faites défiler vers le bas"
  },
  "search": {
    "message": "Rechercher"
  },
  "searchAccounts": {
    "message": "Rechercher des comptes"
  },
  "searchNfts": {
    "message": "Recherche de NFT"
  },
  "searchTokens": {
    "message": "Rechercher des jetons"
  },
  "searchTokensByNameOrAddress": {
    "message": "Recherche de jetons par nom ou par adresse"
  },
  "secretRecoveryPhrase": {
    "message": "Phrase secrète de récupération"
  },
  "secretRecoveryPhrasePlusNumber": {
    "message": "Phrase secrète de récupération $1",
    "description": "The $1 is the order of the Secret Recovery Phrase"
  },
  "secureWallet": {
    "message": "Portefeuille sécurisé"
  },
  "security": {
    "message": "Sécurité"
  },
  "securityAlert": {
    "message": "Alerte de sécurité provenant de $1 et de $2"
  },
  "securityAlerts": {
    "message": "Alertes de sécurité"
  },
  "securityAlertsDescription": {
    "message": "Cette fonctionnalité vous alerte en cas d’activité malveillante en examinant activement les demandes de transaction et de signature. $1",
    "description": "Link to learn more about security alerts"
  },
  "securityAndPrivacy": {
    "message": "Sécurité et confidentialité"
  },
  "securityDescription": {
    "message": "Réduisez le risque de rejoindre des réseaux dangereux et protégez vos comptes"
  },
  "securityMessageLinkForNetworks": {
    "message": "arnaques et risques de piratage informatique"
  },
  "securityPrivacyPath": {
    "message": "Paramètres > Sécurité et confidentialité."
  },
  "securityProviderPoweredBy": {
    "message": "Service fourni par $1",
    "description": "The security provider that is providing data"
  },
  "seeAllPermissions": {
    "message": "Voir toutes les autorisations",
    "description": "Used for revealing more content (e.g. permission list, etc.)"
  },
  "seeDetails": {
    "message": "Voir les détails"
  },
  "seedPhraseConfirm": {
    "message": "Confirmer la phrase secrète de récupération"
  },
  "seedPhraseEnterMissingWords": {
    "message": "Confirmer la phrase secrète de récupération"
  },
  "seedPhraseIntroNotRecommendedButtonCopy": {
    "message": "Me le rappeler plus tard (non recommandé)"
  },
  "seedPhraseIntroRecommendedButtonCopy": {
    "message": "Sécuriser mon portefeuille (recommandé)"
  },
  "seedPhraseIntroSidebarBulletOne": {
    "message": "Notez-la et conservez-la dans plusieurs endroits secrets."
  },
  "seedPhraseIntroSidebarBulletTwo": {
    "message": "Stocker dans un coffre-fort."
  },
  "seedPhraseIntroSidebarCopyOne": {
    "message": "Votre phrase secrète de récupération est une formule de 12 mots qui constitue la « clé maîtresse » de votre portefeuille et de vos fonds"
  },
  "seedPhraseIntroSidebarCopyThree": {
    "message": "Si quelqu’un vous demande votre phrase de récupération, il est probable qu’il essaie de vous arnaquer pour dérober les fonds de votre portefeuille"
  },
  "seedPhraseIntroSidebarCopyTwo": {
    "message": "Ne partagez jamais, au grand jamais, votre phrase secrète de récupération, pas même avec MetaMask !"
  },
  "seedPhraseIntroSidebarTitleOne": {
    "message": "Qu’est-ce qu’une phrase secrète de récupération ?"
  },
  "seedPhraseIntroSidebarTitleThree": {
    "message": "Dois-je partager ma phrase secrète de récupération ?"
  },
  "seedPhraseIntroSidebarTitleTwo": {
    "message": "Comment puis-je sauvegarder ma phrase secrète de récupération ?"
  },
  "seedPhraseIntroTitle": {
    "message": "Sécuriser votre portefeuille"
  },
  "seedPhraseReq": {
    "message": "Les phrases secrètes de récupération sont composées de 12, 15, 18, 21 ou 24 mots"
  },
  "seedPhraseWriteDownDetails": {
    "message": "Notez cette phrase secrète de récupération de 12 mots et stockez-la dans un endroit de confiance où vous seul avez accès."
  },
  "seedPhraseWriteDownHeader": {
    "message": "Notez votre phrase secrète de récupération"
  },
  "select": {
    "message": "Sélectionner"
  },
  "selectAccountToConnect": {
    "message": "Sélectionner un compte à connecter"
  },
  "selectAccounts": {
    "message": "Sélectionnez le(s) compte(s) à utiliser sur ce site"
  },
  "selectAccountsForSnap": {
    "message": "Sélectionnez le(s) compte(s) à utiliser avec ce snap"
  },
  "selectAll": {
    "message": "Tout sélectionner"
  },
  "selectAnAccount": {
    "message": "Sélectionner un compte"
  },
  "selectAnAccountAlreadyConnected": {
    "message": "Ce compte a déjà été connecté à MetaMask"
  },
  "selectEnableDisplayMediaPrivacyPreference": {
    "message": "Activer l’option « Afficher les supports NFT »"
  },
  "selectHdPath": {
    "message": "Sélectionner le chemin HD"
  },
  "selectNFTPrivacyPreference": {
    "message": "Activez la détection automatique des NFT"
  },
  "selectPathHelp": {
    "message": "Si vous ne voyez pas les comptes auxquels vous vous attendez, essayez de changer le chemin d’accès au portefeuille HD ou le réseau sélectionné."
  },
  "selectRpcUrl": {
    "message": "Sélectionner l’URL du RPC"
  },
  "selectSecretRecoveryPhrase": {
    "message": "Sélectionnez la phrase secrète de récupération"
  },
  "selectType": {
    "message": "Sélectionner le type"
  },
  "selectedAccountMismatch": {
    "message": "Compte différent sélectionné"
  },
  "selectingAllWillAllow": {
    "message": "En sélectionnant tout, vous autorisez ce site à voir tous vos comptes actuels. Assurez-vous de bien avoir confiance en ce site."
  },
  "send": {
    "message": "Envoyer"
  },
  "sendBugReport": {
    "message": "Envoyez-nous un rapport de bogue."
  },
  "sendNoContactsConversionText": {
    "message": "cliquez ici"
  },
  "sendNoContactsDescription": {
    "message": "Les contacts vous permettent d’envoyer en toute sécurité plusieurs transactions vers un autre compte. Pour créer un contact, $1",
    "description": "$1 represents the action text 'click here'"
  },
  "sendNoContactsTitle": {
    "message": "Vous n’avez aucun contact"
  },
  "sendSelectReceiveAsset": {
    "message": "Sélectionnez l’actif que vous recevrez"
  },
  "sendSelectSendAsset": {
    "message": "Sélectionnez l’actif que vous voulez envoyer"
  },
  "sendSpecifiedTokens": {
    "message": "Envoyer $1",
    "description": "Symbol of the specified token"
  },
  "sendSwapSubmissionWarning": {
    "message": "En cliquant sur ce bouton, vous entamez immédiatement l’opération d’échange. Veuillez vérifier les détails de votre transaction avant de continuer."
  },
  "sendTokenAsToken": {
    "message": "Échanger des $1 contre des $2 et les envoyer",
    "description": "Used in the transaction display list to describe a swap and send. $1 and $2 are the symbols of tokens in involved in the swap."
  },
  "sendingAsset": {
    "message": "Envoi de $1"
  },
  "sendingDisabled": {
    "message": "L’envoi d’actifs ERC-1155 NFT n’est pas encore pris en charge."
  },
  "sendingNativeAsset": {
    "message": "Envoi de $1",
    "description": "$1 represents the native currency symbol for the current network (e.g. ETH or BNB)"
  },
  "sendingToTokenContractWarning": {
    "message": "Attention : vous êtes sur le point d’envoyer des jetons à l’adresse d’un contrat de jetons qui pourrait entraîner une perte de fonds. $1",
    "description": "$1 is a clickable link with text defined by the 'learnMoreUpperCase' key. The link will open to a support article regarding the known contract address warning"
  },
  "sepolia": {
    "message": "Réseau de test Sepolia"
  },
  "setApprovalForAll": {
    "message": "Définir l’approbation pour tous"
  },
  "setApprovalForAllRedesignedTitle": {
    "message": "Demande de retrait"
  },
  "setApprovalForAllTitle": {
    "message": "Approuver $1 sans limite de dépenses",
    "description": "The token symbol that is being approved"
  },
  "settingAddSnapAccount": {
    "message": "Ajouter un compte Snap"
  },
  "settings": {
    "message": "Paramètres"
  },
  "settingsOptimisedForEaseOfUseAndSecurity": {
    "message": "Les paramètres sont optimisés pour sécuriser l’application et faciliter son utilisation. Vous pouvez modifier les paramètres à tout moment."
  },
  "settingsSearchMatchingNotFound": {
    "message": "Aucun résultat correspondant trouvé."
  },
  "settingsSubHeadingSignaturesAndTransactions": {
    "message": "Demandes de signature et de transaction"
  },
  "show": {
    "message": "Afficher"
  },
  "showAccount": {
    "message": "Afficher le compte"
  },
  "showAdvancedDetails": {
    "message": "Afficher les détails avancés"
  },
  "showExtensionInFullSizeView": {
    "message": "Afficher l’extension en taille réelle"
  },
  "showExtensionInFullSizeViewDescription": {
    "message": "Activez cette option si vous voulez que l’extension s’affiche en taille réelle lorsque vous cliquez sur l’icône de l’extension."
  },
  "showFiatConversionInTestnets": {
    "message": "Afficher la conversion sur les testnets"
  },
  "showFiatConversionInTestnetsDescription": {
    "message": "Sélectionnez cette option pour afficher la conversion des monnaies fiduciaires sur Testnets."
  },
  "showHexData": {
    "message": "Afficher les données Hex"
  },
  "showHexDataDescription": {
    "message": "Selectionner ici pour afficher le champs de données hex dans l’écran d’envoi"
  },
  "showLess": {
    "message": "Afficher moins"
  },
  "showMore": {
    "message": "Afficher plus"
  },
  "showNativeTokenAsMainBalance": {
    "message": "Afficher le solde principal en jeton natif"
  },
  "showNft": {
    "message": "Afficher le NFT"
  },
  "showPermissions": {
    "message": "Afficher les autorisations"
  },
  "showPrivateKey": {
    "message": "Afficher la clé privée"
  },
  "showSRP": {
    "message": "Afficher la phrase secrète de récupération"
  },
  "showTestnetNetworks": {
    "message": "Afficher les réseaux de test"
  },
  "showTestnetNetworksDescription": {
    "message": "Sélectionnez ceci pour afficher les réseaux de test dans la liste des réseaux"
  },
  "sign": {
    "message": "Signer"
  },
  "signatureRequest": {
    "message": "Demande de Signature"
  },
  "signature_decoding_bid_nft_tooltip": {
    "message": "Le NFT sera affiché dans votre portefeuille si l’offre est acceptée."
  },
  "signature_decoding_list_nft_tooltip": {
    "message": "Ne vous attendez à des changements que si quelqu’un achète vos NFT."
  },
  "signed": {
    "message": "Signé"
  },
  "signing": {
    "message": "Signature"
  },
  "signingInWith": {
    "message": "Se connecter avec"
  },
  "signingWith": {
    "message": "Signer avec"
  },
  "simulationApproveHeading": {
    "message": "Retirer"
  },
  "simulationDetailsApproveDesc": {
    "message": "Vous donnez à quelqu’un d’autre l’autorisation de retirer des NFT de votre compte."
  },
  "simulationDetailsERC20ApproveDesc": {
    "message": "Vous accordez à quelqu’un d’autre l’autorisation de dépenser ce montant qui sera débité de votre compte."
  },
  "simulationDetailsFiatNotAvailable": {
    "message": "Non disponible"
  },
  "simulationDetailsIncomingHeading": {
    "message": "Vous recevez"
  },
  "simulationDetailsNoChanges": {
    "message": "Aucun changement"
  },
  "simulationDetailsOutgoingHeading": {
    "message": "Vous envoyez"
  },
  "simulationDetailsRevokeSetApprovalForAllDesc": {
    "message": "Vous révoquez l’autorisation que vous avez accordée à quelqu’un d’autre de retirer des NFT de votre compte."
  },
  "simulationDetailsSetApprovalForAllDesc": {
    "message": "Vous accordez à quelqu’un d’autre l’autorisation de retirer des NFT de votre compte."
  },
  "simulationDetailsTitle": {
    "message": "Changements estimés"
  },
  "simulationDetailsTitleTooltip": {
    "message": "Les changements estimés représentent ce qui pourrait se produire si vous effectuez cette transaction. Il s’agit juste d’une estimation fournie à des fins d’information."
  },
  "simulationDetailsTotalFiat": {
    "message": "Total = $1",
    "description": "$1 is the total amount in fiat currency on one side of the transaction"
  },
  "simulationDetailsTransactionReverted": {
    "message": "Cette transaction va probablement échouer"
  },
  "simulationDetailsUnavailable": {
    "message": "Non disponible"
  },
  "simulationErrorMessageV2": {
    "message": "Nous n’avons pas pu estimer le prix de carburant. Par conséquent, il se peut qu’il y ait une erreur dans le contrat et que cette transaction échoue."
  },
  "simulationsSettingDescription": {
    "message": "Activez cette option pour estimer les changements de solde des transactions et des signatures avant de les confirmer. Ces estimations sont fournies à titre indicatif et n’engagent en rien les parties à la transaction. $1"
  },
  "simulationsSettingSubHeader": {
    "message": "Estimer les changements de solde"
  },
  "singleNetwork": {
    "message": "1 réseau"
  },
  "siweIssued": {
    "message": "Émis"
  },
  "siweNetwork": {
    "message": "Réseau"
  },
  "siweRequestId": {
    "message": "Demander un ID"
  },
  "siweResources": {
    "message": "Ressources"
  },
  "siweURI": {
    "message": "URL"
  },
  "skip": {
    "message": "Ignorer"
  },
  "skipAccountSecurity": {
    "message": "Sauter le réglage des paramètres de sécurité du compte ?"
  },
  "skipAccountSecurityDetails": {
    "message": "Je suis conscient(e) que tant que je n’aurai pas sauvegardé ma phrase secrète de récupération, je risque de perdre mes comptes et tous leurs actifs."
  },
  "slideBridgeDescription": {
    "message": "Faites le tour des 9 chaînes, depuis votre portefeuille"
  },
  "slideBridgeTitle": {
    "message": "Prêt à établir une passerelle ?"
  },
  "slideCashOutDescription": {
    "message": "Vendez vos crypto-monnaies et recevez de l’argent"
  },
  "slideCashOutTitle": {
    "message": "Effectuez des retraits avec MetaMask"
  },
  "slideDebitCardDescription": {
    "message": "Disponible dans certaines régions"
  },
  "slideDebitCardTitle": {
    "message": "Carte de débit MetaMask"
  },
  "slideFundWalletDescription": {
    "message": "Ajoutez ou transférez des jetons pour commencer"
  },
  "slideFundWalletTitle": {
    "message": "Approvisionnez votre portefeuille"
  },
  "slideSweepStakeDescription": {
    "message": "Mintez un NFT maintenant pour avoir une chance de gagner"
  },
  "slideSweepStakeTitle": {
    "message": "Participez au tirage au sort qui vous permet de gagner $5000 USDC !"
  },
  "smartContracts": {
    "message": "Contrats intelligents"
  },
  "smartSwapsErrorNotEnoughFunds": {
    "message": "Fonds insuffisants pour souscrire un contrat de swap intelligent."
  },
  "smartSwapsErrorUnavailable": {
    "message": "Les contrats de swap intelligents sont temporairement indisponibles."
  },
  "smartTransactionCancelled": {
    "message": "Votre transaction a été annulée"
  },
  "smartTransactionCancelledDescription": {
    "message": "Votre transaction n’a pas pu être effectuée, elle a donc été annulée pour vous éviter de payer inutilement des frais de gaz."
  },
  "smartTransactionError": {
    "message": "Votre transaction a échoué"
  },
  "smartTransactionErrorDescription": {
    "message": "Des changements soudains sur le marché peuvent entraîner des échecs de transaction. Si le problème persiste, contactez le service d’assistance à la clientèle de MetaMask."
  },
  "smartTransactionPending": {
    "message": "Soumettre votre transaction"
  },
  "smartTransactionSuccess": {
    "message": "Votre transaction est terminée"
  },
  "smartTransactions": {
    "message": "Transactions intelligentes"
  },
  "smartTransactionsEnabledDescription": {
    "message": " et la protection de la MEV. Désormais activées par défaut."
  },
  "smartTransactionsEnabledLink": {
    "message": "Taux de réussite plus élevés"
  },
  "smartTransactionsEnabledTitle": {
    "message": "Les transactions sont devenues plus intelligentes"
  },
  "snapAccountCreated": {
    "message": "Le compte a été créé"
  },
  "snapAccountCreatedDescription": {
    "message": "Votre nouveau compte est prêt à être utilisé !"
  },
  "snapAccountCreationFailed": {
    "message": "La création du compte a échoué"
  },
  "snapAccountCreationFailedDescription": {
    "message": "$1 n’a pas réussi à créer un compte pour vous.",
    "description": "$1 is the snap name"
  },
  "snapAccountRedirectFinishSigningTitle": {
    "message": "Finaliser la signature"
  },
  "snapAccountRedirectSiteDescription": {
    "message": "Suivez les instructions de $1"
  },
  "snapAccountRemovalFailed": {
    "message": "La suppression du compte a échoué"
  },
  "snapAccountRemovalFailedDescription": {
    "message": "$1 n’a pas réussi à supprimer ce compte pour vous.",
    "description": "$1 is the snap name"
  },
  "snapAccountRemoved": {
    "message": "Compte supprimé"
  },
  "snapAccountRemovedDescription": {
    "message": "Ce compte ne pourra plus être utilisé dans MetaMask."
  },
  "snapAccounts": {
    "message": "Snaps de compte"
  },
  "snapAccountsDescription": {
    "message": "Comptes contrôlés par des Snaps tiers."
  },
  "snapConnectTo": {
    "message": "Connexion à $1",
    "description": "$1 is the website URL or a Snap name. Used for Snaps pre-approved connections."
  },
  "snapConnectionPermissionDescription": {
    "message": "Laissez $1 se connecter automatiquement à $2 sans votre approbation.",
    "description": "Used for Snap pre-approved connections. $1 is the Snap name, $2 is a website URL."
  },
  "snapConnectionWarning": {
    "message": "$1 veut utiliser $2",
    "description": "$2 is the snap and $1 is the dapp requesting connection to the snap."
  },
  "snapContent": {
    "message": "Ce contenu provient de $1",
    "description": "This is shown when a snap shows transaction insight information in the confirmation UI. $1 is a link to the snap's settings page with the link text being the name of the snap."
  },
  "snapDetailWebsite": {
    "message": "Site web"
  },
  "snapHomeMenu": {
    "message": "Menu d’accueil du Snap"
  },
  "snapInstallRequest": {
    "message": "L’installation de $1 lui accorde les autorisations suivantes.",
    "description": "$1 is the snap name."
  },
  "snapInstallSuccess": {
    "message": "Installation terminée"
  },
  "snapInstallWarningCheck": {
    "message": "Le Snap $1 demande l’autorisation de faire ce qui suit :",
    "description": "Warning message used in popup displayed on snap install. $1 is the snap name."
  },
  "snapInstallWarningHeading": {
    "message": "Agissez avec prudence"
  },
  "snapInstallWarningPermissionDescriptionForBip32View": {
    "message": "Autoriser le Snap $1 à consulter vos clés publiques (et vos adresses). Cela n’accorde pas l’autorisation de gérer les comptes ou les actifs.",
    "description": "An extended description for the `snap_getBip32PublicKey` permission used for tooltip on Snap Install Warning screen (popup/modal). $1 is the snap name."
  },
  "snapInstallWarningPermissionDescriptionForEntropy": {
    "message": "Autoriser le Snap $1 à gérer des comptes et des actifs sur le(s) réseau(x) demandé(s). Ces comptes sont dérivés et sauvegardés à l'aide de votre phrase secrète de récupération (sans la divulguer). Grâce à sa capacité à dériver des clés, le Snap $1 peut prendre en charge des protocoles blockchain autres que les protocoles de la blockchain Ethereum (EVM).",
    "description": "An extended description for the `snap_getBip44Entropy` and `snap_getBip44Entropy` permissions used for tooltip on Snap Install Warning screen (popup/modal). $1 is the snap name."
  },
  "snapInstallWarningPermissionNameForEntropy": {
    "message": "Gérer les comptes $1",
    "description": "Permission name used for the Permission Cell component displayed on warning popup when installing a Snap. $1 is list of account types."
  },
  "snapInstallWarningPermissionNameForViewPublicKey": {
    "message": "Afficher la clé publique pour $1",
    "description": "Permission name used for the Permission Cell component displayed on warning popup when installing a Snap. $1 is list of account types."
  },
  "snapInstallationErrorDescription": {
    "message": "$1 n’a pas pu être installé.",
    "description": "Error description used when snap installation fails. $1 is the snap name."
  },
  "snapInstallationErrorTitle": {
    "message": "L’installation a échoué",
    "description": "Error title used when snap installation fails."
  },
  "snapResultError": {
    "message": "Erreur"
  },
  "snapResultSuccess": {
    "message": "Réussi"
  },
  "snapResultSuccessDescription": {
    "message": "$1 est prêt à être utilisé"
  },
  "snapUIAssetSelectorTitle": {
    "message": "Sélectionner un actif"
  },
  "snapUpdateAlertDescription": {
    "message": "Obtenez la dernière version de $1",
    "description": "Description used in Snap update alert banner when snap update is available. $1 is the Snap name."
  },
  "snapUpdateAvailable": {
    "message": "Une mise à jour est disponible"
  },
  "snapUpdateErrorDescription": {
    "message": "La mise à jour de $1 a échoué.",
    "description": "Error description used when snap update fails. $1 is the snap name."
  },
  "snapUpdateErrorTitle": {
    "message": "La mise à jour a échoué",
    "description": "Error title used when snap update fails."
  },
  "snapUpdateRequest": {
    "message": "La mise à jour de $1 lui accorde les autorisations suivantes.",
    "description": "$1 is the Snap name."
  },
  "snapUpdateSuccess": {
    "message": "Mise à jour terminée"
  },
  "snapUrlIsBlocked": {
    "message": "Ce Snap veut vous emmener sur un site bloqué. $1."
  },
  "snaps": {
    "message": "Snaps"
  },
  "snapsConnected": {
    "message": "Snaps connectés"
  },
  "snapsNoInsight": {
    "message": "Le snap n’a renvoyé aucun aperçu"
  },
  "snapsPrivacyWarningFirstMessage": {
    "message": "Vous reconnaissez que tout Snap que vous installez (sauf indication contraire) est un « Service tiers » tel que défini dans les $1 de Consensys. L’utilisation des services tiers est régie par des conditions distinctes définies par les fournisseurs de services tiers. Consensys ne recommande pas à des personnes particulières d’utiliser un Snap pour des raisons particulières. Si vous décidez d’utiliser un service tiers, vous le faites à vos propres risques. Consensys décline toute responsabilité pour toute perte liée à l’utilisation des services tiers.",
    "description": "First part of a message in popup modal displayed when installing a snap for the first time. $1 is terms of use link."
  },
  "snapsPrivacyWarningSecondMessage": {
    "message": "Toute information que vous partagez avec des services tiers sera collectée directement par ces services tiers conformément à leur politique de confidentialité. Pour plus d’informations, veuillez consulter leur politique de confidentialité.",
    "description": "Second part of a message in popup modal displayed when installing a snap for the first time."
  },
  "snapsPrivacyWarningThirdMessage": {
    "message": "Consensys n’a pas accès aux informations que vous partagez avec les fournisseurs de services tiers.",
    "description": "Third part of a message in popup modal displayed when installing a snap for the first time."
  },
  "snapsSettings": {
    "message": "Paramètres du Snap"
  },
  "snapsTermsOfUse": {
    "message": "Conditions d’utilisation"
  },
  "snapsToggle": {
    "message": "Un snap ne s’exécute que s’il est activé"
  },
  "snapsUIError": {
    "message": "L’interface utilisateur (IU) spécifiée par le snap n’est pas valide.",
    "description": "This is shown when the insight snap throws an error. $1 is the snap name"
  },
  "solanaImportAccounts": {
    "message": "Importer des comptes Solana"
  },
  "solanaImportAccountsDescription": {
    "message": "Importez une phrase secrète de récupération pour faire migrer votre compte Solana depuis un autre portefeuille."
  },
  "solanaMoreFeaturesComingSoon": {
    "message": "D’autres fonctionnalités seront bientôt disponibles"
  },
  "solanaMoreFeaturesComingSoonDescription": {
    "message": "Les dapps Solana, les NFT, la prise en charge des portefeuilles matériels, etc., seront bientôt disponibles."
  },
  "solanaOnMetaMask": {
    "message": "Solana sur MetaMask"
  },
  "solanaSendReceiveSwapTokens": {
    "message": "Envoyez, recevez et échangez des jetons"
  },
  "solanaSendReceiveSwapTokensDescription": {
    "message": "Transférez et effectuez des transactions avec des jetons tels que SOL, USDC, etc."
  },
  "someNetworks": {
    "message": "$1 réseaux"
  },
  "somethingDoesntLookRight": {
    "message": "On dirait que quelque chose ne va pas ? $1",
    "description": "A false positive message for users to contact support. $1 is a link to the support page."
  },
  "somethingIsWrong": {
    "message": "Un problème est survenu. Essayez de recharger la page."
  },
  "somethingWentWrong": {
    "message": "Oups !  Quelque chose a mal tourné. "
  },
  "sortBy": {
    "message": "Trier par"
  },
  "sortByAlphabetically": {
    "message": "Ordre alphabétique (de A à Z)"
  },
  "sortByDecliningBalance": {
    "message": "Solde décroissant (du solde le plus élevé au solde le moins élevé en $1)",
    "description": "Indicates a descending order based on token fiat balance. $1 is the preferred currency symbol"
  },
  "source": {
    "message": "Source"
  },
  "spamModalBlockedDescription": {
    "message": "Ce site sera bloqué pendant 1 minute."
  },
  "spamModalBlockedTitle": {
    "message": "Vous avez temporairement bloqué ce site"
  },
  "spamModalDescription": {
    "message": "Si vous êtes inondé de demandes, vous pouvez bloquer temporairement le site."
  },
  "spamModalTemporaryBlockButton": {
    "message": "Bloquer temporairement ce site"
  },
  "spamModalTitle": {
    "message": "Nous avons remarqué un afflux de demandes"
  },
  "speed": {
    "message": "Vitesse"
  },
  "speedUp": {
    "message": "Accélérer"
  },
  "speedUpCancellation": {
    "message": "Accélérer cette annulation"
  },
  "speedUpExplanation": {
    "message": "Nous avons mis à jour le prix du carburant selon les conditions actuelles du réseau et l’avons augmenté d’au moins 10 % (requis par le réseau)."
  },
  "speedUpPopoverTitle": {
    "message": "Accélérer la transaction"
  },
  "speedUpTooltipText": {
    "message": "Nouveau prix de carburant"
  },
  "speedUpTransaction": {
    "message": "Accélérez cette transaction"
  },
  "spendLimitInsufficient": {
    "message": "Limite de dépenses insuffisante"
  },
  "spendLimitInvalid": {
    "message": "Limite de dépenses invalide ; cela doit être une valeur positive"
  },
  "spendLimitPermission": {
    "message": "Autorisation de limite de dépenses"
  },
  "spendLimitRequestedBy": {
    "message": "Limite de dépenses demandée par $1",
    "description": "Origin of the site requesting the spend limit"
  },
  "spendLimitTooLarge": {
    "message": "Limite de dépenses trop élevée"
  },
  "spender": {
    "message": "Dépenseur"
  },
  "spenderTooltipDesc": {
    "message": "Il s’agit de l’adresse qui pourra retirer vos NFT."
  },
  "spenderTooltipERC20ApproveDesc": {
    "message": "Il s’agit de l’adresse qui pourra dépenser vos jetons en votre nom."
  },
  "spendingCap": {
    "message": "Plafond de dépenses"
  },
  "spendingCaps": {
    "message": "Plafonds de dépenses"
  },
  "srpInputNumberOfWords": {
    "message": "J’ai une phrase de $1 mots",
    "description": "This is the text for each option in the dropdown where a user selects how many words their secret recovery phrase has during import. The $1 is the number of words (either 12, 15, 18, 21, or 24)."
  },
  "srpListName": {
    "message": "Phrase secrète de récupération $1",
    "description": "$1 is the order of the Secret Recovery Phrase"
  },
  "srpListNumberOfAccounts": {
    "message": "$1 comptes",
    "description": "$1 is the number of accounts in the list"
  },
  "srpListSelectionDescription": {
    "message": "La phrase secrète de récupération à partir de laquelle votre nouveau compte sera généré"
  },
  "srpListSingleOrZero": {
    "message": "$1 compte",
    "description": "$1 is the number of accounts in the list, it is either 1 or 0"
  },
  "srpPasteFailedTooManyWords": {
    "message": "Le collage a échoué parce que la phrase contenait plus de 24 mots. Une phrase secrète de récupération peut contenir un maximum de 24 mots.",
    "description": "Description of SRP paste error when the pasted content has too many words"
  },
  "srpPasteTip": {
    "message": "Vous pouvez coller toute votre phrase de récupération secrète dans n’importe quel champ",
    "description": "Our secret recovery phrase input is split into one field per word. This message explains to users that they can paste their entire secrete recovery phrase into any field, and we will handle it correctly."
  },
  "srpSecurityQuizGetStarted": {
    "message": "Commencer"
  },
  "srpSecurityQuizImgAlt": {
    "message": "Un œil avec un trou de serrure au centre et trois champs de mots de passe flottants"
  },
  "srpSecurityQuizIntroduction": {
    "message": "Pour révéler votre Phrase secrète de récupération, vous devez répondre correctement à deux questions"
  },
  "srpSecurityQuizQuestionOneQuestion": {
    "message": "Si vous perdez votre Phrase secrète de récupération, MetaMask..."
  },
  "srpSecurityQuizQuestionOneRightAnswer": {
    "message": "Ne pourra pas vous aider"
  },
  "srpSecurityQuizQuestionOneRightAnswerDescription": {
    "message": "Gravez-la sur une plaque en métal ou inscrivez-la sur plusieurs bouts de papier et cachez-les dans différents endroits secrets pour ne jamais la perdre. Si vous la perdez, il n'y a aucun moyen de la récupérer."
  },
  "srpSecurityQuizQuestionOneRightAnswerTitle": {
    "message": "En effet ! Personne ne peut vous aider à récupérer votre Phrase secrète de récupération."
  },
  "srpSecurityQuizQuestionOneWrongAnswer": {
    "message": "Pourra la récupérer pour vous"
  },
  "srpSecurityQuizQuestionOneWrongAnswerDescription": {
    "message": "Personne ne peut vous aider à récupérer votre Phrase secrète de récupération si jamais vous la perdez."
  },
  "srpSecurityQuizQuestionOneWrongAnswerTitle": {
    "message": "C'est faux ! Personne ne peut vous aider à récupérer votre Phrase secrète de récupération."
  },
  "srpSecurityQuizQuestionTwoQuestion": {
    "message": "Si un membre du service d'assistance ou toute autre personne vous demande votre Phrase secrète de récupération..."
  },
  "srpSecurityQuizQuestionTwoRightAnswer": {
    "message": "Ne la lui fournissez pas, car cette personne essaie de vous arnaquer."
  },
  "srpSecurityQuizQuestionTwoRightAnswerDescription": {
    "message": "Toute personne qui vous demande votre Phrase secrète de récupération, que ce soit pour des raisons de sécurité ou autre, essaie de vous arnaquer."
  },
  "srpSecurityQuizQuestionTwoRightAnswerTitle": {
    "message": "C'est exact ! Vous ne devez jamais partager votre Phrase secrète de récupération avec qui que ce soit."
  },
  "srpSecurityQuizQuestionTwoWrongAnswer": {
    "message": "Vous devez la lui fournir"
  },
  "srpSecurityQuizQuestionTwoWrongAnswerDescription": {
    "message": "Toute personne qui vous demande votre Phrase secrète de récupération, que ce soit pour des raisons de sécurité ou autre, essaie de vous arnaquer."
  },
  "srpSecurityQuizQuestionTwoWrongAnswerTitle": {
    "message": "C'est faux ! Vous ne devez jamais partager votre Phrase secrète de récupération avec qui que ce soit."
  },
  "srpSecurityQuizTitle": {
    "message": "Quiz sur la sécurité"
  },
  "srpToggleShow": {
    "message": "Afficher / Masquer ce mot de la phrase de récupération secrète",
    "description": "Describes a toggle that is used to show or hide a single word of the secret recovery phrase"
  },
  "srpWordHidden": {
    "message": "Ce mot est caché",
    "description": "Explains that a word in the secret recovery phrase is hidden"
  },
  "srpWordShown": {
    "message": "Ce mot est affiché",
    "description": "Explains that a word in the secret recovery phrase is being shown"
  },
  "stable": {
    "message": "Stable"
  },
  "stableLowercase": {
    "message": "stable"
  },
  "stake": {
    "message": "Staker"
  },
  "stateLogError": {
    "message": "Erreur lors du chargement des journaux d’état."
  },
  "stateLogFileName": {
    "message": "Journaux d’événements de MetaMask"
  },
  "stateLogs": {
    "message": "Journaux d’événements"
  },
  "stateLogsDescription": {
    "message": "Les journaux d’état contiennent les adresses publiques de vos comptes et vos transactions envoyées."
  },
  "status": {
    "message": "État"
  },
  "statusNotConnected": {
    "message": "Non connecté"
  },
  "statusNotConnectedAccount": {
    "message": "Aucun compte connecté"
  },
  "step1LatticeWallet": {
    "message": "Connectez votre Lattice1"
  },
  "step1LatticeWalletMsg": {
    "message": "Vous pouvez connecter MetaMask à votre dispositif Lattice1 une fois qu’il est configuré et en ligne. Déverrouillez votre appareil et préparez son ID.",
    "description": "$1 represents the `hardwareWalletSupportLinkConversion` localization key"
  },
  "step1LedgerWallet": {
    "message": "Télécharger l’application Ledger"
  },
  "step1LedgerWalletMsg": {
    "message": "Téléchargez, configurez et saisissez votre mot de passe pour déverrouiller $1.",
    "description": "$1 represents the `ledgerLiveApp` localization value"
  },
  "step1TrezorWallet": {
    "message": "Connecter le portefeuille Trezor"
  },
  "step1TrezorWalletMsg": {
    "message": "Connecter votre Trezor directement sur votre ordinateur et déverrouillez-le. Assurez-vous que vous utilisez la bonne phrase de chiffrement.",
    "description": "$1 represents the `hardwareWalletSupportLinkConversion` localization key"
  },
  "step2LedgerWallet": {
    "message": "Connecter le portefeuille Ledger"
  },
  "step2LedgerWalletMsg": {
    "message": "Connectez votre portefeuille directement à votre ordinateur. Déverrouillez votre Ledger et ouvrez l’application Ethereum.",
    "description": "$1 represents the `hardwareWalletSupportLinkConversion` localization key"
  },
  "stillGettingMessage": {
    "message": "Vous recevez toujours ce message ?"
  },
  "strong": {
    "message": "Robuste"
  },
  "stxCancelled": {
    "message": "Le swap aurait échoué"
  },
  "stxCancelledDescription": {
    "message": "Votre transaction aurait échoué et a été annulée pour vous éviter de payer inutilement des frais de transaction."
  },
  "stxCancelledSubDescription": {
    "message": "Réessayez le swap. Nous serons là pour vous protéger contre des risques similaires la prochaine fois."
  },
  "stxFailure": {
    "message": "Échec du swap"
  },
  "stxFailureDescription": {
    "message": "Les fluctuations soudaines du marché peuvent provoquer des échecs. Si le problème persiste, veuillez contacter $1.",
    "description": "This message is shown to a user if their swap fails. The $1 will be replaced by support.metamask.io"
  },
  "stxOptInSupportedNetworksDescription": {
    "message": "Activez les transactions intelligentes pour profiter de transactions plus fiables et plus sûres sur les réseaux pris en charge. $1"
  },
  "stxPendingPrivatelySubmittingSwap": {
    "message": "Soumission privée de votre Swap..."
  },
  "stxPendingPubliclySubmittingSwap": {
    "message": "Soumission publique de votre Swap..."
  },
  "stxSuccess": {
    "message": "Swap terminé !"
  },
  "stxSuccessDescription": {
    "message": "Votre $1 est maintenant disponible.",
    "description": "$1 is a token symbol, e.g. ETH"
  },
  "stxSwapCompleteIn": {
    "message": "Le Swap sera effectué dans <",
    "description": "'<' means 'less than', e.g. Swap will complete in < 2:59"
  },
  "stxTryingToCancel": {
    "message": "Tentative d’annulation de votre transaction..."
  },
  "stxUnknown": {
    "message": "État inconnu"
  },
  "stxUnknownDescription": {
    "message": "Une transaction a réussi, mais nous ne la reconnaissons pas. Cela peut être dû à la soumission d’une autre transaction pendant le traitement de ce swap."
  },
  "stxUserCancelled": {
    "message": "Swap annulé"
  },
  "stxUserCancelledDescription": {
    "message": "Votre transaction a été annulée et vous avez évité ainsi de payer inutilement des frais de transaction."
  },
  "submit": {
    "message": "Envoyer"
  },
  "submitted": {
    "message": "Envoyé"
  },
  "suggestedBySnap": {
    "message": "Suggéré par $1",
    "description": "$1 is the snap name"
  },
  "suggestedCurrencySymbol": {
    "message": "Symbole monétaire suggéré :"
  },
  "suggestedTokenName": {
    "message": "Nom suggéré :"
  },
  "support": {
    "message": "Assistance"
  },
  "supportCenter": {
    "message": "Visitez notre centre d’aide"
  },
  "supportMultiRpcInformation": {
    "message": "Nous prenons désormais en charge plusieurs RPC pour un même réseau. Votre RPC le plus récent a été sélectionné par défaut afin de résoudre les problèmes liés à des informations contradictoires."
  },
  "surveyConversion": {
    "message": "Répondez à notre sondage"
  },
  "surveyTitle": {
    "message": "Façonnez l’avenir de MetaMask"
  },
  "swap": {
    "message": "Swap"
  },
  "swapAdjustSlippage": {
    "message": "Ajuster l’effet de glissement"
  },
  "swapAggregator": {
    "message": "Agrégateur"
  },
  "swapAllowSwappingOf": {
    "message": "Autoriser le swap de $1",
    "description": "Shows a user that they need to allow a token for swapping on their hardware wallet"
  },
  "swapAmountReceived": {
    "message": "Montant garanti"
  },
  "swapAmountReceivedInfo": {
    "message": "Il s’agit du montant minimal que vous recevrez. Vous pouvez recevoir plus en fonction du glissement."
  },
  "swapAndSend": {
    "message": "Échanger et envoyer"
  },
  "swapAnyway": {
    "message": "Procéder de toute façon au swap"
  },
  "swapApproval": {
    "message": "Approuver $1 pour les swaps",
    "description": "Used in the transaction display list to describe a transaction that is an approve call on a token that is to be swapped.. $1 is the symbol of a token that has been approved."
  },
  "swapApproveNeedMoreTokens": {
    "message": "Vous avez besoin de $1 $2 de plus pour effectuer ce swap",
    "description": "Tells the user how many more of a given token they need for a specific swap. $1 is an amount of tokens and $2 is the token symbol."
  },
  "swapAreYouStillThere": {
    "message": "Êtes-vous toujours là ?"
  },
  "swapAreYouStillThereDescription": {
    "message": "Si vous le souhaitez, nous sommes prêts à vous présenter les dernières cotations"
  },
  "swapConfirmWithHwWallet": {
    "message": "Confirmez avec votre portefeuille matériel"
  },
  "swapContinueSwapping": {
    "message": "Continuer à faire des swaps"
  },
  "swapContractDataDisabledErrorDescription": {
    "message": "Dans l’application Ethereum de votre Ledger, allez dans « Paramètres » et autorisez les données de contrat. Ensuite, retentez votre swap."
  },
  "swapContractDataDisabledErrorTitle": {
    "message": "Les données de contrat ne sont pas activées sur votre Ledger"
  },
  "swapCustom": {
    "message": "personnaliser"
  },
  "swapDecentralizedExchange": {
    "message": "Échange décentralisé"
  },
  "swapDirectContract": {
    "message": "Contrat direct"
  },
  "swapEditLimit": {
    "message": "Modifier la limite"
  },
  "swapEnableDescription": {
    "message": "Cette information est nécessaire et autorise MetaMask à effectuer le swap de vos $1.",
    "description": "Gives the user info about the required approval transaction for swaps. $1 will be the symbol of a token being approved for swaps."
  },
  "swapEnableTokenForSwapping": {
    "message": "Ce sera $1 pour le swap",
    "description": "$1 is for the 'enableToken' key, e.g. 'enable ETH'"
  },
  "swapEnterAmount": {
    "message": "Saisissez le montant"
  },
  "swapEstimatedNetworkFees": {
    "message": "Frais de réseau estimés"
  },
  "swapEstimatedNetworkFeesInfo": {
    "message": "Il s’agit d’une estimation des frais de réseau qui seront utilisés pour effectuer votre swap. Le montant réel peut varier en fonction des conditions du réseau."
  },
  "swapFailedErrorDescriptionWithSupportLink": {
    "message": "Sachez que les transactions peuvent échouer et que nous sommes là pour vous aider. Si ce problème persiste, vous pouvez contacter notre service clientèle au $1 pour plus d’assistance.",
    "description": "This message is shown to a user if their swap fails. The $1 will be replaced by support.metamask.io"
  },
  "swapFailedErrorTitle": {
    "message": "Échec du swap"
  },
  "swapFetchingQuote": {
    "message": "Récupération de la cotation"
  },
  "swapFetchingQuoteNofN": {
    "message": "Récupération de cotation $1 sur $2",
    "description": "A count of possible quotes shown to the user while they are waiting for quotes to be fetched. $1 is the number of quotes already loaded, and $2 is the total number of resources that we check for quotes. Keep in mind that not all resources will have a quote for a particular swap."
  },
  "swapFetchingQuotes": {
    "message": "Récupération des cotations…"
  },
  "swapFetchingQuotesErrorDescription": {
    "message": "Hum… un problème est survenu. Réessayez et si les erreurs persistent, contactez le service client."
  },
  "swapFetchingQuotesErrorTitle": {
    "message": "Erreur lors de la récupération des cotations"
  },
  "swapFromTo": {
    "message": "Le swap de $1 vers $2",
    "description": "Tells a user that they need to confirm on their hardware wallet a swap of 2 tokens. $1 is a source token and $2 is a destination token"
  },
  "swapGasFeesDetails": {
    "message": "Les frais de carburant sont estimés et fluctueront selon le trafic réseau et la complexité de la transaction."
  },
  "swapGasFeesExplanation": {
    "message": "MetaMask ne tire aucun profit des frais de gaz. Ces frais sont des estimations et peuvent changer en fonction de l’activité du réseau et de la complexité de la transaction. En savoir plus $1.",
    "description": "$1 is a link (text in link can be found at 'swapGasFeesSummaryLinkText')"
  },
  "swapGasFeesExplanationLinkText": {
    "message": "ici",
    "description": "Text for link in swapGasFeesExplanation"
  },
  "swapGasFeesLearnMore": {
    "message": "En savoir plus sur les frais de carburant"
  },
  "swapGasFeesSplit": {
    "message": "Les frais de carburant indiqués dans l’écran précédent sont répartis entre ces deux transactions."
  },
  "swapGasFeesSummary": {
    "message": "Les frais de carburant sont payés aux mineurs de cryptomonnaies qui traitent les transactions sur le réseau $1. MetaMask ne tire aucun profit des frais de carburant.",
    "description": "$1 is the selected network, e.g. Ethereum or BSC"
  },
  "swapGasIncludedTooltipExplanation": {
    "message": "Cette cotation incorpore les frais de gaz en ajustant le nombre de jetons envoyés ou reçus. Vous pouvez recevoir des ETH dans une transaction séparée sur votre liste d’activités."
  },
  "swapGasIncludedTooltipExplanationLinkText": {
    "message": "En savoir plus sur les frais de gaz"
  },
  "swapHighSlippage": {
    "message": "Important effet de glissement"
  },
  "swapIncludesGasAndMetaMaskFee": {
    "message": "Inclut les frais de gaz et les frais MetaMask qui s’élèvent à $1 %",
    "description": "Provides information about the fee that metamask takes for swaps. $1 is a decimal number."
  },
  "swapIncludesMMFee": {
    "message": "Comprend des frais MetaMask à hauteur de $1 %.",
    "description": "Provides information about the fee that metamask takes for swaps. $1 is a decimal number."
  },
  "swapIncludesMMFeeAlt": {
    "message": "La cotation inclut les frais de change de MetaMask qui s’élèvent à $1 %",
    "description": "Provides information about the fee that metamask takes for swaps using the latest copy. $1 is a decimal number."
  },
  "swapIncludesMetaMaskFeeViewAllQuotes": {
    "message": "Comprend des frais MetaMask à hauteur de $1 % – $2",
    "description": "Provides information about the fee that metamask takes for swaps. $1 is a decimal number and $2 is a link to view all quotes."
  },
  "swapLearnMore": {
    "message": "En savoir plus sur les swaps"
  },
  "swapLiquiditySourceInfo": {
    "message": "Nous consultons différentes sources de liquidité (bourses, agrégateurs et teneurs de marché professionnels) pour comparer les taux de change et les frais de réseau."
  },
  "swapLowSlippage": {
    "message": "Faible effet de glissement"
  },
  "swapMaxSlippage": {
    "message": "Glissement maximal"
  },
  "swapMetaMaskFee": {
    "message": "Frais MetaMask"
  },
  "swapMetaMaskFeeDescription": {
    "message": "Des frais de $1 % sont automatiquement ajoutés à ce devis. Ces frais vous sont facturés en échange d'une licence d'utilisation du logiciel d'agrégation d'informations sur les fournisseurs de liquidités de MetaMask.",
    "description": "Provides information about the fee that metamask takes for swaps. $1 is a decimal number."
  },
  "swapNQuotesWithDot": {
    "message": "$1 cotations.",
    "description": "$1 is the number of quotes that the user can select from when opening the list of quotes on the 'view quote' screen"
  },
  "swapNewQuoteIn": {
    "message": "Nouvelles cotations dans $1",
    "description": "Tells the user the amount of time until the currently displayed quotes are update. $1 is a time that is counting down from 1:00 to 0:00"
  },
  "swapNoTokensAvailable": {
    "message": "Aucun jeton disponible correspondant à $1",
    "description": "Tells the user that a given search string does not match any tokens in our token lists. $1 can be any string of text"
  },
  "swapOnceTransactionHasProcess": {
    "message": "Vos $1 seront ajoutés à votre compte une fois que cette transaction sera traitée.",
    "description": "This message communicates the token that is being transferred. It is shown on the awaiting swap screen. The $1 will be a token symbol."
  },
  "swapPriceDifference": {
    "message": "Vous êtes sur le point d’effectuer un swap de $1 $2 (~$3) contre $4 $5 (~$6).",
    "description": "This message represents the price slippage for the swap.  $1 and $4 are a number (ex: 2.89), $2 and $5 are symbols (ex: ETH), and $3 and $6 are fiat currency amounts."
  },
  "swapPriceDifferenceTitle": {
    "message": "Différence de prix de ~$1",
    "description": "$1 is a number (ex: 1.23) that represents the price difference."
  },
  "swapPriceUnavailableDescription": {
    "message": "L’incidence sur les prix n’a pas pu être déterminée faute de données suffisantes sur les prix du marché. Veuillez confirmer que vous êtes satisfait·e du nombre de jetons que vous êtes sur le point de recevoir avant de procéder au swap."
  },
  "swapPriceUnavailableTitle": {
    "message": "Vérifiez votre taux avant de poursuivre"
  },
  "swapProcessing": {
    "message": "Traitement en cours"
  },
  "swapQuoteDetails": {
    "message": "Détails de la cotation"
  },
  "swapQuoteNofM": {
    "message": "$1 sur $2",
    "description": "A count of possible quotes shown to the user while they are waiting for quotes to be fetched. $1 is the number of quotes already loaded, and $2 is the total number of resources that we check for quotes. Keep in mind that not all resources will have a quote for a particular swap."
  },
  "swapQuoteSource": {
    "message": "Origine de la cotation"
  },
  "swapQuotesExpiredErrorDescription": {
    "message": "Veuillez demander de nouvelles cotations pour obtenir les derniers taux."
  },
  "swapQuotesExpiredErrorTitle": {
    "message": "Les cotations ont expiré"
  },
  "swapQuotesNotAvailableDescription": {
    "message": "Réduisez le montant de la transaction ou utilisez un autre jeton."
  },
  "swapQuotesNotAvailableErrorDescription": {
    "message": "Essayez d’ajuster le montant ou les paramètres de glissement, puis réessayez."
  },
  "swapQuotesNotAvailableErrorTitle": {
    "message": "Aucune cotation disponible"
  },
  "swapRate": {
    "message": "Taux"
  },
  "swapReceiving": {
    "message": "Réception"
  },
  "swapReceivingInfoTooltip": {
    "message": "Il s’agit d’une estimation. Le montant exact dépend du glissement."
  },
  "swapRequestForQuotation": {
    "message": "Demande de cotation"
  },
  "swapSelect": {
    "message": "Sélectionner"
  },
  "swapSelectAQuote": {
    "message": "Sélectionnez une cotation"
  },
  "swapSelectAToken": {
    "message": "Sélectionnez un jeton"
  },
  "swapSelectQuotePopoverDescription": {
    "message": "Vous trouverez ci-dessous toutes les cotations obtenues auprès de multiples sources de liquidité."
  },
  "swapSelectToken": {
    "message": "Sélectionner le jeton"
  },
  "swapShowLatestQuotes": {
    "message": "Afficher les dernières cotations"
  },
  "swapSlippageHighDescription": {
    "message": "L’effet de glissement saisi ($1 %) est considéré comme très élevé et peut donner lieu à un taux de change désavantageux",
    "description": "$1 is the amount of % for slippage"
  },
  "swapSlippageHighTitle": {
    "message": "Important effet de glissement"
  },
  "swapSlippageLowDescription": {
    "message": "Une valeur aussi faible ($1 %) peut entraîner l’échec de l’accord de swap",
    "description": "$1 is the amount of % for slippage"
  },
  "swapSlippageLowTitle": {
    "message": "Faible effet de glissement"
  },
  "swapSlippageNegativeDescription": {
    "message": "Le slippage doit être supérieur ou égal à zéro"
  },
  "swapSlippageNegativeTitle": {
    "message": "Augmentez le slippage pour continuer"
  },
  "swapSlippageOverLimitDescription": {
    "message": "La tolérance au slippage doit être inférieure ou égale à 15 %. Une tolérance plus élevée peut se traduire par un taux de change désavantageux."
  },
  "swapSlippageOverLimitTitle": {
    "message": "Slippage très élevé"
  },
  "swapSlippagePercent": {
    "message": "$1 %",
    "description": "$1 is the amount of % for slippage"
  },
  "swapSlippageTooltip": {
    "message": "Si le prix fluctue entre le moment où vous placez un ordre et le moment où il est exécuté, on parle alors d’un « effet de glissement » ou « slippage ». Votre swap sera automatiquement annulé si ce phénomène dépasse le « seuil de glissement toléré » que vous avez fixé."
  },
  "swapSlippageZeroDescription": {
    "message": "Il y a moins de prestataires de services d’investissement sans slippage, ce qui se traduit par une cotation moins compétitive."
  },
  "swapSlippageZeroTitle": {
    "message": "Recherche de prestataires de services d’investissement sans slippage"
  },
  "swapSource": {
    "message": "Source de liquidité"
  },
  "swapSuggested": {
    "message": "Swap proposé"
  },
  "swapSuggestedGasSettingToolTipMessage": {
    "message": "Les swaps sont des transactions complexes et soumises à une contrainte de temps. Nous recommandons ce prix de carburant pour assurer un bon équilibre entre le coût et la garantie d’un swap réussi."
  },
  "swapSwapFrom": {
    "message": "Swap de"
  },
  "swapSwapSwitch": {
    "message": "Inverser l’échange de jetons"
  },
  "swapSwapTo": {
    "message": "Swap vers"
  },
  "swapToConfirmWithHwWallet": {
    "message": "pour confirmer avec votre portefeuille matériel"
  },
  "swapTokenAddedManuallyDescription": {
    "message": "Vérifiez ce jeton sur $1 et assurez-vous qu’il s’agit bien du jeton que vous souhaitez échanger.",
    "description": "$1 points the user to etherscan as a place they can verify information about a token. $1 is replaced with the translation for \"etherscan\""
  },
  "swapTokenAddedManuallyTitle": {
    "message": "Jeton ajouté manuellement"
  },
  "swapTokenAvailable": {
    "message": "Votre $1 a été ajouté à votre compte.",
    "description": "This message is shown after a swap is successful and communicates the exact amount of tokens the user has received for a swap. The $1 is a decimal number of tokens followed by the token symbol."
  },
  "swapTokenBalanceUnavailable": {
    "message": "Nous n’avons pas pu récupérer votre solde de $1",
    "description": "This message communicates to the user that their balance of a given token is currently unavailable. $1 will be replaced by a token symbol"
  },
  "swapTokenNotAvailable": {
    "message": "Impossible d’échanger ce jeton dans cette région"
  },
  "swapTokenToToken": {
    "message": "Swap de $1 vers $2",
    "description": "Used in the transaction display list to describe a swap. $1 and $2 are the symbols of tokens in involved in a swap."
  },
  "swapTokenVerifiedOn1SourceDescription": {
    "message": "$1 n’a été vérifié que par 1 source. Envisagez de le vérifier auprès de $2 sources avant de continuer.",
    "description": "$1 is a token name, $2 points the user to etherscan as a place they can verify information about a token. $1 is replaced with the translation for \"etherscan\""
  },
  "swapTokenVerifiedOn1SourceTitle": {
    "message": "Jeton potentiellement inauthentique"
  },
  "swapTokenVerifiedSources": {
    "message": "Confirmé par $1 sources. Vérifier sur $2.",
    "description": "$1 the number of sources that have verified the token, $2 points the user to a block explorer as a place they can verify information about the token."
  },
  "swapTooManyDecimalsError": {
    "message": "$1 accepte jusqu’à $2 décimales",
    "description": "$1 is a token symbol and $2 is the max. number of decimals allowed for the token"
  },
  "swapTransactionComplete": {
    "message": "Transaction terminée"
  },
  "swapTwoTransactions": {
    "message": "2 transactions"
  },
  "swapUnknown": {
    "message": "Inconnu"
  },
  "swapZeroSlippage": {
    "message": "0 % de glissement"
  },
  "swapsMaxSlippage": {
    "message": "Tolérance au slippage"
  },
  "swapsNotEnoughToken": {
    "message": "Pas assez de $1",
    "description": "Tells the user that they don't have enough of a token for a proposed swap. $1 is a token symbol"
  },
  "swapsViewInActivity": {
    "message": "Afficher dans l’activité"
  },
  "switch": {
    "message": "Changer"
  },
  "switchEthereumChainConfirmationDescription": {
    "message": "Ceci permet de remplacer le réseau sélectionné dans MetaMask par un réseau précédemment ajouté :"
  },
  "switchEthereumChainConfirmationTitle": {
    "message": "Autoriser ce site à changer de réseau ?"
  },
  "switchInputCurrency": {
    "message": "Changer la devise"
  },
  "switchNetwork": {
    "message": "Changer de réseau"
  },
  "switchNetworks": {
    "message": "Changer de réseau"
  },
  "switchToNetwork": {
    "message": "Passer à $1",
    "description": "$1 represents the custom network that has previously been added"
  },
  "switchToThisAccount": {
    "message": "Basculer vers ce compte"
  },
  "switchedNetworkToastDecline": {
    "message": "Ne plus afficher"
  },
  "switchedNetworkToastMessage": {
    "message": "$1 est maintenant actif sur $2",
    "description": "$1 represents the account name, $2 represents the network name"
  },
  "switchedNetworkToastMessageNoOrigin": {
    "message": "Vous êtes en train d’utiliser $1",
    "description": "$1 represents the network name"
  },
  "switchingNetworksCancelsPendingConfirmations": {
    "message": "Le changement de réseau annulera toutes les confirmations en attente"
  },
  "symbol": {
    "message": "Symbole"
  },
  "symbolBetweenZeroTwelve": {
    "message": "Le symbole doit comporter 11 caractères ou moins."
  },
  "tenPercentIncreased": {
    "message": "Augmentation de 10 %"
  },
  "terms": {
    "message": "Conditions d’utilisation"
  },
  "termsOfService": {
    "message": "Conditions de service"
  },
  "termsOfUseAgreeText": {
    "message": " J’accepte les conditions d’utilisation de MetaMask et de ses fonctionnalités"
  },
  "termsOfUseFooterText": {
    "message": "Faites défiler pour lire toutes les sections"
  },
  "termsOfUseTitle": {
    "message": "Nos conditions d’utilisation ont été mises à jour"
  },
  "testnets": {
    "message": "Testnets"
  },
  "theme": {
    "message": "Thème"
  },
  "themeDescription": {
    "message": "Choisissez votre thème MetaMask préféré."
  },
  "thirdPartySoftware": {
    "message": "Avis sur les logiciels développés par des tiers",
    "description": "Title of a popup modal displayed when installing a snap for the first time."
  },
  "threeMonthsAbbreviation": {
    "message": "3 mois",
    "description": "Shortened form of '3 months'"
  },
  "time": {
    "message": "Temps"
  },
  "tips": {
    "message": "Dons"
  },
  "tipsForUsingAWallet": {
    "message": "Conseils pour l’utilisation d’un portefeuille"
  },
  "tipsForUsingAWalletDescription": {
    "message": "L’ajout de jetons permet de débloquer d’autres moyens d’utiliser le Web3."
  },
  "to": {
    "message": "Destinataire"
  },
  "toAddress": {
    "message": "Vers : $1",
    "description": "$1 is the address to include in the To label. It is typically shortened first using shortenAddress"
  },
  "toggleDecodeDescription": {
    "message": "Nous utilisons les services de 4byte.directory et de Sourcify pour décoder et afficher des données de transaction plus compréhensibles. Cela vous aide à comprendre le résultat des transactions en cours et passées, mais peut entraîner le partage de votre adresse IP."
  },
  "token": {
    "message": "Jeton"
  },
  "tokenAddress": {
    "message": "Adresse du token"
  },
  "tokenAlreadyAdded": {
    "message": "Ce jeton a déjà été ajouté."
  },
  "tokenAutoDetection": {
    "message": "Détection automatique des jetons"
  },
  "tokenContractAddress": {
    "message": "Adresse du contrat de jeton"
  },
  "tokenDecimal": {
    "message": "Nombre de décimales du jeton"
  },
  "tokenDecimalFetchFailed": {
    "message": "La décimale du jeton est requise. Trouvez-la sur : $1"
  },
  "tokenDetails": {
    "message": "Détails du token"
  },
  "tokenFoundTitle": {
    "message": "1 nouveau jeton trouvé"
  },
  "tokenId": {
    "message": "ID de token"
  },
  "tokenList": {
    "message": "Listes de jetons"
  },
  "tokenMarketplace": {
    "message": "Marché des jetons"
  },
  "tokenScamSecurityRisk": {
    "message": "les arnaques et les risques de piratage informatique"
  },
  "tokenStandard": {
    "message": "Jeton standard"
  },
  "tokenSymbol": {
    "message": "Symbole du jeton"
  },
  "tokens": {
    "message": "Jetons"
  },
  "tokensFoundTitle": {
    "message": "$1 nouveaux jetons trouvés",
    "description": "$1 is the number of new tokens detected"
  },
  "tokensInCollection": {
    "message": "Jetons dans la collection"
  },
  "tooltipApproveButton": {
    "message": "Je comprends"
  },
  "tooltipSatusConnected": {
    "message": "connecté"
  },
  "tooltipSatusConnectedUpperCase": {
    "message": "Connecté"
  },
  "tooltipSatusNotConnected": {
    "message": "non connecté"
  },
  "total": {
    "message": "Total"
  },
  "totalVolume": {
    "message": "Volume total"
  },
  "transaction": {
    "message": "transaction"
  },
  "transactionCancelAttempted": {
    "message": "Tentative d’annulation de la transaction avec un prix de carburant de $1 à $2"
  },
  "transactionCancelSuccess": {
    "message": "Transaction annulée avec succès à $2"
  },
  "transactionConfirmed": {
    "message": "Transaction confirmée sur $2."
  },
  "transactionCreated": {
    "message": "Transaction créée avec une valeur de $1 sur $2."
  },
  "transactionDataFunction": {
    "message": "Fonction"
  },
  "transactionDetailGasHeading": {
    "message": "Frais de carburant estimés"
  },
  "transactionDetailMultiLayerTotalSubtitle": {
    "message": "Montant + frais"
  },
  "transactionDropped": {
    "message": "Transaction abandonnée sur $2."
  },
  "transactionError": {
    "message": "Erreur de transaction. Une exception a été rencontrée dans l’exécution du code du contrat."
  },
  "transactionErrorNoContract": {
    "message": "Tentative d’appel de fonction sur une adresse qui n’apparaît pas dans le contrat."
  },
  "transactionErrored": {
    "message": "La transaction a rencontré une erreur."
  },
  "transactionFlowNetwork": {
    "message": "Réseau"
  },
  "transactionHistoryBaseFee": {
    "message": "Frais de base (GWEI)"
  },
  "transactionHistoryL1GasLabel": {
    "message": "Total des frais de transaction L1"
  },
  "transactionHistoryL2GasLimitLabel": {
    "message": "Montant maximal des frais de transaction L2"
  },
  "transactionHistoryL2GasPriceLabel": {
    "message": "Prix du gaz L2"
  },
  "transactionHistoryMaxFeePerGas": {
    "message": "Frais maximaux par unité de gaz"
  },
  "transactionHistoryPriorityFee": {
    "message": "Frais de priorité (GWEI)"
  },
  "transactionHistoryTotalGasFee": {
    "message": "Total des frais de transaction"
  },
  "transactionResubmitted": {
    "message": "La transaction a été soumise à nouveau avec une augmentation du prix du gaz, désormais de $1 à $2"
  },
  "transactionSettings": {
    "message": "Paramètres de la transaction"
  },
  "transactionSubmitted": {
    "message": "Transaction envoyée sur $2."
  },
  "transactionUpdated": {
    "message": "Transaction mise à jour sur $2."
  },
  "transactions": {
    "message": "Transactions"
  },
  "transfer": {
    "message": "Transfert"
  },
  "transferCrypto": {
    "message": "Transférer des crypto-monnaies"
  },
  "transferFrom": {
    "message": "Transfert depuis"
  },
  "transferRequest": {
    "message": "Demande de transfert"
  },
  "trillionAbbreviation": {
    "message": "B",
    "description": "Shortened form of 'trillion'"
  },
  "troubleConnectingToLedgerU2FOnFirefox": {
    "message": "Nous avons des difficultés à connecter votre Ledger. $1",
    "description": "$1 is a link to the wallet connection guide;"
  },
  "troubleConnectingToLedgerU2FOnFirefox2": {
    "message": "Consultez notre guide de connexion au portefeuille matériel et réessayez.",
    "description": "$1 of the ledger wallet connection guide"
  },
  "troubleConnectingToLedgerU2FOnFirefoxLedgerSolution": {
    "message": "Si vous utilisez la dernière version de Firefox, il se peut que vous rencontriez un problème, car Firefox ne prend plus en charge la norme d’authentification U2F. Découvrez $1 comment vous pouvez résoudre ce problème.",
    "description": "It is a link to the ledger website for the workaround."
  },
  "troubleConnectingToLedgerU2FOnFirefoxLedgerSolution2": {
    "message": "ici",
    "description": "Second part of the error message; It is a link to the ledger website for the workaround."
  },
  "troubleConnectingToWallet": {
    "message": "Nous avons eu des difficultés à nous connecter à votre $1. Essayez de vérifier votre $2 et réessayez.",
    "description": "$1 is the wallet device name; $2 is a link to wallet connection guide"
  },
  "troubleStarting": {
    "message": "Impossible de démarrer MetaMask. Cette erreur peut être occasionnelle, essayez donc de redémarrer lextension."
  },
  "tryAgain": {
    "message": "Réessayez"
  },
  "turnOff": {
    "message": "Désactiver"
  },
  "turnOffMetamaskNotificationsError": {
    "message": "Une erreur s’est produite lors de la désactivation des notifications. Veuillez réessayer plus tard."
  },
  "turnOn": {
    "message": "Activer"
  },
  "turnOnMetamaskNotifications": {
    "message": "Activer les notifications"
  },
  "turnOnMetamaskNotificationsButton": {
    "message": "Activer"
  },
  "turnOnMetamaskNotificationsError": {
    "message": "Une erreur s’est produite lors de la création des notifications. Veuillez réessayer plus tard."
  },
  "turnOnMetamaskNotificationsMessageFirst": {
    "message": "Restez au courant de ce qui se passe dans votre portefeuille grâce aux notifications."
  },
  "turnOnMetamaskNotificationsMessagePrivacyBold": {
    "message": "Paramètres > Notifications."
  },
  "turnOnMetamaskNotificationsMessagePrivacyLink": {
    "message": "Découvrez comment nous protégeons vos données personnelles lorsque vous utilisez cette fonctionnalité."
  },
  "turnOnMetamaskNotificationsMessageSecond": {
    "message": "Pour activer les notifications du portefeuille, nous utilisons un profil pour synchroniser certains paramètres entre vos appareils. $1"
  },
  "turnOnMetamaskNotificationsMessageThird": {
    "message": "Vous pouvez désactiver les notifications à tout moment dans $1"
  },
  "turnOnTokenDetection": {
    "message": "Activer la détection améliorée des jetons"
  },
  "tutorial": {
    "message": "Tutoriel"
  },
  "twelveHrTitle": {
    "message": "12 h :"
  },
  "u2f": {
    "message": "U2F",
    "description": "A name on an API for the browser to interact with devices that support the U2F protocol. On some browsers we use it to connect MetaMask to Ledger devices."
  },
  "unapproved": {
    "message": "Non autorisé"
  },
  "units": {
    "message": "unités"
  },
  "unknown": {
    "message": "Inconnu"
  },
  "unknownCollection": {
    "message": "Collection sans nom"
  },
  "unknownNetworkForKeyEntropy": {
    "message": "Réseau inconnu",
    "description": "Displayed on places like Snap install warning when regular name is not available."
  },
  "unknownQrCode": {
    "message": "Erreur : nous n’avons pas pu identifier le code QR"
  },
  "unlimited": {
    "message": "Illimité"
  },
  "unlock": {
    "message": "Déverrouiller"
  },
  "unlockMessage": {
    "message": "Le web décentralisé vous attend"
  },
  "unpin": {
    "message": "Détacher"
  },
  "unrecognizedChain": {
    "message": "Ce réseau personnalisé n’est pas reconnu",
    "description": "$1 is a clickable link with text defined by the 'unrecognizedChanLinkText' key. The link will open to instructions for users to validate custom network details."
  },
  "unsendableAsset": {
    "message": "L’envoi de jetons NFT (ERC-721) n’est pas pris en charge actuellement",
    "description": "This is an error message we show the user if they attempt to send an NFT asset type, for which currently don't support sending"
  },
  "unstableTokenPriceDescription": {
    "message": "Le prix de ce jeton en USD est extrêmement volatil, ce qui signifie qu’il peut perdre rapidement de sa valeur."
  },
  "unstableTokenPriceTitle": {
    "message": "Prix du jeton instable"
  },
  "upArrow": {
    "message": "flèche vers le haut"
  },
  "update": {
    "message": "Mise à jour"
  },
  "updateEthereumChainConfirmationDescription": {
    "message": "Ce site demande à mettre à jour l’URL par défaut de votre réseau. Vous pouvez modifier les paramètres par défaut et les informations du réseau à tout moment."
  },
  "updateNetworkConfirmationTitle": {
    "message": "Mettre à jour $1",
    "description": "$1 represents network name"
  },
  "updateOrEditNetworkInformations": {
    "message": "Mettez à jour vos informations ou"
  },
  "updateRequest": {
    "message": "Demande de mise à jour"
  },
  "updatedRpcForNetworks": {
    "message": "Les RPC du réseau ont été mis à jour"
  },
  "uploadDropFile": {
    "message": "Déposez votre fichier ici"
  },
  "uploadFile": {
    "message": "Télécharger le fichier"
  },
  "urlErrorMsg": {
    "message": "Les URLs requièrent un préfixe HTTP/HTTPS approprié."
  },
  "use4ByteResolution": {
    "message": "Décoder les contrats intelligents"
  },
  "useMultiAccountBalanceChecker": {
    "message": "Demandes d’informations concernant le solde de plusieurs comptes"
  },
  "useMultiAccountBalanceCheckerSettingDescription": {
    "message": "Bénéficiez d’une mise à jour plus rapide des soldes en regroupant les demandes d’informations concernant le solde des comptes. Cela nous permet de récupérer plus rapidement les informations dont nous avons besoin pour mettre à jour le solde de vos comptes. En désactivant cette fonctionnalité, vous limitez la capacité des tiers à établir un lien entre vos différents comptes."
  },
  "useNftDetection": {
    "message": "Détection automatique des NFT"
  },
  "useNftDetectionDescriptionText": {
    "message": "Laissez MetaMask ajouter les NFT que vous possédez en utilisant des services tiers. La détection automatique des NFT révèle votre adresse IP et l’adresse de votre compte à ces services. Si vous activez cette fonctionnalité, un lien pourrait être établi entre votre adresse IP et votre adresse Ethereum, et entrainer l’affichage de faux NFT parachutés par des arnaqueurs. Vous pouvez ajouter des jetons manuellement pour éviter ce risque."
  },
  "usePhishingDetection": {
    "message": "Utiliser la fonction anti-hameçonnage"
  },
  "usePhishingDetectionDescription": {
    "message": "Cela permet d’afficher un avertissement pour les domaines d’hameçonnage ciblant les utilisateurs d’Ethereum"
  },
  "useSafeChainsListValidation": {
    "message": "Vérification des détails du réseau"
  },
  "useSafeChainsListValidationDescription": {
    "message": "MetaMask utilise un service tiers appelé $1 pour afficher des détails précis et standardisés concernant les réseaux. Vous limitez ainsi les risques de vous connecter à un réseau malveillant ou au mauvais réseau. En utilisant cette fonctionnalité, vous exposez votre adresse IP à chainid.network."
  },
  "useSafeChainsListValidationWebsite": {
    "message": "chainid.network",
    "description": "useSafeChainsListValidationWebsite is separated from the rest of the text so that we can bold the third party service name in the middle of them"
  },
  "useTokenDetectionPrivacyDesc": {
    "message": "L’affichage automatique des tokens envoyés sur votre compte implique une communication avec des serveurs externes afin de récupérer les images des tokens. Ces serveurs auront accès à votre adresse IP."
  },
  "usedByClients": {
    "message": "Utilisé par plusieurs clients différents"
  },
  "userName": {
    "message": "Nom d’utilisateur"
  },
  "userOpContractDeployError": {
    "message": "Le déploiement de contrats à partir d’un compte de contrat intelligent n’est pas pris en charge"
  },
  "version": {
    "message": "Version"
  },
  "view": {
    "message": "Affichez"
  },
  "viewActivity": {
    "message": "Voir l’activité"
  },
  "viewAllQuotes": {
    "message": "afficher toutes les cotations"
  },
  "viewContact": {
    "message": "Voir le contact"
  },
  "viewDetails": {
    "message": "Afficher les détails"
  },
  "viewMore": {
    "message": "Afficher plus"
  },
  "viewOnBlockExplorer": {
    "message": "Afficher sur l’explorateur de blocs"
  },
  "viewOnCustomBlockExplorer": {
    "message": "Afficher $1 à $2",
    "description": "$1 is the action type. e.g (Account, Transaction, Swap) and $2 is the Custom Block Explorer URL"
  },
  "viewOnEtherscan": {
    "message": "Afficher $1 sur Etherscan",
    "description": "$1 is the action type. e.g (Account, Transaction, Swap)"
  },
  "viewOnExplorer": {
    "message": "Afficher sur l’explorateur"
  },
  "viewOnOpensea": {
    "message": "Afficher sur Opensea"
  },
  "viewTransaction": {
    "message": "Voir la transaction"
  },
  "viewinExplorer": {
    "message": "Voir $1 dans l’explorateur",
    "description": "$1 is the action type. e.g (Account, Transaction, Swap)"
  },
  "visitSite": {
    "message": "Visiter le site"
  },
  "visitSupportDataConsentModalAccept": {
    "message": "Confirmer"
  },
  "visitSupportDataConsentModalDescription": {
    "message": "Voulez-vous partager votre identifiant MetaMask et la version de l’application que vous utilisez actuellement avec notre centre d’assistance ? Cela peut nous aider à résoudre le problème, mais vous n’êtes pas obligé à le faire."
  },
  "visitSupportDataConsentModalReject": {
    "message": "Ne pas partager"
  },
  "visitSupportDataConsentModalTitle": {
    "message": "Partager les détails de l’appareil avec le centre d’assistance"
  },
  "visitWebSite": {
    "message": "Visitez notre site web"
  },
  "wallet": {
    "message": "Portefeuille"
  },
  "walletConnectionGuide": {
    "message": "notre guide de connexion des portefeuilles matériels"
  },
  "walletProtectedAndReadyToUse": {
    "message": "Votre portefeuille est protégé et prêt à être utilisé. Vous trouverez votre phrase secrète de récupération dans $1 ",
    "description": "$1 is the menu path to be shown with font weight bold"
  },
  "wantToAddThisNetwork": {
    "message": "Voulez-vous ajouter ce réseau ?"
  },
  "wantsToAddThisAsset": {
    "message": "$1 veut ajouter cet actif à votre portefeuille."
  },
  "warning": {
    "message": "Avertissement"
  },
  "warningFromSnap": {
    "message": "Avertissement provenant de $1",
    "description": "$1 represents the name of the snap"
  },
  "watchEthereumAccountsDescription": {
    "message": "En activant cette option, vous pourrez surveiller des comptes Ethereum via une adresse publique ou un nom ENS. Pour nous faire part de vos commentaires sur cette fonctionnalité bêta, veuillez remplir ce $1.",
    "description": "$1 is the link to a product feedback form"
  },
  "watchEthereumAccountsToggle": {
    "message": "Surveiller des comptes Ethereum (Bêta)"
  },
  "watchOutMessage": {
    "message": "Méfiez-vous de $1.",
    "description": "$1 is a link with text that is provided by the 'securityMessageLinkForNetworks' key"
  },
  "weak": {
    "message": "Faible"
  },
  "web3": {
    "message": "Web3"
  },
  "web3ShimUsageNotification": {
    "message": "Nous avons remarqué que ce site Web a essayé d’utiliser l’API window.web3 supprimée. Si le site semble être défectueux, veuillez cliquer sur $1 pour plus d’informations.",
    "description": "$1 is a clickable link."
  },
  "webhid": {
    "message": "WebHID",
    "description": "Refers to a interface for connecting external devices to the browser. Used for connecting ledger to the browser. Read more here https://developer.mozilla.org/en-US/docs/Web/API/WebHID_API"
  },
  "websites": {
    "message": "sites Web",
    "description": "Used in the 'permission_rpc' message."
  },
  "welcomeBack": {
    "message": "Nous sommes heureux de vous revoir !"
  },
  "welcomeExploreDescription": {
    "message": "Stockez, envoyez et dépensez des cryptomonnaies et des actifs."
  },
  "welcomeExploreTitle": {
    "message": "Explorer des applications décentralisées"
  },
  "welcomeLoginDescription": {
    "message": "Utilisez votre MetaMask pour vous connecter à des applications décentralisées. Nul besoin de vous inscrire !"
  },
  "welcomeLoginTitle": {
    "message": "Dites bonjour à votre portefeuille"
  },
  "welcomeToMetaMask": {
    "message": "C’est parti !"
  },
  "welcomeToMetaMaskIntro": {
    "message": "MetaMask est un portefeuille sécurisé utilisé par des millions de personnes qui rend l’univers du web3 accessible à toutes et à tous."
  },
  "whatsThis": {
    "message": "Qu’est-ce que c’est ?"
  },
  "willApproveAmountForBridging": {
    "message": "Cela permettra d’approuver $1 pour l’établissement d’une passerelle."
  },
  "willApproveAmountForBridgingHardware": {
    "message": "Vous devrez confirmer deux transactions sur votre portefeuille matériel."
  },
  "withdrawing": {
    "message": "Retrait en cours"
  },
  "wrongNetworkName": {
    "message": "Selon nos informations, il se peut que le nom du réseau ne corresponde pas exactement à l’ID de chaîne."
  },
  "yes": {
    "message": "Oui"
  },
  "you": {
    "message": "Vous"
  },
  "youDeclinedTheTransaction": {
    "message": "Vous avez refusé la transaction."
  },
  "youNeedToAllowCameraAccess": {
    "message": "Vous devez autoriser l’accès à votre appareil pour utiliser cette fonctionnalité."
  },
  "yourAccounts": {
    "message": "Vos comptes"
  },
  "yourActivity": {
    "message": "Votre activité"
  },
  "yourBalance": {
    "message": "Votre solde"
  },
  "yourBalanceIsAggregated": {
    "message": "Votre solde est agrégé"
  },
  "yourNFTmayBeAtRisk": {
    "message": "Il peut y avoir des risques associés à votre NFT"
  },
  "yourNetworks": {
    "message": "Vos réseaux"
  },
  "yourPrivateSeedPhrase": {
    "message": "Votre phrase secrète de récupération privée"
  },
  "yourTransactionConfirmed": {
    "message": "Transaction déjà confirmée"
  },
  "yourTransactionJustConfirmed": {
    "message": "Nous n'avons pas pu annuler votre transaction avant qu'elle ne soit confirmée sur la blockchain."
  },
  "yourWalletIsReady": {
    "message": "Votre portefeuille est prêt"
  },
  "zeroGasPriceOnSpeedUpError": {
    "message": "Prix de carburant zéro sur l’accélération"
  }
}<|MERGE_RESOLUTION|>--- conflicted
+++ resolved
@@ -90,9 +90,6 @@
   "accountDetails": {
     "message": "Détails du compte"
   },
-  "accountDetailsRevokeDelegationButton": {
-    "message": " Revenir au compte normal"
-  },
   "accountIdenticon": {
     "message": "Identicon de compte"
   },
@@ -1028,12 +1025,6 @@
   "confirm": {
     "message": "Confirmer"
   },
-<<<<<<< HEAD
-  "confirmAccountType": {
-    "message": "Type"
-  },
-=======
->>>>>>> 2f987b6e
   "confirmAccountTypeSmartContract": {
     "message": "Compte intelligent"
   },
@@ -1123,18 +1114,6 @@
   },
   "confirmTitleTransaction": {
     "message": "Demande de transaction"
-  },
-  "confirmUpgradeCancelModalButtonCancelTransaction": {
-    "message": "Annuler la transaction"
-  },
-  "confirmUpgradeCancelModalButtonCancelUpgrade": {
-    "message": "Annuler la mise à niveau et la transaction"
-  },
-  "confirmUpgradeCancelModalDescription": {
-    "message": "Si vous ne souhaitez pas mettre à niveau votre compte, vous pouvez l’annuler ici.\n\nPour finaliser cette transaction sans mise à niveau, vous devrez soumettre à nouveau cette demande sur le site. $1."
-  },
-  "confirmUpgradeCancelModalTitle": {
-    "message": "Annuler la transaction"
   },
   "confirmationAlertDetails": {
     "message": "Pour protéger vos actifs, nous vous suggérons de rejeter la demande."
@@ -2731,9 +2710,6 @@
   },
   "ledgerLocked": {
     "message": "Impossible de se connecter au dispositif Ledger. Veuillez vous assurer que votre périphérique est déverrouillé et que l’application Ethereum est ouverte."
-  },
-  "ledgerMultipleDevicesUnsupportedErrorMessage": {
-    "message": "Il n’est pas possible de connecter plusieurs dispositifs Ledger en même temps. Vous devez d’abord déconnecter le dispositif actuel avant d’en connecter un autre."
   },
   "ledgerTimeout": {
     "message": "Ledger Live met trop de temps à répondre ou la connexion est interrompue. Assurez-vous que l’application Ledger Live est bien ouverte et que votre appareil est déverrouillé."
