--- conflicted
+++ resolved
@@ -2392,13 +2392,10 @@
   "floatAmountToken": {
     "message": "Le nombre de jetons doit être un nombre entier"
   },
-<<<<<<< HEAD
-=======
   "followUsOnX": {
     "message": "Suivez-nous sur $1",
     "description": "$1 is the x icon"
   },
->>>>>>> 9ab104b0
   "forbiddenIpfsGateway": {
     "message": "Passerelle IPFS interdite : veuillez spécifier une passerelle CID"
   },
@@ -4735,11 +4732,7 @@
     "message": "Sauvegarder maintenant"
   },
   "recoveryPhraseReminderConfirm": {
-<<<<<<< HEAD
-    "message": "C’est compris !"
-=======
     "message": "Me le rappeler plus tard"
->>>>>>> 9ab104b0
   },
   "recoveryPhraseReminderSubText": {
     "message": "Si vous ne sauvegardez pas votre portefeuille, vous perdrez l’accès à vos fonds si jamais vous n’arrivez plus à vous connecter à l’application ou changez d’appareil."
@@ -5975,8 +5968,6 @@
   "standardAccountLabel": {
     "message": "Compte standard"
   },
-<<<<<<< HEAD
-=======
   "stateCorruptionAreYouSure": {
     "message": "Voulez-vous vraiment continuer ?"
   },
@@ -6016,7 +6007,6 @@
   "stateCorruptionTheseInstructionsLinkTitle": {
     "message": "Comment récupérer votre phrase secrète de récupération ?"
   },
->>>>>>> 9ab104b0
   "stateLogError": {
     "message": "Erreur lors du chargement des journaux d’état."
   },
