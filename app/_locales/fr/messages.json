{
  "QRHardwareInvalidTransactionTitle": {
    "message": "Erreur"
  },
  "QRHardwareMismatchedSignId": {
    "message": "Données de transaction incompatibles. Veuillez vérifier les détails de la transaction."
  },
  "QRHardwarePubkeyAccountOutOfRange": {
    "message": "Il n’y a plus de comptes. Si vous souhaitez accéder à un autre compte non répertorié ci-dessous, veuillez reconnecter votre portefeuille matériel et le sélectionner."
  },
  "QRHardwareScanInstructions": {
    "message": "Placez le code QR devant votre caméra. L’écran est flou, mais cela n’affectera pas la lecture."
  },
  "QRHardwareSignRequestCancel": {
    "message": "Rejeter"
  },
  "QRHardwareSignRequestDescription": {
    "message": "Après avoir signé avec votre portefeuille, cliquez sur « Obtenir la signature » pour recevoir la signature"
  },
  "QRHardwareSignRequestGetSignature": {
    "message": "Obtenir la signature"
  },
  "QRHardwareSignRequestSubtitle": {
    "message": "Veuillez scanner le code QR avec votre portefeuille"
  },
  "QRHardwareSignRequestTitle": {
    "message": "Demander la signature"
  },
  "QRHardwareUnknownQRCodeTitle": {
    "message": "Erreur"
  },
  "QRHardwareUnknownWalletQRCode": {
    "message": "Code QR invalide. Scannez le code QR de synchronisation du portefeuille matériel."
  },
  "QRHardwareWalletImporterTitle": {
    "message": "Scannez le code QR"
  },
  "QRHardwareWalletSteps1Description": {
    "message": "Vous pouvez choisir parmi une liste de partenaires officiels soutenant le code QR ci-dessous."
  },
  "QRHardwareWalletSteps1Title": {
    "message": "Connectez votre portefeuille électronique QR"
  },
<<<<<<< HEAD
  "QRHardwareWalletSteps2Description": {
    "message": "Ngrave Zero"
  },
=======
>>>>>>> ad7a5462
  "SIWEAddressInvalid": {
    "message": "L’adresse figurant dans la demande de connexion ne correspond pas à l’adresse du compte que vous utilisez pour vous connecter."
  },
  "SIWEDomainInvalidText": {
    "message": "Le nom de domaine du site Web auquel vous tentez de vous connecter ne correspond pas au nom de domaine indiqué dans la demande de connexion. Procédez avec prudence."
  },
  "SIWEDomainInvalidTitle": {
    "message": "Demande de site trompeuse."
  },
  "SIWEDomainWarningBody": {
    "message": "Le site Web ($1) vous demande de vous connecter au mauvais nom domaine. Il peut s’agir d’une tentative d’hameçonnage.",
    "description": "$1 represents the website domain"
  },
  "SIWEDomainWarningLabel": {
    "message": "Site non sécurisé"
  },
  "SIWELabelChainID": {
    "message": "Identifiant de la chaîne :"
  },
  "SIWELabelExpirationTime": {
    "message": "Expire à :"
  },
  "SIWELabelIssuedAt": {
    "message": "Émis à :"
  },
  "SIWELabelMessage": {
    "message": "Message :"
  },
  "SIWELabelNonce": {
    "message": "Nonce :"
  },
  "SIWELabelNotBefore": {
    "message": "Pas avant :"
  },
  "SIWELabelRequestID": {
    "message": "Identifiant de la demande :"
  },
  "SIWELabelResources": {
    "message": "Ressources : $1",
    "description": "$1 represents the number of resources"
  },
  "SIWELabelURI": {
    "message": "URI :"
  },
  "SIWELabelVersion": {
    "message": "Version :"
  },
  "SIWESiteRequestSubtitle": {
    "message": "Ce site vous demande de vous connecter avec"
  },
  "SIWESiteRequestTitle": {
    "message": "Demande de connexion"
  },
  "SIWEWarningSubtitle": {
    "message": "Veuillez confirmer que vous avez bien compris en cochant :"
  },
  "SIWEWarningTitle": {
    "message": "En êtes-vous sûr(e) ?"
  },
  "about": {
    "message": "À propos"
  },
  "accept": {
    "message": "Accepter"
  },
  "acceptTermsOfUse": {
    "message": "J’ai lu et j’accepte les $1",
    "description": "$1 is the `terms` message"
  },
  "accessAndSpendNoticeNFT": {
    "message": "$1 peut accéder à cet actif et le dépenser",
    "description": "$1 is the url of the site requesting ability to spend"
  },
  "accessYourWalletWithSRP": {
    "message": "Accédez à votre portefeuille en utilisant votre phrase secrète de récupération"
  },
  "accessYourWalletWithSRPDescription": {
    "message": "MetaMask ne peut pas récupérer votre mot de passe. Nous utiliserons votre phrase secrète de récupération pour vérifier votre identité, restaurer votre portefeuille et définir un nouveau mot de passe. Veuillez tout d’abord saisir la phrase secrète de récupération qui vous a été fournie lorsque vous avez créé votre portefeuille. $1",
    "description": "$1 is the words 'Learn More' from key 'learnMore', separated here so that it can be added as a link"
  },
  "accessingYourCamera": {
    "message": "Accès à votre appareil photo..."
  },
  "account": {
    "message": "Compte"
  },
  "accountActivity": {
    "message": "Activité du compte"
  },
  "accountActivityText": {
    "message": "Sélectionnez les comptes pour lesquels vous souhaitez recevoir des notifications :"
  },
  "accountDetails": {
    "message": "Détails du compte"
  },
  "accountIdenticon": {
    "message": "Identicon de compte"
  },
  "accountIsntConnectedToastText": {
    "message": "$1 n’est pas connecté à $2"
  },
  "accountName": {
    "message": "Nom du compte"
  },
  "accountNameDuplicate": {
    "message": "Ce nom de compte existe déjà",
    "description": "This is an error message shown when the user enters a new account name that matches an existing account name"
  },
  "accountNameReserved": {
    "message": "Ce nom de compte est réservé",
    "description": "This is an error message shown when the user enters a new account name that is reserved for future use"
  },
  "accountOptions": {
    "message": "Options du compte"
  },
  "accountSelectionRequired": {
    "message": "Vous devez sélectionner un compte !"
  },
  "accountTypeNotSupported": {
    "message": "Ce type de compte n’est pas pris en charge"
  },
  "accounts": {
    "message": "Comptes"
  },
  "accountsConnected": {
    "message": "Comptes connectés"
  },
  "active": {
    "message": "Actif"
  },
  "activity": {
    "message": "Activité"
  },
  "activityLog": {
    "message": "Log d’activité"
  },
  "add": {
    "message": "Ajouter"
  },
  "addANetwork": {
    "message": "Ajouter un réseau"
  },
  "addANickname": {
    "message": "Ajouter un pseudo"
  },
  "addAccount": {
    "message": "Ajouter un compte"
  },
  "addAccountToMetaMask": {
    "message": "Ajouter un compte à MetaMask"
  },
  "addAcquiredTokens": {
    "message": "Ajouter les jetons que vous avez acquis par l’intermédiaire de MetaMask"
  },
  "addAlias": {
    "message": "Ajouter un alias"
  },
  "addBlockExplorer": {
    "message": "Ajouter un explorateur de blocs"
  },
  "addContact": {
    "message": "Ajouter un contact"
  },
  "addCustomNetwork": {
    "message": "Ajouter un réseau personnalisé"
  },
  "addEthereumChainConfirmationDescription": {
    "message": "Cela permettra d’utiliser ce réseau dans MetaMask."
  },
  "addEthereumChainConfirmationRisks": {
    "message": "MetaMask ne vérifie pas les réseaux personnalisés."
  },
  "addEthereumChainConfirmationRisksLearnMore": {
    "message": "En savoir plus sur $1.",
    "description": "$1 is a link with text that is provided by the 'addEthereumChainConfirmationRisksLearnMoreLink' key"
  },
  "addEthereumChainConfirmationRisksLearnMoreLink": {
    "message": "les risques de fraude et de sécurité des réseaux",
    "description": "Link text for the 'addEthereumChainConfirmationRisksLearnMore' translation key"
  },
  "addEthereumChainConfirmationTitle": {
    "message": "Autoriser ce site à ajouter un réseau ?"
  },
  "addEthereumChainWarningModalHeader": {
    "message": "N’ajoutez ce fournisseur de RPC que si vous lui faites confiance. $1",
    "description": "$1 is addEthereumChainWarningModalHeaderPartTwo passed separately so that it can be bolded"
  },
  "addEthereumChainWarningModalHeaderPartTwo": {
    "message": "Un fournisseur malveillant peut mentir quant à l’état de la blockchain et enregistrer votre activité sur le réseau."
  },
  "addEthereumChainWarningModalListHeader": {
    "message": "Il est important que votre fournisseur soit digne de confiance, car il peut :"
  },
  "addEthereumChainWarningModalListPointOne": {
    "message": "Voir vos comptes et les associer à votre adresse IP"
  },
  "addEthereumChainWarningModalListPointThree": {
    "message": "Afficher le solde des comptes et les opérations réalisées et inscrites sur le registre de la blockchain"
  },
  "addEthereumChainWarningModalListPointTwo": {
    "message": "Diffuser des informations sur vos transactions"
  },
  "addEthereumChainWarningModalTitle": {
    "message": "Vous êtes en train d’ajouter un nouveau fournisseur de RPC pour le réseau principal de la blockchain Ethereum"
  },
  "addFriendsAndAddresses": {
    "message": "Ajoutez uniquement des amis et des adresses de confiance"
  },
  "addHardwareWallet": {
    "message": "Ajouter un portefeuille matériel"
  },
  "addIPFSGateway": {
    "message": "Ajoutez votre passerelle IPFS préférée"
  },
  "addImportAccount": {
    "message": "Ajouter un compte ou un portefeuille matériel"
  },
  "addMemo": {
    "message": "Ajouter un mémo"
  },
  "addNetwork": {
    "message": "Ajouter un réseau"
  },
  "addNewAccount": {
    "message": "Ajouter un nouveau compte Ethereum"
  },
  "addNewBitcoinAccount": {
    "message": "Ajouter un nouveau compte Bitcoin (Bêta)"
  },
  "addNewBitcoinTestnetAccount": {
    "message": "Ajouter un nouveau compte Bitcoin (Testnet)"
  },
  "addNewToken": {
    "message": "Ajouter un nouveau jeton"
  },
  "addNft": {
    "message": "Ajouter un NFT"
  },
  "addNfts": {
    "message": "Ajouter des NFT"
  },
  "addRpcUrl": {
    "message": "Ajouter l’URL du RPC"
  },
  "addSnapAccountToggle": {
    "message": "Activer « Ajouter un Snap de compte (bêta) »"
  },
  "addSnapAccountsDescription": {
    "message": "En activant cette fonctionnalité, vous aurez la possibilité d’ajouter les nouveaux Snaps de compte bêta directement à partir de votre liste de comptes. Veuillez noter que les Snaps de compte sont des services fournis par des tiers."
  },
  "addSuggestedNFTs": {
    "message": "Ajouter les NFT suggérés"
  },
  "addSuggestedTokens": {
    "message": "Ajouter les jetons suggérés"
  },
  "addToken": {
    "message": "Ajouter le jeton"
  },
  "addTokenByContractAddress": {
    "message": "Vous n’arrivez pas à trouver un jeton ? Vous pouvez ajouter manuellement n’importe quel jeton en copiant et collant son adresse. Les adresses des contrats de jetons sont disponibles sur $1",
    "description": "$1 is a blockchain explorer for a specific network, e.g. Etherscan for Ethereum"
  },
  "addUrl": {
    "message": "Ajouter l'URL"
  },
<<<<<<< HEAD
=======
  "addingAccount": {
    "message": "Ajouter un compte"
  },
>>>>>>> ad7a5462
  "addingCustomNetwork": {
    "message": "Ajout de réseau"
  },
  "addingTokens": {
    "message": "Ajouter des jetons"
  },
  "additionalNetworks": {
    "message": "Réseaux supplémentaires"
  },
<<<<<<< HEAD
  "additionalRpcUrl": {
    "message": "URL supplémentaire de RPC"
  },
=======
>>>>>>> ad7a5462
  "address": {
    "message": "Adresse"
  },
  "addressCopied": {
    "message": "Adresse copiée !"
  },
  "advanced": {
    "message": "Paramètres avancés"
  },
  "advancedBaseGasFeeToolTip": {
    "message": "Lorsque votre transaction est intégrée au bloc, toute différence entre vos frais de base maximaux et les frais de base réels vous sera remboursée. Le montant total est calculé comme suit : frais de base maximaux (en GWEI) × limite de carburant."
  },
  "advancedConfiguration": {
    "message": "Configuration avancée"
  },
  "advancedDetailsDataDesc": {
    "message": "Données"
  },
  "advancedDetailsHexDesc": {
    "message": "Hexa"
  },
  "advancedDetailsNonceDesc": {
    "message": "Nonce"
  },
  "advancedDetailsNonceTooltip": {
    "message": "Il s’agit du nombre de transactions d’un compte. Le nonce de la première transaction est 0 et il augmente d’une manière séquentielle."
  },
  "advancedGasFeeDefaultOptIn": {
    "message": "Enregistrer ces valeurs comme valeurs par défaut pour le réseau $1.",
    "description": "$1 is the current network name."
  },
  "advancedGasFeeModalTitle": {
    "message": "Frais de carburant avancés"
  },
  "advancedGasPriceTitle": {
    "message": "Prix du gaz"
  },
  "advancedPriorityFeeToolTip": {
    "message": "Les frais de priorité (aussi appelés « pourboire du mineur ») vont directement aux mineurs et les incitent à accorder la priorité à votre transaction."
  },
  "agreeTermsOfUse": {
    "message": "J’accepte les $1 de MetaMask",
    "description": "$1 is the `terms` link"
  },
  "airgapVault": {
    "message": "Coffre-fort AirGap"
  },
  "alert": {
    "message": "Alerte"
  },
  "alertActionBuy": {
    "message": "Acheter de l’ETH"
  },
  "alertActionUpdateGas": {
    "message": "Mettre à jour la limite de gaz"
  },
  "alertActionUpdateGasFee": {
    "message": "Actualiser les frais"
  },
  "alertActionUpdateGasFeeLevel": {
    "message": "Mettre à jour les options de gaz"
  },
  "alertBannerMultipleAlertsDescription": {
    "message": "Si vous approuvez cette demande, un tiers connu pour ses activités frauduleuses pourrait s’emparer de tous vos actifs."
  },
  "alertBannerMultipleAlertsTitle": {
    "message": "Plusieurs alertes !"
  },
  "alertDisableTooltip": {
    "message": "Vous pouvez modifier ceci dans « Paramètres > Alertes »"
  },
  "alertMessageGasEstimateFailed": {
    "message": "Nous ne sommes pas en mesure de déterminer le montant exact des frais et cette estimation peut être élevée. Nous vous suggérons d’entrer une limite de gaz personnalisée, mais la transaction pourrait quand même échouer."
  },
  "alertMessageGasFeeLow": {
    "message": "Si vous choisissez des frais peu élevés, attendez-vous à des transactions plus lentes et à des temps d’attente plus longs. Pour des transactions plus rapides, choisissez les options « Ordre au marché » ou « Agressif »."
  },
  "alertMessageGasTooLow": {
    "message": "Pour effectuer cette transaction, vous devez augmenter la limite de gaz à 21 000 ou plus."
  },
  "alertMessageInsufficientBalance": {
    "message": "Vous n’avez pas assez d’ETH sur votre compte pour payer les frais de transaction."
  },
  "alertMessageNetworkBusy": {
    "message": "Les prix du gaz sont élevés et les estimations sont moins précises."
  },
  "alertMessageNoGasPrice": {
    "message": "Nous ne pouvons pas valider cette transaction tant que vous n’avez pas mis à jour manuellement les frais."
  },
  "alertMessagePendingTransactions": {
    "message": "La transaction précédente doit être finalisée avant que celle-ci ne soit traitée. Découvrez comment vous pouvez annuler ou accélérer une transaction."
  },
  "alertMessageSignInDomainMismatch": {
    "message": "Le site auquel vous êtes en train de vous connecter n’est pas le site à l’origine de la demande. Il pourrait s’agir d’une tentative de vol de vos identifiants de connexion."
  },
  "alertMessageSignInWrongAccount": {
    "message": "Ce site vous demande de vous connecter en utilisant le mauvais compte."
  },
  "alertMessageSigningOrSubmitting": {
    "message": "La transaction précédente doit être finalisée avant que celle-ci ne soit traitée."
  },
  "alertModalAcknowledge": {
    "message": "Je suis conscient du risque et je souhaite quand même continuer"
  },
  "alertModalDetails": {
    "message": "Détails de l’alerte"
  },
  "alertModalReviewAllAlerts": {
    "message": "Examiner toutes les alertes"
  },
  "alertReasonGasEstimateFailed": {
    "message": "Frais inexacts"
  },
  "alertReasonGasFeeLow": {
    "message": "Vitesse lente"
  },
  "alertReasonGasTooLow": {
    "message": "Limite de gaz trop basse"
  },
  "alertReasonInsufficientBalance": {
    "message": "Fonds insuffisants"
  },
  "alertReasonNetworkBusy": {
    "message": "Le réseau est occupé"
  },
  "alertReasonNoGasPrice": {
    "message": "Estimation des frais non disponible"
  },
  "alertReasonPendingTransactions": {
    "message": "Transaction en attente"
  },
  "alertReasonSignIn": {
    "message": "Demande de connexion suspecte"
  },
  "alertReasonWrongAccount": {
    "message": "Mauvais compte"
  },
  "alertSettingsUnconnectedAccount": {
    "message": "Navigation sur un site Web avec un compte non connecté sélectionné"
  },
  "alertSettingsUnconnectedAccountDescription": {
    "message": "Cette alerte s’affiche dans le pop-up lorsque vous naviguez sur un site web3 connecté, mais que le compte actuellement sélectionné n’est pas connecté."
  },
  "alertSettingsWeb3ShimUsage": {
    "message": "Lorsqu’un site Web tente d’utiliser l’API window.web3 supprimée"
  },
  "alertSettingsWeb3ShimUsageDescription": {
    "message": "Cette alerte s’affiche dans le pop-up lorsque vous naviguez sur un site qui tente d’utiliser l’API window.web3 supprimée, et qui peut par conséquent être défaillant."
  },
  "alerts": {
    "message": "Alertes"
  },
  "all": {
    "message": "Tout"
  },
  "allCustodianAccountsConnectedSubtitle": {
    "message": "Soit vous avez déjà connecté tous vos comptes dépositaires, soit vous n’avez aucun compte à connecter à MetaMask Institutional."
  },
  "allCustodianAccountsConnectedTitle": {
    "message": "Aucun compte à connecter"
  },
  "allOfYour": {
    "message": "Tous vos $1",
    "description": "$1 is the symbol or name of the token that the user is approving spending"
  },
  "allPermissions": {
    "message": "Toutes les autorisations"
  },
  "allTimeHigh": {
    "message": "Le plus haut niveau jamais atteint"
  },
  "allTimeLow": {
    "message": "Le plus bas niveau jamais atteint"
  },
  "allYourNFTsOf": {
    "message": "Tous vos NFT via $1",
    "description": "$1 is a link to contract on the block explorer when we're not able to retrieve a erc721 or erc1155 name"
  },
  "allow": {
    "message": "Autoriser"
  },
  "allowMmiToConnectToCustodian": {
    "message": "Cela permettra à MMI de se connecter à $1 pour importer vos comptes."
  },
  "allowNotifications": {
    "message": "Autoriser les notifications"
  },
  "allowSpendToken": {
    "message": "Donner l’autorisation d’accéder à votre $1 ?",
    "description": "$1 is the symbol of the token that are requesting to spend"
  },
  "allowWithdrawAndSpend": {
    "message": "Permettre à $1 de retirer et de dépenser jusqu’au montant suivant :",
    "description": "The url of the site that requested permission to 'withdraw and spend'"
  },
  "amount": {
    "message": "Montant"
  },
  "amountReceived": {
    "message": "Montant reçu"
  },
  "amountSent": {
    "message": "Montant envoyé"
  },
  "andForListItems": {
    "message": "$1, et $2",
    "description": "$1 is the first item, $2 is the last item in a list of items. Used in Snap Install Warning modal."
  },
  "andForTwoItems": {
    "message": "$1 et $2",
    "description": "$1 is the first item, $2 is the second item. Used in Snap Install Warning modal."
  },
  "appDescription": {
    "message": "Extension Ethereum pour navigateur",
    "description": "The description of the application"
  },
  "appName": {
    "message": "MetaMask",
    "description": "The name of the application"
  },
  "appNameBeta": {
    "message": "MetaMask Beta",
    "description": "The name of the application (Beta)"
  },
  "appNameFlask": {
    "message": "MetaMask Flask",
    "description": "The name of the application (Flask)"
  },
  "appNameMmi": {
    "message": "MetaMask institutionnel",
    "description": "The name of the application (MMI)"
  },
  "approve": {
    "message": "Approuver"
  },
  "approveAllTokensTitle": {
    "message": "Voulez-vous lui accorder l’autorisation d’accéder et de transférer tous vos $1 ?",
    "description": "$1 is the symbol of the token for which the user is granting approval"
  },
  "approveAllTokensTitleWithoutSymbol": {
    "message": "Autoriser l’accès et le transfert de vos NFT via $1 ?",
    "description": "$1 a link to contract on the block explorer when we're not able to retrieve a erc721 or erc1155 name"
  },
  "approveButtonText": {
    "message": "Approuver"
  },
  "approveIncreaseAllowance": {
    "message": "Augmenter le plafond des dépenses de $1",
    "description": "The token symbol that is being approved"
  },
  "approveSpendingCap": {
    "message": "Approuver le plafond de dépenses de $1",
    "description": "The token symbol that is being approved"
  },
  "approveTokenDescription": {
    "message": "Tant que vous n’aurez pas révoqué cette autorisation, l’autre partie pourra accéder à votre portefeuille et transférer sans préavis les NFT suivants."
  },
  "approveTokenDescriptionWithoutSymbol": {
    "message": "Tant que vous n’aurez pas révoqué cette autorisation, l’autre partie pourra accéder à votre portefeuille et transférer sans préavis les NFT via $1.",
    "description": "$1 is a link to contract on the block explorer when we're not able to retrieve a erc721 or erc1155 name"
  },
  "approveTokenTitle": {
    "message": "Autoriser l’accès et le transfert de vos $1 ?",
    "description": "$1 is the symbol of the token for which the user is granting approval"
  },
  "approved": {
    "message": "Approuvé"
  },
  "approvedAsset": {
    "message": "Actif approuvé"
  },
  "approvedOn": {
    "message": "Approuver le $1",
    "description": "$1 is the approval date for a permission"
  },
  "approvedOnForAccounts": {
    "message": "Approuvé le $1 pour $2",
    "description": "$1 is the approval date for a permission. $2 is the AvatarGroup component displaying account images."
  },
  "areYouSure": {
    "message": "En êtes-vous sûr(e) ?"
  },
  "asset": {
    "message": "Actif"
  },
  "assetOptions": {
    "message": "Options d’actifs"
  },
  "attemptSendingAssets": {
    "message": "Si vous essayez d’envoyer des actifs directement d’un réseau à un autre, une perte permanente des actifs pourrait en résulter. Assurez-vous d’utiliser une passerelle."
  },
  "attemptSendingAssetsWithPortfolio": {
    "message": "Si vous essayez d’envoyer des actifs directement d’un réseau à un autre, vous pourriez les perdre définitivement. Utilisez une passerelle comme $1 pour transférer en toute sécurité des fonds d’un réseau à un autre"
  },
  "attemptToCancelSwapForFree": {
    "message": "Tentative d’annuler gratuitement le swap"
  },
  "attributes": {
    "message": "Attributs"
  },
  "attributions": {
    "message": "Attributions"
  },
  "auroraRpcDeprecationMessage": {
    "message": "L’URL Infura RPC ne prend plus en charge Aurora."
  },
  "authorizedPermissions": {
    "message": "Vous avez accordé les autorisations suivantes"
  },
  "autoDetectTokens": {
    "message": "Détection automatique des jetons"
  },
  "autoDetectTokensDescription": {
    "message": "Nous utilisons des API tierces pour détecter et afficher les nouveaux jetons ajoutés à votre portefeuille. Désactivez cette option si vous ne souhaitez pas que l’application extraie des données de ces services. $1",
    "description": "$1 is a link to a support article"
  },
  "autoLockTimeLimit": {
    "message": "Minuterie de déconnexion automatique (minutes)"
  },
  "autoLockTimeLimitDescription": {
    "message": "Réglez la durée d’inactivité en minutes avant que MetaMask ne se déconnecte automatiquement."
  },
  "average": {
    "message": "Moyen"
  },
  "awaitingApproval": {
    "message": "En attente d’approbation..."
  },
  "back": {
    "message": "Retour"
  },
  "backupApprovalInfo": {
    "message": "Ce code secret est requis pour récupérer votre portefeuille si jamais vous perdez votre appareil, oubliez votre mot de passe, devez réinstaller MetaMask ou souhaitez accéder à votre portefeuille depuis un autre appareil."
  },
  "backupApprovalNotice": {
    "message": "Sauvegardez votre phrase secrète de récupération pour garder votre portefeuille et vos fonds en sécurité."
  },
  "backupKeyringSnapReminder": {
    "message": "Assurez-vous que vous pouvez accéder à tous les comptes créés par ce snap avant de le supprimer"
  },
  "backupNow": {
    "message": "Sauvegarder maintenant"
  },
  "balance": {
    "message": "Solde"
  },
  "balanceOutdated": {
    "message": "Le solde n’est peut-être pas à jour"
  },
  "baseFee": {
    "message": "Frais de base"
  },
  "basic": {
    "message": "Général"
  },
  "basicConfigurationBannerCTA": {
    "message": "Activer la fonctionnalité de base"
  },
  "basicConfigurationBannerTitle": {
    "message": "La fonctionnalité de base est désactivée"
  },
  "basicConfigurationDescription": {
    "message": "MetaMask offre des fonctionnalités de base telles que l’affichage des détails des jetons et des paramètres de gaz par le biais de services Internet. Lorsque vous utilisez des services Internet, votre adresse IP est partagée avec le fournisseur de ces services, dans ce cas MetaMask. C’est la même chose que lorsque vous visitez un site web. MetaMask conserve ces données temporairement et ne les vend jamais. Vous pouvez utiliser un VPN ou désactiver ces services, mais cela peut affecter votre expérience avec MetaMask. Pour en savoir plus, lisez notre $1.",
    "description": "$1 is to be replaced by the message for privacyMsg, and will link to https://consensys.io/privacy-policy"
  },
  "basicConfigurationLabel": {
    "message": "Fonctionnalité de base"
  },
  "basicConfigurationModalCheckbox": {
    "message": "Je comprends et je veux continuer"
  },
  "basicConfigurationModalDisclaimerOff": {
    "message": "Cela signifie que vous n’optimiserez pas complètement votre temps sur MetaMask. Vous n’aurez pas accès aux fonctions de base (comme les détails des jetons, les réglages optimaux du gaz, et autres)."
  },
  "basicConfigurationModalDisclaimerOn": {
    "message": "Pour optimiser votre temps sur MetaMask, vous devez activer cette fonction. Les fonctions de base (comme les détails des jetons, les réglages optimaux du gaz, et autres) améliorent votre expérience Web3."
  },
  "basicConfigurationModalHeadingOff": {
    "message": "Désactiver la fonctionnalité de base"
  },
  "basicConfigurationModalHeadingOn": {
    "message": "Activer la fonctionnalité de base"
  },
  "beCareful": {
    "message": "Soyez prudent"
  },
  "beta": {
    "message": "Bêta"
  },
  "betaHeaderText": {
    "message": "Il s’agit d’une version bêta. Veuillez signaler les bogues $1",
    "description": "$1 represents the word 'here' in a hyperlink"
  },
  "betaMetamaskInstitutionalVersion": {
    "message": "Version Beta de MetaMask Institutional"
  },
  "betaMetamaskVersion": {
    "message": "Version MetaMask Beta"
  },
  "betaTerms": {
    "message": "Conditions d’utilisation de la version bêta"
  },
  "betaWalletCreationSuccessReminder1": {
    "message": "La version bêta de MetaMask ne peut pas retrouver votre phrase secrète de récupération."
  },
  "betaWalletCreationSuccessReminder2": {
    "message": "La version bêta de MetaMask ne vous demandera jamais votre phrase secrète de récupération."
  },
  "billionAbbreviation": {
    "message": "Mrd",
    "description": "Shortened form of 'billion'"
  },
  "bitcoinActivityNotSupported": {
    "message": "L’activité Bitcoin n’est pas prise en charge"
  },
  "bitcoinSupportSectionTitle": {
    "message": "Bitcoin"
  },
  "bitcoinSupportToggleDescription": {
    "message": "En activant cette fonctionnalité, vous aurez la possibilité d’ajouter un compte Bitcoin à votre extension MetaMask dérivée de votre phrase secrète de récupération existante. Toute utilisation de cette fonctionnalité bêta expérimentale se fait à vos risques et périls. Pour nous faire part de vos commentaires sur cette nouvelle expérience Bitcoin, veuillez remplir ce $1.",
    "description": "$1 is the link to a product feedback form"
  },
  "bitcoinSupportToggleTitle": {
    "message": "Activer « Ajouter un nouveau compte Bitcoin (Bêta) »"
  },
  "bitcoinTestnetSupportToggleDescription": {
    "message": "En activant cette fonctionnalité, vous aurez la possibilité d’ajouter un compte Bitcoin pour le réseau de test."
  },
  "bitcoinTestnetSupportToggleTitle": {
    "message": "Activer « Ajouter un nouveau compte Bitcoin (Testnet) »"
  },
  "blockExplorerAccountAction": {
    "message": "Compte",
    "description": "This is used with viewOnEtherscan and viewInExplorer e.g View Account in Explorer"
  },
  "blockExplorerAssetAction": {
    "message": "Actif",
    "description": "This is used with viewOnEtherscan and viewInExplorer e.g View Asset in Explorer"
  },
  "blockExplorerSwapAction": {
    "message": "Swap",
    "description": "This is used with viewOnEtherscan e.g View Swap on Etherscan"
  },
  "blockExplorerUrl": {
    "message": "URL de l’explorateur de blocs"
  },
  "blockExplorerUrlDefinition": {
    "message": "L’URL utilisée comme explorateur de blocs pour ce réseau."
  },
  "blockExplorerView": {
    "message": "Afficher le compte à $1",
    "description": "$1 replaced by URL for custom block explorer"
  },
  "blockaid": {
    "message": "BlockAid"
  },
  "blockaidAlertInfo": {
    "message": "Nous ne vous recommandons pas de donner suite à cette demande."
  },
  "blockaidDescriptionApproveFarming": {
    "message": "Si vous approuvez cette demande, un tiers connu pour ses activités frauduleuses pourrait s’emparer de tous vos actifs."
  },
  "blockaidDescriptionBlurFarming": {
    "message": "Si vous approuvez cette demande, quelqu’un pourrait s'emparer de vos actifs répertoriés sur Blur."
  },
  "blockaidDescriptionErrored": {
    "message": "En raison d’une erreur, nous n’avons pas pu vérifier les alertes de sécurité. Ne continuez que si vous faites confiance à toutes les adresses concernées."
  },
  "blockaidDescriptionMaliciousDomain": {
    "message": "Vous interagissez avec un domaine malveillant. Si vous approuvez cette demande, vous risquez de perdre vos actifs."
  },
  "blockaidDescriptionMightLoseAssets": {
    "message": "Si vous approuvez cette demande, vous risquez de perdre vos actifs."
  },
  "blockaidDescriptionSeaportFarming": {
    "message": "Si vous approuvez cette demande, quelqu’un pourrait s'emparer de vos actifs répertoriés sur OpenSea."
  },
  "blockaidDescriptionTransferFarming": {
    "message": "Si vous approuvez cette demande, un tiers connu pour ses activités frauduleuses pourrait s’emparer de tous vos actifs."
  },
  "blockaidDescriptionWarning": {
    "message": "Il pourrait s’agir d’une demande trompeuse. Ne continuez que si vous faites confiance à toutes les adresses concernées."
  },
  "blockaidMessage": {
    "message": "Protection de la vie privée : aucune donnée n’est partagée avec des tiers. Disponible sur Arbitrum, Avalanche, BNB chain, Linea, Optimism, Polygon, Base, Sepolia et le réseau principal Ethereum."
  },
  "blockaidTitleDeceptive": {
    "message": "Cette demande trompeuse"
  },
  "blockaidTitleMayNotBeSafe": {
    "message": "Soyez prudent"
  },
  "blockaidTitleSuspicious": {
    "message": "Cette demande suspecte"
  },
  "blockies": {
    "message": "Blockies"
  },
  "boughtFor": {
    "message": "Acheté pour"
  },
  "bridge": {
    "message": "Pont"
  },
  "bridgeDontSend": {
    "message": "Passerelle, ne pas envoyer"
  },
  "browserNotSupported": {
    "message": "Votre navigateur internet n’est pas compatible..."
  },
  "buildContactList": {
    "message": "Créez votre liste de contacts"
  },
  "builtAroundTheWorld": {
    "message": "MetaMask est conçu et établi dans le monde entier."
  },
  "busy": {
    "message": "Occupé"
  },
  "buyAndSell": {
    "message": "Acheter et vendre"
  },
  "buyAsset": {
    "message": "Acheter $1",
    "description": "$1 is the ticker symbol of a an asset the user is being prompted to purchase"
  },
  "buyMoreAsset": {
    "message": "Acheter plus de $1",
    "description": "$1 is the ticker symbol of a an asset the user is being prompted to purchase"
  },
  "buyNow": {
    "message": "Achetez maintenant"
  },
  "buyToken": {
    "message": "Acheter des $1",
    "description": "$1 is the token symbol"
  },
  "bytes": {
    "message": "Octets"
  },
  "canToggleInSettings": {
    "message": "Vous pouvez réactiver cette notification dans Paramètres > Alertes."
  },
  "cancel": {
    "message": "Annuler"
  },
  "cancelPopoverTitle": {
    "message": "Annuler la transaction"
  },
  "cancelSpeedUp": {
    "message": "annuler ou accélérer une transaction."
  },
  "cancelSpeedUpLabel": {
    "message": "Ces gas fees vont $1 les frais initiaux.",
    "description": "$1 is text 'replace' in bold"
  },
  "cancelSpeedUpTransactionTooltip": {
    "message": "Pour $1 la transaction, les gas fees doivent être augmentés d’au moins 10 % pour être reconnus par le réseau.",
    "description": "$1 is string 'cancel' or 'speed up'"
  },
  "cancelled": {
    "message": "Annulé"
  },
  "chainId": {
    "message": "ID de chaîne"
  },
  "chainIdDefinition": {
    "message": "L’ID de chaîne utilisé pour signer les transactions pour ce réseau."
  },
  "chainIdExistsErrorMsg": {
    "message": "Cet ID de chaîne est actuellement utilisé par le réseau $1."
  },
  "chainListReturnedDifferentTickerSymbol": {
    "message": "Le symbole de ce jeton ne correspond pas au nom du réseau ou à l’ID de chaîne saisi. De nombreux jetons populaires utilisent des symboles similaires que les escrocs peuvent utiliser pour vous amener à leur envoyer un jeton de plus grande valeur en retour. Veuillez vérifier toutes les informations avant de continuer."
  },
  "chooseYourNetwork": {
    "message": "Choisissez votre réseau"
  },
  "chooseYourNetworkDescription": {
    "message": "Nous utilisons Infura comme fournisseur de RPC (Remote Procedure Call) pour vous fournir l’accès le plus fiable et le plus privé possible aux données Ethereum. Vous pouvez choisir votre propre RPC, mais n’oubliez pas que tout RPC a besoin d’accéder à votre adresse IP et à l’adresse de votre portefeuille Ethereum pour valider les transactions. Lisez notre $1 pour en savoir plus sur la façon dont Infura traite les données personnelles.",
    "description": "$1 is a link to the privacy policy"
  },
  "chromeRequiredForHardwareWallets": {
    "message": "Pour connecter votre portefeuille matériel, vous devez utiliser MetaMask pour Google Chrome."
  },
  "circulatingSupply": {
    "message": "Offre en circulation"
  },
  "clear": {
    "message": "Effacer"
  },
  "clearActivity": {
    "message": "Effacer les données d’activité et de nonce"
  },
  "clearActivityButton": {
    "message": "Effacer les données de l’onglet « Activité »"
  },
  "clearActivityDescription": {
    "message": "Cela réinitialise le nonce du compte et efface les données de l’onglet « Activité » dans votre portefeuille. Seuls le compte et le réseau actuels seront affectés. Aucun changement ne sera apporté aux soldes ou transactions entrantes."
  },
  "click": {
    "message": "Cliquez ici"
  },
  "clickToConnectLedgerViaWebHID": {
    "message": "Cliquez ici pour connecter votre Ledger via WebHID",
    "description": "Text that can be clicked to open a browser popup for connecting the ledger device via webhid"
  },
  "clickToManuallyAdd": {
    "message": "Vous pouvez ajouter des jetons manuellement."
  },
  "close": {
    "message": "Fermer"
  },
  "closeExtension": {
    "message": "Fermer l’extension"
  },
  "closeWindowAnytime": {
    "message": "Vous pouvez fermer cette fenêtre à tout moment."
  },
  "coingecko": {
    "message": "CoinGecko"
  },
  "collectionName": {
    "message": "Nom de la collection"
  },
  "comboNoOptions": {
    "message": "Aucune option trouvée",
    "description": "Default text shown in the combo field dropdown if no options."
  },
  "configureSnapPopupDescription": {
    "message": "Vous devez maintenant quitter MetaMask pour configurer ce snap."
  },
  "configureSnapPopupInstallDescription": {
    "message": "Vous devez maintenant quitter MetaMask pour installer ce snap."
  },
  "configureSnapPopupInstallTitle": {
    "message": "Installer le snap"
  },
  "configureSnapPopupLink": {
    "message": "Cliquez sur ce lien pour continuer :"
  },
  "configureSnapPopupTitle": {
    "message": "Configurer le snap"
  },
  "confirm": {
    "message": "Confirmer"
  },
  "confirmAlertModalAcknowledgeMultiple": {
    "message": "J’ai pris connaissance des alertes, mais je souhaite quand même continuer"
  },
  "confirmAlertModalAcknowledgeSingle": {
    "message": "J’ai pris connaissance de l’alerte, mais je souhaite quand même continuer"
  },
  "confirmAlertModalDetails": {
    "message": "Si vous vous connectez, un tiers connu pour ses activités frauduleuses pourrait s’emparer de tous vos actifs. Veuillez examiner les alertes avant de continuer."
  },
  "confirmAlertModalTitle": {
    "message": "Vous risquez de perdre tout ou partie de vos actifs"
  },
  "confirmConnectCustodianRedirect": {
    "message": "Nous vous redirigerons vers $1 une fois que vous cliquerez sur « Continuer »."
  },
  "confirmConnectCustodianText": {
    "message": "Pour associer vos comptes, connectez-vous à votre compte $1 et cliquez sur le bouton « Se connecter à MMI »."
  },
  "confirmConnectionTitle": {
    "message": "Confirmer la connexion à $1"
  },
<<<<<<< HEAD
  "confirmDeletion": {
    "message": "Confirmer la suppression"
  },
=======
>>>>>>> ad7a5462
  "confirmFieldPaymaster": {
    "message": "Frais payés par"
  },
  "confirmFieldTooltipPaymaster": {
    "message": "Les frais de cette transaction seront payés par le contrat « Paymaster » intelligent."
  },
  "confirmPassword": {
    "message": "Confirmer le mot de passe"
  },
  "confirmRecoveryPhrase": {
    "message": "Confirmer la phrase secrète de récupération"
  },
<<<<<<< HEAD
  "confirmRpcUrlDeletionMessage": {
    "message": "Voulez-vous vraiment supprimer l’URL du RPC ? Vos informations ne seront pas sauvegardées pour ce réseau."
  },
  "confirmTitleDescContractInteractionTransaction": {
    "message": "Ne confirmez cette transaction que si vous comprenez parfaitement son contenu et si vous faites confiance au site demandeur."
  },
  "confirmTitleDescPermitSignature": {
    "message": "Ce site demande que vous lui accordiez l'autorisation de dépenser vos jetons."
  },
  "confirmTitleDescSIWESignature": {
    "message": "Un site vous demande de vous connecter pour prouver que vous êtes le titulaire de ce compte."
  },
  "confirmTitleDescSignature": {
    "message": "Ne confirmez ce message que si vous approuvez son contenu et faites confiance au site demandeur."
=======
  "confirmTitleDescPermitSignature": {
    "message": "Ce site demande que vous lui accordiez l'autorisation de dépenser vos jetons."
  },
  "confirmTitleDescSIWESignature": {
    "message": "Un site vous demande de vous connecter pour prouver que vous êtes le titulaire de ce compte."
  },
  "confirmTitlePermitTokens": {
    "message": "Demande de plafonnement des dépenses"
  },
  "confirmTitleSIWESignature": {
    "message": "Demande de connexion"
>>>>>>> ad7a5462
  },
  "confirmTitlePermitSignature": {
    "message": "Demande de plafonnement des dépenses"
  },
  "confirmTitleSIWESignature": {
    "message": "Demande de connexion"
  },
  "confirmTitleSignature": {
    "message": "Demande de signature"
  },
  "confirmTitleTransaction": {
    "message": "Demande de transaction"
  },
  "confirmed": {
    "message": "Confirmé"
  },
  "confusableUnicode": {
    "message": "« $1 » est similaire à « $2 »."
  },
  "confusableZeroWidthUnicode": {
    "message": "Caractère de largeur nulle trouvé."
  },
  "confusingEnsDomain": {
    "message": "Nous avons détecté un caractère pouvant prêter à confusion dans le nom de l’ENS. Vérifiez le nom de l’ENS pour éviter toute fraude potentielle."
  },
  "connect": {
    "message": "Connecter"
  },
  "connectAccount": {
    "message": "Connecter le compte"
  },
  "connectAccountOrCreate": {
    "message": "Connecter un compte ou en créer un nouveau"
  },
  "connectAccounts": {
    "message": "Connecter les comptes"
  },
  "connectCustodialAccountMenu": {
    "message": "Connexion au compte de dépôt"
  },
  "connectCustodialAccountMsg": {
    "message": "Veuillez choisir le dépositaire auquel vous souhaitez vous connecter afin d’ajouter ou d’actualiser un jeton."
  },
  "connectCustodialAccountTitle": {
    "message": "Comptes de dépôt"
  },
  "connectCustodianAccounts": {
    "message": "Associer $1 comptes"
  },
  "connectManually": {
    "message": "Se connecter manuellement au site actuel"
  },
  "connectMoreAccounts": {
    "message": "Connecter d’autres comptes"
  },
  "connectSnap": {
    "message": "Connecter $1",
    "description": "$1 is the snap for which a connection is being requested."
  },
  "connectWithMetaMask": {
    "message": "Connectez-vous avec MetaMask"
  },
  "connectedAccounts": {
    "message": "Comptes connectés"
  },
  "connectedAccountsDescriptionPlural": {
    "message": "Vous avez $1 comptes connectés à ce site.",
    "description": "$1 is the number of accounts"
  },
  "connectedAccountsDescriptionSingular": {
    "message": "Vous avez 1 compte connecté à ce site."
  },
  "connectedAccountsEmptyDescription": {
    "message": "MetaMask n’est pas connecté à ce site. Pour vous connecter à un site web3, cliquez sur le bouton de connexion."
  },
  "connectedAccountsListTooltip": {
    "message": "$1 peut voir le solde, l’adresse et l’activité du compte, et suggérer des transactions à approuver pour les comptes connectés.",
    "description": "$1 is the origin name"
  },
  "connectedAccountsToast": {
    "message": "Les comptes connectés ont été mis à jour"
  },
  "connectedSites": {
    "message": "Sites connectés"
  },
  "connectedSitesDescription": {
    "message": "$1 est connecté à ces sites. Ils peuvent voir l’adresse de votre compte.",
    "description": "$1 is the account name"
  },
  "connectedSitesEmptyDescription": {
    "message": "$1 n’est connecté à aucun site.",
    "description": "$1 is the account name"
  },
  "connectedSnapAndNoAccountDescription": {
    "message": "MetaMask est connecté à ce site, mais aucun compte n’est encore connecté"
  },
  "connectedWith": {
    "message": "Connecté avec"
  },
  "connecting": {
    "message": "Connexion…"
  },
  "connectingTo": {
    "message": "Connexion à $1"
  },
  "connectingToDeprecatedNetwork": {
    "message": "Le réseau « $1 » sera bientôt abandonné et pourrait ne plus fonctionner. Essayez-en un autre."
  },
  "connectingToGoerli": {
    "message": "Connexion au testnet Goerli"
  },
  "connectingToLineaGoerli": {
    "message": "Connexion au réseau de test Linea Goerli"
  },
  "connectingToLineaMainnet": {
    "message": "Connexion au réseau principal de Linea"
  },
  "connectingToLineaSepolia": {
    "message": "Connexion au réseau de test Linea Sepolia"
  },
  "connectingToMainnet": {
    "message": "Connexion au réseau principal Ethereum"
  },
  "connectingToSepolia": {
    "message": "Connexion au réseau de test Sepolia"
  },
  "connectionFailed": {
    "message": "Échec de la connexion"
  },
  "connectionFailedDescription": {
    "message": "L’extraction de $1 a échoué, vérifiez votre connexion réseau et réessayez.",
    "description": "$1 is the name of the snap being fetched."
  },
  "connectionRequest": {
    "message": "Demande de connexion"
  },
  "contactUs": {
    "message": "Nous contacter"
  },
  "contacts": {
    "message": "Contacts"
  },
  "contentFromSnap": {
    "message": "Contenu provenant de $1",
    "description": "$1 represents the name of the snap"
  },
  "continue": {
    "message": "Continuer"
  },
  "continueMmiOnboarding": {
    "message": "Poursuivre le processus d’intégration de MetaMask Institutional"
  },
  "continueToWallet": {
    "message": "Accéder au portefeuille"
  },
  "contract": {
    "message": "Contrat"
  },
  "contractAddress": {
    "message": "Adresse du contrat"
  },
  "contractAddressError": {
    "message": "Vous envoyez des jetons à l’adresse de contrat des jetons. Cela peut entraîner la perte des jetons en question."
  },
  "contractDeployment": {
    "message": "Déploiement de contrat"
  },
  "contractDescription": {
    "message": "Pour vous protéger contre les escrocs, prenez le temps de vérifier les informations relatives aux tiers."
  },
  "contractInteraction": {
    "message": "Interaction avec un contrat"
  },
  "contractNFT": {
    "message": "Contrat NFT"
  },
  "contractRequestingAccess": {
    "message": "Tiers demandant l'accès"
  },
  "contractRequestingSignature": {
    "message": "Tiers nécessitant une signature"
  },
  "contractRequestingSpendingCap": {
    "message": "Tiers prévoyant un plafond de dépenses"
  },
  "contractTitle": {
    "message": "Détails du tiers"
  },
  "contractToken": {
    "message": "Contrat de jetons"
  },
  "convertTokenToNFTDescription": {
    "message": "Nous avons détecté que cet actif est un NFT. MetaMask prend désormais nativement en charge les NFT. Voulez-vous le retirer de votre liste de jetons et l’ajouter en tant que NFT ?"
  },
  "convertTokenToNFTExistDescription": {
    "message": "Nous avons détecté que cet actif a été ajouté en tant que NFT. Souhaitez-vous le retirer de votre liste de tokens ?"
  },
  "coolWallet": {
    "message": "CoolWallet"
  },
  "copiedExclamation": {
    "message": "Copié."
  },
  "copyAddress": {
    "message": "Copier l’addresse dans le presse-papier"
  },
  "copyPrivateKey": {
    "message": "Copier la clé privée"
  },
  "copyRawTransactionData": {
    "message": "Copier les données brutes de la transaction"
  },
  "copyToClipboard": {
    "message": "Copier dans le presse-papier"
  },
  "copyTransactionId": {
    "message": "Copier le numéro de transaction"
  },
  "create": {
    "message": "Créer"
  },
  "createNewWallet": {
    "message": "Créer un nouveau portefeuille"
  },
  "createPassword": {
    "message": "Créer un mot de passe"
  },
  "createSnapAccountDescription": {
    "message": "$1 veut ajouter un nouveau compte à MetaMask."
  },
  "createSnapAccountTitle": {
    "message": "Créer un compte"
  },
  "creatorAddress": {
    "message": "Adresse du créateur"
  },
  "crossChainSwapsLink": {
    "message": "Échanges inter-réseaux avec MetaMask Portfolio"
  },
  "cryptoCompare": {
    "message": "CryptoCompare"
  },
  "currencyConversion": {
    "message": "Conversion des devises"
  },
  "currencyRateCheckToggle": {
    "message": "Afficher le solde et le prix actuel du jeton"
  },
  "currencyRateCheckToggleDescription": {
    "message": "Nous utilisons les API $1 et $2 pour afficher le solde de votre compte et le prix du jeton. $3",
    "description": "$1 represents Coingecko, $2 represents CryptoCompare and $3 represents Privacy Policy"
  },
  "currencySymbol": {
    "message": "Symbole de la devise"
  },
  "currencySymbolDefinition": {
    "message": "Le code mnémo affiché pour la devise de ce réseau."
  },
  "currentAccountNotConnected": {
    "message": "Votre compte actuel n’est pas connecté"
  },
  "currentExtension": {
    "message": "Page d’extension actuelle"
  },
  "currentLanguage": {
    "message": "Langue actuelle"
  },
  "currentRpcUrlDeprecated": {
    "message": "L’URL actuelle du RPC pour ce réseau a été dépréciée."
  },
  "currentTitle": {
    "message": "Actuel :"
  },
  "currentlyUnavailable": {
    "message": "Indisponible sur ce réseau"
  },
  "curveHighGasEstimate": {
    "message": "Graphique d’estimation de gas agressif"
  },
  "curveLowGasEstimate": {
    "message": "Graphique d’estimation de gas basse"
  },
  "curveMediumGasEstimate": {
    "message": "Graphique d’estimation de gas du marché"
  },
  "custodian": {
    "message": "Dépôt"
  },
  "custodianAccountAddedDesc": {
    "message": "Vous pouvez maintenant utiliser vos comptes de dépôt dans MetaMask Institutional."
  },
  "custodianAccountAddedTitle": {
    "message": "Les comptes de dépôt $1 sélectionnés ont été ajoutés."
  },
  "custodianQRCodeScan": {
    "message": "Scannez le code QR avec votre application mobile $1"
  },
  "custodianQRCodeScanDescription": {
    "message": "Ou connectez-vous à votre compte $1 et cliquez sur le bouton « Se connecter à MMI »"
  },
  "custodianReplaceRefreshTokenChangedFailed": {
    "message": "Accédez à $1 et cliquez sur le bouton « Se connecter à MMI » dans l’interface utilisateur pour reconnecter vos comptes à MMI."
  },
  "custodianReplaceRefreshTokenChangedSubtitle": {
    "message": "Vous pouvez désormais utiliser vos comptes de dépôt dans MetaMask Institutional."
  },
  "custodianReplaceRefreshTokenChangedTitle": {
    "message": "Votre jeton de dépôt a été actualisé"
  },
  "custodianReplaceRefreshTokenSubtitle": {
    "message": "Ceci remplacera le jeton de dépôt pour l’adresse suivante :"
  },
  "custodianReplaceRefreshTokenTitle": {
    "message": "Remplacer le jeton de dépôt"
  },
  "custodyDeeplinkDescription": {
    "message": "Approuvez la transaction dans l’application $1. La transaction sera effectuée une fois que toutes les approbations de dépôt auront été obtenues. Vérifiez l’état de votre application $1."
  },
  "custodyRefreshTokenModalDescription": {
    "message": "Accédez à $1 et cliquez sur le bouton « Se connecter à MMI » dans l’interface utilisateur pour reconnecter vos comptes à MMI."
  },
  "custodyRefreshTokenModalDescription1": {
    "message": "Votre dépositaire émet un jeton qui authentifie l’extension « MetaMask Institutional » et vous permet ainsi de connecter vos comptes."
  },
  "custodyRefreshTokenModalDescription2": {
    "message": "Ce jeton expire après un certain temps pour des raisons de sécurité. Si le jeton expire, vous devrez vous reconnecter à MMI."
  },
  "custodyRefreshTokenModalSubtitle": {
    "message": "Pourquoi ce message s’affiche-t-il ?"
  },
  "custodyRefreshTokenModalTitle": {
    "message": "Votre session en mode dépositaire a expiré"
  },
  "custodySessionExpired": {
    "message": "La session du dépositaire a expiré."
  },
  "custodyWrongChain": {
    "message": "Ce compte n’est pas configuré pour être utilisé avec $1"
  },
  "custom": {
    "message": "Paramètres avancés"
  },
  "customGasSettingToolTipMessage": {
    "message": "Utilisez $1 pour personnaliser le prix du carburant. Cela peut porter à confusion si vous n’en avez pas l’habitude. Agissez avec prudence !",
    "description": "$1 is key 'advanced' (text: 'Advanced') separated here so that it can be passed in with bold font-weight"
  },
  "customSpendLimit": {
    "message": "Limite de dépenses personnalisée"
  },
  "customSpendingCap": {
    "message": "Plafond de dépenses personnalisé"
  },
  "customToken": {
    "message": "Jeton personnalisé"
  },
  "customTokenWarningInNonTokenDetectionNetwork": {
    "message": "La détection de token n’est pas encore disponible sur ce réseau. Veuillez importer le token manuellement et vous assurer que vous lui faites bien confiance. En savoir plus sur $1"
  },
  "customTokenWarningInTokenDetectionNetwork": {
    "message": "Tout un chacun peut créer un jeton, y compris créer de fausses copies de jetons existants. En savoir plus sur $1"
  },
  "customTokenWarningInTokenDetectionNetworkWithTDOFF": {
    "message": "Veuillez vous assurer que le jeton est authentique avant de l’importer. Apprenez à éviter $1. Vous pouvez également activer la détection des jetons $2."
  },
  "customerSupport": {
    "message": "service client"
  },
  "customizeYourNotifications": {
    "message": "Personnalisez vos notifications"
  },
  "customizeYourNotificationsText": {
    "message": "Activez les types de notifications que vous souhaitez recevoir :"
  },
  "dappRequestedSpendingCap": {
    "message": "Plafond de dépenses demandé par le site"
  },
  "dappSuggested": {
    "message": "Site suggéré"
  },
  "dappSuggestedGasSettingToolTipMessage": {
    "message": "$1 a suggéré ce prix.",
    "description": "$1 is url for the dapp that has suggested gas settings"
  },
  "dappSuggestedHigh": {
    "message": "Site suggéré"
  },
  "dappSuggestedHighShortLabel": {
    "message": "Site (élevé)"
  },
  "dappSuggestedShortLabel": {
    "message": "Site"
  },
  "dappSuggestedTooltip": {
    "message": "$1 a recommandé ce prix.",
    "description": "$1 represents the Dapp's origin"
  },
  "darkTheme": {
    "message": "Sombre"
  },
  "data": {
    "message": "Données"
  },
  "dataCollectionForMarketing": {
    "message": "Collecte de données à des fins de marketing"
  },
  "dataCollectionForMarketingDescription": {
    "message": "Nous utiliserons MetaMetrics pour savoir comment vous interagissez avec nos communications commerciales et pour partager avec vous des informations pertinentes (comme les caractéristiques des produits et d’autres contenus)."
  },
  "dataCollectionWarningPopoverButton": {
    "message": "OK"
  },
  "dataCollectionWarningPopoverDescription": {
    "message": "Vous avez désactivé la collecte de données à des fins de marketing. Cela ne s’applique qu’à cet appareil. Si vous utilisez MetaMask sur d’autres appareils, n’oubliez pas de désactiver cette fonctionnalité sur ces appareils aussi."
  },
  "dataHex": {
    "message": "Hex"
  },
  "dataUnavailable": {
    "message": "données non disponibles"
  },
  "dateCreated": {
    "message": "Date de création"
  },
  "dcent": {
    "message": "D’Cent"
  },
  "decimal": {
    "message": "Nombre de décimales du jeton"
  },
  "decimalsMustZerotoTen": {
    "message": "Les décimales doivent être plus grandes que 0 et inférieures à 36."
  },
  "decrypt": {
    "message": "Décrypter"
  },
  "decryptCopy": {
    "message": "Copier le message crypté"
  },
  "decryptInlineError": {
    "message": "Ce message ne peut pas être décrypté à la suite d’une erreur : $1",
    "description": "$1 is error message"
  },
  "decryptMessageNotice": {
    "message": "$1 souhaite lire ce message pour compléter votre action",
    "description": "$1 is the web3 site name"
  },
  "decryptMetamask": {
    "message": "Décrypter le message"
  },
  "decryptRequest": {
    "message": "Décrypter la demande"
  },
  "defaultRpcUrl": {
    "message": "URL par défaut du RPC"
  },
  "delete": {
    "message": "Supprimer"
  },
  "deleteContact": {
    "message": "Supprimer le contact"
  },
  "deleteNetworkIntro": {
    "message": "Si vous supprimez ce réseau, vous devrez l’ajouter à nouveau pour voir vos actifs sur ce réseau"
  },
  "deleteNetworkTitle": {
    "message": "Supprimer le réseau $1 ?",
    "description": "$1 represents the name of the network"
  },
  "deleteRpcUrl": {
    "message": "Supprimer l’URL du RPC"
  },
  "deposit": {
    "message": "Effectuez un dépôt"
  },
  "deprecatedGoerliNtwrkMsg": {
    "message": "Les mises à jour du système Ethereum rendront bientôt le testnet Goerli obsolète."
  },
  "deprecatedNetwork": {
    "message": "Ce réseau est obsolète"
  },
  "deprecatedNetworkButtonMsg": {
    "message": "J’ai compris"
  },
  "deprecatedNetworkDescription": {
    "message": "Le réseau auquel vous essayez de vous connecter n’est plus pris en charge par Metamask. $1"
  },
  "description": {
    "message": "Description"
  },
  "descriptionFromSnap": {
    "message": "Description provenant de $1",
    "description": "$1 represents the name of the snap"
  },
  "details": {
    "message": "Détails"
  },
<<<<<<< HEAD
=======
  "developerOptions": {
    "message": "Options pour les développeurs"
  },
>>>>>>> ad7a5462
  "disabledGasOptionToolTipMessage": {
    "message": "« $1 » est désactivé parce qu’il ne correspond pas au minimum d’augmentation de 10 % par rapport aux gas fees initiaux.",
    "description": "$1 is gas estimate type which can be market or aggressive"
  },
  "disconnect": {
    "message": "Déconnecter"
  },
  "disconnectAllAccounts": {
    "message": "Déconnecter tous les comptes"
  },
  "disconnectAllAccountsConfirmationDescription": {
    "message": "Souhaitez-vous vraiment vous déconnecter ? Vous risquez de perdre certaines fonctionnalités du site."
  },
  "disconnectAllAccountsText": {
    "message": "comptes"
  },
  "disconnectAllSnapsText": {
    "message": "Snaps"
  },
  "disconnectAllText": {
    "message": "Si vous déconnectez vos $1 de $2, vous devrez vous reconnecter pour les utiliser à nouveau.",
    "description": "$1 will map to `disconnectAllAccountsText` or `disconnectAllSnapsText`, $2 represents the website hostname"
  },
  "disconnectAllTitle": {
    "message": "Déconnecter tous les $1",
    "description": "$1 will map to `disconnectAllAccountsText` or `disconnectAllSnapsText`"
  },
  "disconnectPrompt": {
    "message": "Déconnecter $1"
  },
  "disconnectThisAccount": {
    "message": "Déconnecter ce compte"
  },
  "disconnectedAllAccountsToast": {
    "message": "Tous les comptes ont été déconnectés de $1",
    "description": "$1 is name of the dapp`"
  },
  "disconnectedSingleAccountToast": {
    "message": "$1 déconnecté de $2",
    "description": "$1 is name of the name and $2 represents the dapp name`"
  },
  "discoverSnaps": {
    "message": "Découvrir des Snaps",
    "description": "Text that links to the Snaps website. Displayed in a banner on Snaps list page in settings."
  },
  "dismiss": {
    "message": "Annuler"
  },
  "dismissReminderDescriptionField": {
    "message": "Activez cette option pour annuler le message de rappel de sauvegarde de la phrase secrète de récupération. Nous vous recommandons fortement de sauvegarder votre phrase secrète de récupération pour éviter toute perte de fonds"
  },
  "dismissReminderField": {
    "message": "Annuler le rappel de sauvegarde de la phrase secrète de récupération"
  },
  "displayNftMedia": {
    "message": "Afficher les médias NFT"
  },
  "displayNftMediaDescription": {
    "message": "L’affichage des médias et des données NFT expose votre adresse IP à OpenSea ou à d’autres fournisseurs de services tiers. Cela permet à des hackers d’associer votre adresse IP à votre adresse Ethereum. La détection automatique des NFT dépend de ce paramètre et ne sera pas disponible lorsque celui-ci est désactivé."
  },
  "doNotShare": {
    "message": "Ne partagez ceci avec personne"
  },
  "domain": {
    "message": "Domaine"
  },
  "done": {
    "message": "Terminé"
  },
  "dontShowThisAgain": {
    "message": "Ne plus afficher ceci"
  },
  "downArrow": {
    "message": "flèche vers le bas"
  },
  "downloadGoogleChrome": {
    "message": "Télécharger Google Chrome"
  },
  "downloadNow": {
    "message": "Télécharger maintenant"
  },
  "downloadStateLogs": {
    "message": "Télécharger les journaux d’événements"
  },
  "dragAndDropBanner": {
    "message": "Vous pouvez faire glisser les réseaux pour les réorganiser. "
  },
  "dropped": {
    "message": "Déconnecté"
  },
  "edit": {
    "message": "Modifier"
  },
  "editANickname": {
    "message": "Modifier le pseudo"
  },
  "editAddressNickname": {
    "message": "Modifier le pseudo de l’adresse"
  },
  "editCancellationGasFeeModalTitle": {
    "message": "Modifier les gas fees d’annulation"
  },
  "editContact": {
    "message": "Modifier le contact"
  },
  "editGasFeeModalTitle": {
    "message": "Modifier le prix du carburant"
  },
  "editGasLimitOutOfBounds": {
    "message": "La limite de carburant doit être d’au moins $1"
  },
  "editGasLimitOutOfBoundsV2": {
    "message": "La limite de carburant doit être supérieure à $1 et inférieure à $2",
    "description": "$1 is the minimum limit for gas and $2 is the maximum limit"
  },
  "editGasLimitTooltip": {
    "message": "La limite de carburant correspond au maximum d’unités de carburant que vous consentez à utiliser. Celles-ci servent de multiplicateur aux « Frais de priorité maximaux » et aux « Frais maximaux »."
  },
  "editGasMaxBaseFeeGWEIImbalance": {
    "message": "Les frais de base maximaux ne peuvent pas être inférieurs aux frais de priorité"
  },
  "editGasMaxBaseFeeHigh": {
    "message": "Les frais de base maximaux sont plus élevés que nécessaire"
  },
  "editGasMaxBaseFeeLow": {
    "message": "Les frais de base maximaux sont faibles par rapport aux conditions actuelles du réseau"
  },
  "editGasMaxFeeHigh": {
    "message": "Les frais maximaux sont plus élevés que nécessaire"
  },
  "editGasMaxFeeLow": {
    "message": "Les frais maximaux sont trop bas par rapport aux conditions du réseau"
  },
  "editGasMaxFeePriorityImbalance": {
    "message": "Les frais maximaux ne peuvent pas être inférieurs aux frais de priorité maximaux"
  },
  "editGasMaxPriorityFeeBelowMinimum": {
    "message": "Les frais de priorité maximaux doivent être supérieurs à 0 GWEI"
  },
  "editGasMaxPriorityFeeBelowMinimumV2": {
    "message": "Les frais de priorité doivent être supérieurs à 0."
  },
  "editGasMaxPriorityFeeHigh": {
    "message": "Les frais de priorité maximaux sont plus élevés que nécessaire. Vous risquez de payer plus que nécessaire."
  },
  "editGasMaxPriorityFeeHighV2": {
    "message": "Les frais de priorité sont plus élevés que nécessaire. Vous risquez de payer plus que nécessaire"
  },
  "editGasMaxPriorityFeeLow": {
    "message": "Les frais de priorité maximaux sont faibles par rapport aux conditions actuelles du réseau"
  },
  "editGasMaxPriorityFeeLowV2": {
    "message": "Les frais de priorité sont faibles par rapport aux conditions actuelles du réseau"
  },
  "editGasPriceTooLow": {
    "message": "Les frais de carburant doivent être supérieurs à 0"
  },
  "editGasPriceTooltip": {
    "message": "Ce réseau exige un champ « Prix du carburant » lors de la soumission d’une transaction. Le prix du carburant correspond au montant que vous paierez par unité de carburant."
  },
  "editGasSubTextAmountLabel": {
    "message": "Montant maximal :",
    "description": "This is meant to be used as the $1 substitution editGasSubTextAmount"
  },
  "editGasSubTextFeeLabel": {
    "message": "Frais maximaux :"
  },
  "editGasTitle": {
    "message": "Modifier la priorité"
  },
  "editGasTooLow": {
    "message": "Délai de traitement inconnu"
  },
  "editNetworkLink": {
    "message": "modifier le réseau d’origine"
  },
  "editNonceField": {
    "message": "Modifier le nonce"
  },
  "editNonceMessage": {
    "message": "Il s’agit d’une fonction avancée, à utiliser avec précaution."
  },
  "editPermission": {
    "message": "Modifier l’autorisation"
  },
  "editSpeedUpEditGasFeeModalTitle": {
    "message": "Modifier les gas fees d’accélération"
  },
  "enable": {
    "message": "Activer"
  },
  "enableAutoDetect": {
    "message": " Activer la détection automatique"
  },
  "enableFromSettings": {
    "message": " Activez-la depuis les Paramètres."
  },
  "enableSnap": {
    "message": "Activer"
  },
  "enableToken": {
    "message": "activer $1",
    "description": "$1 is a token symbol, e.g. ETH"
  },
  "enabled": {
    "message": "Activé"
  },
  "enabledNetworks": {
    "message": "Réseaux activés"
  },
  "encryptionPublicKeyNotice": {
    "message": "$1 aimerait avoir votre clé publique de cryptage. En y consentant, ce site sera en mesure de vous composer des messages cryptés.",
    "description": "$1 is the web3 site name"
  },
  "encryptionPublicKeyRequest": {
    "message": "Demander la clé publique de cryptage"
  },
  "endpointReturnedDifferentChainId": {
    "message": "Le point terminal a renvoyé un ID de chaîne différent : $1",
    "description": "$1 is the return value of eth_chainId from an RPC endpoint"
  },
  "enhancedTokenDetectionAlertMessage": {
    "message": "La détection améliorée des jetons est actuellement disponible sur $1. $2"
  },
  "ensDomainsSettingDescriptionIntroduction": {
    "message": "MetaMask vous permet de voir les domaines ENS dans la barre d’adresse de votre navigateur. Voici comment cela fonctionne :"
  },
  "ensDomainsSettingDescriptionOutroduction": {
    "message": "Veuillez noter que l’utilisation de cette fonctionnalité expose votre adresse IP à des services tiers IPFS."
  },
  "ensDomainsSettingDescriptionPart1": {
    "message": "MetaMask vérifie le contrat ENS d’Ethereum pour trouver le code lié au nom de domaine ENS."
  },
  "ensDomainsSettingDescriptionPart2": {
    "message": "Si le code renvoie à un IPFS, vous pouvez voir le contenu qui y est associé (généralement un site web)."
  },
  "ensDomainsSettingTitle": {
    "message": "Afficher les domaines ENS dans la barre d’adresse"
  },
  "ensUnknownError": {
    "message": "La recherche d’ENS a échoué."
  },
  "enterANumber": {
    "message": "Saisissez un nombre"
  },
  "enterCustodianToken": {
    "message": "Saisissez votre jeton de $1 ou ajoutez un nouveau jeton"
  },
  "enterMaxSpendLimit": {
    "message": "Saisissez la limite de dépenses maximale"
  },
  "enterOptionalPassword": {
    "message": "Entrez le mot de passe facultatif"
  },
  "enterPasswordContinue": {
    "message": "Entrez votre mot de passe pour continuer"
  },
  "enterTokenNameOrAddress": {
    "message": "Saisissez le nom du jeton ou copiez-collez l’adresse"
  },
  "enterYourPassword": {
    "message": "Saisissez votre mot de passe"
  },
  "errorCode": {
    "message": "Code : $1",
    "description": "Displayed error code for debugging purposes. $1 is the error code"
  },
  "errorDetails": {
    "message": "Détails de l’erreur",
    "description": "Title for collapsible section that displays error details for debugging purposes"
  },
  "errorGettingSafeChainList": {
    "message": "Erreur lors de l’obtention de la liste des chaînes sécurisées, veuillez continuer avec précaution."
  },
  "errorMessage": {
    "message": "Message : $1",
    "description": "Displayed error message for debugging purposes. $1 is the error message"
  },
  "errorName": {
    "message": "Code : $1",
    "description": "Displayed error name for debugging purposes. $1 is the error name"
  },
  "errorPageMessage": {
    "message": "Essayez à nouveau en rechargeant la page, ou contactez le service d’assistance $1.",
    "description": "Message displayed on generic error page in the fullscreen or notification UI, $1 is a clickable link with text defined by the 'here' key. The link will open to a form where users can file support tickets."
  },
  "errorPagePopupMessage": {
    "message": "Réessayez en fermant puis en rouvrant le pop-up, ou contactez le service d’assistance $1.",
    "description": "Message displayed on generic error page in the popup UI, $1 is a clickable link with text defined by the 'here' key. The link will open to a form where users can file support tickets."
  },
  "errorPageTitle": {
    "message": "MetaMask a rencontré une erreur",
    "description": "Title of generic error page"
  },
  "errorStack": {
    "message": "Stack :",
    "description": "Title for error stack, which is displayed for debugging purposes"
  },
  "errorWhileConnectingToRPC": {
    "message": "Une erreur s’est produite lors de la connexion au réseau personnalisé."
  },
  "errorWithSnap": {
    "message": "Erreur avec $1",
    "description": "$1 represents the name of the snap"
  },
  "estimatedFee": {
    "message": "Frais estimés"
  },
  "estimatedFeeTooltip": {
    "message": "Montant payé pour traiter la transaction sur le réseau."
  },
  "ethGasPriceFetchWarning": {
    "message": "Le prix de carburant de sauvegarde est fourni, car le service principal d’estimation du carburant est momentanément indisponible."
  },
  "ethereumProviderAccess": {
    "message": "Accorder au fournisseur d’Ethereum l’autorisation d’accéder à $1",
    "description": "The parameter is the name of the requesting origin"
  },
  "ethereumPublicAddress": {
    "message": "Adresse publique d’Ethereum"
  },
  "etherscan": {
    "message": "Etherscan"
  },
  "etherscanView": {
    "message": "Afficher le compte sur Etherscan"
  },
  "etherscanViewOn": {
    "message": "Afficher sur Etherscan"
  },
  "existingChainId": {
    "message": "Les informations que vous avez saisies sont associées à un ID de chaîne existant."
  },
<<<<<<< HEAD
  "existingRpcUrl": {
    "message": "Cette URL est associée à un autre ID de chaîne."
=======
  "existingRequestsBannerAlertDesc": {
    "message": "Pour afficher et confirmer votre demande la plus récente, vous devez d’abord approuver ou rejeter les demandes existantes."
>>>>>>> ad7a5462
  },
  "expandView": {
    "message": "Agrandir la vue"
  },
  "experimental": {
    "message": "Expérimental"
  },
  "extendWalletWithSnaps": {
    "message": "Explorez les Snaps créés par la communauté pour personnaliser votre expérience web3",
    "description": "Banner description displayed on Snaps list page in Settings when less than 6 Snaps is installed."
  },
  "extensionInsallCompleteDescription": {
    "message": "Retournez à la page d’intégration des produits MetaMask Institutional pour connecter vos compte-titres ou vos comptes de dépôt."
  },
  "extensionInsallCompleteTitle": {
    "message": "L’extension a été installée avec succès"
  },
  "externalExtension": {
    "message": "Extension externe"
  },
  "externalNameSourcesSetting": {
    "message": "Pseudonymes proposés"
  },
  "externalNameSourcesSettingDescription": {
    "message": "Nous récupérons les pseudonymes proposés pour les adresses avec lesquelles vous interagissez auprès de sources tierces telles que Etherscan, Infura et Lens Protocol. Ces sources pourront voir ces adresses et votre adresse IP. L’adresse de votre compte ne sera pas divulguée à des tiers."
  },
  "failed": {
    "message": "Échec"
  },
  "failedToFetchChainId": {
    "message": "Impossible de récupérer l’ID de la chaîne. Votre URL de RPC est-elle correcte ?"
  },
  "failureMessage": {
    "message": "Un problème est survenu et nous n’avons pas pu mener à bien l’action"
  },
  "fast": {
    "message": "Rapide"
  },
  "feeAssociatedRequest": {
    "message": "Des frais sont associés à cette demande."
  },
  "feeDetails": {
    "message": "Détails des frais"
  },
  "fiat": {
    "message": "FIAT",
    "description": "Exchange type"
  },
  "fileImportFail": {
    "message": "L’importation de fichier ne fonctionne pas ? Cliquez ici !",
    "description": "Helps user import their account from a JSON file"
  },
  "findTheRightChainId": {
    "message": "Trouvez le bon ID de chaîne sur :"
  },
  "flaskWelcomeUninstall": {
    "message": "vous devriez désinstaller cette extension",
    "description": "This request is shown on the Flask Welcome screen. It is intended for non-developers, and will be bolded."
  },
  "flaskWelcomeWarning1": {
    "message": "Flask permet aux développeurs d’expérimenter de nouvelles API instables. À moins que vous ne soyez développeur(-se) ou bêta testeur(-se), $1.",
    "description": "This is a warning shown on the Flask Welcome screen, intended to encourage non-developers not to proceed any further. $1 is the bolded message 'flaskWelcomeUninstall'"
  },
  "flaskWelcomeWarning2": {
    "message": "Nous ne garantissons ni la sécurité ni la stabilité de cette extension. Les nouvelles API proposées par Flask ne sont pas protégées contre les attaques d’hameçonnage, ce qui signifie que tout site ou snap nécessitant Flask pourrait être une tentative malveillante de voler vos actifs.",
    "description": "This explains the risks of using MetaMask Flask"
  },
  "flaskWelcomeWarning3": {
    "message": "Toutes les API de Flask sont expérimentales. Elles peuvent être modifiées ou supprimées sans préavis. Elles peuvent aussi rester sur Flask indéfiniment sans jamais être migrées vers le MetaMask stable. Utilisez-les à vos risques et périls.",
    "description": "This message warns developers about unstable Flask APIs"
  },
  "flaskWelcomeWarning4": {
    "message": "Assurez-vous de désactiver l’extension MetaMask que vous utilisez habituellement lorsque vous utilisez Flask.",
    "description": "This message calls to pay attention about multiple versions of MetaMask running on the same site (Flask + Prod)"
  },
  "flaskWelcomeWarningAcceptButton": {
    "message": "J’accepte les risques",
    "description": "this text is shown on a button, which the user presses to confirm they understand the risks of using Flask"
  },
  "floatAmountToken": {
    "message": "Le nombre de jetons doit être un nombre entier"
  },
  "followUsOnTwitter": {
    "message": "Suivez-nous sur Twitter"
  },
  "forbiddenIpfsGateway": {
    "message": "Passerelle IPFS interdite : veuillez spécifier une passerelle CID"
  },
  "forgetDevice": {
    "message": "Oublier cet appareil"
  },
  "forgotPassword": {
    "message": "Mot de passe oublié ?"
  },
  "form": {
    "message": "formulaire"
  },
  "from": {
    "message": "de"
  },
  "fromAddress": {
    "message": "De : $1",
    "description": "$1 is the address to include in the From label. It is typically shortened first using shortenAddress"
  },
  "fromTokenLists": {
    "message": "À partir des listes de tokens : $1"
  },
  "function": {
    "message": "Fonction : $1"
  },
  "functionApprove": {
    "message": "Fonction : approuver"
  },
  "functionSetApprovalForAll": {
    "message": "Fonction : SetApprovalForAll"
  },
  "functionType": {
    "message": "Type de fonction"
  },
  "fundYourWallet": {
    "message": "Approvisionnez votre portefeuille"
  },
  "fundYourWalletDescription": {
    "message": "Commencez par ajouter quelques $1 à votre portefeuille.",
    "description": "$1 is the token symbol"
  },
  "gas": {
    "message": "Carburant"
  },
  "gasDisplayAcknowledgeDappButtonText": {
    "message": "Modifier le prix de carburant suggéré"
  },
  "gasDisplayDappWarning": {
    "message": "Ce prix de carburant a été suggéré par $1. Si vous n’en tenez pas compte, vous risquez de rencontrer des difficultés lors de votre transaction. Veuillez contacter $1 pour toute question.",
    "description": "$1 represents the Dapp's origin"
  },
  "gasIsETH": {
    "message": "Le gaz est $1 "
  },
  "gasLimit": {
    "message": "Montant maximal des frais de transaction"
  },
  "gasLimitInfoTooltipContent": {
    "message": "La limite de carburant est la quantité maximale d’unités d’essence que vous consentez à dépenser."
  },
  "gasLimitRecommended": {
    "message": "La limite recommandée de gas est de $1. Si la limite de gas est inférieure à cette valeur, l’opération peut échouer."
  },
  "gasLimitTooLow": {
    "message": "La limite de carburant doit être d’au moins 21000"
  },
  "gasLimitTooLowWithDynamicFee": {
    "message": "La limite de carburant doit être d’au moins $1",
    "description": "$1 is the custom gas limit, in decimal."
  },
  "gasLimitV2": {
    "message": "Limite de carburant"
  },
  "gasOption": {
    "message": "Option de carburant"
  },
  "gasPrice": {
    "message": "Prix du gaz (GWEI)"
  },
  "gasPriceExcessive": {
    "message": "Vos frais de carburant sont inutilement élevés. Songez à les réduire."
  },
  "gasPriceExcessiveInput": {
    "message": "Le prix du gaz est excessif"
  },
  "gasPriceExtremelyLow": {
    "message": "Le prix du gaz est extrêmement bas"
  },
  "gasPriceFetchFailed": {
    "message": "L’estimation du prix du carburant a échoué en raison d’une erreur de réseau."
  },
  "gasPriceInfoTooltipContent": {
    "message": "Le prix du carburant indique la quantité d’Ether que vous acceptez de payer pour chaque unité de carburant."
  },
  "gasTimingHoursShort": {
    "message": "$1 h",
    "description": "$1 represents a number of hours"
  },
  "gasTimingLow": {
    "message": "Lente"
  },
  "gasTimingMinutesShort": {
    "message": "$1 min",
    "description": "$1 represents a number of minutes"
  },
  "gasTimingSecondsShort": {
    "message": "$1 s",
    "description": "$1 represents a number of seconds"
  },
  "gasUsed": {
    "message": "Gaz utilisé"
  },
  "general": {
    "message": "Général"
  },
  "generalCameraError": {
    "message": "Impossible d’accéder à votre appareil photo. Veuillez réessayer."
  },
  "generalCameraErrorTitle": {
    "message": "Quelque chose a mal tourné…"
  },
  "genericExplorerView": {
    "message": "Voir le compte sur $1"
  },
  "getStartedWithNFTs": {
    "message": "Obtenez des $1 pour acheter des NFT",
    "description": "$1 is the token symbol"
  },
  "getStartedWithNFTsDescription": {
    "message": "Débutez avec les NFT en ajoutant quelques $1 à votre portefeuille.",
    "description": "$1 is the token symbol"
  },
  "goBack": {
    "message": "Retour"
  },
  "goToSite": {
    "message": "Accéder au site"
  },
  "goerli": {
    "message": "Testnet Goerli"
  },
  "gotIt": {
    "message": "D’accord"
  },
  "grantedToWithColon": {
    "message": "Accordé à :"
  },
  "gwei": {
    "message": "GWEI"
  },
  "hardware": {
    "message": "Matériel"
  },
  "hardwareWalletConnected": {
    "message": "Portefeuille matériel connecté"
  },
  "hardwareWalletLegacyDescription": {
    "message": "(hérité)",
    "description": "Text representing the MEW path"
  },
  "hardwareWalletSupportLinkConversion": {
    "message": "cliquez ici"
  },
  "hardwareWallets": {
    "message": "Connecter un portefeuille matériel"
  },
  "hardwareWalletsInfo": {
    "message": "Les intégrations de portefeuilles matériels utilisent des appels API vers des serveurs externes qui peuvent voir votre adresse IP et les adresses des contrats intelligents avec lesquels vous interagissez."
  },
  "hardwareWalletsMsg": {
    "message": "Selectionnez le portefeuille matériel que vous voulez utiliser avec MetaMask"
  },
  "here": {
    "message": "ici",
    "description": "as in -click here- for more information (goes with troubleTokenBalances)"
  },
  "hexData": {
    "message": "Données Hex"
  },
  "hiddenAccounts": {
    "message": "Comptes cachés"
  },
  "hide": {
    "message": "Masquer"
  },
  "hideAccount": {
    "message": "Compte caché"
  },
  "hideFullTransactionDetails": {
    "message": "Masquer tous les détails de la transaction"
  },
  "hideSeedPhrase": {
    "message": "Masquer la phrase mnémonique"
  },
  "hideSentitiveInfo": {
    "message": "Masquer les informations sensibles"
  },
  "hideToken": {
    "message": "Masquer le token"
  },
  "hideTokenPrompt": {
    "message": "Masquer le jeton ?"
  },
  "hideTokenSymbol": {
    "message": "Masquer $1",
    "description": "$1 is the symbol for a token (e.g. 'DAI')"
  },
  "hideZeroBalanceTokens": {
    "message": "Masquer les jetons sans solde"
  },
  "high": {
    "message": "Agressif"
  },
  "highGasSettingToolTipMessage": {
    "message": "Utilisez $1 pour couvrir les envolées du trafic réseau dues à des événements tels que les chutes de NFT populaires.",
    "description": "$1 is key 'high' (text: 'Aggressive') separated here so that it can be passed in with bold font-weight"
  },
  "highLowercase": {
    "message": "élevé"
  },
  "highestCurrentBid": {
    "message": "Offre actuelle la plus élevée"
  },
  "highestFloorPrice": {
    "message": "Prix plancher le plus élevé"
  },
  "history": {
    "message": "Historique"
  },
  "holdToRevealContent1": {
    "message": "Votre phrase secrète de récupération donne $1",
    "description": "$1 is a bolded text with the message from 'holdToRevealContent2'"
  },
  "holdToRevealContent2": {
    "message": "un accès complet à votre portefeuille et à vos fonds.",
    "description": "Is the bolded text in 'holdToRevealContent1'"
  },
  "holdToRevealContent3": {
    "message": "Ne la partagez avec personne. $1 $2",
    "description": "$1 is a message from 'holdToRevealContent4' and $2 is a text link with the message from 'holdToRevealContent5'"
  },
  "holdToRevealContent4": {
    "message": "Le service d’assistance de MetaMask ne vous la demandera jamais,",
    "description": "Part of 'holdToRevealContent3'"
  },
  "holdToRevealContent5": {
    "message": "mais les hameçonneurs pourraient le faire.",
    "description": "The text link in 'holdToRevealContent3'"
  },
  "holdToRevealContentPrivateKey1": {
    "message": "Votre clé privée vous donne $1",
    "description": "$1 is a bolded text with the message from 'holdToRevealContentPrivateKey2'"
  },
  "holdToRevealContentPrivateKey2": {
    "message": "un accès illimité à votre portefeuille et à vos fonds.",
    "description": "Is the bolded text in 'holdToRevealContentPrivateKey2'"
  },
  "holdToRevealLockedLabel": {
    "message": "appuyez longuement pour révéler le cercle verrouillé"
  },
  "holdToRevealPrivateKey": {
    "message": "Appuyez longuement pour révéler la clé privée"
  },
  "holdToRevealPrivateKeyTitle": {
    "message": "Conservez votre clé privée en lieu sûr"
  },
  "holdToRevealSRP": {
    "message": "Appuyez longuement pour révéler la PSR"
  },
  "holdToRevealSRPTitle": {
    "message": "Conservez votre PSR en lieu sûr"
  },
  "holdToRevealUnlockedLabel": {
    "message": "appuyez longuement pour révéler le cercle déverrouillé"
  },
  "id": {
    "message": "ID"
  },
  "ignoreAll": {
    "message": "Ignorer tout"
  },
  "ignoreTokenWarning": {
    "message": "Si vous masquez des jetons, ils n’apparaîtront pas dans votre portefeuille. Cependant, vous pouvez toujours les ajouter en les recherchant."
  },
  "imToken": {
    "message": "imToken"
  },
  "import": {
    "message": "Importer",
    "description": "Button to import an account from a selected file"
  },
  "importAccount": {
    "message": "Importer le compte"
  },
  "importAccountError": {
    "message": "Erreur d’importation de compte."
  },
  "importAccountErrorIsSRP": {
    "message": "Vous avez saisi une phrase secrète de récupération (ou mnémonique). Pour importer un compte ici, vous devez saisir une clé privée, qui est une chaîne hexadécimale de 64 caractères."
  },
  "importAccountErrorNotAValidPrivateKey": {
    "message": "Il ne s’agit pas d’une clé privée valide. Vous avez saisi une chaîne hexadécimale, mais elle doit comporter 64 caractères."
  },
  "importAccountErrorNotHexadecimal": {
    "message": "Il ne s’agit pas d’une clé privée valide. Vous devez saisir une chaîne hexadécimale de 64 caractères."
  },
  "importAccountJsonLoading1": {
    "message": "Cette importation JSON prendra quelques minutes et pourra faire planter MetaMask."
  },
  "importAccountJsonLoading2": {
    "message": "Désolé, nous essaierons d’accélérer ce processus à l’avenir."
  },
  "importAccountMsg": {
    "message": "Les comptes importés ne seront pas associés à la phrase secrète de récupération que vous avez créée au départ dans MetaMask. En savoir plus sur les comptes importés"
  },
  "importMyWallet": {
    "message": "Importer mon portefeuille"
  },
  "importNFT": {
    "message": "Importer le NFT"
  },
  "importNFTAddressToolTip": {
    "message": "Sur OpenSea, par exemple, sur la page des NFT, dans la section Détails, se trouve une valeur avec un hyperlien bleu intitulée « Adresse de contrat ». Si vous cliquez dessus, vous serez redirigé vers l’adresse du contrat sur Etherscan. En haut à gauche de cette page, il devrait y avoir une icône intitulée « Contrat » et à droite, une longue chaîne de lettres et de chiffres. C’est l’adresse du contrat qui a créé votre NFT. Cliquez sur l’icône « Copier » à droite de l’adresse pour la copier dans votre presse-papiers."
  },
  "importNFTPage": {
    "message": "page Importer des NFT"
  },
  "importNFTTokenIdToolTip": {
    "message": "L’ID d’un NFT est un identifiant unique puisqu’il n’y a pas deux NFT identiques. Encore une fois, sur OpenSea, ce numéro se trouve dans la section « Détails ». Prenez-en note ou copiez-le dans votre presse-papiers."
  },
  "importSelectedTokens": {
    "message": "Voulez-vous importer les jetons sélectionnés ?"
  },
  "importSelectedTokensDescription": {
    "message": "Seuls les jetons que vous avez sélectionnés apparaîtront dans votre portefeuille. Vous pourrez toujours importer des jetons masqués en les recherchant."
  },
  "importTokenQuestion": {
    "message": "Importer un jeton ?"
  },
  "importTokenWarning": {
    "message": "Tout un chacun peut créer un jeton avec n’importe quel nom, y compris de fausses versions de jetons existants. Ajoutez et échangez avec prudence !"
  },
  "importTokensCamelCase": {
    "message": "Importer des jetons"
  },
  "importTokensError": {
    "message": "Impossible d’importer les jetons. Veuillez ressayer plus tard."
  },
  "importWithCount": {
    "message": "Importer $1",
    "description": "$1 will the number of detected tokens that are selected for importing, if all of them are selected then $1 will be all"
  },
  "imported": {
    "message": "Importé",
    "description": "status showing that an account has been fully loaded into the keyring"
  },
  "inYourSettings": {
    "message": "dans vos paramètres"
  },
  "infuraBlockedNotification": {
    "message": "MetaMask ne peut pas se connecter à l’hôte de la blockchain. Vérifiez les éventuelles raisons $1.",
    "description": "$1 is a clickable link with with text defined by the 'here' key"
  },
  "initialTransactionConfirmed": {
    "message": "Votre transaction initiale a été confirmée par le réseau. Cliquez sur OK pour retourner à l’écran précédent."
  },
  "inputLogicEmptyState": {
    "message": "N'entrez qu'une somme que vous pouvez accepter que le tiers dépense aujourd'hui ou à l'avenir. Vous pourrez toujours augmenter le plafond de dépenses ultérieurement."
  },
  "inputLogicEqualOrSmallerNumber": {
    "message": "Cela permet au tiers de dépenser $1 de votre solde actuel.",
    "description": "$1 is the current token balance in the account and the name of the current token"
  },
  "inputLogicHigherNumber": {
    "message": "Cela permet au tiers de dépenser tout votre solde de jetons jusqu'à ce qu'il atteigne le plafond ou que vous révoquiez le plafond de dépenses. Si ce n'est pas votre intention, envisagez de fixer un plafond de dépenses plus bas."
  },
  "insightWarning": {
    "message": "avertissement"
  },
  "insightWarningCheckboxMessage": {
    "message": "$1 la demande de $2",
    "description": "$1 is the action i.e. sign, confirm. $2 is the origin making the request."
  },
  "insightWarningContentPlural": {
    "message": "Vérifiez les $1 avant de $2. Vous ne pouvez retirer votre consentement, une fois la $3 validée.",
    "description": "$1 the 'insightWarnings' message (2 warnings) representing warnings, $2 is the action (i.e. signing) and $3 is the result (i.e. signature, transaction)"
  },
  "insightWarningContentSingular": {
    "message": "Vérifiez les $1 avant de $2. Vous ne pouvez retirer votre consentement, une fois la $3 validée.",
    "description": "$1 is the 'insightWarning' message (1 warning), $2 is the action (i.e. signing) and $3 is the result (i.e. signature, transaction)"
  },
  "insightWarningHeader": {
    "message": "Cette demande peut être dangereuse"
  },
  "insightWarnings": {
    "message": "avertissements"
  },
  "insightsFromSnap": {
    "message": "Aperçus $1",
    "description": "$1 represents the name of the snap"
  },
  "install": {
    "message": "Installez"
  },
  "installExtension": {
    "message": "Installer l’extension"
  },
  "installExtensionDescription": {
    "message": "La version est conforme aux normes institutionnelles du principal fournisseur de portefeuilles Web3 au monde, MetaMask."
  },
  "installOrigin": {
    "message": "Installer Origin"
  },
  "installRequest": {
    "message": "Ajouter à MetaMask"
  },
  "installedOn": {
    "message": "Installé le $1",
    "description": "$1 is the date when the snap has been installed"
  },
  "insufficientBalance": {
    "message": "Solde insuffisant."
  },
  "insufficientCurrencyBuyOrDeposit": {
    "message": "Vous n’avez pas assez de $1 sur votre compte pour payer les frais de transaction sur le réseau de $2. $3 ou effectuez un dépôt depuis un autre compte.",
    "description": "$1 is the native currency of the network, $2 is the name of the current network, $3 is the key 'buy' + the ticker symbol of the native currency of the chain wrapped in a button"
  },
  "insufficientCurrencyBuyOrReceive": {
    "message": "Vous n’avez pas assez de $1 sur votre compte pour payer les frais de transaction sur le réseau $2. $3 ou $4 depuis un autre compte.",
    "description": "$1 is the native currency of the network, $2 is the name of the current network, $3 is the key 'buy' + the ticker symbol of the native currency of the chain wrapped in a button, $4 is the key 'deposit' button"
  },
  "insufficientCurrencyDeposit": {
    "message": "Vous n’avez pas assez de $1 sur votre compte pour payer les frais de transaction sur le réseau de $2. Effectuez un dépôt de $1 à partir d’un autre compte.",
    "description": "$1 is the native currency of the network, $2 is the name of the current network"
  },
  "insufficientFunds": {
    "message": "Fonds insuffisants."
  },
  "insufficientFundsForGas": {
    "message": "Fonds insuffisants pour le carburant"
  },
  "insufficientTokens": {
    "message": "Jetons insuffisants."
  },
  "interactingWith": {
    "message": "Interagir avec"
  },
  "interactingWithTransactionDescription": {
    "message": "Ceci est le contrat avec lequel vous interagissez. Vérifiez les détails pour éviter les arnaques."
  },
  "invalidAddress": {
    "message": "Adresse invalide"
  },
  "invalidAddressRecipient": {
    "message": "L’adresse du destinataire n’est pas valide"
  },
  "invalidAssetType": {
    "message": "Cet actif est un NFT et doit être ajouté de nouveau à la page Importer des NFT qui se trouve sous l’onglet NFT"
  },
  "invalidChainIdTooBig": {
    "message": "ID de chaîne invalide. L’ID de la chaîne est trop grand."
  },
  "invalidCustomNetworkAlertContent1": {
    "message": "L’ID de la chaîne pour le réseau personnalisé « $1 » doit être saisi à nouveau.",
    "description": "$1 is the name/identifier of the network."
  },
  "invalidCustomNetworkAlertContent2": {
    "message": "Pour vous protéger des fournisseurs de réseau malveillants ou défectueux, les ID de chaîne sont désormais obligatoires pour tous les réseaux personnalisés."
  },
  "invalidCustomNetworkAlertContent3": {
    "message": "Allez dans Paramètres > Réseau et saisissez l’ID de chaîne. Vous trouverez les ID de chaîne des réseaux les plus courants sur $1.",
    "description": "$1 is a link to https://chainid.network"
  },
  "invalidCustomNetworkAlertTitle": {
    "message": "Réseau personnalisé invalide"
  },
  "invalidHexNumber": {
    "message": "Numéro hexadécimal invalide."
  },
  "invalidHexNumberLeadingZeros": {
    "message": "Numéro hexadécimal invalide. Supprimez tous les zéros non significatifs."
  },
  "invalidIpfsGateway": {
    "message": "Passerelle IPFS invalide : la valeur doit être une URL valide"
  },
  "invalidNumber": {
    "message": "Numéro invalide. Saisissez un nombre décimal ou hexadécimal avec le préfixe « 0x »."
  },
  "invalidNumberLeadingZeros": {
    "message": "Numéro invalide. Supprimez tous les zéros en tête."
  },
  "invalidRPC": {
    "message": "URL RPC invalide"
  },
  "invalidSeedPhrase": {
    "message": "Phrase secrète de récupération invalide"
  },
  "invalidSeedPhraseCaseSensitive": {
    "message": "Entrée invalide ! La phrase secrète de récupération est sensible à la casse."
  },
  "ipfsGateway": {
    "message": "Passerelle IPFS"
  },
  "ipfsGatewayDescription": {
    "message": "MetaMask utilise des services tiers pour afficher des images de vos NFT stockés sur IPFS, des informations relatives aux adresses ENS saisies dans la barre d’adresse de votre navigateur et l’icône des différents jetons. Votre adresse IP peut être exposée si vous avez recours à ces services."
  },
  "ipfsToggleModalDescriptionOne": {
    "message": "Nous utilisons des services tiers pour afficher des images de vos NFT stockés sur IPFS, affichons des informations relatives aux adresses ENS saisies dans la barre d’adresse de votre navigateur et récupérons les icônes des différents jetons. Votre adresse IP peut être exposée si vous avez recours à ces services."
  },
  "ipfsToggleModalDescriptionTwo": {
    "message": "En sélectionnant « Confirmer », vous activez la résolution IPFS. Vous pouvez désactiver cette option à tout moment dans $1.",
    "description": "$1 is the method to turn off ipfs"
  },
  "ipfsToggleModalSettings": {
    "message": "Paramètres > Sécurité et confidentialité"
  },
  "isSigningOrSubmitting": {
    "message": "Une transaction antérieure est toujours en cours de signature ou d’envoi"
  },
  "jazzAndBlockies": {
    "message": "Les Jazzicons et les Blockies sont deux styles différents d’icônes uniques qui vous aident à identifier un compte en un coup d’œil."
  },
  "jazzicons": {
    "message": "Jazzicons"
  },
  "jsDeliver": {
    "message": "jsDeliver"
  },
  "jsonFile": {
    "message": "Fichier JSON",
    "description": "format for importing an account"
  },
  "keyringAccountName": {
    "message": "Nom du compte"
  },
  "keyringAccountPublicAddress": {
    "message": "Adresse publique"
  },
  "keyringSnapRemovalResult1": {
    "message": "$1 $2 supprimé",
    "description": "Displays the result after removal of a keyring snap. $1 is the snap name, $2 is whether it is successful or not"
  },
  "keyringSnapRemovalResultNotSuccessful": {
    "message": "pas ",
    "description": "Displays the `not` word in $2."
  },
  "keyringSnapRemoveConfirmation": {
    "message": "Saisissez $1 pour confirmer que vous souhaitez supprimer ce snap :",
    "description": "Asks user to input the name nap prior to deleting the snap. $1 is the snap name"
  },
  "keystone": {
    "message": "Keystone"
  },
  "knownAddressRecipient": {
    "message": "Adresse contractuelle connue."
  },
  "knownTokenWarning": {
    "message": "Cette action modifiera les jetons déjà présents dans votre portefeuille, et risque de favoriser les tentatives d’hameçonnage. N’approuvez que si vous êtes certain·e de vouloir modifier ce que ces jetons représentent. En savoir plus sur $1"
  },
  "l1Fee": {
    "message": "Frais L1"
  },
  "l1FeeTooltip": {
    "message": "Frais de gaz L1"
  },
  "l2Fee": {
    "message": "Frais L2"
  },
  "l2FeeTooltip": {
    "message": "Frais de gaz L2"
  },
  "lastConnected": {
    "message": "Dernière connexion"
  },
  "lastSold": {
    "message": "Dernière vente"
  },
  "lavaDomeCopyWarning": {
    "message": "Pour votre sécurité, vous ne pouvez pas sélectionner ce texte actuellement."
  },
  "layer1Fees": {
    "message": "Frais de couche 1 (L1)"
  },
  "layer2Fees": {
    "message": "Frais de couche 2"
  },
  "learnCancelSpeeedup": {
    "message": "Découvrir comment $1",
    "description": "$1 is link to cancel or speed up transactions"
  },
  "learnMore": {
    "message": "En savoir plus"
  },
  "learnMoreAboutGas": {
    "message": "Vous voulez $1 sur les frais de gaz ?",
    "description": "$1 will be replaced by the learnMore translation key"
  },
  "learnMoreKeystone": {
    "message": "En savoir plus"
  },
  "learnMoreUpperCase": {
    "message": "En savoir plus"
  },
  "learnMoreUpperCaseWithDot": {
    "message": "En savoir plus."
  },
  "learnScamRisk": {
    "message": "hameçonnages et risques de sécurité."
  },
  "learnToBridge": {
    "message": "Apprenez à établir une passerelle"
  },
  "leaveMetaMask": {
    "message": "Voulez-vous quitter MetaMask ?"
  },
  "leaveMetaMaskDesc": {
    "message": "Vous allez visiter un site externe à MetaMask. Vérifiez l’URL avant de continuer."
  },
  "ledgerAccountRestriction": {
    "message": "Vous devez d’abord utiliser le dernier compte que vous avez créé avant de pouvoir en ajouter un nouveau."
  },
  "ledgerConnectionInstructionCloseOtherApps": {
    "message": "Fermez tout autre logiciel connecté à votre appareil, puis cliquez ici pour actualiser."
  },
  "ledgerConnectionInstructionHeader": {
    "message": "Avant de cliquer sur confirmer :"
  },
  "ledgerConnectionInstructionStepFour": {
    "message": "Activez les « données de contrat intelligent » ou la « signature aveugle » sur votre dispositif Ledger."
  },
  "ledgerConnectionInstructionStepThree": {
    "message": "Assurez-vous que votre dispositif Ledger est branché et sélectionnez l'application Ethereum."
  },
  "ledgerDeviceOpenFailureMessage": {
    "message": "Le dispositif Ledger n’a pas pu s’ouvrir. Il est peut-être connecté à d’autres logiciels. Veuillez fermer Ledger Live ou toute autre application déjà connectée à celui-ci, puis essayez de vous reconnecter."
  },
  "ledgerErrorConnectionIssue": {
    "message": "Reconnectez votre Ledger, ouvrez l’application ETH et réessayez."
  },
  "ledgerErrorDevicedLocked": {
    "message": "Votre Ledger est verrouillé. Déverrouillez-le et réessayez."
  },
  "ledgerErrorEthAppNotOpen": {
    "message": "Pour résoudre le problème, ouvrez l’application ETH sur votre appareil et réessayez."
  },
  "ledgerErrorTransactionDataNotPadded": {
    "message": "Les données d’entrée de la transaction Ethereum ne sont pas suffisamment étoffées."
  },
  "ledgerLiveApp": {
    "message": "Appli Ledger Live"
  },
  "ledgerLocked": {
    "message": "Impossible de se connecter au dispositif Ledger. Veuillez vous assurer que votre périphérique est déverrouillé et que l’application Ethereum est ouverte."
  },
  "ledgerTimeout": {
    "message": "Ledger Live met trop de temps à répondre ou la connexion est interrompue. Assurez-vous que l’application Ledger Live est bien ouverte et que votre appareil est déverrouillé."
  },
  "ledgerWebHIDNotConnectedErrorMessage": {
    "message": "Le dispositif Ledger n’est pas connecté. Si vous souhaitez le connecter, veuillez cliquer à nouveau sur « Continuer » et approuver la connexion au HID",
    "description": "An error message shown to the user during the hardware connect flow."
  },
  "levelArrow": {
    "message": "flèche de niveau"
  },
  "lightTheme": {
    "message": "Clair"
  },
  "likeToImportToken": {
    "message": "Voulez-vous importer ce jeton ?"
  },
  "likeToImportTokens": {
    "message": "Souhaitez-vous ajouter ces jetons ?"
  },
  "lineaGoerli": {
    "message": "Réseau de test Linea Goerli"
  },
  "lineaMainnet": {
    "message": "Le réseau principal de Linea"
  },
  "lineaSepolia": {
    "message": "Réseau de test Linea Sepolia"
  },
  "link": {
    "message": "Associer"
  },
  "links": {
    "message": "Liens"
  },
  "loadMore": {
    "message": "Charger plus"
  },
  "loading": {
    "message": "Chargement..."
  },
  "loadingScreenHardwareWalletMessage": {
    "message": "Veuillez conclure la transaction sur le portefeuille matériel."
  },
  "loadingScreenSnapMessage": {
    "message": "Veuillez conclure la transaction sur le snap."
  },
  "loadingTokens": {
    "message": "Chargement des jetons..."
  },
  "localhost": {
    "message": "Localhost 8545"
  },
  "lock": {
    "message": "Déconnexion"
  },
  "lockMetaMask": {
    "message": "Verrouiller MetaMask"
  },
  "lockTimeInvalid": {
    "message": "Le temps de verrouillage doit être un nombre compris entre 0 et 10 080"
  },
  "logo": {
    "message": "Logo $1",
    "description": "$1 is the name of the ticker"
  },
  "low": {
    "message": "Bas"
  },
  "lowGasSettingToolTipMessage": {
    "message": "Utilisez $1 pour attendre un prix inférieur. Les estimations de temps sont nettement moins précises, car les prix sont relativement imprévisibles.",
    "description": "$1 is key 'low' separated here so that it can be passed in with bold font-weight"
  },
  "lowLowercase": {
    "message": "bas"
  },
  "lowPriorityMessage": {
    "message": "Les transactions ultérieures seront placées en file d’attente après celle-ci. Ce prix a été observé pour la dernière fois il y a un certain temps."
  },
  "mainnet": {
    "message": "Réseau principal Ethereum"
  },
  "mainnetToken": {
    "message": "Cette adresse correspond à une adresse connue du token Ethereum Mainnet. Revérifiez l’adresse du contrat et le réseau en cherchant le token que vous essayez d’ajouter."
  },
  "makeAnotherSwap": {
    "message": "Créer un nouveau swap"
  },
  "makeSureNoOneWatching": {
    "message": "Assurez-vous que personne ne regarde votre écran",
    "description": "Warning to users to be care while creating and saving their new Secret Recovery Phrase"
  },
  "marketCap": {
    "message": "Capitalisation boursière"
  },
  "marketDetails": {
    "message": "Détails du marché"
  },
  "max": {
    "message": "Max."
  },
  "maxBaseFee": {
    "message": "Frais de base maximaux"
  },
  "maxFee": {
    "message": "Frais maximaux"
  },
  "maxFeeTooltip": {
    "message": "Frais maximums prévus pour le traitement de la transaction."
  },
  "maxPriorityFee": {
    "message": "Frais de priorité maximaux"
  },
  "medium": {
    "message": "Marché"
  },
  "mediumGasSettingToolTipMessage": {
    "message": "Utilisez $1 pour un traitement rapide au prix actuel du marché.",
    "description": "$1 is key 'medium' (text: 'Market') separated here so that it can be passed in with bold font-weight"
  },
  "memo": {
    "message": "note"
  },
  "message": {
    "message": "Message"
  },
  "metaMaskConnectStatusParagraphOne": {
    "message": "Vous avez maintenant davantage de contrôle sur les connexions de vos comptes dans MetaMask."
  },
  "metaMaskConnectStatusParagraphThree": {
    "message": "Cliquez pour gérer vos comptes connectés."
  },
  "metaMaskConnectStatusParagraphTwo": {
    "message": "Le bouton d’état de connexion indique si le site Web que vous visitez est connecté à votre compte actuellement sélectionné."
  },
  "metadataModalSourceTooltip": {
    "message": "$1 est hébergé sur npm et $2 est l’identifiant unique de ce Snap.",
    "description": "$1 is the snap name and $2 is the snap NPM id."
  },
  "metamaskInstitutionalVersion": {
    "message": "Version MetaMask Institutional"
  },
  "metamaskNotificationsAreOff": {
    "message": "Les notifications du portefeuille ne sont actuellement pas activées."
  },
  "metamaskPortfolio": {
    "message": "Portfolio MetaMask."
  },
  "metamaskSwapsOfflineDescription": {
    "message": "MetaMask Swaps est en cours de maintenance. Nous vous invitons à revenir plus tard."
  },
  "metamaskVersion": {
    "message": "Version de MetaMask"
  },
  "methodData": {
    "message": "Méthode"
  },
  "methodDataTransactionDesc": {
    "message": "Fonction exécutée en fonction des données d’entrée décodées."
  },
  "methodNotSupported": {
    "message": "Non pris en charge par ce compte."
  },
  "metrics": {
    "message": "Indicateurs"
  },
  "millionAbbreviation": {
    "message": "M",
    "description": "Shortened form of 'million'"
  },
  "mismatchAccount": {
    "message": "Le compte sélectionné ($1) est différent du compte que vous essayez de signer ($2)"
  },
  "mismatchedChainLinkText": {
    "message": "vérifier les détails du réseau",
    "description": "Serves as link text for the 'mismatchedChain' key. This text will be embedded inside the translation for that key."
  },
  "mismatchedChainRecommendation": {
    "message": "Nous vous recommandons de $1 avant de continuer.",
    "description": "$1 is a clickable link with text defined by the 'mismatchedChainLinkText' key. The link will open to instructions for users to validate custom network details."
  },
  "mismatchedNetworkName": {
    "message": "Selon nos informations, le nom du réseau peut ne pas correspondre exactement à l’ID de la chaîne."
  },
  "mismatchedNetworkSymbol": {
    "message": "Le symbole monétaire soumis ne correspond à cet ID de chaîne."
  },
  "mismatchedRpcChainId": {
    "message": "L’ID de chaîne renvoyé par le réseau personnalisé ne correspond pas à l’ID de chaîne fourni."
  },
  "mismatchedRpcUrl": {
    "message": "Selon nos informations, la valeur de l’URL RPC soumise ne correspond pas à un fournisseur connu pour cet ID de chaîne."
  },
  "missingSetting": {
    "message": "Vous ne trouvez pas un paramètre ?"
  },
  "missingSettingRequest": {
    "message": "Demandez ici"
  },
  "mmiBuiltAroundTheWorld": {
    "message": "MetaMask Institutional est conçu et établi dans le monde entier."
  },
  "mmiNewNFTDetectedInNFTsTabMessage": {
    "message": "Laissez MetaMask Institutional détecter et afficher automatiquement les NFT dans votre portefeuille."
  },
  "mmiPasswordSetupDetails": {
    "message": "Ce mot de passe déverrouillera uniquement votre extension MetaMask Institutional."
  },
  "more": {
    "message": "plus"
  },
  "multipleSnapConnectionWarning": {
    "message": "$1 veut utiliser $2 Snaps",
    "description": "$1 is the dapp and $2 is the number of snaps it wants to connect to."
  },
  "mustSelectOne": {
    "message": "Vous devez sélectionner au moins 1 jeton."
  },
  "name": {
    "message": "Nom"
  },
  "nameAddressLabel": {
    "message": "Adresse",
    "description": "Label above address field in name component modal."
  },
  "nameInstructionsNew": {
    "message": "Si vous connaissez cette adresse, donnez-lui un pseudonyme pour l’identifier plus facilement à l’avenir.",
    "description": "Instruction text in name component modal when value is not recognised."
  },
  "nameInstructionsRecognized": {
    "message": "Cette adresse a un pseudonyme par défaut, mais vous pouvez le modifier ou consulter la liste des pseudonymes proposés.",
    "description": "Instruction text in name component modal when value is recognized but not saved."
  },
  "nameInstructionsSaved": {
    "message": "Vous avez déjà choisi un pseudonyme pour cette adresse. Vous pouvez le modifier ou consulter la liste des pseudonymes proposés.",
    "description": "Instruction text in name component modal when value is saved."
  },
  "nameLabel": {
    "message": "Pseudonyme",
    "description": "Label above name input field in name component modal."
  },
  "nameModalMaybeProposedName": {
    "message": "Peut-être : $1",
    "description": "$1 is the proposed name"
  },
  "nameModalTitleNew": {
    "message": "Adresse inconnue",
    "description": "Title of the modal created by the name component when value is not recognised."
  },
  "nameModalTitleRecognized": {
    "message": "Adresse reconnue",
    "description": "Title of the modal created by the name component when value is recognized but not saved."
  },
  "nameModalTitleSaved": {
    "message": "Adresse enregistrée",
    "description": "Title of the modal created by the name component when value is saved."
  },
  "nameProviderProposedBy": {
    "message": "Proposé par $1",
    "description": "$1 is the name of the provider"
  },
  "nameProvider_ens": {
    "message": "Service de noms Ethereum (ENS)"
  },
  "nameProvider_etherscan": {
    "message": "Etherscan"
  },
  "nameProvider_lens": {
    "message": "Lens Protocol"
  },
  "nameProvider_token": {
    "message": "MetaMask"
  },
  "nameSetPlaceholder": {
    "message": "Choisissez un pseudonyme…",
    "description": "Placeholder text for name input field in name component modal."
  },
  "nativeNetworkPermissionRequestDescription": {
    "message": "$1 vous demande votre approbation pour :",
    "description": "$1 represents dapp name"
  },
  "nativePermissionRequestDescription": {
    "message": "Voulez-vous que ce site fasse ce qui suit ?",
    "description": "Description below header used on Permission Connect screen for native permissions."
  },
  "nativeToken": {
    "message": "Le jeton natif de ce réseau est $1. C’est le jeton utilisé pour les frais de gaz. ",
    "description": "$1 represents the name of the native token on the current network"
  },
  "nativeTokenScamWarningConversion": {
    "message": "Modifier les détails du réseau"
  },
  "nativeTokenScamWarningDescription": {
    "message": "L’ID ou le nom de la chaîne associée à ce réseau n’est pas correct. De nombreux jetons populaires utilisent le nom $1, ce qui en fait une cible pour les escrocs. Vérifiez tout avant de continuer, car vous risquez de vous faire arnaquer.",
    "description": "$1 represents the currency name, $2 represents the expected currency symbol"
  },
  "nativeTokenScamWarningTitle": {
    "message": "Il pourrait s’agir d’une arnaque",
    "description": "Title for nativeTokenScamWarningDescription"
  },
  "needHelp": {
    "message": "Vous avez besoin d’aide ? Contactez $1",
    "description": "$1 represents `needHelpLinkText`, the text which goes in the help link"
  },
  "needHelpFeedback": {
    "message": "Partagez vos commentaires"
  },
  "needHelpLinkText": {
    "message": "Assistance MetaMask"
  },
  "needHelpSubmitTicket": {
    "message": "Envoyer un ticket"
  },
  "needImportFile": {
    "message": "Vous devez sélectionner un fichier à importer.",
    "description": "User is important an account and needs to add a file to continue"
  },
  "negativeETH": {
    "message": "Vous ne pouvez envoyer des montants négatifs d’ETH."
  },
  "negativeOrZeroAmountToken": {
    "message": "Impossible d’envoyer des montants négatifs ou nuls."
  },
  "network": {
    "message": "Réseau :"
  },
  "networkDetails": {
    "message": "Détails du réseau"
  },
  "networkIsBusy": {
    "message": "Le réseau est occupé. Les gas fees sont élevés et les estimations sont moins précises."
  },
  "networkMenu": {
    "message": "Menu du réseau"
  },
  "networkMenuHeading": {
    "message": "Sélectionner un réseau"
  },
  "networkName": {
    "message": "Nom du réseau"
  },
  "networkNameArbitrum": {
    "message": "Arbitrum"
  },
  "networkNameAvalanche": {
    "message": "Avalanche"
  },
  "networkNameBSC": {
    "message": "BSC"
  },
  "networkNameBase": {
    "message": "Base"
  },
  "networkNameBitcoin": {
    "message": "Bitcoin"
  },
  "networkNameDefinition": {
    "message": "Le nom associé à ce réseau."
  },
  "networkNameEthereum": {
    "message": "Ethereum"
  },
  "networkNameGoerli": {
    "message": "Goerli"
  },
  "networkNameLinea": {
    "message": "Linea"
  },
  "networkNameOpMainnet": {
    "message": "Réseau principal OP"
  },
  "networkNamePolygon": {
    "message": "Polygon"
  },
  "networkNameTestnet": {
    "message": "Testnet"
  },
  "networkNameZkSyncEra": {
    "message": "zkSync Era"
  },
  "networkOptions": {
    "message": "Options du réseau"
  },
  "networkProvider": {
    "message": "Fournisseur de réseau"
  },
  "networkStatus": {
    "message": "Statut du réseau"
  },
  "networkStatusBaseFeeTooltip": {
    "message": "Les frais de base sont fixés par le réseau et varient toutes les 13-14 secondes. Nos options $1 et $2 tiennent compte des augmentations soudaines.",
    "description": "$1 and $2 are bold text for Medium and Aggressive respectively."
  },
  "networkStatusPriorityFeeTooltip": {
    "message": "Éventail de frais de priorité (aussi appelés « pourboire du mineur »). Ils sont versés aux mineurs et les incitent à accorder la priorité à votre transaction."
  },
  "networkStatusStabilityFeeTooltip": {
    "message": "Le prix du carburant est de $1 au regard des 72 dernières heures.",
    "description": "$1 is networks stability value - stable, low, high"
  },
  "networkSwitchConnectionError": {
    "message": "Nous ne pouvons pas nous connecter à $1",
    "description": "$1 represents the network name"
  },
  "networkURL": {
    "message": "URL du réseau"
  },
  "networkURLDefinition": {
    "message": "L’URL utilisée pour accéder à ce réseau."
  },
  "networks": {
    "message": "Réseaux"
  },
  "nevermind": {
    "message": "Abandonner"
  },
  "new": {
    "message": "Nouveau !"
  },
  "newAccount": {
    "message": "Nouveau compte"
  },
  "newAccountNumberName": {
    "message": "Compte $1",
    "description": "Default name of next account to be created on create account screen"
  },
  "newContact": {
    "message": "Nouveau contact"
  },
  "newContract": {
    "message": "Nouveau contrat"
  },
  "newNFTDetectedInImportNFTsMessageStrongText": {
    "message": "Paramètres > Sécurité et confidentialité"
  },
  "newNFTDetectedInImportNFTsMsg": {
    "message": "Pour afficher vos NFT en utilisant Opensea, activez l’option « Afficher les supports NFT » dans $1.",
    "description": "$1 is used for newNFTDetectedInImportNFTsMessageStrongText"
  },
  "newNFTDetectedInNFTsTabMessage": {
    "message": "Laissez MetaMask détecter et afficher automatiquement les NFT dans votre portefeuille."
  },
  "newNFTsAutodetected": {
    "message": "Détection automatique des NFT"
  },
  "newNetworkAdded": {
    "message": "« $1 » a été ajouté avec succès !"
  },
  "newNetworkEdited": {
    "message": "« $1 » a été modifié !"
  },
  "newNftAddedMessage": {
    "message": "Le NFT a été ajouté avec succès !"
  },
  "newPassword": {
    "message": "Nouveau mot de passe (min 8 caractères)"
  },
  "newPrivacyPolicyActionButton": {
    "message": "En savoir plus"
  },
  "newPrivacyPolicyTitle": {
    "message": "Nous avons mis à jour notre politique de confidentialité"
  },
  "newTokensImportedMessage": {
    "message": "Vous avez importé avec succès $1.",
    "description": "$1 is the string of symbols of all the tokens imported"
  },
  "newTokensImportedTitle": {
    "message": "Jeton importé"
  },
  "next": {
    "message": "Suivant"
  },
  "nextNonceWarning": {
    "message": "Le nonce est supérieur au nonce suggéré de $1",
    "description": "The next nonce according to MetaMask's internal logic"
  },
  "nftAddFailedMessage": {
    "message": "Ce NFT ne peut pas être ajouté, car les informations de propriété ne correspondent pas. Vérifiez que votre saisie est correcte."
  },
  "nftAddressError": {
    "message": "Ce token est un NFT. Ajouter sur la $1",
    "description": "$1 is a clickable link with text defined by the 'importNFTPage' key"
  },
  "nftAlreadyAdded": {
    "message": "Le NFT a déjà été ajouté."
  },
  "nftAutoDetectionEnabled": {
    "message": "Détection automatique des NFT activée"
  },
  "nftDisclaimer": {
    "message": "Avertissement : MetaMask importe le fichier multimédia de l'URL source. Cette URL est parfois modifiée par la place de marché sur laquelle le NFT a été minté."
  },
  "nftOptions": {
    "message": "Options NFT"
  },
  "nftTokenIdPlaceholder": {
    "message": "Saisissez l’identifiant du jeton"
  },
  "nftWarningContent": {
    "message": "Vous êtes en train d’accorder à un tiers l’autorisation d’accéder à $1 que vous possédez actuellement ou que vous pourrez posséder dans le futur. Tant que vous n’aurez pas révoqué cette autorisation, l’autre partie pourra transférer ces NFT de votre portefeuille à tout moment et sans demander votre consentement. $2",
    "description": "$1 is nftWarningContentBold bold part, $2 is Learn more link"
  },
  "nftWarningContentBold": {
    "message": "tous les NFT $1",
    "description": "$1 is name of the collection"
  },
  "nftWarningContentGrey": {
    "message": "Agissez avec prudence."
  },
  "nfts": {
    "message": "NFT"
  },
  "nftsPreviouslyOwned": {
    "message": "Précédemment possédés"
  },
  "nickname": {
    "message": "Pseudonyme"
  },
  "noAccountsFound": {
    "message": "Aucun compte trouvé pour la demande de recherche effectuée"
  },
  "noConnectedAccountDescription": {
    "message": "Sélectionnez un compte que vous souhaitez utiliser sur ce site pour continuer."
  },
  "noConnectedAccountTitle": {
    "message": "MetaMask n’est pas connecté à ce site"
  },
  "noConversionDateAvailable": {
    "message": "Aucune date de conversion des devises n’est disponible"
  },
  "noConversionRateAvailable": {
    "message": "Aucun taux de conversion disponible"
  },
  "noDomainResolution": {
    "message": "Aucune résolution n’a été fournie pour le domaine."
  },
  "noHardwareWalletOrSnapsSupport": {
    "message": "Les Snaps et la plupart des portefeuilles matériels ne fonctionneront pas avec la version actuelle de votre navigateur."
  },
  "noNFTs": {
    "message": "Aucun NFT pour le moment"
  },
  "noNetworksFound": {
    "message": "Aucun réseau trouvé pour la requête donnée"
  },
  "noSnaps": {
    "message": "Aucun Snap installé"
  },
  "noThanks": {
    "message": "Non merci"
  },
  "noTransactions": {
    "message": "Aucune transaction"
  },
  "noWebcamFound": {
    "message": "La caméra de votre ordinateur n’a pas été trouvée. Veuillez réessayer."
  },
  "noWebcamFoundTitle": {
    "message": "Webcam introuvable"
  },
  "nonCustodialAccounts": {
    "message": "MetaMask Institutional vous permet d’utiliser des comptes de détention en propre pour sauvegarder la phrase secrète de récupération."
  },
  "nonce": {
    "message": "Nonce"
  },
  "nonceField": {
    "message": "Personnaliser le nonce de transaction"
  },
  "nonceFieldDesc": {
    "message": "Activez cette option pour modifier le nonce (numéro de transaction) lors de l’envoi d’actifs. Il s’agit d’une fonctionnalité avancée que vous devez utiliser avec prudence."
  },
  "nonceFieldHeading": {
    "message": "Nonce personnalisé"
  },
  "notBusy": {
    "message": "Pas occupé"
  },
  "notCurrentAccount": {
    "message": "S’agit-il du bon compte ? Il est différent de celui actuellement sélectionné dans votre portefeuille"
  },
  "notEnoughBalance": {
    "message": "Solde insuffisant"
  },
  "notEnoughGas": {
    "message": "Pas assez de gaz"
  },
  "note": {
    "message": "Note"
  },
  "notePlaceholder": {
    "message": "L’approbateur verra cette note lorsqu’il approuvera la transaction auprès du dépositaire."
  },
  "notificationDetail": {
    "message": "Détails"
  },
  "notificationDetailBaseFee": {
    "message": "Frais de base (GWEI)"
  },
  "notificationDetailGasLimit": {
    "message": "Limite de gaz (unités)"
  },
  "notificationDetailGasUsed": {
    "message": "Gaz utilisé (unités)"
  },
  "notificationDetailMaxFee": {
    "message": "Frais maximaux par unité de gaz"
  },
  "notificationDetailNetwork": {
    "message": "Réseau"
  },
  "notificationDetailNetworkFee": {
    "message": "Frais de réseau"
  },
  "notificationDetailPriorityFee": {
    "message": "Frais de priorité (GWEI)"
  },
  "notificationItemCheckBlockExplorer": {
    "message": "Vérifier sur l’explorateur de blocs"
  },
  "notificationItemCollection": {
    "message": "Collection"
  },
  "notificationItemConfirmed": {
    "message": "Confirmé"
  },
  "notificationItemError": {
    "message": "Impossible de consulter la liste des frais pour l’instant"
  },
  "notificationItemFrom": {
    "message": "De la part de"
  },
  "notificationItemLidoStakeReadyToBeWithdrawn": {
    "message": "Retrait prêt à être effectué"
  },
  "notificationItemLidoStakeReadyToBeWithdrawnMessage": {
    "message": "Vous pouvez maintenant retirer vos $1 non stakés"
  },
  "notificationItemLidoWithdrawalRequestedMessage": {
    "message": "La demande que vous avez soumise pour déstaker vos $1 a été envoyée"
  },
  "notificationItemNFTReceivedFrom": {
    "message": "A reçu un NFT de"
  },
  "notificationItemNFTSentTo": {
    "message": "A envoyé un NFT à"
  },
  "notificationItemNetwork": {
    "message": "Réseau"
  },
  "notificationItemRate": {
    "message": "Taux (frais inclus)"
  },
  "notificationItemReceived": {
    "message": "Reçu"
  },
  "notificationItemReceivedFrom": {
    "message": "Reçu de la part de"
  },
  "notificationItemSent": {
    "message": "Envoyé"
  },
  "notificationItemSentTo": {
    "message": "Envoyé à"
  },
  "notificationItemStakeCompleted": {
    "message": "Staking terminé"
  },
  "notificationItemStaked": {
    "message": "Staké"
  },
  "notificationItemStakingProvider": {
    "message": "Fournisseur de services de staking"
  },
  "notificationItemStatus": {
    "message": "Statut"
  },
  "notificationItemSwapped": {
    "message": "Échangé"
  },
  "notificationItemSwappedFor": {
    "message": "contre"
  },
  "notificationItemTo": {
    "message": "Destinataire"
  },
  "notificationItemTransactionId": {
    "message": "ID de transaction"
  },
  "notificationItemUnStakeCompleted": {
    "message": "Annulation du staking terminée"
  },
  "notificationItemUnStaked": {
    "message": "Déstaké"
  },
  "notificationItemUnStakingRequested": {
    "message": "Demande d’annulation du staking"
  },
  "notificationTransactionFailedMessage": {
    "message": "La transaction $1 a échoué ! $2",
    "description": "Content of the browser notification that appears when a transaction fails"
  },
  "notificationTransactionFailedMessageMMI": {
    "message": "La transaction a échoué ! $1",
    "description": "Content of the browser notification that appears when a transaction fails in MMI"
  },
  "notificationTransactionFailedTitle": {
    "message": "Transaction non conclue",
    "description": "Title of the browser notification that appears when a transaction fails"
  },
  "notificationTransactionSuccessMessage": {
    "message": "La transaction $1 a été confirmée !",
    "description": "Content of the browser notification that appears when a transaction is confirmed"
  },
  "notificationTransactionSuccessTitle": {
    "message": "Transaction confirmée",
    "description": "Title of the browser notification that appears when a transaction is confirmed"
  },
  "notificationTransactionSuccessView": {
    "message": "Consulter sur $1",
    "description": "Additional content in a notification that appears when a transaction is confirmed and has a block explorer URL."
  },
  "notifications": {
    "message": "Notifications"
  },
  "notificationsDropLedgerFirefoxDescription": {
    "message": "Firefox ne prend plus en charge la norme d’authentification U2F, donc Ledger ne fonctionnera pas avec MetaMask sur Firefox. Essayez plutôt d’utiliser MetaMask sur Google Chrome.",
    "description": "Description of a notification in the 'See What's New' popup. Describes that ledger will not longer be supported for firefox users and they should use MetaMask on chrome for ledger support instead."
  },
  "notificationsDropLedgerFirefoxTitle": {
    "message": "La prise en charge de Ledger ne sera plus assurée sur Firefox",
    "description": "Title for a notification in the 'See What's New' popup. Tells firefox users that ledger support is being dropped."
  },
  "notificationsFeatureToggle": {
    "message": "Activer les notifications du portefeuille",
    "description": "Experimental feature title"
  },
  "notificationsFeatureToggleDescription": {
    "message": "Cette option permet d’activer les notifications du portefeuille telles que l’envoi/la réception de fonds ou de NFT et les annonces liées aux fonctionnalités.",
    "description": "Description of the experimental notifications feature"
  },
  "notificationsMarkAllAsRead": {
    "message": "Marquer tout comme lu"
  },
  "notificationsPageEmptyTitle": {
    "message": "Rien à voir ici"
  },
  "notificationsPageErrorContent": {
    "message": "Essayez de visiter à nouveau cette page."
  },
  "notificationsPageErrorTitle": {
    "message": "Une erreur s’est produite"
  },
  "notificationsPageNoNotificationsContent": {
    "message": "Vous n’avez pas encore reçu de notifications."
  },
  "notificationsSettingsBoxError": {
    "message": "Un problème est survenu, veuillez réessayer."
  },
  "notificationsSettingsPageAllowNotifications": {
    "message": "Restez au courant de ce qui se passe dans votre portefeuille grâce aux notifications. Pour activer les notifications, nous utilisons un profil pour synchroniser certains paramètres entre vos appareils. $1"
  },
  "notificationsSettingsPageAllowNotificationsLink": {
    "message": "Découvrez comment nous protégeons vos données personnelles lorsque vous utilisez cette fonctionnalité."
  },
  "numberOfNewTokensDetectedPlural": {
    "message": "$1 nouveaux jetons trouvés dans ce compte",
    "description": "$1 is the number of new tokens detected"
  },
  "numberOfNewTokensDetectedSingular": {
    "message": "1 nouveau jeton trouvé dans ce compte"
  },
  "numberOfTokens": {
    "message": "Nombre de jetons"
  },
  "ofTextNofM": {
    "message": "de"
  },
  "off": {
    "message": "Désactivé"
  },
  "offlineForMaintenance": {
    "message": "Hors ligne à des fins de maintenance"
  },
  "ok": {
    "message": "OK"
  },
  "on": {
    "message": "Activé"
  },
  "onboardedMetametricsAccept": {
    "message": "J’accepte"
  },
  "onboardedMetametricsDisagree": {
    "message": "Non, merci"
  },
  "onboardedMetametricsKey1": {
    "message": "Dernières avancées"
  },
  "onboardedMetametricsKey2": {
    "message": "Caractéristiques du produit"
  },
  "onboardedMetametricsKey3": {
    "message": "Autres matériels promotionnels pertinents"
  },
  "onboardedMetametricsLink": {
    "message": "MetaMetrics"
  },
  "onboardedMetametricsParagraph1": {
    "message": "En plus de $1, nous aimerions utiliser les données pour comprendre comment vous interagissez avec les communications commerciales.",
    "description": "$1 represents the 'onboardedMetametricsLink' locale string"
  },
  "onboardedMetametricsParagraph2": {
    "message": "Cela nous aide à personnaliser les informations que nous partageons avec vous, comme :"
  },
  "onboardedMetametricsParagraph3": {
    "message": "N’oubliez pas que nous ne vendons jamais les données que vous nous fournissez et que vous pouvez vous désinscrire à tout moment."
  },
  "onboardedMetametricsTitle": {
    "message": "Aidez-nous à améliorer votre expérience utilisateur"
  },
  "onboardingAdvancedPrivacyIPFSDescription": {
    "message": "La passerelle IPFS vous permet d’accéder aux données hébergées par des tiers et de les visualiser. Vous pouvez ajouter une passerelle IPFS personnalisée ou continuer à utiliser la passerelle par défaut."
  },
  "onboardingAdvancedPrivacyIPFSInvalid": {
    "message": "Veuillez saisir une URL valide"
  },
  "onboardingAdvancedPrivacyIPFSTitle": {
    "message": "Ajouter une passerelle IPFS personnalisée"
  },
  "onboardingAdvancedPrivacyIPFSValid": {
    "message": "L’URL de la passerelle IPFS est valide"
  },
  "onboardingAdvancedPrivacyNetworkDescription": {
    "message": "Nous utilisons Infura comme fournisseur de RPC (Remote Procedure Call) pour vous fournir l’accès le plus fiable et le plus privé possible aux données Ethereum. Vous pouvez choisir votre propre RPC, mais n’oubliez pas que tout RPC a besoin d’accéder à votre adresse IP et à l’adresse de votre portefeuille Ethereum pour valider les transactions. Lisez notre $1 pour en savoir plus sur la façon dont Infura traite les données personnelles."
  },
  "onboardingAdvancedPrivacyNetworkTitle": {
    "message": "Choisissez votre réseau"
  },
  "onboardingCreateWallet": {
    "message": "Créer un nouveau portefeuille"
  },
  "onboardingImportWallet": {
    "message": "Importer un portefeuille existant"
  },
  "onboardingMetametricsAgree": {
    "message": "J’accepte"
  },
  "onboardingMetametricsDescription": {
    "message": "Nous aimerions recueillir des données d’utilisation et de diagnostic de base afin d’améliorer MetaMask. Sachez que nous ne vendons jamais les données que vous nous fournissez ici."
  },
  "onboardingMetametricsDescription2": {
    "message": "Lorsque nous recueillons des données, elles sont toujours…"
  },
  "onboardingMetametricsInfuraTerms": {
    "message": "Nous vous informerons si nous décidons d’utiliser ces données à d’autres fins. Pour plus d’informations, vous pouvez consulter notre $1. N’oubliez pas que vous pouvez aller dans les paramètres et vous désinscrire à tout moment.",
    "description": "$1 represents `onboardingMetametricsInfuraTermsPolicy`"
  },
  "onboardingMetametricsInfuraTermsPolicy": {
    "message": "Politique de confidentialité"
  },
  "onboardingMetametricsNeverCollect": {
    "message": "$1 les clics et les contenus visualisés sur l’application sont enregistrés, mais d’autres renseignements (comme votre adresse publique) ne le sont pas.",
    "description": "$1 represents `onboardingMetametricsNeverCollectEmphasis`"
  },
  "onboardingMetametricsNeverCollectEmphasis": {
    "message": "Privé :"
  },
  "onboardingMetametricsNeverCollectIP": {
    "message": "$1 nous utilisons votre adresse IP de temps en temps pour détecter votre emplacement général (comme votre pays ou votre région), mais nous ne l’enregistrons pas.",
    "description": "$1 represents `onboardingMetametricsNeverCollectIPEmphasis`"
  },
  "onboardingMetametricsNeverCollectIPEmphasis": {
    "message": "Général :"
  },
  "onboardingMetametricsNeverSellData": {
    "message": "$1 vous pouvez décider à tout moment de partager ou de supprimer vos données d’utilisation dans les paramètres.",
    "description": "$1 represents `onboardingMetametricsNeverSellDataEmphasis`"
  },
  "onboardingMetametricsNeverSellDataEmphasis": {
    "message": "Facultatif :"
  },
  "onboardingMetametricsPrivacyDescription": {
    "message": "Découvrez comment nous protégeons votre vie privée lors de la collecte de données d’utilisation pour votre profil."
  },
  "onboardingMetametricsTitle": {
    "message": "Aidez-nous à améliorer MetaMask"
  },
  "onboardingMetametricsUseDataCheckbox": {
    "message": "Nous utiliserons ces données pour savoir comment vous interagissez avec nos communications commerciales et pour partager avec vous des informations pertinentes (comme les caractéristiques des produits)."
  },
  "onboardingPinExtensionBillboardAccess": {
    "message": "Accès complet"
  },
  "onboardingPinExtensionBillboardDescription": {
    "message": "Ces extensions peuvent voir et modifier les informations"
  },
  "onboardingPinExtensionBillboardDescription2": {
    "message": "sur ce site."
  },
  "onboardingPinExtensionBillboardTitle": {
    "message": "Extensions"
  },
  "onboardingPinExtensionChrome": {
    "message": "Cliquez sur l’icône d’extension du navigateur"
  },
  "onboardingPinExtensionDescription": {
    "message": "Épinglez MetaMask dans votre navigateur pour qu’il soit accessible et qu’il soit facile de voir les confirmations de transaction."
  },
  "onboardingPinExtensionDescription2": {
    "message": "Vous pouvez ouvrir MetaMask en cliquant sur l’extension pour accéder à votre portefeuille en un seul clic."
  },
  "onboardingPinExtensionDescription3": {
    "message": "Cliquez sur l’icône d’extension du navigateur pour y accéder instantanément"
  },
  "onboardingPinExtensionLabel": {
    "message": "Épingler MetaMask"
  },
  "onboardingPinExtensionStep1": {
    "message": "1"
  },
  "onboardingPinExtensionStep2": {
    "message": "2"
  },
  "onboardingPinExtensionTitle": {
    "message": "Votre installation de MetaMask est terminée !"
  },
  "onboardingPinMmiExtensionLabel": {
    "message": "Épingler MetaMask Institutional"
  },
  "onboardingUsePhishingDetectionDescription": {
    "message": "Les alertes de détection d’hameçonnage reposent sur la communication avec $1. jsDeliver aura accès à votre adresse IP. Voir $2.",
    "description": "The $1 is the word 'jsDeliver', from key 'jsDeliver' and $2 is the words Privacy Policy from key 'privacyMsg', both separated here so that it can be wrapped as a link"
  },
  "oneDayAbbreviation": {
    "message": "1 j",
    "description": "Shortened form of '1 day'"
  },
  "oneMonthAbbreviation": {
    "message": "1 mois",
    "description": "Shortened form of '1 month'"
  },
  "oneWeekAbbreviation": {
    "message": "1 sem.",
    "description": "Shortened form of '1 week'"
  },
  "oneYearAbbreviation": {
    "message": "1 an",
    "description": "Shortened form of '1 year'"
  },
  "onekey": {
    "message": "OneKey"
  },
  "onlyConnectTrust": {
    "message": "Ne vous connectez qu’aux sites auxquels vous faites confiance. $1",
    "description": "Text displayed above the buttons for connection confirmation. $1 is the link to the learn more web page."
  },
  "openCustodianApp": {
    "message": "Ouvrir l’application $1",
    "description": "The $1 is the name of the Custodian that will be open"
  },
  "openFullScreenForLedgerWebHid": {
    "message": "Passez en plein écran pour connecter votre Ledger.",
    "description": "Shown to the user on the confirm screen when they are viewing MetaMask in a popup window but need to connect their ledger via webhid."
  },
  "openInBlockExplorer": {
    "message": "Ouvrir dans l’explorateur de blocs"
  },
  "openSeaNew": {
    "message": "OpenSea"
  },
  "operationFailed": {
    "message": "L’opération a échoué"
  },
  "optional": {
    "message": "Facultatif"
  },
  "options": {
    "message": "Options"
  },
  "or": {
    "message": "ou"
  },
  "origin": {
    "message": "Origine"
  },
  "osTheme": {
    "message": "Système"
  },
  "otherSnaps": {
    "message": "autres Snaps",
    "description": "Used in the 'permission_rpc' message."
  },
  "outdatedBrowserNotification": {
    "message": "Votre navigateur n’est pas à jour. Si vous ne mettez pas à jour votre navigateur, vous ne pourrez pas obtenir les correctifs de sécurité et profiter des nouvelles fonctionnalités de MetaMask."
  },
  "padlock": {
    "message": "Cadenas"
  },
  "parameters": {
    "message": "Paramètres"
  },
  "participateInMetaMetrics": {
    "message": "Participer à MetaMetrics"
  },
  "participateInMetaMetricsDescription": {
    "message": "Participez à MetaMetrics pour nous aider à améliorer MetaMask"
  },
  "password": {
    "message": "Mot de passe"
  },
  "passwordMmiTermsWarning": {
    "message": "Je comprends que MetaMask Institutional ne pourra pas m’aider à récupérer ce mot de passe. $1"
  },
  "passwordNotLongEnough": {
    "message": "Mot de passe trop court"
  },
  "passwordSetupDetails": {
    "message": "Ce mot de passe permet de déverrouiller votre portefeuille MetaMask uniquement sur cet appareil. MetaMask ne peut pas récupérer ce mot de passe."
  },
  "passwordStrength": {
    "message": "Robustesse du mot de passe : $1",
    "description": "Return password strength to the user when user wants to create password."
  },
  "passwordStrengthDescription": {
    "message": "Un mot de passe robuste peut améliorer la sécurité de votre portefeuille en cas de vol ou de compromission de votre appareil."
  },
  "passwordTermsWarning": {
    "message": "Je comprends que MetaMask ne peut pas me récupérer ce mot de passe. $1"
  },
  "passwordsDontMatch": {
    "message": "Les mots de passe ne correspondent pas"
  },
  "pasteJWTToken": {
    "message": "Collez ou déposez votre jeton ici :"
  },
  "pastePrivateKey": {
    "message": "Collez votre clé privée ici:",
    "description": "For importing an account from a private key"
  },
  "paymasterInUse": {
    "message": "Le gaz pour cette transaction sera payé par un payeur.",
    "description": "Alert shown in transaction confirmation if paymaster in use."
  },
  "pending": {
    "message": "En attente"
  },
  "pendingTransactionInfo": {
    "message": "Cette transaction ne sera pas traitée tant que la précédente ne sera pas terminée."
  },
  "pendingTransactionMultiple": {
    "message": "Vous avez ($1) transactions en attente."
  },
  "pendingTransactionSingle": {
    "message": "Vous avez (1) transaction en attente.",
    "description": "$1 is count of pending transactions"
  },
  "permissionDetails": {
    "message": "Informations sur les autorisations"
  },
  "permissionRequest": {
    "message": "Demande d’autorisation"
  },
  "permissionRequested": {
    "message": "Demandé maintenant"
  },
  "permissionRequestedForAccounts": {
    "message": "Demandée maintenant pour $1",
    "description": "Permission cell status for requested permission including accounts, rendered as AvatarGroup which is $1."
  },
  "permissionRevoked": {
    "message": "Révoqué dans cette mise à jour"
  },
  "permissionRevokedForAccounts": {
    "message": "Révoquée dans cette mise à jour pour $1",
    "description": "Permission cell status for revoked permission including accounts, rendered as AvatarGroup which is $1."
  },
  "permission_accessNamedSnap": {
    "message": "Se connecter à $1.",
    "description": "The description for the `wallet_snap` permission. $1 is the human-readable name of the snap."
  },
  "permission_accessNetwork": {
    "message": "Accéder à internet.",
    "description": "The description of the `endowment:network-access` permission."
  },
  "permission_accessNetworkDescription": {
    "message": "Autoriser le Snap $1 à accéder à l’internet. Cela permet d’effectuer des transferts de données avec des serveurs tiers.",
    "description": "An extended description of the `endowment:network-access` permission. $1 is the snap name."
  },
  "permission_accessSnap": {
    "message": "Connexion au Snap $1.",
    "description": "The description for the `wallet_snap` permission. $1 is the name of the snap."
  },
  "permission_accessSnapDescription": {
    "message": "Autoriser le site Web ou le snap à interagir avec $1.",
    "description": "The description for the `wallet_snap_*` permission. $1 is the name of the Snap."
  },
  "permission_cronjob": {
    "message": "Planifiez et exécutez des actions périodiques.",
    "description": "The description for the `snap_cronjob` permission"
  },
  "permission_cronjobDescription": {
    "message": "Autoriser le Snap $1 à effectuer des actions qui s’exécutent périodiquement à des heures, des dates ou des intervalles fixes. Cela permet d’envoyer des messages ou des notifications urgentes.",
    "description": "An extended description for the `snap_cronjob` permission. $1 is the snap name."
  },
  "permission_dialog": {
    "message": "Afficher les boîtes de dialogue dans MetaMask.",
    "description": "The description for the `snap_dialog` permission"
  },
  "permission_dialogDescription": {
    "message": "Autoriser le Snap $1 à afficher des fenêtres contextuelles MetaMask contenant du texte personnalisé, un champ de saisie et des boutons pour approuver ou rejeter une action.\nCela permet de créer par exemple des alertes, des confirmations et des flux d'adhésion pour un snap.",
    "description": "An extended description for the `snap_dialog` permission. $1 is the snap name."
  },
  "permission_ethereumAccounts": {
    "message": "Consultez l’adresse, le solde du compte et l’activité, et lancez des transactions",
    "description": "The description for the `eth_accounts` permission"
  },
  "permission_ethereumProvider": {
    "message": "Accéder au fournisseur d’Ethereum.",
    "description": "The description for the `endowment:ethereum-provider` permission"
  },
  "permission_ethereumProviderDescription": {
    "message": "Autorisez le Snap $1 à communiquer directement avec MetaMask, afin qu'il puisse lire les données de la blockchain et suggérer des messages et des transactions.",
    "description": "An extended description for the `endowment:ethereum-provider` permission. $1 is the snap name."
  },
  "permission_getEntropy": {
    "message": "Dériver des clés arbitraires uniques au Snap $1.",
    "description": "The description for the `snap_getEntropy` permission. $1 is the snap name."
  },
  "permission_getEntropyDescription": {
    "message": "Autoriser le Snap $1 à dériver des clés arbitraires uniques au Snap $1, sans les divulguer. Ces clés sont distinctes de votre ou vos comptes MetaMask et ne sont pas liées à vos clés privées ou à votre phrase secrète de récupération. Les autres snaps ne peuvent pas accéder à ces informations.",
    "description": "An extended description for the `snap_getEntropy` permission. $1 is the snap name."
  },
  "permission_getLocale": {
    "message": "Afficher votre langue préférée.",
    "description": "The description for the `snap_getLocale` permission"
  },
  "permission_getLocaleDescription": {
    "message": "Autoriser le Snap $1 à accéder à vos paramètres MetaMask pour qu’il puisse identifier votre langue préférée. Cela permet de localiser et d’afficher le contenu du Snap $1 dans votre langue.",
    "description": "An extended description for the `snap_getLocale` permission. $1 is the snap name."
  },
  "permission_homePage": {
    "message": "Afficher un écran personnalisé",
    "description": "The description for the `endowment:page-home` permission"
  },
  "permission_homePageDescription": {
    "message": "Laissez $1 afficher un écran d’accueil personnalisé dans MetaMask. Celui-ci peut être utilisé pour les interfaces utilisateur, la configuration et les tableaux de bord.",
    "description": "An extended description for the `endowment:page-home` permission. $1 is the snap name."
  },
  "permission_keyring": {
    "message": "Autoriser les demandes d’ajout et de gestion de comptes Ethereum",
    "description": "The description for the `endowment:keyring` permission"
  },
  "permission_keyringDescription": {
    "message": "Autoriser le Snap $1 à recevoir des demandes d’ajout ou de suppression de comptes et à signer des documents et effectuer des transactions au nom des détenteurs de ces comptes.",
    "description": "An extended description for the `endowment:keyring` permission. $1 is the snap name."
  },
  "permission_lifecycleHooks": {
    "message": "Utilisez les hooks de cycle de vie.",
    "description": "The description for the `endowment:lifecycle-hooks` permission"
  },
  "permission_lifecycleHooksDescription": {
    "message": "Autoriser le Snap $1 à utiliser des hooks de cycle de vie pour exécuter des codes à des moments spécifiques de son cycle de vie.",
    "description": "An extended description for the `endowment:lifecycle-hooks` permission. $1 is the snap name."
  },
  "permission_manageAccounts": {
    "message": "Ajouter et gérer des comptes Ethereum",
    "description": "The description for `snap_manageAccounts` permission"
  },
  "permission_manageAccountsDescription": {
    "message": "Autoriser le Snap $1 à ajouter ou supprimer des comptes Ethereum qui peuvent être utilisés pour effectuer des transactions et signer des documents.",
    "description": "An extended description for the `snap_manageAccounts` permission. $1 is the snap name."
  },
  "permission_manageBip32Keys": {
    "message": "Gérer les comptes du chemin $1.",
    "description": "The description for the `snap_getBip32Entropy` permission. $1 is a derivation path, e.g. 'm/44'/0'/0' (secp256k1)'."
  },
  "permission_manageBip44AndBip32KeysDescription": {
    "message": "Autoriser le Snap $1 à gérer des comptes et des actifs sur le réseau demandé. Ces comptes sont dérivés et sauvegardés à l’aide de votre phrase secrète de récupération (sans la divulguer). Grâce à sa capacité à dériver des clés, le Snap $1 peut prendre en charge des protocoles blockchain autres que les protocoles de la blockchain Ethereum (EVM).",
    "description": "An extended description for the `snap_getBip44Entropy` and `snap_getBip44Entropy` permissions. $1 is the snap name."
  },
  "permission_manageBip44Keys": {
    "message": "Gérer les comptes du protocole $1.",
    "description": "The description for the `snap_getBip44Entropy` permission. $1 is the name of a protocol, e.g. 'Filecoin'."
  },
  "permission_manageState": {
    "message": "Stockez et gérez ses données sur votre appareil.",
    "description": "The description for the `snap_manageState` permission"
  },
  "permission_manageStateDescription": {
    "message": "Autoriser le Snap $1 à stocker, mettre à jour et récupérer des données en toute sécurité en les chiffrant. Les autres snaps ne peuvent pas accéder à ces informations.",
    "description": "An extended description for the `snap_manageState` permission. $1 is the snap name."
  },
  "permission_nameLookup": {
    "message": "Permet de rechercher les noms de domaine et les adresses.",
    "description": "The description for the `endowment:name-lookup` permission."
  },
  "permission_nameLookupDescription": {
    "message": "Autorisez le Snap à récupérer et à afficher les adresses et les noms de domaine dans différentes parties de l’interface utilisateur de MetaMask.",
    "description": "An extended description for the `endowment:name-lookup` permission."
  },
  "permission_notifications": {
    "message": "Afficher les notifications.",
    "description": "The description for the `snap_notify` permission"
  },
  "permission_notificationsDescription": {
    "message": "Autoriser le Snap $1 à afficher des notifications dans MetaMask. Un court texte de notification peut être déclenché par un snap pour fournir des informations exploitables ou sensibles au facteur temps.",
    "description": "An extended description for the `snap_notify` permission. $1 is the snap name."
  },
  "permission_rpc": {
    "message": "Autoriser $1 à communiquer directement avec le Snap $2.",
    "description": "The description for the `endowment:rpc` permission. $1 is 'other snaps' or 'websites', $2 is the snap name."
  },
  "permission_rpcDescription": {
    "message": "Autoriser $1 à envoyer des messages au Snap $2 et à recevoir une réponse du Snap $2.",
    "description": "An extended description for the `endowment:rpc` permission. $1 is 'other snaps' or 'websites', $2 is the snap name."
  },
  "permission_rpcDescriptionOriginList": {
    "message": "$1 et $2",
    "description": "A list of allowed origins where $2 is the last origin of the list and $1 is the rest of the list separated by ','."
  },
  "permission_signatureInsight": {
    "message": "Afficher la fenêtre modale contenant des informations sur les demandes de signature.",
    "description": "The description for the `endowment:signature-insight` permission"
  },
  "permission_signatureInsightDescription": {
    "message": "Autoriser $1 à afficher une fenêtre modale contenant des informations sur toute demande de signature avant son approbation. Cela peut être utilisé pour mettre en place des mesures de sécurité et de lutte contre l’hameçonnage.",
    "description": "An extended description for the `endowment:signature-insight` permission. $1 is the snap name."
  },
  "permission_signatureInsightOrigin": {
    "message": "Voir l’origine des sites web qui soumettent une demande de signature",
    "description": "The description for the `signatureOrigin` caveat, to be used with the `endowment:signature-insight` permission"
  },
  "permission_signatureInsightOriginDescription": {
    "message": "Autoriser $1 à voir l’origine (URI) des sites web qui soumettent des demandes de signature. Cela peut être utilisé pour mettre en place des mesures de sécurité et de lutte contre l’hameçonnage.",
    "description": "An extended description for the `signatureOrigin` caveat, to be used with the `endowment:signature-insight` permission. $1 is the snap name."
  },
  "permission_transactionInsight": {
    "message": "Récupérez et affichez les aperçus de transaction.",
    "description": "The description for the `endowment:transaction-insight` permission"
  },
  "permission_transactionInsightDescription": {
    "message": "Autoriser le Snap $1 à décoder les transactions et à afficher des informations dans l'interface utilisateur de MetaMask. Cela peut être utilisé pour des solutions de sécurité et de lutte contre l'hameçonnage.",
    "description": "An extended description for the `endowment:transaction-insight` permission. $1 is the snap name."
  },
  "permission_transactionInsightOrigin": {
    "message": "Voir les sites web à l’origine des demandes de transaction",
    "description": "The description for the `transactionOrigin` caveat, to be used with the `endowment:transaction-insight` permission"
  },
  "permission_transactionInsightOriginDescription": {
    "message": "Autoriser le Snap $1 à voir l'origine (URI) des sites Web qui suggèrent des transactions. Cela permet de développer des solutions de sécurité et de lutte contre l'hameçonnage.",
    "description": "An extended description for the `transactionOrigin` caveat, to be used with the `endowment:transaction-insight` permission. $1 is the snap name."
  },
  "permission_unknown": {
    "message": "Autorisation inconnue : $1",
    "description": "$1 is the name of a requested permission that is not recognized."
  },
  "permission_viewBip32PublicKeys": {
    "message": "Consultez votre clé publique pour $1 ($2).",
    "description": "The description for the `snap_getBip32PublicKey` permission. $1 is a derivation path, e.g. 'm/44'/0'/0''. $2 is the elliptic curve name, e.g. 'secp256k1'."
  },
  "permission_viewBip32PublicKeysDescription": {
    "message": "Autoriser le Snap $2 à consulter vos clés publiques (et vos adresses) pour $1. Cela n’accorde pas l’autorisation de gérer les comptes ou les actifs.",
    "description": "An extended description for the `snap_getBip32PublicKey` permission. $1 is a derivation path (name). $2 is the snap name."
  },
  "permission_viewNamedBip32PublicKeys": {
    "message": "Afficher votre clé publique pour $1.",
    "description": "The description for the `snap_getBip32PublicKey` permission. $1 is a name for the derivation path, e.g., 'Ethereum accounts'."
  },
  "permission_walletSwitchEthereumChain": {
    "message": "Passer au réseau suivant et l’utiliser",
    "description": "The label for the `wallet_switchEthereumChain` permission"
  },
  "permission_webAssembly": {
    "message": "Prise en charge de WebAssembly.",
    "description": "The description of the `endowment:webassembly` permission."
  },
  "permission_webAssemblyDescription": {
    "message": "Autoriser le Snap $1 à accéder à des environnements d’exécution de faible niveau via WebAssembly.",
    "description": "An extended description of the `endowment:webassembly` permission. $1 is the snap name."
  },
  "permissions": {
    "message": "Autorisations"
  },
  "permissionsPageEmptyContent": {
    "message": "Rien à voir ici"
  },
  "permissionsPageEmptySubContent": {
    "message": "Ici, vous pouvez voir les autorisations que vous avez accordées aux Snaps installés ou aux sites connectés."
  },
  "permissionsPageTourDescription": {
    "message": "C’’est votre panneau de configuration pour gérer les autorisations accordées aux sites connectés et aux Snaps installés."
  },
  "permissionsPageTourTitle": {
    "message": "Les sites connectés sont maintenant des autorisations"
  },
  "permitSimulationDetailInfo": {
    "message": "Vous autorisez la dépenseur à dépenser ce nombre de jetons de votre compte."
  },
  "personalAddressDetected": {
    "message": "Votre adresse personnelle a été détectée. Veuillez saisir à la place l’adresse du contrat du jeton."
  },
  "petnamesEnabledToggle": {
    "message": "Autoriser les pseudonymes"
  },
  "petnamesEnabledToggleDescription": {
    "message": "Cette option vous permet d’attribuer un pseudonyme à n’importe quelle adresse. Nous vous suggérerons, si possible, des pseudonymes que vous pourrez attribuer aux adresses avec lesquelles vous interagissez."
  },
  "pinExtensionDescription": {
    "message": "Allez dans le menu de l’extension et épinglez MetaMask Institutional pour y faciliter l’accès."
  },
  "pinExtensionTitle": {
    "message": "Épingler l’extension"
  },
  "pinToTop": {
    "message": "Épingler en haut de la page"
  },
  "pleaseConfirm": {
    "message": "Veuillez confirmer"
  },
  "plusMore": {
    "message": "+ $1 de plus",
    "description": "$1 is the number of additional items"
  },
  "plusXMore": {
    "message": "+ $1 de plus",
    "description": "$1 is a number of additional but unshown items in a list- this message will be shown in place of those items"
  },
  "popularNetworkAddToolTip": {
    "message": "Certains de ces réseaux dépendent de services tiers. Ils peuvent être moins fiables ou permettre à des tiers de suivre l’activité des utilisateurs. $1",
    "description": "$1 is Learn more link"
  },
  "popularNetworkAddToolTip": {
    "message": "Certains de ces réseaux dépendent de services tiers. Ils peuvent être moins fiables ou permettre à des tiers de suivre l’activité des utilisateurs. $1",
    "description": "$1 is Learn more link"
  },
  "portfolio": {
    "message": "Portefeuille"
  },
  "portfolioDashboard": {
    "message": "Tableau de bord du portefeuille"
  },
  "preparingSwap": {
    "message": "Préparation du swap..."
  },
  "prev": {
    "message": "Préc."
  },
  "price": {
    "message": "Prix"
  },
  "priceUnavailable": {
    "message": "prix non disponible"
  },
  "primaryCurrencySetting": {
    "message": "Devise principale"
  },
  "primaryCurrencySettingDescription": {
    "message": "Sélectionnez « natif » pour donner la priorité à l’affichage des valeurs dans la devise native de la chaîne (par ex. ETH). Sélectionnez « fiduciaire » pour donner la priorité à l’affichage des valeurs dans la devise de votre choix."
  },
  "primaryType": {
    "message": "Type principal"
  },
  "priorityFee": {
    "message": "Frais de priorité"
  },
  "priorityFeeProperCase": {
    "message": "Frais de priorité"
  },
  "privacy": {
    "message": "Confidentialité"
  },
  "privacyMsg": {
    "message": "Politique de confidentialité"
  },
  "privateKey": {
    "message": "Clé privée",
    "description": "select this type of file to use to import an account"
  },
  "privateKeyCopyWarning": {
    "message": "Clé privée pour $1",
    "description": "$1 represents the account name"
  },
  "privateKeyHidden": {
    "message": "La clé privée est masquée",
    "description": "Explains that the private key input is hidden"
  },
  "privateKeyShow": {
    "message": "Afficher/masquer le champ de saisie de la clé privée",
    "description": "Describes a toggle that is used to show or hide the private key input"
  },
  "privateKeyShown": {
    "message": "Cette clé privée est affichée",
    "description": "Explains that the private key input is being shown"
  },
  "privateKeyWarning": {
    "message": "Avertissement : ne divulguez jamais cette clé, quiconque possède vos clés privées peut voler tous les actifs de votre compte."
  },
  "privateNetwork": {
    "message": "Réseau privé"
  },
  "proceedWithTransaction": {
    "message": "Je veux tout de même continuer"
  },
  "productAnnouncements": {
    "message": "Annonces de produits"
  },
  "profileSync": {
    "message": "Synchronisation du profil"
  },
  "profileSyncConfirmation": {
    "message": "Si vous désactivez la synchronisation du profil, vous ne pourrez plus recevoir de notifications."
  },
  "profileSyncDescription": {
    "message": "Crée un profil que MetaMask utilise pour synchroniser certains paramètres entre vos appareils. Ceci est nécessaire pour activer des notifications. $1."
  },
  "profileSyncPrivacyLink": {
    "message": "Découvrez comment nous protégeons vos données personnelles"
  },
  "proposedApprovalLimit": {
    "message": "Limite d’approbation proposée"
  },
  "provide": {
    "message": "Fournir"
  },
  "publicAddress": {
    "message": "Adresse publique"
  },
  "pushPlatformNotificationsFundsReceivedDescription": {
    "message": "Vous avez reçu $1 $2"
  },
  "pushPlatformNotificationsFundsReceivedDescriptionDefault": {
    "message": "Vous avez reçu des jetons"
  },
  "pushPlatformNotificationsFundsReceivedTitle": {
    "message": "Fonds reçus"
  },
  "pushPlatformNotificationsFundsSentDescription": {
    "message": "Vous avez envoyé avec succès $1 $2"
  },
  "pushPlatformNotificationsFundsSentDescriptionDefault": {
    "message": "Vous avez envoyé avec succès des jetons"
  },
  "pushPlatformNotificationsFundsSentTitle": {
    "message": "Fonds envoyés"
  },
  "pushPlatformNotificationsNftReceivedDescription": {
    "message": "Vous avez reçu de nouveaux NFT"
  },
  "pushPlatformNotificationsNftReceivedTitle": {
    "message": "NFT reçu"
  },
  "pushPlatformNotificationsNftSentDescription": {
    "message": "Vous avez envoyé avec succès un NFT"
  },
  "pushPlatformNotificationsNftSentTitle": {
    "message": "NFT envoyé"
  },
  "pushPlatformNotificationsStakingLidoStakeCompletedDescription": {
    "message": "Votre staking Lido a été effectué avec succès"
  },
  "pushPlatformNotificationsStakingLidoStakeCompletedTitle": {
    "message": "Staking terminé"
  },
  "pushPlatformNotificationsStakingLidoStakeReadyToBeWithdrawnDescription": {
    "message": "Vous pouvez désormais retirer vos récompenses de staking Lido"
  },
  "pushPlatformNotificationsStakingLidoStakeReadyToBeWithdrawnTitle": {
    "message": "Retirer les récompenses de staking Lido"
  },
  "pushPlatformNotificationsStakingLidoWithdrawalCompletedDescription": {
    "message": "Votre retrait Lido a été effectué avec succès"
  },
  "pushPlatformNotificationsStakingLidoWithdrawalCompletedTitle": {
    "message": "Retrait effectué"
  },
  "pushPlatformNotificationsStakingLidoWithdrawalRequestedDescription": {
    "message": "Votre demande de retrait Lido a été envoyée"
  },
  "pushPlatformNotificationsStakingLidoWithdrawalRequestedTitle": {
    "message": "La demande de retrait a été envoyée"
  },
  "pushPlatformNotificationsStakingRocketpoolStakeCompletedDescription": {
    "message": "Votre staking RocketPool a été effectué avec succès"
  },
  "pushPlatformNotificationsStakingRocketpoolStakeCompletedTitle": {
    "message": "Staking terminé"
  },
  "pushPlatformNotificationsStakingRocketpoolUnstakeCompletedDescription": {
    "message": "L’annulation du staking RocketPool a été effectuée avec succès"
  },
  "pushPlatformNotificationsStakingRocketpoolUnstakeCompletedTitle": {
    "message": "Annulation du staking terminée"
  },
  "pushPlatformNotificationsSwapCompletedDescription": {
    "message": "Votre swap MetaMask a été effectué avec succès"
  },
  "pushPlatformNotificationsSwapCompletedTitle": {
    "message": "Swap terminé"
  },
  "queued": {
    "message": "En attente"
  },
  "quoteRate": {
    "message": "Cotation"
  },
  "rank": {
    "message": "Rang"
  },
  "reAddAccounts": {
    "message": "ajouter de nouveau tous les autres comptes"
  },
  "reAdded": {
    "message": "ajouté à nouveau"
  },
  "readdToken": {
    "message": "Vous pourrez ajouter à nouveau ce jeton en allant sur « Ajouter un jeton » dans le menu des options de votre compte."
  },
  "receive": {
    "message": "Recevoir"
  },
  "recommendedGasLabel": {
    "message": "Recommandé"
  },
  "recoveryPhraseReminderBackupStart": {
    "message": "Commencez ici"
  },
  "recoveryPhraseReminderConfirm": {
    "message": "C’est compris !"
  },
  "recoveryPhraseReminderHasBackedUp": {
    "message": "Conservez toujours votre phrase secrète de récupération dans un endroit sûr et secret"
  },
  "recoveryPhraseReminderHasNotBackedUp": {
    "message": "Vous avez besoin de sauvegarder à nouveau votre phrase secrète de récupération ?"
  },
  "recoveryPhraseReminderItemOne": {
    "message": "Ne partagez jamais votre phrase secrète de récupération avec qui que ce soit"
  },
  "recoveryPhraseReminderItemTwo": {
    "message": "L’équipe MetaMask ne vous demandera jamais votre phrase secrète de récupération"
  },
  "recoveryPhraseReminderSubText": {
    "message": "Votre phrase secrète de récupération contrôle tous vos comptes."
  },
  "recoveryPhraseReminderTitle": {
    "message": "Protégez vos fonds"
  },
  "redesignedConfirmationsEnabledToggle": {
    "message": "Demandes de signature améliorées"
  },
  "redesignedConfirmationsToggleDescription": {
    "message": "Activez cette option pour afficher les demandes de signature dans un format amélioré."
  },
  "redesignedTransactionsEnabledToggle": {
    "message": "Demandes de transaction améliorées"
  },
  "redesignedTransactionsToggleDescription": {
    "message": "Activez cette option pour afficher les demandes de transaction dans un format amélioré."
  },
  "refreshList": {
    "message": "Rafraîchir la liste"
  },
  "reject": {
    "message": "Rejeter"
  },
  "rejectAll": {
    "message": "Refuser tout"
  },
  "rejectRequestsDescription": {
    "message": "Vous êtes sur le point de rejeter une série de demandes de $1."
  },
  "rejectRequestsN": {
    "message": "Rejeter les demandes de $1"
  },
  "rejectTxsDescription": {
    "message": "Vous êtes sur le point de rejeter en groupe les transactions $1."
  },
  "rejectTxsN": {
    "message": "Rejeter les transactions $1"
  },
  "rejected": {
    "message": "Rejeté"
  },
  "remember": {
    "message": "Rappel :"
  },
  "remove": {
    "message": "Supprimer"
  },
  "removeAccount": {
    "message": "Suprimer le compte"
  },
  "removeAccountDescription": {
    "message": "Ce compte va être supprimé de votre portefeuille. Veuillez vérifier que vous avez la phrase secrète de récupération originale de ce compte ou la clé privée pour ce compte importé avant de continuer. Vous pouvez importer ou créer à nouveau des comptes à partir du menu des comptes. "
  },
  "removeJWT": {
    "message": "Supprimer le jeton de dépôt"
  },
  "removeJWTDescription": {
    "message": "Êtes-vous sûr de vouloir supprimer ce jeton ? Tous les comptes attribués à ce jeton seront également supprimés de l’extension : "
  },
  "removeKeyringSnap": {
    "message": "En supprimant ce snap, vous supprimerez ces comptes de MetaMask :"
  },
  "removeKeyringSnapToolTip": {
    "message": "Les comptes sont gérés par ce snap. Si vous le supprimez, les comptes seront supprimés de MetaMask, mais pas de la blockchain."
  },
  "removeNFT": {
    "message": "Supprimer le NFT"
  },
  "removeNftErrorMessage": {
    "message": "Nous n’avons pas pu supprimer ce NFT."
  },
  "removeNftMessage": {
    "message": "Le NFT a été supprimé avec succès !"
  },
  "removeSnap": {
    "message": "Supprimer le Snap"
  },
  "removeSnapAccountDescription": {
    "message": "Si vous continuez, ce compte ne sera plus disponible dans MetaMask."
  },
  "removeSnapAccountTitle": {
    "message": "Supprimer le compte"
  },
  "removeSnapConfirmation": {
    "message": "Voulez-vous vraiment supprimer $1 ?",
    "description": "$1 represents the name of the snap"
  },
  "removeSnapDescription": {
    "message": "Cette action supprimera le snap, ses données et révoquera vos autorisations."
  },
  "replace": {
    "message": "remplacer"
  },
  "reportIssue": {
    "message": "Signaler un problème"
  },
  "requestFlaggedAsMaliciousFallbackCopyReason": {
    "message": "Le fournisseur de sécurité n’a pas partagé d’autres détails"
  },
  "requestFlaggedAsMaliciousFallbackCopyReasonTitle": {
    "message": "Demande signalée comme malveillante"
  },
  "requestFrom": {
    "message": "Demande de"
  },
  "requestFromInfo": {
    "message": "C'est le site qui vous demande votre signature."
  },
  "requestFromTransactionDescription": {
    "message": "Il s’agit du site qui demande votre confirmation."
  },
  "requestMayNotBeSafe": {
    "message": "Cette demande peut présenter des risques"
  },
  "requestMayNotBeSafeError": {
    "message": "Le fournisseur de sécurité n’a pas détecté d’activité malveillante connue, mais continuer peut présenter un risque."
  },
  "requestNotVerified": {
    "message": "Demande non vérifiée"
  },
  "requestNotVerifiedError": {
    "message": "Suite à une erreur, cette demande n’a pas été vérifiée par le fournisseur de sécurité. Veuillez agir avec prudence."
  },
  "requestsAwaitingAcknowledgement": {
    "message": "demandes en attente d’un accusé de réception"
  },
  "required": {
    "message": "Obligatoire"
  },
  "reset": {
    "message": "Reinitialiser"
  },
  "resetWallet": {
    "message": "Réinitialiser le portefeuille"
  },
  "resetWalletSubHeader": {
    "message": "MetaMask ne conserve pas de copie de votre mot de passe. Si vous avez des difficultés à déverrouiller votre compte, vous devrez réinitialiser votre portefeuille. Vous pouvez le faire en fournissant la phrase de récupération secrète que vous avez saisie lors de la configuration de votre portefeuille."
  },
  "resetWalletUsingSRP": {
    "message": "Cette action supprimera votre portefeuille actuel et votre phrase de récupération secrète de cet appareil, ainsi que la liste des comptes que vous avez sélectionnés. Après la réinitialisation avec une phrase de récupération secrète, vous verrez une liste de comptes basés sur la phrase de récupération secrète que vous utilisez pour réinitialiser. Cette nouvelle liste comprendra automatiquement les comptes qui ont un solde. Vous pourrez également $1 créé auparavant. Les comptes personnalisés que vous avez importés devront être $2 et tous les jetons personnalisés que vous avez ajoutés à un compte devront également être $3."
  },
  "resetWalletWarning": {
    "message": "Vérifiez que vous avez saisi correctement la phrase de récupération secrète avant de continuer. Vous ne pourrez pas annuler cette action."
  },
  "restartMetamask": {
    "message": "Redémarrer MetaMask"
  },
  "restore": {
    "message": "Restaurer"
  },
  "restoreUserData": {
    "message": "Restaurer les données de l’utilisateur"
  },
  "resultPageError": {
    "message": "Erreur"
  },
  "resultPageErrorDefaultMessage": {
    "message": "L’opération a échoué."
  },
  "resultPageSuccess": {
    "message": "Réussite"
  },
  "resultPageSuccessDefaultMessage": {
    "message": "L’opération a été effectuée avec succès."
  },
  "retryTransaction": {
    "message": "Retenter la transaction"
  },
  "reusedTokenNameWarning": {
    "message": "L’un de ces jetons réutilise le symbole d’un autre jeton que vous surveillez, ce qui peut être déroutant ou trompeur."
  },
  "revealSeedWords": {
    "message": "Révéler la phrase secrète de récupération"
  },
  "revealSeedWordsDescription1": {
    "message": "La $1 donne $2",
    "description": "This is a sentence consisting of link using 'revealSeedWordsSRPName' as $1 and bolded text using 'revealSeedWordsDescription3' as $2."
  },
  "revealSeedWordsDescription2": {
    "message": "MetaMask est un $1. Cela signifie que vous êtes le seul à connaître votre PSR.",
    "description": "$1 is text link with the message from 'revealSeedWordsNonCustodialWallet'"
  },
  "revealSeedWordsDescription3": {
    "message": "un accès complet à votre portefeuille et à vos fonds.\n"
  },
  "revealSeedWordsNonCustodialWallet": {
    "message": "portefeuille non dépositaire"
  },
  "revealSeedWordsQR": {
    "message": "QR"
  },
  "revealSeedWordsSRPName": {
    "message": "Phrase secrète de récupération (PSR)"
  },
  "revealSeedWordsText": {
    "message": "Texte"
  },
  "revealSeedWordsWarning": {
    "message": "Assurez-vous que personne ne regarde votre écran. $1",
    "description": "$1 is bolded text using the message from 'revealSeedWordsWarning2'"
  },
  "revealSeedWordsWarning2": {
    "message": "Le service d’assistance de MetaMask ne vous la demandera jamais.",
    "description": "The bolded texted in the second part of 'revealSeedWordsWarning'"
  },
  "revealSensitiveContent": {
    "message": "Révéler les contenus sensibles"
  },
  "revealTheSeedPhrase": {
    "message": "Révéler la phrase mnémonique"
  },
  "reviewAlerts": {
    "message": "Examiner les alertes"
  },
  "reviewPermissions": {
    "message": "Revoir les autorisations"
  },
  "revokeAllTokensTitle": {
    "message": "Révoquer l’autorisation d’accès et de transfert de tous vos $1 ?",
    "description": "$1 is the symbol of the token for which the user is revoking approval"
  },
  "revokeAllTokensTitleWithoutSymbol": {
    "message": "Révoquer l’autorisation d’accès et de transfert de tous vos NFT via $1 ?",
    "description": "$1 is a link to contract on the block explorer when we're not able to retrieve a erc721 or erc1155 name"
  },
  "revokeApproveForAllDescription": {
    "message": "Cela révoque l’autorisation pour un tiers d’accéder et de transférer la totalité de vos $1 sans préavis.",
    "description": "$1 is either a string or link of a given token symbol or name"
  },
  "revokeApproveForAllDescriptionWithoutSymbol": {
    "message": "Tant que vous n’aurez pas révoqué cette autorisation, l’autre partie pourra accéder à votre portefeuille et transférer sans préavis les NFT via $1.",
    "description": "$1 is a link to contract on the block explorer when we're not able to retrieve a erc721 or erc1155 name"
  },
  "revokePermission": {
    "message": "Retirer l'autorisation"
  },
  "revokeSpendingCap": {
    "message": "Supprimez le plafond des dépenses pour vos $1",
    "description": "$1 is a token symbol"
  },
  "revokeSpendingCapTooltipText": {
    "message": "Ce tiers ne pourra plus dépenser vos jetons actuels ou futurs."
  },
  "rpcUrl": {
    "message": "Nouvelle URL de RPC"
  },
  "safeTransferFrom": {
    "message": "Transfert sécurisé depuis"
  },
  "save": {
    "message": "Enregistrer"
  },
  "scanInstructions": {
    "message": "Placez le code QR devant votre appareil photo"
  },
  "scanQrCode": {
    "message": "Scannez le code QR"
  },
  "scrollDown": {
    "message": "Faites défiler vers le bas"
  },
  "search": {
    "message": "Rechercher"
  },
  "searchAccounts": {
    "message": "Rechercher des comptes"
  },
  "searchNfts": {
    "message": "Recherche de NFT"
  },
  "searchTokens": {
    "message": "Rechercher des jetons"
  },
  "secretRecoveryPhrase": {
    "message": "Phrase secrète de récupération"
  },
  "secureWallet": {
    "message": "Portefeuille sécurisé"
  },
  "security": {
    "message": "Sécurité"
  },
  "securityAlert": {
    "message": "Alerte de sécurité provenant de $1 et de $2"
  },
  "securityAlerts": {
    "message": "Alertes de sécurité"
  },
  "securityAlertsDescription": {
    "message": "Cette fonctionnalité vous alerte en cas d’activité malveillante en examinant activement les demandes de transaction et de signature. $1",
    "description": "Link to learn more about security alerts"
  },
  "securityAndPrivacy": {
    "message": "Sécurité et confidentialité"
  },
  "securityProviderPoweredBy": {
    "message": "Service fourni par $1",
    "description": "The security provider that is providing data"
  },
  "seeDetails": {
    "message": "Voir les détails"
  },
  "seedPhraseConfirm": {
    "message": "Confirmer la phrase secrète de récupération"
  },
  "seedPhraseEnterMissingWords": {
    "message": "Confirmer la phrase secrète de récupération"
  },
  "seedPhraseIntroNotRecommendedButtonCopy": {
    "message": "Me le rappeler plus tard (non recommandé)"
  },
  "seedPhraseIntroRecommendedButtonCopy": {
    "message": "Sécuriser mon portefeuille (recommandé)"
  },
  "seedPhraseIntroSidebarBulletOne": {
    "message": "Notez-la et conservez-la dans plusieurs endroits secrets."
  },
  "seedPhraseIntroSidebarBulletTwo": {
    "message": "Stocker dans un coffre-fort."
  },
  "seedPhraseIntroSidebarCopyOne": {
    "message": "Votre phrase secrète de récupération est une formule de 12 mots qui constitue la « clé maîtresse » de votre portefeuille et de vos fonds"
  },
  "seedPhraseIntroSidebarCopyThree": {
    "message": "Si quelqu’un vous demande votre phrase de récupération, il est probable qu’il essaie de vous arnaquer pour dérober les fonds de votre portefeuille"
  },
  "seedPhraseIntroSidebarCopyTwo": {
    "message": "Ne partagez jamais, au grand jamais, votre phrase secrète de récupération, pas même avec MetaMask !"
  },
  "seedPhraseIntroSidebarTitleOne": {
    "message": "Qu’est-ce qu’une phrase secrète de récupération ?"
  },
  "seedPhraseIntroSidebarTitleThree": {
    "message": "Dois-je partager ma phrase secrète de récupération ?"
  },
  "seedPhraseIntroSidebarTitleTwo": {
    "message": "Comment puis-je sauvegarder ma phrase secrète de récupération ?"
  },
  "seedPhraseIntroTitle": {
    "message": "Sécuriser votre portefeuille"
  },
  "seedPhraseIntroTitleCopy": {
    "message": "Avant de commencer, regardez cette courte vidéo pour vous informer sur votre phrase secrète de récupération et sur la manière de sécuriser votre portefeuille."
  },
  "seedPhraseReq": {
    "message": "Les phrases secrètes de récupération sont composées de 12, 15, 18, 21 ou 24 mots"
  },
  "seedPhraseWriteDownDetails": {
    "message": "Notez cette phrase secrète de récupération de 12 mots et stockez-la dans un endroit de confiance où vous seul avez accès."
  },
  "seedPhraseWriteDownHeader": {
    "message": "Notez votre phrase secrète de récupération"
  },
  "select": {
    "message": "Sélectionner"
  },
  "selectAccounts": {
    "message": "Sélectionnez le(s) compte(s) à utiliser sur ce site"
  },
  "selectAccountsForSnap": {
    "message": "Sélectionnez le(s) compte(s) à utiliser avec ce snap"
  },
  "selectAll": {
    "message": "Tout sélectionner"
  },
  "selectAllAccounts": {
    "message": "Sélectionner tous les comptes"
  },
  "selectAnAccount": {
    "message": "Sélectionner un compte"
  },
  "selectAnAccountAlreadyConnected": {
    "message": "Ce compte a déjà été connecté à MetaMask"
  },
  "selectAnAccountHelp": {
    "message": "Sélectionnez les comptes de dépôt que vous voulez utiliser dans MetaMask Institutional."
  },
  "selectEnableDisplayMediaPrivacyPreference": {
    "message": "Activer l’option « Afficher les supports NFT »"
  },
  "selectHdPath": {
    "message": "Sélectionner le chemin HD"
  },
  "selectJWT": {
    "message": "Sélectionnez un jeton"
  },
  "selectNFTPrivacyPreference": {
    "message": "Activez la détection automatique des NFT"
  },
  "selectPathHelp": {
    "message": "Si vous ne voyez pas les comptes auxquels vous vous attendez, essayez de changer le chemin d’accès au portefeuille HD ou le réseau sélectionné."
  },
  "selectType": {
    "message": "Sélectionner le type"
  },
  "selectingAllWillAllow": {
    "message": "En sélectionnant tout, vous autorisez ce site à voir tous vos comptes actuels. Assurez-vous de bien avoir confiance en ce site."
  },
  "send": {
    "message": "Envoyer"
  },
  "sendBugReport": {
    "message": "Envoyez-nous un rapport de bogue."
  },
  "sendNoContactsConversionText": {
    "message": "cliquez ici"
  },
  "sendNoContactsDescription": {
    "message": "Les contacts vous permettent d’envoyer en toute sécurité plusieurs transactions vers un autre compte. Pour créer un contact, $1",
    "description": "$1 represents the action text 'click here'"
  },
  "sendNoContactsTitle": {
    "message": "Vous n’avez aucun contact"
  },
  "sendSelectReceiveAsset": {
    "message": "Sélectionnez l’actif que vous recevrez"
  },
  "sendSelectSendAsset": {
    "message": "Sélectionnez l’actif que vous voulez envoyer"
  },
  "sendSpecifiedTokens": {
    "message": "Envoyer $1",
    "description": "Symbol of the specified token"
  },
  "sendSwapSubmissionWarning": {
    "message": "En cliquant sur ce bouton, vous entamez immédiatement l’opération d’échange. Veuillez vérifier les détails de votre transaction avant de continuer."
  },
  "sendTokenAsToken": {
    "message": "Échanger des $1 contre des $2 et les envoyer",
    "description": "Used in the transaction display list to describe a swap and send. $1 and $2 are the symbols of tokens in involved in the swap."
  },
  "sendingAsset": {
    "message": "Envoi de $1"
  },
  "sendingDisabled": {
    "message": "L’envoi d’actifs ERC-1155 NFT n’est pas encore pris en charge."
  },
  "sendingNativeAsset": {
    "message": "Envoi de $1",
    "description": "$1 represents the native currency symbol for the current network (e.g. ETH or BNB)"
  },
  "sendingToTokenContractWarning": {
    "message": "Attention : vous êtes sur le point d’envoyer des jetons à l’adresse d’un contrat de jetons qui pourrait entraîner une perte de fonds. $1",
    "description": "$1 is a clickable link with text defined by the 'learnMoreUpperCase' key. The link will open to a support article regarding the known contract address warning"
  },
  "sendingZeroAmount": {
    "message": "Vous envoyez 0 $1."
  },
  "sepolia": {
    "message": "Réseau de test Sepolia"
  },
  "setAdvancedPrivacySettingsDetails": {
    "message": "MetaMask utilise ces services tiers de confiance pour améliorer la convivialité et la sécurité des produits."
  },
  "setApprovalForAll": {
    "message": "Définir l’approbation pour tous"
  },
  "setApprovalForAllTitle": {
    "message": "Approuver $1 sans limite de dépenses",
    "description": "The token symbol that is being approved"
  },
  "settingAddSnapAccount": {
    "message": "Ajouter un compte Snap"
  },
  "settings": {
    "message": "Paramètres"
  },
  "settingsSearchMatchingNotFound": {
    "message": "Aucun résultat correspondant trouvé."
  },
  "settingsSubHeadingSignaturesAndTransactions": {
    "message": "Demandes de signature et de transaction"
  },
  "show": {
    "message": "Afficher"
  },
  "showAccount": {
    "message": "Afficher le compte"
  },
  "showExtensionInFullSizeView": {
    "message": "Afficher l’extension en taille réelle"
  },
  "showExtensionInFullSizeViewDescription": {
    "message": "Activez cette option si vous voulez que l’extension s’affiche en taille réelle lorsque vous cliquez sur l’icône de l’extension."
  },
  "showFiatConversionInTestnets": {
    "message": "Afficher la conversion sur les testnets"
  },
  "showFiatConversionInTestnetsDescription": {
    "message": "Sélectionnez cette option pour afficher la conversion des monnaies fiduciaires sur Testnets."
  },
  "showHexData": {
    "message": "Afficher les données Hex"
  },
  "showHexDataDescription": {
    "message": "Selectionner ici pour afficher le champs de données hex dans l’écran d’envoi"
  },
  "showIncomingTransactions": {
    "message": "Afficher les transactions entrantes"
  },
  "showIncomingTransactionsDescription": {
    "message": "Sélectionnez ceci pour utiliser Etherscan afin d’afficher les transactions entrantes dans la liste des transactions",
    "description": "$1 is the link to etherscan url and $2 is the link to the privacy policy of consensys APIs"
  },
  "showIncomingTransactionsExplainer": {
    "message": "Ce processus fait appel à différentes API tierces pour chaque réseau et expose ainsi votre adresse Ethereum et votre adresse IP."
  },
  "showLess": {
    "message": "Afficher moins"
  },
  "showMore": {
    "message": "Afficher plus"
  },
  "showNft": {
    "message": "Afficher le NFT"
  },
  "showPermissions": {
    "message": "Afficher les autorisations"
  },
  "showPrivateKey": {
    "message": "Afficher la clé privée"
  },
  "showTestnetNetworks": {
    "message": "Afficher les réseaux de test"
  },
  "showTestnetNetworksDescription": {
    "message": "Sélectionnez ceci pour afficher les réseaux de test dans la liste des réseaux"
  },
  "sigRequest": {
    "message": "Demande de signature"
  },
  "sign": {
    "message": "Signer"
  },
  "signatureRequest": {
    "message": "Demande de Signature"
  },
  "signatureRequestGuidance": {
    "message": "Ne signez ce message que si vous comprenez parfaitement son contenu et si le site demandeur vous inspire confiance."
  },
  "signed": {
    "message": "Signé"
  },
  "signin": {
    "message": "Connexion"
  },
  "signing": {
    "message": "Signature"
  },
  "signingInWith": {
    "message": "Se connecter avec"
  },
  "simulationDetailsFailed": {
    "message": "Une erreur s’est produite lors du chargement de l’estimation."
  },
  "simulationDetailsFiatNotAvailable": {
    "message": "Non disponible"
  },
  "simulationDetailsIncomingHeading": {
    "message": "Vous recevez"
  },
  "simulationDetailsNoBalanceChanges": {
    "message": "Aucun changement prévu pour votre portefeuille"
  },
  "simulationDetailsOutgoingHeading": {
    "message": "Vous envoyez"
  },
  "simulationDetailsTitle": {
    "message": "Changements estimés"
  },
  "simulationDetailsTitleTooltip": {
    "message": "Les changements estimés représentent ce qui pourrait se produire si vous effectuez cette transaction. Il s’agit juste d’une estimation fournie à des fins d’information."
  },
  "simulationDetailsTotalFiat": {
    "message": "Total = $1",
    "description": "$1 is the total amount in fiat currency on one side of the transaction"
  },
  "simulationDetailsTransactionReverted": {
    "message": "Cette transaction va probablement échouer"
  },
  "simulationErrorMessageV2": {
    "message": "Nous n’avons pas pu estimer le prix de carburant. Par conséquent, il se peut qu’il y ait une erreur dans le contrat et que cette transaction échoue."
  },
  "simulationsSettingDescription": {
    "message": "Activez cette option pour estimer les changements de solde des transactions avant de les confirmer. Cela ne garantit pas le résultat final de vos transactions. $1"
  },
  "simulationsSettingSubHeader": {
    "message": "Estimer les changements de solde"
  },
  "siweIssued": {
    "message": "Émis"
  },
  "siweNetwork": {
    "message": "Réseau"
  },
  "siweRequestId": {
    "message": "Demander un ID"
  },
  "siweResources": {
    "message": "Ressources"
  },
  "siweSignatureSimulationDetailInfo": {
    "message": "Vous êtes en train de vous connecter à un site, aucun changement ne devrait être apporté à votre compte."
  },
  "siweURI": {
    "message": "URL"
  },
  "skip": {
    "message": "Ignorer"
  },
  "skipAccountSecurity": {
    "message": "Sauter le réglage des paramètres de sécurité du compte ?"
  },
  "skipAccountSecurityDetails": {
    "message": "Je suis conscient(e) que tant que je n’aurai pas sauvegardé ma phrase secrète de récupération, je risque de perdre mes comptes et tous leurs actifs."
  },
  "smartContracts": {
    "message": "Contrats intelligents"
  },
  "smartSwapsErrorNotEnoughFunds": {
    "message": "Fonds insuffisants pour souscrire un contrat de swap intelligent."
  },
  "smartSwapsErrorUnavailable": {
    "message": "Les contrats de swap intelligents sont temporairement indisponibles."
  },
  "smartTransactionCancelled": {
    "message": "Votre transaction a été annulée"
  },
  "smartTransactionCancelledDescription": {
    "message": "Votre transaction n’a pas pu être effectuée, elle a donc été annulée pour vous éviter de payer inutilement des frais de gaz."
  },
  "smartTransactionError": {
    "message": "Votre transaction a échoué"
  },
  "smartTransactionErrorDescription": {
    "message": "Des changements soudains sur le marché peuvent entraîner des échecs de transaction. Si le problème persiste, contactez le service d’assistance à la clientèle de MetaMask."
  },
  "smartTransactionPending": {
    "message": "Soumettre votre transaction"
  },
  "smartTransactionSuccess": {
    "message": "Votre transaction est terminée"
  },
  "smartTransactionTakingTooLong": {
    "message": "Désolé de vous avoir fait attendre"
  },
  "smartTransactionTakingTooLongDescription": {
    "message": "Si votre transaction n’est pas finalisée dans un délai de $1, elle sera annulée et les frais de gaz ne vous seront pas facturés.",
    "description": "$1 is remaining time in seconds"
  },
  "smartTransactions": {
    "message": "Transactions intelligentes"
  },
  "smartTransactionsBenefit1": {
    "message": "Taux de réussite de 99,5 %"
  },
  "smartTransactionsBenefit2": {
    "message": "Cela vous permet d’économiser de l’argent"
  },
  "smartTransactionsBenefit3": {
    "message": "Mises à jour en temps réel"
  },
  "smartTransactionsDescription": {
    "message": "Bénéficiez de taux de réussite plus élevés, d’une protection contre le « front running » et d’une meilleure visibilité grâce aux transactions intelligentes."
  },
  "smartTransactionsDescription2": {
    "message": "Disponible uniquement sur Ethereum. Vous pouvez activer ou désactiver cette option à tout moment dans les paramètres. $1",
    "description": "$1 is an external link to learn more about Smart Transactions"
  },
  "smartTransactionsOptItModalTitle": {
    "message": "Protection renforcée des transactions"
  },
  "snapAccountCreated": {
    "message": "Le compte a été créé"
  },
  "snapAccountCreatedDescription": {
    "message": "Votre nouveau compte est prêt à être utilisé !"
  },
  "snapAccountCreationFailed": {
    "message": "La création du compte a échoué"
  },
  "snapAccountCreationFailedDescription": {
    "message": "$1 n’a pas réussi à créer un compte pour vous.",
    "description": "$1 is the snap name"
  },
  "snapAccountRedirectFinishSigningTitle": {
    "message": "Finaliser la signature"
  },
  "snapAccountRedirectSiteDescription": {
    "message": "Suivez les instructions de $1"
  },
  "snapAccountRemovalFailed": {
    "message": "La suppression du compte a échoué"
  },
  "snapAccountRemovalFailedDescription": {
    "message": "$1 n’a pas réussi à supprimer ce compte pour vous.",
    "description": "$1 is the snap name"
  },
  "snapAccountRemoved": {
    "message": "Compte supprimé"
  },
  "snapAccountRemovedDescription": {
    "message": "Ce compte ne pourra plus être utilisé dans MetaMask."
  },
  "snapAccounts": {
    "message": "Snaps de compte"
  },
  "snapAccountsDescription": {
    "message": "Comptes contrôlés par des Snaps tiers."
  },
  "snapConnectTo": {
    "message": "Connexion à $1",
    "description": "$1 is the website URL or a Snap name. Used for Snaps pre-approved connections."
  },
  "snapConnectionPermissionDescription": {
    "message": "Laissez $1 se connecter automatiquement à $2 sans votre approbation.",
    "description": "Used for Snap pre-approved connections. $1 is the Snap name, $2 is a website URL."
  },
  "snapConnectionWarning": {
    "message": "$1 veut utiliser $2",
    "description": "$2 is the snap and $1 is the dapp requesting connection to the snap."
  },
  "snapContent": {
    "message": "Ce contenu provient de $1",
    "description": "This is shown when a snap shows transaction insight information in the confirmation UI. $1 is a link to the snap's settings page with the link text being the name of the snap."
  },
  "snapDetailWebsite": {
    "message": "Site web"
  },
  "snapHomeMenu": {
    "message": "Menu d’accueil du Snap"
  },
  "snapInstallRequest": {
    "message": "L’installation de $1 lui accorde les autorisations suivantes.",
    "description": "$1 is the snap name."
  },
  "snapInstallSuccess": {
    "message": "Installation terminée"
  },
  "snapInstallWarningCheck": {
    "message": "Le Snap $1 demande l’autorisation de faire ce qui suit :",
    "description": "Warning message used in popup displayed on snap install. $1 is the snap name."
  },
  "snapInstallWarningHeading": {
    "message": "Agissez avec prudence"
  },
  "snapInstallWarningPermissionDescriptionForBip32View": {
    "message": "Autoriser le Snap $1 à consulter vos clés publiques (et vos adresses). Cela n’accorde pas l’autorisation de gérer les comptes ou les actifs.",
    "description": "An extended description for the `snap_getBip32PublicKey` permission used for tooltip on Snap Install Warning screen (popup/modal). $1 is the snap name."
  },
  "snapInstallWarningPermissionDescriptionForEntropy": {
    "message": "Autoriser le Snap $1 à gérer des comptes et des actifs sur le(s) réseau(x) demandé(s). Ces comptes sont dérivés et sauvegardés à l'aide de votre phrase secrète de récupération (sans la divulguer). Grâce à sa capacité à dériver des clés, le Snap $1 peut prendre en charge des protocoles blockchain autres que les protocoles de la blockchain Ethereum (EVM).",
    "description": "An extended description for the `snap_getBip44Entropy` and `snap_getBip44Entropy` permissions used for tooltip on Snap Install Warning screen (popup/modal). $1 is the snap name."
  },
  "snapInstallWarningPermissionNameForEntropy": {
    "message": "Gérer les comptes $1",
    "description": "Permission name used for the Permission Cell component displayed on warning popup when installing a Snap. $1 is list of account types."
  },
  "snapInstallWarningPermissionNameForViewPublicKey": {
    "message": "Afficher la clé publique pour $1",
    "description": "Permission name used for the Permission Cell component displayed on warning popup when installing a Snap. $1 is list of account types."
  },
  "snapInstallationErrorDescription": {
    "message": "$1 n’a pas pu être installé.",
    "description": "Error description used when snap installation fails. $1 is the snap name."
  },
  "snapInstallationErrorTitle": {
    "message": "L’installation a échoué",
    "description": "Error title used when snap installation fails."
  },
  "snapResultError": {
    "message": "Erreur"
  },
  "snapResultSuccess": {
    "message": "Réussi"
  },
  "snapResultSuccessDescription": {
    "message": "$1 est prêt à être utilisé"
  },
  "snapUpdateAlertDescription": {
    "message": "Obtenez la dernière version de $1",
    "description": "Description used in Snap update alert banner when snap update is available. $1 is the Snap name."
  },
  "snapUpdateAvailable": {
    "message": "Une mise à jour est disponible"
  },
  "snapUpdateErrorDescription": {
    "message": "La mise à jour de $1 a échoué.",
    "description": "Error description used when snap update fails. $1 is the snap name."
  },
  "snapUpdateErrorTitle": {
    "message": "La mise à jour a échoué",
    "description": "Error title used when snap update fails."
  },
  "snapUpdateRequest": {
    "message": "La mise à jour de $1 lui accorde les autorisations suivantes.",
    "description": "$1 is the Snap name."
  },
  "snapUpdateSuccess": {
    "message": "Mise à jour terminée"
  },
  "snapUrlIsBlocked": {
    "message": "Ce Snap veut vous emmener sur un site bloqué. $1."
  },
  "snaps": {
    "message": "Snaps"
  },
  "snapsConnected": {
    "message": "Snaps connectés"
  },
  "snapsNoInsight": {
    "message": "Le snap n’a renvoyé aucun aperçu"
  },
  "snapsPrivacyWarningFirstMessage": {
    "message": "Vous reconnaissez que tout Snap que vous installez (sauf indication contraire) est un « Service tiers » tel que défini dans les $1 de Consensys. L’utilisation des services tiers est régie par des conditions distinctes définies par les fournisseurs de services tiers. Consensys ne recommande pas à des personnes particulières d’utiliser un Snap pour des raisons particulières. Si vous décidez d’utiliser un service tiers, vous le faites à vos propres risques. Consensys décline toute responsabilité pour toute perte liée à l’utilisation des services tiers.",
    "description": "First part of a message in popup modal displayed when installing a snap for the first time. $1 is terms of use link."
  },
  "snapsPrivacyWarningSecondMessage": {
    "message": "Toute information que vous partagez avec des services tiers sera collectée directement par ces services tiers conformément à leur politique de confidentialité. Pour plus d’informations, veuillez consulter leur politique de confidentialité.",
    "description": "Second part of a message in popup modal displayed when installing a snap for the first time."
  },
  "snapsPrivacyWarningThirdMessage": {
    "message": "Consensys n’a pas accès aux informations que vous partagez avec les fournisseurs de services tiers.",
    "description": "Third part of a message in popup modal displayed when installing a snap for the first time."
  },
  "snapsSettings": {
    "message": "Paramètres du Snap"
  },
  "snapsTermsOfUse": {
    "message": "Conditions d’utilisation"
  },
  "snapsToggle": {
    "message": "Un snap ne s’exécute que s’il est activé"
  },
  "snapsUIError": {
    "message": "L’interface utilisateur (IU) spécifiée par le snap n’est pas valide.",
    "description": "This is shown when the insight snap throws an error. $1 is the snap name"
  },
  "someNetworksMayPoseSecurity": {
    "message": "Certains réseaux peuvent présenter des risques pour la sécurité et/ou la vie privée. Informez-vous sur les risques avant d’ajouter et d’utiliser un réseau."
  },
  "somethingDoesntLookRight": {
    "message": "On dirait que quelque chose ne va pas ? $1",
    "description": "A false positive message for users to contact support. $1 is a link to the support page."
  },
  "somethingIsWrong": {
    "message": "Un problème est survenu. Essayez de recharger la page."
  },
  "somethingWentWrong": {
    "message": "Oups !  Quelque chose a mal tourné. "
  },
  "source": {
    "message": "Source"
  },
  "speed": {
    "message": "Vitesse"
  },
  "speedUp": {
    "message": "Accélérer"
  },
  "speedUpCancellation": {
    "message": "Accélérer cette annulation"
  },
  "speedUpExplanation": {
    "message": "Nous avons mis à jour le prix du carburant selon les conditions actuelles du réseau et l’avons augmenté d’au moins 10 % (requis par le réseau)."
  },
  "speedUpPopoverTitle": {
    "message": "Accélérer la transaction"
  },
  "speedUpTooltipText": {
    "message": "Nouveau prix de carburant"
  },
  "speedUpTransaction": {
    "message": "Accélérez cette transaction"
  },
  "spendLimitInsufficient": {
    "message": "Limite de dépenses insuffisante"
  },
  "spendLimitInvalid": {
    "message": "Limite de dépenses invalide ; cela doit être une valeur positive"
  },
  "spendLimitPermission": {
    "message": "Autorisation de limite de dépenses"
  },
  "spendLimitRequestedBy": {
    "message": "Limite de dépenses demandée par $1",
    "description": "Origin of the site requesting the spend limit"
  },
  "spendLimitTooLarge": {
    "message": "Limite de dépenses trop élevée"
  },
  "spender": {
    "message": "Dépenseur"
  },
  "spendingCap": {
    "message": "Plafond de dépenses"
  },
  "spendingCapError": {
    "message": "Erreur : saisissez uniquement des chiffres"
  },
  "spendingCapErrorDescription": {
    "message": "Saisissez uniquement le nombre de jetons $1 que vous êtes prêt à utiliser maintenant ou à l’avenir. Vous pourrez toujours augmenter la limite de jetons plus tard.",
    "description": "$1 is origin of the site requesting the token limit"
  },
  "spendingCapRequest": {
    "message": "Demande de fixer un plafond de dépenses pour votre $1"
  },
  "srpInputNumberOfWords": {
    "message": "J’ai une phrase de $1 mots",
    "description": "This is the text for each option in the dropdown where a user selects how many words their secret recovery phrase has during import. The $1 is the number of words (either 12, 15, 18, 21, or 24)."
  },
  "srpPasteFailedTooManyWords": {
    "message": "Le collage a échoué parce que la phrase contenait plus de 24 mots. Une phrase secrète de récupération peut contenir un maximum de 24 mots.",
    "description": "Description of SRP paste error when the pasted content has too many words"
  },
  "srpPasteTip": {
    "message": "Vous pouvez coller toute votre phrase de récupération secrète dans n’importe quel champ",
    "description": "Our secret recovery phrase input is split into one field per word. This message explains to users that they can paste their entire secrete recovery phrase into any field, and we will handle it correctly."
  },
  "srpSecurityQuizGetStarted": {
    "message": "Commencer"
  },
  "srpSecurityQuizImgAlt": {
    "message": "Un œil avec un trou de serrure au centre et trois champs de mots de passe flottants"
  },
  "srpSecurityQuizIntroduction": {
    "message": "Pour révéler votre Phrase secrète de récupération, vous devez répondre correctement à deux questions"
  },
  "srpSecurityQuizQuestionOneQuestion": {
    "message": "Si vous perdez votre Phrase secrète de récupération, MetaMask..."
  },
  "srpSecurityQuizQuestionOneRightAnswer": {
    "message": "Ne pourra pas vous aider"
  },
  "srpSecurityQuizQuestionOneRightAnswerDescription": {
    "message": "Gravez-la sur une plaque en métal ou inscrivez-la sur plusieurs bouts de papier et cachez-les dans différents endroits secrets pour ne jamais la perdre. Si vous la perdez, il n'y a aucun moyen de la récupérer."
  },
  "srpSecurityQuizQuestionOneRightAnswerTitle": {
    "message": "En effet ! Personne ne peut vous aider à récupérer votre Phrase secrète de récupération."
  },
  "srpSecurityQuizQuestionOneWrongAnswer": {
    "message": "Pourra la récupérer pour vous"
  },
  "srpSecurityQuizQuestionOneWrongAnswerDescription": {
    "message": "Personne ne peut vous aider à récupérer votre Phrase secrète de récupération si jamais vous la perdez."
  },
  "srpSecurityQuizQuestionOneWrongAnswerTitle": {
    "message": "C'est faux ! Personne ne peut vous aider à récupérer votre Phrase secrète de récupération."
  },
  "srpSecurityQuizQuestionTwoQuestion": {
    "message": "Si un membre du service d'assistance ou toute autre personne vous demande votre Phrase secrète de récupération..."
  },
  "srpSecurityQuizQuestionTwoRightAnswer": {
    "message": "Ne la lui fournissez pas, car cette personne essaie de vous arnaquer."
  },
  "srpSecurityQuizQuestionTwoRightAnswerDescription": {
    "message": "Toute personne qui vous demande votre Phrase secrète de récupération, que ce soit pour des raisons de sécurité ou autre, essaie de vous arnaquer."
  },
  "srpSecurityQuizQuestionTwoRightAnswerTitle": {
    "message": "C'est exact ! Vous ne devez jamais partager votre Phrase secrète de récupération avec qui que ce soit."
  },
  "srpSecurityQuizQuestionTwoWrongAnswer": {
    "message": "Vous devez la lui fournir"
  },
  "srpSecurityQuizQuestionTwoWrongAnswerDescription": {
    "message": "Toute personne qui vous demande votre Phrase secrète de récupération, que ce soit pour des raisons de sécurité ou autre, essaie de vous arnaquer."
  },
  "srpSecurityQuizQuestionTwoWrongAnswerTitle": {
    "message": "C'est faux ! Vous ne devez jamais partager votre Phrase secrète de récupération avec qui que ce soit."
  },
  "srpSecurityQuizTitle": {
    "message": "Quiz sur la sécurité"
  },
  "srpToggleShow": {
    "message": "Afficher / Masquer ce mot de la phrase de récupération secrète",
    "description": "Describes a toggle that is used to show or hide a single word of the secret recovery phrase"
  },
  "srpWordHidden": {
    "message": "Ce mot est caché",
    "description": "Explains that a word in the secret recovery phrase is hidden"
  },
  "srpWordShown": {
    "message": "Ce mot est affiché",
    "description": "Explains that a word in the secret recovery phrase is being shown"
  },
  "stable": {
    "message": "Stable"
  },
  "stableLowercase": {
    "message": "stable"
  },
  "stake": {
    "message": "Staker"
  },
  "startYourJourney": {
    "message": "Lancez-vous dans les $1",
    "description": "$1 is the token symbol"
  },
  "startYourJourneyDescription": {
    "message": "Lancez-vous dans le Web3 en ajoutant quelques $1 à votre portefeuille.",
    "description": "$1 is the token symbol"
  },
  "stateLogError": {
    "message": "Erreur lors du chargement des journaux d’état."
  },
  "stateLogFileName": {
    "message": "Journaux d’événements de MetaMask"
  },
  "stateLogs": {
    "message": "Journaux d’événements"
  },
  "stateLogsDescription": {
    "message": "Les journaux d’état contiennent les adresses publiques de vos comptes et vos transactions envoyées."
  },
  "status": {
    "message": "État"
  },
  "statusNotConnected": {
    "message": "Non connecté"
  },
  "statusNotConnectedAccount": {
    "message": "Aucun compte connecté"
  },
  "step1LatticeWallet": {
    "message": "Connectez votre Lattice1"
  },
  "step1LatticeWalletMsg": {
    "message": "Vous pouvez connecter MetaMask à votre dispositif Lattice1 une fois qu’il est configuré et en ligne. Déverrouillez votre appareil et préparez son ID.",
    "description": "$1 represents the `hardwareWalletSupportLinkConversion` localization key"
  },
  "step1LedgerWallet": {
    "message": "Télécharger l’application Ledger"
  },
  "step1LedgerWalletMsg": {
    "message": "Téléchargez, configurez et saisissez votre mot de passe pour déverrouiller $1.",
    "description": "$1 represents the `ledgerLiveApp` localization value"
  },
  "step1TrezorWallet": {
    "message": "Connecter le portefeuille Trezor"
  },
  "step1TrezorWalletMsg": {
    "message": "Connecter votre Trezor directement sur votre ordinateur et déverrouillez-le. Assurez-vous que vous utilisez la bonne phrase de chiffrement.",
    "description": "$1 represents the `hardwareWalletSupportLinkConversion` localization key"
  },
  "step2LedgerWallet": {
    "message": "Connecter le portefeuille Ledger"
  },
  "step2LedgerWalletMsg": {
    "message": "Connectez votre portefeuille directement à votre ordinateur. Déverrouillez votre Ledger et ouvrez l’application Ethereum.",
    "description": "$1 represents the `hardwareWalletSupportLinkConversion` localization key"
  },
  "stillGettingMessage": {
    "message": "Vous recevez toujours ce message ?"
  },
  "strong": {
    "message": "Robuste"
  },
  "stxCancelled": {
    "message": "Le swap aurait échoué"
  },
  "stxCancelledDescription": {
    "message": "Votre transaction aurait échoué et a été annulée pour vous éviter de payer inutilement des frais de transaction."
  },
  "stxCancelledSubDescription": {
    "message": "Réessayez le swap. Nous serons là pour vous protéger contre des risques similaires la prochaine fois."
  },
  "stxEstimatedCompletion": {
    "message": "Délai estimé < $1",
    "description": "$1 is remeaning time in minutes and seconds, e.g. 0:10"
  },
  "stxFailure": {
    "message": "Échec du swap"
  },
  "stxFailureDescription": {
    "message": "Les fluctuations soudaines du marché peuvent provoquer des échecs. Si le problème persiste, veuillez contacter $1.",
    "description": "This message is shown to a user if their swap fails. The $1 will be replaced by support.metamask.io"
  },
  "stxOptInDescription": {
    "message": "Activez les transactions intelligentes pour profiter de transactions plus fiables et plus sûres sur le réseau principal Ethereum. $1"
  },
  "stxPendingPrivatelySubmittingSwap": {
    "message": "Soumission privée de votre Swap..."
  },
  "stxPendingPubliclySubmittingSwap": {
    "message": "Soumission publique de votre Swap..."
  },
  "stxSuccess": {
    "message": "Swap terminé !"
  },
  "stxSuccessDescription": {
    "message": "Votre $1 est maintenant disponible.",
    "description": "$1 is a token symbol, e.g. ETH"
  },
  "stxSwapCompleteIn": {
    "message": "Le Swap sera effectué dans <",
    "description": "'<' means 'less than', e.g. Swap will complete in < 2:59"
  },
  "stxTryingToCancel": {
    "message": "Tentative d’annulation de votre transaction..."
  },
  "stxUnknown": {
    "message": "État inconnu"
  },
  "stxUnknownDescription": {
    "message": "Une transaction a réussi, mais nous ne la reconnaissons pas. Cela peut être dû à la soumission d’une autre transaction pendant le traitement de ce swap."
  },
  "stxUserCancelled": {
    "message": "Swap annulé"
  },
  "stxUserCancelledDescription": {
    "message": "Votre transaction a été annulée et vous avez évité ainsi de payer inutilement des frais de transaction."
  },
  "submit": {
    "message": "Envoyer"
  },
  "submitted": {
    "message": "Envoyé"
  },
  "suggestedBySnap": {
    "message": "Suggéré par $1",
    "description": "$1 is the snap name"
  },
  "suggestedTokenName": {
    "message": "Nom suggéré :"
<<<<<<< HEAD
  },
  "suggestedTokenSymbol": {
    "message": "Symbole boursier suggéré :"
=======
>>>>>>> ad7a5462
  },
  "support": {
    "message": "Assistance"
  },
  "supportCenter": {
    "message": "Visitez notre centre d’aide"
  },
  "surveyConversion": {
    "message": "Répondez à notre sondage"
  },
  "surveyTitle": {
    "message": "Façonnez l’avenir de MetaMask"
  },
  "swap": {
    "message": "Swap"
  },
  "swapAdjustSlippage": {
    "message": "Ajuster l’effet de glissement"
  },
  "swapAggregator": {
    "message": "Agrégateur"
  },
  "swapAllowSwappingOf": {
    "message": "Autoriser le swap de $1",
    "description": "Shows a user that they need to allow a token for swapping on their hardware wallet"
  },
  "swapAmountReceived": {
    "message": "Montant garanti"
  },
  "swapAmountReceivedInfo": {
    "message": "Il s’agit du montant minimal que vous recevrez. Vous pouvez recevoir plus en fonction du glissement."
  },
  "swapAndSend": {
    "message": "Échanger et envoyer"
  },
  "swapAnyway": {
    "message": "Procéder de toute façon au swap"
  },
  "swapApproval": {
    "message": "Approuver $1 pour les swaps",
    "description": "Used in the transaction display list to describe a transaction that is an approve call on a token that is to be swapped.. $1 is the symbol of a token that has been approved."
  },
  "swapApproveNeedMoreTokens": {
    "message": "Vous avez besoin de $1 $2 de plus pour effectuer ce swap",
    "description": "Tells the user how many more of a given token they need for a specific swap. $1 is an amount of tokens and $2 is the token symbol."
  },
  "swapAreYouStillThere": {
    "message": "Êtes-vous toujours là ?"
  },
  "swapAreYouStillThereDescription": {
    "message": "Si vous le souhaitez, nous sommes prêts à vous présenter les dernières cotations"
  },
  "swapBuildQuotePlaceHolderText": {
    "message": "Aucun jeton disponible correspondant à $1",
    "description": "Tells the user that a given search string does not match any tokens in our token lists. $1 can be any string of text"
  },
  "swapConfirmWithHwWallet": {
    "message": "Confirmez avec votre portefeuille matériel"
  },
  "swapContinueSwapping": {
    "message": "Continuer à faire des swaps"
  },
  "swapContractDataDisabledErrorDescription": {
    "message": "Dans l’application Ethereum de votre Ledger, allez dans « Paramètres » et autorisez les données de contrat. Ensuite, retentez votre swap."
  },
  "swapContractDataDisabledErrorTitle": {
    "message": "Les données de contrat ne sont pas activées sur votre Ledger"
  },
  "swapCustom": {
    "message": "personnaliser"
  },
  "swapDecentralizedExchange": {
    "message": "Échange décentralisé"
  },
  "swapDirectContract": {
    "message": "Contrat direct"
  },
  "swapEditLimit": {
    "message": "Modifier la limite"
  },
  "swapEnableDescription": {
    "message": "Cette information est nécessaire et autorise MetaMask à effectuer le swap de vos $1.",
    "description": "Gives the user info about the required approval transaction for swaps. $1 will be the symbol of a token being approved for swaps."
  },
  "swapEnableTokenForSwapping": {
    "message": "Ce sera $1 pour le swap",
    "description": "$1 is for the 'enableToken' key, e.g. 'enable ETH'"
  },
  "swapEnterAmount": {
    "message": "Saisissez le montant"
  },
  "swapEstimatedNetworkFees": {
    "message": "Frais de réseau estimés"
  },
  "swapEstimatedNetworkFeesInfo": {
    "message": "Il s’agit d’une estimation des frais de réseau qui seront utilisés pour effectuer votre swap. Le montant réel peut varier en fonction des conditions du réseau."
  },
  "swapFailedErrorDescriptionWithSupportLink": {
    "message": "Sachez que les transactions peuvent échouer et que nous sommes là pour vous aider. Si ce problème persiste, vous pouvez contacter notre service clientèle au $1 pour plus d’assistance.",
    "description": "This message is shown to a user if their swap fails. The $1 will be replaced by support.metamask.io"
  },
  "swapFailedErrorTitle": {
    "message": "Échec du swap"
  },
  "swapFetchingQuote": {
    "message": "Récupération de la cotation"
  },
  "swapFetchingQuoteNofN": {
    "message": "Récupération de cotation $1 sur $2",
    "description": "A count of possible quotes shown to the user while they are waiting for quotes to be fetched. $1 is the number of quotes already loaded, and $2 is the total number of resources that we check for quotes. Keep in mind that not all resources will have a quote for a particular swap."
  },
  "swapFetchingQuotes": {
    "message": "Récupération des cotations…"
  },
  "swapFetchingQuotesErrorDescription": {
    "message": "Hum… un problème est survenu. Réessayez et si les erreurs persistent, contactez le service client."
  },
  "swapFetchingQuotesErrorTitle": {
    "message": "Erreur lors de la récupération des cotations"
  },
  "swapFetchingTokens": {
    "message": "Récupération des jetons…"
  },
  "swapFromTo": {
    "message": "Le swap de $1 vers $2",
    "description": "Tells a user that they need to confirm on their hardware wallet a swap of 2 tokens. $1 is a source token and $2 is a destination token"
  },
  "swapGasFeesDetails": {
    "message": "Les frais de carburant sont estimés et fluctueront selon le trafic réseau et la complexité de la transaction."
  },
  "swapGasFeesLearnMore": {
    "message": "En savoir plus sur les frais de carburant"
  },
  "swapGasFeesSplit": {
    "message": "Les frais de carburant indiqués dans l’écran précédent sont répartis entre ces deux transactions."
  },
  "swapGasFeesSummary": {
    "message": "Les frais de carburant sont payés aux mineurs de cryptomonnaies qui traitent les transactions sur le réseau $1. MetaMask ne tire aucun profit des frais de carburant.",
    "description": "$1 is the selected network, e.g. Ethereum or BSC"
  },
  "swapHighSlippage": {
    "message": "Important effet de glissement"
  },
  "swapHighSlippageWarning": {
    "message": "Le montant du glissement est très élevé."
  },
  "swapIncludesMMFee": {
    "message": "Comprend des frais MetaMask à hauteur de $1 %.",
    "description": "Provides information about the fee that metamask takes for swaps. $1 is a decimal number."
  },
  "swapIncludesMMFeeAlt": {
    "message": "La cotation inclut les frais de change de MetaMask qui s’élèvent à $1 %",
    "description": "Provides information about the fee that metamask takes for swaps using the latest copy. $1 is a decimal number."
  },
  "swapIncludesMetaMaskFeeViewAllQuotes": {
    "message": "Comprend des frais MetaMask à hauteur de $1 % – $2",
    "description": "Provides information about the fee that metamask takes for swaps. $1 is a decimal number and $2 is a link to view all quotes."
  },
  "swapLearnMore": {
    "message": "En savoir plus sur les swaps"
  },
  "swapLiquiditySourceInfo": {
    "message": "Nous consultons différentes sources de liquidité (bourses, agrégateurs et teneurs de marché professionnels) pour comparer les taux de change et les frais de réseau."
  },
  "swapLowSlippage": {
    "message": "Faible effet de glissement"
  },
  "swapLowSlippageError": {
    "message": "La transaction peut échouer, car le glissement maximal est trop faible."
  },
  "swapMaxSlippage": {
    "message": "Glissement maximal"
  },
  "swapMetaMaskFee": {
    "message": "Frais MetaMask"
  },
  "swapMetaMaskFeeDescription": {
    "message": "Des frais de $1 % sont automatiquement ajoutés à ce devis. Ces frais vous sont facturés en échange d'une licence d'utilisation du logiciel d'agrégation d'informations sur les fournisseurs de liquidités de MetaMask.",
    "description": "Provides information about the fee that metamask takes for swaps. $1 is a decimal number."
  },
  "swapNQuotesWithDot": {
    "message": "$1 cotations.",
    "description": "$1 is the number of quotes that the user can select from when opening the list of quotes on the 'view quote' screen"
  },
  "swapNewQuoteIn": {
    "message": "Nouvelles cotations dans $1",
    "description": "Tells the user the amount of time until the currently displayed quotes are update. $1 is a time that is counting down from 1:00 to 0:00"
  },
  "swapNoTokensAvailable": {
    "message": "Aucun jeton disponible correspondant à $1",
    "description": "Tells the user that a given search string does not match any tokens in our token lists. $1 can be any string of text"
  },
  "swapOnceTransactionHasProcess": {
    "message": "Vos $1 seront ajoutés à votre compte une fois que cette transaction sera traitée.",
    "description": "This message communicates the token that is being transferred. It is shown on the awaiting swap screen. The $1 will be a token symbol."
  },
  "swapPriceDifference": {
    "message": "Vous êtes sur le point d’effectuer un swap de $1 $2 (~$3) contre $4 $5 (~$6).",
    "description": "This message represents the price slippage for the swap.  $1 and $4 are a number (ex: 2.89), $2 and $5 are symbols (ex: ETH), and $3 and $6 are fiat currency amounts."
  },
  "swapPriceDifferenceTitle": {
    "message": "Différence de prix de ~$1",
    "description": "$1 is a number (ex: 1.23) that represents the price difference."
  },
  "swapPriceImpactTooltip": {
    "message": "L’incidence sur les prix correspond à la différence entre le prix actuel du marché et le montant reçu lors de l’exécution de la transaction. Cette répercussion dépend du volume de votre transaction par rapport au volume de la réserve de liquidités."
  },
  "swapPriceUnavailableDescription": {
    "message": "L’incidence sur les prix n’a pas pu être déterminée faute de données suffisantes sur les prix du marché. Veuillez confirmer que vous êtes satisfait·e du nombre de jetons que vous êtes sur le point de recevoir avant de procéder au swap."
  },
  "swapPriceUnavailableTitle": {
    "message": "Vérifiez votre taux avant de poursuivre"
  },
  "swapProcessing": {
    "message": "Traitement en cours"
  },
  "swapQuoteDetails": {
    "message": "Détails de la cotation"
  },
  "swapQuoteNofM": {
    "message": "$1 sur $2",
    "description": "A count of possible quotes shown to the user while they are waiting for quotes to be fetched. $1 is the number of quotes already loaded, and $2 is the total number of resources that we check for quotes. Keep in mind that not all resources will have a quote for a particular swap."
  },
  "swapQuoteSource": {
    "message": "Origine de la cotation"
  },
  "swapQuotesExpiredErrorDescription": {
    "message": "Veuillez demander de nouvelles cotations pour obtenir les derniers taux."
  },
  "swapQuotesExpiredErrorTitle": {
    "message": "Les cotations ont expiré"
  },
  "swapQuotesNotAvailableDescription": {
    "message": "Réduisez le montant de la transaction ou utilisez un autre jeton."
  },
  "swapQuotesNotAvailableErrorDescription": {
    "message": "Essayez d’ajuster le montant ou les paramètres de glissement, puis réessayez."
  },
  "swapQuotesNotAvailableErrorTitle": {
    "message": "Aucune cotation disponible"
  },
  "swapRate": {
    "message": "Taux"
  },
  "swapReceiving": {
    "message": "Réception"
  },
  "swapReceivingInfoTooltip": {
    "message": "Il s’agit d’une estimation. Le montant exact dépend du glissement."
  },
  "swapRequestForQuotation": {
    "message": "Demande de cotation"
  },
  "swapReviewSwap": {
    "message": "Vérifier le swap"
  },
  "swapSearchNameOrAddress": {
    "message": "Rechercher le nom ou coller l’adresse"
  },
  "swapSelect": {
    "message": "Sélectionner"
  },
  "swapSelectAQuote": {
    "message": "Sélectionnez une cotation"
  },
  "swapSelectAToken": {
    "message": "Sélectionnez un jeton"
  },
  "swapSelectQuotePopoverDescription": {
    "message": "Vous trouverez ci-dessous toutes les cotations obtenues auprès de multiples sources de liquidité."
  },
  "swapSelectToken": {
    "message": "Sélectionner le jeton"
  },
  "swapShowLatestQuotes": {
    "message": "Afficher les dernières cotations"
  },
  "swapSlippageHighDescription": {
    "message": "L’effet de glissement saisi ($1 %) est considéré comme très élevé et peut donner lieu à un taux de change désavantageux",
    "description": "$1 is the amount of % for slippage"
  },
  "swapSlippageHighTitle": {
    "message": "Important effet de glissement"
  },
  "swapSlippageLowDescription": {
    "message": "Une valeur aussi faible ($1 %) peut entraîner l’échec de l’accord de swap",
    "description": "$1 is the amount of % for slippage"
  },
  "swapSlippageLowTitle": {
    "message": "Faible effet de glissement"
  },
  "swapSlippageNegative": {
    "message": "Le glissement doit être supérieur ou égal à zéro"
  },
  "swapSlippageNegativeDescription": {
    "message": "Le slippage doit être supérieur ou égal à zéro"
  },
  "swapSlippageNegativeTitle": {
    "message": "Augmentez le slippage pour continuer"
  },
  "swapSlippageOverLimitDescription": {
    "message": "La tolérance au slippage doit être inférieure ou égale à 15 %. Une tolérance plus élevée peut se traduire par un taux de change désavantageux."
  },
  "swapSlippageOverLimitTitle": {
    "message": "Slippage très élevé"
  },
  "swapSlippagePercent": {
    "message": "$1 %",
    "description": "$1 is the amount of % for slippage"
  },
  "swapSlippageTooltip": {
    "message": "Si le prix fluctue entre le moment où vous placez un ordre et le moment où il est exécuté, on parle alors d’un « effet de glissement » ou « slippage ». Votre swap sera automatiquement annulé si ce phénomène dépasse le « seuil de glissement toléré » que vous avez fixé."
  },
  "swapSlippageZeroDescription": {
    "message": "Il y a moins de prestataires de services d’investissement sans slippage, ce qui se traduit par une cotation moins compétitive."
  },
  "swapSlippageZeroTitle": {
    "message": "Recherche de prestataires de services d’investissement sans slippage"
  },
  "swapSource": {
    "message": "Source de liquidité"
  },
  "swapSuggested": {
    "message": "Swap proposé"
  },
  "swapSuggestedGasSettingToolTipMessage": {
    "message": "Les swaps sont des transactions complexes et soumises à une contrainte de temps. Nous recommandons ce prix de carburant pour assurer un bon équilibre entre le coût et la garantie d’un swap réussi."
  },
  "swapSwapFrom": {
    "message": "Swap de"
  },
  "swapSwapSwitch": {
    "message": "Inverser l’échange de jetons"
  },
  "swapSwapTo": {
    "message": "Swap vers"
  },
  "swapToConfirmWithHwWallet": {
    "message": "pour confirmer avec votre portefeuille matériel"
  },
  "swapTokenAddedManuallyDescription": {
    "message": "Vérifiez ce jeton sur $1 et assurez-vous qu’il s’agit bien du jeton que vous souhaitez échanger.",
    "description": "$1 points the user to etherscan as a place they can verify information about a token. $1 is replaced with the translation for \"etherscan\""
  },
  "swapTokenAddedManuallyTitle": {
    "message": "Jeton ajouté manuellement"
  },
  "swapTokenAvailable": {
    "message": "Votre $1 a été ajouté à votre compte.",
    "description": "This message is shown after a swap is successful and communicates the exact amount of tokens the user has received for a swap. The $1 is a decimal number of tokens followed by the token symbol."
  },
  "swapTokenBalanceUnavailable": {
    "message": "Nous n’avons pas pu récupérer votre solde de $1",
    "description": "This message communicates to the user that their balance of a given token is currently unavailable. $1 will be replaced by a token symbol"
  },
  "swapTokenNotAvailable": {
    "message": "Impossible d’échanger ce jeton dans cette région"
  },
  "swapTokenToToken": {
    "message": "Swap de $1 vers $2",
    "description": "Used in the transaction display list to describe a swap. $1 and $2 are the symbols of tokens in involved in a swap."
  },
  "swapTokenVerificationAddedManually": {
    "message": "Ce jeton a été ajouté manuellement."
  },
  "swapTokenVerificationMessage": {
    "message": "Confirmez toujours l’adresse du jeton sur $1.",
    "description": "Points the user to Etherscan as a place they can verify information about a token. $1 is replaced with the translation for \"Etherscan\" followed by an info icon that shows more info on hover."
  },
  "swapTokenVerificationOnlyOneSource": {
    "message": "Vérification effectuée uniquement sur 1 source."
  },
  "swapTokenVerificationSources": {
    "message": "Vérification effectuée sur $1 sources.",
    "description": "Indicates the number of token information sources that recognize the symbol + address. $1 is a decimal number."
  },
  "swapTokenVerifiedOn1SourceDescription": {
    "message": "$1 n’a été vérifié que par 1 source. Envisagez de le vérifier auprès de $2 sources avant de continuer.",
    "description": "$1 is a token name, $2 points the user to etherscan as a place they can verify information about a token. $1 is replaced with the translation for \"etherscan\""
  },
  "swapTokenVerifiedOn1SourceTitle": {
    "message": "Jeton potentiellement inauthentique"
  },
  "swapTooManyDecimalsError": {
    "message": "$1 accepte jusqu’à $2 décimales",
    "description": "$1 is a token symbol and $2 is the max. number of decimals allowed for the token"
  },
  "swapTransactionComplete": {
    "message": "Transaction terminée"
  },
  "swapTwoTransactions": {
    "message": "2 transactions"
  },
  "swapUnknown": {
    "message": "Inconnu"
  },
  "swapVerifyTokenExplanation": {
    "message": "Attention, plusieurs jetons peuvent utiliser le même nom et le même symbole. Vérifiez $1 pour vous assurer qu’il s’agit bien du jeton que vous recherchez.",
    "description": "This appears in a tooltip next to the verifyThisTokenOn message. It gives the user more information about why they should check the token on a block explorer. $1 will be the name or url of the block explorer, which will be the translation of 'etherscan' or a block explorer url specified for a custom network."
  },
  "swapYourTokenBalance": {
    "message": "$1 $2 disponibles pour un swap",
    "description": "Tells the user how much of a token they have in their balance. $1 is a decimal number amount of tokens, and $2 is a token symbol"
  },
  "swapZeroSlippage": {
    "message": "0 % de glissement"
  },
  "swapsAdvancedOptions": {
    "message": "Options avancées"
  },
  "swapsExcessiveSlippageWarning": {
    "message": "Le montant du glissement est trop élevé et donnera lieu à un mauvais taux. Veuillez réduire votre tolérance de glissement à une valeur inférieure à 15 %."
  },
  "swapsMaxSlippage": {
    "message": "Tolérance au slippage"
  },
  "swapsNotEnoughForTx": {
    "message": "Pas assez de $1 pour effectuer cette transaction",
    "description": "Tells the user that they don't have enough of a token for a proposed swap. $1 is a token symbol"
  },
  "swapsNotEnoughToken": {
    "message": "Pas assez de $1",
    "description": "Tells the user that they don't have enough of a token for a proposed swap. $1 is a token symbol"
  },
  "swapsViewInActivity": {
    "message": "Afficher dans l’activité"
  },
  "switch": {
    "message": "Changer"
  },
  "switchEthereumChainConfirmationDescription": {
    "message": "Ceci permet de remplacer le réseau sélectionné dans MetaMask par un réseau précédemment ajouté :"
  },
  "switchEthereumChainConfirmationTitle": {
    "message": "Autoriser ce site à changer de réseau ?"
  },
  "switchInputCurrency": {
    "message": "Changer la devise"
  },
  "switchNetwork": {
    "message": "Changer de réseau"
  },
  "switchNetworks": {
    "message": "Changer de réseau"
  },
  "switchToNetwork": {
    "message": "Passer à $1",
    "description": "$1 represents the custom network that has previously been added"
  },
  "switchToThisAccount": {
    "message": "Basculer vers ce compte"
  },
  "switchedNetworkToastDecline": {
    "message": "Ne plus afficher"
  },
  "switchedNetworkToastMessage": {
    "message": "$1 est maintenant actif sur $2",
    "description": "$1 represents the account name, $2 represents the network name"
  },
  "switchedTo": {
    "message": "Vous êtes en train d’utiliser"
  },
  "switchingNetworksCancelsPendingConfirmations": {
    "message": "Le changement de réseau annulera toutes les confirmations en attente"
  },
  "symbol": {
    "message": "Symbole"
  },
  "symbolBetweenZeroTwelve": {
    "message": "Le symbole doit comporter 11 caractères ou moins."
  },
  "tenPercentIncreased": {
    "message": "Augmentation de 10 %"
  },
  "terms": {
    "message": "Conditions d’utilisation"
  },
  "termsOfService": {
    "message": "Conditions de service"
  },
  "termsOfUseAgreeText": {
    "message": " J’accepte les conditions d’utilisation de MetaMask et de ses fonctionnalités"
  },
  "termsOfUseFooterText": {
    "message": "Faites défiler pour lire toutes les sections"
  },
  "termsOfUseTitle": {
    "message": "Nos conditions d’utilisation ont été mises à jour"
  },
  "theme": {
    "message": "Thème"
  },
  "themeDescription": {
    "message": "Choisissez votre thème MetaMask préféré."
  },
  "thingsToKeep": {
    "message": "Les choses que vous devez garder à l’esprit :"
  },
  "thirdPartySoftware": {
    "message": "Avis sur les logiciels développés par des tiers",
    "description": "Title of a popup modal displayed when installing a snap for the first time."
  },
  "thisCollection": {
    "message": "cette collection"
  },
  "threeMonthsAbbreviation": {
    "message": "3 mois",
    "description": "Shortened form of '3 months'"
  },
  "time": {
    "message": "Temps"
  },
  "tips": {
    "message": "Dons"
  },
  "to": {
    "message": "Destinataire"
  },
  "toAddress": {
    "message": "Vers : $1",
    "description": "$1 is the address to include in the To label. It is typically shortened first using shortenAddress"
  },
  "toggleRequestQueueDescription": {
    "message": "Cette fonction vous permet de sélectionner un réseau pour chaque site au lieu d’un seul réseau pour tous les sites. Vous n’aurez donc pas à changer manuellement de réseau, ce qui pourrait nuire à l’expérience utilisateur sur certains sites."
  },
  "toggleRequestQueueField": {
    "message": "Sélectionnez les réseaux pour chaque site"
  },
  "toggleRequestQueueOff": {
    "message": "Désactiver"
  },
  "toggleRequestQueueOn": {
    "message": "Activer"
  },
  "token": {
    "message": "Jeton"
  },
  "tokenAddress": {
    "message": "Adresse du token"
  },
  "tokenAlreadyAdded": {
    "message": "Ce jeton a déjà été ajouté."
  },
  "tokenAutoDetection": {
    "message": "Détection automatique des jetons"
  },
  "tokenContractAddress": {
    "message": "Adresse du contrat de jeton"
  },
  "tokenDecimal": {
    "message": "Nombre de décimales du jeton"
  },
  "tokenDecimalFetchFailed": {
    "message": "La décimale du jeton est requise. Trouvez-la sur : $1"
  },
  "tokenDecimalTitle": {
    "message": "Nombre de décimales du token :"
  },
  "tokenDetails": {
    "message": "Détails du token"
  },
  "tokenFoundTitle": {
    "message": "1 nouveau jeton trouvé"
  },
  "tokenId": {
    "message": "ID de token"
  },
  "tokenList": {
    "message": "Listes de jetons"
  },
  "tokenScamSecurityRisk": {
    "message": "les arnaques et les risques de piratage informatique"
  },
  "tokenShowUp": {
    "message": "Il se peut que vos jetons n’apparaissent pas automatiquement dans votre portefeuille. "
  },
  "tokenStandard": {
    "message": "Jeton standard"
  },
  "tokenSymbol": {
    "message": "Symbole du jeton"
  },
  "tokens": {
    "message": "Jetons"
  },
  "tokensFoundTitle": {
    "message": "$1 nouveaux jetons trouvés",
    "description": "$1 is the number of new tokens detected"
  },
  "tokensInCollection": {
    "message": "Jetons dans la collection"
  },
  "tooltipApproveButton": {
    "message": "Je comprends"
  },
  "tooltipSatusConnected": {
    "message": "connecté"
  },
  "tooltipSatusConnectedUpperCase": {
    "message": "Connecté"
  },
  "tooltipSatusNotConnected": {
    "message": "non connecté"
  },
  "total": {
    "message": "Total"
  },
  "totalVolume": {
    "message": "Volume total"
  },
  "transaction": {
    "message": "transaction"
  },
  "transactionCancelAttempted": {
    "message": "Tentative d’annulation de la transaction avec un prix de carburant de $1 à $2"
  },
  "transactionCancelSuccess": {
    "message": "Transaction annulée avec succès à $2"
  },
  "transactionConfirmed": {
    "message": "Transaction confirmée sur $2."
  },
  "transactionCreated": {
    "message": "Transaction créée avec une valeur de $1 sur $2."
  },
  "transactionDataFunction": {
    "message": "Fonction"
  },
  "transactionDetailDappGasMoreInfo": {
    "message": "Site suggéré"
  },
  "transactionDetailDappGasTooltip": {
    "message": "Modifier pour utiliser les frais de carburant recommandé par MetaMask selon le dernier bloc."
  },
  "transactionDetailGasHeading": {
    "message": "Frais de carburant estimés"
  },
  "transactionDetailGasTooltipConversion": {
    "message": "En savoir plus sur les frais de carburant"
  },
  "transactionDetailGasTooltipExplanation": {
    "message": "Les frais de carburant sont définis par le réseau et fluctuent selon le trafic réseau et la complexité de la transaction."
  },
  "transactionDetailGasTooltipIntro": {
    "message": "Les frais de carburant sont payés aux mineurs de cryptomonnaies qui traitent les transactions sur le réseau $1. MetaMask ne tire aucun profit des frais de carburant."
  },
  "transactionDetailGasTotalSubtitle": {
    "message": "Montant + frais de carburant"
  },
  "transactionDetailLayer2GasHeading": {
    "message": "Frais de carburant de couche 2 (L2)"
  },
  "transactionDetailMultiLayerTotalSubtitle": {
    "message": "Montant + frais"
  },
  "transactionDropped": {
    "message": "Transaction abandonnée sur $2."
  },
  "transactionError": {
    "message": "Erreur de transaction. Une exception a été rencontrée dans l’exécution du code du contrat."
  },
  "transactionErrorNoContract": {
    "message": "Tentative d’appel de fonction sur une adresse qui n’apparaît pas dans le contrat."
  },
  "transactionErrored": {
    "message": "La transaction a rencontré une erreur."
  },
  "transactionFailed": {
    "message": "La transaction a échoué"
  },
  "transactionFee": {
    "message": "Frais de transaction"
  },
  "transactionHistoryBaseFee": {
    "message": "Frais de base (GWEI)"
  },
  "transactionHistoryL1GasLabel": {
    "message": "Total des frais de transaction L1"
  },
  "transactionHistoryL2GasLimitLabel": {
    "message": "Montant maximal des frais de transaction L2"
  },
  "transactionHistoryL2GasPriceLabel": {
    "message": "Prix du gaz L2"
  },
  "transactionHistoryMaxFeePerGas": {
    "message": "Frais maximaux par unité de gaz"
  },
  "transactionHistoryPriorityFee": {
    "message": "Frais de priorité (GWEI)"
  },
  "transactionHistoryTotalGasFee": {
    "message": "Total des frais de transaction"
  },
  "transactionNote": {
    "message": "Note de transaction"
  },
  "transactionResubmitted": {
    "message": "La transaction a été soumise à nouveau avec une augmentation du prix du gaz, désormais de $1 à $2"
  },
  "transactionSettings": {
    "message": "Paramètres de la transaction"
  },
  "transactionSubmitted": {
    "message": "Transaction envoyée sur $2."
  },
  "transactionUpdated": {
    "message": "Transaction mise à jour sur $2."
  },
  "transactions": {
    "message": "Transactions"
  },
  "transfer": {
    "message": "Transfert"
  },
  "transferFrom": {
    "message": "Transfert depuis"
  },
  "trillionAbbreviation": {
    "message": "B",
    "description": "Shortened form of 'trillion'"
  },
  "troubleConnectingToLedgerU2FOnFirefox": {
    "message": "Nous avons des difficultés à connecter votre Ledger. $1",
    "description": "$1 is a link to the wallet connection guide;"
  },
  "troubleConnectingToLedgerU2FOnFirefox2": {
    "message": "Consultez notre guide de connexion au portefeuille matériel et réessayez.",
    "description": "$1 of the ledger wallet connection guide"
  },
  "troubleConnectingToLedgerU2FOnFirefoxLedgerSolution": {
    "message": "Si vous utilisez la dernière version de Firefox, il se peut que vous rencontriez un problème, car Firefox ne prend plus en charge la norme d’authentification U2F. Découvrez $1 comment vous pouvez résoudre ce problème.",
    "description": "It is a link to the ledger website for the workaround."
  },
  "troubleConnectingToLedgerU2FOnFirefoxLedgerSolution2": {
    "message": "ici",
    "description": "Second part of the error message; It is a link to the ledger website for the workaround."
  },
  "troubleConnectingToWallet": {
    "message": "Nous avons eu des difficultés à nous connecter à votre $1. Essayez de vérifier votre $2 et réessayez.",
    "description": "$1 is the wallet device name; $2 is a link to wallet connection guide"
  },
  "troubleStarting": {
    "message": "Impossible de démarrer MetaMask. Cette erreur peut être occasionnelle, essayez donc de redémarrer lextension."
  },
  "trustSiteApprovePermission": {
    "message": "En accordant cette autorisation, vous permettez au(x) $1 suivant(s) d’accéder à vos fonds"
  },
  "tryAgain": {
    "message": "Réessayez"
  },
  "turnOff": {
    "message": "Désactiver"
  },
  "turnOffMetamaskNotificationsError": {
    "message": "Une erreur s’est produite lors de la désactivation des notifications. Veuillez réessayer plus tard."
  },
  "turnOn": {
    "message": "Activer"
  },
  "turnOnMetamaskNotifications": {
    "message": "Activer les notifications"
  },
  "turnOnMetamaskNotificationsButton": {
    "message": "Activer"
  },
  "turnOnMetamaskNotificationsError": {
    "message": "Une erreur s’est produite lors de la création des notifications. Veuillez réessayer plus tard."
  },
  "turnOnMetamaskNotificationsMessageFirst": {
    "message": "Restez au courant de ce qui se passe dans votre portefeuille grâce aux notifications."
  },
  "turnOnMetamaskNotificationsMessagePrivacyBold": {
    "message": "Paramètres > Notifications."
  },
  "turnOnMetamaskNotificationsMessagePrivacyLink": {
    "message": "Découvrez comment nous protégeons vos données personnelles lorsque vous utilisez cette fonctionnalité."
  },
  "turnOnMetamaskNotificationsMessageSecond": {
    "message": "Pour activer les notifications du portefeuille, nous utilisons un profil pour synchroniser certains paramètres entre vos appareils. $1"
  },
  "turnOnMetamaskNotificationsMessageThird": {
    "message": "Vous pouvez désactiver les notifications à tout moment dans $1"
  },
  "turnOnTokenDetection": {
    "message": "Activer la détection améliorée des jetons"
  },
  "tutorial": {
    "message": "Tutoriel"
  },
  "twelveHrTitle": {
    "message": "12 h :"
  },
  "typeYourSRP": {
    "message": "Saisissez votre phrase secrète de récupération"
  },
  "u2f": {
    "message": "U2F",
    "description": "A name on an API for the browser to interact with devices that support the U2F protocol. On some browsers we use it to connect MetaMask to Ledger devices."
  },
  "unMatchedChain": {
    "message": "Selon nos informations, cette URL ne correspond pas à celle d’un fournisseur connu pour cet ID de chaîne."
  },
  "unapproved": {
    "message": "Non autorisé"
  },
  "units": {
    "message": "unités"
  },
  "unknown": {
    "message": "Inconnu"
  },
  "unknownCollection": {
    "message": "Collection sans nom"
  },
  "unknownNetwork": {
    "message": "Réseau privé inconnu"
  },
  "unknownNetworkForKeyEntropy": {
    "message": "Réseau inconnu",
    "description": "Displayed on places like Snap install warning when regular name is not available."
  },
  "unknownQrCode": {
    "message": "Erreur : nous n’avons pas pu identifier le code QR"
  },
  "unlimited": {
    "message": "Illimité"
  },
  "unlock": {
    "message": "Déverrouiller"
  },
  "unlockMessage": {
    "message": "Le web décentralisé vous attend"
  },
  "unpin": {
    "message": "Détacher"
  },
  "unrecognizedChain": {
    "message": "Ce réseau personnalisé n’est pas reconnu",
    "description": "$1 is a clickable link with text defined by the 'unrecognizedChanLinkText' key. The link will open to instructions for users to validate custom network details."
  },
  "unsendableAsset": {
    "message": "L’envoi de jetons NFT (ERC-721) n’est pas pris en charge actuellement",
    "description": "This is an error message we show the user if they attempt to send an NFT asset type, for which currently don't support sending"
  },
  "unverifiedContractAddressMessage": {
    "message": "Nous ne pouvons pas vérifier ce contrat. Assurez-vous que vous faites confiance à cette adresse."
  },
  "upArrow": {
    "message": "flèche vers le haut"
  },
  "update": {
    "message": "Mise à jour"
  },
  "updateOrEditNetworkInformations": {
    "message": "Mettez à jour vos informations ou"
  },
  "updateRequest": {
    "message": "Demande de mise à jour"
  },
  "updatedWithDate": {
    "message": "Mis à jour $1"
  },
  "uploadDropFile": {
    "message": "Déposez votre fichier ici"
  },
  "uploadFile": {
    "message": "Télécharger le fichier"
  },
  "urlErrorMsg": {
    "message": "Les URLs requièrent un préfixe HTTP/HTTPS approprié."
  },
  "use4ByteResolution": {
    "message": "Décoder les contrats intelligents"
  },
  "use4ByteResolutionDescription": {
    "message": "Pour améliorer l’expérience utilisateur, nous personnalisons les messages qui s’affichent dans l’onglet d’activité en fonction des contrats intelligents avec lesquels vous interagissez. MetaMask utilise un service appelé 4byte.directory pour décoder les données et vous montrer une version plus facile à lire des contrats intelligents. Ainsi vous aurez moins de chances d’approuver l’exécution de contrats intelligents malveillants, mais cela peut nécessiter le partage de votre adresse IP."
  },
  "useMultiAccountBalanceChecker": {
    "message": "Demandes d’informations concernant le solde de plusieurs comptes"
  },
  "useMultiAccountBalanceCheckerSettingDescription": {
    "message": "Bénéficiez d’une mise à jour plus rapide des soldes en regroupant les demandes d’informations concernant le solde des comptes. Cela nous permet de récupérer plus rapidement les informations dont nous avons besoin pour mettre à jour le solde de vos comptes. En désactivant cette fonctionnalité, vous limitez la capacité des tiers à établir un lien entre vos différents comptes."
  },
  "useNftDetection": {
    "message": "Détection automatique des NFT"
  },
  "useNftDetectionDescriptionText": {
    "message": "Laissez MetaMask ajouter les NFT que vous possédez en utilisant des services tiers. La détection automatique des NFT révèle votre adresse IP et l’adresse de votre compte à ces services. Si vous activez cette fonctionnalité, un lien pourrait être établi entre votre adresse IP et votre adresse Ethereum, et entrainer l’affichage de faux NFT parachutés par des arnaqueurs. Vous pouvez ajouter des jetons manuellement pour éviter ce risque."
  },
  "usePhishingDetection": {
    "message": "Utiliser la fonction anti-hameçonnage"
  },
  "usePhishingDetectionDescription": {
    "message": "Cela permet d’afficher un avertissement pour les domaines d’hameçonnage ciblant les utilisateurs d’Ethereum"
  },
  "useSafeChainsListValidation": {
    "message": "Vérification des détails du réseau"
  },
  "useSafeChainsListValidationDescription": {
    "message": "MetaMask utilise un service tiers appelé $1 pour afficher des détails précis et standardisés concernant les réseaux. Vous limitez ainsi les risques de vous connecter à un réseau malveillant ou au mauvais réseau. En utilisant cette fonctionnalité, vous exposez votre adresse IP à chainid.network."
  },
  "useSafeChainsListValidationWebsite": {
    "message": "chainid.network",
    "description": "useSafeChainsListValidationWebsite is separated from the rest of the text so that we can bold the third party service name in the middle of them"
  },
  "useSiteSuggestion": {
    "message": "Utiliser la suggestion du site"
  },
  "useTokenDetectionPrivacyDesc": {
    "message": "L’affichage automatique des tokens envoyés sur votre compte implique une communication avec des serveurs externes afin de récupérer les images des tokens. Ces serveurs auront accès à votre adresse IP."
  },
  "usedByClients": {
    "message": "Utilisé par plusieurs clients différents"
  },
  "userName": {
    "message": "Nom d’utilisateur"
  },
  "userOpContractDeployError": {
    "message": "Le déploiement de contrats à partir d’un compte de contrat intelligent n’est pas pris en charge"
  },
  "verifyContractDetails": {
    "message": "Vérifier les informations relatives aux tiers"
  },
  "verifyThisTokenOn": {
    "message": "Vérifier ce jeton sur $1",
    "description": "Points the user to etherscan as a place they can verify information about a token. $1 is replaced with the translation for \"etherscan\""
  },
  "verifyThisUnconfirmedTokenOn": {
    "message": "Vérifiez ce jeton sur $1 et qu’il s’agit bien de celui que vous souhaitez échanger.",
    "description": "Points the user to etherscan as a place they can verify information about a token. $1 is replaced with the translation for \"etherscan\""
  },
  "version": {
    "message": "Version"
  },
  "view": {
    "message": "Affichez"
  },
  "viewActivity": {
    "message": "Voir l’activité"
  },
  "viewAllDetails": {
    "message": "Afficher tous les détails"
  },
  "viewAllQuotes": {
    "message": "afficher toutes les cotations"
  },
  "viewContact": {
    "message": "Voir le contact"
  },
  "viewDetails": {
    "message": "Afficher les détails"
  },
  "viewFullTransactionDetails": {
    "message": "Afficher tous les détails de la transaction"
  },
  "viewMore": {
    "message": "Afficher plus"
  },
  "viewOnBlockExplorer": {
    "message": "Afficher sur l’explorateur de blocs"
  },
  "viewOnCustomBlockExplorer": {
    "message": "Afficher $1 à $2",
    "description": "$1 is the action type. e.g (Account, Transaction, Swap) and $2 is the Custom Block Explorer URL"
  },
  "viewOnEtherscan": {
    "message": "Afficher $1 sur Etherscan",
    "description": "$1 is the action type. e.g (Account, Transaction, Swap)"
  },
  "viewOnExplorer": {
    "message": "Afficher sur l’explorateur"
  },
  "viewOnOpensea": {
    "message": "Afficher sur Opensea"
  },
  "viewTransaction": {
    "message": "Voir la transaction"
  },
  "viewinCustodianApp": {
    "message": "Afficher dans l’application dépositaire"
  },
  "viewinExplorer": {
    "message": "Voir $1 dans l’explorateur",
    "description": "$1 is the action type. e.g (Account, Transaction, Swap)"
  },
  "visitSite": {
    "message": "Visiter le site"
  },
  "visitWebSite": {
    "message": "Visitez notre site web"
  },
  "wallet": {
    "message": "Portefeuille"
  },
  "walletConnectionGuide": {
    "message": "notre guide de connexion des portefeuilles matériels"
  },
  "walletCreationSuccessDetail": {
    "message": "Votre portefeuille est bien protégé. Conservez votre phrase secrète de récupération en sécurité et en toute discrétion. C’est votre responsabilité !"
  },
  "walletCreationSuccessReminder1": {
    "message": "MetaMask ne peut pas restaurer votre phrase secrète de récupération."
  },
  "walletCreationSuccessReminder2": {
    "message": "MetaMask ne vous demandera jamais votre phrase secrète de récupération."
  },
  "walletCreationSuccessReminder3": {
    "message": "$1 avec n’importe qui, sinon vous risquez de voir vos fonds subtilisés",
    "description": "$1 is separated as walletCreationSuccessReminder3BoldSection so that we can bold it"
  },
  "walletCreationSuccessReminder3BoldSection": {
    "message": "Ne partagez jamais votre phrase secrète de récupération",
    "description": "This string is localized separately from walletCreationSuccessReminder3 so that we can bold it"
  },
  "walletCreationSuccessTitle": {
    "message": "Portefeuille créé avec succès"
  },
  "wantToAddThisNetwork": {
    "message": "Voulez-vous ajouter ce réseau ?"
  },
  "wantsToAddThisAsset": {
    "message": "$1 veut ajouter cet actif à votre portefeuille."
  },
  "warning": {
    "message": "Avertissement"
  },
  "warningFromSnap": {
    "message": "Avertissement provenant de $1",
    "description": "$1 represents the name of the snap"
  },
  "warningTooltipText": {
    "message": "$1 L’autre partie au contrat peut dépenser la totalité de votre solde de jetons sans préavis et sans demander votre consentement. Protégez-vous en abaissant le plafond des dépenses.",
    "description": "$1 is a warning icon with text 'Be careful' in 'warning' colour"
  },
  "weak": {
    "message": "Faible"
  },
  "web3": {
    "message": "Web3"
  },
  "web3ShimUsageNotification": {
    "message": "Nous avons remarqué que ce site Web a essayé d’utiliser l’API window.web3 supprimée. Si le site semble être défectueux, veuillez cliquer sur $1 pour plus d’informations.",
    "description": "$1 is a clickable link."
  },
  "webhid": {
    "message": "WebHID",
    "description": "Refers to a interface for connecting external devices to the browser. Used for connecting ledger to the browser. Read more here https://developer.mozilla.org/en-US/docs/Web/API/WebHID_API"
  },
  "websites": {
    "message": "sites Web",
    "description": "Used in the 'permission_rpc' message."
  },
  "welcomeBack": {
    "message": "Nous sommes heureux de vous revoir !"
  },
  "welcomeExploreDescription": {
    "message": "Stockez, envoyez et dépensez des cryptomonnaies et des actifs."
  },
  "welcomeExploreTitle": {
    "message": "Explorer des applications décentralisées"
  },
  "welcomeLoginDescription": {
    "message": "Utilisez votre MetaMask pour vous connecter à des applications décentralisées. Nul besoin de vous inscrire !"
  },
  "welcomeLoginTitle": {
    "message": "Dites bonjour à votre portefeuille"
  },
  "welcomeToMetaMask": {
    "message": "C’est parti !"
  },
  "welcomeToMetaMaskIntro": {
    "message": "MetaMask est un portefeuille sécurisé utilisé par des millions de personnes qui rend l’univers du web3 accessible à toutes et à tous."
  },
  "whatsNew": {
    "message": "Nouveautés",
    "description": "This is the title of a popup that gives users notifications about new features and updates to MetaMask."
  },
  "whatsThis": {
    "message": "Qu’est-ce que c’est ?"
  },
<<<<<<< HEAD
  "wrongChainId": {
    "message": "Cet ID de chaîne ne correspond pas au nom du réseau."
  },
=======
>>>>>>> ad7a5462
  "wrongNetworkName": {
    "message": "Selon nos informations, il se peut que le nom du réseau ne corresponde pas exactement à l’ID de chaîne."
  },
  "xOfYPending": {
    "message": "$1 sur $2 en attente",
    "description": "$1 and $2 are intended to be two numbers, where $2 is a total number of pending confirmations, and $1 is a count towards that total"
  },
  "yes": {
    "message": "Oui"
  },
  "you": {
    "message": "Vous"
  },
  "youNeedToAllowCameraAccess": {
    "message": "Vous devez autoriser l’accès à votre appareil pour utiliser cette fonctionnalité."
  },
  "youSign": {
    "message": "Vous signez"
  },
  "yourAccounts": {
    "message": "Vos comptes"
  },
  "yourActivity": {
    "message": "Votre activité"
  },
  "yourBalance": {
    "message": "Votre solde"
  },
  "yourNFTmayBeAtRisk": {
    "message": "Il peut y avoir des risques associés à votre NFT"
  },
  "yourPrivateSeedPhrase": {
    "message": "Votre phrase secrète de récupération privée"
  },
  "yourTransactionConfirmed": {
    "message": "Transaction déjà confirmée"
  },
  "yourTransactionJustConfirmed": {
    "message": "Nous n'avons pas pu annuler votre transaction avant qu'elle ne soit confirmée sur la blockchain."
  },
  "zeroGasPriceOnSpeedUpError": {
    "message": "Prix de carburant zéro sur l’accélération"
  }
}<|MERGE_RESOLUTION|>--- conflicted
+++ resolved
@@ -41,12 +41,6 @@
   "QRHardwareWalletSteps1Title": {
     "message": "Connectez votre portefeuille électronique QR"
   },
-<<<<<<< HEAD
-  "QRHardwareWalletSteps2Description": {
-    "message": "Ngrave Zero"
-  },
-=======
->>>>>>> ad7a5462
   "SIWEAddressInvalid": {
     "message": "L’adresse figurant dans la demande de connexion ne correspond pas à l’adresse du compte que vous utilisez pour vous connecter."
   },
@@ -313,12 +307,9 @@
   "addUrl": {
     "message": "Ajouter l'URL"
   },
-<<<<<<< HEAD
-=======
   "addingAccount": {
     "message": "Ajouter un compte"
   },
->>>>>>> ad7a5462
   "addingCustomNetwork": {
     "message": "Ajout de réseau"
   },
@@ -328,12 +319,6 @@
   "additionalNetworks": {
     "message": "Réseaux supplémentaires"
   },
-<<<<<<< HEAD
-  "additionalRpcUrl": {
-    "message": "URL supplémentaire de RPC"
-  },
-=======
->>>>>>> ad7a5462
   "address": {
     "message": "Adresse"
   },
@@ -1002,12 +987,6 @@
   "confirmConnectionTitle": {
     "message": "Confirmer la connexion à $1"
   },
-<<<<<<< HEAD
-  "confirmDeletion": {
-    "message": "Confirmer la suppression"
-  },
-=======
->>>>>>> ad7a5462
   "confirmFieldPaymaster": {
     "message": "Frais payés par"
   },
@@ -1020,36 +999,13 @@
   "confirmRecoveryPhrase": {
     "message": "Confirmer la phrase secrète de récupération"
   },
-<<<<<<< HEAD
-  "confirmRpcUrlDeletionMessage": {
-    "message": "Voulez-vous vraiment supprimer l’URL du RPC ? Vos informations ne seront pas sauvegardées pour ce réseau."
-  },
-  "confirmTitleDescContractInteractionTransaction": {
-    "message": "Ne confirmez cette transaction que si vous comprenez parfaitement son contenu et si vous faites confiance au site demandeur."
-  },
   "confirmTitleDescPermitSignature": {
     "message": "Ce site demande que vous lui accordiez l'autorisation de dépenser vos jetons."
   },
   "confirmTitleDescSIWESignature": {
     "message": "Un site vous demande de vous connecter pour prouver que vous êtes le titulaire de ce compte."
   },
-  "confirmTitleDescSignature": {
-    "message": "Ne confirmez ce message que si vous approuvez son contenu et faites confiance au site demandeur."
-=======
-  "confirmTitleDescPermitSignature": {
-    "message": "Ce site demande que vous lui accordiez l'autorisation de dépenser vos jetons."
-  },
-  "confirmTitleDescSIWESignature": {
-    "message": "Un site vous demande de vous connecter pour prouver que vous êtes le titulaire de ce compte."
-  },
   "confirmTitlePermitTokens": {
-    "message": "Demande de plafonnement des dépenses"
-  },
-  "confirmTitleSIWESignature": {
-    "message": "Demande de connexion"
->>>>>>> ad7a5462
-  },
-  "confirmTitlePermitSignature": {
     "message": "Demande de plafonnement des dépenses"
   },
   "confirmTitleSIWESignature": {
@@ -1516,9 +1472,6 @@
     "message": "Supprimer le réseau $1 ?",
     "description": "$1 represents the name of the network"
   },
-  "deleteRpcUrl": {
-    "message": "Supprimer l’URL du RPC"
-  },
   "deposit": {
     "message": "Effectuez un dépôt"
   },
@@ -1544,12 +1497,9 @@
   "details": {
     "message": "Détails"
   },
-<<<<<<< HEAD
-=======
   "developerOptions": {
     "message": "Options pour les développeurs"
   },
->>>>>>> ad7a5462
   "disabledGasOptionToolTipMessage": {
     "message": "« $1 » est désactivé parce qu’il ne correspond pas au minimum d’augmentation de 10 % par rapport aux gas fees initiaux.",
     "description": "$1 is gas estimate type which can be market or aggressive"
@@ -1883,13 +1833,8 @@
   "existingChainId": {
     "message": "Les informations que vous avez saisies sont associées à un ID de chaîne existant."
   },
-<<<<<<< HEAD
-  "existingRpcUrl": {
-    "message": "Cette URL est associée à un autre ID de chaîne."
-=======
   "existingRequestsBannerAlertDesc": {
     "message": "Pour afficher et confirmer votre demande la plus récente, vous devez d’abord approuver ou rejeter les demandes existantes."
->>>>>>> ad7a5462
   },
   "expandView": {
     "message": "Agrandir la vue"
@@ -1942,9 +1887,6 @@
     "message": "L’importation de fichier ne fonctionne pas ? Cliquez ici !",
     "description": "Helps user import their account from a JSON file"
   },
-  "findTheRightChainId": {
-    "message": "Trouvez le bon ID de chaîne sur :"
-  },
   "flaskWelcomeUninstall": {
     "message": "vous devriez désinstaller cette extension",
     "description": "This request is shown on the Flask Welcome screen. It is intended for non-developers, and will be bolded."
@@ -3961,10 +3903,6 @@
     "message": "Certains de ces réseaux dépendent de services tiers. Ils peuvent être moins fiables ou permettre à des tiers de suivre l’activité des utilisateurs. $1",
     "description": "$1 is Learn more link"
   },
-  "popularNetworkAddToolTip": {
-    "message": "Certains de ces réseaux dépendent de services tiers. Ils peuvent être moins fiables ou permettre à des tiers de suivre l’activité des utilisateurs. $1",
-    "description": "$1 is Learn more link"
-  },
   "portfolio": {
     "message": "Portefeuille"
   },
@@ -5296,12 +5234,6 @@
   },
   "suggestedTokenName": {
     "message": "Nom suggéré :"
-<<<<<<< HEAD
-  },
-  "suggestedTokenSymbol": {
-    "message": "Symbole boursier suggéré :"
-=======
->>>>>>> ad7a5462
   },
   "support": {
     "message": "Assistance"
@@ -6102,9 +6034,6 @@
     "message": "U2F",
     "description": "A name on an API for the browser to interact with devices that support the U2F protocol. On some browsers we use it to connect MetaMask to Ledger devices."
   },
-  "unMatchedChain": {
-    "message": "Selon nos informations, cette URL ne correspond pas à celle d’un fournisseur connu pour cet ID de chaîne."
-  },
   "unapproved": {
     "message": "Non autorisé"
   },
@@ -6383,12 +6312,6 @@
   "whatsThis": {
     "message": "Qu’est-ce que c’est ?"
   },
-<<<<<<< HEAD
-  "wrongChainId": {
-    "message": "Cet ID de chaîne ne correspond pas au nom du réseau."
-  },
-=======
->>>>>>> ad7a5462
   "wrongNetworkName": {
     "message": "Selon nos informations, il se peut que le nom du réseau ne corresponde pas exactement à l’ID de chaîne."
   },
