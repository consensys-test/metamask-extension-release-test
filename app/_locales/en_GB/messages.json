{
  "QRHardwareInvalidTransactionTitle": {
    "message": "Error"
  },
  "QRHardwareMismatchedSignId": {
    "message": "Incongruent transaction data. Please check the transaction details."
  },
  "QRHardwarePubkeyAccountOutOfRange": {
    "message": "No more accounts. If you would like to access another account unlisted below, please reconnect your hardware wallet and select it."
  },
  "QRHardwareScanInstructions": {
    "message": "Place the QR code in front of your camera. The screen is blurred, but it will not affect the reading."
  },
  "QRHardwareSignRequestCancel": {
    "message": "Reject"
  },
  "QRHardwareSignRequestDescription": {
    "message": "After you’ve signed with your wallet, click on 'Get Signature' to receive the signature"
  },
  "QRHardwareSignRequestGetSignature": {
    "message": "Get signature"
  },
  "QRHardwareSignRequestSubtitle": {
    "message": "Scan the QR code with your wallet"
  },
  "QRHardwareSignRequestTitle": {
    "message": "Request signature"
  },
  "QRHardwareUnknownQRCodeTitle": {
    "message": "Error"
  },
  "QRHardwareUnknownWalletQRCode": {
    "message": "Invalid QR code. Please scan the sync QR code of the hardware wallet."
  },
  "QRHardwareWalletImporterTitle": {
    "message": "Scan QR code"
  },
  "QRHardwareWalletSteps1Description": {
    "message": "You can choose from a list of official QR-code supporting partners below."
  },
  "QRHardwareWalletSteps1Title": {
    "message": "Connect your QR hardware wallet"
  },
  "QRHardwareWalletSteps2Description": {
    "message": "Ngrave Zero"
  },
  "SrpListHideAccounts": {
    "message": "Hide $1 accounts",
    "description": "$1 is the number of accounts"
  },
  "SrpListHideSingleAccount": {
    "message": "Hide 1 account"
  },
  "SrpListShowAccounts": {
    "message": "Show $1 accounts",
    "description": "$1 is the number of accounts"
  },
  "SrpListShowSingleAccount": {
    "message": "Show 1 account"
  },
  "about": {
    "message": "About"
  },
  "accept": {
    "message": "Accept"
  },
  "acceptTermsOfUse": {
    "message": "I have read and agree to the $1",
    "description": "$1 is the `terms` message"
  },
  "accessingYourCamera": {
    "message": "Accessing your camera..."
  },
  "account": {
    "message": "Account"
  },
  "accountActivity": {
    "message": "Account activity"
  },
  "accountActivityText": {
    "message": "Select the accounts you want to be notified about:"
  },
  "accountAlreadyExistsLogin": {
    "message": "Log in"
  },
  "accountAlreadyExistsLoginDescription": {
    "message": "A wallet using “$1” already exists. Do you want to try logging in instead?",
    "description": "$1 is the account email"
  },
  "accountAlreadyExistsTitle": {
    "message": "Wallet already exists"
  },
  "accountDetails": {
    "message": "Account details"
  },
  "accountIdenticon": {
    "message": "Account identicon"
  },
  "accountIsntConnectedToastText": {
    "message": "$1 isn't connected to $2"
  },
  "accountName": {
    "message": "Account name"
  },
  "accountNameDuplicate": {
    "message": "This account name already exists",
    "description": "This is an error message shown when the user enters a new account name that matches an existing account name"
  },
  "accountNameReserved": {
    "message": "This account name is reserved",
    "description": "This is an error message shown when the user enters a new account name that is reserved for future use"
  },
  "accountNotFoundCreateOne": {
    "message": "Yes, create a new wallet"
  },
  "accountNotFoundDescription": {
    "message": "We couldn’t find a wallet for “$1”. Do you want to create a new one with this login?",
    "description": "$1 is the account email"
  },
  "accountNotFoundTitle": {
    "message": "Wallet not found"
  },
  "accountOptions": {
    "message": "Account options"
  },
  "accountPermissionToast": {
    "message": "Account permissions updated"
  },
  "accountSelectionRequired": {
    "message": "You need to select an account!"
  },
  "accountTypeNotSupported": {
    "message": "Account type not supported"
  },
  "accounts": {
    "message": "Accounts"
  },
  "accountsConnected": {
    "message": "Accounts connected"
  },
  "accountsPermissionsTitle": {
    "message": "See your accounts and suggest transactions"
  },
  "accountsSmallCase": {
    "message": "accounts"
  },
  "active": {
    "message": "Active"
  },
  "activity": {
    "message": "Activity"
  },
  "activityLog": {
    "message": "Activity log"
  },
  "add": {
    "message": "Add"
  },
  "addACustomNetwork": {
    "message": "Add a custom network"
  },
  "addANetwork": {
    "message": "Add a network"
  },
  "addANickname": {
    "message": "Add a nickname"
  },
  "addAUrl": {
    "message": "Add a URL"
  },
  "addAccount": {
    "message": "Add account"
  },
  "addAccountFromNetwork": {
    "message": "Add $1 account",
    "description": "$1 is the network name, e.g. Bitcoin or Solana"
  },
  "addAccountOrWallet": {
    "message": "Add account or wallet"
  },
  "addAccountToMetaMask": {
    "message": "Add account to MetaMask"
  },
  "addAcquiredTokens": {
    "message": "Add the tokens you've acquired using MetaMask"
  },
  "addAlias": {
    "message": "Add alias"
  },
  "addBitcoinAccountLabel": {
    "message": "Bitcoin account"
  },
  "addBlockExplorer": {
    "message": "Add a block explorer"
  },
  "addBlockExplorerUrl": {
    "message": "Add a block explorer URL"
  },
  "addContact": {
    "message": "Add contact"
  },
  "addCustomNetwork": {
    "message": "Add custom network"
  },
  "addEthereumChainWarningModalHeader": {
    "message": "Only add this RPC provider if you’re sure you can trust it. $1",
    "description": "$1 is addEthereumChainWarningModalHeaderPartTwo passed separately so that it can be bolded"
  },
  "addEthereumChainWarningModalHeaderPartTwo": {
    "message": "Malicious providers may lie about the state of the blockchain and record your network activity."
  },
  "addEthereumChainWarningModalListHeader": {
    "message": "It's important that your provider is reliable, as it has the power to:"
  },
  "addEthereumChainWarningModalListPointOne": {
    "message": "See your accounts and IP address, and associate them together"
  },
  "addEthereumChainWarningModalListPointThree": {
    "message": "Show account balances and other on-chain states"
  },
  "addEthereumChainWarningModalListPointTwo": {
    "message": "Broadcast your transactions"
  },
  "addEthereumChainWarningModalTitle": {
    "message": "You are adding a new RPC provider for Ethereum Mainnet"
  },
  "addEthereumWatchOnlyAccount": {
    "message": "Watch an Ethereum account (Beta)"
  },
  "addFriendsAndAddresses": {
    "message": "Add friends and addresses you trust"
  },
  "addHardwareWalletLabel": {
    "message": "Hardware wallet"
  },
  "addIPFSGateway": {
    "message": "Add your preferred IPFS gateway"
  },
  "addImportAccount": {
    "message": "Add account or hardware wallet"
  },
  "addMemo": {
    "message": "Add memo"
  },
  "addNetwork": {
    "message": "Add network"
  },
  "addNetworkConfirmationTitle": {
    "message": "Add $1",
    "description": "$1 represents network name"
  },
  "addNewAccount": {
    "message": "Add a new Ethereum account"
  },
  "addNewEthereumAccountLabel": {
    "message": "Ethereum account"
  },
  "addNewSolanaAccountLabel": {
    "message": "Solana account"
  },
  "addNft": {
    "message": "Add NFT"
  },
  "addNfts": {
    "message": "Add NFTs"
  },
  "addNonEvmAccount": {
    "message": "Add $1 account",
    "description": "$1 is the non EVM network where the account is going to be created, e.g. Bitcoin or Solana"
  },
  "addNonEvmAccountFromNetworkPicker": {
    "message": "To enable the $1 network, you need to create a $2 account.",
    "description": "$1 is the non EVM network where the account is going to be created, e.g. Solana Mainnet or Solana Devnet. $2 is the account type, e.g. Bitcoin or Solana"
  },
  "addRpcUrl": {
    "message": "Add RPC URL"
  },
  "addSnapAccountToggle": {
    "message": "Enable \"Add account Snap (Beta)\""
  },
  "addSnapAccountsDescription": {
    "message": "Turning on this feature will give you the option to add the new Beta account Snaps right from your account list. If you install an account Snap, remember that it is a third-party service."
  },
  "addSuggestedNFTs": {
    "message": "Add suggested NFTs"
  },
  "addSuggestedTokens": {
    "message": "Add suggested tokens"
  },
  "addToken": {
    "message": "Add token"
  },
  "addTokenByContractAddress": {
    "message": "Can’t find a token? You can manually add any token by pasting its address. Token contract addresses can be found on $1",
    "description": "$1 is a blockchain explorer for a specific network, e.g. Etherscan for Ethereum"
  },
  "addUrl": {
    "message": "Add URL"
  },
  "addingAccount": {
    "message": "Adding account"
  },
  "addingCustomNetwork": {
    "message": "Adding Network"
  },
  "additionalNetworks": {
    "message": "Additional networks"
  },
  "address": {
    "message": "Address"
  },
  "addressCopied": {
    "message": "Address copied"
  },
  "addressMismatch": {
    "message": "Site address mismatch"
  },
  "addressMismatchOriginal": {
    "message": "Current URL: $1",
    "description": "$1 replaced by origin URL in confirmation request"
  },
  "addressMismatchPunycode": {
    "message": "Punycode version: $1",
    "description": "$1 replaced by punycode version of the URL in confirmation request"
  },
  "advanced": {
    "message": "Advanced"
  },
  "advancedBaseGasFeeToolTip": {
    "message": "When your transaction gets included in the block, any difference between your max base fee and the actual base fee will be refunded. Total amount is calculated as max base fee (in GWEI) * gas limit."
  },
  "advancedDetailsDataDesc": {
    "message": "Data"
  },
  "advancedDetailsHexDesc": {
    "message": "Hex"
  },
  "advancedDetailsNonceDesc": {
    "message": "Nonce"
  },
  "advancedDetailsNonceTooltip": {
    "message": "This is the transaction number of an account. Nonce for the first transaction is 0 and it increases in sequential order."
  },
  "advancedGasFeeDefaultOptIn": {
    "message": "Save these values as my default for the $1 network.",
    "description": "$1 is the current network name."
  },
  "advancedGasFeeModalTitle": {
    "message": "Advanced gas fee"
  },
  "advancedGasPriceTitle": {
    "message": "Gas price"
  },
  "advancedPriorityFeeToolTip": {
    "message": "Priority fee (aka “miner tip”) goes directly to miners and incentivizes them to prioritize your transaction."
  },
  "airDropPatternDescription": {
    "message": "The token's on-chain history reveals prior instances of suspicious airdrop activities."
  },
  "airDropPatternTitle": {
    "message": "Airdrop Pattern"
  },
  "airgapVault": {
    "message": "AirGap Vault"
  },
  "alert": {
    "message": "Alert"
  },
  "alertAccountTypeUpgradeMessage": {
    "message": "You're updating your account to a smart account. You'll keep the same account address while unlocking faster transactions and lower network fees. $1."
  },
  "alertAccountTypeUpgradeTitle": {
    "message": "Account type"
  },
  "alertActionBuyWithNativeCurrency": {
    "message": "Buy $1"
  },
  "alertActionUpdateGas": {
    "message": "Update gas limit"
  },
  "alertActionUpdateGasFee": {
    "message": "Update fee"
  },
  "alertActionUpdateGasFeeLevel": {
    "message": "Update gas options"
  },
  "alertContentMultipleApprovals": {
    "message": "You're giving someone else permission to withdraw your tokens, even though it's not necessary for this transaction."
  },
  "alertDisableTooltip": {
    "message": "This can be changed in \"Settings > Alerts\""
  },
  "alertMessageAddressMismatchWarning": {
    "message": "Attackers sometimes mimic sites by making small changes to the site address. Make sure you're interacting with the intended site before you continue."
  },
  "alertMessageAddressTrustSignal": {
    "message": "If you confirm this request, you will probably lose your assets to a scammer."
  },
  "alertMessageChangeInSimulationResults": {
    "message": "Estimated changes for this transaction have been updated. Review them closely before proceeding."
  },
  "alertMessageFirstTimeInteraction": {
    "message": "You're interacting with this address for the first time. Make sure that it's correct before you continue."
  },
  "alertMessageGasEstimateFailed": {
    "message": "We’re unable to provide an accurate fee and this estimate might be high. We suggest you to input a custom gas limit, but there’s a risk the transaction will still fail."
  },
  "alertMessageGasFeeLow": {
    "message": "When choosing a low fee, expect slower transactions and longer wait times. For faster transactions, choose Market or Aggressive fee options."
  },
  "alertMessageGasTooLow": {
    "message": "To continue with this transaction, you’ll need to increase the gas limit to 21000 or higher."
  },
  "alertMessageInsufficientBalanceWithNativeCurrency": {
    "message": "You do not have enough $1 in your account to pay for network fees."
  },
  "alertMessageNetworkBusy": {
    "message": "Gas prices are high and estimates are less accurate."
  },
  "alertMessageNoGasPrice": {
    "message": "We can’t move forward with this transaction until you manually update the fee."
  },
  "alertMessageOriginTrustSignalMalicious": {
    "message": "This has been identified as malicious. We recommend not interacting with this site."
  },
  "alertMessageOriginTrustSignalWarning": {
    "message": "This has been identified as suspicious. We recommend not interacting with this site."
  },
  "alertMessageSignInDomainMismatch": {
    "message": "The site making the request is not the site you’re signing into. This could be an attempt to steal your login credentials."
  },
  "alertMessageSignInWrongAccount": {
    "message": "This site is asking you to sign in using the wrong account."
  },
  "alertModalAcknowledge": {
    "message": "I have acknowledged the risk and still want to proceed"
  },
  "alertModalDetails": {
    "message": "Alert Details"
  },
  "alertModalReviewAllAlerts": {
    "message": "Review all alerts"
  },
  "alertReasonChangeInSimulationResults": {
    "message": "Results have changed"
  },
  "alertReasonFirstTimeInteraction": {
    "message": "1st interaction"
  },
  "alertReasonGasEstimateFailed": {
    "message": "Inaccurate fee"
  },
  "alertReasonGasFeeLow": {
    "message": "Slow speed"
  },
  "alertReasonGasTooLow": {
    "message": "Low gas limit"
  },
  "alertReasonInsufficientBalance": {
    "message": "Insufficient funds"
  },
  "alertReasonMultipleApprovals": {
    "message": "Unnecessary permission"
  },
  "alertReasonNetworkBusy": {
    "message": "Network is busy"
  },
  "alertReasonNoGasPrice": {
    "message": "Fee estimate unavailable"
  },
  "alertReasonOriginTrustSignalMalicious": {
    "message": "Malicious site"
  },
  "alertReasonOriginTrustSignalWarning": {
    "message": "Suspicious site"
  },
  "alertReasonPendingTransactions": {
    "message": "Pending transaction"
  },
  "alertReasonSignIn": {
    "message": "Suspicious sign-in request"
  },
  "alertReasonWrongAccount": {
    "message": "Wrong account"
  },
  "alertSelectedAccountWarning": {
    "message": "This request is for a different account than the one selected in your wallet. To use another account, connect it to the site."
  },
  "alerts": {
    "message": "Alerts"
  },
  "all": {
    "message": "All"
  },
  "allNetworks": {
    "message": "All networks"
  },
  "allPermissions": {
    "message": "All permissions"
  },
  "allTimeHigh": {
    "message": "All time high"
  },
  "allTimeLow": {
    "message": "All time low"
  },
  "allowNotifications": {
    "message": "Allow notifications"
  },
  "allowWithdrawAndSpend": {
    "message": "Allow $1 to withdraw and spend up to the following amount:",
    "description": "The url of the site that requested permission to 'withdraw and spend'"
  },
  "amount": {
    "message": "Amount"
  },
  "amountReceived": {
    "message": "Amount Received"
  },
  "amountSent": {
    "message": "Amount Sent"
  },
  "andForListItems": {
    "message": "$1, and $2",
    "description": "$1 is the first item, $2 is the last item in a list of items. Used in Snap Install Warning modal."
  },
  "andForTwoItems": {
    "message": "$1 and $2",
    "description": "$1 is the first item, $2 is the second item. Used in Snap Install Warning modal."
  },
  "appDescription": {
    "message": "The world's most trusted crypto wallet",
    "description": "The description of the application"
  },
  "appName": {
    "message": "MetaMask",
    "description": "The name of the application"
  },
  "appNameBeta": {
    "message": "MetaMask Beta",
    "description": "The name of the application (Beta)"
  },
  "appNameFlask": {
    "message": "MetaMask Flask",
    "description": "The name of the application (Flask)"
  },
  "apply": {
    "message": "Apply"
  },
  "approve": {
    "message": "Approve spend limit"
  },
  "approveButtonText": {
    "message": "Approve"
  },
  "approveIncreaseAllowance": {
    "message": "Increase $1 spending cap",
    "description": "The token symbol that is being approved"
  },
  "approveSpendingCap": {
    "message": "Approve $1 spending cap",
    "description": "The token symbol that is being approved"
  },
  "approved": {
    "message": "Approved"
  },
  "approvedOn": {
    "message": "Approved on $1",
    "description": "$1 is the approval date for a permission"
  },
  "approvedOnForAccounts": {
    "message": "Approved on $1 for $2",
    "description": "$1 is the approval date for a permission. $2 is the AvatarGroup component displaying account images."
  },
  "areYouSure": {
    "message": "Are you sure?"
  },
  "asset": {
    "message": "Asset"
  },
  "assetChartNoHistoricalPrices": {
    "message": "We could not fetch any historical data"
  },
  "assetMultipleNFTsBalance": {
    "message": "$1 NFTs"
  },
  "assetOptions": {
    "message": "Asset options"
  },
  "assetSingleNFTBalance": {
    "message": "$1 NFT"
  },
  "assets": {
    "message": "Assets"
  },
  "assetsDescription": {
    "message": "Autodetect tokens in your wallet, display NFTs, and get batched account balance updates"
  },
  "attemptToCancelSwapForFree": {
    "message": "Attempt to cancel swap for free"
  },
  "attributes": {
    "message": "Attributes"
  },
  "attributions": {
    "message": "Attributions"
  },
  "auroraRpcDeprecationMessage": {
    "message": "The Infura RPC URL is no longer supporting Aurora."
  },
  "authorizedPermissions": {
    "message": "You have authorized the following permissions"
  },
  "autoDetectTokens": {
    "message": "Autodetect tokens"
  },
  "autoDetectTokensDescription": {
    "message": "We use third-party APIs to detect and display new tokens sent to your wallet. Turn off if you don’t want the app to automatically pull data from those services. $1",
    "description": "$1 is a link to a support article"
  },
  "autoLockTimeLimit": {
    "message": "Auto-lock timer (minutes)"
  },
  "autoLockTimeLimitDescription": {
    "message": "Set the idle time in minutes before MetaMask will become locked."
  },
  "average": {
    "message": "Average"
  },
  "back": {
    "message": "Back"
  },
  "backup": {
    "message": "Backup"
  },
  "backupAndSync": {
    "message": "Backup and sync"
  },
  "backupAndSyncBasicFunctionalityNameMention": {
    "message": "basic functionality"
  },
  "backupAndSyncEnable": {
    "message": "Turn on backup and sync"
  },
  "backupAndSyncEnableConfirmation": {
    "message": "When you turn on backup and sync, you’re also turning on $1. Do you want to continue?",
    "description": "$1 is backupAndSyncBasicFunctionalityNameMention in bold."
  },
  "backupAndSyncEnableDescription": {
    "message": "Backup and sync lets us store encrypted data for your custom settings and features. This keeps your MetaMask experience the same across devices and restores settings and features if you ever need to reinstall MetaMask. This doesn’t back up your Secret Recovery Phrase. $1.",
    "description": "$1 is link to the backup and sync privacy policy."
  },
  "backupAndSyncEnableDescriptionUpdatePreferences": {
    "message": "You can update your preferences at any time in $1",
    "description": "$1 is a bolded text that highlights the path to the settings page."
  },
  "backupAndSyncEnableDescriptionUpdatePreferencesPath": {
    "message": "Settings > Backup and sync."
  },
  "backupAndSyncFeatureAccounts": {
    "message": "Accounts"
  },
  "backupAndSyncFeatureContacts": {
    "message": "Contacts"
  },
  "backupAndSyncManageWhatYouSync": {
    "message": "Manage what you sync"
  },
  "backupAndSyncManageWhatYouSyncDescription": {
    "message": "Turn on what’s synced between your devices."
  },
  "backupAndSyncPrivacyLink": {
    "message": "Learn how we protect your privacy"
  },
  "backupAndSyncSlideDescription": {
    "message": "Back up your accounts and sync settings."
  },
  "backupAndSyncSlideTitle": {
    "message": "Introducing backup and sync"
  },
  "backupApprovalInfo": {
    "message": "This secret code is required to recover your wallet in case you lose your device, forget your password, have to re-install MetaMask, or want to access your wallet on another device."
  },
  "backupApprovalNotice": {
    "message": "Back up your Secret Recovery Phrase to keep your wallet and funds secure."
  },
  "backupKeyringSnapReminder": {
    "message": "Be sure you can access any accounts created by this Snap on your own before removing it"
  },
  "backupNow": {
    "message": "Back up now"
  },
  "balance": {
    "message": "Balance"
  },
  "balanceOutdated": {
    "message": "Balance may be outdated"
  },
  "baseFee": {
    "message": "Base fee"
  },
  "basic": {
    "message": "Basic"
  },
  "basicConfigurationBannerTitle": {
    "message": "Basic functionality is off"
  },
  "basicConfigurationDescription": {
    "message": "MetaMask offers basic features like token details and gas settings through internet services. When you use internet services, your IP address is shared, in this case with MetaMask. This is just like when you visit any website. MetaMask uses this data temporarily and never sells your data. You can use a VPN or turn off these services, but it may affect your MetaMask experience. To learn more read our $1.",
    "description": "$1 is to be replaced by the message for privacyMsg, and will link to https://consensys.io/privacy-policy"
  },
  "basicConfigurationLabel": {
    "message": "Basic functionality"
  },
  "basicConfigurationModalCheckbox": {
    "message": "I understand and want to continue"
  },
  "basicConfigurationModalDisclaimerOff": {
    "message": "This means you won't fully optimize your time on MetaMask. Basic features (like token details, optimal gas settings, and others) won't be available to you."
  },
  "basicConfigurationModalDisclaimerOffAdditionalText": {
    "message": "Turning this off also disables all features within $1, and $2.",
    "description": "$1 and $2 are bold text for basicConfigurationModalDisclaimerOffAdditionalTextFeaturesFirst and basicConfigurationModalDisclaimerOffAdditionalTextFeaturesLast respectively"
  },
  "basicConfigurationModalDisclaimerOffAdditionalTextFeaturesFirst": {
    "message": "security and privacy, backup and sync"
  },
  "basicConfigurationModalDisclaimerOffAdditionalTextFeaturesLast": {
    "message": "notifications"
  },
  "basicConfigurationModalDisclaimerOn": {
    "message": "To optimize your time on MetaMask, you’ll need to turn on this feature. Basic functions (like token details, optimal gas settings, and others) are important to the web3 experience."
  },
  "basicConfigurationModalHeadingOff": {
    "message": "Turn off basic functionality"
  },
  "basicConfigurationModalHeadingOn": {
    "message": "Turn on basic functionality"
  },
  "bestPrice": {
    "message": "Best price"
  },
  "beta": {
    "message": "Beta"
  },
  "betaHeaderText": {
    "message": "This is a beta version. Please report bugs $1"
  },
  "betaMetamaskVersion": {
    "message": "MetaMask Beta Version"
  },
  "betaTerms": {
    "message": "Beta Terms of use"
  },
  "billionAbbreviation": {
    "message": "B",
    "description": "Shortened form of 'billion'"
  },
  "blockExplorerAccountAction": {
    "message": "Account",
    "description": "This is used with viewOnEtherscan and viewInExplorer e.g View Account in Explorer"
  },
  "blockExplorerAssetAction": {
    "message": "Asset",
    "description": "This is used with viewOnEtherscan and viewInExplorer e.g View Asset in Explorer"
  },
  "blockExplorerSwapAction": {
    "message": "Swap",
    "description": "This is used with viewOnEtherscan e.g View Swap on Etherscan"
  },
  "blockExplorerUrl": {
    "message": "Block explorer URL"
  },
  "blockExplorerUrlDefinition": {
    "message": "The URL used as the block explorer for this network."
  },
  "blockExplorerView": {
    "message": "View account at $1",
    "description": "$1 replaced by URL for custom block explorer"
  },
  "blockaid": {
    "message": "Blockaid"
  },
  "blockaidAlertDescriptionBlur": {
    "message": "If you continue, all the assets you’ve listed on Blur could be at risk."
  },
  "blockaidAlertDescriptionMalicious": {
    "message": "You’re interacting with a malicious site. If you continue, you will lose your assets."
  },
  "blockaidAlertDescriptionOpenSea": {
    "message": "If you continue, all the assets you’ve listed on OpenSea could be at risk."
  },
  "blockaidAlertDescriptionOthers": {
    "message": "If you confirm this request, you could lose your assets. We recommend that you cancel this request."
  },
  "blockaidAlertDescriptionTokenTransfer": {
    "message": "You’re sending your assets to a scammer. If you continue, you’ll lose those assets."
  },
  "blockaidAlertDescriptionWithdraw": {
    "message": "If you confirm this request, you’re allowing a scammer to withdraw and spend your assets. You won’t get them back."
  },
  "blockaidDescriptionApproveFarming": {
    "message": "If you approve this request, a third party known for scams might take all your assets."
  },
  "blockaidDescriptionBlurFarming": {
    "message": "If you approve this request, someone can steal your assets listed on Blur."
  },
  "blockaidDescriptionErrored": {
    "message": "Because of an error, we couldn't check for security alerts. Only continue if you trust every address involved."
  },
  "blockaidDescriptionMaliciousDomain": {
    "message": "You're interacting with a malicious domain. If you approve this request, you might lose your assets."
  },
  "blockaidDescriptionMightLoseAssets": {
    "message": "If you approve this request, you might lose your assets."
  },
  "blockaidDescriptionSeaportFarming": {
    "message": "If you approve this request, someone can steal your assets listed on OpenSea."
  },
  "blockaidDescriptionTransferFarming": {
    "message": "If you approve this request, a third party known for scams will take all your assets."
  },
  "blockaidMessage": {
    "message": "Privacy preserving - no data is shared with third parties. Available on Arbitrum, Avalanche, BNB chain, Ethereum Mainnet, Linea, Optimism, Polygon, Base and Sepolia."
  },
  "blockaidTitleDeceptive": {
    "message": "This is a deceptive request"
  },
  "blockaidTitleMayNotBeSafe": {
    "message": "Be careful"
  },
  "blockaidTitleSuspicious": {
    "message": "This is a suspicious request"
  },
  "blockies": {
    "message": "Blockies"
  },
  "borrowed": {
    "message": "Borrowed"
  },
  "boughtFor": {
    "message": "Bought for"
  },
  "bridge": {
    "message": "Bridge"
  },
  "bridgeAllowSwappingOf": {
    "message": "Allow exact access to $1 $2 on $3 for bridging",
    "description": "Shows a user that they need to allow a token for swapping on their hardware wallet"
  },
  "bridgeApproval": {
    "message": "Approve $1 for bridge",
    "description": "Used in the transaction display list to describe a transaction that is an approve call on a token that is to be bridged. $1 is the symbol of a token that has been approved."
  },
  "bridgeApprovalWarning": {
    "message": "You are allowing access to the specified amount, $1 $2. The contract will not access any additional funds."
  },
  "bridgeApprovalWarningForHardware": {
    "message": "You will need to allow access to $1 $2 for bridging, and then approve bridging to $2. This will require two separate confirmations."
  },
  "bridgeBlockExplorerLinkCopied": {
    "message": "Block explorer link copied!"
  },
  "bridgeCalculatingAmount": {
    "message": "Calculating..."
  },
  "bridgeConfirmTwoTransactions": {
    "message": "You'll need to confirm 2 transactions on your hardware wallet:"
  },
  "bridgeCreateSolanaAccount": {
    "message": "Create Solana account"
  },
  "bridgeCreateSolanaAccountDescription": {
    "message": "To swap to the Solana network, you need an account and receiving address."
  },
  "bridgeCreateSolanaAccountTitle": {
    "message": "You'll need a Solana account first."
  },
  "bridgeDetailsTitle": {
    "message": "Bridge details",
    "description": "Title for the modal showing details about a bridge transaction."
  },
  "bridgeEnterAmount": {
    "message": "Select amount"
  },
  "bridgeEnterAmountAndSelectAccount": {
    "message": "Enter amount and select destination account"
  },
  "bridgeExplorerLinkViewOn": {
    "message": "View on $1"
  },
  "bridgeFetchNewQuotes": {
    "message": "Fetch a new one?"
  },
  "bridgeFrom": {
    "message": "Bridge from"
  },
  "bridgeFromTo": {
    "message": "Bridge $1 $2 to $3",
    "description": "Tells a user that they need to confirm on their hardware wallet a bridge. $1 is amount of source token, $2 is the source network, and $3 is the destination network"
  },
  "bridgeGasFeesSplit": {
    "message": "Any network fee quoted on the previous screen includes both transactions and will be split."
  },
  "bridgeNetCost": {
    "message": "Net cost"
  },
  "bridgeQuoteExpired": {
    "message": "Your quote timed out."
  },
  "bridgeSelectDestinationAccount": {
    "message": "Select destination account"
  },
  "bridgeSelectDifferentQuote": {
    "message": "Please select a different quote."
  },
  "bridgeSelectNetwork": {
    "message": "Select network"
  },
  "bridgeSelectTokenAmountAndAccount": {
    "message": "Select token, amount and destination account"
  },
  "bridgeSelectTokenAndAmount": {
    "message": "Select token and amount"
  },
  "bridgeSolanaAccountCreated": {
    "message": "Solana account created"
  },
  "bridgeStatusComplete": {
    "message": "Complete",
    "description": "Status text indicating a bridge transaction has successfully completed."
  },
  "bridgeStatusFailed": {
    "message": "Failed",
    "description": "Status text indicating a bridge transaction has failed."
  },
  "bridgeStatusInProgress": {
    "message": "In Progress",
    "description": "Status text indicating a bridge transaction is currently processing."
  },
  "bridgeStepActionBridgeComplete": {
    "message": "$1 received on $2",
    "description": "$1 is the amount of the destination asset, $2 is the name of the destination network"
  },
  "bridgeStepActionBridgePending": {
    "message": "Receiving $1 on $2",
    "description": "$1 is the amount of the destination asset, $2 is the name of the destination network"
  },
  "bridgeStepActionSwapComplete": {
    "message": "Swapped $1 for $2",
    "description": "$1 is the amount of the source asset, $2 is the amount of the destination asset"
  },
  "bridgeStepActionSwapPending": {
    "message": "Swapping $1 for $2",
    "description": "$1 is the amount of the source asset, $2 is the amount of the destination asset"
  },
  "bridgeTerms": {
    "message": "Terms"
  },
  "bridgeTimingMinutes": {
    "message": "$1 min",
    "description": "$1 is the ticker symbol of a an asset the user is being prompted to purchase"
  },
  "bridgeTo": {
    "message": "Bridge to"
  },
  "bridgeTokenCannotVerifyDescription": {
    "message": "If you added this token manually, make sure you are aware of the risks to your funds before you bridge."
  },
  "bridgeTokenCannotVerifyTitle": {
    "message": "We can't verify this token."
  },
  "bridgeTransactionProgress": {
    "message": "Transaction $1 of 2"
  },
  "bridgeTxDetailsBridged": {
    "message": "Bridged"
  },
  "bridgeTxDetailsBridging": {
    "message": "Bridging"
  },
  "bridgeTxDetailsDelayedDescription": {
    "message": "Reach out to"
  },
  "bridgeTxDetailsDelayedDescriptionSupport": {
    "message": "MetaMask Support"
  },
  "bridgeTxDetailsDelayedTitle": {
    "message": "Has it been longer than 3 hours?"
  },
  "bridgeTxDetailsNonce": {
    "message": "Nonce"
  },
  "bridgeTxDetailsStatus": {
    "message": "Status"
  },
  "bridgeTxDetailsSwapped": {
    "message": "Swapped"
  },
  "bridgeTxDetailsSwapping": {
    "message": "Swapping"
  },
  "bridgeTxDetailsTimestamp": {
    "message": "Time stamp"
  },
  "bridgeTxDetailsTimestampValue": {
    "message": "$1 at $2",
    "description": "$1 is the date, $2 is the time"
  },
  "bridgeTxDetailsTokenAmountOnChain": {
    "message": "$1 $2 on",
    "description": "$1 is the amount of the token, $2 is the ticker symbol of the token"
  },
  "bridgeTxDetailsTotalGasFee": {
    "message": "Total gas fee"
  },
  "bridgeTxDetailsYouReceived": {
    "message": "You received"
  },
  "bridgeTxDetailsYouSent": {
    "message": "You sent"
  },
  "bridgeValidationInsufficientGasMessage": {
    "message": "You don't have enough $1 to pay the gas fee for this bridge. Enter a smaller amount or buy more $1."
  },
  "bridgeValidationInsufficientGasTitle": {
    "message": "More $1 needed for gas"
  },
  "bridged": {
    "message": "Bridged"
  },
  "bridgedToChain": {
    "message": "Bridged to $1"
  },
  "bridging": {
    "message": "Bridging"
  },
  "browserNotSupported": {
    "message": "Your browser is not supported..."
  },
  "buildContactList": {
    "message": "Build your contact list"
  },
  "builtAroundTheWorld": {
    "message": "MetaMask is designed and built around the world."
  },
  "bulletpoint": {
    "message": "·"
  },
  "busy": {
    "message": "Busy"
  },
  "buyAndSell": {
    "message": "Buy/Sell"
  },
  "buyMoreAsset": {
    "message": "Buy more $1",
    "description": "$1 is the ticker symbol of a an asset the user is being prompted to purchase"
  },
  "buyNow": {
    "message": "Buy Now"
  },
  "bytes": {
    "message": "Bytes"
  },
  "canToggleInSettings": {
    "message": "You can re-enable this notification in Settings > Alerts."
  },
  "cancel": {
    "message": "Cancel"
  },
  "cancelPopoverTitle": {
    "message": "Cancel transaction"
  },
  "cancelSpeedUpLabel": {
    "message": "This gas fee will $1 the original.",
    "description": "$1 is text 'replace' in bold"
  },
  "cancelSpeedUpTransactionTooltip": {
    "message": "To $1 a transaction the gas fee must be increased by at least 10% for it to be recognized by the network.",
    "description": "$1 is string 'cancel' or 'speed up'"
  },
  "cancelled": {
    "message": "Cancelled"
  },
  "chainId": {
    "message": "Chain ID"
  },
  "chainIdDefinition": {
    "message": "The chain ID used to sign transactions for this network."
  },
  "chainIdExistsErrorMsg": {
    "message": "This Chain ID is currently used by the $1 network."
  },
  "chainListReturnedDifferentTickerSymbol": {
    "message": "This token symbol doesn't match the network name or chain ID entered. Many popular tokens use similar symbols, which scammers can use to trick you into sending them a more valuable token in return. Verify everything before you continue."
  },
  "changePasswordLoading": {
    "message": "Changing password..."
  },
  "changePasswordLoadingNote": {
    "message": "This shouldn't take long"
  },
  "changePasswordWarning": {
    "message": "Are you sure?"
  },
  "changePasswordWarningDescription": {
    "message": "Changing your password here will lock MetaMask on other devices you’re using. You’ll need to log in again with your new password."
  },
  "chooseYourNetwork": {
    "message": "Choose your network"
  },
  "chooseYourNetworkDescription": {
    "message": "When you use our default settings and configurations, we use Infura as our default remote procedure call (RPC) provider to offer the most reliable and private access to Ethereum data we can. In limited cases, we may use other RPC providers in order to provide the best experience for our users. You can choose your own RPC, but remember that any RPC will receive your IP address and Ethereum wallet to make transactions. To learn more about how Infura handles data for EVM accounts, read our $1, and for Solana accounts, $2.",
    "description": "$1 is a link to the privacy policy, $2 is a link to Solana accounts support"
  },
  "chooseYourNetworkDescriptionCallToAction": {
    "message": "click here"
  },
  "chromeRequiredForHardwareWallets": {
    "message": "You need to use MetaMask on Google Chrome in order to connect to your Hardware Wallet."
  },
  "circulatingSupply": {
    "message": "Circulating supply"
  },
  "clear": {
    "message": "Clear"
  },
  "clearActivity": {
    "message": "Clear activity and nonce data"
  },
  "clearActivityButton": {
    "message": "Clear activity tab data"
  },
  "clearActivityDescription": {
    "message": "This resets the account's nonce and erases data from the activity tab in your wallet. Only the current account and network will be affected. Your balances and incoming transactions won't change."
  },
  "click": {
    "message": "Click"
  },
  "clickToConnectLedgerViaWebHID": {
    "message": "Click here to connect your Ledger via WebHID",
    "description": "Text that can be clicked to open a browser popup for connecting the ledger device via webhid"
  },
  "close": {
    "message": "Close"
  },
  "closeExtension": {
    "message": "Close extension"
  },
  "closeWindowAnytime": {
    "message": "You may close this window anytime."
  },
  "coingecko": {
    "message": "CoinGecko"
  },
  "collectionName": {
    "message": "Collection name"
  },
  "comboNoOptions": {
    "message": "No options found",
    "description": "Default text shown in the combo field dropdown if no options."
  },
  "concentratedSupplyDistributionDescription": {
    "message": "The majority of the token's supply is held by the top token holders, posing a risk of centralized price manipulation"
  },
  "concentratedSupplyDistributionTitle": {
    "message": "Concentrated Supply Distribution"
  },
  "configureSnapPopupDescription": {
    "message": "You're now leaving MetaMask to configure this snap."
  },
  "configureSnapPopupInstallDescription": {
    "message": "You're now leaving MetaMask to install this snap."
  },
  "configureSnapPopupInstallTitle": {
    "message": "Install snap"
  },
  "configureSnapPopupLink": {
    "message": "Click this link to continue:"
  },
  "configureSnapPopupTitle": {
    "message": "Configure snap"
  },
  "confirm": {
    "message": "Confirm"
  },
  "confirmAccountTypeSmartContract": {
    "message": "Smart account"
  },
  "confirmAccountTypeStandard": {
    "message": "Standard account"
  },
  "confirmAlertModalAcknowledgeMultiple": {
    "message": "I have acknowledged the alerts and still want to proceed"
  },
  "confirmAlertModalAcknowledgeSingle": {
    "message": "I have acknowledged the alert and still want to proceed"
  },
  "confirmFieldPaymaster": {
    "message": "Fee paid by"
  },
  "confirmFieldTooltipPaymaster": {
    "message": "The fee for this transaction will be paid by the paymaster smart contract."
  },
  "confirmGasFeeTokenBalance": {
    "message": "Bal:"
  },
  "confirmGasFeeTokenInsufficientBalance": {
    "message": "Insufficient funds"
  },
  "confirmGasFeeTokenMetaMaskFee": {
    "message": "Includes $1 fee"
  },
  "confirmGasFeeTokenModalNativeToggleMetaMask": {
    "message": "MetaMask is supplementing the balance to complete this transaction."
  },
  "confirmGasFeeTokenModalNativeToggleWallet": {
    "message": "Pay for network fee using the balance in your wallet."
  },
  "confirmGasFeeTokenModalPayETH": {
    "message": "Pay with ETH"
  },
  "confirmGasFeeTokenModalPayToken": {
    "message": "Pay with other tokens"
  },
  "confirmGasFeeTokenModalTitle": {
    "message": "Select a token"
  },
  "confirmGasFeeTokenToast": {
    "message": "You're paying this network fee with $1"
  },
  "confirmGasFeeTokenTooltip": {
    "message": "This is paid to the network to process your transaction. It includes a $1 MetaMask fee for non-ETH tokens or pre-funded ETH."
  },
  "confirmInfoAccountNow": {
    "message": "Now"
  },
  "confirmInfoSwitchingTo": {
    "message": "Switching To"
  },
  "confirmNestedTransactionTitle": {
    "message": "Transaction $1"
  },
  "confirmPassword": {
    "message": "Confirm password"
  },
  "confirmRecoveryPhrase": {
    "message": "Confirm Secret Recovery Phrase"
  },
  "confirmRecoveryPhraseDetails": {
    "message": "Select the missing words in the correct order."
  },
  "confirmRecoveryPhraseTitle": {
    "message": "Confirm your Secret Recovery Phrase"
  },
  "confirmSimulationApprove": {
    "message": "You approve"
  },
  "confirmSrpErrorDescription": {
    "message": "Double-check your Secret Recovery Phrase and try again."
  },
  "confirmSrpErrorTitle": {
    "message": "Not quite right"
  },
  "confirmSrpSuccessDescription": {
    "message": "That’s right! And remember: never share this phrase with anyone, ever."
  },
  "confirmSrpSuccessTitle": {
    "message": "Perfect"
  },
  "confirmTitleAccountTypeSwitch": {
    "message": "Account update"
  },
  "confirmTitleApproveTransactionNFT": {
    "message": "Withdrawal request"
  },
  "confirmTitleDeployContract": {
    "message": "Deploy a contract"
  },
  "confirmTitleDescApproveTransaction": {
    "message": "This site wants permission to withdraw your NFTs"
  },
  "confirmTitleDescDelegationRevoke": {
    "message": "You're switching back to a standard account (EOA)."
  },
  "confirmTitleDescDelegationUpgrade": {
    "message": "You're switching to a smart account"
  },
  "confirmTitleDescDeployContract": {
    "message": "This site wants you to deploy a contract"
  },
  "confirmTitleDescERC20ApproveTransaction": {
    "message": "This site wants permission to withdraw your tokens"
  },
  "confirmTitleDescPermitSignature": {
    "message": "This site wants permission to spend your tokens."
  },
  "confirmTitleDescSIWESignature": {
    "message": "A site wants you to sign in to prove you own this account."
  },
  "confirmTitleDescSign": {
    "message": "Review request details before you confirm."
  },
  "confirmTitlePermitTokens": {
    "message": "Spending cap request"
  },
  "confirmTitleRevokeApproveTransaction": {
    "message": "Remove permission"
  },
  "confirmTitleSIWESignature": {
    "message": "Sign-in request"
  },
  "confirmTitleSetApprovalForAllRevokeTransaction": {
    "message": "Remove permission"
  },
  "confirmTitleSignature": {
    "message": "Signature request"
  },
  "confirmTitleTransaction": {
    "message": "Transaction request"
  },
  "confirmationAlertDetails": {
    "message": "To protect your assets, we suggest you reject the request."
  },
  "confirmationAlertModalTitleDescription": {
    "message": "Your assets may be at risk"
  },
  "confirmed": {
    "message": "Confirmed"
  },
  "confusableUnicode": {
    "message": "'$1' is similar to '$2'."
  },
  "confusableZeroWidthUnicode": {
    "message": "Zero-width character found."
  },
  "confusingEnsDomain": {
    "message": "We have detected a confusable character in the ENS name. Check the ENS name to avoid a potential scam."
  },
  "connect": {
    "message": "Connect"
  },
  "connectAccount": {
    "message": "Connect account"
  },
  "connectAccountOrCreate": {
    "message": "Connect account or create new"
  },
  "connectAccounts": {
    "message": "Connect accounts"
  },
  "connectAnAccountHeader": {
    "message": "Connect an account"
  },
  "connectManually": {
    "message": "Manually connect to current site"
  },
  "connectMoreAccounts": {
    "message": "Connect more accounts"
  },
  "connectSnap": {
    "message": "Connect $1",
    "description": "$1 is the snap for which a connection is being requested."
  },
  "connectWithMetaMask": {
    "message": "Connect with MetaMask"
  },
  "connectedAccounts": {
    "message": "Connected accounts"
  },
  "connectedAccountsDescriptionPlural": {
    "message": "You have $1 accounts connected to this site.",
    "description": "$1 is the number of accounts"
  },
  "connectedAccountsDescriptionSingular": {
    "message": "You have 1 account connected to this site."
  },
  "connectedAccountsEmptyDescription": {
    "message": "MetaMask is not connected to this site. To connect to a web3 site, find and click the connect button."
  },
  "connectedAccountsListTooltip": {
    "message": "$1 can see the account balance, address, activity, and suggest transactions to approve for connected accounts.",
    "description": "$1 is the origin name"
  },
  "connectedAccountsToast": {
    "message": "Connected accounts updated"
  },
  "connectedSites": {
    "message": "Connected sites"
  },
  "connectedSitesAndSnaps": {
    "message": "Connected sites and Snaps"
  },
  "connectedSitesDescription": {
    "message": "$1 is connected to these sites. They can view your account address.",
    "description": "$1 is the account name"
  },
  "connectedSitesEmptyDescription": {
    "message": "$1 is not connected to any sites.",
    "description": "$1 is the account name"
  },
  "connectedSnapAndNoAccountDescription": {
    "message": "MetaMask is connected to this site, but no accounts are connected yet"
  },
  "connectedSnaps": {
    "message": "Connected Snaps"
  },
  "connectedWithAccount": {
    "message": "$1 accounts connected",
    "description": "$1 represents account length"
  },
  "connectedWithAccountName": {
    "message": "Connected with $1",
    "description": "$1 represents account name"
  },
  "connectedWithNetwork": {
    "message": "$1 networks connected",
    "description": "$1 represents network length"
  },
  "connectedWithNetworkName": {
    "message": "Connected with $1",
    "description": "$1 represents network name"
  },
  "connecting": {
    "message": "Connecting"
  },
  "connectingTo": {
    "message": "Connecting to $1"
  },
  "connectingToDeprecatedNetwork": {
    "message": "'$1' is being phased out and may not work. Try another network."
  },
  "connectingToGoerli": {
    "message": "Connecting to Goerli test network"
  },
  "connectingToLineaGoerli": {
    "message": "Connecting to Linea Goerli test network"
  },
  "connectingToLineaMainnet": {
    "message": "Connecting to Linea Mainnet"
  },
  "connectingToLineaSepolia": {
    "message": "Connecting to Linea Sepolia test network"
  },
  "connectingToMainnet": {
    "message": "Connecting to Ethereum Mainnet"
  },
  "connectingToSepolia": {
    "message": "Connecting to Sepolia test network"
  },
  "connectionDescription": {
    "message": "Connect this website with MetaMask"
  },
  "connectionFailed": {
    "message": "Connection failed"
  },
  "connectionFailedDescription": {
    "message": "Fetching of $1 failed, check your network and try again.",
    "description": "$1 is the name of the snap being fetched."
  },
  "connectionPopoverDescription": {
    "message": "To connect to a site, select the connect button. MetaMask can only connect to web3 sites."
  },
  "connectionRequest": {
    "message": "Connection request"
  },
  "contactUs": {
    "message": "Contact us"
  },
  "contacts": {
    "message": "Contacts"
  },
  "contentFromSnap": {
    "message": "Content from $1",
    "description": "$1 represents the name of the snap"
  },
  "continue": {
    "message": "Continue"
  },
  "contract": {
    "message": "Contract"
  },
  "contractAddress": {
    "message": "Contract address"
  },
  "contractAddressError": {
    "message": "You are sending tokens to the token's contract address. This may result in the loss of these tokens."
  },
  "contractDeployment": {
    "message": "Contract deployment"
  },
  "contractInteraction": {
    "message": "Contract interaction"
  },
  "convertTokenToNFTDescription": {
    "message": "We've detected that this asset is an NFT. MetaMask now has full native support for NFTs. Would you like to remove it from your token list and add it as an NFT?"
  },
  "convertTokenToNFTExistDescription": {
    "message": "We’ve detected that this asset has been added as an NFT. Would you like to remove it from your token list?"
  },
  "coolWallet": {
    "message": "CoolWallet"
  },
  "copiedExclamation": {
    "message": "Copied."
  },
  "copyAddress": {
    "message": "Copy address to clipboard"
  },
  "copyAddressShort": {
    "message": "Copy address"
  },
  "copyPrivateKey": {
    "message": "Copy private key"
  },
  "copyToClipboard": {
    "message": "Copy to clipboard"
  },
  "copyTransactionId": {
    "message": "Copy transaction ID"
  },
  "create": {
    "message": "Create"
  },
  "createNewAccountHeader": {
    "message": "Create a new account"
  },
  "createPassword": {
    "message": "MetaMask password"
  },
  "createPasswordCreate": {
    "message": "Create password"
  },
  "createPasswordDetails": {
    "message": "Unlocks MetaMask on this device only."
  },
  "createPasswordDetailsSocial": {
    "message": "Use this for wallet recovery on all devices."
  },
  "createSnapAccountDescription": {
    "message": "$1 wants to add a new account to MetaMask."
  },
  "createSnapAccountTitle": {
    "message": "Create account"
  },
  "createSolanaAccount": {
    "message": "Create Solana account"
  },
  "creatorAddress": {
    "message": "Creator address"
  },
  "crossChainSwapsLink": {
    "message": "Swap across networks with MetaMask Portfolio"
  },
  "crossChainSwapsLinkNative": {
    "message": "Swap across networks with Bridge"
  },
  "cryptoCompare": {
    "message": "CryptoCompare"
  },
  "currencyConversion": {
    "message": "Currency"
  },
  "currencyRateCheckToggle": {
    "message": "Show balance and token price checker"
  },
  "currencyRateCheckToggleDescription": {
    "message": "We use $1 and $2 APIs to display your balance and token price. $3",
    "description": "$1 represents Coingecko, $2 represents CryptoCompare and $3 represents Privacy Policy"
  },
  "currencySymbol": {
    "message": "Currency symbol"
  },
  "currencySymbolDefinition": {
    "message": "The ticker symbol displayed for this network’s currency."
  },
  "currentAccountNotConnected": {
    "message": "Your current account is not connected"
  },
  "currentExtension": {
    "message": "Current extension page"
  },
  "currentLanguage": {
    "message": "Current language"
  },
  "currentNetwork": {
    "message": "Current network",
    "description": "Speicifies to token network filter to filter by current Network. Will render when network nickname is not available"
  },
  "currentRpcUrlDeprecated": {
    "message": "The current rpc url for this network has been deprecated."
  },
  "currentTitle": {
    "message": "Current:"
  },
  "currentlyUnavailable": {
    "message": "Unavailable on this network"
  },
  "curveHighGasEstimate": {
    "message": "Aggressive gas estimate graph"
  },
  "curveLowGasEstimate": {
    "message": "Low gas estimate graph"
  },
  "curveMediumGasEstimate": {
    "message": "Market gas estimate graph"
  },
  "custom": {
    "message": "Advanced"
  },
  "customGasSettingToolTipMessage": {
    "message": "Use $1 to customize the gas price. This can be confusing if you aren’t familiar. Interact at your own risk.",
    "description": "$1 is key 'advanced' (text: 'Advanced') separated here so that it can be passed in with bold font-weight"
  },
  "customNetworks": {
    "message": "Custom networks"
  },
  "customSlippage": {
    "message": "Custom"
  },
  "customSpendLimit": {
    "message": "Custom spend limit"
  },
  "customToken": {
    "message": "Custom token"
  },
  "customTokenWarningInNonTokenDetectionNetwork": {
    "message": "Token detection is not available on this network yet. Please import token manually and make sure you trust it. Learn about $1"
  },
  "customTokenWarningInTokenDetectionNetwork": {
    "message": "Anyone can create a token, including creating fake versions of existing tokens. Learn about $1"
  },
  "customTokenWarningInTokenDetectionNetworkWithTDOFF": {
    "message": "Make sure you trust a token before you import it. Learn how to avoid $1. You can also enable token detection $2."
  },
  "customerSupport": {
    "message": "customer support"
  },
  "customizeYourNotifications": {
    "message": "Customize your notifications"
  },
  "customizeYourNotificationsText": {
    "message": "Turn on the types of notifications you want to receive:"
  },
  "dappSuggested": {
    "message": "Site suggested"
  },
  "dappSuggestedGasSettingToolTipMessage": {
    "message": "$1 has suggested this price.",
    "description": "$1 is url for the dapp that has suggested gas settings"
  },
  "dappSuggestedHigh": {
    "message": "Site suggested"
  },
  "dappSuggestedHighShortLabel": {
    "message": "Site (high)"
  },
  "dappSuggestedShortLabel": {
    "message": "Site"
  },
  "dappSuggestedTooltip": {
    "message": "$1 has recommended this price.",
    "description": "$1 represents the Dapp's origin"
  },
  "darkTheme": {
    "message": "Dark"
  },
  "data": {
    "message": "Data"
  },
  "dataCollectionForMarketing": {
    "message": "Data collection for marketing"
  },
  "dataCollectionForMarketingDescription": {
    "message": "We'll use MetaMetrics to learn how you interact with our marketing communications. We may share relevant news (like product features and other materials)."
  },
  "dataCollectionWarningPopoverButton": {
    "message": "Okay"
  },
  "dataCollectionWarningPopoverDescription": {
    "message": "You turned off data collection for our marketing purposes. This only applies to this device. If you use MetaMask on other devices, make sure to opt out there as well."
  },
  "dataUnavailable": {
    "message": "data unavailable"
  },
  "dateCreated": {
    "message": "Date created"
  },
  "dcent": {
    "message": "D'Cent"
  },
  "debitCreditPurchaseOptions": {
    "message": "Debit or credit card purchase options"
  },
  "decimal": {
    "message": "Token decimal"
  },
  "decimalsMustZerotoTen": {
    "message": "Decimals must be at least 0, and not over 36."
  },
  "decrypt": {
    "message": "Decrypt"
  },
  "decryptCopy": {
    "message": "Copy encrypted message"
  },
  "decryptInlineError": {
    "message": "This message cannot be decrypted due to error: $1",
    "description": "$1 is error message"
  },
  "decryptMessageNotice": {
    "message": "$1 would like to read this message to complete your action",
    "description": "$1 is the web3 site name"
  },
  "decryptMetamask": {
    "message": "Decrypt message"
  },
  "decryptRequest": {
    "message": "Decrypt request"
  },
  "deepLink_Caution": {
    "message": "Proceed with caution"
  },
  "deepLink_Continue": {
    "message": "Continue"
  },
  "deepLink_ContinueDescription": {
    "message": "You'll open $1 if you continue.",
    "description": "$1 is the name of the page they'll be redirected to if they click the Continue button. Examples of $1: 'the home page'; 'the buy page'; 'the swaps page'; 'the notifications page'"
  },
  "deepLink_DontRemindMeAgain": {
    "message": "Don't remind me again"
  },
  "deepLink_Error404Description": {
    "message": "We can't find the page you are looking for."
  },
  "deepLink_Error404Title": {
    "message": "This page doesn't exist"
  },
  "deepLink_ErrorMissingUrl": {
    "message": "No url to navigate to was provided."
  },
  "deepLink_ErrorOtherDescription": {
    "message": "This is a bug and should be reported to MetaMask."
  },
  "deepLink_ErrorOtherTitle": {
    "message": "An error occurred while processing the deep link"
  },
  "deepLink_GoToTheHomePageButton": {
    "message": "Go to the home page"
  },
  "deepLink_RedirectingToMetaMask": {
    "message": "Redirecting to MetaMask"
  },
  "deepLink_ThirdPartyDescription": {
    "message": "You were sent here by a third party, not MetaMask. $1",
    "description": "$1 is the message 'deepLink_ContinueDescription'"
  },
  "deepLink_theBuyPage": {
    "message": "the buy page"
  },
  "deepLink_theHomePage": {
    "message": "the home page"
  },
  "deepLink_theNotificationsPage": {
    "message": "the notifications page"
  },
  "deepLink_theSwapsPage": {
    "message": "the swaps page"
  },
  "defaultRpcUrl": {
    "message": "Default RPC URL"
  },
  "defaultSettingsSubTitle": {
    "message": "MetaMask uses default settings to best balance safety and ease of use. Change these settings to further increase your privacy."
  },
  "defaultSettingsTitle": {
    "message": "Default privacy settings"
  },
  "defi": {
    "message": "DeFi"
  },
  "defiTabErrorContent": {
    "message": "Try visiting again later."
  },
  "defiTabErrorTitle": {
    "message": "We could not load this page."
  },
  "delete": {
    "message": "Delete"
  },
  "deleteContact": {
    "message": "Delete contact"
  },
  "deleteMetaMetricsData": {
    "message": "Delete MetaMetrics data"
  },
  "deleteMetaMetricsDataDescription": {
    "message": "This will delete historical MetaMetrics data associated with your use on this device. Your wallet and accounts will remain exactly as they are now after this data has been deleted. This process may take up to 30 days. View our $1.",
    "description": "$1 will have text saying Privacy Policy "
  },
  "deleteMetaMetricsDataErrorDesc": {
    "message": "This request can't be completed right now due to an analytics system server issue, please try again later"
  },
  "deleteMetaMetricsDataErrorTitle": {
    "message": "We are unable to delete this data right now"
  },
  "deleteMetaMetricsDataModalDesc": {
    "message": "We are about to remove all your MetaMetrics data. Are you sure?"
  },
  "deleteMetaMetricsDataModalTitle": {
    "message": "Delete MetaMetrics data?"
  },
  "deleteMetaMetricsDataRequestedDescription": {
    "message": "You initiated this action on $1. This process can take up to 30 days. View the $2",
    "description": "$1 will be the date on which teh deletion is requested and $2 will have text saying Privacy Policy "
  },
  "deleteNetworkIntro": {
    "message": "If you delete this network, you will need to add it again to view your assets in this network"
  },
  "deleteNetworkTitle": {
    "message": "Delete $1 network?",
    "description": "$1 represents the name of the network"
  },
  "depositCrypto": {
    "message": "Deposit crypto from another account with a wallet address or QR code."
  },
  "deprecatedGoerliNtwrkMsg": {
    "message": "Because of updates to the Ethereum system, the Goerli test network will be phased out soon."
  },
  "deprecatedNetwork": {
    "message": "This network is deprecated"
  },
  "deprecatedNetworkButtonMsg": {
    "message": "Got it"
  },
  "deprecatedNetworkDescription": {
    "message": "The network you're trying to connect to is no longer supported by Metamask. $1"
  },
  "description": {
    "message": "Description"
  },
  "descriptionFromSnap": {
    "message": "Description from $1",
    "description": "$1 represents the name of the snap"
  },
  "deselectAll": {
    "message": "Deselect all"
  },
  "destinationAccountPickerNoEligible": {
    "message": "No eligible accounts found"
  },
  "destinationAccountPickerNoMatching": {
    "message": "No matching accounts found"
  },
  "destinationAccountPickerReceiveAt": {
    "message": "Receive at"
  },
  "destinationAccountPickerSearchPlaceholderToMainnet": {
    "message": "Receiving address or ENS"
  },
  "destinationAccountPickerSearchPlaceholderToSolana": {
    "message": "Receiving address"
  },
  "destinationTransactionIdLabel": {
    "message": "Destination Tx ID",
    "description": "Label for the destination transaction ID field."
  },
  "details": {
    "message": "Details"
  },
  "developerOptions": {
    "message": "Developer Options"
  },
  "disabledGasOptionToolTipMessage": {
    "message": "“$1” is disabled because it does not meet the minimum of a 10% increase from the original gas fee.",
    "description": "$1 is gas estimate type which can be market or aggressive"
  },
  "disconnect": {
    "message": "Disconnect"
  },
  "disconnectAllAccounts": {
    "message": "Disconnect all accounts"
  },
  "disconnectAllAccountsConfirmationDescription": {
    "message": "Are you sure you want to disconnect? You may lose site functionality."
  },
  "disconnectAllAccountsText": {
    "message": "accounts"
  },
  "disconnectAllDescriptionText": {
    "message": "If you disconnect from this site, you’ll need to reconnect your accounts and networks to use this site again."
  },
  "disconnectAllSnapsText": {
    "message": "Snaps"
  },
  "disconnectMessage": {
    "message": "This will disconnect you from this site"
  },
  "disconnectPrompt": {
    "message": "Disconnect $1"
  },
  "disconnectThisAccount": {
    "message": "Disconnect this account"
  },
  "disconnectedAllAccountsToast": {
    "message": "All accounts disconnected from $1",
    "description": "$1 is name of the dapp`"
  },
  "disconnectedSingleAccountToast": {
    "message": "$1 disconnected from $2",
    "description": "$1 is name of the name and $2 represents the dapp name`"
  },
  "discover": {
    "message": "Discover"
  },
  "discoverSnaps": {
    "message": "Discover Snaps",
    "description": "Text that links to the Snaps website. Displayed in a banner on Snaps list page in settings."
  },
  "dismiss": {
    "message": "Dismiss"
  },
  "dismissReminderDescriptionField": {
    "message": "Turn this on to dismiss the Secret Recovery Phrase backup reminder message. We highly recommend that you back up your Secret Recovery Phrase to avoid loss of funds"
  },
  "dismissReminderField": {
    "message": "Dismiss Secret Recovery Phrase backup reminder"
  },
  "dismissSmartAccountSuggestionEnabledDescription": {
    "message": "Turn this on to no longer see the \"Switch to Smart Account\" suggestion on any account. Smart accounts unlocks faster transactions, lower network fees and more flexibility on payment for those."
  },
  "dismissSmartAccountSuggestionEnabledTitle": {
    "message": "Dismiss \"Switch to Smart Account\" suggestion"
  },
  "displayNftMedia": {
    "message": "Display NFT media"
  },
  "displayNftMediaDescription": {
    "message": "Displaying NFT media and data exposes your IP address to OpenSea or other third parties. This can allow attackers to associate your IP address with your Ethereum address. NFT autodetection relies on this setting, and won't be available when this is turned off."
  },
  "doNotShare": {
    "message": "Do not share this with anyone"
  },
  "domain": {
    "message": "Domain"
  },
  "done": {
    "message": "Done"
  },
  "dontShowThisAgain": {
    "message": "Don't show this again"
  },
  "downArrow": {
    "message": "down arrow"
  },
  "downloadGoogleChrome": {
    "message": "Download Google Chrome"
  },
  "downloadMetaMaskMobileDescription": {
    "message": "Face ID on our app lets you in even if you forget your password. Take MetaMask everywhere you go!"
  },
  "downloadMetaMaskMobileQrNote": {
    "message": "Scan this QR code to get started."
  },
  "downloadMetaMaskMobileTitle": {
    "message": "Get our mobile app"
  },
  "downloadNow": {
    "message": "Download Now"
  },
  "downloadStateLogs": {
    "message": "Download state logs"
  },
  "dropped": {
    "message": "Dropped"
  },
  "duplicateContactTooltip": {
    "message": "This contact name collides with an existing account or contact"
  },
  "duplicateContactWarning": {
    "message": "You have duplicate contacts"
  },
  "durationSuffixDay": {
    "message": "D",
    "description": "Shortened form of 'day'"
  },
  "durationSuffixHour": {
    "message": "H",
    "description": "Shortened form of 'hour'"
  },
  "durationSuffixMillisecond": {
    "message": "MS",
    "description": "Shortened form of 'millisecond'"
  },
  "durationSuffixMinute": {
    "message": "M",
    "description": "Shortened form of 'minute'"
  },
  "durationSuffixMonth": {
    "message": "M",
    "description": "Shortened form of 'month'"
  },
  "durationSuffixSecond": {
    "message": "S",
    "description": "Shortened form of 'second'"
  },
  "durationSuffixWeek": {
    "message": "W",
    "description": "Shortened form of 'week'"
  },
  "durationSuffixYear": {
    "message": "Y",
    "description": "Shortened form of 'year'"
  },
  "earn": {
    "message": "Earn"
  },
  "edit": {
    "message": "Edit"
  },
  "editANickname": {
    "message": "Edit nickname"
  },
  "editAccountName": {
    "message": "Edit account name"
  },
  "editAccounts": {
    "message": "Edit accounts"
  },
  "editAddressNickname": {
    "message": "Edit address nickname"
  },
  "editCancellationGasFeeModalTitle": {
    "message": "Edit cancellation gas fee"
  },
  "editContact": {
    "message": "Edit contact"
  },
  "editGasFeeModalTitle": {
    "message": "Edit gas fee"
  },
  "editGasLimitOutOfBounds": {
    "message": "Gas limit must be at least $1"
  },
  "editGasLimitOutOfBoundsV2": {
    "message": "Gas limit must be greater than $1 and less than $2",
    "description": "$1 is the minimum limit for gas and $2 is the maximum limit"
  },
  "editGasLimitTooltip": {
    "message": "Gas limit is the maximum units of gas you are willing to use. Units of gas are a multiplier to “Max priority fee” and “Max fee”."
  },
  "editGasMaxBaseFeeGWEIImbalance": {
    "message": "Max base fee cannot be lower than priority fee"
  },
  "editGasMaxBaseFeeHigh": {
    "message": "Max base fee is higher than necessary"
  },
  "editGasMaxBaseFeeLow": {
    "message": "Max base fee is low for current network conditions"
  },
  "editGasMaxFeeHigh": {
    "message": "Max fee is higher than necessary"
  },
  "editGasMaxFeeLow": {
    "message": "Max fee too low for network conditions"
  },
  "editGasMaxFeePriorityImbalance": {
    "message": "Max fee cannot be lower than max priority fee"
  },
  "editGasMaxPriorityFeeBelowMinimum": {
    "message": "Max priority fee must be greater than 0 GWEI"
  },
  "editGasMaxPriorityFeeBelowMinimumV2": {
    "message": "Priority fee must be greater than 0."
  },
  "editGasMaxPriorityFeeHigh": {
    "message": "Max priority fee is higher than necessary. You may pay more than needed."
  },
  "editGasMaxPriorityFeeHighV2": {
    "message": "Priority fee is higher than necessary. You may pay more than needed"
  },
  "editGasMaxPriorityFeeLow": {
    "message": "Max priority fee is low for current network conditions"
  },
  "editGasMaxPriorityFeeLowV2": {
    "message": "Priority fee is low for current network conditions"
  },
  "editGasPriceTooLow": {
    "message": "Gas price must be greater than 0"
  },
  "editGasPriceTooltip": {
    "message": "This network requires a “Gas price” field when submitting a transaction. Gas price is the amount you will pay pay per unit of gas."
  },
  "editGasSubTextFeeLabel": {
    "message": "Max fee:"
  },
  "editGasTitle": {
    "message": "Edit priority"
  },
  "editGasTooLow": {
    "message": "Unknown processing time"
  },
  "editInPortfolio": {
    "message": "Edit in Portfolio"
  },
  "editNetwork": {
    "message": "Edit network"
  },
  "editNetworkLink": {
    "message": "edit the original network"
  },
  "editNetworksTitle": {
    "message": "Edit networks"
  },
  "editNonceField": {
    "message": "Edit nonce"
  },
  "editNonceMessage": {
    "message": "This is an advanced feature, use cautiously."
  },
  "editPermission": {
    "message": "Edit permission"
  },
  "editPermissions": {
    "message": "Edit permissions"
  },
  "editSpeedUpEditGasFeeModalTitle": {
    "message": "Edit speed up gas fee"
  },
  "editSpendingCap": {
    "message": "Edit spending cap"
  },
  "editSpendingCapAccountBalance": {
    "message": "Account balance: $1 $2"
  },
  "editSpendingCapDesc": {
    "message": "Enter the amount that you feel comfortable being spent on your behalf."
  },
  "editSpendingCapError": {
    "message": "The spending cap can’t exceed $1 decimal digits. Remove decimal digits to continue."
  },
  "editSpendingCapSpecialCharError": {
    "message": "Enter numbers only"
  },
  "enableAutoDetect": {
    "message": " Enable autodetect"
  },
  "enableFromSettings": {
    "message": " Enable it from Settings."
  },
  "enableIt": {
    "message": " Enable it"
  },
  "enableSmartContractAccount": {
    "message": "Enable smart contract account"
  },
  "enableSmartContractAccountDescription": {
    "message": "You can enable smart account features on supported networks."
  },
  "enableSnap": {
    "message": "Enable"
  },
  "enableToken": {
    "message": "enable $1",
    "description": "$1 is a token symbol, e.g. ETH"
  },
  "enabled": {
    "message": "Enabled"
  },
  "enabledNetworks": {
    "message": "Enabled networks"
  },
  "encryptionPublicKeyNotice": {
    "message": "$1 would like your public encryption key. By consenting, this site will be able to compose encrypted messages to you.",
    "description": "$1 is the web3 site name"
  },
  "encryptionPublicKeyRequest": {
    "message": "Request encryption public key"
  },
  "endpointReturnedDifferentChainId": {
    "message": "The RPC URL you have entered returned a different chain ID ($1).",
    "description": "$1 is the return value of eth_chainId from an RPC endpoint"
  },
  "enhancedTokenDetectionAlertMessage": {
    "message": "Enhanced token detection is currently available on $1. $2"
  },
  "ensDomainsSettingDescriptionIntroduction": {
    "message": "MetaMask lets you see ENS domains right in your browser's address bar. Here's how it works:"
  },
  "ensDomainsSettingDescriptionOutroduction": {
    "message": "Keep in mind that using this feature exposes your IP address to IPFS third-party services."
  },
  "ensDomainsSettingDescriptionPart1": {
    "message": "MetaMask checks with Ethereum's ENS contract to find the code connected to the ENS name."
  },
  "ensDomainsSettingDescriptionPart2": {
    "message": "If the code links to IPFS, you can see the content associated with it (usually a website)."
  },
  "ensDomainsSettingTitle": {
    "message": "Show ENS domains in address bar"
  },
  "ensUnknownError": {
    "message": "ENS lookup failed."
  },
  "enterANameToIdentifyTheUrl": {
    "message": "Enter a name to identify the URL"
  },
  "enterChainId": {
    "message": "Enter Chain ID"
  },
  "enterMaxSpendLimit": {
    "message": "Enter max spend limit"
  },
  "enterNetworkName": {
    "message": "Enter network name"
  },
  "enterOptionalPassword": {
    "message": "Enter optional password"
  },
  "enterPasswordContinue": {
    "message": "Enter password to continue"
  },
  "enterPasswordCurrent": {
    "message": "Enter your current password"
  },
  "enterRpcUrl": {
    "message": "Enter RPC URL"
  },
  "enterSymbol": {
    "message": "Enter symbol"
  },
  "enterTokenNameOrAddress": {
    "message": "Enter token name or paste address"
  },
  "enterYourPassword": {
    "message": "Enter your password"
  },
<<<<<<< HEAD
=======
  "enterYourPasswordContinue": {
    "message": "Enter password to continue"
  },
>>>>>>> 9ab104b0
  "enterYourPasswordSocialLoginFlow": {
    "message": "Enter Metamask Password"
  },
  "errorCode": {
    "message": "Code: $1",
    "description": "Displayed error code for debugging purposes. $1 is the error code"
  },
  "errorGettingSafeChainList": {
    "message": "Error while getting safe chain list, please continue with caution."
  },
  "errorMessage": {
    "message": "Message: $1",
    "description": "Displayed error message for debugging purposes. $1 is the error message"
  },
  "errorName": {
    "message": "Code: $1",
    "description": "Displayed error name for debugging purposes. $1 is the error name"
  },
  "errorPageContactSupport": {
    "message": "Contact support",
    "description": "Button for contact MM support"
  },
  "errorPageDescribeUsWhatHappened": {
    "message": "Describe what happened",
    "description": "Button for submitting report to sentry"
  },
  "errorPageInfo": {
    "message": "Your information can’t be shown. Don’t worry, your wallet and funds are safe.",
    "description": "Information banner shown in the error page"
  },
  "errorPageMessageTitle": {
    "message": "Error message",
    "description": "Title for description, which is displayed for debugging purposes"
  },
  "errorPageSentryFormTitle": {
    "message": "Describe what happened",
    "description": "In sentry feedback form, The title at the top of the feedback form."
  },
  "errorPageSentryMessagePlaceholder": {
    "message": "Sharing details like how we can reproduce the bug will help us fix the problem.",
    "description": "In sentry feedback form, The placeholder for the feedback description input field."
  },
  "errorPageSentrySuccessMessageText": {
    "message": "Thanks! We will take a look soon.",
    "description": "In sentry feedback form, The message displayed after a successful feedback submission."
  },
  "errorPageTitle": {
    "message": "MetaMask encountered an error",
    "description": "Title of generic error page"
  },
  "errorPageTryAgain": {
    "message": "Try again",
    "description": "Button for try again"
  },
  "errorStack": {
    "message": "Stack:",
    "description": "Title for error stack, which is displayed for debugging purposes"
  },
  "errorWhileConnectingToRPC": {
    "message": "Error while connecting to the custom network."
  },
  "errorWithSnap": {
    "message": "Error with $1",
    "description": "$1 represents the name of the snap"
  },
  "estimatedFee": {
    "message": "Estimated fee"
  },
  "estimatedFeeTooltip": {
    "message": "Amount paid to process the transaction on network."
  },
  "ethGasPriceFetchWarning": {
    "message": "Backup gas price is provided as the main gas estimation service is unavailable right now."
  },
  "ethereumProviderAccess": {
    "message": "Grant Ethereum provider access to $1",
    "description": "The parameter is the name of the requesting origin"
  },
  "ethereumPublicAddress": {
    "message": "Ethereum public address"
  },
  "etherscan": {
    "message": "Etherscan"
  },
  "etherscanView": {
    "message": "View account on Etherscan"
  },
  "etherscanViewOn": {
    "message": "View on Etherscan"
  },
  "existingChainId": {
    "message": "The information you have entered is associated with an existing chain ID."
  },
  "expandView": {
    "message": "Expand view"
  },
  "experimental": {
    "message": "Experimental"
  },
  "exploreweb3": {
    "message": "Explore web3"
  },
  "exportYourData": {
    "message": "Export your data"
  },
  "exportYourDataButton": {
    "message": "Download"
  },
  "exportYourDataDescription": {
    "message": "You can export data like your contacts and preferences."
  },
  "extendWalletWithSnaps": {
    "message": "Explore community-built Snaps to customize your web3 experience",
    "description": "Banner description displayed on Snaps list page in Settings when less than 6 Snaps is installed."
  },
  "externalAccount": {
    "message": "External Account"
  },
  "externalExtension": {
    "message": "External extension"
  },
  "externalNameSourcesSetting": {
    "message": "Proposed nicknames"
  },
  "externalNameSourcesSettingDescription": {
    "message": "We’ll fetch proposed nicknames for addresses you interact with from third-party sources like Etherscan, Infura, and Lens Protocol. These sources will be able to see those addresses and your IP address. Your account address won’t be exposed to third parties."
  },
  "failed": {
    "message": "Failed"
  },
  "failedToFetchChainId": {
    "message": "Could not fetch chain ID. Is your RPC URL correct?"
  },
  "failover": {
    "message": "Failover"
  },
  "failoverRpcUrl": {
    "message": "Failover RPC URL"
  },
  "failureMessage": {
    "message": "Something went wrong, and we were unable to complete the action"
  },
  "fast": {
    "message": "Fast"
  },
  "feeDetails": {
    "message": "Fee details"
  },
  "fileImportFail": {
    "message": "File import not working? Click here!",
    "description": "Helps user import their account from a JSON file"
  },
  "flaskWelcomeUninstall": {
    "message": "you should uninstall this extension",
    "description": "This request is shown on the Flask Welcome screen. It is intended for non-developers, and will be bolded."
  },
  "flaskWelcomeWarning1": {
    "message": "Flask is for developers to experiment with new unstable APIs. Unless you are a developer or beta tester, $1.",
    "description": "This is a warning shown on the Flask Welcome screen, intended to encourage non-developers not to proceed any further. $1 is the bolded message 'flaskWelcomeUninstall'"
  },
  "flaskWelcomeWarning2": {
    "message": "We do not guarantee the safety or stability of this extension. The new APIs offered by Flask are not hardened against phishing attacks, meaning that any site or snap that requires Flask might be a malicious attempt to steal your assets.",
    "description": "This explains the risks of using MetaMask Flask"
  },
  "flaskWelcomeWarning3": {
    "message": "All Flask APIs are experimental. They may be changed or removed without notice, or they might stay on Flask indefinitely without ever being migrated to stable MetaMask. Use them at your own risk.",
    "description": "This message warns developers about unstable Flask APIs"
  },
  "flaskWelcomeWarning4": {
    "message": "Make sure to disable your regular MetaMask extension when using Flask.",
    "description": "This message calls to pay attention about multiple versions of MetaMask running on the same site (Flask + Prod)"
  },
  "flaskWelcomeWarningAcceptButton": {
    "message": "I accept the risks",
    "description": "this text is shown on a button, which the user presses to confirm they understand the risks of using Flask"
  },
  "floatAmountToken": {
    "message": "Token amount must be an integer"
  },
  "followUsOnX": {
    "message": "Follow us on $1",
    "description": "$1 is the x icon"
  },
  "forbiddenIpfsGateway": {
    "message": "Forbidden IPFS Gateway: Please specify a CID gateway"
  },
  "forgetDevice": {
    "message": "Forget this device"
  },
  "forgotPassword": {
    "message": "Forgot password?"
  },
  "forgotPasswordModalButton": {
    "message": "Reset wallet"
  },
  "forgotPasswordModalDescription1": {
    "message": "MetaMask can’t recover your password for you."
  },
  "forgotPasswordModalDescription2": {
    "message": "You can reset your wallet by entering the Secret Recovery Phrase you used when you set up your wallet."
  },
  "forgotPasswordModalTitle": {
    "message": "Forgot your password?"
  },
  "forgotPasswordSocialDescription": {
    "message": "MetaMask can’t recover your password for you."
  },
  "forgotPasswordSocialStep1": {
    "message": "If you’re logged into MetaMask on a device with $1 (like Face ID), you can reset your password there.",
    "description": "$1 is bold biometrics turned on"
  },
  "forgotPasswordSocialStep1Biometrics": {
    "message": "biometrics turned on"
  },
  "forgotPasswordSocialStep2": {
    "message": "If you have your $1, you can reset your current wallet and reimport using $1.",
    "description": "$1 is bold Secret Recovery Phrase"
  },
  "form": {
    "message": "form"
  },
  "from": {
    "message": "From"
  },
  "fromAddress": {
    "message": "From: $1",
    "description": "$1 is the address to include in the From label. It is typically shortened first using shortenAddress"
  },
  "fromTokenLists": {
    "message": "From token lists: $1"
  },
  "function": {
    "message": "Function: $1"
  },
  "fundingMethod": {
    "message": "Funding method"
  },
  "gas": {
    "message": "Gas"
  },
  "gasDisplayAcknowledgeDappButtonText": {
    "message": "Edit suggested gas fee"
  },
  "gasDisplayDappWarning": {
    "message": "This gas fee has been suggested by $1. Overriding this may cause a problem with your transaction. Please reach out to $1 if you have questions.",
    "description": "$1 represents the Dapp's origin"
  },
  "gasFee": {
    "message": "Gas fee"
  },
  "gasLimit": {
    "message": "Gas limit"
  },
  "gasLimitRecommended": {
    "message": "Recommended gas limit is $1. If the gas limit is less than that, it may fail."
  },
  "gasLimitTooLow": {
    "message": "Gas limit must be at least 21000"
  },
  "gasLimitV2": {
    "message": "Gas limit"
  },
  "gasOption": {
    "message": "Gas option"
  },
  "gasPriceExcessive": {
    "message": "Your gas fee is set unnecessarily high. Consider lowering the amount."
  },
  "gasPriceFetchFailed": {
    "message": "Gas price estimation failed due to network error."
  },
  "gasTimingHoursShort": {
    "message": "$1 hrs",
    "description": "$1 represents a number of hours"
  },
  "gasTimingLow": {
    "message": "Slow"
  },
  "gasTimingMinutesShort": {
    "message": "$1 min",
    "description": "$1 represents a number of minutes"
  },
  "gasTimingSecondsShort": {
    "message": "$1 sec",
    "description": "$1 represents a number of seconds"
  },
  "gasUsed": {
    "message": "Gas used"
  },
  "general": {
    "message": "General"
  },
  "generalCameraError": {
    "message": "We couldn't access your camera. Please give it another try."
  },
  "generalCameraErrorTitle": {
    "message": "Something went wrong...."
  },
  "generalDescription": {
    "message": "Sync settings across devices, select network preferences, and track token data"
  },
  "genericExplorerView": {
    "message": "View account on $1"
  },
  "getTheNewestFeatures": {
    "message": "Get the newest features"
  },
  "goToSite": {
    "message": "Go to site"
  },
  "goerli": {
    "message": "Goerli test network"
  },
  "gotIt": {
    "message": "Got it"
  },
  "grantExactAccess": {
    "message": "Grant exact access"
  },
  "gwei": {
    "message": "GWEI"
  },
  "hardware": {
    "message": "Hardware"
  },
  "hardwareWalletConnected": {
    "message": "Hardware wallet connected"
  },
  "hardwareWalletLegacyDescription": {
    "message": "(legacy)",
    "description": "Text representing the MEW path"
  },
  "hardwareWalletSubmissionWarningStep1": {
    "message": "Be sure your $1 is plugged in and to select the Ethereum app."
  },
  "hardwareWalletSubmissionWarningStep2": {
    "message": "Enable \"smart contract data\" or \"blind signing\" on your $1 device."
  },
  "hardwareWalletSubmissionWarningTitle": {
    "message": "Prior to clicking Submit:"
  },
  "hardwareWalletSupportLinkConversion": {
    "message": "click here"
  },
  "hardwareWallets": {
    "message": "Connect a hardware wallet"
  },
  "hardwareWalletsInfo": {
    "message": "Hardware wallet integrations use API calls to external servers, which can see your IP address and the smart contract addresses you interact with."
  },
  "hardwareWalletsMsg": {
    "message": "Select a hardware wallet you would like to use with MetaMask."
  },
  "here": {
    "message": "here",
    "description": "as in -click here- for more information (goes with troubleTokenBalances)"
  },
  "hexData": {
    "message": "Hex data"
  },
  "hiddenAccounts": {
    "message": "Hidden accounts"
  },
  "hide": {
    "message": "Hide"
  },
  "hideAccount": {
    "message": "Hide account"
  },
  "hideAdvancedDetails": {
    "message": "Hide advanced details"
  },
  "hideSentitiveInfo": {
    "message": "Hide sensitive information"
  },
  "hideTokenPrompt": {
    "message": "Hide token?"
  },
  "hideTokenSymbol": {
    "message": "Hide $1",
    "description": "$1 is the symbol for a token (e.g. 'DAI')"
  },
  "hideZeroBalanceTokens": {
    "message": "Hide tokens without balance"
  },
  "high": {
    "message": "Aggressive"
  },
  "highGasSettingToolTipMessage": {
    "message": "High probability, even in volatile markets. Use $1 to cover surges in network traffic due to things like popular NFT drops.",
    "description": "$1 is key 'high' (text: 'Aggressive') separated here so that it can be passed in with bold font-weight"
  },
  "highLowercase": {
    "message": "high"
  },
  "highestCurrentBid": {
    "message": "Highest current bid"
  },
  "highestFloorPrice": {
    "message": "Highest floor price"
  },
  "history": {
    "message": "History"
  },
  "holdToRevealContent1": {
    "message": "Your Secret Recovery Phrase provides $1",
    "description": "$1 is a bolded text with the message from 'holdToRevealContent2'"
  },
  "holdToRevealContent2": {
    "message": "full access to your wallet and funds.",
    "description": "Is the bolded text in 'holdToRevealContent1'"
  },
  "holdToRevealContent3": {
    "message": "Do not share this with anyone. $1 $2",
    "description": "$1 is a message from 'holdToRevealContent4' and $2 is a text link with the message from 'holdToRevealContent5'"
  },
  "holdToRevealContent4": {
    "message": "MetaMask Support will not request this,",
    "description": "Part of 'holdToRevealContent3'"
  },
  "holdToRevealContent5": {
    "message": "but phishers might.",
    "description": "The text link in 'holdToRevealContent3'"
  },
  "holdToRevealContentPrivateKey1": {
    "message": "Your Private Key provides $1",
    "description": "$1 is a bolded text with the message from 'holdToRevealContentPrivateKey2'"
  },
  "holdToRevealContentPrivateKey2": {
    "message": "full access to your wallet and funds.",
    "description": "Is the bolded text in 'holdToRevealContentPrivateKey2'"
  },
  "holdToRevealLockedLabel": {
    "message": "hold to reveal circle locked"
  },
  "holdToRevealPrivateKey": {
    "message": "Hold to reveal Private Key"
  },
  "holdToRevealPrivateKeyTitle": {
    "message": "Keep your private key safe"
  },
  "holdToRevealSRP": {
    "message": "Hold to reveal SRP"
  },
  "holdToRevealSRPTitle": {
    "message": "Keep your SRP safe"
  },
  "holdToRevealUnlockedLabel": {
    "message": "hold to reveal circle unlocked"
  },
  "honeypotDescription": {
    "message": "This token might pose a honeypot risk. It is advised to conduct due diligence before interacting to prevent any potential financial loss."
  },
  "honeypotTitle": {
    "message": "Honey Pot"
  },
  "howNetworkFeesWorkExplanation": {
    "message": "Estimated fee required to process the transaction. The max fee is $1."
  },
  "howQuotesWork": {
    "message": "How quotes work"
  },
  "howQuotesWorkExplanation": {
    "message": "This quote has the best return of the quotes we searched. This is based on the swap rate, which includes bridging fees and a $1% MetaMask fee, minus gas fees. Gas fees depend on how busy the network is and how complex the transaction is."
  },
  "id": {
    "message": "ID"
  },
  "ignoreAll": {
    "message": "Ignore all"
  },
  "ignoreTokenWarning": {
    "message": "If you hide tokens, they will not be shown in your wallet. However, you can still add them by searching for them."
  },
  "imToken": {
    "message": "imToken"
  },
  "import": {
    "message": "Import",
    "description": "Button to import an account from a selected file"
  },
  "importAWallet": {
    "message": "Import a wallet"
  },
  "importAccountError": {
    "message": "Error importing account."
  },
  "importAccountErrorIsSRP": {
    "message": "You have entered a Secret Recovery Phrase (or mnemonic). To import an account here, you have to enter a private key, which is a hexadecimal string of length 64."
  },
  "importAccountErrorNotAValidPrivateKey": {
    "message": "This is not a valid private key. You have entered a hexadecimal string, but it must be 64 characters long."
  },
  "importAccountErrorNotHexadecimal": {
    "message": "This is not a valid private key. You must enter a hexadecimal string of length 64."
  },
  "importAccountJsonLoading1": {
    "message": "Expect this JSON import to take a few minutes and freeze MetaMask."
  },
  "importAccountJsonLoading2": {
    "message": "We apologize, and we will make it faster in the future."
  },
  "importAccountMsg": {
    "message": "Imported accounts won’t be associated with your MetaMask Secret Recovery Phrase. Learn more about imported accounts"
  },
  "importAccountWithSocialMsg": {
    "message": "Imported private keys are backed up to your account and sync automatically when you sign in with the same Google or Apple login."
  },
  "importAccountWithSocialMsgLearnMore": {
    "message": "$1 about how imported keys work",
    "description": "$1 is a link to learn more about imported keys"
  },
  "importNFT": {
    "message": "Import NFT"
  },
  "importNFTAddressToolTip": {
    "message": "On OpenSea, for example, on the NFT's page under Details, there is a blue hyperlinked value labeled 'Contract Address'. If you click on this, it will take you to the contract's address on Etherscan; at the top-left of that page, there should be an icon labeled 'Contract', and to the right, a long string of letters and numbers. This is the address of the contract that created your NFT. Click on the 'copy' icon to the right of the address, and you'll have it on your clipboard."
  },
  "importNFTPage": {
    "message": "Import NFT page"
  },
  "importNFTTokenIdToolTip": {
    "message": "An NFT's ID is a unique identifier since no two NFTs are alike. Again, on OpenSea this number is under 'Details'. Make a note of it, or copy it onto your clipboard."
  },
  "importNWordSRP": {
    "message": "I have a $1 word recovery phrase",
    "description": "$1 is the number of words in the recovery phrase"
  },
  "importPrivateKey": {
    "message": "Private Key"
  },
  "importSRPDescription": {
    "message": "Import an existing wallet with your 12 or 24-word secret recovery phrase."
  },
  "importSRPNumberOfWordsError": {
    "message": "Secret Recovery Phrases contain 12, or 24 words"
  },
  "importSRPWordError": {
    "message": "Word $1 is incorrect or misspelled.",
    "description": "$1 is the word that is incorrect or misspelled"
  },
  "importSRPWordErrorAlternative": {
    "message": "Word $1 and $2 is incorrect or misspelled.",
    "description": "$1 and $2 are multiple words that are mispelled."
  },
  "importSecretRecoveryPhrase": {
    "message": "Import Secret Recovery Phrase"
  },
  "importSecretRecoveryPhraseUnknownError": {
    "message": "An unknown error occurred."
  },
  "importSelectedTokens": {
    "message": "Import selected tokens?"
  },
  "importSelectedTokensDescription": {
    "message": "Only the tokens you've selected will appear in your wallet. You can always import hidden tokens later by searching for them."
  },
  "importTokenQuestion": {
    "message": "Import token?"
  },
  "importTokenWarning": {
    "message": "Anyone can create a token with any name, including fake versions of existing tokens. Add and trade at your own risk!"
  },
  "importTokensCamelCase": {
    "message": "Import tokens"
  },
  "importTokensError": {
    "message": "We could not import the tokens. Please try again later."
  },
  "importWallet": {
    "message": "Import wallet"
  },
  "importWalletOrAccountHeader": {
    "message": "Import a wallet or account"
  },
  "importWalletSuccess": {
    "message": "Secret Recovery Phrase $1 imported",
    "description": "$1 is the index of the secret recovery phrase"
  },
  "importWithCount": {
    "message": "Import $1",
    "description": "$1 will the number of detected tokens that are selected for importing, if all of them are selected then $1 will be all"
  },
  "imported": {
    "message": "Imported",
    "description": "status showing that an account has been fully loaded into the keyring"
  },
  "inYourSettings": {
    "message": "in your Settings"
  },
  "included": {
    "message": "included"
  },
  "includesXTransactions": {
    "message": "Includes $1 transactions"
  },
  "infuraBlockedNotification": {
    "message": "MetaMask is unable to connect to the blockchain host. Review possible reasons $1.",
    "description": "$1 is a clickable link with with text defined by the 'here' key"
  },
  "initialTransactionConfirmed": {
    "message": "Your initial transaction was confirmed by the network. Click OK to go back."
  },
  "insightsFromSnap": {
    "message": "Insights from $1",
    "description": "$1 represents the name of the snap"
  },
  "install": {
    "message": "Install"
  },
  "installOrigin": {
    "message": "Install origin"
  },
  "installRequest": {
    "message": "Add to MetaMask"
  },
  "installedOn": {
    "message": "Installed on $1",
    "description": "$1 is the date when the snap has been installed"
  },
  "insufficientBalance": {
    "message": "Insufficient balance."
  },
  "insufficientFunds": {
    "message": "Insufficient funds."
  },
  "insufficientFundsForGas": {
    "message": "Insufficient funds for gas"
  },
  "insufficientLockedLiquidityDescription": {
    "message": "The lack of adequately locked or burned liquidity leaves the token vulnerable to sudden liquidity withdrawals, potentially causing market instability."
  },
  "insufficientLockedLiquidityTitle": {
    "message": "Insufficient Locked Liquidity"
  },
  "insufficientTokens": {
    "message": "Insufficient tokens."
  },
  "interactWithSmartContract": {
    "message": "Smart contract"
  },
  "interactingWith": {
    "message": "Interacting with"
  },
  "interactingWithTransactionDescription": {
    "message": "This is the contract you're interacting with. Protect yourself from scammers by verifying the details."
  },
  "interaction": {
    "message": "Interaction"
  },
  "invalidAddress": {
    "message": "Invalid address"
  },
  "invalidAddressRecipient": {
    "message": "Recipient address is invalid"
  },
  "invalidAssetType": {
    "message": "This asset is an NFT and needs to be re-added on the Import NFTs page found under the NFTs tab"
  },
  "invalidChainIdTooBig": {
    "message": "Invalid chain ID. The chain ID is too big."
  },
  "invalidCustomNetworkAlertContent1": {
    "message": "The chain ID for custom network '$1' has to be re-entered.",
    "description": "$1 is the name/identifier of the network."
  },
  "invalidCustomNetworkAlertContent2": {
    "message": "To protect you from malicious or faulty network providers, chain IDs are now required for all custom networks."
  },
  "invalidCustomNetworkAlertContent3": {
    "message": "Go to Settings > Network and enter the chain ID. You can find the chain IDs of most popular networks on $1.",
    "description": "$1 is a link to https://chainid.network"
  },
  "invalidCustomNetworkAlertTitle": {
    "message": "Invalid custom network"
  },
  "invalidHexData": {
    "message": "Invalid hex data"
  },
  "invalidHexNumber": {
    "message": "Invalid hexadecimal number."
  },
  "invalidHexNumberLeadingZeros": {
    "message": "Invalid hexadecimal number. Remove any leading zeros."
  },
  "invalidIpfsGateway": {
    "message": "Invalid IPFS Gateway: The value must be a valid URL"
  },
  "invalidNumber": {
    "message": "Invalid number. Enter a decimal or '0x'-prefixed hexadecimal number."
  },
  "invalidNumberLeadingZeros": {
    "message": "Invalid number. Remove any leading zeros."
  },
  "invalidRPC": {
    "message": "Invalid RPC URL"
  },
  "invalidSeedPhrase": {
    "message": "Invalid Secret Recovery Phrase"
  },
  "invalidSeedPhraseCaseSensitive": {
    "message": "Invalid input! Secret Recovery Phrase is case sensitive."
  },
  "invalidSeedPhraseNotFound": {
    "message": "Secret Recovery Phrase not found."
  },
  "ipfsGateway": {
    "message": "IPFS gateway"
  },
  "ipfsGatewayDescription": {
    "message": "MetaMask uses third-party services to show images of your NFTs stored on IPFS, display information related to ENS addresses entered in your browser's address bar, and fetch icons for different tokens. Your IP address may be exposed to these services when you’re using them."
  },
  "ipfsToggleModalDescriptionOne": {
    "message": "We use third-party services to show images of your NFTs stored on IPFS, display information related to ENS addresses entered in your browser's address bar, and fetch icons for different tokens. Your IP address may be exposed to these services when you’re using them."
  },
  "ipfsToggleModalDescriptionTwo": {
    "message": "Selecting Confirm turns on IPFS resolution. You can turn it off in $1 at any time.",
    "description": "$1 is the method to turn off ipfs"
  },
  "ipfsToggleModalSettings": {
    "message": "Settings > Security and privacy"
  },
  "isSigningOrSubmitting": {
    "message": "A previous transaction is still being signed or submitted"
  },
  "jazzAndBlockies": {
    "message": "Jazzicons and Blockies are two different styles of unique icons that help you identify an account at a glance."
  },
  "jazzicons": {
    "message": "Jazzicons"
  },
  "jsonFile": {
    "message": "JSON File",
    "description": "format for importing an account"
  },
  "keyringAccountName": {
    "message": "Account name"
  },
  "keyringAccountPublicAddress": {
    "message": "Public Address"
  },
  "keyringSnapRemovalResult1": {
    "message": "$1 $2removed",
    "description": "Displays the result after removal of a keyring snap. $1 is the snap name, $2 is whether it is successful or not"
  },
  "keyringSnapRemovalResultNotSuccessful": {
    "message": "not ",
    "description": "Displays the `not` word in $2."
  },
  "keyringSnapRemoveConfirmation": {
    "message": "Type $1 to confirm you want to remove this snap:",
    "description": "Asks user to input the name nap prior to deleting the snap. $1 is the snap name"
  },
  "keystone": {
    "message": "Keystone"
  },
  "knownAddressRecipient": {
    "message": "Known contract address."
  },
  "knownTokenWarning": {
    "message": "This action will edit tokens that are already listed in your wallet, which can be used to phish you. Only approve if you are certain that you mean to change what these tokens represent. Learn more about $1"
  },
  "l1Fee": {
    "message": "L1 fee"
  },
  "l1FeeTooltip": {
    "message": "L1 gas fee"
  },
  "l2Fee": {
    "message": "L2 fee"
  },
  "l2FeeTooltip": {
    "message": "L2 gas fee"
  },
  "lastConnected": {
    "message": "Last connected"
  },
  "lastSold": {
    "message": "Last sold"
  },
  "lavaDomeCopyWarning": {
    "message": "For your safety, selecting this text is not available right now."
  },
  "layer1Fees": {
    "message": "Layer 1 fees"
  },
  "layer2Fees": {
    "message": "Layer 2 fees"
  },
  "learnHow": {
    "message": "Learn how"
  },
  "learnMore": {
    "message": "learn more"
  },
  "learnMoreAboutGas": {
    "message": "Want to $1 about gas?",
    "description": "$1 will be replaced by the learnMore translation key"
  },
  "learnMoreAboutPrivacy": {
    "message": "Learn more about privacy best practices."
  },
  "learnMoreAboutSolanaAccounts": {
    "message": "Learn more about Solana accounts"
  },
  "learnMoreKeystone": {
    "message": "Learn More"
  },
  "learnMoreUpperCase": {
    "message": "Learn more"
  },
  "learnMoreUpperCaseWithDot": {
    "message": "Learn more."
  },
  "learnScamRisk": {
    "message": "scams and security risks."
  },
  "leaveMetaMask": {
    "message": "Leave MetaMask?"
  },
  "leaveMetaMaskDesc": {
    "message": "You're about to visit a site outside of MetaMask. Double-check the URL before continuing."
  },
  "ledgerAccountRestriction": {
    "message": "You need to make use your last account before you can add a new one."
  },
  "ledgerConnectionInstructionCloseOtherApps": {
    "message": "Close any other software connected to your device and then click here to refresh."
  },
  "ledgerConnectionInstructionHeader": {
    "message": "Prior to clicking confirm:"
  },
  "ledgerConnectionInstructionStepFour": {
    "message": "Enable \"smart contract data\" or \"blind signing\" on your Ledger device."
  },
  "ledgerConnectionInstructionStepThree": {
    "message": "Be sure your Ledger is plugged in and to select the Ethereum app."
  },
  "ledgerDeviceOpenFailureMessage": {
    "message": "The Ledger device failed to open. Your Ledger might be connected to other software. Please close Ledger Live or other applications connected to your Ledger device, and try to connect again."
  },
  "ledgerErrorConnectionIssue": {
    "message": "Reconnect your ledger, open the ETH app and try again."
  },
  "ledgerErrorDevicedLocked": {
    "message": "Your Ledger is locked. Unlock it then try again."
  },
  "ledgerErrorEthAppNotOpen": {
    "message": "To solve the issue, open the ETH application on your device and retry."
  },
  "ledgerErrorTransactionDataNotPadded": {
    "message": "Ethereum transaction's input data isn't sufficiently padded."
  },
  "ledgerFirefoxNotSupportedDescription1": {
    "message": "We're having trouble connecting to Ledger. Check out our "
  },
  "ledgerFirefoxNotSupportedDescription2": {
    "message": " on how to connect a hardware wallet, then try again."
  },
  "ledgerFirefoxNotSupportedDescription3": {
    "message": " Ledger no longer supports Firefox, so you might need to use a different browser."
  },
  "ledgerFirefoxNotSupportedLink": {
    "message": "guide"
  },
  "ledgerFirefoxNotSupportedTitle": {
    "message": "Firefox Not Supported"
  },
  "ledgerLiveApp": {
    "message": "Ledger Live App"
  },
  "ledgerLocked": {
    "message": "Cannot connect to Ledger device. Please make sure your device is unlocked and Ethereum app is opened."
  },
  "ledgerMultipleDevicesUnsupportedInfoDescription": {
    "message": "To connect a new device, disconnect the previous one."
  },
  "ledgerMultipleDevicesUnsupportedInfoTitle": {
    "message": "You can only connect one Ledger at a time"
  },
  "ledgerTimeout": {
    "message": "Ledger Live is taking too long to respond or connection timeout. Make sure Ledger Live app is opened and your device is unlocked."
  },
  "ledgerWebHIDNotConnectedErrorMessage": {
    "message": "The ledger device was not connected. If you wish to connect your Ledger, please click 'Continue' again and approve HID connection",
    "description": "An error message shown to the user during the hardware connect flow."
  },
  "levelArrow": {
    "message": "level arrow"
  },
  "lightTheme": {
    "message": "Light"
  },
  "likeToImportToken": {
    "message": "Would you like to import this token?"
  },
  "likeToImportTokens": {
    "message": "Would you like to import these tokens?"
  },
  "lineaGoerli": {
    "message": "Linea Goerli test network"
  },
  "lineaMainnet": {
    "message": "Linea Mainnet"
  },
  "lineaSepolia": {
    "message": "Linea Sepolia test network"
  },
  "link": {
    "message": "Link"
  },
  "linkCentralizedExchanges": {
    "message": "Link your Coinbase or Binance accounts to transfer crypto to MetaMask for free."
  },
  "links": {
    "message": "Links"
  },
  "loadMore": {
    "message": "Load more"
  },
  "loading": {
    "message": "Loading..."
  },
  "loadingScreenSnapMessage": {
    "message": "Please complete the transaction on the Snap."
  },
  "loadingTokenList": {
    "message": "Loading token list"
  },
  "localhost": {
    "message": "Localhost 8545"
  },
  "lock": {
    "message": "Lock"
  },
  "lockMetaMask": {
    "message": "Lock MetaMask"
  },
  "lockTimeInvalid": {
    "message": "Lock time must be a number between 0 and 10080"
  },
  "loginErrorConnectButton": {
    "message": "Try again"
  },
  "loginErrorConnectDescription": {
    "message": "Your internet connection is unstable. Check your connection and try again."
  },
  "loginErrorConnectTitle": {
    "message": "Unable to connect"
  },
  "loginErrorGenericButton": {
    "message": "Try again"
  },
  "loginErrorGenericDescription": {
    "message": "An error occurred while logging in. Try again and if the issue continues, contact $1.",
    "description": "$1 is the key 'loginErrorGenericSupport'"
  },
  "loginErrorGenericSupport": {
    "message": "Metamask Support"
  },
  "loginErrorGenericTitle": {
    "message": "Something went wrong"
  },
  "loginErrorSessionExpiredButton": {
    "message": "Log in"
  },
  "loginErrorSessionExpiredDescription": {
    "message": "Your session has expired. Please log in again to continue."
  },
  "loginErrorSessionExpiredTitle": {
    "message": "Session has expired"
  },
  "logo": {
    "message": "$1 logo",
    "description": "$1 is the name of the ticker"
  },
  "low": {
    "message": "Low"
  },
  "lowEstimatedReturnTooltipMessage": {
    "message": "You’ll pay more than $1% of your starting amount in fees. Check your receiving amount and network fees."
  },
  "lowEstimatedReturnTooltipTitle": {
    "message": "High cost"
  },
  "lowGasSettingToolTipMessage": {
    "message": "Use $1 to wait for a cheaper price. Time estimates are much less accurate as prices are somewhat unpredictable.",
    "description": "$1 is key 'low' separated here so that it can be passed in with bold font-weight"
  },
  "lowLowercase": {
    "message": "low"
  },
  "mainnet": {
    "message": "Ethereum Mainnet"
  },
  "mainnetToken": {
    "message": "This address matches a known Ethereum Mainnet token address. Recheck the contract address and network for the token you are trying to add."
  },
  "makeAnotherSwap": {
    "message": "Create a new swap"
  },
  "makeSureNoOneWatching": {
    "message": "Make sure nobody is looking",
    "description": "Warning to users to be care while creating and saving their new Secret Recovery Phrase"
  },
  "manageDefaultSettings": {
    "message": "Manage default settings"
  },
  "manageInstitutionalWallets": {
    "message": "Manage Institutional Wallets"
  },
  "manageInstitutionalWalletsDescription": {
    "message": "Turn this on to enable institutional wallets."
  },
  "manageNetworksMenuHeading": {
    "message": "Manage networks"
  },
  "managePermissions": {
    "message": "Manage permissions"
  },
  "marketCap": {
    "message": "Market cap"
  },
  "marketDetails": {
    "message": "Market details"
  },
  "max": {
    "message": "Max"
  },
  "maxBaseFee": {
    "message": "Max base fee"
  },
  "maxFee": {
    "message": "Max fee"
  },
  "maxFeeTooltip": {
    "message": "A maximum fee provided to pay for the transaction."
  },
  "maxPriorityFee": {
    "message": "Max priority fee"
  },
  "medium": {
    "message": "Market"
  },
  "mediumGasSettingToolTipMessage": {
    "message": "Use $1 for fast processing at current market price.",
    "description": "$1 is key 'medium' (text: 'Market') separated here so that it can be passed in with bold font-weight"
  },
  "memo": {
    "message": "memo"
  },
  "message": {
    "message": "Message"
  },
  "metaMaskConnectStatusParagraphOne": {
    "message": "You now have more control over your account connections in MetaMask."
  },
  "metaMaskConnectStatusParagraphThree": {
    "message": "Click it to manage your connected accounts."
  },
  "metaMaskConnectStatusParagraphTwo": {
    "message": "The connection status button shows if the website you’re visiting is connected to your currently selected account."
  },
  "metaMetricsIdNotAvailableError": {
    "message": "Since you've never opted into MetaMetrics, there's no data to delete here."
  },
  "metadataModalSourceTooltip": {
    "message": "$1 is hosted on npm and $2 is this Snap’s unique identifier.",
    "description": "$1 is the snap name and $2 is the snap NPM id."
  },
  "metamaskNotificationsAreOff": {
    "message": "Wallet notifications are currently not active."
  },
  "metamaskSwapsOfflineDescription": {
    "message": "MetaMask Swaps is undergoing maintenance. Please check back later."
  },
  "metamaskVersion": {
    "message": "MetaMask Version"
  },
  "methodData": {
    "message": "Method"
  },
  "methodDataTransactionDesc": {
    "message": "Function executed based on decoded input data."
  },
  "methodNotSupported": {
    "message": "Not supported with this account."
  },
  "metrics": {
    "message": "Metrics"
  },
  "millionAbbreviation": {
    "message": "M",
    "description": "Shortened form of 'million'"
  },
  "mismatchedChainLinkText": {
    "message": "verify the network details",
    "description": "Serves as link text for the 'mismatchedChain' key. This text will be embedded inside the translation for that key."
  },
  "mismatchedChainRecommendation": {
    "message": "We recommend that you $1 before proceeding.",
    "description": "$1 is a clickable link with text defined by the 'mismatchedChainLinkText' key. The link will open to instructions for users to validate custom network details."
  },
  "mismatchedNetworkName": {
    "message": "According to our record the network name may not correctly match this chain ID."
  },
  "mismatchedNetworkSymbol": {
    "message": "The submitted currency symbol does not match what we expect for this chain ID."
  },
  "mismatchedRpcChainId": {
    "message": "Chain ID returned by the custom network does not match the submitted chain ID."
  },
  "mismatchedRpcUrl": {
    "message": "According to our records the submitted RPC URL value does not match a known provider for this chain ID."
  },
  "missingSetting": {
    "message": "Can't find a setting?"
  },
  "missingSettingRequest": {
    "message": "Request here"
  },
  "more": {
    "message": "more"
  },
  "moreAccounts": {
    "message": "+ $1 more accounts",
    "description": "$1 is the number of accounts"
  },
  "moreNetworks": {
    "message": "+ $1 more networks",
    "description": "$1 is the number of networks"
  },
  "moreQuotes": {
    "message": "More quotes"
  },
  "multichainAddEthereumChainConfirmationDescription": {
    "message": "You're adding this network to MetaMask and giving this site permission to use it."
  },
  "multichainQuoteCardBridgingLabel": {
    "message": "Bridging"
  },
  "multichainQuoteCardQuoteLabel": {
    "message": "Quote"
  },
  "multichainQuoteCardTimeLabel": {
    "message": "Time"
  },
  "multipleSnapConnectionWarning": {
    "message": "$1 wants to use $2 Snaps",
    "description": "$1 is the dapp and $2 is the number of snaps it wants to connect to."
  },
  "mustSelectOne": {
    "message": "Must select at least 1 token."
  },
  "name": {
    "message": "Name"
  },
  "nameAddressLabel": {
    "message": "Address",
    "description": "Label above address field in name component modal."
  },
  "nameAlreadyInUse": {
    "message": "Name is already in use"
  },
  "nameFooterTrustWarning": {
    "message": "Only save addresses you trust.",
    "description": "Footer warning text shown in name modal for malicious and warning addresses."
  },
  "nameInstructionsMalicious": {
    "message": "This has been identified as malicious. We recommend not interacting with this address.",
    "description": "Instruction text in name component modal when address is malicious."
  },
  "nameInstructionsNew": {
    "message": "If you know this address, give it a nickname to recognize it in the future.",
    "description": "Instruction text in name component modal when value is not recognised."
  },
  "nameInstructionsRecognized": {
    "message": "This address has a default nickname, but you can edit it or explore other suggestions.",
    "description": "Instruction text in name component modal when value is recognized but not saved."
  },
  "nameInstructionsSaved": {
    "message": "You've added a nickname for this address before. You can edit or view other suggested nicknames.",
    "description": "Instruction text in name component modal when value is saved."
  },
  "nameInstructionsWarning": {
    "message": "This has been identified as suspicious. If you trust this author, set a personal display name to identify it going forward.",
    "description": "Instruction text in name component modal when address has warning signals."
  },
  "nameLabel": {
    "message": "Nickname",
    "description": "Label above name input field in name component modal."
  },
  "nameModalMaybeProposedName": {
    "message": "Maybe: $1",
    "description": "$1 is the proposed name"
  },
  "nameModalTitleMalicious": {
    "message": "Malicious address",
    "description": "Title of the modal created by the name component when address is identified as malicious."
  },
  "nameModalTitleNew": {
    "message": "Unknown address",
    "description": "Title of the modal created by the name component when value is not recognised."
  },
  "nameModalTitleRecognized": {
    "message": "Recognized address",
    "description": "Title of the modal created by the name component when value is recognized but not saved."
  },
  "nameModalTitleSaved": {
    "message": "Saved address",
    "description": "Title of the modal created by the name component when value is saved."
  },
  "nameModalTitleVerified": {
    "message": "Verified address",
    "description": "Title of the modal created by the name component when address is verified."
  },
  "nameModalTitleWarning": {
    "message": "Suspicious address",
    "description": "Title of the modal created by the name component when address has warning trust signals."
  },
  "nameProviderProposedBy": {
    "message": "Proposed by $1",
    "description": "$1 is the name of the provider"
  },
  "nameProvider_ens": {
    "message": "Ethereum Name Service (ENS)"
  },
  "nameProvider_etherscan": {
    "message": "Etherscan"
  },
  "nameProvider_lens": {
    "message": "Lens Protocol"
  },
  "nameProvider_token": {
    "message": "MetaMask"
  },
  "nameSetPlaceholder": {
    "message": "Choose a nickname...",
    "description": "Placeholder text for name input field in name component modal."
  },
  "nameSetPlaceholderSuggested": {
    "message": "Suggested: $1",
    "description": "$1 is the proposed name"
  },
  "nativeNetworkPermissionRequestDescription": {
    "message": "$1 is asking for your approval to:",
    "description": "$1 represents dapp name"
  },
  "nativeTokenScamWarningConversion": {
    "message": "Edit network details"
  },
  "nativeTokenScamWarningDescription": {
    "message": "The native token symbol does not match the expected symbol of the native token for the network with the associated chain ID. You have entered $1 while the expected token symbol is $2. Please verify you are connected to the correct chain.",
    "description": "$1 represents the currency name, $2 represents the expected currency symbol"
  },
  "nativeTokenScamWarningDescriptionExpectedTokenFallback": {
    "message": "something else",
    "description": "graceful fallback for when token symbol isn't found"
  },
  "nativeTokenScamWarningTitle": {
    "message": "Unexpected Native Token Symbol",
    "description": "Title for nativeTokenScamWarningDescription"
  },
  "needHelp": {
    "message": "Need help? Contact $1",
    "description": "$1 represents `needHelpLinkText`, the text which goes in the help link"
  },
  "needHelpFeedback": {
    "message": "Share your feedback"
  },
  "needHelpLinkText": {
    "message": "MetaMask support"
  },
  "needHelpSubmitTicket": {
    "message": "Submit a ticket"
  },
  "needImportFile": {
    "message": "You must select a file to import.",
    "description": "User is important an account and needs to add a file to continue"
  },
  "negativeETH": {
    "message": "Can not send negative amounts of ETH."
  },
  "negativeOrZeroAmountToken": {
    "message": "Cannot send negative or zero amounts of asset."
  },
  "network": {
    "message": "Network"
  },
  "networkChanged": {
    "message": "Network changed"
  },
  "networkChangedMessage": {
    "message": "You're now transacting on $1.",
    "description": "$1 is the name of the network"
  },
  "networkDetails": {
    "message": "Network details"
  },
  "networkFee": {
    "message": "Network fee"
  },
  "networkIsBusy": {
    "message": "Network is busy. Gas prices are high and estimates are less accurate."
  },
  "networkManagerMustHaveAtLeastOneNetworkEnabled": {
    "message": "Must have at least one network enabled"
  },
  "networkMenu": {
    "message": "Network Menu"
  },
  "networkMenuHeading": {
    "message": "Select a network"
  },
  "networkName": {
    "message": "Network name"
  },
  "networkNameArbitrum": {
    "message": "Arbitrum"
  },
  "networkNameAvalanche": {
    "message": "Avalanche"
  },
  "networkNameBSC": {
    "message": "BSC"
  },
  "networkNameBase": {
    "message": "Base"
  },
  "networkNameBitcoin": {
    "message": "Bitcoin"
  },
  "networkNameDefinition": {
    "message": "The name associated with this network."
  },
  "networkNameEthereum": {
    "message": "Ethereum"
  },
  "networkNameGoerli": {
    "message": "Goerli"
  },
  "networkNameLinea": {
    "message": "Linea"
  },
  "networkNameOpMainnet": {
    "message": "OP Mainnet"
  },
  "networkNamePolygon": {
    "message": "Polygon"
  },
  "networkNameSolana": {
    "message": "Solana"
  },
  "networkNameTestnet": {
    "message": "Testnet"
  },
  "networkNameZkSyncEra": {
    "message": "zkSync Era"
  },
  "networkOptions": {
    "message": "Network options"
  },
  "networkPermissionToast": {
    "message": "Network permissions updated"
  },
  "networkProvider": {
    "message": "Network provider"
  },
  "networkStatus": {
    "message": "Network status"
  },
  "networkStatusBaseFeeTooltip": {
    "message": "The base fee is set by the network and changes every 13-14 seconds. Our $1 and $2 options account for sudden increases.",
    "description": "$1 and $2 are bold text for Medium and Aggressive respectively."
  },
  "networkStatusPriorityFeeTooltip": {
    "message": "Range of priority fees (aka “miner tip”). This goes to miners and incentivizes them to prioritize your transaction."
  },
  "networkStatusStabilityFeeTooltip": {
    "message": "Gas fees are $1 relative to the past 72 hours.",
    "description": "$1 is networks stability value - stable, low, high"
  },
  "networkSwitchConnectionError": {
    "message": "We can't connect to $1",
    "description": "$1 represents the network name"
  },
  "networkURL": {
    "message": "Network URL"
  },
  "networkURLDefinition": {
    "message": "The URL used to access this network."
  },
  "networkUrlErrorWarning": {
    "message": "Attackers sometimes mimic sites by making small changes to the site address. Make sure you're interacting with the intended site before you continue. Punycode version: $1",
    "description": "$1 replaced by RPC URL for network"
  },
  "networks": {
    "message": "Networks"
  },
  "networksSmallCase": {
    "message": "networks"
  },
  "nevermind": {
    "message": "Nevermind"
  },
  "new": {
    "message": "New!"
  },
  "newAccount": {
    "message": "New account"
  },
  "newAccountNumberName": {
    "message": "Account $1",
    "description": "Default name of next account to be created on create account screen"
  },
  "newContact": {
    "message": "New contact"
  },
  "newContract": {
    "message": "New contract"
  },
  "newNFTDetectedInImportNFTsMessageStrongText": {
    "message": "Settings > Security and privacy"
  },
  "newNFTDetectedInImportNFTsMsg": {
    "message": "To use Opensea to see your NFTs, turn on 'Display NFT Media' in $1.",
    "description": "$1 is used for newNFTDetectedInImportNFTsMessageStrongText"
  },
  "newNFTDetectedInNFTsTabMessage": {
    "message": "Let MetaMask automatically detect and display NFTs in your wallet."
  },
  "newNFTsAutodetected": {
    "message": "NFT autodetection"
  },
  "newNetworkAdded": {
    "message": "“$1” was successfully added!"
  },
  "newNetworkEdited": {
    "message": "“$1” was successfully edited!"
  },
  "newNftAddedMessage": {
    "message": "NFT was successfully added!"
  },
  "newPassword": {
    "message": "New password"
  },
  "newPasswordCreate": {
    "message": "Create new password"
  },
  "newPrivacyPolicyActionButton": {
    "message": "Read more"
  },
  "newPrivacyPolicyTitle": {
    "message": "We’ve updated our privacy policy"
  },
  "newRpcUrl": {
    "message": "New RPC URL"
  },
  "newTokensImportedMessage": {
    "message": "You’ve successfully imported $1.",
    "description": "$1 is the string of symbols of all the tokens imported"
  },
  "newTokensImportedTitle": {
    "message": "Token imported"
  },
  "next": {
    "message": "Next"
  },
  "nftAddFailedMessage": {
    "message": "NFT can’t be added as the ownership details do not match. Make sure you have entered correct information."
  },
  "nftAddressError": {
    "message": "This token is an NFT. Add on the $1",
    "description": "$1 is a clickable link with text defined by the 'importNFTPage' key"
  },
  "nftAlreadyAdded": {
    "message": "NFT has already been added."
  },
  "nftAutoDetectionEnabled": {
    "message": "NFT autodetection enabled"
  },
  "nftDisclaimer": {
    "message": "Disclaimer: MetaMask pulls the media file from the source url. This url sometimes gets changed by the marketplace on which the NFT was minted."
  },
  "nftOptions": {
    "message": "NFT Options"
  },
  "nftTokenIdPlaceholder": {
    "message": "Enter the token id"
  },
  "nftWarningContent": {
    "message": "You're granting access to $1, including any you might own in the future. The party on the other end can transfer these NFTs from your wallet at any time without asking you until you revoke this approval. $2",
    "description": "$1 is nftWarningContentBold bold part, $2 is Learn more link"
  },
  "nftWarningContentBold": {
    "message": "all your $1 NFTs",
    "description": "$1 is name of the collection"
  },
  "nftWarningContentGrey": {
    "message": "Proceed with caution."
  },
  "nfts": {
    "message": "NFTs"
  },
  "nftsPreviouslyOwned": {
    "message": "Previously Owned"
  },
  "nickname": {
    "message": "Nickname"
  },
  "noAccountsFound": {
    "message": "No accounts found for the given search query"
  },
  "noActivity": {
    "message": "No activity yet"
  },
  "noConnectedAccountTitle": {
    "message": "MetaMask isn’t connected to this site"
  },
  "noConnectionDescription": {
    "message": "To connect to a site, find and select the \"connect\" button. Remember MetaMask can only connect to sites on web3"
  },
  "noConversionRateAvailable": {
    "message": "No conversion rate available"
  },
  "noDeFiPositions": {
    "message": "Can't find what you're looking for?"
  },
  "noDomainResolution": {
    "message": "No resolution for domain provided."
  },
  "noHardwareWalletOrSnapsSupport": {
    "message": "Snaps, and most hardware wallets, will not work with your current browser version."
  },
  "noNFTs": {
    "message": "No NFTs yet"
  },
  "noNetworksFound": {
    "message": "No networks found for the given search query"
  },
  "noNetworksSelected": {
    "message": "No networks selected"
  },
  "noOptionsAvailableMessage": {
    "message": "This trade route isn't available right now. Try changing the amount, network, or token and we'll find the best option."
  },
  "noSnaps": {
    "message": "You don't have any snaps installed."
  },
  "noThanks": {
    "message": "No thanks"
  },
  "noTransactions": {
    "message": "You have no transactions"
  },
  "noWebcamFound": {
    "message": "Your computer's webcam was not found. Please try again."
  },
  "noWebcamFoundTitle": {
    "message": "Webcam not found"
  },
  "nonContractAddressAlertDesc": {
    "message": "You're sending call data to an address that isn't a contract. This could cause you to lose funds. Make sure you're using the correct address and network before continuing."
  },
  "nonContractAddressAlertTitle": {
    "message": "Potential mistake"
  },
  "nonce": {
    "message": "Nonce"
  },
  "none": {
    "message": "None"
  },
  "notBusy": {
    "message": "Not busy"
  },
  "notCurrentAccount": {
    "message": "Is this the correct account? It's different from the currently selected account in your wallet"
  },
  "notEnoughBalance": {
    "message": "Insufficient balance"
  },
  "notEnoughGas": {
    "message": "Not enough gas"
  },
  "notNow": {
    "message": "Not now"
  },
  "notificationDetail": {
    "message": "Details"
  },
  "notificationDetailBaseFee": {
    "message": "Base fee (GWEI)"
  },
  "notificationDetailGasLimit": {
    "message": "Gas limit (units)"
  },
  "notificationDetailGasUsed": {
    "message": "Gas used (units)"
  },
  "notificationDetailMaxFee": {
    "message": "Max fee per gas"
  },
  "notificationDetailNetwork": {
    "message": "Network"
  },
  "notificationDetailNetworkFee": {
    "message": "Network fee"
  },
  "notificationDetailPriorityFee": {
    "message": "Priority fee (GWEI)"
  },
  "notificationItemCheckBlockExplorer": {
    "message": "Check on the Block Explorer"
  },
  "notificationItemCollection": {
    "message": "Collection"
  },
  "notificationItemConfirmed": {
    "message": "Confirmed"
  },
  "notificationItemError": {
    "message": "Unable to retrieve fees currently"
  },
  "notificationItemFrom": {
    "message": "From"
  },
  "notificationItemLidoStakeReadyToBeWithdrawn": {
    "message": "Withdrawal Ready"
  },
  "notificationItemLidoStakeReadyToBeWithdrawnMessage": {
    "message": "You can now withdraw your unstaked $1"
  },
  "notificationItemLidoWithdrawalRequestedMessage": {
    "message": "Your request to unstake $1 has been sent"
  },
  "notificationItemNFTReceivedFrom": {
    "message": "Received NFT from"
  },
  "notificationItemNFTSentTo": {
    "message": "Sent NFT to"
  },
  "notificationItemNetwork": {
    "message": "Network"
  },
  "notificationItemRate": {
    "message": "Rate (fee included)"
  },
  "notificationItemReceived": {
    "message": "Received"
  },
  "notificationItemReceivedFrom": {
    "message": "Received from"
  },
  "notificationItemSent": {
    "message": "Sent"
  },
  "notificationItemSentTo": {
    "message": "Sent to"
  },
  "notificationItemStakeCompleted": {
    "message": "Stake completed"
  },
  "notificationItemStaked": {
    "message": "Staked"
  },
  "notificationItemStakingProvider": {
    "message": "Staking Provider"
  },
  "notificationItemStatus": {
    "message": "Status"
  },
  "notificationItemSwapped": {
    "message": "Swapped"
  },
  "notificationItemSwappedFor": {
    "message": "for"
  },
  "notificationItemTo": {
    "message": "To"
  },
  "notificationItemTransactionId": {
    "message": "Transaction ID"
  },
  "notificationItemUnStakeCompleted": {
    "message": "UnStaking complete"
  },
  "notificationItemUnStaked": {
    "message": "Unstaked"
  },
  "notificationItemUnStakingRequested": {
    "message": "Unstaking requested"
  },
  "notificationTransactionFailedMessage": {
    "message": "Transaction $1 failed! $2",
    "description": "Content of the browser notification that appears when a transaction fails"
  },
  "notificationTransactionFailedTitle": {
    "message": "Failed transaction",
    "description": "Title of the browser notification that appears when a transaction fails"
  },
  "notificationTransactionSuccessMessage": {
    "message": "Transaction $1 confirmed!",
    "description": "Content of the browser notification that appears when a transaction is confirmed"
  },
  "notificationTransactionSuccessTitle": {
    "message": "Confirmed transaction",
    "description": "Title of the browser notification that appears when a transaction is confirmed"
  },
  "notificationTransactionSuccessView": {
    "message": "View on $1",
    "description": "Additional content in a notification that appears when a transaction is confirmed and has a block explorer URL."
  },
  "notifications": {
    "message": "Notifications"
  },
  "notificationsFeatureToggle": {
    "message": "Enable Wallet Notifications",
    "description": "Experimental feature title"
  },
  "notificationsFeatureToggleDescription": {
    "message": "This enables wallet notifications like send/receive funds or nfts and feature announcements.",
    "description": "Description of the experimental notifications feature"
  },
  "notificationsMarkAllAsRead": {
    "message": "Mark all as read"
  },
  "notificationsPageEmptyTitle": {
    "message": "Nothing to see here"
  },
  "notificationsPageErrorContent": {
    "message": "Please, try to visit this page again."
  },
  "notificationsPageErrorTitle": {
    "message": "There has been an error"
  },
  "notificationsPageNoNotificationsContent": {
    "message": "You have not received any notifications yet."
  },
  "notificationsSettingsBoxError": {
    "message": "Something went wrong. Please try again."
  },
  "notificationsSettingsPageAllowNotifications": {
    "message": "Stay in the loop on what’s happening in your wallet with notifications. To use notifications, we use a profile to sync some settings across your devices. $1"
  },
  "notificationsSettingsPageAllowNotificationsLink": {
    "message": "Learn how we protect your privacy while using this feature."
  },
  "numberOfNewTokensDetectedPlural": {
    "message": "$1 new tokens found in this account",
    "description": "$1 is the number of new tokens detected"
  },
  "numberOfNewTokensDetectedSingular": {
    "message": "1 new token found in this account"
  },
  "numberOfTokens": {
    "message": "Number of tokens"
  },
  "ofTextNofM": {
    "message": "of"
  },
  "off": {
    "message": "Off"
  },
  "offlineForMaintenance": {
    "message": "Offline for maintenance"
  },
  "ok": {
    "message": "Ok"
  },
  "on": {
    "message": "On"
  },
  "onboardedMetametricsAccept": {
    "message": "I agree"
  },
  "onboardedMetametricsDisagree": {
    "message": "No thanks"
  },
  "onboardedMetametricsKey1": {
    "message": "Latest developments"
  },
  "onboardedMetametricsKey2": {
    "message": "Product features"
  },
  "onboardedMetametricsKey3": {
    "message": "Other relevant promotional materials"
  },
  "onboardedMetametricsLink": {
    "message": "MetaMetrics"
  },
  "onboardedMetametricsParagraph1": {
    "message": "In addition to $1, we'd like to use data to understand how you interact with marketing communications.",
    "description": "$1 represents the 'onboardedMetametricsLink' locale string"
  },
  "onboardedMetametricsParagraph2": {
    "message": "This helps us personalize what we share with you, like:"
  },
  "onboardedMetametricsParagraph3": {
    "message": "Remember, we never sell the data you provide and you can opt out any time."
  },
  "onboardedMetametricsTitle": {
    "message": "Help us enhance your experience"
  },
  "onboardingAdvancedPrivacyIPFSDescription": {
    "message": "The IPFS gateway makes it possible to access and view data hosted by third parties. You can add a custom IPFS gateway or continue using the default."
  },
  "onboardingAdvancedPrivacyIPFSInvalid": {
    "message": "Please enter a valid URL"
  },
  "onboardingAdvancedPrivacyIPFSTitle": {
    "message": "Add custom IPFS Gateway"
  },
  "onboardingAdvancedPrivacyIPFSValid": {
    "message": "IPFS gateway URL is valid"
  },
  "onboardingAdvancedPrivacyNetworkDescription": {
    "message": "When you use our default settings and configurations, we use Infura as our default remote procedure call (RPC) provider to offer the most reliable and private access to Ethereum data we can. In limited cases, we may use other RPC providers in order to provide the best experience for our users. You can choose your own RPC, but remember that any RPC will receive your IP address and Ethereum wallet to make transactions. To learn more about how Infura handles data for EVM accounts, read our $1; for Solana accounts, $2."
  },
  "onboardingAdvancedPrivacyNetworkDescriptionCallToAction": {
    "message": "click here"
  },
  "onboardingAdvancedPrivacyNetworkTitle": {
    "message": "Choose your network"
  },
  "onboardingContinueWith": {
    "message": "Continue with $1",
    "description": "$1 is the type of login used Google, Apple, etc."
  },
  "onboardingCreateWallet": {
    "message": "Create a new wallet"
  },
  "onboardingImportWallet": {
    "message": "I have an existing wallet"
  },
  "onboardingMetametricsAgree": {
    "message": "I agree"
  },
  "onboardingMetametricsDescription": {
    "message": "We'd like to gather basic usage and diagnostics data to improve MetaMask. It will always be:"
  },
  "onboardingMetametricsInfuraTerms": {
    "message": "We’ll let you know if we plan to use this data for other purposes. You can review our $1 any time (we never sell the data you provide here).",
    "description": "$1 represents `onboardingMetametricsInfuraTermsPolicy`"
  },
  "onboardingMetametricsInfuraTermsPolicy": {
    "message": "Privacy Policy"
  },
  "onboardingMetametricsNeverCollect": {
    "message": "$1 Clicks and views on the app are stored, but other details (like your public address) are not.",
    "description": "$1 represents `onboardingMetametricsNeverCollectEmphasis`"
  },
  "onboardingMetametricsNeverCollectEmphasis": {
    "message": "Private:"
  },
  "onboardingMetametricsNeverCollectIP": {
    "message": "$1 We temporarily use your IP address to detect a general location (like your country or region), but it's never stored.",
    "description": "$1 represents `onboardingMetametricsNeverCollectIPEmphasis`"
  },
  "onboardingMetametricsNeverCollectIPEmphasis": {
    "message": "General:"
  },
  "onboardingMetametricsNeverSellData": {
    "message": "$1 You decide if you want to share or delete your usage data via settings any time.",
    "description": "$1 represents `onboardingMetametricsNeverSellDataEmphasis`"
  },
  "onboardingMetametricsNeverSellDataEmphasis": {
    "message": "Optional:"
  },
  "onboardingMetametricsTitle": {
    "message": "Help us improve MetaMask"
  },
  "onboardingMetametricsUseDataCheckbox": {
    "message": "We’ll use this data to learn how you interact with our marketing communications. We may share relevant news (like product features)."
  },
  "onboardingOptionIcon": {
    "message": "$1 icon",
    "description": "$1 is the icon name"
  },
  "onboardingOptionTitle": {
    "message": "Choose an option to continue"
  },
  "onboardingPinExtensionAltLaunch": {
    "message": "Launch extension"
  },
  "onboardingPinExtensionAltPin": {
    "message": "Pin extension"
  },
  "onboardingPinExtensionDescription": {
    "message": "Pin MetaMask on your browser so it’s accessible and easy to view transaction confirmations."
  },
  "onboardingPinExtensionDescription2": {
    "message": "Access your MetaMask wallet with 1 click by clicking on the extension."
  },
  "onboardingPinExtensionDescription3": {
    "message": "Click $1 extension icon to access it instantly",
    "description": "$1 is the browser name"
  },
  "onboardingPinExtensionTitle": {
    "message": "Installation is complete!"
  },
  "onboardingSignInWith": {
    "message": "Sign in with $1",
    "description": "$1 is the type of login used Google, Apple, etc"
  },
  "onboardingSrpCreate": {
    "message": "Continue with Secret Recovery Phrase"
  },
  "onboardingSrpImport": {
    "message": "Import using Secret Recovery Phrase"
  },
  "onboardingSrpImportError": {
    "message": "Use only lowercase letters, check your spelling, and put the words in the original order."
  },
  "onboardingSrpInputClearAll": {
    "message": "Clear all"
  },
  "onboardingSrpInputHideAll": {
    "message": "Hide all"
  },
  "onboardingSrpInputPlaceholder": {
    "message": "Add a space between each word and make sure no one is watching."
  },
  "onboardingSrpInputShowAll": {
    "message": "Show all"
  },
  "onekey": {
    "message": "OneKey"
  },
  "only": {
    "message": "only"
  },
  "onlyConnectTrust": {
    "message": "Only connect with sites you trust. $1",
    "description": "Text displayed above the buttons for connection confirmation. $1 is the link to the learn more web page."
  },
  "openFullScreenForLedgerWebHid": {
    "message": "Go to full screen to connect your Ledger.",
    "description": "Shown to the user on the confirm screen when they are viewing MetaMask in a popup window but need to connect their ledger via webhid."
  },
  "openInBlockExplorer": {
    "message": "Open in block explorer"
  },
  "optional": {
    "message": "Optional"
  },
  "options": {
    "message": "Options"
  },
  "or": {
    "message": "Or"
  },
  "origin": {
    "message": "Origin"
  },
  "originChanged": {
    "message": "Site changed"
  },
  "originChangedMessage": {
    "message": "You're now reviewing a request from $1.",
    "description": "$1 is the name of the origin"
  },
  "osTheme": {
    "message": "System"
  },
  "other": {
    "message": "other"
  },
  "otherSnaps": {
    "message": "other snaps",
    "description": "Used in the 'permission_rpc' message."
  },
  "others": {
    "message": "others"
  },
  "outdatedBrowserNotification": {
    "message": "Your browser is out of date. If you don't update your browser, you won't be able to get security patches and new features from MetaMask."
  },
  "overrideContentSecurityPolicyHeader": {
    "message": "Override Content-Security-Policy header"
  },
  "overrideContentSecurityPolicyHeaderDescription": {
    "message": "This option is a workaround for a known issue in Firefox, where a dapp's Content-Security-Policy header may prevent the extension from loading properly. Disabling this option is not recommended unless required for specific web page compatibility."
  },
  "padlock": {
    "message": "Padlock"
  },
  "participateInMetaMetrics": {
    "message": "Participate in MetaMetrics"
  },
  "participateInMetaMetricsDescription": {
    "message": "Participate in MetaMetrics to help us make MetaMask better"
  },
  "password": {
    "message": "Password"
  },
  "passwordChangedRecently": {
    "message": "Your password changed"
  },
  "passwordChangedRecentlyDescription": {
    "message": "Enter your new password to stay logged into MetaMask."
  },
  "passwordNotLongEnough": {
    "message": "Password must have at least 8 characters"
  },
  "passwordStrength": {
    "message": "Password strength: $1",
    "description": "Return password strength to the user when user wants to create password."
  },
  "passwordStrengthDescription": {
    "message": "A strong password can improve the security of your wallet should your device be stolen or compromised."
  },
  "passwordTermsWarning": {
<<<<<<< HEAD
=======
    "message": "If I forget this password, MetaMask can’t reset it for me."
  },
  "passwordTermsWarningSocial": {
>>>>>>> 9ab104b0
    "message": "If I forget this password, I’ll lose access to my wallet permanently. MetaMask can’t reset it for me."
  },
  "passwordToggleHide": {
    "message": "Hide Password"
  },
  "passwordToggleShow": {
    "message": "Show Password"
  },
  "passwordsDontMatch": {
    "message": "Passwords don't match"
  },
  "paste": {
    "message": "Paste"
  },
  "pastePrivateKey": {
    "message": "Enter your private key string here:",
    "description": "For importing an account from a private key"
  },
  "pending": {
    "message": "Pending"
  },
  "pendingConfirmationAddNetworkAlertMessage": {
    "message": "Updating network will cancel $1 pending transactions from this site.",
    "description": "Number of transactions."
  },
  "pendingConfirmationSwitchNetworkAlertMessage": {
    "message": "Switching network will cancel $1 pending transactions from this site.",
    "description": "Number of transactions."
  },
  "pendingTransactionAlertMessage": {
    "message": "This transaction won't go through until a previous transaction is complete. $1",
    "description": "$1 represents the words 'how to cancel or speed up a transaction' in a hyperlink"
  },
  "pendingTransactionAlertMessageHyperlink": {
    "message": "Learn how to cancel or speed up a transaction.",
    "description": "The text for the hyperlink in the pending transaction alert message"
  },
  "permissionDetails": {
    "message": "Permission details"
  },
  "permissionFor": {
    "message": "Permission for"
  },
  "permissionFrom": {
    "message": "Permission from"
  },
  "permissionRequested": {
    "message": "Requested now"
  },
  "permissionRequestedForAccounts": {
    "message": "Requested now for $1",
    "description": "Permission cell status for requested permission including accounts, rendered as AvatarGroup which is $1."
  },
  "permissionRevoked": {
    "message": "Revoked in this update"
  },
  "permissionRevokedForAccounts": {
    "message": "Revoked in this update for $1",
    "description": "Permission cell status for revoked permission including accounts, rendered as AvatarGroup which is $1."
  },
  "permission_accessNamedSnap": {
    "message": "Connect to $1.",
    "description": "The description for the `wallet_snap` permission. $1 is the human-readable name of the snap."
  },
  "permission_accessNetwork": {
    "message": "Access the internet.",
    "description": "The description of the `endowment:network-access` permission."
  },
  "permission_accessNetworkDescription": {
    "message": "Allow $1 to access the internet. This can be used to both send and receive data with third-party servers.",
    "description": "An extended description of the `endowment:network-access` permission. $1 is the snap name."
  },
  "permission_accessSnap": {
    "message": "Connect to the $1 snap.",
    "description": "The description for the `wallet_snap` permission. $1 is the name of the snap."
  },
  "permission_accessSnapDescription": {
    "message": "Allow the website or snap to interact with $1.",
    "description": "The description for the `wallet_snap_*` permission. $1 is the name of the Snap."
  },
  "permission_assets": {
    "message": "Display account assets in MetaMask.",
    "description": "The description for the `endowment:assets` permission."
  },
  "permission_assetsDescription": {
    "message": "Allow $1 to provide asset information to the MetaMask client. The assets can be onchain or offchain.",
    "description": "An extended description for the `endowment:assets` permission. $1 is the name of the Snap."
  },
  "permission_cronjob": {
    "message": "Schedule and execute periodic actions.",
    "description": "The description for the `snap_cronjob` permission"
  },
  "permission_cronjobDescription": {
    "message": "Allow $1 to perform actions that run periodically at fixed times, dates, or intervals. This can be used to trigger time-sensitive interactions or notifications.",
    "description": "An extended description for the `snap_cronjob` permission. $1 is the snap name."
  },
  "permission_dialog": {
    "message": "Display dialog windows in MetaMask.",
    "description": "The description for the `snap_dialog` permission"
  },
  "permission_dialogDescription": {
    "message": "Allow $1 to display MetaMask popups with custom text, input field, and buttons to approve or reject an action.\nCan be used to create e.g. alerts, confirmations, and opt-in flows for a snap.",
    "description": "An extended description for the `snap_dialog` permission. $1 is the snap name."
  },
  "permission_ethereumAccounts": {
    "message": "See address, account balance, activity and suggest transactions to approve",
    "description": "The description for the `eth_accounts` permission"
  },
  "permission_ethereumProvider": {
    "message": "Access the Ethereum provider.",
    "description": "The description for the `endowment:ethereum-provider` permission"
  },
  "permission_ethereumProviderDescription": {
    "message": "Allow $1 to communicate with MetaMask directly, in order for it to read data from the blockchain and suggest messages and transactions.",
    "description": "An extended description for the `endowment:ethereum-provider` permission. $1 is the snap name."
  },
  "permission_getEntropy": {
    "message": "Derive arbitrary keys unique to $1.",
    "description": "The description for the `snap_getEntropy` permission. $1 is the snap name."
  },
  "permission_getEntropyDescription": {
    "message": "Allow $1 to derive arbitrary keys unique to $1, without exposing them. These keys are separate from your MetaMask account(s) and not related to your private keys or Secret Recovery Phrase. Other snaps cannot access this information.",
    "description": "An extended description for the `snap_getEntropy` permission. $1 is the snap name."
  },
  "permission_getLocale": {
    "message": "View your preferred language.",
    "description": "The description for the `snap_getLocale` permission"
  },
  "permission_getLocaleDescription": {
    "message": "Let $1 access your preferred language from your MetaMask settings. This can be used to localize and display $1's content using your language.",
    "description": "An extended description for the `snap_getLocale` permission. $1 is the snap name."
  },
  "permission_getPreferences": {
    "message": "See information like your preferred language and fiat currency.",
    "description": "The description for the `snap_getPreferences` permission"
  },
  "permission_getPreferencesDescription": {
    "message": "Let $1 access information like your preferred language and fiat currency in your MetaMask settings. This helps $1 display content tailored to your preferences. ",
    "description": "An extended description for the `snap_getPreferences` permission. $1 is the snap name."
  },
  "permission_homePage": {
    "message": "Display a custom screen",
    "description": "The description for the `endowment:page-home` permission"
  },
  "permission_homePageDescription": {
    "message": "Let $1 display a custom home screen in MetaMask. This can be used for user interfaces, configuration, and dashboards.",
    "description": "An extended description for the `endowment:page-home` permission. $1 is the snap name."
  },
  "permission_keyring": {
    "message": "Allow requests for adding and controlling Ethereum accounts",
    "description": "The description for the `endowment:keyring` permission"
  },
  "permission_keyringDescription": {
    "message": "Let $1 receive requests to add or remove accounts, plus sign and transact on behalf of these accounts.",
    "description": "An extended description for the `endowment:keyring` permission. $1 is the snap name."
  },
  "permission_lifecycleHooks": {
    "message": "Use lifecycle hooks.",
    "description": "The description for the `endowment:lifecycle-hooks` permission"
  },
  "permission_lifecycleHooksDescription": {
    "message": "Allow $1 to use lifecycle hooks to run code at specific times during its lifecycle.",
    "description": "An extended description for the `endowment:lifecycle-hooks` permission. $1 is the snap name."
  },
  "permission_manageAccounts": {
    "message": "Add and control Ethereum accounts",
    "description": "The description for `snap_manageAccounts` permission"
  },
  "permission_manageAccountsDescription": {
    "message": "Allow $1 to add or remove Ethereum accounts, then transact and sign with these accounts.",
    "description": "An extended description for the `snap_manageAccounts` permission. $1 is the snap name."
  },
  "permission_manageBip32Keys": {
    "message": "Manage $1 accounts.",
    "description": "The description for the `snap_getBip32Entropy` permission. $1 is a derivation path, e.g. 'm/44'/0'/0' (secp256k1)'."
  },
  "permission_manageBip44AndBip32KeysDescription": {
    "message": "Allow $1 to manage accounts and assets on the requested network. These accounts are derived and backed up using your secret recovery phrase (without revealing it). With the power to derive keys, $1 can support a variety of blockchain protocols beyond Ethereum (EVMs).",
    "description": "An extended description for the `snap_getBip44Entropy` and `snap_getBip44Entropy` permissions. $1 is the snap name."
  },
  "permission_manageBip44Keys": {
    "message": "Manage $1 accounts.",
    "description": "The description for the `snap_getBip44Entropy` permission. $1 is the name of a protocol, e.g. 'Filecoin'."
  },
  "permission_manageState": {
    "message": "Store and manage its data on your device.",
    "description": "The description for the `snap_manageState` permission"
  },
  "permission_manageStateDescription": {
    "message": "Allow $1 to store, update, and retrieve data securely with encryption. Other snaps cannot access this information.",
    "description": "An extended description for the `snap_manageState` permission. $1 is the snap name."
  },
  "permission_nameLookup": {
    "message": "Provide domain and address lookups.",
    "description": "The description for the `endowment:name-lookup` permission."
  },
  "permission_nameLookupDescription": {
    "message": "Allow the snap to fetch and display address and domain lookups in different parts of the MetaMask UI.",
    "description": "An extended description for the `endowment:name-lookup` permission."
  },
  "permission_notifications": {
    "message": "Show notifications.",
    "description": "The description for the `snap_notify` permission"
  },
  "permission_notificationsDescription": {
    "message": "Allow $1 to display notifications within MetaMask. A short notification text can be triggered by a snap for actionable or time-sensitive information.",
    "description": "An extended description for the `snap_notify` permission. $1 is the snap name."
  },
  "permission_protocol": {
    "message": "Provide protocol data for one or more chains.",
    "description": "The description for the `endowment:protocol` permission."
  },
  "permission_protocolDescription": {
    "message": "Allow $1 to provide MetaMask with protocol data such as gas estimates or token information.",
    "description": "An extended description for the `endowment:protocol` permission. $1 is the name of the Snap."
  },
  "permission_rpc": {
    "message": "Allow $1 to communicate directly with $2.",
    "description": "The description for the `endowment:rpc` permission. $1 is 'other snaps' or 'websites', $2 is the snap name."
  },
  "permission_rpcDescription": {
    "message": "Allow $1 to send messages to $2 and receive a response from $2.",
    "description": "An extended description for the `endowment:rpc` permission. $1 is 'other snaps' or 'websites', $2 is the snap name."
  },
  "permission_rpcDescriptionOriginList": {
    "message": "$1 and $2",
    "description": "A list of allowed origins where $2 is the last origin of the list and $1 is the rest of the list separated by ','."
  },
  "permission_signatureInsight": {
    "message": "Display signature insights modal.",
    "description": "The description for the `endowment:signature-insight` permission"
  },
  "permission_signatureInsightDescription": {
    "message": "Allow $1 to display a modal with insights on any signature request before approval. This can be used for anti-phishing and security solutions.",
    "description": "An extended description for the `endowment:signature-insight` permission. $1 is the snap name."
  },
  "permission_signatureInsightOrigin": {
    "message": "See the origins of websites that initiate a signature request",
    "description": "The description for the `signatureOrigin` caveat, to be used with the `endowment:signature-insight` permission"
  },
  "permission_signatureInsightOriginDescription": {
    "message": "Allow $1 to see the origin (URI) of websites that initiate signature requests. This can be used for anti-phishing and security solutions.",
    "description": "An extended description for the `signatureOrigin` caveat, to be used with the `endowment:signature-insight` permission. $1 is the snap name."
  },
  "permission_transactionInsight": {
    "message": "Fetch and display transaction insights.",
    "description": "The description for the `endowment:transaction-insight` permission"
  },
  "permission_transactionInsightDescription": {
    "message": "Allow $1 to decode transactions and show insights within the MetaMask UI. This can be used for anti-phishing and security solutions.",
    "description": "An extended description for the `endowment:transaction-insight` permission. $1 is the snap name."
  },
  "permission_transactionInsightOrigin": {
    "message": "See the origins of websites that suggest transactions",
    "description": "The description for the `transactionOrigin` caveat, to be used with the `endowment:transaction-insight` permission"
  },
  "permission_transactionInsightOriginDescription": {
    "message": "Allow $1 to see the origin (URI) of websites that suggest transactions. This can be used for anti-phishing and security solutions.",
    "description": "An extended description for the `transactionOrigin` caveat, to be used with the `endowment:transaction-insight` permission. $1 is the snap name."
  },
  "permission_unknown": {
    "message": "Unknown permission: $1",
    "description": "$1 is the name of a requested permission that is not recognized."
  },
  "permission_viewBip32PublicKeys": {
    "message": "View your public key for $1 ($2).",
    "description": "The description for the `snap_getBip32PublicKey` permission. $1 is a derivation path, e.g. 'm/44'/0'/0''. $2 is the elliptic curve name, e.g. 'secp256k1'."
  },
  "permission_viewBip32PublicKeysDescription": {
    "message": "Allow $2 to view your public keys (and addresses) for $1. This does not grant any control of accounts or assets.",
    "description": "An extended description for the `snap_getBip32PublicKey` permission. $1 is a derivation path (name). $2 is the snap name."
  },
  "permission_viewNamedBip32PublicKeys": {
    "message": "View your public key for $1.",
    "description": "The description for the `snap_getBip32PublicKey` permission. $1 is a name for the derivation path, e.g., 'Ethereum accounts'."
  },
  "permission_walletSwitchEthereumChain": {
    "message": "Use your enabled networks",
    "description": "The label for the `wallet_switchEthereumChain` permission"
  },
  "permission_webAssembly": {
    "message": "Support for WebAssembly.",
    "description": "The description of the `endowment:webassembly` permission."
  },
  "permission_webAssemblyDescription": {
    "message": "Allow $1 to access low-level execution environments via WebAssembly.",
    "description": "An extended description of the `endowment:webassembly` permission. $1 is the snap name."
  },
  "permissions": {
    "message": "Permissions"
  },
  "permissionsPageEmptyContent": {
    "message": "Nothing to see here"
  },
  "permissionsPageEmptySubContent": {
    "message": "This is where you can see the permissions you've given to installed Snaps or connected sites."
  },
  "permitSimulationChange_approve": {
    "message": "Spending cap"
  },
  "permitSimulationChange_bidding": {
    "message": "You bid"
  },
  "permitSimulationChange_listing": {
    "message": "You list"
  },
  "permitSimulationChange_nft_listing": {
    "message": "Listing price"
  },
  "permitSimulationChange_receive": {
    "message": "You receive"
  },
  "permitSimulationChange_revoke2": {
    "message": "Revoke"
  },
  "permitSimulationChange_transfer": {
    "message": "You send"
  },
  "permitSimulationDetailInfo": {
    "message": "You're giving the spender permission to spend this many tokens from your account."
  },
  "permittedChainToastUpdate": {
    "message": "$1 has access to $2."
  },
  "personalAddressDetected": {
    "message": "Personal address detected. Input the token contract address."
  },
  "pinToTop": {
    "message": "Pin to top"
  },
  "pleaseConfirm": {
    "message": "Please confirm"
  },
  "plusMore": {
    "message": "+ $1 more",
    "description": "$1 is the number of additional items"
  },
  "plusXMore": {
    "message": "+ $1 more",
    "description": "$1 is a number of additional but unshown items in a list- this message will be shown in place of those items"
  },
  "popularNetworkAddToolTip": {
    "message": "Some of these networks rely on third parties. The connections may be less reliable or enable third-parties to track activity.",
    "description": "Learn more link"
  },
  "popularNetworks": {
    "message": "Popular networks"
  },
  "preparingSwap": {
    "message": "Preparing swap..."
  },
  "prev": {
    "message": "Prev"
  },
  "price": {
    "message": "Price"
  },
  "priceUnavailable": {
    "message": "price unavailable"
  },
  "primaryType": {
    "message": "Primary type"
  },
  "priorityFee": {
    "message": "Priority fee"
  },
  "priorityFeeProperCase": {
    "message": "Priority Fee"
  },
  "privacy": {
    "message": "Privacy"
  },
  "privacyMsg": {
    "message": "Privacy policy"
  },
  "privateKey": {
    "message": "Private key",
    "description": "select this type of file to use to import an account"
  },
  "privateKeyCopyWarning": {
    "message": "Private key for $1",
    "description": "$1 represents the account name"
  },
  "privateKeyHidden": {
    "message": "The private key is hidden",
    "description": "Explains that the private key input is hidden"
  },
  "privateKeyShow": {
    "message": "Show/Hide the private key input",
    "description": "Describes a toggle that is used to show or hide the private key input"
  },
  "privateKeyShown": {
    "message": "This private key is being shown",
    "description": "Explains that the private key input is being shown"
  },
  "privateKeyWarning": {
    "message": "Warning: Never disclose this key. Anyone with your private keys can steal any assets held in your account."
  },
  "privateNetwork": {
    "message": "Private network"
  },
  "proceedWithTransaction": {
    "message": "I want to proceed anyway"
  },
  "productAnnouncements": {
    "message": "Product announcements"
  },
  "proposedApprovalLimit": {
    "message": "Proposed approval limit"
  },
  "protocolNotSupported": {
    "message": "We may not support your protocol yet."
  },
  "provide": {
    "message": "Provide"
  },
  "publicAddress": {
    "message": "Public address"
  },
  "pushPlatformNotificationsFundsReceivedDescription": {
    "message": "You received $1 $2"
  },
  "pushPlatformNotificationsFundsReceivedDescriptionDefault": {
    "message": "You received some tokens"
  },
  "pushPlatformNotificationsFundsReceivedTitle": {
    "message": "Funds received"
  },
  "pushPlatformNotificationsFundsSentDescription": {
    "message": "You successfully sent $1 $2"
  },
  "pushPlatformNotificationsFundsSentDescriptionDefault": {
    "message": "You successfully sent some tokens"
  },
  "pushPlatformNotificationsFundsSentTitle": {
    "message": "Funds sent"
  },
  "pushPlatformNotificationsNftReceivedDescription": {
    "message": "You received new NFTs"
  },
  "pushPlatformNotificationsNftReceivedTitle": {
    "message": "NFT received"
  },
  "pushPlatformNotificationsNftSentDescription": {
    "message": "You have successfully sent an NFT"
  },
  "pushPlatformNotificationsNftSentTitle": {
    "message": "NFT sent"
  },
  "pushPlatformNotificationsStakingLidoStakeCompletedDescription": {
    "message": "Your Lido stake was successful"
  },
  "pushPlatformNotificationsStakingLidoStakeCompletedTitle": {
    "message": "Stake complete"
  },
  "pushPlatformNotificationsStakingLidoStakeReadyToBeWithdrawnDescription": {
    "message": "Your Lido stake is now ready to be withdrawn"
  },
  "pushPlatformNotificationsStakingLidoStakeReadyToBeWithdrawnTitle": {
    "message": "Stake ready for withdrawal"
  },
  "pushPlatformNotificationsStakingLidoWithdrawalCompletedDescription": {
    "message": "Your Lido withdrawal was successful"
  },
  "pushPlatformNotificationsStakingLidoWithdrawalCompletedTitle": {
    "message": "Withdrawal completed"
  },
  "pushPlatformNotificationsStakingLidoWithdrawalRequestedDescription": {
    "message": "Your Lido withdrawal request was submitted"
  },
  "pushPlatformNotificationsStakingLidoWithdrawalRequestedTitle": {
    "message": "Withdrawal requested"
  },
  "pushPlatformNotificationsStakingRocketpoolStakeCompletedDescription": {
    "message": "Your RocketPool stake was successful"
  },
  "pushPlatformNotificationsStakingRocketpoolStakeCompletedTitle": {
    "message": "Stake complete"
  },
  "pushPlatformNotificationsStakingRocketpoolUnstakeCompletedDescription": {
    "message": "Your RocketPool unstake was successful"
  },
  "pushPlatformNotificationsStakingRocketpoolUnstakeCompletedTitle": {
    "message": "Unstake complete"
  },
  "pushPlatformNotificationsSwapCompletedDescription": {
    "message": "Your MetaMask Swap was successful"
  },
  "pushPlatformNotificationsSwapCompletedTitle": {
    "message": "Swap completed"
  },
  "queued": {
    "message": "Queued"
  },
  "quoteRate": {
    "message": "Quote rate"
  },
  "quotedReceiveAmount": {
    "message": "$1 receive amount"
  },
  "quotedTotalCost": {
    "message": "$1 total cost"
  },
  "rank": {
    "message": "Rank"
  },
  "rateIncludesMMFee": {
    "message": "Rate includes $1% fee"
  },
  "rateIncludesMMFeeAndGas": {
    "message": "Rate includes $1% fee and gas"
  },
  "reAddAccounts": {
    "message": "re-add any other accounts"
  },
  "reAdded": {
    "message": "re-added"
  },
  "readdToken": {
    "message": "You can add this token back in the future by going to “Import token” in your accounts options menu."
  },
  "receive": {
    "message": "Receive"
  },
  "receiveCrypto": {
    "message": "Receive crypto"
  },
  "received": {
    "message": "Received"
  },
  "recipientAddressPlaceholderNew": {
    "message": "Enter public address (0x) or domain name"
  },
  "recommendedGasLabel": {
    "message": "Recommended"
  },
  "recoveryPhraseReminderBackupStart": {
    "message": "Back up now"
  },
  "recoveryPhraseReminderConfirm": {
    "message": "Remind me later"
  },
  "recoveryPhraseReminderSubText": {
    "message": "If you don’t back up your wallet, you’ll lose access to your funds if you get locked out of the app or get a new device."
  },
  "recoveryPhraseReminderTitle": {
    "message": "Protect your wallet"
  },
  "redeposit": {
    "message": "Redeposit"
  },
  "refreshList": {
    "message": "Refresh list"
  },
  "reject": {
    "message": "Reject"
  },
  "rejectAll": {
    "message": "Reject all"
  },
  "rejectRequestsDescription": {
    "message": "You are about to batch reject $1 requests."
  },
  "rejectRequestsN": {
    "message": "Reject $1 requests"
  },
  "rejectTxsDescription": {
    "message": "You are about to batch reject $1 transactions."
  },
  "rejectTxsN": {
    "message": "Reject $1 transactions"
  },
  "rejected": {
    "message": "Rejected"
  },
  "remove": {
    "message": "Remove"
  },
  "removeAccount": {
    "message": "Remove account"
  },
  "removeAccountDescription": {
    "message": "This account will be removed from your wallet. Please make sure you have the original Secret Recovery Phrase or private key for this imported account before continuing. You can import or create accounts again from the account drop-down. "
  },
  "removeAccountModalBannerDescription": {
    "message": "Make sure you have the Secret Recovery Phrase or private key for this account before removing.",
    "description": "Make sure you have the Secret Recovery Phrase or private key for this account before removing."
  },
  "removeAccountModalBannerTitle": {
    "message": "This account will be removed from MetaMask.",
    "description": "Title of a banner alert used on account remove modal."
  },
  "removeKeyringSnap": {
    "message": "Removing this Snap removes these accounts from MetaMask:"
  },
  "removeKeyringSnapToolTip": {
    "message": "The snap controls the accounts, and by removing it, the accounts will be removed from MetaMask, too, but they will remain in the blockchain."
  },
  "removeNFT": {
    "message": "Remove NFT"
  },
  "removeNftErrorMessage": {
    "message": "We could not remove this NFT."
  },
  "removeNftMessage": {
    "message": "NFT was successfully removed!"
  },
  "removeSnap": {
    "message": "Remove Snap"
  },
  "removeSnapAccountDescription": {
    "message": "If you proceed, this account will no longer be available in MetaMask."
  },
  "removeSnapAccountTitle": {
    "message": "Remove account"
  },
  "removeSnapConfirmation": {
    "message": "Are you sure you want to remove $1?",
    "description": "$1 represents the name of the snap"
  },
  "removeSnapDescription": {
    "message": "This action will delete the snap, its data and revoke your given permissions."
  },
  "replace": {
    "message": "replace"
  },
  "reportIssue": {
    "message": "Report an issue"
  },
  "requestFrom": {
    "message": "Request from"
  },
  "requestFromInfo": {
    "message": "This is the site asking for your signature."
  },
  "requestFromInfoSnap": {
    "message": "This is the Snap asking for your signature."
  },
  "requestFromTransactionDescription": {
    "message": "This is the site asking for your confirmation."
  },
  "requestingFor": {
    "message": "Requesting for"
  },
  "requestingForAccount": {
    "message": "Requesting for $1",
    "description": "Name of Account"
  },
  "requestingForNetwork": {
    "message": "Requesting for $1",
    "description": "Name of Network"
  },
  "required": {
    "message": "Required"
  },
  "reset": {
    "message": "Reset"
  },
  "resetWallet": {
    "message": "Reset wallet"
  },
  "resetWalletSubHeader": {
    "message": "MetaMask does not keep a copy of your password. If you’re having trouble unlocking your account, you will need to reset your wallet. You can do this by providing the Secret Recovery Phrase you used when you set up your wallet."
  },
  "resetWalletUsingSRP": {
    "message": "This action will delete your current wallet and Secret Recovery Phrase from this device, along with the list of accounts you’ve curated. After resetting with a Secret Recovery Phrase, you’ll see a list of accounts based on the Secret Recovery Phrase you use to reset. This new list will automatically include accounts that have a balance. You’ll also be able to $1 created previously. Custom accounts that you’ve imported will need to be $2, and any custom tokens you’ve added to an account will need to be $3 as well."
  },
  "resetWalletWarning": {
    "message": "Make sure you’re using the correct Secret Recovery Phrase before proceeding. You will not be able to undo this."
  },
  "restartMetamask": {
    "message": "Restart MetaMask"
  },
  "restore": {
    "message": "Restore"
  },
  "restoreUserData": {
    "message": "Restore user data"
  },
  "resultPageError": {
    "message": "Error"
  },
  "resultPageErrorDefaultMessage": {
    "message": "The operation failed."
  },
  "resultPageSuccess": {
    "message": "Success"
  },
  "resultPageSuccessDefaultMessage": {
    "message": "The operation completed successfully."
  },
  "retryTransaction": {
    "message": "Retry transaction"
  },
  "reusedTokenNameWarning": {
    "message": "A token here reuses a symbol from another token you watch, this can be confusing or deceptive."
  },
  "revealSecretRecoveryPhrase": {
    "message": "Secret Recovery Phrase"
  },
  "revealSeedWords": {
    "message": "Reveal Secret Recovery Phrase"
  },
  "revealSeedWordsDescription1": {
    "message": "The $1 provides $2",
    "description": "This is a sentence consisting of link using 'revealSeedWordsSRPName' as $1 and bolded text using 'revealSeedWordsDescription3' as $2."
  },
  "revealSeedWordsDescription2": {
    "message": "MetaMask is a $1. That means you're the owner of your SRP.",
    "description": "$1 is text link with the message from 'revealSeedWordsNonCustodialWallet'"
  },
  "revealSeedWordsDescription3": {
    "message": "full access to your wallet and funds.\n"
  },
  "revealSeedWordsNonCustodialWallet": {
    "message": "non-custodial wallet"
  },
  "revealSeedWordsQR": {
    "message": "QR"
  },
  "revealSeedWordsSRPName": {
    "message": "Secret Recovery Phrase (SRP)"
  },
  "revealSeedWordsText": {
    "message": "Text"
  },
  "revealSeedWordsWarning": {
    "message": "Make sure no one is looking at your screen. $1",
    "description": "$1 is bolded text using the message from 'revealSeedWordsWarning2'"
  },
  "revealSeedWordsWarning2": {
    "message": "MetaMask Support will never request this.",
    "description": "The bolded texted in the second part of 'revealSeedWordsWarning'"
  },
  "revealSensitiveContent": {
    "message": "Reveal sensitive content"
  },
  "review": {
    "message": "Review"
  },
  "reviewAlert": {
    "message": "Review alert"
  },
  "reviewAlerts": {
    "message": "Review alerts"
  },
  "reviewPendingTransactions": {
    "message": "Review pending transactions"
  },
  "reviewPermissions": {
    "message": "Review permissions"
  },
  "revokePermission": {
    "message": "Revoke permission"
  },
  "revokePermissionTitle": {
    "message": "Remove $1 permission",
    "description": "The token symbol that is being revoked"
  },
  "revokeSimulationDetailsDesc": {
    "message": "You're removing someone's permission to spend tokens from your account."
  },
  "reward": {
    "message": "Reward"
  },
  "rpcNameOptional": {
    "message": "RPC Name (Optional)"
  },
  "rpcUrl": {
    "message": "RPC URL"
  },
  "safeTransferFrom": {
    "message": "Safe transfer from"
  },
  "save": {
    "message": "Save"
  },
  "scanInstructions": {
    "message": "Place the QR code in front of your camera"
  },
  "scanQrCode": {
    "message": "Scan QR code"
  },
  "scrollDown": {
    "message": "Scroll down"
  },
  "search": {
    "message": "Search"
  },
  "searchAccounts": {
    "message": "Search accounts"
  },
  "searchNfts": {
    "message": "Search NFTs"
  },
  "searchTokens": {
    "message": "Search tokens"
  },
  "searchTokensByNameOrAddress": {
    "message": "Search tokens by name or address"
  },
  "secretRecoveryPhrase": {
    "message": "Secret Recovery Phrase"
  },
  "secretRecoveryPhrasePlusNumber": {
    "message": "Secret Recovery Phrase $1",
    "description": "The $1 is the order of the Secret Recovery Phrase"
  },
  "secureWallet": {
    "message": "Secure wallet"
  },
  "secureWalletGetStartedButton": {
    "message": "Get started"
  },
  "secureWalletRemindLaterButton": {
    "message": "Remind me later"
  },
  "secureWalletWalletRecover": {
    "message": "It’s the only way to recover your wallet if you get locked out of the app or get a new device."
  },
  "secureWalletWalletSaveSrp": {
    "message": "Don’t risk losing your funds. Protect your wallet by saving your $1 in a place you trust.",
    "description": "The $1 is the button text 'Secret Recovery Phrase'"
  },
  "security": {
    "message": "Security"
  },
  "securityAlert": {
    "message": "Security alert from $1 and $2"
  },
  "securityAlerts": {
    "message": "Security alerts"
  },
  "securityAlertsDescription": {
    "message": "This feature alerts you to malicious or unusual activity by actively reviewing transaction and signature requests. $1",
    "description": "Link to learn more about security alerts"
  },
  "securityAndPrivacy": {
    "message": "Security & privacy"
  },
  "securityChangePassword": {
    "message": "Change password"
  },
  "securityChangePasswordDescription": {
    "message": "Choose a strong password to unlock MetaMask app on your device. If you lose this password, you will need your Secret Recovery Phrase to re-import your wallet."
  },
  "securityChangePasswordTitle": {
    "message": "Password"
  },
  "securityChangePasswordToastError": {
    "message": "Password couldn’t be changed. Please try again."
  },
  "securityChangePasswordToastSuccess": {
    "message": "New password saved"
  },
  "securityDescription": {
    "message": "Reduce your chances of joining unsafe networks and protect your accounts"
  },
  "securityLoginWithSocial": {
    "message": "Login with $1",
    "description": "The $1 is the text 'Google' or 'Apple'"
  },
  "securityLoginWithSrpBackedUp": {
    "message": "Secret Recovery Phrase backed up"
  },
  "securityLoginWithSrpNotBackedUp": {
    "message": "Back up Secret Recovery Phrase"
  },
  "securityMessageLinkForNetworks": {
    "message": "network scams and security risks"
  },
  "securityProviderPoweredBy": {
    "message": "Powered by $1",
    "description": "The security provider that is providing data"
  },
  "securitySocialLoginEnabled": {
    "message": "Enabled"
  },
  "securitySocialLoginEnabledDescription": {
    "message": "This email and your MetaMask password will help you recover your account and recovery phrases."
  },
  "securitySocialLoginLabel": {
    "message": "$1 RECOVERY",
    "description": "The $1 is the text 'Google' or 'Apple'"
  },
  "securitySrpDescription": {
    "message": "Back up your Secret Recovery Phrase so you never lose access to your wallet. Be sure to store it in a safe place that only you can access and won’t forget."
  },
  "securitySrpLabel": {
    "message": "SECRET RECOVERY PHRASES"
  },
  "securitySrpWalletRecovery": {
    "message": "Manage recovery methods"
  },
  "seeAllPermissions": {
    "message": "See all permissions",
    "description": "Used for revealing more content (e.g. permission list, etc.)"
  },
  "seeDetails": {
    "message": "See details"
  },
  "seedPhraseIntroTitle": {
    "message": "Secure your wallet"
  },
  "seedPhraseReq": {
    "message": "Secret Recovery Phrases contain 12, 15, 18, 21, or 24 words"
  },
  "seedPhraseReviewDetails": {
    "message": "This is your $1. Write it down in the correct order and keep it safe. If someone has your Secret Recovery Phrase, they can access your wallet. $2",
    "description": "The $1 is the bolded text 'Secret Recovery Phrase' and $2 is 'seedPhraseReviewDetails2'"
  },
  "seedPhraseReviewDetails2": {
    "message": "Don’t share it with anyone, ever."
  },
  "seedPhraseReviewTitle": {
    "message": "Save your Secret Recovery Phrase"
  },
  "select": {
    "message": "Select"
  },
  "selectAccountToConnect": {
    "message": "Select an account to connect"
  },
  "selectAccounts": {
    "message": "Select the account(s) to use on this site"
  },
  "selectAccountsForSnap": {
    "message": "Select the account(s) to use with this snap"
  },
  "selectAll": {
    "message": "Select all"
  },
  "selectAnAccount": {
    "message": "Select an account"
  },
  "selectAnAccountAlreadyConnected": {
    "message": "This account has already been connected to MetaMask"
  },
  "selectEnableDisplayMediaPrivacyPreference": {
    "message": "Turn on Display NFT Media"
  },
  "selectHdPath": {
    "message": "Select HD path"
  },
  "selectNFTPrivacyPreference": {
    "message": "Enable NFT Autodetection"
  },
  "selectPathHelp": {
    "message": "If you don't see the accounts you expect, try switching the HD path or current selected network."
  },
  "selectRpcUrl": {
    "message": "Select RPC URL"
  },
  "selectSecretRecoveryPhrase": {
    "message": "Select Secret Recovery Phrase"
  },
  "selectType": {
    "message": "Select Type"
  },
  "selectedAccountMismatch": {
    "message": "Different account selected"
  },
  "selectingAllWillAllow": {
    "message": "Selecting all will allow this site to view all of your current accounts. Make sure you trust this site."
  },
  "send": {
    "message": "Send"
  },
  "sendBugReport": {
    "message": "Send us a bug report."
  },
  "sendNoContactsConversionText": {
    "message": "click here"
  },
  "sendNoContactsDescription": {
    "message": "Contacts allow you to safely send transactions to another account multiple times.  To create a contact, $1",
    "description": "$1 represents the action text 'click here'"
  },
  "sendNoContactsTitle": {
    "message": "You don't have any contacts yet"
  },
  "sendSelectReceiveAsset": {
    "message": "Select asset to receive"
  },
  "sendSelectSendAsset": {
    "message": "Select asset to send"
  },
  "sendSwapSubmissionWarning": {
    "message": "Clicking this button will immediately initiate your swap transaction. Please review your transaction details before proceeding."
  },
  "sendingAsset": {
    "message": "Sending $1"
  },
  "sendingDisabled": {
    "message": "Sending of ERC-1155 NFT assets is not yet supported."
  },
  "sendingNativeAsset": {
    "message": "Sending $1",
    "description": "$1 represents the native currency symbol for the current network (e.g. ETH or BNB)"
  },
  "sendingToTokenContractWarning": {
    "message": "Warning: you are about to send to a token contract which could result in a loss of funds. $1",
    "description": "$1 is a clickable link with text defined by the 'learnMoreUpperCase' key. The link will open to a support article regarding the known contract address warning"
  },
  "sent": {
    "message": "Sent"
  },
  "sentSpecifiedTokens": {
    "message": "Sent $1",
    "description": "Symbol of the specified token"
  },
  "sentTokenAsToken": {
    "message": "Sent $1 as $2",
    "description": "Used in the transaction display list to describe a swap and send. $1 and $2 are the symbols of tokens in involved in the swap."
  },
  "sepolia": {
    "message": "Sepolia test network"
  },
  "setApprovalForAll": {
    "message": "Set approval for all"
  },
  "setApprovalForAllRedesignedTitle": {
    "message": "Withdrawal request"
  },
  "setApprovalForAllTitle": {
    "message": "Approve $1 with no spend limit",
    "description": "The token symbol that is being approved"
  },
  "settingAddSnapAccount": {
    "message": "Add account Snap"
  },
  "settings": {
    "message": "Settings"
  },
  "settingsSearchMatchingNotFound": {
    "message": "No matching results found."
  },
  "settingsSubHeadingSignaturesAndTransactions": {
    "message": "Signature and transaction requests"
  },
  "show": {
    "message": "Show"
  },
  "showAccount": {
    "message": "Show account"
  },
  "showAdvancedDetails": {
    "message": "Show advanced details"
  },
  "showExtensionInFullSizeView": {
    "message": "Show extension in full-size view"
  },
  "showExtensionInFullSizeViewDescription": {
    "message": "Turn this on to make full-size view your default when you click the extension icon."
  },
  "showFiatConversionInTestnets": {
    "message": "Show conversion on test networks"
  },
  "showFiatConversionInTestnetsDescription": {
    "message": "Select this to show fiat conversion on test networks"
  },
  "showHexData": {
    "message": "Show hex data"
  },
  "showHexDataDescription": {
    "message": "Select this to show the hex data field on the send screen"
  },
  "showLess": {
    "message": "Show less"
  },
  "showMore": {
    "message": "Show more"
  },
  "showNativeTokenAsMainBalance": {
    "message": "Show native token as main balance"
  },
  "showNft": {
    "message": "Show NFT"
  },
  "showPermissions": {
    "message": "Show permissions"
  },
  "showPrivateKey": {
    "message": "Show private key"
  },
  "showSRP": {
    "message": "Show Secret Recovery Phrase"
  },
  "showTestnetNetworks": {
    "message": "Show test networks"
  },
  "showTestnetNetworksDescription": {
    "message": "Select this to show test networks in network list"
  },
  "sign": {
    "message": "Sign"
  },
  "signatureRequest": {
    "message": "Signature request"
  },
  "signature_decoding_bid_nft_tooltip": {
    "message": "The NFT will be reflected in your wallet, when the bid is accepted."
  },
  "signature_decoding_list_nft_tooltip": {
    "message": "Expect changes only if someone buys your NFTs."
  },
  "signed": {
    "message": "Signed"
  },
  "signing": {
    "message": "Signing"
  },
  "signingInWith": {
    "message": "Signing in with"
  },
  "signingWith": {
    "message": "Signing with"
  },
  "simulationApproveHeading": {
    "message": "Withdraw"
  },
  "simulationDetailsApproveDesc": {
    "message": "You're giving someone else permission to withdraw NFTs from your account."
  },
  "simulationDetailsERC20ApproveDesc": {
    "message": "You're giving someone else permission to spend this amount from your account."
  },
  "simulationDetailsFiatNotAvailable": {
    "message": "Not Available"
  },
  "simulationDetailsIncomingHeading": {
    "message": "You receive"
  },
  "simulationDetailsNoChanges": {
    "message": "No changes"
  },
  "simulationDetailsOutgoingHeading": {
    "message": "You send"
  },
  "simulationDetailsRevokeSetApprovalForAllDesc": {
    "message": "You're removing someone else's permission to withdraw NFTs from your account."
  },
  "simulationDetailsSetApprovalForAllDesc": {
    "message": "You're giving permission for someone else to withdraw NFTs from your account."
  },
  "simulationDetailsTitle": {
    "message": "Estimated changes"
  },
  "simulationDetailsTitleEnforced": {
    "message": "Balance changes"
  },
  "simulationDetailsTitleTooltip": {
    "message": "Estimated changes are what might happen if you go through with this transaction. This is just a prediction, not a guarantee."
  },
  "simulationDetailsTitleTooltipEnforced": {
    "message": "Balance changes are guaranteed. If this outcome isn't possible, the transaction will be stopped."
  },
  "simulationDetailsTotalFiat": {
    "message": "Total = $1",
    "description": "$1 is the total amount in fiat currency on one side of the transaction"
  },
  "simulationDetailsTransactionReverted": {
    "message": "This transaction is likely to fail"
  },
  "simulationDetailsUnavailable": {
    "message": "Unavailable"
  },
  "simulationErrorMessageV2": {
    "message": "We were not able to estimate gas. There might be an error in the contract and this transaction may fail."
  },
  "simulationSettingsModalEnforceToggle": {
    "message": "Enforce balance changes"
  },
  "simulationSettingsModalEnforceToggleDescription": {
    "message": "To keep your money safe, this transaction won't go through if the balance changes or the slippage tolerance isn't met."
  },
  "simulationSettingsModalTitle": {
    "message": "Transaction settings"
  },
  "simulationsSettingDescription": {
    "message": "Turn this on to estimate balance changes of transactions and signatures before you confirm them. This doesn't guarantee their final outcome. $1"
  },
  "simulationsSettingSubHeader": {
    "message": "Estimate balance changes"
  },
  "singleNetwork": {
    "message": "1 network"
  },
  "siweIssued": {
    "message": "Issued"
  },
  "siweNetwork": {
    "message": "Network"
  },
  "siweRequestId": {
    "message": "Request ID"
  },
  "siweResources": {
    "message": "Resources"
  },
  "siweURI": {
    "message": "URL"
  },
  "skipAccountSecurity": {
    "message": "Skip account security?"
  },
  "skipAccountSecurityDetails": {
    "message": "If you lose this Secret Recovery Phrase, you won’t be able to access this wallet."
  },
  "skipAccountSecuritySecureNow": {
    "message": "Secure now"
  },
  "skipAccountSecuritySkip": {
    "message": "Skip"
  },
  "skipDeepLinkInterstitial": {
    "message": "Don't show interstitial screen when opening deep links"
  },
  "skipDeepLinkInterstitialDescription": {
    "message": "Enabling this option will skip the interstitial screen that is shown when opening deep links in MetaMask. A \"deep link\" is a link like https://link.metamask.io/home that will cause MetaMask to open; these links can be obfuscated by others. The interstitial screen is designed to protect you from accidentally opening pages within MetaMask that might display your accounts, tokens, history, balances, settings, or other potentially sensitive information. This setting only applies to links signed by MetaMask."
  },
  "slideBridgeDescription": {
    "message": "Move across 9 chains, all within your wallet"
  },
  "slideBridgeTitle": {
    "message": "Ready to bridge?"
  },
  "slideCashOutDescription": {
    "message": "Sell your crypto for cash"
  },
  "slideCashOutTitle": {
    "message": "Cash out with MetaMask"
  },
  "slideDebitCardDescription": {
    "message": "Available in select regions"
  },
  "slideDebitCardTitle": {
    "message": "MetaMask debit card"
  },
  "slideDownloadMobileAppDescription": {
    "message": "Take your wallet everywhere you go"
  },
  "slideDownloadMobileAppTitle": {
    "message": "Download MetaMask mobile"
  },
  "slideFundWalletDescription": {
    "message": "Add or transfer tokens to get started"
  },
  "slideFundWalletTitle": {
    "message": "Fund your wallet"
  },
  "slideMultiSrpDescription": {
    "message": "Import and use multiple wallets in MetaMask"
  },
  "slideMultiSrpTitle": {
    "message": "Add multiple Secret Recovery Phrases"
  },
  "slideRemoteModeDescription": {
    "message": "Use your cold wallet wirelessly"
  },
  "slideRemoteModeTitle": {
    "message": "Cold storage, fast access"
  },
  "slideSmartAccountUpgradeDescription": {
    "message": "Same address, smarter features"
  },
  "slideSmartAccountUpgradeTitle": {
    "message": "Start using smart accounts"
  },
  "slideSolanaDescription": {
    "message": "Create a Solana account to get started"
  },
  "slideSolanaTitle": {
    "message": "Solana is now supported"
  },
  "slideSweepStakeDescription": {
    "message": "Mint an NFT now for a chance to win"
  },
  "slideSweepStakeTitle": {
    "message": "Enter the $5000 USDC Giveaway!"
  },
  "smartAccountAccept": {
    "message": "Use smart account"
  },
  "smartAccountBetterTransaction": {
    "message": "Faster transactions, lower fees"
  },
  "smartAccountBetterTransactionDescription": {
    "message": "Save time and money by processing transactions together."
  },
  "smartAccountFeaturesDescription": {
    "message": "Keep the same account address, and you can switch back anytime."
  },
  "smartAccountLabel": {
    "message": "Smart Account"
  },
  "smartAccountPayToken": {
    "message": "Pay with any token, any time"
  },
  "smartAccountPayTokenDescription": {
    "message": "Use the tokens you already have to cover network fees."
  },
  "smartAccountReject": {
    "message": "Don’t use smart account"
  },
  "smartAccountSameAccount": {
    "message": "Same account, smarter features."
  },
  "smartAccountSplashInfo": {
    "message": "Smart accounts"
  },
  "smartAccountSplashTitle": {
    "message": "Use smart account?"
  },
  "smartAccountUpdateSuccessMessage": {
    "message": "Your account will be updated to smart account with your next transaction."
  },
  "smartAccountUpdateSuccessTitle": {
    "message": "Successful!"
  },
  "smartAccountUpgradeBannerDescription": {
    "message": "Same address. Smarter features."
  },
  "smartAccountUpgradeBannerTitle": {
    "message": "Switch to smart account"
  },
  "smartContracts": {
    "message": "Smart contracts"
  },
  "smartSwapsErrorNotEnoughFunds": {
    "message": "Not enough funds for a smart swap."
  },
  "smartSwapsErrorUnavailable": {
    "message": "Smart Swaps are temporarily unavailable."
  },
  "smartTransactionCancelled": {
    "message": "Your transaction was canceled"
  },
  "smartTransactionCancelledDescription": {
    "message": "Your transaction couldn't be completed, so it was canceled to save you from paying unnecessary gas fees."
  },
  "smartTransactionError": {
    "message": "Your transaction failed"
  },
  "smartTransactionErrorDescription": {
    "message": "Sudden market changes can cause failures. If the problem continues, reach out to MetaMask customer support."
  },
  "smartTransactionPending": {
    "message": "Your transaction was submitted"
  },
  "smartTransactionSuccess": {
    "message": "Your transaction is complete"
  },
  "smartTransactions": {
    "message": "Smart Transactions"
  },
  "smartTransactionsEnabledDescription": {
    "message": " and MEV protection. Now on by default."
  },
  "smartTransactionsEnabledLink": {
    "message": "Higher success rates"
  },
  "smartTransactionsEnabledTitle": {
    "message": "Transactions just got smarter"
  },
  "snapAccountCreated": {
    "message": "Account created"
  },
  "snapAccountCreatedDescription": {
    "message": "Your new account is ready to use!"
  },
  "snapAccountCreationFailed": {
    "message": "Account creation failed"
  },
  "snapAccountCreationFailedDescription": {
    "message": "$1 didn't manage to create an account for you.",
    "description": "$1 is the snap name"
  },
  "snapAccountRedirectFinishSigningTitle": {
    "message": "Finish signing"
  },
  "snapAccountRedirectSiteDescription": {
    "message": "Follow the instructions from $1"
  },
  "snapAccountRemovalFailed": {
    "message": "Account removal failed"
  },
  "snapAccountRemovalFailedDescription": {
    "message": "$1 didn't manage to remove this account for you.",
    "description": "$1 is the snap name"
  },
  "snapAccountRemoved": {
    "message": "Account removed"
  },
  "snapAccountRemovedDescription": {
    "message": "This account will no longer be available to use in MetaMask."
  },
  "snapAccounts": {
    "message": "Account Snaps"
  },
  "snapAccountsDescription": {
    "message": "Accounts controlled by third-party Snaps."
  },
  "snapConnectTo": {
    "message": "Connect to $1",
    "description": "$1 is the website URL or a Snap name. Used for Snaps pre-approved connections."
  },
  "snapConnectionPermissionDescription": {
    "message": "Let $1 automatically connect to $2 without your approval.",
    "description": "Used for Snap pre-approved connections. $1 is the Snap name, $2 is a website URL."
  },
  "snapConnectionWarning": {
    "message": "$1 wants to use $2",
    "description": "$2 is the snap and $1 is the dapp requesting connection to the snap."
  },
  "snapDetailWebsite": {
    "message": "Website"
  },
  "snapHomeMenu": {
    "message": "Snap Home Menu"
  },
  "snapInstallRequest": {
    "message": "Installing $1 gives it the following permissions.",
    "description": "$1 is the snap name."
  },
  "snapInstallSuccess": {
    "message": "Installation complete"
  },
  "snapInstallWarningCheck": {
    "message": "$1 wants permission to do the following:",
    "description": "Warning message used in popup displayed on snap install. $1 is the snap name."
  },
  "snapInstallWarningHeading": {
    "message": "Proceed with caution"
  },
  "snapInstallWarningPermissionDescriptionForBip32View": {
    "message": "Allow $1 to view your public keys (and addresses). This does not grant any control of accounts or assets.",
    "description": "An extended description for the `snap_getBip32PublicKey` permission used for tooltip on Snap Install Warning screen (popup/modal). $1 is the snap name."
  },
  "snapInstallWarningPermissionDescriptionForEntropy": {
    "message": "Allow $1 Snap to manage accounts and assets on the requested network(s). These accounts are derived and backed up using your secret recovery phrase (without revealing it). With the power to derive keys, $1 can support a variety of blockchain protocols beyond Ethereum (EVMs).",
    "description": "An extended description for the `snap_getBip44Entropy` and `snap_getBip44Entropy` permissions used for tooltip on Snap Install Warning screen (popup/modal). $1 is the snap name."
  },
  "snapInstallWarningPermissionNameForEntropy": {
    "message": "Manage $1 accounts",
    "description": "Permission name used for the Permission Cell component displayed on warning popup when installing a Snap. $1 is list of account types."
  },
  "snapInstallWarningPermissionNameForViewPublicKey": {
    "message": "View your public key for $1",
    "description": "Permission name used for the Permission Cell component displayed on warning popup when installing a Snap. $1 is list of account types."
  },
  "snapInstallationErrorDescription": {
    "message": "$1 couldn’t be installed.",
    "description": "Error description used when snap installation fails. $1 is the snap name."
  },
  "snapInstallationErrorTitle": {
    "message": "Installation failed",
    "description": "Error title used when snap installation fails."
  },
  "snapResultError": {
    "message": "Error"
  },
  "snapResultSuccess": {
    "message": "Success"
  },
  "snapResultSuccessDescription": {
    "message": "$1 is ready to use"
  },
  "snapUIAssetSelectorTitle": {
    "message": "Select an asset"
  },
  "snapUpdateAlertDescription": {
    "message": "Get the latest version of $1",
    "description": "Description used in Snap update alert banner when snap update is available. $1 is the Snap name."
  },
  "snapUpdateAvailable": {
    "message": "Update available"
  },
  "snapUpdateErrorDescription": {
    "message": "$1 couldn’t be updated.",
    "description": "Error description used when snap update fails. $1 is the snap name."
  },
  "snapUpdateErrorTitle": {
    "message": "Update failed",
    "description": "Error title used when snap update fails."
  },
  "snapUpdateRequest": {
    "message": "Updating $1 gives it the following permissions.",
    "description": "$1 is the Snap name."
  },
  "snapUpdateSuccess": {
    "message": "Update complete"
  },
  "snapUrlIsBlocked": {
    "message": "This Snap wants to take you to a blocked site. $1."
  },
  "snaps": {
    "message": "Snaps"
  },
  "snapsConnected": {
    "message": "Snaps connected"
  },
  "snapsNoInsight": {
    "message": "No insight to show"
  },
  "snapsPrivacyWarningFirstMessage": {
    "message": "You acknowledge that any Snap that you install is a Third Party Service, unless otherwise identified, as defined in the Consensys $1. Your use of Third Party Services is governed by separate terms and conditions set forth by the Third Party Service provider. Consensys does not recommend the use of any Snap by any particular person for any particular reason. You access, rely upon or use the Third Party Service at your own risk. Consensys disclaims all responsibility and liability for any losses on account of your use of Third Party Services.",
    "description": "First part of a message in popup modal displayed when installing a snap for the first time. $1 is terms of use link."
  },
  "snapsPrivacyWarningSecondMessage": {
    "message": "Any information you share with Third Party Services will be collected directly by those Third Party Services in accordance with their privacy policies. Please refer to their privacy policies for more information.",
    "description": "Second part of a message in popup modal displayed when installing a snap for the first time."
  },
  "snapsPrivacyWarningThirdMessage": {
    "message": "Consensys has no access to information you share with Third Party Services.",
    "description": "Third part of a message in popup modal displayed when installing a snap for the first time."
  },
  "snapsSettings": {
    "message": "Snap settings"
  },
  "snapsTermsOfUse": {
    "message": "Terms of Use"
  },
  "snapsToggle": {
    "message": "A snap will only run if it is enabled"
  },
  "snapsUIError": {
    "message": "Contact the creators of $1 for further support.",
    "description": "This is shown when the insight snap throws an error. $1 is the snap name"
  },
  "solanaAccountRequested": {
    "message": "This site is requesting a Solana account."
  },
  "solanaAccountRequired": {
    "message": "A Solana account is required to connect to this site."
  },
  "solanaImportAccounts": {
    "message": "Import Solana accounts"
  },
  "solanaImportAccountsDescription": {
    "message": "Import a Secret Recovery Phrase to migrate your Solana account from another wallet."
  },
  "solanaMoreFeaturesComingSoon": {
    "message": "More features coming soon"
  },
  "solanaMoreFeaturesComingSoonDescription": {
    "message": "NFTs, hardware wallet support, and more coming soon."
  },
  "solanaOnMetaMask": {
    "message": "Solana on MetaMask"
  },
  "solanaSendReceiveSwapTokens": {
    "message": "Send, receive, and swap tokens"
  },
  "solanaSendReceiveSwapTokensDescription": {
    "message": "Transfer and transact with tokens such as SOL, USDC, and more."
  },
  "someNetworks": {
    "message": "$1 networks"
  },
  "somethingDoesntLookRight": {
    "message": "Something doesn't look right? $1",
    "description": "A false positive message for users to contact support. $1 is a link to the support page."
  },
  "somethingIsWrong": {
    "message": "Something's gone wrong. Try reloading the page."
  },
  "somethingWentWrong": {
    "message": "We could not load this page."
  },
  "sortBy": {
    "message": "Sort by"
  },
  "sortByAlphabetically": {
    "message": "Alphabetically (A-Z)"
  },
  "sortByDecliningBalance": {
    "message": "Declining balance ($1 high-low)",
    "description": "Indicates a descending order based on token fiat balance. $1 is the preferred currency symbol"
  },
  "source": {
    "message": "Source"
  },
  "spamModalBlockedDescription": {
    "message": "This site will be blocked for 1 minute."
  },
  "spamModalBlockedTitle": {
    "message": "You've temporarily blocked this site"
  },
  "spamModalDescription": {
    "message": "If you're being spammed with multiple requests, you can temporarily block the site."
  },
  "spamModalTemporaryBlockButton": {
    "message": "Temporarily block this site"
  },
  "spamModalTitle": {
    "message": "We've noticed multiple requests"
  },
  "speed": {
    "message": "Speed"
  },
  "speedUp": {
    "message": "Speed up"
  },
  "speedUpCancellation": {
    "message": "Speed up this cancellation"
  },
  "speedUpExplanation": {
    "message": "We’ve updated the gas fee based on current network conditions and have increased it by at least 10% (required by the network)."
  },
  "speedUpPopoverTitle": {
    "message": "Speed up transaction"
  },
  "speedUpTooltipText": {
    "message": "New gas fee"
  },
  "speedUpTransaction": {
    "message": "Speed up this transaction"
  },
  "spendLimitInsufficient": {
    "message": "Spend limit insufficient"
  },
  "spendLimitInvalid": {
    "message": "Spend limit invalid; must be a positive number"
  },
  "spendLimitPermission": {
    "message": "Spend limit permission"
  },
  "spendLimitRequestedBy": {
    "message": "Spend limit requested by $1",
    "description": "Origin of the site requesting the spend limit"
  },
  "spendLimitTooLarge": {
    "message": "Spend limit too large"
  },
  "spender": {
    "message": "Spender"
  },
  "spenderTooltipDesc": {
    "message": "This is the address that will be able to withdraw your NFTs."
  },
  "spenderTooltipERC20ApproveDesc": {
    "message": "This is the address that will be able to spend your tokens on your behalf."
  },
  "spendingCap": {
    "message": "Spending cap"
  },
  "spendingCaps": {
    "message": "Spending caps"
  },
  "srpDesignImageAlt": {
    "message": "SRP vault image"
  },
  "srpDetailsDescription": {
    "message": "A Secret Recovery Phrase, also called a seed phrase or mnemonic, is a set of words that lets you access and control your crypto wallet. To move your wallet to MetaMask, you need this phrase."
  },
  "srpDetailsOwnsAccessListItemOne": {
    "message": "Take all your money"
  },
  "srpDetailsOwnsAccessListItemThree": {
    "message": "Change your login information"
  },
  "srpDetailsOwnsAccessListItemTwo": {
    "message": "Confirm transactions"
  },
  "srpDetailsOwnsAccessListTitle": {
    "message": "Anyone with your Secret Recovery Phrase can:"
  },
  "srpDetailsTitle": {
    "message": "What’s a Secret Recovery Phrase?"
  },
  "srpInputNumberOfWords": {
    "message": "I have a $1-word phrase",
    "description": "This is the text for each option in the dropdown where a user selects how many words their secret recovery phrase has during import. The $1 is the number of words (either 12, 15, 18, 21, or 24)."
  },
  "srpListName": {
    "message": "Secret Recovery Phrase $1",
    "description": "$1 is the order of the Secret Recovery Phrase"
  },
  "srpListNumberOfAccounts": {
    "message": "$1 accounts",
    "description": "$1 is the number of accounts in the list"
  },
  "srpListSelectionDescription": {
    "message": "The Secret Recovery Phrase your new account will be generated from"
  },
  "srpListSingleOrZero": {
    "message": "$1 account",
    "description": "$1 is the number of accounts in the list, it is either 1 or 0"
  },
  "srpListStateBackedUp": {
    "message": "Reveal"
  },
  "srpListStateNotBackedUp": {
    "message": "Backup"
  },
  "srpPasteFailedTooManyWords": {
    "message": "Paste failed because it contained over 24 words. A secret recovery phrase can have a maximum of 24 words.",
    "description": "Description of SRP paste error when the pasted content has too many words"
  },
  "srpPasteTip": {
    "message": "You can paste your entire secret recovery phrase into any field",
    "description": "Our secret recovery phrase input is split into one field per word. This message explains to users that they can paste their entire secrete recovery phrase into any field, and we will handle it correctly."
  },
  "srpSecurityQuizGetStarted": {
    "message": "Get started"
  },
  "srpSecurityQuizImgAlt": {
    "message": "An eye with a keyhole in the center, and three floating password fields"
  },
  "srpSecurityQuizIntroduction": {
    "message": "To reveal your Secret Recovery Phrase, you need to correctly answer two questions"
  },
  "srpSecurityQuizQuestionOneQuestion": {
    "message": "If you lose your Secret Recovery Phrase, MetaMask..."
  },
  "srpSecurityQuizQuestionOneRightAnswer": {
    "message": "Can’t help you"
  },
  "srpSecurityQuizQuestionOneRightAnswerDescription": {
    "message": "Write it down, engrave it on metal, or keep it in multiple secret spots so you never lose it. If you lose it, it’s gone forever."
  },
  "srpSecurityQuizQuestionOneRightAnswerTitle": {
    "message": "Right! No one can help get your Secret Recovery Phrase back"
  },
  "srpSecurityQuizQuestionOneWrongAnswer": {
    "message": "Can get it back for you"
  },
  "srpSecurityQuizQuestionOneWrongAnswerDescription": {
    "message": "If you lose your Secret Recovery Phrase, it’s gone forever. No one can help you get it back, no matter what they might say."
  },
  "srpSecurityQuizQuestionOneWrongAnswerTitle": {
    "message": "Wrong! No one can help get your Secret Recovery Phrase back"
  },
  "srpSecurityQuizQuestionTwoQuestion": {
    "message": "If anyone, even a support agent, asks for your Secret Recovery Phrase..."
  },
  "srpSecurityQuizQuestionTwoRightAnswer": {
    "message": "You’re being scammed"
  },
  "srpSecurityQuizQuestionTwoRightAnswerDescription": {
    "message": "Anyone claiming to need your Secret Recovery Phrase is lying to you. If you share it with them, they will steal your assets."
  },
  "srpSecurityQuizQuestionTwoRightAnswerTitle": {
    "message": "Correct! Sharing your Secret Recovery Phrase is never a good idea"
  },
  "srpSecurityQuizQuestionTwoWrongAnswer": {
    "message": "You should give it to them"
  },
  "srpSecurityQuizQuestionTwoWrongAnswerDescription": {
    "message": "Anyone claiming to need your Secret Recovery Phrase is lying to you. If you share it with them, they will steal your assets."
  },
  "srpSecurityQuizQuestionTwoWrongAnswerTitle": {
    "message": "Nope! Never share your Secret Recovery Phrase with anyone, ever"
  },
  "srpSecurityQuizTitle": {
    "message": "Security quiz"
  },
  "srpToggleShow": {
    "message": "Show/Hide this word of the secret recovery phrase",
    "description": "Describes a toggle that is used to show or hide a single word of the secret recovery phrase"
  },
  "srpWordHidden": {
    "message": "This word is hidden",
    "description": "Explains that a word in the secret recovery phrase is hidden"
  },
  "srpWordShown": {
    "message": "This word is being shown",
    "description": "Explains that a word in the secret recovery phrase is being shown"
  },
  "stable": {
    "message": "Stable"
  },
  "stableLowercase": {
    "message": "stable"
  },
  "stake": {
    "message": "Stake"
  },
  "staked": {
    "message": "Staked"
  },
  "standardAccountLabel": {
    "message": "Standard Account"
  },
  "stateCorruptionAreYouSure": {
    "message": "Are you sure you want to proceed?"
  },
  "stateCorruptionCopyAndRestoreBeforeRecovery": {
    "message": "You can try to copy and restore your state file manually before you decide to restore your vault by following $1.",
    "description": "$1 represents the `stateCorruptionTheseInstructions` localization key"
  },
  "stateCorruptionCopyAndRestoreBeforeReset": {
    "message": "You can try to copy and restore your state file manually before you decide to reset MetaMask by following $1.",
    "description": "$1 represents the `stateCorruptionTheseInstructions` localization key"
  },
  "stateCorruptionDetectedNoBackup": {
    "message": "Your vault cannot be automatically recovered."
  },
  "stateCorruptionDetectedWithBackup": {
    "message": "Your vault can be recovered from an automated backup. Automatic recovery will delete your current settings and preferences, and restore only your vault."
  },
  "stateCorruptionMetamaskDatabaseCannotBeAccessed": {
    "message": "Internal Error: Database cannot be accessed"
  },
  "stateCorruptionResetMetaMaskState": {
    "message": "Reset MetaMask State"
  },
  "stateCorruptionResettingDatabase": {
    "message": "Resetting database…"
  },
  "stateCorruptionRestoreAccountsFromBackup": {
    "message": "Restore Accounts"
  },
  "stateCorruptionRestoringDatabase": {
    "message": "Restoring database…"
  },
  "stateCorruptionTheseInstructions": {
    "message": "these instructions",
    "description": "This is a link to instructions on how to recover your Secret Recovery Phrase manually. It is used in the `stateCorruptionCopyAndRestoreBeforeRecovery` and `stateCorruptionCopyAndRestoreBeforeReset` localization keys."
  },
  "stateCorruptionTheseInstructionsLinkTitle": {
    "message": "How to recover your Secret Recovery Phrase"
  },
  "stateLogError": {
    "message": "Error in retrieving state logs."
  },
  "stateLogFileName": {
    "message": "MetaMask state logs"
  },
  "stateLogs": {
    "message": "State logs"
  },
  "stateLogsDescription": {
    "message": "State logs contain your public account addresses and sent transactions."
  },
  "status": {
    "message": "Status"
  },
  "statusNotConnected": {
    "message": "Not connected"
  },
  "step1LatticeWallet": {
    "message": "Connect your Lattice1"
  },
  "step1LatticeWalletMsg": {
    "message": "You can connect MetaMask to your Lattice1 device once it is set up and online. Unlock your device and have your Device ID ready.",
    "description": "$1 represents the `hardwareWalletSupportLinkConversion` localization key"
  },
  "step1LedgerWallet": {
    "message": "Download Ledger app"
  },
  "step1LedgerWalletMsg": {
    "message": "Download, set up, and enter your password to unlock $1.",
    "description": "$1 represents the `ledgerLiveApp` localization value"
  },
  "step1TrezorWallet": {
    "message": "Connect your Trezor"
  },
  "step1TrezorWalletMsg": {
    "message": "Plug your Trezor directly into your computer and unlock it. Make sure you use the correct passphrase.",
    "description": "$1 represents the `hardwareWalletSupportLinkConversion` localization key"
  },
  "step2LedgerWallet": {
    "message": "Connect your Ledger"
  },
  "step2LedgerWalletMsg": {
    "message": "Plug your Ledger directly into your computer, then  unlock it and open the Ethereum app.",
    "description": "$1 represents the `hardwareWalletSupportLinkConversion` localization key"
  },
  "stepOf": {
    "message": "Step $1 of $2",
    "description": "$1 current step, $2 total steps"
  },
  "stillGettingMessage": {
    "message": "Still getting this message?"
  },
  "strong": {
    "message": "Strong"
  },
  "stxCancelled": {
    "message": "Swap would have failed"
  },
  "stxCancelledDescription": {
    "message": "Your transaction would have failed and was cancelled to protect you from paying unnecessary gas fees."
  },
  "stxCancelledSubDescription": {
    "message": "Try your swap again. We’ll be here to protect you against similar risks next time."
  },
  "stxFailure": {
    "message": "Swap failed"
  },
  "stxFailureDescription": {
    "message": "Sudden market changes can cause failures. If the problem persists, please reach out to $1.",
    "description": "This message is shown to a user if their swap fails. The $1 will be replaced by support.metamask.io"
  },
  "stxOptInSupportedNetworksDescription": {
    "message": "Turn on Smart Transactions for more reliable and secure transactions on supported networks. $1"
  },
  "stxPendingPrivatelySubmittingSwap": {
    "message": "Privately submitting your Swap..."
  },
  "stxPendingPubliclySubmittingSwap": {
    "message": "Publicly submitting your Swap..."
  },
  "stxSuccess": {
    "message": "Swap complete!"
  },
  "stxSuccessDescription": {
    "message": "Your $1 is now available.",
    "description": "$1 is a token symbol, e.g. ETH"
  },
  "stxSwapCompleteIn": {
    "message": "Swap will complete in <",
    "description": "'<' means 'less than', e.g. Swap will complete in < 2:59"
  },
  "stxTryingToCancel": {
    "message": "Trying to cancel your transaction..."
  },
  "stxUnknown": {
    "message": "Status unknown"
  },
  "stxUnknownDescription": {
    "message": "A transaction has been successful but we’re unsure what it is. This may be due to submitting another transaction while this swap was processing."
  },
  "stxUserCancelled": {
    "message": "Swap cancelled"
  },
  "stxUserCancelledDescription": {
    "message": "Your transaction has been cancelled and you did not pay any unnecessary gas fees."
  },
  "submit": {
    "message": "Submit"
  },
  "submitted": {
    "message": "Submitted"
  },
  "suggestedBySnap": {
    "message": "Suggested by $1",
    "description": "$1 is the snap name"
  },
  "suggestedCurrencySymbol": {
    "message": "Suggested currency symbol:"
  },
  "suggestedTokenName": {
    "message": "Suggested name:"
  },
  "supplied": {
    "message": "Supplied"
  },
  "support": {
    "message": "Support"
  },
  "supportCenter": {
    "message": "Visit our support center"
  },
  "supportMultiRpcInformation": {
    "message": "We now support multiple RPCs for a single network. Your most recent RPC has been selected as the default one to resolve conflicting information."
  },
  "surveyConversion": {
    "message": "Take our survey"
  },
  "surveyTitle": {
    "message": "Shape the future of MetaMask"
  },
  "swap": {
    "message": "Swap"
  },
  "swapAdjustSlippage": {
    "message": "Adjust slippage"
  },
  "swapAggregator": {
    "message": "Aggregator"
  },
  "swapAllowSwappingOf": {
    "message": "Allow swapping of $1",
    "description": "Shows a user that they need to allow a token for swapping on their hardware wallet"
  },
  "swapAmountReceived": {
    "message": "Guaranteed amount"
  },
  "swapAmountReceivedInfo": {
    "message": "This is the minimum amount you will receive. You may receive more depending on slippage."
  },
  "swapAndSend": {
    "message": "Swap & Send"
  },
  "swapAnyway": {
    "message": "Swap anyway"
  },
  "swapApproval": {
    "message": "Approve $1 for swaps",
    "description": "Used in the transaction display list to describe a transaction that is an approve call on a token that is to be swapped.. $1 is the symbol of a token that has been approved."
  },
  "swapApproveNeedMoreTokens": {
    "message": "You need $1 more $2 to complete this swap",
    "description": "Tells the user how many more of a given token they need for a specific swap. $1 is an amount of tokens and $2 is the token symbol."
  },
  "swapAreYouStillThere": {
    "message": "Are you still there?"
  },
  "swapAreYouStillThereDescription": {
    "message": "We’re ready to show you the latest quotes when you want to continue"
  },
  "swapConfirmWithHwWallet": {
    "message": "Confirm with your hardware wallet"
  },
  "swapContinueSwapping": {
    "message": "Continue swapping"
  },
  "swapContractDataDisabledErrorDescription": {
    "message": "In the Ethereum app on your Ledger, go to \"Settings\" and allow contract data. Then, try your swap again."
  },
  "swapContractDataDisabledErrorTitle": {
    "message": "Contract data is not enabled on your Ledger"
  },
  "swapCustom": {
    "message": "custom"
  },
  "swapDecentralizedExchange": {
    "message": "Decentralized exchange"
  },
  "swapDetailsTitle": {
    "message": "Swap details",
    "description": "Title for the modal showing details about a swap transaction."
  },
  "swapDirectContract": {
    "message": "Direct contract"
  },
  "swapEditLimit": {
    "message": "Edit limit"
  },
  "swapEnableDescription": {
    "message": "This is required and gives MetaMask permission to swap your $1.",
    "description": "Gives the user info about the required approval transaction for swaps. $1 will be the symbol of a token being approved for swaps."
  },
  "swapEnableTokenForSwapping": {
    "message": "This will $1 for swapping",
    "description": "$1 is for the 'enableToken' key, e.g. 'enable ETH'"
  },
  "swapEnterAmount": {
    "message": "Enter an amount"
  },
  "swapEstimatedNetworkFees": {
    "message": "Estimated network fees"
  },
  "swapEstimatedNetworkFeesInfo": {
    "message": "This is an estimate of the network fee that will be used to complete your swap. The actual amount may change according to network conditions."
  },
  "swapFailedErrorDescriptionWithSupportLink": {
    "message": "Transaction failures happen and we are here to help. If this issue persists, you can reach our customer support at $1 for further assistance.",
    "description": "This message is shown to a user if their swap fails. The $1 will be replaced by support.metamask.io"
  },
  "swapFailedErrorTitle": {
    "message": "Swap failed"
  },
  "swapFetchingQuote": {
    "message": "Fetching quote"
  },
  "swapFetchingQuoteNofN": {
    "message": "Fetching quote $1 of $2",
    "description": "A count of possible quotes shown to the user while they are waiting for quotes to be fetched. $1 is the number of quotes already loaded, and $2 is the total number of resources that we check for quotes. Keep in mind that not all resources will have a quote for a particular swap."
  },
  "swapFetchingQuotes": {
    "message": "Fetching quotes..."
  },
  "swapFetchingQuotesErrorDescription": {
    "message": "Hmmm... something went wrong. Try again, or if errors persist, contact customer support."
  },
  "swapFetchingQuotesErrorTitle": {
    "message": "Error fetching quotes"
  },
  "swapFromTo": {
    "message": "The swap of $1 to $2",
    "description": "Tells a user that they need to confirm on their hardware wallet a swap of 2 tokens. $1 is a source token and $2 is a destination token"
  },
  "swapGasFeesDetails": {
    "message": "Gas fees are estimated and will fluctuate based on network traffic and transaction complexity."
  },
  "swapGasFeesExplanation": {
    "message": "MetaMask doesn't make money from gas fees. These fees are estimates and can change based on how busy the network is and how complex a transaction is. Learn more $1.",
    "description": "$1 is a link (text in link can be found at 'swapGasFeesSummaryLinkText')"
  },
  "swapGasFeesExplanationLinkText": {
    "message": "here",
    "description": "Text for link in swapGasFeesExplanation"
  },
  "swapGasFeesLearnMore": {
    "message": "Learn more about gas fees"
  },
  "swapGasFeesSplit": {
    "message": "Gas fees on the previous screen are split between these two transactions."
  },
  "swapGasFeesSummary": {
    "message": "Gas fees are paid to crypto miners who process transactions on the $1 network. MetaMask does not profit from gas fees.",
    "description": "$1 is the selected network, e.g. Ethereum or BSC"
  },
  "swapGasIncludedTooltipExplanation": {
    "message": "This quote incorporates gas fees by adjusting the token amount sent or received. You may receive ETH in a separate transaction on your activity list."
  },
  "swapGasIncludedTooltipExplanationLinkText": {
    "message": "Learn more about gas fees"
  },
  "swapHighSlippage": {
    "message": "High slippage"
  },
  "swapIncludesGasAndMetaMaskFee": {
    "message": "Includes gas and a $1% MetaMask fee",
    "description": "Provides information about the fee that metamask takes for swaps. $1 is a decimal number."
  },
  "swapIncludesMMFee": {
    "message": "Includes a $1% MetaMask fee.",
    "description": "Provides information about the fee that metamask takes for swaps. $1 is a decimal number."
  },
  "swapIncludesMMFeeAlt": {
    "message": "Quote reflects $1% MetaMask fee",
    "description": "Provides information about the fee that metamask takes for swaps using the latest copy. $1 is a decimal number."
  },
  "swapIncludesMetaMaskFeeViewAllQuotes": {
    "message": "Includes a $1% MetaMask fee – $2",
    "description": "Provides information about the fee that metamask takes for swaps. $1 is a decimal number and $2 is a link to view all quotes."
  },
  "swapLearnMore": {
    "message": "Learn more about Swaps"
  },
  "swapLiquiditySourceInfo": {
    "message": "We search multiple liquidity sources (exchanges, aggregators and professional market makers) to compare exchange rates and network fees."
  },
  "swapLowSlippage": {
    "message": "Low slippage"
  },
  "swapMaxSlippage": {
    "message": "Max slippage"
  },
  "swapMetaMaskFee": {
    "message": "MetaMask fee"
  },
  "swapMetaMaskFeeDescription": {
    "message": "The fee of $1% is automatically factored into this quote. You pay it in exchange for a license to use MetaMask's liquidity provider information aggregation software.",
    "description": "Provides information about the fee that metamask takes for swaps. $1 is a decimal number."
  },
  "swapNQuotesWithDot": {
    "message": "$1 quotes.",
    "description": "$1 is the number of quotes that the user can select from when opening the list of quotes on the 'view quote' screen"
  },
  "swapNewQuoteIn": {
    "message": "New quotes in $1",
    "description": "Tells the user the amount of time until the currently displayed quotes are update. $1 is a time that is counting down from 1:00 to 0:00"
  },
  "swapNoTokensAvailable": {
    "message": "No tokens available matching $1",
    "description": "Tells the user that a given search string does not match any tokens in our token lists. $1 can be any string of text"
  },
  "swapOnceTransactionHasProcess": {
    "message": "Your $1 will be added to your account once this transaction has processed.",
    "description": "This message communicates the token that is being transferred. It is shown on the awaiting swap screen. The $1 will be a token symbol."
  },
  "swapPriceDifference": {
    "message": "You are about to swap $1 $2 (~$3) for $4 $5 (~$6).",
    "description": "This message represents the price slippage for the swap.  $1 and $4 are a number (ex: 2.89), $2 and $5 are symbols (ex: ETH), and $3 and $6 are fiat currency amounts."
  },
  "swapPriceDifferenceTitle": {
    "message": "Price difference of ~$1%",
    "description": "$1 is a number (ex: 1.23) that represents the price difference."
  },
  "swapPriceUnavailableDescription": {
    "message": "Price impact could not be determined due to lack of market price data. Please confirm that you are comfortable with the amount of tokens you are about to receive before swapping."
  },
  "swapPriceUnavailableTitle": {
    "message": "Check your rate before proceeding"
  },
  "swapProcessing": {
    "message": "Processing"
  },
  "swapQuoteDetails": {
    "message": "Quote details"
  },
  "swapQuoteNofM": {
    "message": "$1 of $2",
    "description": "A count of possible quotes shown to the user while they are waiting for quotes to be fetched. $1 is the number of quotes already loaded, and $2 is the total number of resources that we check for quotes. Keep in mind that not all resources will have a quote for a particular swap."
  },
  "swapQuoteSource": {
    "message": "Quote source"
  },
  "swapQuotesExpiredErrorDescription": {
    "message": "Please request new quotes to get the latest rates."
  },
  "swapQuotesExpiredErrorTitle": {
    "message": "Quotes timeout"
  },
  "swapQuotesNotAvailableDescription": {
    "message": "This trade route isn't available right now. Try changing the amount, network, or token and we'll find the best option."
  },
  "swapQuotesNotAvailableErrorDescription": {
    "message": "Try adjusting the amount or slippage settings and try again."
  },
  "swapQuotesNotAvailableErrorTitle": {
    "message": "No quotes available"
  },
  "swapRate": {
    "message": "Rate"
  },
  "swapReceiving": {
    "message": "Receiving"
  },
  "swapReceivingInfoTooltip": {
    "message": "This is an estimate. The exact amount depends on slippage."
  },
  "swapRequestForQuotation": {
    "message": "Request for quotation"
  },
  "swapSelect": {
    "message": "Select"
  },
  "swapSelectAQuote": {
    "message": "Select a quote"
  },
  "swapSelectAToken": {
    "message": "Select token"
  },
  "swapSelectQuotePopoverDescription": {
    "message": "Below are all the quotes gathered from multiple liquidity sources."
  },
  "swapSelectToken": {
    "message": "Select token"
  },
  "swapShowLatestQuotes": {
    "message": "Show latest quotes"
  },
  "swapSlippageAutoDescription": {
    "message": "Auto"
  },
  "swapSlippageHighDescription": {
    "message": "The slippage entered ($1%) is considered very high and may result in a bad rate",
    "description": "$1 is the amount of % for slippage"
  },
  "swapSlippageHighTitle": {
    "message": "High slippage"
  },
  "swapSlippageLowDescription": {
    "message": "A value this low ($1%) may result in a failed swap",
    "description": "$1 is the amount of % for slippage"
  },
  "swapSlippageLowTitle": {
    "message": "Low slippage"
  },
  "swapSlippageNegativeDescription": {
    "message": "Slippage must be greater or equal to zero"
  },
  "swapSlippageNegativeTitle": {
    "message": "Increase slippage to continue"
  },
  "swapSlippageOverLimitDescription": {
    "message": "Slippage tolerance must be 15% or less. Anything higher will result in a bad rate."
  },
  "swapSlippageOverLimitTitle": {
    "message": "Very high slippage"
  },
  "swapSlippagePercent": {
    "message": "$1%",
    "description": "$1 is the amount of % for slippage"
  },
  "swapSlippageTooltip": {
    "message": "If the price changes between the time your order is placed and confirmed it’s called “slippage”. Your swap will automatically cancel if slippage exceeds your “slippage tolerance” setting."
  },
  "swapSlippageZeroDescription": {
    "message": "There are fewer zero-slippage quote providers which will result in a less competitive quote."
  },
  "swapSlippageZeroTitle": {
    "message": "Sourcing zero-slippage providers"
  },
  "swapSource": {
    "message": "Liquidity source"
  },
  "swapSuggested": {
    "message": "Swap suggested"
  },
  "swapSuggestedGasSettingToolTipMessage": {
    "message": "Swaps are complex and time sensitive transactions. We recommend this gas fee for a good balance between cost and confidence of a successful Swap."
  },
  "swapSwapFrom": {
    "message": "Swap from"
  },
  "swapSwapSwitch": {
    "message": "Switch token order"
  },
  "swapSwapTo": {
    "message": "Swap to"
  },
  "swapToConfirmWithHwWallet": {
    "message": "to confirm with your hardware wallet"
  },
  "swapTokenAddedManuallyDescription": {
    "message": "Verify this token on $1 and make sure it is the token you want to trade.",
    "description": "$1 points the user to etherscan as a place they can verify information about a token. $1 is replaced with the translation for \"etherscan\""
  },
  "swapTokenAddedManuallyTitle": {
    "message": "Token added manually"
  },
  "swapTokenAvailable": {
    "message": "Your $1 has been added to your account.",
    "description": "This message is shown after a swap is successful and communicates the exact amount of tokens the user has received for a swap. The $1 is a decimal number of tokens followed by the token symbol."
  },
  "swapTokenBalanceUnavailable": {
    "message": "We were unable to retrieve your $1 balance",
    "description": "This message communicates to the user that their balance of a given token is currently unavailable. $1 will be replaced by a token symbol"
  },
  "swapTokenNotAvailable": {
    "message": "Token is not available to swap in this region"
  },
  "swapTokenToToken": {
    "message": "Swap $1 to $2",
    "description": "Used in the transaction display list to describe a swap. $1 and $2 are the symbols of tokens in involved in a swap."
  },
  "swapTokenVerifiedOn1SourceDescription": {
    "message": "$1 is only verified on 1 source. Consider verifying it on $2 before proceeding.",
    "description": "$1 is a token name, $2 points the user to etherscan as a place they can verify information about a token. $1 is replaced with the translation for \"etherscan\""
  },
  "swapTokenVerifiedOn1SourceTitle": {
    "message": "Potentially inauthentic token"
  },
  "swapTokenVerifiedSources": {
    "message": "Confirmed by $1 sources. Verify on $2.",
    "description": "$1 the number of sources that have verified the token, $2 points the user to a block explorer as a place they can verify information about the token."
  },
  "swapTooManyDecimalsError": {
    "message": "$1 allows up to $2 decimals",
    "description": "$1 is a token symbol and $2 is the max. number of decimals allowed for the token"
  },
  "swapTransactionComplete": {
    "message": "Transaction complete"
  },
  "swapTwoTransactions": {
    "message": "2 transactions"
  },
  "swapUnknown": {
    "message": "Unknown"
  },
  "swapZeroSlippage": {
    "message": "0% Slippage"
  },
  "swapsMaxSlippage": {
    "message": "Slippage tolerance"
  },
  "swapsNotEnoughToken": {
    "message": "Not enough $1",
    "description": "Tells the user that they don't have enough of a token for a proposed swap. $1 is a token symbol"
  },
  "swapsViewInActivity": {
    "message": "View in activity"
  },
  "switch": {
    "message": "Switch"
  },
  "switchBack": {
    "message": "Switch back"
  },
  "switchEthereumChainConfirmationDescription": {
    "message": "This will switch the selected network within MetaMask to a previously added network:"
  },
  "switchEthereumChainConfirmationTitle": {
    "message": "Allow this site to switch the network?"
  },
  "switchInputCurrency": {
    "message": "Switch input currency"
  },
  "switchNetwork": {
    "message": "Switch network"
  },
  "switchNetworks": {
    "message": "Switch networks"
  },
  "switchToNetwork": {
    "message": "Switch to $1",
    "description": "$1 represents the custom network that has previously been added"
  },
  "switchToThisAccount": {
    "message": "Switch to this account"
  },
  "switchingNetworksCancelsPendingConfirmations": {
    "message": "Switching networks will cancel all pending confirmations"
  },
  "symbol": {
    "message": "Symbol"
  },
  "symbolBetweenZeroTwelve": {
    "message": "Symbol must be 11 characters or fewer."
  },
  "tapToReveal": {
    "message": "Tap to reveal"
  },
  "tapToRevealNote": {
    "message": "Make sure no one is watching your screen."
  },
  "tenPercentIncreased": {
    "message": "10% increase"
  },
  "terms": {
    "message": "Terms of use"
  },
  "termsOfService": {
    "message": "Terms of service"
  },
  "termsOfUseAgree": {
    "message": "Agree"
  },
  "termsOfUseAgreeText": {
    "message": "I agree to the Terms of use, which apply to my use of MetaMask and all of its features"
  },
  "termsOfUseFooterText": {
    "message": "Please scroll to read all sections"
  },
  "termsOfUseTitle": {
    "message": "Review our Terms of Use"
  },
  "testNetworks": {
    "message": "Test networks"
  },
  "testnets": {
    "message": "Testnets"
  },
  "theme": {
    "message": "Theme"
  },
  "themeDescription": {
    "message": "Choose your preferred MetaMask theme."
  },
  "thirdPartySoftware": {
    "message": "Third-party software notice",
    "description": "Title of a popup modal displayed when installing a snap for the first time."
  },
  "time": {
    "message": "Time"
  },
  "tipsForUsingAWallet": {
    "message": "Tips for using a wallet"
  },
  "tipsForUsingAWalletDescription": {
    "message": "Adding tokens unlocks more ways to use web3."
  },
  "to": {
    "message": "To"
  },
  "toAddress": {
    "message": "To: $1",
    "description": "$1 is the address to include in the To label. It is typically shortened first using shortenAddress"
  },
  "toggleDecodeDescription": {
    "message": "We use 4byte.directory and Sourcify services to decode and display more readable transaction data. This helps you understand the outcome of pending and past transactions, but can result in your IP address being shared."
  },
  "token": {
    "message": "Token"
  },
  "tokenAddress": {
    "message": "Token address"
  },
  "tokenAlreadyAdded": {
    "message": "Token has already been added."
  },
  "tokenAutoDetection": {
    "message": "Token autodetection"
  },
  "tokenContractAddress": {
    "message": "Token contract address"
  },
  "tokenDecimal": {
    "message": "Token decimal"
  },
  "tokenDecimalFetchFailed": {
    "message": "Token decimal required. Find it on: $1"
  },
  "tokenDetails": {
    "message": "Token details"
  },
  "tokenFoundTitle": {
    "message": "1 new token found"
  },
  "tokenId": {
    "message": "Token ID"
  },
  "tokenList": {
    "message": "Token lists"
  },
  "tokenMarketplace": {
    "message": "Token marketplace"
  },
  "tokenScamSecurityRisk": {
    "message": "token scams and security risks"
  },
  "tokenStandard": {
    "message": "Token standard"
  },
  "tokenSymbol": {
    "message": "Token symbol"
  },
  "tokens": {
    "message": "Tokens"
  },
  "tokensFoundTitle": {
    "message": "$1 new tokens found",
    "description": "$1 is the number of new tokens detected"
  },
  "tokensInCollection": {
    "message": "Tokens in collection"
  },
  "tooltipApproveButton": {
    "message": "I understand"
  },
  "tooltipSatusConnected": {
    "message": "connected"
  },
  "tooltipSatusConnectedUpperCase": {
    "message": "Connected"
  },
  "tooltipSatusNotConnected": {
    "message": "not connected"
  },
  "total": {
    "message": "Total"
  },
  "totalVolume": {
    "message": "Total volume"
  },
  "transaction": {
    "message": "transaction"
  },
  "transactionCancelAttempted": {
    "message": "Transaction cancel attempted with estimated gas fee of $1 at $2"
  },
  "transactionCancelSuccess": {
    "message": "Transaction successfully cancelled at $2"
  },
  "transactionConfirmed": {
    "message": "Transaction confirmed at $2."
  },
  "transactionCreated": {
    "message": "Transaction created with a value of $1 at $2."
  },
  "transactionDataFunction": {
    "message": "Function"
  },
  "transactionDetailGasHeading": {
    "message": "Estimated gas fee"
  },
  "transactionDetailMultiLayerTotalSubtitle": {
    "message": "Amount + fees"
  },
  "transactionDropped": {
    "message": "Transaction dropped at $2."
  },
  "transactionError": {
    "message": "Transaction error. Exception thrown in contract code."
  },
  "transactionErrorNoContract": {
    "message": "Trying to call a function on a non-contract address."
  },
  "transactionErrored": {
    "message": "Transaction encountered an error."
  },
  "transactionFlowNetwork": {
    "message": "Network"
  },
  "transactionHistoryBaseFee": {
    "message": "Base fee (GWEI)"
  },
  "transactionHistoryL1GasLabel": {
    "message": "Total L1 gas fee"
  },
  "transactionHistoryL2GasLimitLabel": {
    "message": "L2 gas limit"
  },
  "transactionHistoryL2GasPriceLabel": {
    "message": "L2 gas price"
  },
  "transactionHistoryMaxFeePerGas": {
    "message": "Max fee per gas"
  },
  "transactionHistoryPriorityFee": {
    "message": "Priority fee (GWEI)"
  },
  "transactionHistoryTotalGasFee": {
    "message": "Total gas fee"
  },
  "transactionIdLabel": {
    "message": "Transaction ID",
    "description": "Label for the source transaction ID field."
  },
  "transactionIncludesTypes": {
    "message": "This transaction includes: $1."
  },
  "transactionResubmitted": {
    "message": "Transaction resubmitted with estimated gas fee increased to $1 at $2"
  },
  "transactionSettings": {
    "message": "Transaction settings"
  },
  "transactionSubmitted": {
    "message": "Transaction submitted with estimated gas fee of $1 at $2."
  },
  "transactionTotalGasFee": {
    "message": "Total gas fee",
    "description": "Label for the total gas fee incurred in the transaction."
  },
  "transactionUpdated": {
    "message": "Transaction updated at $2."
  },
  "transactions": {
    "message": "Transactions"
  },
  "transfer": {
    "message": "Transfer"
  },
  "transferCrypto": {
    "message": "Transfer crypto"
  },
  "transferFrom": {
    "message": "Transfer from"
  },
  "transferRequest": {
    "message": "Transfer request"
  },
  "trillionAbbreviation": {
    "message": "T",
    "description": "Shortened form of 'trillion'"
  },
  "troubleConnectingToLedgerU2FOnFirefox": {
    "message": "We're having trouble connecting your Ledger. $1",
    "description": "$1 is a link to the wallet connection guide;"
  },
  "troubleConnectingToLedgerU2FOnFirefox2": {
    "message": "Review our hardware wallet connection guide and try again.",
    "description": "$1 of the ledger wallet connection guide"
  },
  "troubleConnectingToLedgerU2FOnFirefoxLedgerSolution": {
    "message": "If you're on the latest version of Firefox, you might be experiencing an issue related to Firefox dropping U2F support. Learn how to fix this issue $1.",
    "description": "It is a link to the ledger website for the workaround."
  },
  "troubleConnectingToLedgerU2FOnFirefoxLedgerSolution2": {
    "message": "here",
    "description": "Second part of the error message; It is a link to the ledger website for the workaround."
  },
  "troubleConnectingToWallet": {
    "message": "We had trouble connecting to your $1, try reviewing $2 and try again.",
    "description": "$1 is the wallet device name; $2 is a link to wallet connection guide"
  },
  "troubleStarting": {
    "message": "MetaMask had trouble starting. This error could be intermittent, so try restarting the extension."
  },
  "tryAgain": {
    "message": "Try again"
  },
  "turnOff": {
    "message": "Turn off"
  },
  "turnOffMetamaskNotificationsError": {
    "message": "There was an error in disabling the notifications. Please try again later."
  },
  "turnOn": {
    "message": "Turn on"
  },
  "turnOnMetamaskNotifications": {
    "message": "Turn on notifications"
  },
  "turnOnMetamaskNotificationsButton": {
    "message": "Turn on"
  },
  "turnOnMetamaskNotificationsError": {
    "message": "There was an error in creating the notifications. Please try again later."
  },
  "turnOnMetamaskNotificationsMessageFirst": {
    "message": "Stay in the loop on what's happening in your wallet with notifications."
  },
  "turnOnMetamaskNotificationsMessagePrivacyBold": {
    "message": "notifications settings."
  },
  "turnOnMetamaskNotificationsMessagePrivacyLink": {
    "message": "Learn how we protect your privacy while using this feature."
  },
  "turnOnMetamaskNotificationsMessageSecond": {
    "message": "To use wallet notifications, we use a profile to sync some settings across your devices. $1"
  },
  "turnOnMetamaskNotificationsMessageThird": {
    "message": "You can turn off notifications at any time in the $1"
  },
  "turnOnTokenDetection": {
    "message": "Turn on enhanced token detection"
  },
  "tutorial": {
    "message": "Tutorial"
  },
  "twelveHrTitle": {
    "message": "12hr:"
  },
  "txAlertTitle": {
    "message": "This transaction will be reverted"
  },
  "typeYourSRP": {
    "message": "Enter your Secret Recovery Phrase"
  },
  "u2f": {
    "message": "U2F",
    "description": "A name on an API for the browser to interact with devices that support the U2F protocol. On some browsers we use it to connect MetaMask to Ledger devices."
  },
  "unapproved": {
    "message": "Unapproved"
  },
  "unexpectedBehavior": {
    "message": "This behavior is unexpected and should be reported as a bug, even if your accounts are restored."
  },
  "units": {
    "message": "units"
  },
  "unknown": {
    "message": "Unknown"
  },
  "unknownCollection": {
    "message": "Unnamed collection"
  },
  "unknownNetworkForKeyEntropy": {
    "message": "Unknown network",
    "description": "Displayed on places like Snap install warning when regular name is not available."
  },
  "unknownQrCode": {
    "message": "Error: We couldn't identify that QR code"
  },
  "unlimited": {
    "message": "Unlimited"
  },
  "unlock": {
    "message": "Unlock"
  },
  "unlockPageIncorrectPassword": {
    "message": "Password is incorrect. Please try again."
  },
  "unlockPageTooManyFailedAttempts": {
    "message": "Too many failed attempts. Please try again in "
  },
  "unpin": {
    "message": "Unpin"
  },
  "unrecognizedChain": {
    "message": "This custom network is not recognized",
    "description": "$1 is a clickable link with text defined by the 'unrecognizedChanLinkText' key. The link will open to instructions for users to validate custom network details."
  },
  "unsendableAsset": {
    "message": "Sending NFT (ERC-721) tokens is not currently supported",
    "description": "This is an error message we show the user if they attempt to send an NFT asset type, for which currently don't support sending"
  },
  "unstableTokenPriceDescription": {
    "message": "The price of this token in USD is highly volatile, indicating a high risk of losing significant value by interacting with it."
  },
  "unstableTokenPriceTitle": {
    "message": "Unstable Token Price"
  },
  "upArrow": {
    "message": "up arrow"
  },
  "update": {
    "message": "Update"
  },
  "updateEthereumChainConfirmationDescription": {
    "message": "This site is requesting to update your default network URL. You can edit defaults and network information any time."
  },
  "updateInformation": {
    "message": "We've made your wallet safer, smoother, and added some new features. Update now to stay protected and use our latest improvements."
  },
  "updateNetworkConfirmationTitle": {
    "message": "Update $1",
    "description": "$1 represents network name"
  },
  "updateOrEditNetworkInformations": {
    "message": "Update your information or"
  },
  "updateRequest": {
    "message": "Update request"
  },
  "updateToTheLatestVersion": {
    "message": "Update to the latest version"
  },
  "updatedRpcForNetworks": {
    "message": "Network RPCs Updated"
  },
  "uploadDropFile": {
    "message": "Drop your file here"
  },
  "uploadFile": {
    "message": "Upload file"
  },
  "urlErrorMsg": {
    "message": "URLs require the appropriate HTTP/HTTPS prefix."
  },
  "use4ByteResolution": {
    "message": "Decode smart contracts"
  },
  "useDifferentLoginMethod": {
    "message": "Use a different login method"
  },
  "useMultiAccountBalanceChecker": {
    "message": "Batch account balance requests"
  },
  "useMultiAccountBalanceCheckerSettingDescription": {
    "message": "Get faster balance updates by batching account balance requests. This lets us fetch your account balances together, so you get quicker updates for an improved experience. When this feature is off, third parties may be less likely to associate your accounts with each other."
  },
  "useNftDetection": {
    "message": "Autodetect NFTs"
  },
  "useNftDetectionDescriptionText": {
    "message": "Let MetaMask add NFTs you own using third-party services. Autodetecting NFTs exposes your IP and account address to these services. Enabling this feature could associate your IP address with your Ethereum address and display fake NFTs airdropped by scammers. You can add tokens manually to avoid this risk."
  },
  "usePhishingDetection": {
    "message": "Use phishing detection"
  },
  "usePhishingDetectionDescription": {
    "message": "Display a warning for phishing domains targeting Ethereum users"
  },
  "useSafeChainsListValidation": {
    "message": "Network details check"
  },
  "useSafeChainsListValidationDescription": {
    "message": "MetaMask uses a third-party service called $1 to show accurate and standardized network details. This reduces your chances of connecting to malicious or incorrect network. When using this feature, your IP address is exposed to chainid.network."
  },
  "useSafeChainsListValidationWebsite": {
    "message": "chainid.network",
    "description": "useSafeChainsListValidationWebsite is separated from the rest of the text so that we can bold the third party service name in the middle of them"
  },
  "useSmartAccountDescription": {
    "message": "Keep this on to automatically switch accounts created within MetaMask to smart accounts whenever relevant features are available, such as faster transactions, lower network fees and payment flexibility on payment for those."
  },
  "useSmartAccountTitle": {
    "message": "Use smart account"
  },
  "useTokenDetectionPrivacyDesc": {
    "message": "Automatically displaying tokens sent to your account involves communication with third party servers to fetch token’s images. Those serves will have access to your IP address."
  },
  "usedByClients": {
    "message": "Used by a variety of different clients"
  },
  "userName": {
    "message": "Username"
  },
  "userOpContractDeployError": {
    "message": "Contract deployment from a smart contract account is not supported"
  },
  "value": {
    "message": "Value"
  },
  "version": {
    "message": "Version"
  },
  "view": {
    "message": "View"
  },
  "viewActivity": {
    "message": "View activity"
  },
  "viewAllQuotes": {
    "message": "view all quotes"
  },
  "viewContact": {
    "message": "View contact"
  },
  "viewDetails": {
    "message": "View details"
  },
  "viewMore": {
    "message": "View more"
  },
  "viewOnBlockExplorer": {
    "message": "View on block explorer"
  },
  "viewOnCustomBlockExplorer": {
    "message": "View $1 at $2",
    "description": "$1 is the action type. e.g (Account, Transaction, Swap) and $2 is the Custom Block Explorer URL"
  },
  "viewOnEtherscan": {
    "message": "View $1 on Etherscan",
    "description": "$1 is the action type. e.g (Account, Transaction, Swap)"
  },
  "viewOnExplorer": {
    "message": "View on explorer"
  },
  "viewOnOpensea": {
    "message": "View on Opensea"
  },
  "viewSolanaAccount": {
    "message": "View Solana account"
  },
  "viewTransaction": {
    "message": "View transaction"
  },
  "viewinExplorer": {
    "message": "View $1 in explorer",
    "description": "$1 is the action type. e.g (Account, Transaction, Swap)"
  },
  "visitSite": {
    "message": "Visit site"
  },
  "visitSupportDataConsentModalAccept": {
    "message": "Confirm"
  },
  "visitSupportDataConsentModalDescription": {
    "message": "Do you want to share your MetaMask Identifier and app version with our Support Center? This can help us better solve your problem, but is optional."
  },
  "visitSupportDataConsentModalReject": {
    "message": "Don’t share"
  },
  "visitSupportDataConsentModalTitle": {
    "message": "Share device details with support"
  },
  "visitWebSite": {
    "message": "Visit our website"
  },
  "wallet": {
    "message": "Wallet"
  },
  "walletConnectionGuide": {
    "message": "our hardware wallet connection guide"
  },
  "walletDetails": {
    "message": "Wallet details"
  },
  "walletName": {
    "message": "Wallet name"
  },
  "walletNotFoundDescription": {
    "message": "The wallet with ID $1 was not found.",
    "description": "$1 is the wallet ID"
  },
  "walletNotFoundTitle": {
    "message": "Wallet not found"
  },
  "walletReadyLearn": {
    "message": "$1 you can keep this phrase safe so you never lose access to your money.",
    "description": "$1 is the link to Learn how"
  },
  "walletReadyLearnRemind": {
    "message": "You can back up your wallets or see your Secret Recovery Phrase in Settings > Security & Password."
  },
  "walletReadyLoseSrp": {
    "message": "If you lose your Secret Recovery Phrase, you won’t be able to use your wallet."
  },
  "walletReadyLoseSrpFromReminder": {
    "message": "This Secret Recovery Phrase can help you regain access if you ever forget your password or lose access to your login."
  },
  "walletReadyLoseSrpRemind": {
    "message": "If you don’t back up your Secret Recovery Phrase, you’ll lose access to your funds if you get locked out of the app or get a new device."
  },
  "walletReadySocialDetails1": {
    "message": "You can log in to your wallet anytime with your $1 account and password.",
    "description": "$1 is the social login type. e.g Google, Apple, etc."
  },
  "walletReadySocialDetails2": {
    "message": "If you forget your password, you won’t be able to access your wallet."
  },
  "wantToAddThisNetwork": {
    "message": "Want to add this network?"
  },
  "wantsToAddThisAsset": {
    "message": "This allows the following asset to be added to your wallet."
  },
  "warning": {
    "message": "Warning"
  },
  "warningFromSnap": {
    "message": "Warning from $1",
    "description": "$1 represents the name of the snap"
  },
  "watchEthereumAccountsDescription": {
    "message": "Turning this option on will give you the ability to watch Ethereum accounts via a public address or ENS name. For feedback on this Beta feature please complete this $1.",
    "description": "$1 is the link to a product feedback form"
  },
  "watchEthereumAccountsToggle": {
    "message": "Watch Ethereum Accounts (Beta)"
  },
  "watchOutMessage": {
    "message": "Beware of $1.",
    "description": "$1 is a link with text that is provided by the 'securityMessageLinkForNetworks' key"
  },
  "weak": {
    "message": "Weak"
  },
  "web3": {
    "message": "Web3"
  },
  "web3ShimUsageNotification": {
    "message": "We noticed that the current website tried to use the removed window.web3 API. If the site appears to be broken, please click $1 for more information.",
    "description": "$1 is a clickable link."
  },
  "webhid": {
    "message": "WebHID",
    "description": "Refers to a interface for connecting external devices to the browser. Used for connecting ledger to the browser. Read more here https://developer.mozilla.org/en-US/docs/Web/API/WebHID_API"
  },
  "websites": {
    "message": "websites",
    "description": "Used in the 'permission_rpc' message."
  },
  "welcomeBack": {
    "message": "Welcome back"
  },
  "welcomeDescription": {
    "message": "Trusted by millions, MetaMask is a secure wallet making the world of web3 accessible to all."
  },
  "welcomeGetStarted": {
    "message": "Get started"
  },
  "welcomeTitle": {
    "message": "Welcome to MetaMask"
  },
  "welcomeToMetaMask": {
    "message": "Let's get started"
  },
  "whatsThis": {
    "message": "What's this?"
  },
  "willApproveAmountForBridging": {
    "message": "This will approve $1 for bridging."
  },
  "willApproveAmountForBridgingHardware": {
    "message": "You’ll need to confirm two transactions on your hardware wallet."
  },
  "willApproveAmountForSwapping": {
    "message": "This will approve $1 for swapping."
  },
  "withdrawing": {
    "message": "Withdrawing"
  },
  "wrongNetworkName": {
    "message": "According to our records, the network name may not correctly match this chain ID."
  },
  "yes": {
    "message": "Yes"
  },
  "you": {
    "message": "You"
  },
  "youDeclinedTheTransaction": {
    "message": "You declined the transaction."
  },
  "youNeedToAllowCameraAccess": {
    "message": "You need to allow camera access to use this feature."
  },
  "youReceived": {
    "message": "You received",
    "description": "Label indicating the amount and asset the user received."
  },
  "youSent": {
    "message": "You sent",
    "description": "Label indicating the amount and asset the user sent."
  },
  "yourAccounts": {
    "message": "Your accounts"
  },
  "yourActivity": {
    "message": "Your activity"
  },
  "yourBalance": {
    "message": "Your balance"
  },
  "yourNFTmayBeAtRisk": {
    "message": "Your NFT may be at risk"
  },
  "yourNetworks": {
    "message": "Your networks"
  },
  "yourPrivateSeedPhrase": {
    "message": "Your Secret Recovery Phrase"
  },
  "yourTransactionConfirmed": {
    "message": "Transaction already confirmed"
  },
  "yourTransactionJustConfirmed": {
    "message": "We weren't able to cancel your transaction before it was confirmed on the blockchain."
  },
  "yourWalletIsReady": {
    "message": "Your wallet is ready!"
  },
  "yourWalletIsReadyFromReminder": {
    "message": "Keep your Secret Recovery Phrase safe!"
  },
  "yourWalletIsReadyRemind": {
    "message": "We’ll remind you later"
  }
}<|MERGE_RESOLUTION|>--- conflicted
+++ resolved
@@ -2237,12 +2237,9 @@
   "enterYourPassword": {
     "message": "Enter your password"
   },
-<<<<<<< HEAD
-=======
   "enterYourPasswordContinue": {
     "message": "Enter password to continue"
   },
->>>>>>> 9ab104b0
   "enterYourPasswordSocialLoginFlow": {
     "message": "Enter Metamask Password"
   },
@@ -4256,12 +4253,9 @@
     "message": "A strong password can improve the security of your wallet should your device be stolen or compromised."
   },
   "passwordTermsWarning": {
-<<<<<<< HEAD
-=======
     "message": "If I forget this password, MetaMask can’t reset it for me."
   },
   "passwordTermsWarningSocial": {
->>>>>>> 9ab104b0
     "message": "If I forget this password, I’ll lose access to my wallet permanently. MetaMask can’t reset it for me."
   },
   "passwordToggleHide": {
